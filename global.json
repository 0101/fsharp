--- conflicted
+++ resolved
@@ -9,11 +9,7 @@
     }
   },
   "msbuild-sdks": {
-<<<<<<< HEAD
-    "Microsoft.DotNet.Arcade.Sdk": "1.0.0-beta.20113.5",
-=======
     "Microsoft.DotNet.Arcade.Sdk": "5.0.0-beta.20112.7",
->>>>>>> bdafff25
     "Microsoft.DotNet.Helix.Sdk": "2.0.0-beta.19069.2"
   }
 }