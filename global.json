--- conflicted
+++ resolved
@@ -1,12 +1,7 @@
 {
   "sdk": {
     "version": "8.0.100-rc.1.23463.5",
-<<<<<<< HEAD
-    "allowPrerelease": true,
-    "rollForward": "latestMajor"
-=======
     "allowPrerelease": true
->>>>>>> 111361d7
   },
   "tools": {
     "dotnet": "8.0.100-rc.1.23463.5",
