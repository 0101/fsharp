--- conflicted
+++ resolved
@@ -292,11 +292,7 @@
 let equalTypeArrays ss tt = Array.lengthsEqAndForall2 equalTypes ss tt
 
 let getGenericArgumentsOfType (typT: Type) = 
-<<<<<<< HEAD
-    if typT.IsGenericType   then typT.GetGenericArguments() else [| |]
-=======
     if typT.IsGenericType then typT.GetGenericArguments() else [| |]
->>>>>>> 88d18d99
 let getGenericArgumentsOfMethod (methI: MethodInfo) = 
     if methI.IsGenericMethod then methI.GetGenericArguments() else [| |] 
 
@@ -309,15 +305,6 @@
 
 let convAssemblyRef (aref: ILAssemblyRef) = 
     let asmName = new System.Reflection.AssemblyName()
-<<<<<<< HEAD
-    asmName.Name    <- aref.Name
-    (match aref.PublicKey with 
-     | None -> ()
-     | Some (PublicKey      bytes) -> asmName.SetPublicKey(bytes)
-     | Some (PublicKeyToken bytes) -> asmName.SetPublicKeyToken(bytes))
-    let setVersion (major, minor, build, rev) = 
-       asmName.Version <- System.Version (int32 major, int32 minor, int32 build, int32 rev)
-=======
     asmName.Name <- aref.Name
     (match aref.PublicKey with 
      | None -> ()
@@ -325,7 +312,6 @@
      | Some (PublicKeyToken bytes) -> asmName.SetPublicKeyToken(bytes))
     let setVersion (version: ILVersionInfo) = 
        asmName.Version <- System.Version (int32 version.Major, int32 version.Minor, int32 version.Build, int32 version.Revision)
->>>>>>> 88d18d99
     Option.iter setVersion aref.Version
     //  asmName.ProcessorArchitecture <- System.Reflection.ProcessorArchitecture.MSIL
 #if !FX_RESHAPED_GLOBALIZATION
@@ -387,11 +373,7 @@
       emLabels: Zmap<IL.ILCodeLabel, Label>
       emTyvars: Type[] list; // stack
       emEntryPts: (TypeBuilder * string) list
-<<<<<<< HEAD
-      delayedFieldInits:  (unit -> unit) list}
-=======
       delayedFieldInits: (unit -> unit) list}
->>>>>>> 88d18d99
   
 let orderILTypeRef = ComparisonIdentity.Structural<ILTypeRef>
 let orderILMethodRef = ComparisonIdentity.Structural<ILMethodRef>
@@ -399,16 +381,6 @@
 let orderILPropertyRef = ComparisonIdentity.Structural<ILPropertyRef>
 
 let emEnv0 = 
-<<<<<<< HEAD
-    { emTypMap   = Zmap.empty orderILTypeRef
-      emConsMap  = Zmap.empty orderILMethodRef
-      emMethMap  = Zmap.empty orderILMethodRef
-      emFieldMap = Zmap.empty orderILFieldRef
-      emPropMap = Zmap.empty orderILPropertyRef
-      emLocals   = [| |]
-      emLabels   = Zmap.empty codeLabelOrder
-      emTyvars   = []
-=======
     { emTypMap = Zmap.empty orderILTypeRef
       emConsMap = Zmap.empty orderILMethodRef
       emMethMap = Zmap.empty orderILMethodRef
@@ -417,7 +389,6 @@
       emLocals = [| |]
       emLabels = Zmap.empty codeLabelOrder
       emTyvars = []
->>>>>>> 88d18d99
       emEntryPts = []
       delayedFieldInits = [] }
 
@@ -550,11 +521,7 @@
 //----------------------------------------------------------------------------
 
 let rec convTypeSpec cenv emEnv preferCreated (tspec: ILTypeSpec) =
-<<<<<<< HEAD
-    let typT   = convTypeRef cenv emEnv preferCreated tspec.TypeRef 
-=======
     let typT = convTypeRef cenv emEnv preferCreated tspec.TypeRef 
->>>>>>> 88d18d99
     let tyargs = List.map (convTypeAux cenv emEnv preferCreated) tspec.GenericArgs
     let res = 
         match isNil tyargs, typT.IsGenericType with
@@ -701,11 +668,7 @@
 // convFieldSpec
 //----------------------------------------------------------------------------
 
-<<<<<<< HEAD
-let queryableTypeGetField _emEnv (parentT: Type) (fref: ILFieldRef)  =
-=======
 let queryableTypeGetField _emEnv (parentT: Type) (fref: ILFieldRef) =
->>>>>>> 88d18d99
     let res = parentT.GetField(fref.Name, BindingFlags.Public ||| BindingFlags.NonPublic ||| BindingFlags.Instance ||| BindingFlags.Static )  
     match res with 
     | null -> error(Error(FSComp.SR.itemNotFoundInTypeDuringDynamicCodeGen ("field", fref.Name, fref.DeclaringTypeRef.FullName, fref.DeclaringTypeRef.Scope.QualifiedName), range0))
@@ -873,13 +836,8 @@
 //----------------------------------------------------------------------------
       
 let convMethodSpec cenv emEnv (mspec: ILMethodSpec) =
-<<<<<<< HEAD
-    let typT     = convType cenv emEnv mspec.DeclaringType       (* (instanced) parent Type *)
-    let methInfo = convMethodRef cenv emEnv typT mspec.MethodRef (* (generic)   method of (generic) parent *)
-=======
     let typT = convType cenv emEnv mspec.DeclaringType (* (instanced) parent Type *)
     let methInfo = convMethodRef cenv emEnv typT mspec.MethodRef (* (generic) method of (generic) parent *)
->>>>>>> 88d18d99
     let methInfo =
         if isNil mspec.GenericArgs then 
             methInfo // non generic 
@@ -893,15 +851,9 @@
 // - QueryableTypeGetConstructors: get a constructor on a non-TypeBuilder type
 //----------------------------------------------------------------------------
 
-<<<<<<< HEAD
-let queryableTypeGetConstructor cenv emEnv (parentT: Type) (mref: ILMethodRef)  =
-    let tyargTs  = getGenericArgumentsOfType parentT
-    let reqArgTs  = 
-=======
 let queryableTypeGetConstructor cenv emEnv (parentT: Type) (mref: ILMethodRef) =
     let tyargTs = getGenericArgumentsOfType parentT
     let reqArgTs = 
->>>>>>> 88d18d99
         let emEnv = envPushTyvars emEnv tyargTs
         convTypesToArray cenv emEnv mref.ArgTypes
     let res = parentT.GetConstructor(BindingFlags.Public ||| BindingFlags.NonPublic ||| BindingFlags.Instance, null, reqArgTs, null)  
@@ -918,11 +870,7 @@
 //----------------------------------------------------------------------------
 
 let convConstructorSpec cenv emEnv (mspec: ILMethodSpec) =
-<<<<<<< HEAD
-    let mref   = mspec.MethodRef
-=======
     let mref = mspec.MethodRef
->>>>>>> 88d18d99
     let parentTI = convType cenv emEnv mspec.DeclaringType
     let res = 
         if isEmittedTypeRef emEnv mref.DeclaringTypeRef then
@@ -953,11 +901,7 @@
 //----------------------------------------------------------------------------
 
 ///Emit comparison instructions.
-<<<<<<< HEAD
-let emitInstrCompare emEnv (ilG: ILGenerator) comp targ  = 
-=======
 let emitInstrCompare emEnv (ilG: ILGenerator) comp targ = 
->>>>>>> 88d18d99
     match comp with
     | BI_beq -> ilG.EmitAndLog(OpCodes.Beq, envGetLabel emEnv targ)
     | BI_bge -> ilG.EmitAndLog(OpCodes.Bge, envGetLabel emEnv targ)
@@ -975,20 +919,12 @@
 
 /// Emit the volatile. prefix
 let emitInstrVolatile (ilG: ILGenerator) = function
-<<<<<<< HEAD
-    | Volatile    -> ilG.EmitAndLog(OpCodes.Volatile)
-=======
     | Volatile -> ilG.EmitAndLog(OpCodes.Volatile)
->>>>>>> 88d18d99
     | Nonvolatile -> ()
 
 /// Emit the align. prefix
 let emitInstrAlign (ilG: ILGenerator) = function      
-<<<<<<< HEAD
-    | Aligned     -> ()
-=======
     | Aligned -> ()
->>>>>>> 88d18d99
     | Unaligned1 -> ilG.Emit(OpCodes.Unaligned, 1L) // note: doc says use "long" overload!
     | Unaligned2 -> ilG.Emit(OpCodes.Unaligned, 2L)
     | Unaligned4 -> ilG.Emit(OpCodes.Unaligned, 3L)
@@ -1309,11 +1245,7 @@
         | DT_U8 -> failwith "emitInstr cenv: stelem U8"
         | DT_REF -> ilG.EmitAndLog(OpCodes.Stelem_Ref)
 
-<<<<<<< HEAD
-    | I_ldelema (ro, _isNativePtr, shape, ty)     -> 
-=======
     | I_ldelema (ro, _isNativePtr, shape, ty) -> 
->>>>>>> 88d18d99
         if (ro = ReadonlyAddress) then ilG.EmitAndLog(OpCodes.Readonly)
         if (shape = ILArrayShape.SingleDimensional) 
         then ilG.EmitAndLog(OpCodes.Ldelema, convType cenv emEnv ty)
@@ -1358,11 +1290,7 @@
         if (shape = ILArrayShape.SingleDimensional)
         then ilG.EmitAndLog(OpCodes.Newarr, convType cenv emEnv ty)
         else 
-<<<<<<< HEAD
-            let aty = convType cenv emEnv  (ILType.Array(shape, ty)) 
-=======
             let aty = convType cenv emEnv (ILType.Array(shape, ty)) 
->>>>>>> 88d18d99
             let meth = modB.GetArrayMethodAndLog(aty, ".ctor", System.Reflection.CallingConventions.HasThis, (null: Type), Array.create shape.Rank (typeof<int>))
             ilG.EmitAndLog(OpCodes.Newobj, meth)
 
@@ -1390,11 +1318,7 @@
         emitInstrVolatile ilG vol
         ilG.EmitAndLog(OpCodes.Cpblk)
 
-<<<<<<< HEAD
-    | I_initblk (align, vol)        -> 
-=======
     | I_initblk (align, vol) -> 
->>>>>>> 88d18d99
         emitInstrAlign ilG align
         emitInstrVolatile ilG vol
         ilG.EmitAndLog(OpCodes.Initblk)
@@ -1474,11 +1398,7 @@
 
 
 let emitLocal cenv emEnv (ilG: ILGenerator) (local: ILLocal) =
-<<<<<<< HEAD
-    let ty = convType cenv emEnv  local.Type
-=======
     let ty = convType cenv emEnv local.Type
->>>>>>> 88d18d99
     let locBuilder = ilG.DeclareLocalAndLog(ty, local.IsPinned)
 #if !FX_NO_PDB_WRITER
     match local.DebugInfo with
@@ -1509,11 +1429,7 @@
     let data = getCustomAttrData cenv.ilg cattr
     (methInfo, data)
 
-<<<<<<< HEAD
-let emitCustomAttr cenv emEnv add cattr  = add (convCustomAttr cenv emEnv cattr)
-=======
 let emitCustomAttr cenv emEnv add cattr = add (convCustomAttr cenv emEnv cattr)
->>>>>>> 88d18d99
 let emitCustomAttrs cenv emEnv add (cattrs: ILAttributes) = Array.iter (emitCustomAttr cenv emEnv add) cattrs.AsArray
 
 //----------------------------------------------------------------------------
@@ -1543,11 +1459,7 @@
         (match baseTs with
             [ ] -> () // Q: should a baseType be set? It is in some samples. Should this be a failure case?
           | [ baseT ] -> gpB.SetBaseTypeConstraint(baseT)
-<<<<<<< HEAD
-          | _       -> failwith "buildGenParam: multiple base types"
-=======
           | _ -> failwith "buildGenParam: multiple base types"
->>>>>>> 88d18d99
         )
         // set interface constraints (interfaces that instances of gp must meet)
         gpB.SetInterfaceConstraints(Array.ofList interfaceTs)
@@ -1668,11 +1580,7 @@
 //----------------------------------------------------------------------------
     
 let rec buildMethodPass3 cenv tref modB (typB: TypeBuilder) emEnv (mdef: ILMethodDef) =
-<<<<<<< HEAD
-    let mref  = mkRefToILMethod (tref, mdef)
-=======
     let mref = mkRefToILMethod (tref, mdef)
->>>>>>> 88d18d99
     let isPInvoke = 
         match mdef.Body.Contents with
         | MethodBody.PInvoke _p -> true
@@ -1740,11 +1648,7 @@
                 // => here we cannot detect if underlying type is already set so as a conservative solution we delay initialization of fields
                 // to the end of pass2 (types and members are already created but method bodies are yet not emitted)
                 { emEnv with delayedFieldInits = (fun() -> fieldB.SetConstant(convFieldInit initial))::emEnv.delayedFieldInits }
-<<<<<<< HEAD
-    fdef.Offset |> Option.iter (fun offset ->  fieldB.SetOffset(offset))
-=======
     fdef.Offset |> Option.iter (fun offset -> fieldB.SetOffset(offset))
->>>>>>> 88d18d99
     // custom attributes: done on pass 3 as they may reference attribute constructors generated on
     // pass 2.
     let fref = mkILFieldRef (tref, fdef.Name, fdef.FieldType)    
@@ -1875,11 +1779,7 @@
     let attrsType = tdef.Attributes
 
     // TypeBuilder from TypeAttributes.
-<<<<<<< HEAD
-    let typB: TypeBuilder = rootTypeBuilder  (tdef.Name, attrsType)
-=======
     let typB: TypeBuilder = rootTypeBuilder (tdef.Name, attrsType)
->>>>>>> 88d18d99
     cattrsLayout |> Option.iter typB.SetCustomAttributeAndLog
 
     buildGenParamsPass1 emEnv typB.DefineGenericParametersAndLog tdef.GenericParams
@@ -1911,13 +1811,8 @@
     let genArgs = getGenericArgumentsOfType (typB.AsType())
     let emEnv = envPushTyvars emEnv genArgs
     // Parent may reference types being defined, so has to come after it's Pass1 creation 
-<<<<<<< HEAD
-    tdef.Extends |> Option.iter (fun ty -> typB.SetParentAndLog(convType cenv emEnv  ty))
-    // build constraints on ILGenericParameterDefs.  Constraints may reference types being defined, 
-=======
     tdef.Extends |> Option.iter (fun ty -> typB.SetParentAndLog(convType cenv emEnv ty))
     // build constraints on ILGenericParameterDefs. Constraints may reference types being defined, 
->>>>>>> 88d18d99
     // so have to come after all types are created
     buildGenParamsPass1b cenv emEnv genArgs tdef.GenericParams
     let emEnv = envPopTyvars emEnv     
@@ -2215,11 +2110,7 @@
     if not optimize then 
         let daType = typeof<System.Diagnostics.DebuggableAttribute>
         let daCtor = daType.GetConstructor [| typeof<System.Diagnostics.DebuggableAttribute.DebuggingModes> |]
-<<<<<<< HEAD
-        let daBuilder = new CustomAttributeBuilder(daCtor, [| System.Diagnostics.DebuggableAttribute.DebuggingModes.DisableOptimizations ||| System.Diagnostics.DebuggableAttribute.DebuggingModes.Default  |])
-=======
         let daBuilder = new CustomAttributeBuilder(daCtor, [| System.Diagnostics.DebuggableAttribute.DebuggingModes.DisableOptimizations ||| System.Diagnostics.DebuggableAttribute.DebuggingModes.Default |])
->>>>>>> 88d18d99
         asmB.SetCustomAttributeAndLog(daBuilder)
 
     let modB = asmB.DefineDynamicModuleAndLog(assemblyName, filename, debugInfo)
