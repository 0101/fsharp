--- conflicted
+++ resolved
@@ -101,11 +101,7 @@
 
   <PropertyGroup Condition="'$(Configuration)'=='Release'">
     <Optimize>true</Optimize>
-<<<<<<< HEAD
     <OtherFlags>$(OtherFlags) --debug:portable</OtherFlags>
-=======
-    <OtherFlags>$(OtherFlags) --debug:pdbonly</OtherFlags>
->>>>>>> 082d82b9
   </PropertyGroup>
 
   <!-- Flags used to build the bootstrap compiler. -->
