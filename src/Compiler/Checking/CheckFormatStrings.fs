--- conflicted
+++ resolved
@@ -22,17 +22,10 @@
 
 let lowestDefaultPriority = 0 (* See comment on TyparConstraint.DefaultsTo *)
 
-<<<<<<< HEAD
-let mkFlexibleFormatTypar g m tys dflt = 
-    let tp = Construct.NewTypar (TyparKind.Type, TyparRigidity.Rigid, SynTypar(mkSynId m "fmt",TyparStaticReq.HeadType,true),false,TyparDynamicReq.Yes,[],false,false)
-    tp.SetConstraints [ TyparConstraint.SimpleChoice (tys,m); TyparConstraint.DefaultsTo (lowestDefaultPriority,dflt,m)]
-    copyAndFixupFormatTypar g m tp
-=======
-let mkFlexibleFormatTypar m tys dfltTy = 
+let mkFlexibleFormatTypar g m tys dfltTy = 
     let tp = Construct.NewTypar (TyparKind.Type, TyparRigidity.Rigid, SynTypar(mkSynId m "fmt",TyparStaticReq.HeadType,true),false,TyparDynamicReq.Yes,[],false,false)
     tp.SetConstraints [ TyparConstraint.SimpleChoice (tys,m); TyparConstraint.DefaultsTo (lowestDefaultPriority,dfltTy,m)]
-    copyAndFixupFormatTypar m tp
->>>>>>> 0c1eba06
+    copyAndFixupFormatTypar g m tp
 
 let mkFlexibleIntFormatTypar (g: TcGlobals) m = 
     mkFlexibleFormatTypar g m [ g.byte_ty; g.int16_ty; g.int32_ty; g.int64_ty;  g.sbyte_ty; g.uint16_ty; g.uint32_ty; g.uint64_ty;g.nativeint_ty;g.unativeint_ty; ] g.int_ty
