--- conflicted
+++ resolved
@@ -665,11 +665,7 @@
 
     checkLanguageFeatureError g.langVersion LanguageFeature.OpenTypeDeclaration mOpenDecl
 
-<<<<<<< HEAD
-    let typ, _tpenv = TcType cenv NoNewTypars CheckCxs ItemOccurence.Open WarnOnIWSAM.Yes env emptyUnscopedTyparEnv synType
-=======
-    let ty, _tpenv = TcType cenv NoNewTypars CheckCxs ItemOccurence.Open env emptyUnscopedTyparEnv synType
->>>>>>> 0c1eba06
+    let ty, _tpenv = TcType cenv NoNewTypars CheckCxs ItemOccurence.Open WarnOnIWSAM.Yes env emptyUnscopedTyparEnv synType
 
     if not (isAppTy g ty) then
         error(Error(FSComp.SR.tcNamedTypeRequired("open type"), m))
