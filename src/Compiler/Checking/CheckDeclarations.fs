--- conflicted
+++ resolved
@@ -4048,11 +4048,7 @@
                                     let rhsExpr = SynExpr.Ident fldId
                                     let retInfo = match tyOpt with None -> None | Some ty -> Some (SynReturnInfo((ty, SynInfo.unnamedRetVal), ty.Range))
                                     let attribs = mkAttributeList attribs mMemberPortion
-<<<<<<< HEAD
-                                    let binding = mkSynBinding (xmlDoc, headPat) (access, false, false, mMemberPortion, DebugPointAtBinding.NoneAtInvisible, retInfo, rhsExpr, rhsExpr.Range, [], attribs, Some memberFlags, SynBindingTrivia.Zero)
-=======
-                                    let binding = mkSynBinding (xmlDoc, headPat) (access, false, false, mMemberPortion, DebugPointAtBinding.NoneAtInvisible, retInfo, rhsExpr, rhsExpr.Range, [], attribs, memberFlags SynMemberKind.Member, SynBindingTrivia.Zero)
->>>>>>> b9942004
+                                    let binding = mkSynBinding (xmlDoc, headPat) (access, false, false, mMemberPortion, DebugPointAtBinding.NoneAtInvisible, retInfo, rhsExpr, rhsExpr.Range, [], attribs, memberFlags, SynBindingTrivia.Zero)
                                     SynMemberDefn.Member (binding, mMemberPortion) 
                                 yield getter
                             | _ -> ()
@@ -4065,11 +4061,7 @@
                                     let headPat = SynPat.LongIdent (SynLongIdent(headPatIds, [], List.replicate headPatIds.Length None), None, Some noInferredTypars, SynArgPats.Pats [mkSynPatVar None vId], None, mMemberPortion)
                                     let rhsExpr = mkSynAssign (SynExpr.Ident fldId) (SynExpr.Ident vId)
                                     //let retInfo = match tyOpt with None -> None | Some ty -> Some (SynReturnInfo((ty, SynInfo.unnamedRetVal), ty.Range))
-<<<<<<< HEAD
-                                    let binding = mkSynBinding (xmlDoc, headPat) (access, false, false, mMemberPortion, DebugPointAtBinding.NoneAtInvisible, None, rhsExpr, rhsExpr.Range, [], [], Some memberFlagsForSet, SynBindingTrivia.Zero)
-=======
-                                    let binding = mkSynBinding (xmlDoc, headPat) (access, false, false, mMemberPortion, DebugPointAtBinding.NoneAtInvisible, None, rhsExpr, rhsExpr.Range, [], [], memberFlags SynMemberKind.PropertySet, SynBindingTrivia.Zero)
->>>>>>> b9942004
+                                    let binding = mkSynBinding (xmlDoc, headPat) (access, false, false, mMemberPortion, DebugPointAtBinding.NoneAtInvisible, None, rhsExpr, rhsExpr.Range, [], [], memberFlagsForSet, SynBindingTrivia.Zero)
                                     SynMemberDefn.Member (binding, mMemberPortion) 
                                 yield setter 
                             | _ -> ()]
