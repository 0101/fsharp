﻿module internal FSharp.Compiler.GraphChecking.GraphProcessing

open System.Threading
open FSharp.Compiler.GraphChecking
open System.Threading.Tasks
open System

/// Information about the node in a graph, describing its relation with other nodes.
type NodeInfo<'Item> =
    {
        Item: 'Item
        Deps: 'Item[]
        TransitiveDeps: 'Item[]
        Dependants: 'Item[]
    }

type IncrementableInt(value: int) =
    let mutable value = value
    member this.Value = value
    // Increment the value in a thread-safe manner and return the new value.
    member this.Increment() = Interlocked.Increment(&value)

type GraphNode<'Item, 'Result> =
    {
        Info: NodeInfo<'Item>
        /// Used to determine when all dependencies of this node have been resolved.
        ProcessedDepsCount: IncrementableInt
        mutable Result: 'Result option
    }

/// An already processed node in the graph, with its result available
type ProcessedNode<'Item, 'Result> =
    {
        Info: NodeInfo<'Item>
        Result: 'Result
    }

type GraphProcessingException(msg, ex: System.Exception) =
    inherit exn(msg, ex)

let processGraph<'Item, 'Result when 'Item: equality and 'Item: comparison>
    (graph: Graph<'Item>)
    (work: ('Item -> ProcessedNode<'Item, 'Result>) -> NodeInfo<'Item> -> 'Result)
    (parentCt: CancellationToken)
    : ('Item * 'Result)[] =
    let transitiveDeps = graph |> Graph.transitive
    let dependants = graph |> Graph.reverse
    // Cancellation source used to signal either an exception in one of the items or end of processing.
    use localCts = new CancellationTokenSource()
    use cts = CancellationTokenSource.CreateLinkedTokenSource(parentCt, localCts.Token)

    let makeNode (item: 'Item) : GraphNode<'Item, 'Result> =
        let info =
            let exists = graph.ContainsKey item

            if
                not exists
                || not (transitiveDeps.ContainsKey item)
                || not (dependants.ContainsKey item)
            then
                printfn $"Unexpected inconsistent state of the graph for item '{item}'"

            {
                Item = item
                Deps = graph[item]
                TransitiveDeps = transitiveDeps[item]
                Dependants = dependants[item]
            }

        {
            Info = info
            Result = None
            ProcessedDepsCount = IncrementableInt(0)
        }

    let nodes = graph.Keys |> Seq.map (fun item -> item, makeNode item) |> readOnlyDict

    let lookupMany items =
        items |> Array.map (fun item -> nodes[item])

    let leaves =
        nodes.Values |> Seq.filter (fun n -> n.Info.Deps.Length = 0) |> Seq.toArray

    let getItemPublicNode item =
        let node = nodes[item]

        {
            ProcessedNode.Info = node.Info
            ProcessedNode.Result =
                node.Result
                |> Option.defaultWith (fun () -> failwith $"Results for item '{node.Info.Item}' are not yet available")
        }

    let processedCount = IncrementableInt(0)

    /// Create a setter and getter for an exception raised in one of the work items.
    /// Only the first exception encountered is stored - this can cause non-deterministic errors if more than one item fails.
    let raiseExn, getExn =
        let mutable exn: ('Item * System.Exception) option = None
        let lockObj = obj ()
        // Only set the exception if it hasn't been set already
        let setExn newExn =
            lock lockObj (fun () ->
                match exn with
                | Some _ -> ()
                | None -> exn <- newExn

                localCts.Cancel())

        let getExn () = exn
        setExn, getExn

    let incrementProcessedNodesCount () =
        if processedCount.Increment() = nodes.Count then
            localCts.Cancel()

    let rec queueNode node =
        Async.Start(
            async {
                let! res = async { processNode node } |> Async.Catch

                match res with
                | Choice1Of2() -> ()
                | Choice2Of2 ex -> raiseExn (Some(node.Info.Item, ex))
            },
            cts.Token
        )

    and processNode (node: GraphNode<'Item, 'Result>) : unit =

        let info = node.Info

        let singleRes = work getItemPublicNode info
        node.Result <- Some singleRes

        let unblockedDependants =
            node.Info.Dependants
            |> lookupMany
            // For every dependant, increment its number of processed dependencies,
            // and filter dependants which now have all dependencies processed (but didn't before).
            |> Array.filter (fun dependant ->
                let pdc = dependant.ProcessedDepsCount.Increment()
                // Note: We cannot read 'dependant.ProcessedDepsCount' again to avoid returning the same item multiple times.
                pdc = dependant.Info.Deps.Length)

        unblockedDependants |> Array.iter queueNode
        incrementProcessedNodesCount ()

    leaves |> Array.iter queueNode

    // Wait for end of processing, an exception, or an external cancellation request.
    cts.Token.WaitHandle.WaitOne() |> ignore
    // If we stopped early due to external cancellation, throw.
    parentCt.ThrowIfCancellationRequested()

    // If we stopped early due to an exception, reraise it.
    match getExn () with
    | None -> ()
    | Some(item, ex) -> raise (GraphProcessingException($"Encountered exception when processing item '{item}'", ex))

    // All calculations succeeded - extract the results and sort in input order.
    nodes.Values
    |> Seq.map (fun node ->
        let result =
            node.Result
            |> Option.defaultWith (fun () -> failwith $"Unexpected lack of result for item '{node.Info.Item}'")

        node.Info.Item, result)
    |> Seq.sortBy fst
    |> Seq.toArray

let processGraphAsync<'Item, 'Result when 'Item: equality and 'Item: comparison>
    (graph: Graph<'Item>)
    (work: ('Item -> ProcessedNode<'Item, 'Result>) -> NodeInfo<'Item> -> Async<'Result>)
    : Async<('Item * 'Result)[]> =
    async {
        let transitiveDeps = graph |> Graph.transitive
        let dependants = graph |> Graph.reverse
        // Cancellation source used to signal either an exception in one of the items or end of processing.
        let! parentCt = Async.CancellationToken
        use localCts = new CancellationTokenSource()

        let completionSignal = TaskCompletionSource()

        use _ = parentCt.Register(fun () -> completionSignal.TrySetCanceled() |> ignore)

        use cts = CancellationTokenSource.CreateLinkedTokenSource(parentCt, localCts.Token)

        let makeNode (item: 'Item) : GraphNode<'Item, 'Result> =
            let info =
                let exists = graph.ContainsKey item

                if
                    not exists
                    || not (transitiveDeps.ContainsKey item)
                    || not (dependants.ContainsKey item)
                then
                    printfn $"Unexpected inconsistent state of the graph for item '{item}'"

                {
                    Item = item
                    Deps = graph[item]
                    TransitiveDeps = transitiveDeps[item]
                    Dependants = dependants[item]
                }

            {
                Info = info
                Result = None
                ProcessedDepsCount = IncrementableInt(0)
            }

        let nodes = graph.Keys |> Seq.map (fun item -> item, makeNode item) |> readOnlyDict

        let lookupMany items =
            items |> Array.map (fun item -> nodes[item])

        let leaves =
            nodes.Values |> Seq.filter (fun n -> n.Info.Deps.Length = 0) |> Seq.toArray

        let getItemPublicNode item =
            let node = nodes[item]

            {
                ProcessedNode.Info = node.Info
                ProcessedNode.Result =
                    node.Result
                    |> Option.defaultWith (fun () -> failwith $"Results for item '{node.Info.Item}' are not yet available")
            }

        let processedCount = IncrementableInt(0)

<<<<<<< HEAD
        let raiseExn (item, ex: exn) =
            localCts.Cancel()
=======
        let handleExn (item, ex: exn) =
            try
                localCts.Cancel()
            with :? ObjectDisposedException ->
                // If it's disposed already, it means that the processing has already finished, most likely due to cancellation or failure in another node.
                ()
>>>>>>> b3a7e293

            match ex with
            | :? OperationCanceledException -> completionSignal.TrySetCanceled()
            | _ ->
                completionSignal.TrySetException(
                    GraphProcessingException($"[*] Encountered exception when processing item '{item}': {ex.Message}", ex)
                )
            |> ignore

        let incrementProcessedNodesCount () =
            if processedCount.Increment() = nodes.Count then
                completionSignal.TrySetResult() |> ignore

        let rec queueNode node =
            Async.Start(
                async {
                    let! res = processNode node |> Async.Catch

                    match res with
                    | Choice1Of2() -> ()
<<<<<<< HEAD
                    | Choice2Of2 ex -> raiseExn (node.Info.Item, ex)
=======
                    | Choice2Of2 ex -> handleExn (node.Info.Item, ex)
>>>>>>> b3a7e293
                },
                cts.Token
            )

        and processNode (node: GraphNode<'Item, 'Result>) : Async<unit> =
            async {

                let info = node.Info

                let! singleRes = work getItemPublicNode info
                node.Result <- Some singleRes

                let unblockedDependants =
                    node.Info.Dependants
                    |> lookupMany
                    // For every dependant, increment its number of processed dependencies,
                    // and filter dependants which now have all dependencies processed (but didn't before).
                    |> Array.filter (fun dependant ->
                        let pdc = dependant.ProcessedDepsCount.Increment()
                        // Note: We cannot read 'dependant.ProcessedDepsCount' again to avoid returning the same item multiple times.
                        pdc = dependant.Info.Deps.Length)

                unblockedDependants |> Array.iter queueNode
                incrementProcessedNodesCount ()
            }

        leaves |> Array.iter queueNode

        // Wait for end of processing, an exception, or an external cancellation request.
        do! completionSignal.Task |> Async.AwaitTask

        // All calculations succeeded - extract the results and sort in input order.
        return
            nodes.Values
            |> Seq.map (fun node ->
                let result =
                    node.Result
                    |> Option.defaultWith (fun () -> failwith $"Unexpected lack of result for item '{node.Info.Item}'")

                node.Info.Item, result)
            |> Seq.sortBy fst
            |> Seq.toArray
    }<|MERGE_RESOLUTION|>--- conflicted
+++ resolved
@@ -230,17 +230,12 @@
 
         let processedCount = IncrementableInt(0)
 
-<<<<<<< HEAD
-        let raiseExn (item, ex: exn) =
-            localCts.Cancel()
-=======
         let handleExn (item, ex: exn) =
             try
                 localCts.Cancel()
             with :? ObjectDisposedException ->
                 // If it's disposed already, it means that the processing has already finished, most likely due to cancellation or failure in another node.
                 ()
->>>>>>> b3a7e293
 
             match ex with
             | :? OperationCanceledException -> completionSignal.TrySetCanceled()
@@ -261,11 +256,7 @@
 
                     match res with
                     | Choice1Of2() -> ()
-<<<<<<< HEAD
-                    | Choice2Of2 ex -> raiseExn (node.Info.Item, ex)
-=======
                     | Choice2Of2 ex -> handleExn (node.Info.Item, ex)
->>>>>>> b3a7e293
                 },
                 cts.Token
             )
