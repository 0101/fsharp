// Copyright (c) Microsoft Corporation.  All Rights Reserved.  See License.txt in the project root for license information.

// Extension typing, validation of extension types, etc.

module internal rec FSharp.Compiler.TypeProviders

#if !NO_TYPEPROVIDERS

open System
open System.Collections.Concurrent
open System.Collections.Generic
open Internal.Utilities.Library
open FSharp.Core.CompilerServices
open FSharp.Compiler.AbstractIL.IL
open FSharp.Compiler.Text

type TypeProviderDesignation = TypeProviderDesignation of string

/// Raised when a type provider has thrown an exception.
exception ProvidedTypeResolution of range * exn

/// Raised when an type provider has thrown an exception.
exception ProvidedTypeResolutionNoRange of exn

/// Get the list of relative paths searched for type provider design-time components
val toolingCompatiblePaths: unit -> string list

/// Carries information about the type provider resolution environment.
type ResolutionEnvironment =
    {
        /// The folder from which an extension provider is resolving from. This is typically the project folder.
        ResolutionFolder: string

        /// Output file name
        OutputFile: string option

        /// Whether or not the --showextensionresolution flag was supplied to the compiler.
        ShowResolutionMessages: bool

        /// All referenced assemblies, including the type provider itself, and possibly other type providers.
        ReferencedAssemblies: string[]

        /// The folder for temporary files
        TemporaryFolder: string
    }

/// Find and instantiate the set of ITypeProvider components for the given assembly reference
val GetTypeProvidersOfAssembly:
    runtimeAssemblyFilename: string *
    ilScopeRefOfRuntimeAssembly: ILScopeRef *
    designTimeName: string *
    resolutionEnvironment: ResolutionEnvironment *
    isInvalidationSupported: bool *
    isInteractive: bool *
    systemRuntimeContainsType: (string -> bool) *
    systemRuntimeAssemblyVersion: Version *
    compilerToolPaths: string list *
    m: range ->
        Tainted<ITypeProvider> list

/// Given an extension type resolver, supply a human-readable name suitable for error messages.
val DisplayNameOfTypeProvider: Tainted<ITypeProvider> * range -> string

/// The context used to interpret information in the closure of System.Type, System.MethodInfo and other
/// info objects coming from the type provider.
///
/// At the moment this is the "Type --> ILTypeRef" and "Type --> Tycon" remapping
/// context for generated types (it is empty for erased types). This is computed from
/// while processing the [<Generate>] declaration related to the type.
///
/// Immutable (after type generation for a [<Generate>] declaration populates the dictionaries).
///
/// The 'obj' values are all TyconRef, but obj is used due to a forward reference being required. Not particularly
/// pleasant, but better than intertwining the whole "ProvidedType" with the TAST structure.
[<Sealed>]
type ProvidedTypeContext =

    member TryGetILTypeRef: ProvidedType -> ILTypeRef option

    member TryGetTyconRef: ProvidedType -> obj option

    static member Empty: ProvidedTypeContext

    static member Create:
        ConcurrentDictionary<ProvidedType, ILTypeRef> * ConcurrentDictionary<ProvidedType, obj (* TyconRef *) > ->
            ProvidedTypeContext

    member GetDictionaries:
        unit -> ConcurrentDictionary<ProvidedType, ILTypeRef> * ConcurrentDictionary<ProvidedType, obj (* TyconRef *) >

    /// Map the TyconRef objects, if any
    member RemapTyconRefs: (obj -> obj) -> ProvidedTypeContext

[<Sealed; Class>] 
#if NO_CHECKNULLS
[<AllowNullLiteral>]
#endif
type ProvidedType =
    inherit ProvidedMemberInfo

    member IsSuppressRelocate: bool

    member IsErased: bool

    member IsGenericType: bool

    member Namespace: string

    member FullName: string

    member IsArray: bool

    member GetInterfaces: unit -> ProvidedType[]

    member Assembly: ProvidedAssembly

    member BaseType: ProvidedType MaybeNull

    member GetNestedType: string -> ProvidedType

    member GetNestedTypes: unit -> ProvidedType[]

    member GetAllNestedTypes: unit -> ProvidedType[]

    member GetMethods: unit -> ProvidedMethodInfo[]

    member GetFields: unit -> ProvidedFieldInfo[]

    member GetField: string -> ProvidedFieldInfo

    member GetProperties: unit -> ProvidedPropertyInfo[]

    member GetProperty: string -> ProvidedPropertyInfo

    member GetEvents: unit -> ProvidedEventInfo[]

    member GetEvent: string -> ProvidedEventInfo

    member GetConstructors: unit -> ProvidedConstructorInfo[]

    member GetStaticParameters: ITypeProvider -> ProvidedParameterInfo[]

    member GetGenericTypeDefinition: unit -> ProvidedType

    member IsVoid: bool

    member IsGenericParameter: bool

    member IsValueType: bool

    member IsByRef: bool

    member IsPointer: bool

    member IsEnum: bool

    member IsInterface: bool

    member IsClass: bool

    member IsMeasure: bool

    member IsSealed: bool

    member IsAbstract: bool

    member IsPublic: bool

    member IsNestedPublic: bool

    member GenericParameterPosition: int

    member GetElementType: unit -> ProvidedType

    member GetGenericArguments: unit -> ProvidedType[]

    member GetArrayRank: unit -> int

    member RawSystemType: Type

    member GetEnumUnderlyingType: unit -> ProvidedType

    member MakePointerType: unit -> ProvidedType

    member MakeByRefType: unit -> ProvidedType

    member MakeArrayType: unit -> ProvidedType

    member MakeArrayType: rank: int -> ProvidedType

    member MakeGenericType: args: ProvidedType[] -> ProvidedType

    member AsProvidedVar: name: string -> ProvidedVar

    static member Void: ProvidedType

    static member CreateNoContext: Type -> ProvidedType

    member TryGetILTypeRef: unit -> ILTypeRef option

    member TryGetTyconRef: unit -> obj option

    static member ApplyContext: ProvidedType * ProvidedTypeContext -> ProvidedType

    member Context: ProvidedTypeContext

    interface IProvidedCustomAttributeProvider

    static member TaintedEquals: Tainted<ProvidedType> * Tainted<ProvidedType> -> bool

#if NO_CHECKNULLS
[<AllowNullLiteral>]
#endif
type IProvidedCustomAttributeProvider =
    abstract GetHasTypeProviderEditorHideMethodsAttribute: provider: ITypeProvider -> bool

    abstract GetDefinitionLocationAttribute: provider: ITypeProvider -> (string * int * int) option

    abstract GetXmlDocAttributes: provider: ITypeProvider -> string[]

    abstract GetAttributeConstructorArgs:
        provider: ITypeProvider * attribName: string -> (obj option list * (string * obj option) list) option
    
[<Sealed; Class>] 
#if NO_CHECKNULLS
[<AllowNullLiteral>]
#endif
type ProvidedAssembly = 
    member GetName: unit -> System.Reflection.AssemblyName

    member FullName: string

    member GetManifestModuleContents: ITypeProvider -> byte[]

    member Handle: System.Reflection.Assembly

[<AbstractClass>] 
#if NO_CHECKNULLS
[<AllowNullLiteral>]
#endif
type ProvidedMemberInfo = 

    member Name: string

    member DeclaringType: ProvidedType MaybeNull

    interface IProvidedCustomAttributeProvider 

[<AbstractClass>] 
#if NO_CHECKNULLS
[<AllowNullLiteral>]
#endif
type ProvidedMethodBase = 
    inherit ProvidedMemberInfo

    member IsGenericMethod: bool

    member IsStatic: bool

    member IsFamily: bool

    member IsFamilyAndAssembly: bool

    member IsFamilyOrAssembly: bool

    member IsVirtual: bool

    member IsFinal: bool

    member IsPublic: bool

    member IsAbstract: bool

    member IsHideBySig: bool

    member IsConstructor: bool

    member GetParameters: unit -> ProvidedParameterInfo[]

    member GetGenericArguments: unit -> ProvidedType[]

    member GetStaticParametersForMethod: ITypeProvider -> ProvidedParameterInfo[]

    static member TaintedGetHashCode: Tainted<ProvidedMethodBase> -> int

    static member TaintedEquals: Tainted<ProvidedMethodBase> * Tainted<ProvidedMethodBase> -> bool

[<Sealed; Class>] 
#if NO_CHECKNULLS
[<AllowNullLiteral>]
#endif
type ProvidedMethodInfo = 

    inherit ProvidedMethodBase

    member ReturnType: ProvidedType

    member MetadataToken: int

[<Sealed; Class>] 
#if NO_CHECKNULLS
[<AllowNullLiteral>]
#endif
type ProvidedParameterInfo = 

    member Name: string

    member ParameterType: ProvidedType

    member IsIn: bool

    member IsOut: bool

    member IsOptional: bool

    member RawDefaultValue: obj

    member HasDefaultValue: bool

    interface IProvidedCustomAttributeProvider

[<Sealed; Class>] 
#if NO_CHECKNULLS
[<AllowNullLiteral>]
#endif
type ProvidedFieldInfo = 

    inherit ProvidedMemberInfo

    member IsInitOnly: bool

    member IsStatic: bool

    member IsSpecialName: bool

    member IsLiteral: bool

    member GetRawConstantValue: unit -> obj

    member FieldType: ProvidedType

    member IsPublic: bool

    member IsFamily: bool

    member IsFamilyAndAssembly: bool

    member IsFamilyOrAssembly: bool

    member IsPrivate: bool

    static member TaintedEquals: Tainted<ProvidedFieldInfo> * Tainted<ProvidedFieldInfo> -> bool

[<Sealed; Class>] 
#if NO_CHECKNULLS
[<AllowNullLiteral>]
#endif
type ProvidedPropertyInfo = 

    inherit ProvidedMemberInfo

    member GetGetMethod: unit -> ProvidedMethodInfo

    member GetSetMethod: unit -> ProvidedMethodInfo

    member GetIndexParameters: unit -> ProvidedParameterInfo[]

    member CanRead: bool

    member CanWrite: bool

    member PropertyType: ProvidedType

    static member TaintedGetHashCode: Tainted<ProvidedPropertyInfo> -> int

    static member TaintedEquals: Tainted<ProvidedPropertyInfo> * Tainted<ProvidedPropertyInfo> -> bool

[<Sealed; Class>] 
#if NO_CHECKNULLS
[<AllowNullLiteral>]
#endif
type ProvidedEventInfo = 

    inherit ProvidedMemberInfo

    member GetAddMethod: unit -> ProvidedMethodInfo

    member GetRemoveMethod: unit -> ProvidedMethodInfo

    member EventHandlerType: ProvidedType

    static member TaintedGetHashCode: Tainted<ProvidedEventInfo> -> int

    static member TaintedEquals: Tainted<ProvidedEventInfo> * Tainted<ProvidedEventInfo> -> bool

[<Sealed; Class>] 
#if NO_CHECKNULLS
[<AllowNullLiteral>]
#endif
type ProvidedConstructorInfo = 
    inherit ProvidedMethodBase

type ProvidedExprType =

    | ProvidedNewArrayExpr of ProvidedType * ProvidedExpr[]

#if PROVIDED_ADDRESS_OF
    | ProvidedAddressOfExpr of ProvidedExpr
#endif

    | ProvidedNewObjectExpr of ProvidedConstructorInfo * ProvidedExpr[]

    | ProvidedWhileLoopExpr of ProvidedExpr * ProvidedExpr

    | ProvidedNewDelegateExpr of ProvidedType * ProvidedVar[] * ProvidedExpr

    | ProvidedForIntegerRangeLoopExpr of ProvidedVar * ProvidedExpr * ProvidedExpr * ProvidedExpr

    | ProvidedSequentialExpr of ProvidedExpr * ProvidedExpr

    | ProvidedTryWithExpr of ProvidedExpr * ProvidedVar * ProvidedExpr * ProvidedVar * ProvidedExpr

    | ProvidedTryFinallyExpr of ProvidedExpr * ProvidedExpr

    | ProvidedLambdaExpr of ProvidedVar * ProvidedExpr

    | ProvidedCallExpr of ProvidedExpr option * ProvidedMethodInfo * ProvidedExpr[]

    | ProvidedConstantExpr of obj * ProvidedType

    | ProvidedDefaultExpr of ProvidedType

    | ProvidedNewTupleExpr of ProvidedExpr[]

    | ProvidedTupleGetExpr of ProvidedExpr * int

    | ProvidedTypeAsExpr of ProvidedExpr * ProvidedType

    | ProvidedTypeTestExpr of ProvidedExpr * ProvidedType

    | ProvidedLetExpr of ProvidedVar * ProvidedExpr * ProvidedExpr

    | ProvidedVarSetExpr of ProvidedVar * ProvidedExpr

    | ProvidedIfThenElseExpr of ProvidedExpr * ProvidedExpr * ProvidedExpr

    | ProvidedVarExpr of ProvidedVar
    
[<RequireQualifiedAccess; Sealed; Class>] 
#if NO_CHECKNULLS
[<AllowNullLiteral>]
#endif
type ProvidedExpr =

    member Type: ProvidedType

    /// Convert the expression to a string for diagnostics
    member UnderlyingExpressionString: string

    member GetExprType: unit -> ProvidedExprType option

[<RequireQualifiedAccess; Sealed; Class>] 
#if NO_CHECKNULLS
[<AllowNullLiteral>]
#endif
type ProvidedVar =

    member Type: ProvidedType

    member Name: string

    member IsMutable: bool

    override Equals: obj -> bool

    override GetHashCode: unit -> int

/// Get the provided expression for a particular use of a method.
val GetInvokerExpression: ITypeProvider * ProvidedMethodBase * ProvidedVar[] -> ProvidedExpr

/// Validate that the given provided type meets some of the rules for F# provided types
val ValidateProvidedTypeAfterStaticInstantiation:
    m: range * st: Tainted<ProvidedType> * expectedPath: string[] * expectedName: string -> unit

/// Try to apply a provided type to the given static arguments. If successful also return a function
/// to check the type name is as expected (this function is called by the caller of TryApplyProvidedType
/// after other checks are made).
val TryApplyProvidedType:
<<<<<<< HEAD
    typeBeforeArguments: Tainted<ProvidedType> *
    optGeneratedTypePath: string list option *
    staticArgs: obj [] *
    range ->
=======
    typeBeforeArguments: Tainted<ProvidedType> * optGeneratedTypePath: string list option * staticArgs: obj[] * range ->
>>>>>>> 5fb045c7
        (Tainted<ProvidedType> * (unit -> unit)) option

/// Try to apply a provided method to the given static arguments.
val TryApplyProvidedMethod:
    methBeforeArgs: Tainted<ProvidedMethodBase> * staticArgs: obj[] * range -> Tainted<ProvidedMethodBase> option

/// Try to resolve a type in the given extension type resolver
val TryResolveProvidedType: Tainted<ITypeProvider> * range * string[] * typeName: string -> Tainted<ProvidedType> option

/// Try to resolve a type in the given extension type resolver
val TryLinkProvidedType:
    Tainted<ITypeProvider> * string[] * typeLogicalName: string * range: range -> Tainted<ProvidedType> option

/// Get the parts of a .NET namespace. Special rules: null means global, empty is not allowed.
val GetProvidedNamespaceAsPath: range * Tainted<ITypeProvider> * string -> string list

/// Decompose the enclosing name of a type (including any class nestings) into a list of parts.
/// e.g. System.Object -> ["System"; "Object"]
val GetFSharpPathToProvidedType: Tainted<ProvidedType> * range: range -> string list

/// Get the ILTypeRef for the provided type (including for nested types). Take into account
/// any type relocations or static linking for generated types.
val GetILTypeRefOfProvidedType: Tainted<ProvidedType> * range: range -> ILTypeRef

/// Get the ILTypeRef for the provided type (including for nested types). Do not take into account
/// any type relocations or static linking for generated types.
val GetOriginalILTypeRefOfProvidedType: Tainted<ProvidedType> * range: range -> ILTypeRef

/// Represents the remapping information for a generated provided type and its nested types.
///
/// There is one overall tree for each root 'type X = ... type generation expr...' specification.
type ProviderGeneratedType =
    | ProviderGeneratedType of ilOrigTyRef: ILTypeRef * ilRenamedTyRef: ILTypeRef * ProviderGeneratedType list

/// The table of information recording remappings from type names in the provided assembly to type
/// names in the statically linked, embedded assembly, plus what types are nested in side what types.
type ProvidedAssemblyStaticLinkingMap =
    {
        /// The table of remappings from type names in the provided assembly to type
        /// names in the statically linked, embedded assembly.
        ILTypeMap: Dictionary<ILTypeRef, ILTypeRef>
    }

    /// Create a new static linking map, ready to populate with data.
    static member CreateNew: unit -> ProvidedAssemblyStaticLinkingMap

/// Check if this is a direct reference to a non-embedded generated type. This is not permitted at any name resolution.
/// We check by seeing if the type is absent from the remapping context.
val IsGeneratedTypeDirectReference: Tainted<ProvidedType> * range -> bool

#endif<|MERGE_RESOLUTION|>--- conflicted
+++ resolved
@@ -486,14 +486,7 @@
 /// to check the type name is as expected (this function is called by the caller of TryApplyProvidedType
 /// after other checks are made).
 val TryApplyProvidedType:
-<<<<<<< HEAD
-    typeBeforeArguments: Tainted<ProvidedType> *
-    optGeneratedTypePath: string list option *
-    staticArgs: obj [] *
-    range ->
-=======
     typeBeforeArguments: Tainted<ProvidedType> * optGeneratedTypePath: string list option * staticArgs: obj[] * range ->
->>>>>>> 5fb045c7
         (Tainted<ProvidedType> * (unit -> unit)) option
 
 /// Try to apply a provided method to the given static arguments.
