--- conflicted
+++ resolved
@@ -39,12 +39,9 @@
     | DelegateTypeNameResolutionFix
     | ReallyLongLists
     | ErrorOnDeprecatedRequireQualifiedAccess
-<<<<<<< HEAD
+    | LowercaseDUWhenRequireQualifiedAccess
     | InterfacesWithAbstractStaticMembers
     | SelfTypeConstraints
-=======
-    | LowercaseDUWhenRequireQualifiedAccess
->>>>>>> b8aaf2d2
 
 /// LanguageVersion management
 type LanguageVersion =
