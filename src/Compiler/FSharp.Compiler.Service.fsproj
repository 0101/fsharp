<?xml version="1.0" encoding="utf-8"?>
<!-- Copyright (c) Microsoft Corporation.  All Rights Reserved.  See License.txt in the project root for license information. -->
<Project Sdk="Microsoft.NET.Sdk">

  <PropertyGroup>
    <TargetFrameworks>netstandard2.0</TargetFrameworks>
    <OutputType>Library</OutputType>
    <NoWarn>$(NoWarn);44</NoWarn> <!-- Obsolete -->
    <NoWarn>$(NoWarn);57</NoWarn> <!-- Experimental -->
    <NoWarn>$(NoWarn);75</NoWarn> <!-- InternalCommandLineOption -->
    <NoWarn>$(NoWarn);1204</NoWarn> <!-- This construct is for use in the FSharp.Core library and should not be used directly -->
    <NoWarn>$(NoWarn);NU5125</NoWarn>
    <AssemblyName>FSharp.Compiler.Service</AssemblyName>
    <AllowCrossTargeting>true</AllowCrossTargeting>
    <DefineConstants>$(DefineConstants);COMPILER</DefineConstants>
    <DefineConstants Condition="'$(FSHARPCORE_USE_PACKAGE)' == 'true'">$(DefineConstants);FSHARPCORE_USE_PACKAGE</DefineConstants>
    <OtherFlags>$(OtherFlags) --extraoptimizationloops:1</OtherFlags>
    <!-- 1182: Unused variables -->
    <OtherFlags>$(OtherFlags) --warnon:1182</OtherFlags>
    <!-- 3218: ArgumentsInSigAndImplMismatch -->
    <OtherFlags>$(OtherFlags) --warnon:3218</OtherFlags>
    <!-- 3390: xmlDocBadlyFormed -->
    <OtherFlags>$(OtherFlags) --warnon:3390</OtherFlags>
    <Tailcalls>true</Tailcalls> <!-- .tail annotations always emitted for this binary, even in debug mode -->
    <FsYaccOutputFolder>$(IntermediateOutputPath)$(TargetFramework)\</FsYaccOutputFolder>
    <FsLexOutputFolder>$(IntermediateOutputPath)$(TargetFramework)\</FsLexOutputFolder>
    <EnableDefaultEmbeddedResourceItems>false</EnableDefaultEmbeddedResourceItems>
    <Configurations>Debug;Release;ReleaseCompressed</Configurations>
  </PropertyGroup>

  <!--  The FSharp.Compiler.Service dll provides a referencable public interface for tool builders -->
  <PropertyGroup Condition="'$(Configuration)' != 'Proto'">
    <CompressMetadata Condition="'$(CompressAllMetadata)' != 'true'">false</CompressMetadata>
  </PropertyGroup>

  <PropertyGroup>
    <PackageId>FSharp.Compiler.Service</PackageId>
    <NuspecFile>FSharp.Compiler.Service.nuspec</NuspecFile>
    <IsPackable>true</IsPackable>
    <PackageDescription>The F# Compiler Services package for F# $(FSLanguageVersion) exposes additional functionality for implementing F# language bindings, additional tools based on the compiler or refactoring tools. The package also includes F# interactive service that can be used for embedding F# scripting into your applications.  Contains code from the F# Software Foundation.</PackageDescription>
    <PackageReleaseNotes>/blob/main/release-notes.md#FSharp-Compiler-Service-$(FSharpCompilerServiceReleaseNotesVersion)</PackageReleaseNotes>
    <PackageTags>F#, fsharp, interactive, compiler, editor</PackageTags>
    <PreReleaseVersionLabel>preview</PreReleaseVersionLabel>
    <PackageIconFullPath>$(MSBuildThisFileDirectory)logo.png</PackageIconFullPath>
  </PropertyGroup>

  <ItemGroup>
    <NuspecProperty Include="FSharpCorePackageVersion=$(FSCorePackageVersionValue)" Condition="'$(VersionSuffix)'==''" />
    <NuspecProperty Include="FSharpCorePackageVersion=$(FSCorePackageVersionValue)-$(VersionSuffix)" Condition="'$(VersionSuffix)'!=''" />
    <NuspecProperty Include="MicrosoftBuildFrameworkPackageVersion=$(MicrosoftBuildFrameworkVersion)" />
    <NuspecProperty Include="MicrosoftBuildTasksCorePackageVersion=$(MicrosoftBuildTasksCoreVersion)" />
    <NuspecProperty Include="MicrosoftBuildUtilitiesCorePackageVersion=$(MicrosoftBuildUtilitiesCoreVersion)" />
    <NuspecProperty Include="SystemBuffersPackageVersion=$(SystemBuffersVersion)" />
    <NuspecProperty Include="SystemCollectionsImmutablePackageVersion=$(SystemCollectionsImmutableVersion)" />
    <NuspecProperty Include="SystemMemoryPackageVersion=$(SystemMemoryVersion)" />
    <NuspecProperty Include="SystemDiagnosticsDiagnosticSourcePackageVersion=$(SystemDiagnosticsDiagnosticSourceVersion)" />
    <NuspecProperty Include="SystemReflectionEmitPackageVersion=$(SystemReflectionEmitVersion)" />
    <NuspecProperty Include="SystemReflectionMetadataPackageVersion=$(SystemReflectionMetadataVersion)" />
    <NuspecProperty Include="SystemRuntimeCompilerServicesUnsafePackageVersion=$(SystemRuntimeCompilerServicesUnsafeVersion)" />
  </ItemGroup>

  <ItemGroup>
    <InternalsVisibleTo Include="fsc" />
    <InternalsVisibleTo Include="fscAnyCpu" />
    <InternalsVisibleTo Include="fscArm64" />
    <InternalsVisibleTo Include="fsi" />
    <InternalsVisibleTo Include="fsiAnyCpu" />
    <InternalsVisibleTo Include="fsiArm64" />
    <InternalsVisibleTo Include="VisualFSharp.Salsa" />
    <InternalsVisibleTo Include="VisualFSharp.UnitTests" />
    <InternalsVisibleTo Include="FSharp.Compiler.ComponentTests" />
    <InternalsVisibleTo Include="FSharp.Compiler.UnitTests" />
    <InternalsVisibleTo Include="FSharp.Compiler.Service.Tests" />
    <InternalsVisibleTo Include="HostedCompilerServer" />
    <InternalsVisibleTo Include="FSharp.Tests.FSharpSuite" />
    <InternalsVisibleTo Include="LanguageServiceProfiling" />
    <InternalsVisibleTo Include="FSharp.Compiler.Benchmarks" />
    <InternalsVisibleTo Include="HistoricalBenchmark" />
	<InternalsVisibleTo Include="FSharp.Test.Utilities" />
	<InternalsVisibleTo Include="FSharp.Editor" />
  </ItemGroup>

  <ItemGroup>
    <EmbeddedText Include="FSComp.txt">
      <Link>FSComp.txt</Link>
    </EmbeddedText>
    <EmbeddedText Include="Interactive\FSIstrings.txt">
      <Link>FSIstrings.txt</Link>
    </EmbeddedText>
    <EmbeddedResource Include="FSStrings.resx">
      <Link>FSStrings.resx</Link>
      <LogicalName>FSStrings.resources</LogicalName>
    </EmbeddedResource>

    <Compile Include="Utilities\Activity.fsi" />
    <Compile Include="Utilities\Activity.fs" />
    <Compile Include="Utilities\sformat.fsi" />
    <Compile Include="Utilities\sformat.fs" />
    <Compile Include="Utilities\sr.fsi" />
    <Compile Include="Utilities\sr.fs" />
    <Compile Include="Utilities\ResizeArray.fsi" />
    <Compile Include="Utilities\ResizeArray.fs" />
    <Compile Include="Utilities\HashMultiMap.fsi" />
    <Compile Include="Utilities\HashMultiMap.fs" />
    <Compile Include="Utilities\EditDistance.fsi" />
    <Compile Include="Utilities\EditDistance.fs" />
    <Compile Include="Utilities\TaggedCollections.fsi" />
    <Compile Include="Utilities\TaggedCollections.fs" />
    <Compile Include="Utilities\illib.fsi" />
    <Compile Include="Utilities\illib.fs" />
    <Compile Include="Utilities\Cancellable.fsi" />
    <Compile Include="Utilities\Cancellable.fs" />
    <Compile Include="Utilities\FileSystem.fsi" />
    <Compile Include="Utilities\FileSystem.fs" />
    <Compile Include="Utilities\ildiag.fsi" />
    <Compile Include="Utilities\ildiag.fs" />
    <Compile Include="Utilities\zmap.fsi" />
    <Compile Include="Utilities\zmap.fs" />
    <Compile Include="Utilities\zset.fsi" />
    <Compile Include="Utilities\zset.fs" />
    <Compile Include="Utilities\XmlAdapters.fsi" />
    <Compile Include="Utilities\XmlAdapters.fs" />
    <Compile Include="Utilities\InternalCollections.fsi" />
    <Compile Include="Utilities\InternalCollections.fs" />
    <Compile Include="Utilities\QueueList.fsi" />
    <Compile Include="Utilities\QueueList.fs" />
    <Compile Include="Utilities\lib.fsi" />
    <Compile Include="Utilities\lib.fs" />
    <Compile Include="utilities\LruCache.fs" />
    <Compile Include="Utilities\ImmutableArray.fsi" />
    <Compile Include="Utilities\ImmutableArray.fs" />
    <Compile Include="Utilities\rational.fsi" />
    <Compile Include="Utilities\rational.fs" />
    <Compile Include="Utilities\PathMap.fsi" />
    <Compile Include="Utilities\PathMap.fs" />
    <Compile Include="Utilities\RidHelpers.fs" />
    <Compile Include="Utilities\range.fsi" />
    <Compile Include="Utilities\range.fs" />
    <EmbeddedText Include="Facilities\UtilsStrings.txt" />
    <Compile Include="Facilities\LanguageFeatures.fsi" />
    <Compile Include="Facilities\LanguageFeatures.fs" />
    <Compile Include="Facilities\DiagnosticOptions.fsi" />
    <Compile Include="Facilities\DiagnosticOptions.fs" />
    <Compile Include="Facilities\TextLayoutRender.fsi" />
    <Compile Include="Facilities\TextLayoutRender.fs" />
    <Compile Include="Facilities\DiagnosticsLogger.fsi" />
    <Compile Include="Facilities\DiagnosticsLogger.fs" />
    <Compile Include="Facilities\DiagnosticResolutionHints.fsi" />
    <Compile Include="Facilities\DiagnosticResolutionHints.fs" />
    <Compile Include="Facilities\AsyncMemoize.fs" />
    <Compile Include="Facilities\prim-lexing.fsi" />
    <Compile Include="Facilities\prim-lexing.fs" />
    <Compile Include="Facilities\prim-parsing.fsi" />
    <Compile Include="Facilities\prim-parsing.fs" />
    <Compile Include="Facilities\ReferenceResolver.fsi" />
    <Compile Include="Facilities\ReferenceResolver.fs" />
    <Compile Include="Facilities\SimulatedMSBuildReferenceResolver.fsi" />
    <Compile Include="Facilities\SimulatedMSBuildReferenceResolver.fs" />
    <Compile Include="Facilities\CompilerLocation.fsi" />
    <Compile Include="Facilities\CompilerLocation.fs" />
    <Compile Include="Facilities\BuildGraph.fsi" />
    <Compile Include="Facilities\BuildGraph.fs" />
<<<<<<< HEAD
    <Compile Include="facilities\TaskAgent.fs" />
=======
    <Compile Include="Utilities\ReadOnlySpan.fsi" />
    <Compile Include="Utilities\ReadOnlySpan.fs" />
>>>>>>> 70bd177d
    <FsLex Include="AbstractIL\illex.fsl">
      <OtherFlags>--module FSharp.Compiler.AbstractIL.AsciiLexer --internal --open Internal.Utilities.Text.Lexing --open FSharp.Compiler.AbstractIL.AsciiParser --unicode --lexlib Internal.Utilities.Text.Lexing</OtherFlags>
      <Link>AbstractIL\illex.fsl</Link>
    </FsLex>
    <None Include="AbstractIL\illex.fsl">
      <Link>AbstractIL\illex.fsl</Link>
    </None>
    <FsYacc Include="AbstractIL\ilpars.fsy">
      <OtherFlags>--module FSharp.Compiler.AbstractIL.AsciiParser --open FSharp.Compiler.AbstractIL.AsciiConstants --open FSharp.Compiler.AbstractIL.IL --internal --lexlib Internal.Utilities.Text.Lexing --parslib Internal.Utilities.Text.Parsing --buffer-type-argument char</OtherFlags>
      <Link>AbstractIL\ilpars.fsy</Link>
    </FsYacc>
    <None Include="AbstractIL\ilpars.fsy">
      <Link>AbstractIL\FsYacc\ilpars.fsy</Link>
    </None>
    <Compile Include="AbstractIL\il.fsi" />
    <Compile Include="AbstractIL\il.fs" />
    <Compile Include="AbstractIL\ilx.fsi" />
    <Compile Include="AbstractIL\ilx.fs" />
    <Compile Include="AbstractIL\ilascii.fsi" />
    <Compile Include="AbstractIL\ilascii.fs" />
    <Compile Include="$(FsYaccOutputFolder)ilpars.fsi">
      <Link>AbstractIL\FsYaccOut\ilpars.fsi</Link>
    </Compile>
    <Compile Include="$(FsYaccOutputFolder)ilpars.fs">
      <Link>AbstractIL\FsYaccOut\ilpars.fs</Link>
    </Compile>
    <Compile Include="$(FsLexOutputFolder)illex.fsi">
      <Link>AbstractIL\FsLexOut\illex.fsi</Link>
    </Compile>
    <Compile Include="$(FsLexOutputFolder)illex.fs">
      <Link>AbstractIL\FsLexOut\illex.fs</Link>
    </Compile>
    <Compile Include="AbstractIL\ilprint.fsi" />
    <Compile Include="AbstractIL\ilprint.fs" />
    <Compile Include="AbstractIL\ilmorph.fsi" />
    <Compile Include="AbstractIL\ilmorph.fs" />
    <Compile Include="AbstractIL\ilsign.fsi" />
    <Compile Include="AbstractIL\ilsign.fs" />
    <Compile Include="AbstractIL\ilnativeres.fsi" />
    <Compile Include="AbstractIL\ilnativeres.fs" />
    <Compile Include="AbstractIL\ilsupp.fsi" />
    <Compile Include="AbstractIL\ilsupp.fs" />
    <Compile Include="AbstractIL\ilbinary.fsi" />
    <Compile Include="AbstractIL\ilbinary.fs" />
    <Compile Include="AbstractIL\ilread.fsi" />
    <Compile Include="AbstractIL\ilread.fs" />
    <Compile Include="AbstractIL\ilwritepdb.fsi" />
    <Compile Include="AbstractIL\ilwritepdb.fs" />
    <Compile Include="AbstractIL\ilwrite.fsi" />
    <Compile Include="AbstractIL\ilwrite.fs" />
    <Compile Include="AbstractIL\ilreflect.fsi" />
    <Compile Include="AbstractIL\ilreflect.fs" />
    <Compile Include="SyntaxTree\PrettyNaming.fsi" />
    <Compile Include="SyntaxTree\PrettyNaming.fs" />
    <FsLex Include="pplex.fsl">
      <OtherFlags>--module FSharp.Compiler.PPLexer --internal --open FSharp.Compiler.Lexhelp --open Internal.Utilities.Text.Lexing --open FSharp.Compiler.PPParser --unicode --lexlib Internal.Utilities.Text.Lexing</OtherFlags>
      <Link>SyntaxTree\pplex.fsl</Link>
    </FsLex>
    <FsYacc Include="pppars.fsy">
      <OtherFlags>--module FSharp.Compiler.PPParser --open FSharp.Compiler.ParseHelpers --internal --lexlib Internal.Utilities.Text.Lexing --parslib Internal.Utilities.Text.Parsing --buffer-type-argument char</OtherFlags>
      <Link>SyntaxTree\pppars.fsy</Link>
    </FsYacc>
    <FsLex Include="lex.fsl">
      <OtherFlags>--module FSharp.Compiler.Lexer --open FSharp.Compiler.Lexhelp --open Internal.Utilities.Text.Lexing --open FSharp.Compiler.Parser --open FSharp.Compiler.Text --open FSharp.Compiler.ParseHelpers --internal --unicode --lexlib Internal.Utilities.Text.Lexing</OtherFlags>
      <Link>SyntaxTree\lex.fsl</Link>
    </FsLex>
    <FsYacc Include="pars.fsy">
      <OtherFlags>-v --module FSharp.Compiler.Parser --open FSharp.Compiler --open FSharp.Compiler.Syntax --open FSharp.Compiler.Text --internal --lexlib Internal.Utilities.Text.Lexing --parslib Internal.Utilities.Text.Parsing --buffer-type-argument char</OtherFlags>
      <Link>SyntaxTree\pars.fsy</Link>
    </FsYacc>
    <None Include="pplex.fsl">
      <Link>SyntaxTree\FsLex\pplex.fsl</Link>
    </None>
    <None Include="lex.fsl">
      <Link>SyntaxTree\FsLex\lex.fsl</Link>
    </None>
    <None Include="pppars.fsy">
      <Link>SyntaxTree\FsYacc\pppars.fsy</Link>
    </None>
    <None Include="pars.fsy">
      <Link>SyntaxTree\FsYacc\pars.fsy</Link>
    </None>
    <Compile Include="SyntaxTree\UnicodeLexing.fsi" />
    <Compile Include="SyntaxTree\UnicodeLexing.fs" />
    <Compile Include="SyntaxTree\XmlDoc.fsi" />
    <Compile Include="SyntaxTree\XmlDoc.fs" />
    <Compile Include="SyntaxTree\SyntaxTrivia.fsi" />
    <Compile Include="SyntaxTree\SyntaxTrivia.fs" />
    <Compile Include="SyntaxTree\SyntaxTree.fsi" />
    <Compile Include="SyntaxTree\SyntaxTree.fs" />
    <Compile Include="SyntaxTree\SyntaxTreeOps.fsi" />
    <Compile Include="SyntaxTree\SyntaxTreeOps.fs" />
    <Compile Include="SyntaxTree\ParseHelpers.fsi" />
    <Compile Include="SyntaxTree\ParseHelpers.fs" />
    <Compile Include="$(FsYaccOutputFolder)pppars.fsi">
      <Link>SyntaxTree\FsYaccOutput\pppars.fsi</Link>
    </Compile>
    <Compile Include="$(FsYaccOutputFolder)pppars.fs">
      <Link>SyntaxTree\FsYaccOutput\pppars.fs</Link>
    </Compile>
    <Compile Include="$(FsYaccOutputFolder)pars.fsi">
      <Link>SyntaxTree\FsYaccOutput\pars.fsi</Link>
    </Compile>
    <Compile Include="$(FsYaccOutputFolder)pars.fs">
      <Link>SyntaxTree\FsYaccOutput\pars.fs</Link>
    </Compile>
    <Compile Include="SyntaxTree\LexHelpers.fsi">
      <Link>SyntaxTree\LexHelpers.fsi</Link>
    </Compile>
    <Compile Include="SyntaxTree\LexHelpers.fs">
      <Link>SyntaxTree\LexHelpers.fs</Link>
    </Compile>
    <Compile Include="$(FsYaccOutputFolder)pplex.fsi">
      <Link>SyntaxTree\FsLexOutput\pplex.fsi</Link>
    </Compile>
    <Compile Include="$(FsYaccOutputFolder)pplex.fs">
      <Link>SyntaxTree\FsLexOutput\pplex.fs</Link>
    </Compile>
    <Compile Include="$(FsYaccOutputFolder)\lex.fsi">
      <Link>SyntaxTree\FsLexOutput\lex.fsi</Link>
    </Compile>
    <Compile Include="$(FsYaccOutputFolder)\lex.fs">
      <Link>SyntaxTree\FsLexOutput\lex.fs</Link>
    </Compile>
    <Compile Include="SyntaxTree\LexFilter.fsi" />
    <Compile Include="SyntaxTree\LexFilter.fs" />
    <Compile Include="TypedTree\tainted.fsi" />
    <Compile Include="TypedTree\tainted.fs" />
    <Compile Include="TypedTree\TypeProviders.fsi" />
    <Compile Include="TypedTree\TypeProviders.fs" />
    <Compile Include="TypedTree\QuotationPickler.fsi" />
    <Compile Include="TypedTree\QuotationPickler.fs" />
    <Compile Include="TypedTree\CompilerGlobalState.fsi" />
    <Compile Include="TypedTree\CompilerGlobalState.fs" />
    <Compile Include="TypedTree\TypedTree.fsi" />
    <Compile Include="TypedTree\TypedTree.fs" />
    <Compile Include="TypedTree\TypedTreeBasics.fsi" />
    <Compile Include="TypedTree\TypedTreeBasics.fs" />
    <Compile Include="TypedTree\TcGlobals.fs" />
    <Compile Include="TypedTree\TypedTreeOps.fsi" />
    <Compile Include="TypedTree\TypedTreeOps.fs" />
    <Compile Include="TypedTree\TypedTreePickle.fsi" />
    <Compile Include="TypedTree\TypedTreePickle.fs" />
    <Compile Include="TypedTree\UpdatePrettyTyparNames.fsi" />
    <Compile Include="TypedTree\UpdatePrettyTyparNames.fs" />
    <Compile Include="Checking\import.fsi" />
    <Compile Include="Checking\import.fs" />
    <Compile Include="Checking\TypeHierarchy.fsi" />
    <Compile Include="Checking\TypeHierarchy.fs" />
    <Compile Include="Checking\infos.fsi" />
    <Compile Include="Checking\infos.fs" />
    <Compile Include="Checking\AccessibilityLogic.fsi" />
    <Compile Include="Checking\AccessibilityLogic.fs" />
    <Compile Include="Checking\AttributeChecking.fsi" />
    <Compile Include="Checking\AttributeChecking.fs" />
    <Compile Include="Checking\TypeRelations.fsi" />
    <Compile Include="Checking\TypeRelations.fs" />
    <Compile Include="Checking\InfoReader.fsi" />
    <Compile Include="Checking\InfoReader.fs" />
    <Compile Include="Checking\NicePrint.fsi" />
    <Compile Include="Checking\NicePrint.fs" />
    <Compile Include="Checking\AugmentWithHashCompare.fsi" />
    <Compile Include="Checking\AugmentWithHashCompare.fs" />
    <Compile Include="Checking\NameResolution.fsi" />
    <Compile Include="Checking\NameResolution.fs" />
    <Compile Include="Checking\SignatureConformance.fsi" />
    <Compile Include="Checking\SignatureConformance.fs" />
    <Compile Include="Checking\MethodOverrides.fsi" />
    <Compile Include="Checking\MethodOverrides.fs" />
    <Compile Include="Checking\MethodCalls.fsi" />
    <Compile Include="Checking\MethodCalls.fs" />
    <Compile Include="Checking\PatternMatchCompilation.fsi" />
    <Compile Include="Checking\PatternMatchCompilation.fs" />
    <Compile Include="Checking\ConstraintSolver.fsi" />
    <Compile Include="Checking\ConstraintSolver.fs" />
    <Compile Include="Checking\CheckFormatStrings.fsi" />
    <Compile Include="Checking\CheckFormatStrings.fs" />
    <Compile Include="Checking\FindUnsolved.fsi" />
    <Compile Include="Checking\FindUnsolved.fs" />
    <Compile Include="Checking\QuotationTranslator.fsi" />
    <Compile Include="Checking\QuotationTranslator.fs" />
    <Compile Include="Checking\PostInferenceChecks.fsi" />
    <Compile Include="Checking\PostInferenceChecks.fs" />
    <Compile Include="Checking\TailCallChecks.fsi" />
    <Compile Include="Checking\TailCallChecks.fs" />
    <Compile Include="Checking\CheckBasics.fsi" />
    <Compile Include="Checking\CheckBasics.fs" />
    <Compile Include="Checking\CheckRecordSyntaxHelpers.fsi" />
    <Compile Include="Checking\CheckRecordSyntaxHelpers.fs" />
    <Compile Include="Checking\CheckExpressions.fsi" />
    <Compile Include="Checking\CheckExpressions.fs" />
    <Compile Include="Checking\CheckPatterns.fsi" />
    <Compile Include="Checking\CheckPatterns.fs" />
    <Compile Include="Checking\CheckComputationExpressions.fsi" />
    <Compile Include="Checking\CheckComputationExpressions.fs" />
    <Compile Include="Checking\CheckIncrementalClasses.fsi" />
    <Compile Include="Checking\CheckIncrementalClasses.fs" />
    <Compile Include="Checking\CheckDeclarations.fsi" />
    <Compile Include="Checking\CheckDeclarations.fs" />
	<Compile Include="Checking\SignatureHash.fsi" />
	<Compile Include="Checking\SignatureHash.fs" />
    <Compile Include="Optimize\Optimizer.fsi" />
    <Compile Include="Optimize\Optimizer.fs" />
    <Compile Include="Optimize\DetupleArgs.fsi" />
    <Compile Include="Optimize\DetupleArgs.fs" />
    <Compile Include="Optimize\InnerLambdasToTopLevelFuncs.fsi" />
    <Compile Include="Optimize\InnerLambdasToTopLevelFuncs.fs" />
    <Compile Include="Optimize\LowerCalls.fsi" />
    <Compile Include="Optimize\LowerCalls.fs" />
    <Compile Include="Optimize\LowerSequences.fsi" />
    <Compile Include="Optimize\LowerSequences.fs" />
    <Compile Include="Optimize\LowerComputedCollections.fsi" />
    <Compile Include="Optimize\LowerComputedCollections.fs" />
    <Compile Include="Optimize\LowerStateMachines.fsi" />
    <Compile Include="Optimize\LowerStateMachines.fs" />
    <Compile Include="Optimize\LowerLocalMutables.fsi" />
    <Compile Include="Optimize\LowerLocalMutables.fs" />
    <Compile Include="CodeGen\IlxGenSupport.fsi" />
    <Compile Include="CodeGen\IlxGenSupport.fs" />
    <Compile Include="CodeGen\EraseClosures.fsi" />
    <Compile Include="CodeGen\EraseClosures.fs" />
    <Compile Include="CodeGen\EraseUnions.fsi" />
    <Compile Include="CodeGen\EraseUnions.fs" />
    <Compile Include="CodeGen\IlxGen.fsi" />
    <Compile Include="CodeGen\IlxGen.fs" />
    <Compile Include="Driver\FxResolver.fsi" />
    <Compile Include="Driver\FxResolver.fs" />
    <Compile Include="DependencyManager/AssemblyResolveHandler.fsi">
      <Link>Driver\AssemblyResolveHandler.fsi</Link>
    </Compile>
    <Compile Include="DependencyManager/AssemblyResolveHandler.fs">
      <Link>Driver\AssemblyResolveHandler.fs</Link>
    </Compile>
    <Compile Include="DependencyManager/NativeDllResolveHandler.fsi">
      <Link>Driver\NativeDllResolveHandler.fsi</Link>
    </Compile>
    <Compile Include="DependencyManager/NativeDllResolveHandler.fs">
      <Link>Driver\NativeDllResolveHandler.fs</Link>
    </Compile>
    <Compile Include="DependencyManager/DependencyProvider.fsi">
      <Link>Driver\DependencyProvider.fsi</Link>
    </Compile>
    <Compile Include="DependencyManager/DependencyProvider.fs">
      <Link>Driver\DependencyProvider.fs</Link>
    </Compile>
    <Compile Include="Driver\CompilerConfig.fsi" />
    <Compile Include="Driver\CompilerConfig.fs" />
    <Compile Include="Driver\CompilerImports.fsi" />
    <Compile Include="Driver\CompilerImports.fs" />
    <Compile Include="Driver\CompilerDiagnostics.fsi" />
    <Compile Include="Driver\CompilerDiagnostics.fs" />
    <Compile Include="Driver\GraphChecking\Continuation.fsi" />
    <Compile Include="Driver\GraphChecking\Continuation.fs" />
    <Compile Include="Driver\GraphChecking\Types.fsi" />
    <Compile Include="Driver\GraphChecking\Types.fs" />
    <Compile Include="Driver\GraphChecking\Graph.fsi" />
    <Compile Include="Driver\GraphChecking\Graph.fs" />
    <Compile Include="Driver\GraphChecking\TrieMapping.fsi" />
    <Compile Include="Driver\GraphChecking\TrieMapping.fs" />
    <Compile Include="Driver\GraphChecking\FileContentMapping.fsi" />
    <Compile Include="Driver\GraphChecking\FileContentMapping.fs" />
    <Compile Include="Driver\GraphChecking\DependencyResolution.fsi" />
    <Compile Include="Driver\GraphChecking\DependencyResolution.fs" />
    <Compile Include="Driver\GraphChecking\GraphProcessing.fsi" />
    <Compile Include="Driver\GraphChecking\GraphProcessing.fs" />
    <Content Include="Driver\GraphChecking\Docs.md" />
    <Compile Include="Driver\ParseAndCheckInputs.fsi" />
    <Compile Include="Driver\ParseAndCheckInputs.fs" />
    <Compile Include="Driver\ScriptClosure.fsi" />
    <Compile Include="Driver\ScriptClosure.fs" />
    <Compile Include="Driver\CompilerOptions.fsi" />
    <Compile Include="Driver\CompilerOptions.fs" />
    <Compile Include="Driver\OptimizeInputs.fsi" />
    <Compile Include="Driver\OptimizeInputs.fs" />
    <Compile Include="Driver\XmlDocFileWriter.fsi" />
    <Compile Include="Driver\XmlDocFileWriter.fs" />
    <Compile Include="Driver\BinaryResourceFormats.fsi" />
    <Compile Include="Driver\BinaryResourceFormats.fs" />
    <Compile Include="Driver\StaticLinking.fsi" />
    <Compile Include="Driver\StaticLinking.fs" />
    <Compile Include="Driver\CreateILModule.fsi" />
    <Compile Include="Driver\CreateILModule.fs" />
    <Compile Include="Driver\fsc.fsi" />
    <Compile Include="Driver\fsc.fs" />

    <!-- the symbol API. -->
    <Compile Include="Symbols\SymbolHelpers.fsi" />
    <Compile Include="Symbols\SymbolHelpers.fs" />
    <Compile Include="Symbols\Symbols.fsi" />
    <Compile Include="Symbols\Symbols.fs" />
    <Compile Include="Symbols\FSharpDiagnostic.fsi" />
    <Compile Include="Symbols\FSharpDiagnostic.fs" />
    <Compile Include="Symbols\Exprs.fsi" />
    <Compile Include="Symbols\Exprs.fs" />
    <Compile Include="Symbols\SymbolPatterns.fsi" />
    <Compile Include="Symbols\SymbolPatterns.fs" />

    <!-- the incremental builder and service . -->
    <Compile Include="Service\SemanticClassification.fsi" />
    <Compile Include="Service\SemanticClassification.fs" />
    <Compile Include="Service\ItemKey.fsi" />
    <Compile Include="Service\ItemKey.fs" />
    <Compile Include="Service\SemanticClassificationKey.fsi" />
    <Compile Include="Service\SemanticClassificationKey.fs" />
    <Compile Include="Service\FSharpSource.fsi" />
    <Compile Include="Service\FSharpSource.fs" />
    <Compile Include="Service\IncrementalBuild.fsi" />
    <Compile Include="Service\IncrementalBuild.fs" />
    <Compile Include="Service\ServiceCompilerDiagnostics.fsi" />
    <Compile Include="Service\ServiceCompilerDiagnostics.fs" />
    <Compile Include="Service\ServiceConstants.fs" />
    <Compile Include="Service\ServiceDeclarationLists.fsi" />
    <Compile Include="Service\ServiceDeclarationLists.fs" />
    <Compile Include="Service\ServiceLexing.fsi" />
    <Compile Include="Service\ServiceLexing.fs" />
    <Compile Include="Service\ServiceParseTreeWalk.fsi" />
    <Compile Include="Service\ServiceParseTreeWalk.fs" />
    <Compile Include="Service\ServiceNavigation.fsi" />
    <Compile Include="Service\ServiceNavigation.fs" />
    <Compile Include="Service\ServiceParamInfoLocations.fsi" />
    <Compile Include="Service\ServiceParamInfoLocations.fs" />
    <Compile Include="Service\FSharpParseFileResults.fsi" />
    <Compile Include="Service\FSharpParseFileResults.fs" />
    <Compile Include="Service\ServiceParsedInputOps.fsi" />
    <Compile Include="Service\ServiceParsedInputOps.fs" />
    <Compile Include="Service\ServiceAssemblyContent.fsi" />
    <Compile Include="Service\ServiceAssemblyContent.fs" />
    <Compile Include="Service\ServiceXmlDocParser.fsi" />
    <Compile Include="Service\ServiceXmlDocParser.fs" />
    <Compile Include="Service\ExternalSymbol.fsi" />
    <Compile Include="Service\ExternalSymbol.fs" />
    <Compile Include="Service\QuickParse.fsi" />
    <Compile Include="Service\QuickParse.fs" />
    <Compile Include="Service\FSharpCheckerResults.fsi" />
	  <Compile Include="Service\FSharpCheckerResults.fs" />
	  <Compile Include="Service\BackgroundCompiler.fs" />
	  <Compile Include="Service\TransparentCompiler.fs" />
    <Compile Include="Service\service.fsi" />
    <Compile Include="Service\service.fs" />
    <Compile Include="Service\ServiceInterfaceStubGenerator.fsi" />
    <Compile Include="Service\ServiceInterfaceStubGenerator.fs" />
    <Compile Include="Service\ServiceStructure.fsi" />
    <Compile Include="Service\ServiceStructure.fs" />
    <Compile Include="Service\ServiceAnalysis.fsi" />
    <Compile Include="Service\ServiceAnalysis.fs" />
    <Compile Include="Interactive\FSharpInteractiveServer.fsi" />
    <Compile Include="Interactive\FSharpInteractiveServer.fs" />
    <Compile Include="Interactive\ControlledExecution.fs" />
    <Compile Include="Interactive\fsi.fsi" />
    <Compile Include="Interactive\fsi.fs" />
    <!-- A legacy resolver used to help with scripting diagnostics in the Visual Studio tools -->
    <!-- an old API for testing the compiler and gathering diagnostics in-memory -->
    <Compile Include="Legacy\LegacyHostedCompilerForTesting.fs" Condition="'$(MonoPackaging)' != 'true'" />
  </ItemGroup>

  <ItemGroup>
    <None Include="default.win32manifest">
      <CopyToOutputDirectory>PreserveNewest</CopyToOutputDirectory>
    </None>
  </ItemGroup>

  <PropertyGroup Condition="'$(BUILDING_USING_DOTNET)' == 'true'">
    <OutputPath>$(ArtifactsDir)/bin/$(MSBuildProjectName)/$(Configuration)/</OutputPath>
    <IntermediateOutputPath>$(ArtifactsDir)obj/$(MSBuildProjectName)/$(Configuration)/</IntermediateOutputPath>
  </PropertyGroup>

  <ItemGroup Condition="'$(BUILDING_USING_DOTNET)' == 'true'">
    <!-- We are setting TFM explicitly here, since we are only using fslexyacc's dlls in msbuild -->
    <ProjectReference Include="$(RepoRoot)\buildtools\fslex\fslex.fsproj" ReferenceOutputAssembly="False">
      <SetTargetFramework>TargetFramework=net8.0</SetTargetFramework>
      <ExcludeAssets>compile</ExcludeAssets>
    </ProjectReference>
    <ProjectReference Include="$(RepoRoot)\buildtools\fsyacc\fsyacc.fsproj" ReferenceOutputAssembly="False">
      <SetTargetFramework>TargetFramework=net8.0</SetTargetFramework>
      <ExcludeAssets>compile</ExcludeAssets>
    </ProjectReference>
    <ProjectReference Include="$(RepoRoot)\buildtools\AssemblyCheck\AssemblyCheck.fsproj" ReferenceOutputAssembly="False">
      <SetTargetFramework>TargetFramework=net8.0</SetTargetFramework>
      <ExcludeAssets>compile</ExcludeAssets>
    </ProjectReference>
  </ItemGroup>

  <ItemGroup>
    <ProjectReference Include="$(MSBuildThisFileDirectory)..\FSharp.DependencyManager.Nuget\FSharp.DependencyManager.Nuget.fsproj" />
  </ItemGroup>

  <ItemGroup Condition="'$(FSHARPCORE_USE_PACKAGE)' != 'true'">
    <ProjectReference Include="$(MSBuildThisFileDirectory)..\FSharp.Core\FSharp.Core.fsproj" />
  </ItemGroup>

  <ItemGroup Condition="'$(FSHARPCORE_USE_PACKAGE)' == 'true'">
    <PackageReference Include="FSharp.Core" Version="$(FSharpCoreShippedPackageVersionValue)" />
  </ItemGroup>

  <ItemGroup>
    <PackageReference Include="System.Collections.Immutable" Version="$(SystemCollectionsImmutableVersion)" />
    <PackageReference Include="System.Reflection.Emit" Version="$(SystemReflectionEmitVersion)" />
    <PackageReference Include="System.Reflection.Metadata" Version="$(SystemReflectionMetadataVersion)" />
    <PackageReference Include="System.Buffers" Version="$(SystemBuffersVersion)" />
    <PackageReference Include="System.Diagnostics.DiagnosticSource" Version="$(SystemDiagnosticsDiagnosticSourceVersion)" />
    <PackageReference Include="System.Memory" Version="$(SystemMemoryVersion)" />
    <PackageReference Include="System.Runtime.CompilerServices.Unsafe" Version="$(SystemRuntimeCompilerServicesUnsafeVersion)" />
  </ItemGroup>

  <ItemGroup>
    <None Include="Driver\parallel-optimization.md" />
    <None Include="Driver\parallel-optimization.drawio.svg" />
  </ItemGroup>

</Project><|MERGE_RESOLUTION|>--- conflicted
+++ resolved
@@ -160,12 +160,9 @@
     <Compile Include="Facilities\CompilerLocation.fs" />
     <Compile Include="Facilities\BuildGraph.fsi" />
     <Compile Include="Facilities\BuildGraph.fs" />
-<<<<<<< HEAD
     <Compile Include="facilities\TaskAgent.fs" />
-=======
     <Compile Include="Utilities\ReadOnlySpan.fsi" />
     <Compile Include="Utilities\ReadOnlySpan.fs" />
->>>>>>> 70bd177d
     <FsLex Include="AbstractIL\illex.fsl">
       <OtherFlags>--module FSharp.Compiler.AbstractIL.AsciiLexer --internal --open Internal.Utilities.Text.Lexing --open FSharp.Compiler.AbstractIL.AsciiParser --unicode --lexlib Internal.Utilities.Text.Lexing</OtherFlags>
       <Link>AbstractIL\illex.fsl</Link>
