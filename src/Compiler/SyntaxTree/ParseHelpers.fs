--- conflicted
+++ resolved
@@ -812,7 +812,6 @@
         | _ -> []
     | _ -> []
 
-<<<<<<< HEAD
 //  Input Text               Precedence by Parser        Adjustment
 //
 //  ^T.Ident                 ^(T.Ident)                  (^T).Ident
@@ -846,7 +845,7 @@
             arbExpr ("hatExpr1", mFull)
 
     take rightExpr
-=======
+
 // The last element of elementTypes does not have a star or slash
 let mkSynTypeTuple (isStruct: bool) (elementTypes: SynTupleTypeSegment list) : SynType =
     let range =
@@ -857,5 +856,4 @@
             (head.Range, tail)
             ||> List.fold (fun acc segment -> unionRanges acc segment.Range)
 
-    SynType.Tuple(isStruct, elementTypes, range)
->>>>>>> b9942004
+    SynType.Tuple(isStruct, elementTypes, range)