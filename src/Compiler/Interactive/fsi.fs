// Copyright (c) Microsoft Corporation.  All Rights Reserved.  See License.txt in the project root for license information.

module FSharp.Compiler.Interactive.Shell

// Prevents warnings of experimental APIs - we are using FSharpLexer
#nowarn "57"

#nowarn "55"

[<assembly: System.Runtime.InteropServices.ComVisible(false)>]
[<assembly: System.CLSCompliant(true)>]
do ()

open System
open System.Collections.Generic
open System.Diagnostics
open System.Globalization
open System.IO
open System.Text
open System.Threading
open System.Reflection
open System.Runtime.CompilerServices
open Internal.Utilities
open Internal.Utilities.Collections
open Internal.Utilities.FSharpEnvironment
open Internal.Utilities.Library
open Internal.Utilities.Library.Extras
open FSharp.Compiler
open FSharp.Compiler.AbstractIL
open FSharp.Compiler.AbstractIL.Diagnostics
open FSharp.Compiler.AbstractIL.IL
open FSharp.Compiler.AbstractIL.ILBinaryReader
open FSharp.Compiler.AbstractIL.ILBinaryWriter
open FSharp.Compiler.AbstractIL.ILDynamicAssemblyWriter
open FSharp.Compiler.AccessibilityLogic
open FSharp.Compiler.CheckDeclarations
open FSharp.Compiler.CheckExpressions
open FSharp.Compiler.CodeAnalysis
open FSharp.Compiler.CompilerOptions
open FSharp.Compiler.CompilerConfig
open FSharp.Compiler.CompilerDiagnostics
open FSharp.Compiler.CompilerImports
open FSharp.Compiler.CompilerGlobalState
open FSharp.Compiler.CreateILModule
open FSharp.Compiler.DependencyManager
open FSharp.Compiler.Diagnostics
open FSharp.Compiler.EditorServices
open FSharp.Compiler.DiagnosticsLogger
open FSharp.Compiler.Features
open FSharp.Compiler.IlxGen
open FSharp.Compiler.Interactive
open FSharp.Compiler.InfoReader
open FSharp.Compiler.IO
open FSharp.Compiler.Lexhelp
open FSharp.Compiler.NameResolution
open FSharp.Compiler.ParseAndCheckInputs
open FSharp.Compiler.OptimizeInputs
open FSharp.Compiler.ScriptClosure
open FSharp.Compiler.Symbols
open FSharp.Compiler.Syntax
open FSharp.Compiler.SyntaxTrivia
open FSharp.Compiler.Syntax.PrettyNaming
open FSharp.Compiler.SyntaxTreeOps
open FSharp.Compiler.TcGlobals
open FSharp.Compiler.Text
open FSharp.Compiler.Text.Range
open FSharp.Compiler.Text.Layout
open FSharp.Compiler.Xml
open FSharp.Compiler.Tokenization
open FSharp.Compiler.TypedTree
open FSharp.Compiler.TypedTreeOps
open FSharp.Compiler.BuildGraph

//----------------------------------------------------------------------------
// For the FSI as a service methods...
//----------------------------------------------------------------------------

type FsiValue(reflectionValue: obj, reflectionType: Type, fsharpType: FSharpType) =
    member _.ReflectionValue = reflectionValue

    member _.ReflectionType = reflectionType

    member _.FSharpType = fsharpType

[<Sealed>]
type FsiBoundValue(name: string, value: FsiValue) =
    member _.Name = name

    member _.Value = value

[<AutoOpen>]
module internal Utilities =
    type IAnyToLayoutCall =
        abstract AnyToLayout: FormatOptions * obj * Type -> Layout
        abstract FsiAnyToLayout: FormatOptions * obj * Type -> Layout

    type private AnyToLayoutSpecialization<'T>() =
        interface IAnyToLayoutCall with
            member _.AnyToLayout(options, o: obj, ty: Type) =
                Display.any_to_layout options ((Unchecked.unbox o: 'T), ty)

            member _.FsiAnyToLayout(options, o: obj, ty: Type) =
                Display.fsi_any_to_layout options ((Unchecked.unbox o: 'T), ty)

    let getAnyToLayoutCall ty =
        let specialized = typedefof<AnyToLayoutSpecialization<_>>.MakeGenericType [| ty |]
        Activator.CreateInstance(specialized) :?> IAnyToLayoutCall

    let callStaticMethod (ty: Type) name args =
        ty.InvokeMember(
            name,
            (BindingFlags.InvokeMethod
             ||| BindingFlags.Static
             ||| BindingFlags.Public
             ||| BindingFlags.NonPublic),
            null,
            null,
            Array.ofList args,
            CultureInfo.InvariantCulture
        )

    let ignoreAllErrors f =
        try
            f ()
        with _ ->
            ()

    let getMember (name: string) (memberType: MemberTypes) (attr: BindingFlags) (declaringType: Type) =
        let memberType =
            if memberType &&& MemberTypes.NestedType = MemberTypes.NestedType then
                memberType ||| MemberTypes.TypeInfo
            else
                memberType

        declaringType.GetMembers(attr)
        |> Array.filter (fun m -> 0 <> (int (m.MemberType &&& memberType)) && m.Name = name)

    let rec tryFindMember (name: string) (memberType: MemberTypes) (declaringType: Type) =
        let bindingFlags =
            BindingFlags.Instance ||| BindingFlags.Public ||| BindingFlags.NonPublic

        match declaringType |> getMember name memberType bindingFlags with
        | [||] -> declaringType.GetInterfaces() |> Array.tryPick (tryFindMember name memberType)
        | [| m |] -> Some m
        | _ -> raise <| AmbiguousMatchException(sprintf "Ambiguous match for member '%s'" name)

    let getInstanceProperty (obj: obj) (nm: string) =
        let p =
            (tryFindMember nm MemberTypes.Property <| obj.GetType()).Value :?> PropertyInfo

        p.GetValue(obj, [||]) |> unbox

    let setInstanceProperty (obj: obj) (nm: string) (v: obj) =
        let p =
            (tryFindMember nm MemberTypes.Property <| obj.GetType()).Value :?> PropertyInfo

        p.SetValue(obj, v, [||]) |> unbox

    let callInstanceMethod0 (obj: obj) (typeArgs: Type[]) (nm: string) =
        let m = (tryFindMember nm MemberTypes.Method <| obj.GetType()).Value :?> MethodInfo

        let m =
            match typeArgs with
            | [||] -> m
            | _ -> m.MakeGenericMethod(typeArgs)

        m.Invoke(obj, [||]) |> unbox

    let callInstanceMethod1 (obj: obj) (typeArgs: Type[]) (nm: string) (v: obj) =
        let m = (tryFindMember nm MemberTypes.Method <| obj.GetType()).Value :?> MethodInfo

        let m =
            match typeArgs with
            | [||] -> m
            | _ -> m.MakeGenericMethod(typeArgs)

        m.Invoke(obj, [| v |]) |> unbox

    let callInstanceMethod3 (obj: obj) (typeArgs: Type[]) (nm: string) (v1: obj) (v2: obj) (v3: obj) =
        let m = (tryFindMember nm MemberTypes.Method <| obj.GetType()).Value :?> MethodInfo

        let m =
            match typeArgs with
            | [||] -> m
            | _ -> m.MakeGenericMethod(typeArgs)

        m.Invoke(obj, [| v1; v2; v3 |]) |> unbox

    let colorPrintL (outWriter: TextWriter) opts layout =
        let renderer =
            { new LayoutRenderer<NoResult, NoState> with
                member r.Start() = NoState

                member r.AddText z s =
                    let color =
                        match s.Tag with
                        | TextTag.Keyword -> ConsoleColor.White
                        | TextTag.TypeParameter
                        | TextTag.Alias
                        | TextTag.Class
                        | TextTag.Module
                        | TextTag.Interface
                        | TextTag.Record
                        | TextTag.Struct
                        | TextTag.Union
                        | TextTag.UnknownType -> ConsoleColor.Cyan
                        | TextTag.UnionCase
                        | TextTag.ActivePatternCase -> ConsoleColor.Magenta
                        | TextTag.StringLiteral -> ConsoleColor.Yellow
                        | TextTag.NumericLiteral -> ConsoleColor.Green
                        | _ -> Console.ForegroundColor

                    DoWithColor color (fun () -> outWriter.Write s.Text)

                    z

                member r.AddBreak z n =
                    outWriter.WriteLine()
                    outWriter.Write(String.replicate n " ")
                    z

                member r.AddTag z (tag, attrs, start) = z

                member r.Finish z =
                    outWriter.WriteLine()
                    NoResult
            }

        layout |> Display.squash_layout opts |> LayoutRender.renderL renderer |> ignore

        outWriter.WriteLine()

    let reportError m =
        let report errorType err msg =
            let error = err, msg

            match errorType with
            | ErrorReportType.Warning -> warning (Error(error, m))
            | ErrorReportType.Error -> errorR (Error(error, m))

        ResolvingErrorReport report

    let getOutputDir (tcConfigB: TcConfigBuilder) =
        tcConfigB.outputDir |> Option.defaultValue ""

/// Timing support
[<AutoSerializable(false)>]
type internal FsiTimeReporter(outWriter: TextWriter) =
    let stopwatch = Stopwatch()
    let ptime = Process.GetCurrentProcess()
    let numGC = GC.MaxGeneration

    member tr.TimeOp(f) =
        let startTotal = ptime.TotalProcessorTime
        let startGC = [| for i in 0..numGC -> GC.CollectionCount(i) |]
        stopwatch.Reset()
        stopwatch.Start()
        let res = f ()
        stopwatch.Stop()
        let total = ptime.TotalProcessorTime - startTotal
        let spanGC = [ for i in 0..numGC -> GC.CollectionCount(i) - startGC[i] ]
        let elapsed = stopwatch.Elapsed

        fprintfn
            outWriter
            "%s"
            (FSIstrings.SR.fsiTimeInfoMainString (
                (sprintf "%02d:%02d:%02d.%03d" (int elapsed.TotalHours) elapsed.Minutes elapsed.Seconds elapsed.Milliseconds),
                (sprintf "%02d:%02d:%02d.%03d" (int total.TotalHours) total.Minutes total.Seconds total.Milliseconds),
                (String.concat
                    ", "
                    (List.mapi (sprintf "%s%d: %d" (FSIstrings.SR.fsiTimeInfoGCGenerationLabelSomeShorthandForTheWordGeneration ())) spanGC))
            ))

        res

    member tr.TimeOpIf flag f = if flag then tr.TimeOp f else f ()

/// Manages the emit of one logical assembly into multiple assemblies. Gives warnings
/// on cross-fragment internal access.
type ILMultiInMemoryAssemblyEmitEnv
    (
        ilg: ILGlobals,
        resolveAssemblyRef: ILAssemblyRef -> Choice<string, Assembly> option,
        dynamicCcuName: string
    ) =

    let typeMap = Dictionary<ILTypeRef, Type * ILTypeRef>(HashIdentity.Structural)
    let reverseTypeMap = Dictionary<ILTypeRef, ILTypeRef>(HashIdentity.Structural)
    let internalTypes = HashSet<ILTypeRef>(HashIdentity.Structural)
    let internalMethods = HashSet<ILMethodRef>(HashIdentity.Structural)
    let internalFields = HashSet<ILFieldRef>(HashIdentity.Structural)
    let dynamicCcuScopeRef = ILScopeRef.Assembly(IL.mkSimpleAssemblyRef dynamicCcuName)

    /// Convert an ILAssemblyRef to a dynamic System.Type given the dynamic emit context
    let convAssemblyRef (aref: ILAssemblyRef) =
        let asmName = AssemblyName()
        asmName.Name <- aref.Name

        match aref.PublicKey with
        | None -> ()
        | Some (PublicKey bytes) -> asmName.SetPublicKey bytes
        | Some (PublicKeyToken bytes) -> asmName.SetPublicKeyToken bytes

        match aref.Version with
        | None -> ()
        | Some version -> asmName.Version <- Version(int32 version.Major, int32 version.Minor, int32 version.Build, int32 version.Revision)

        asmName.CultureInfo <- System.Globalization.CultureInfo.InvariantCulture
        asmName

    /// Convert an ILAssemblyRef to a dynamic System.Type given the dynamic emit context
    let convResolveAssemblyRef (asmref: ILAssemblyRef) qualifiedName =
        let assembly =
            match resolveAssemblyRef asmref with
            | Some (Choice1Of2 path) ->
                // asmRef is a path but the runtime is smarter with assembly names so make one
                let asmName = AssemblyName.GetAssemblyName(path)
                asmName.CodeBase <- path
                FileSystem.AssemblyLoader.AssemblyLoad asmName
            | Some (Choice2Of2 assembly) -> assembly
            | None ->
                let asmName = convAssemblyRef asmref
                FileSystem.AssemblyLoader.AssemblyLoad asmName

        let typT = assembly.GetType qualifiedName

        match typT with
        | null -> error (Error(FSComp.SR.itemNotFoundDuringDynamicCodeGen ("type", qualifiedName, asmref.QualifiedName), range0))
        | res -> res

    /// Convert an Abstract IL type reference to System.Type
    let convTypeRefAux (tref: ILTypeRef) =
        let qualifiedName =
            (String.concat "+" (tref.Enclosing @ [ tref.Name ])).Replace(",", @"\,")

        match tref.Scope with
        | ILScopeRef.Assembly asmref -> convResolveAssemblyRef asmref qualifiedName
        | ILScopeRef.Module _
        | ILScopeRef.Local ->
            let typT = Type.GetType qualifiedName

            match typT with
            | null -> error (Error(FSComp.SR.itemNotFoundDuringDynamicCodeGen ("type", qualifiedName, "<emitted>"), range0))
            | res -> res
        | ILScopeRef.PrimaryAssembly -> convResolveAssemblyRef ilg.primaryAssemblyRef qualifiedName

    /// Convert an ILTypeRef to a dynamic System.Type given the dynamic emit context
    let convTypeRef (tref: ILTypeRef) =
        if tref.Scope.IsLocalRef then
            assert tref.Scope.IsLocalRef
            let typ, _ = typeMap[tref]
            typ
        else
            convTypeRefAux tref

    /// Convert an ILTypeSpec to a dynamic System.Type given the dynamic emit context
    let rec convTypeSpec (tspec: ILTypeSpec) =
        let tref = tspec.TypeRef
        let typT = convTypeRef tref
        let tyargs = List.map convTypeAux tspec.GenericArgs

        let res =
            match isNil tyargs, typT.IsGenericType with
            | _, true -> typT.MakeGenericType(List.toArray tyargs)
            | true, false -> typT
            | _, false -> null

        match res with
        | null ->
            error (
                Error(FSComp.SR.itemNotFoundDuringDynamicCodeGen ("type", tspec.TypeRef.QualifiedName, tspec.Scope.QualifiedName), range0)
            )
        | _ -> res

    and convTypeAux ty =
        match ty with
        | ILType.Void -> Type.GetType("System.Void")
        | ILType.Array (shape, eltType) ->
            let baseT = convTypeAux eltType

            if shape.Rank = 1 then
                baseT.MakeArrayType()
            else
                baseT.MakeArrayType shape.Rank
        | ILType.Value tspec -> convTypeSpec tspec
        | ILType.Boxed tspec -> convTypeSpec tspec
        | ILType.Ptr eltType ->
            let baseT = convTypeAux eltType
            baseT.MakePointerType()
        | ILType.Byref eltType ->
            let baseT = convTypeAux eltType
            baseT.MakeByRefType()
        | ILType.TypeVar _tv -> failwith "open generic type"
        | ILType.Modified (_, _, modifiedTy) -> convTypeAux modifiedTy
        | ILType.FunctionPointer _callsig -> failwith "convType: fptr"

    /// Map the given ILTypeRef to the appropriate assembly fragment
    member _.MapTypeRef(tref: ILTypeRef) =
        if tref.Scope.IsLocalRef && typeMap.ContainsKey(tref) then
            typeMap[tref] |> snd
        else
            tref

    /// Map an ILTypeRef built from reflection over loaded assembly fragments back to an ILTypeRef suitable
    /// to use on the F# compiler logic.
    member _.ReverseMapTypeRef(tref: ILTypeRef) =
        if reverseTypeMap.ContainsKey(tref) then
            reverseTypeMap[tref]
        else
            tref

    /// Convert an ILTypeRef to a dynamic System.Type given the dynamic emit context
    member _.LookupTypeRef(tref: ILTypeRef) = convTypeRef tref

    /// Convert an ILType to a dynamic System.Type given the dynamic emit context
    member _.LookupType(ty: ILType) = convTypeAux ty

    /// Record the given ILTypeDef in the dynamic emit context
    member emEnv.AddTypeDef (asm: Assembly) ilScopeRef enc (tdef: ILTypeDef) =
        let ltref = mkRefForNestedILTypeDef ILScopeRef.Local (enc, tdef)
        let tref = mkRefForNestedILTypeDef ilScopeRef (enc, tdef)
        let key = tref.BasicQualifiedName
        let typ = asm.GetType(key)
        //printfn "Adding %s --> %s" key typ.FullName
        let rtref = rescopeILTypeRef dynamicCcuScopeRef tref
        typeMap.Add(ltref, (typ, tref))
        reverseTypeMap.Add(tref, rtref)

        for ntdef in tdef.NestedTypes.AsArray() do
            emEnv.AddTypeDef asm ilScopeRef (enc @ [ tdef ]) ntdef

        // Record the internal things to give warnings for internal access across fragment boundaries
        for fdef in tdef.Fields.AsList() do
            match fdef.Access with
            | ILMemberAccess.Public -> ()
            | _ ->
                let lfref = mkRefForILField ILScopeRef.Local (enc, tdef) fdef
                internalFields.Add(lfref) |> ignore

        for mdef in tdef.Methods.AsArray() do
            match mdef.Access with
            | ILMemberAccess.Public -> ()
            | _ ->
                let lmref = mkRefForILMethod ILScopeRef.Local (enc, tdef) mdef
                internalMethods.Add(lmref) |> ignore

        match tdef.Access with
        | ILTypeDefAccess.Public
        | ILTypeDefAccess.Nested ILMemberAccess.Public -> ()
        | _ -> internalTypes.Add(ltref) |> ignore

    /// Record the given ILModuleDef (i.e. an assembly) in the dynamic emit context
    member emEnv.AddModuleDef asm ilScopeRef (mdef: ILModuleDef) =
        for tdef in mdef.TypeDefs.AsArray() do
            emEnv.AddTypeDef asm ilScopeRef [] tdef

    /// Check if an ILTypeRef is a reference to an already-emitted internal type within the dynamic emit context
    member _.IsLocalInternalType(tref: ILTypeRef) =
        tref.Scope.IsLocalRef && internalTypes.Contains(tref)

    /// Check if an ILMethodRef is a reference to an already-emitted internal method within the dynamic emit context
    member _.IsLocalInternalMethod(mref: ILMethodRef) =
        mref.DeclaringTypeRef.Scope.IsLocalRef && internalMethods.Contains(mref)

    /// Check if an ILFieldRef is a reference to an already-emitted internal field within the dynamic emit context
    member _.IsLocalInternalField(fref: ILFieldRef) =
        fref.DeclaringTypeRef.Scope.IsLocalRef && internalFields.Contains(fref)

type ILAssemblyEmitEnv =
    | SingleRefEmitAssembly of ILDynamicAssemblyWriter.cenv * ILDynamicAssemblyEmitEnv
    | MultipleInMemoryAssemblies of ILMultiInMemoryAssemblyEmitEnv

type internal FsiValuePrinterMode =
    | PrintExpr
    | PrintDecl

type EvaluationEventArgs(fsivalue: FsiValue option, symbolUse: FSharpSymbolUse, decl: FSharpImplementationFileDeclaration) =
    inherit EventArgs()
    member _.Name = symbolUse.Symbol.DisplayName
    member _.FsiValue = fsivalue
    member _.SymbolUse = symbolUse
    member _.Symbol = symbolUse.Symbol
    member _.ImplementationDeclaration = decl

/// User-configurable information that changes how F# Interactive operates, stored in the 'fsi' object
/// and accessible via the programming model
[<AbstractClass>]
type FsiEvaluationSessionHostConfig() =
    let evaluationEvent = Event<EvaluationEventArgs>()

    /// Called by the evaluation session to ask the host for parameters to format text for output
    abstract FormatProvider: IFormatProvider

    /// Called by the evaluation session to ask the host for parameters to format text for output
    abstract FloatingPointFormat: string

    /// Called by the evaluation session to ask the host for parameters to format text for output
    abstract AddedPrinters: Choice<Type * (obj -> string), Type * (obj -> obj)> list

    /// Called by the evaluation session to ask the host for parameters to format text for output
    abstract ShowDeclarationValues: bool

    /// Called by the evaluation session to ask the host for parameters to format text for output
    abstract ShowIEnumerable: bool

    /// Called by the evaluation session to ask the host for parameters to format text for output
    abstract ShowProperties: bool

    /// Called by the evaluation session to ask the host for parameters to format text for output
    abstract PrintSize: int

    /// Called by the evaluation session to ask the host for parameters to format text for output
    abstract PrintDepth: int

    /// Called by the evaluation session to ask the host for parameters to format text for output
    abstract PrintWidth: int

    /// Called by the evaluation session to ask the host for parameters to format text for output
    abstract PrintLength: int

    /// The evaluation session calls this to report the preferred view of the command line arguments after
    /// stripping things like "/use:file.fsx", "-r:Foo.dll" etc.
    abstract ReportUserCommandLineArgs: string[] -> unit

    /// The evaluation session calls this to ask the host for the special console reader.
    /// Returning 'Some' indicates a console is to be used, so some special rules apply.
    ///
    /// A "console" gets used if
    ///     --readline- is specified (the default on Windows + .NET); and
    ///     not --fsi-server (which should always be combined with --readline-); and
    ///     GetOptionalConsoleReadLine() returns a Some
    ///
    /// "Peekahead" occurs if --peekahead- is not specified (i.e. it is the default):
    ///     - If a console is being used then
    ///         - a prompt is printed early
    ///         - a background thread is created
    ///         - the GetOptionalConsoleReadLine() callback is used to read the first line
    ///     - Otherwise call inReader.Peek()
    ///
    /// Further lines are read as follows:
    ///     - If a console is being used then use GetOptionalConsoleReadLine()
    ///     - Otherwise use inReader.ReadLine()

    abstract GetOptionalConsoleReadLine: probeToSeeIfConsoleWorks: bool -> (unit -> string) option

    /// The evaluation session calls this at an appropriate point in the startup phase if the --fsi-server parameter was given
    abstract StartServer: fsiServerName: string -> unit

    /// Called by the evaluation session to ask the host to enter a dispatch loop like Application.Run().
    /// Only called if --gui option is used (which is the default).
    /// Gets called towards the end of startup and every time a ThreadAbort escaped to the backup driver loop.
    /// Return true if a 'restart' is required, which is a bit meaningless.
    abstract EventLoopRun: unit -> bool

    /// Request that the given operation be run synchronously on the event loop.
    abstract EventLoopInvoke: codeToRun: (unit -> 'T) -> 'T

    /// Schedule a restart for the event loop.
    abstract EventLoopScheduleRestart: unit -> unit

    /// Implicitly reference FSharp.Compiler.Interactive.Settings.dll
    abstract UseFsiAuxLib: bool

    /// Hook for listening for evaluation bindings
    member _.OnEvaluation = evaluationEvent.Publish

    member internal x.TriggerEvaluation(value, symbolUse, decl) =
        evaluationEvent.Trigger(EvaluationEventArgs(value, symbolUse, decl))

/// Used to print value signatures along with their values, according to the current
/// set of pretty printers installed in the system, and default printing rules.
type internal FsiValuePrinter(fsi: FsiEvaluationSessionHostConfig, outWriter: TextWriter) =

    /// This printer is used by F# Interactive if no other printers apply.
    let DefaultPrintingIntercept (ienv: IEnvironment) (obj: obj) =
        match obj with
        | null -> None
        | :? System.Collections.IDictionary as ie ->
            let it = ie.GetEnumerator()

            try
                let itemLs =
                    unfoldL // the function to layout each object in the unfold
                        (fun obj -> ienv.GetLayout obj)
                        // the function to call at each step of the unfold
                        (fun () -> if it.MoveNext() then Some((it.Key, it.Value), ()) else None)
                        ()
                        // the maximum length
                        (1 + fsi.PrintLength / 3)

                let makeListL itemLs =
                    (leftL (TaggedText.tagText "["))
                    ^^ sepListL (rightL (TaggedText.tagText ";")) itemLs
                       ^^ (rightL (TaggedText.tagText "]"))

                Some(wordL (TaggedText.tagText "dict") --- makeListL itemLs)
            finally
                match it with
                | :? IDisposable as d -> d.Dispose()
                | _ -> ()

        | _ -> None

    /// Get the print options used when formatting output using the structured printer.
    member _.GetFsiPrintOptions() =
        { FormatOptions.Default with
            FormatProvider = fsi.FormatProvider
            PrintIntercepts =
                // The fsi object supports the addition of two kinds of printers, one which converts to a string
                // and one which converts to another object that is recursively formatted.
                // The internal AddedPrinters reports these to FSI.EXE and we pick them up here to produce a layout
                [
                    for x in fsi.AddedPrinters do
                        match x with
                        | Choice1Of2 (aty: Type, printer) ->
                            yield
                                (fun _ienv (obj: obj) ->
                                    match obj with
                                    | null -> None
                                    | _ when aty.IsAssignableFrom(obj.GetType()) ->
                                        let text = printer obj

                                        match box text with
                                        | null -> None
                                        | _ -> Some(wordL (TaggedText.tagText text))
                                    | _ -> None)

                        | Choice2Of2 (aty: Type, converter) ->
                            yield
                                (fun ienv (obj: obj) ->
                                    match obj with
                                    | null -> None
                                    | _ when aty.IsAssignableFrom(obj.GetType()) ->
                                        match converter obj with
                                        | null -> None
                                        | res -> Some(ienv.GetLayout res)
                                    | _ -> None)
                    yield DefaultPrintingIntercept
                ]
            FloatingPointFormat = fsi.FloatingPointFormat
            PrintWidth = fsi.PrintWidth
            PrintDepth = fsi.PrintDepth
            PrintLength = fsi.PrintLength
            PrintSize = fsi.PrintSize
            ShowProperties = fsi.ShowProperties
            ShowIEnumerable = fsi.ShowIEnumerable
        }

    /// Get the evaluation context used when inverting the storage mapping of the ILDynamicAssemblyWriter.
    member _.GetEvaluationContext(emEnv: ILAssemblyEmitEnv) =
        match emEnv with
        | SingleRefEmitAssembly (cenv, emEnv) ->
            {
                LookupTypeRef = LookupTypeRef cenv emEnv
                LookupType = LookupType cenv emEnv
            }
        | MultipleInMemoryAssemblies emEnv ->
            {
                LookupTypeRef = emEnv.LookupTypeRef
                LookupType = emEnv.LookupType
            }

    /// Generate a layout for an actual F# value, where we know the value has the given static type.
    member _.PrintValue(printMode, opts: FormatOptions, x: obj, ty: Type) =
        // We do a dynamic invoke of any_to_layout with the right System.Type parameter for the static type of the saved value.
        // In principle this helps any_to_layout do the right thing as it descends through terms. In practice it means
        // it at least does the right thing for top level 'null' list and option values (but not for nested ones).
        //
        // The static type was saved into the location used by RuntimeHelpers.GetSavedItType when RuntimeHelpers.SaveIt was called.
        // RuntimeHelpers.SaveIt has type ('a -> unit), and fetches the System.Type for 'a by using a typeof<'a> call.
        // The funny thing here is that you might think that the driver (this file) knows more about the static types
        // than the compiled code does. But it doesn't! In particular, it's not that easy to get a System.Type value based on the
        // static type information we do have: we have no direct way to bind a F# TAST type or even an AbstractIL type to
        // a System.Type value (I guess that functionality should be in ilreflect.fs).
        //
        // This will be more significant when we print values other then 'it'
        //
        try
            let anyToLayoutCall = getAnyToLayoutCall ty

            match printMode with
            | PrintDecl ->
                // When printing rhs of fsi declarations, use "fsi_any_to_layout".
                // This will suppress some less informative values, by returning an empty layout. [fix 4343].
                anyToLayoutCall.FsiAnyToLayout(opts, x, ty)
            | PrintExpr -> anyToLayoutCall.AnyToLayout(opts, x, ty)
        with
        | :? ThreadAbortException -> wordL (TaggedText.tagText "")
        | e ->
#if DEBUG
            printf "\n\nPrintValue: x = %+A and ty=%s\n" x ty.FullName
#endif
            printf "%s" (FSIstrings.SR.fsiExceptionDuringPrettyPrinting (e.ToString()))
            wordL (TaggedText.tagText "")

    /// Display the signature of an F# value declaration, along with its actual value.
    member valuePrinter.InvokeDeclLayout(emEnv, ilxGenerator: IlxAssemblyGenerator, v: Val) =
        // Implemented via a lookup from v to a concrete (System.Object,System.Type).
        // This (obj,objTy) pair can then be fed to the fsi value printer.
        // Note: The value may be (null:Object).
        // Note: A System.Type allows the value printer guide printing of nulls, e.g. as None or [].
        //-------
        // IlxGen knows what the v:Val was converted to w.r.t. AbsIL data structures.
        // Ilreflect knows what the AbsIL was generated to.
        // Combining these allows for obtaining the (obj,objTy) by reflection where possible.
        // This assumes the v:Val was given appropriate storage, e.g. StaticField.
        if fsi.ShowDeclarationValues && not v.LiteralValue.IsSome then
            // Adjust "opts" for printing for "declared-values":
            // - No sequences, because they may have effects or time cost.
            // - No properties, since they may have unexpected effects.
            // - Limit strings to roughly one line, since huge strings (e.g. 1 million chars without \n are slow in vfsi).
            // - Limit PrintSize which is a count on nodes.
            let declaredValueReductionFactor =
                10 (* reduce PrintSize for declared values, e.g. see less of large terms *)

            let opts = valuePrinter.GetFsiPrintOptions()

            let opts =
                { opts with
                    ShowProperties = false // properties off, motivated by Form props
                    ShowIEnumerable = false // seq off, motivated by db query concerns
                    StringLimit = max 0 (opts.PrintWidth - 4) // 4 allows for an indent of 2 and 2 quotes (rough)
                    PrintSize = opts.PrintSize / declaredValueReductionFactor
                } // print less

            let res =
                try
                    ilxGenerator.LookupGeneratedValue(valuePrinter.GetEvaluationContext emEnv, v)
                with _ ->
                    None

            match res with
            | None -> None
            | Some (obj, objTy) ->
                let lay = valuePrinter.PrintValue(FsiValuePrinterMode.PrintDecl, opts, obj, objTy)
                if isEmptyL lay then None else Some lay // suppress empty layout

        else
            None

    /// Format a value
    member valuePrinter.FormatValue(obj: obj, objTy) =
        let opts = valuePrinter.GetFsiPrintOptions()
        let lay = valuePrinter.PrintValue(FsiValuePrinterMode.PrintExpr, opts, obj, objTy)
        Display.layout_to_string opts lay

    /// Fetch the saved value of an expression out of the 'it' register and show it.
    member valuePrinter.InvokeExprPrinter(denv, infoReader, emEnv, ilxGenerator: IlxAssemblyGenerator, vref: ValRef) =
        let opts = valuePrinter.GetFsiPrintOptions()

        let res =
            ilxGenerator.LookupGeneratedValue(valuePrinter.GetEvaluationContext emEnv, vref.Deref)

        let rhsL =
            match res with
            | None -> None
            | Some (obj, objTy) ->
                let lay = valuePrinter.PrintValue(FsiValuePrinterMode.PrintExpr, opts, obj, objTy)
                if isEmptyL lay then None else Some lay // suppress empty layout

        let denv =
            { denv with
                suppressMutableKeyword = true
            } // suppress 'mutable' in 'val mutable it = ...'

        let denv =
            { denv with
                suppressInlineKeyword = false
            } // dont' suppress 'inline' in 'val inline f = ...'

        let fullL =
            if Option.isNone rhsL || isEmptyL rhsL.Value then
                NicePrint.prettyLayoutOfValOrMemberNoInst
                    denv
                    infoReader
                    vref (* the rhs was suppressed by the printer, so no value to print *)
            else
                (NicePrint.prettyLayoutOfValOrMemberNoInst denv infoReader vref
                 ++ wordL (TaggedText.tagText "="))
                --- rhsL.Value

        colorPrintL outWriter opts fullL

/// Used to make a copy of input in order to include the input when displaying the error text.
type internal FsiStdinSyphon(errorWriter: TextWriter) =
    let syphonText = StringBuilder()

    /// Clears the syphon text
    member _.Reset() = syphonText.Clear() |> ignore

    /// Adds a new line to the syphon text
    member _.Add(str: string) = syphonText.Append str |> ignore

    /// Gets the indicated line in the syphon text
    member _.GetLine fileName i =
        if fileName <> stdinMockFileName then
            ""
        else
            let text = syphonText.ToString()
            // In Visual Studio, when sending a block of text, it  prefixes  with '# <line> "file name"\n'
            // and postfixes with '# 1 "stdin"\n'. To first, get errors file name context,
            // and second to get them back into stdin context (no position stack...).
            // To find an error line, trim upto the last stdinReset string the syphoned text.
            //printf "PrePrune:-->%s<--\n\n" text;
            let rec prune (text: string) =
                let stdinReset = "# 1 \"stdin\"\n"
                let idx = text.IndexOf(stdinReset, StringComparison.Ordinal)

                if idx <> -1 then
                    prune (text.Substring(idx + stdinReset.Length))
                else
                    text

            let text = prune text
            let lines = text.Split '\n'
            if 0 < i && i <= lines.Length then lines[i - 1] else ""

    /// Display the given error.
    member syphon.PrintDiagnostic(tcConfig: TcConfig, diagnostic: PhasedDiagnostic) =
        ignoreAllErrors (fun () ->
            let severity = FSharpDiagnosticSeverity.Error

            DoWithDiagnosticColor severity (fun () ->
                errorWriter.WriteLine()
                diagnostic.WriteWithContext(errorWriter, "  ", syphon.GetLine, tcConfig, severity)
                errorWriter.WriteLine()
                errorWriter.WriteLine()
                errorWriter.Flush()))

/// Encapsulates functions used to write to outWriter and errorWriter
type internal FsiConsoleOutput(tcConfigB, outWriter: TextWriter, errorWriter: TextWriter) =

    let nullOut = new StreamWriter(Stream.Null) :> TextWriter

    let fprintfnn (os: TextWriter) fmt =
        Printf.kfprintf
            (fun _ ->
                os.WriteLine()
                os.WriteLine())
            os
            fmt

    /// uprintf to write usual responses to stdout (suppressed by --quiet), with various pre/post newlines
    member _.uprintf fmt =
        fprintf (if tcConfigB.noFeedback then nullOut else outWriter) fmt

    member _.uprintfn fmt =
        fprintfn (if tcConfigB.noFeedback then nullOut else outWriter) fmt

    member _.uprintfnn fmt =
        fprintfnn (if tcConfigB.noFeedback then nullOut else outWriter) fmt

    member out.uprintnf fmt =
        out.uprintfn ""
        out.uprintf fmt

    member out.uprintnfn fmt =
        out.uprintfn ""
        out.uprintfn fmt

    member out.uprintnfnn fmt =
        out.uprintfn ""
        out.uprintfnn fmt

    /// clear screen
    member _.Clear() = System.Console.Clear()

    member _.Out = outWriter

    member _.Error = errorWriter

/// This DiagnosticsLogger reports all warnings, but raises StopProcessing on first error or early exit
type internal DiagnosticsLoggerThatStopsOnFirstError
    (
        tcConfigB: TcConfigBuilder,
        fsiStdinSyphon: FsiStdinSyphon,
        fsiConsoleOutput: FsiConsoleOutput
    ) =
    inherit DiagnosticsLogger("DiagnosticsLoggerThatStopsOnFirstError")
    let mutable errorCount = 0

    member _.SetError() = errorCount <- 1

    member _.ResetErrorCount() = errorCount <- 0

    override _.DiagnosticSink(diagnostic, severity) =
        let tcConfig = TcConfig.Create(tcConfigB, validate = false)

        if diagnostic.ReportAsError(tcConfig.diagnosticsOptions, severity) then
            fsiStdinSyphon.PrintDiagnostic(tcConfig, diagnostic)
            errorCount <- errorCount + 1

            if tcConfigB.abortOnError then
                exit 1 (* non-zero exit code *)
            // STOP ON FIRST ERROR (AVOIDS PARSER ERROR RECOVERY)
            raise StopProcessing
        elif diagnostic.ReportAsWarning(tcConfig.diagnosticsOptions, severity) then
            DoWithDiagnosticColor FSharpDiagnosticSeverity.Warning (fun () ->
                fsiConsoleOutput.Error.WriteLine()
                diagnostic.WriteWithContext(fsiConsoleOutput.Error, "  ", fsiStdinSyphon.GetLine, tcConfig, severity)
                fsiConsoleOutput.Error.WriteLine()
                fsiConsoleOutput.Error.WriteLine()
                fsiConsoleOutput.Error.Flush())
        elif diagnostic.ReportAsInfo(tcConfig.diagnosticsOptions, severity) then
            DoWithDiagnosticColor FSharpDiagnosticSeverity.Info (fun () ->
                fsiConsoleOutput.Error.WriteLine()
                diagnostic.WriteWithContext(fsiConsoleOutput.Error, "  ", fsiStdinSyphon.GetLine, tcConfig, severity)
                fsiConsoleOutput.Error.WriteLine()
                fsiConsoleOutput.Error.WriteLine()
                fsiConsoleOutput.Error.Flush())

    override _.ErrorCount = errorCount

type DiagnosticsLogger with

    /// A helper function to check if its time to abort
    member x.AbortOnError(fsiConsoleOutput: FsiConsoleOutput) =
        if x.ErrorCount > 0 then
            fprintf fsiConsoleOutput.Error "%s" (FSIstrings.SR.stoppedDueToError ())
            fsiConsoleOutput.Error.Flush()
            raise StopProcessing

/// Get the directory name from a string, with some defaults if it doesn't have one
let internal directoryName (s: string) =
    if s = "" then
        "."
    else
        match Path.GetDirectoryName s with
        | null -> if FileSystem.IsPathRootedShim s then s else "."
        | res -> if res = "" then "." else res

//----------------------------------------------------------------------------
// cmd line - state for options
//----------------------------------------------------------------------------

/// Process the command line options
type internal FsiCommandLineOptions(fsi: FsiEvaluationSessionHostConfig, argv: string[], tcConfigB, fsiConsoleOutput: FsiConsoleOutput) =

    let mutable enableConsoleKeyProcessing = true

    let mutable gui = true // override via "--gui" on by default
#if DEBUG
    let mutable showILCode = false // show modul il code
#endif
    let mutable showTypes = true // show types after each interaction?
    let mutable fsiServerName = ""
    let mutable interact = true
    let mutable explicitArgs = []
    let mutable writeReferencesAndExit = None

    let mutable inputFilesAcc = []

    let mutable fsiServerInputCodePage = None
    let mutable fsiServerOutputCodePage = None
    let mutable fsiLCID = None

    // internal options
    let mutable probeToSeeIfConsoleWorks = true
    let mutable peekAheadOnConsoleToPermitTyping = true

    let isInteractiveServer () = fsiServerName <> ""
    let recordExplicitArg arg = explicitArgs <- explicitArgs @ [ arg ]

    let executableFileNameWithoutExtension =
        lazy
            let getFsiCommandLine () =
                let fileNameWithoutExtension path = Path.GetFileNameWithoutExtension(path)

                let currentProcess = Process.GetCurrentProcess()
                let processFileName = fileNameWithoutExtension currentProcess.MainModule.FileName

                let commandLineExecutableFileName =
                    try
                        fileNameWithoutExtension (Environment.GetCommandLineArgs().[0])
                    with _ ->
                        ""

                let stringComparison =
                    match Environment.OSVersion.Platform with
                    | PlatformID.MacOSX
                    | PlatformID.Unix -> StringComparison.Ordinal
                    | _ -> StringComparison.OrdinalIgnoreCase

                if String.Compare(processFileName, commandLineExecutableFileName, stringComparison) = 0 then
                    processFileName
                else
                    sprintf "%s %s" processFileName commandLineExecutableFileName

            tcConfigB.exename |> Option.defaultWith getFsiCommandLine

    // Additional fsi options are list below.
    // In the "--help", these options can be printed either before (fsiUsagePrefix) or after (fsiUsageSuffix) the core options.

    let displayHelpFsi tcConfigB (blocks: CompilerOptionBlock list) =
        Console.Write(GetBannerText tcConfigB)
        fprintfn fsiConsoleOutput.Out ""
        fprintfn fsiConsoleOutput.Out "%s" (FSIstrings.SR.fsiUsage (executableFileNameWithoutExtension.Value))
        Console.Write(GetCompilerOptionBlocks blocks tcConfigB.bufferWidth)
        exit 0

    // option tags
    let tagFile = "<file>"
    let tagNone = ""

    /// These options precede the FsiCoreCompilerOptions in the help blocks
    let fsiUsagePrefix tcConfigB =
        [
            PublicOptions(
                FSIstrings.SR.fsiInputFiles (),
                [
                    CompilerOption(
                        "use",
                        tagFile,
                        OptionString(fun s -> inputFilesAcc <- inputFilesAcc @ [ (s, true) ]),
                        None,
                        Some(FSIstrings.SR.fsiUse ())
                    )
                    CompilerOption(
                        "load",
                        tagFile,
                        OptionString(fun s -> inputFilesAcc <- inputFilesAcc @ [ (s, false) ]),
                        None,
                        Some(FSIstrings.SR.fsiLoad ())
                    )
                ]
            )
            PublicOptions(FSIstrings.SR.fsiCodeGeneration (), [])
            PublicOptions(FSIstrings.SR.fsiErrorsAndWarnings (), [])
            PublicOptions(FSIstrings.SR.fsiLanguage (), [])
            PublicOptions(FSIstrings.SR.fsiMiscellaneous (), [])
            PublicOptions(FSIstrings.SR.fsiAdvanced (), [])
            PrivateOptions(
                [ // Make internal fsi-server* options. Do not print in the help. They are used by VFSI.
                    CompilerOption("fsi-server-report-references", "", OptionString(fun s -> writeReferencesAndExit <- Some s), None, None)
                    CompilerOption("fsi-server", "", OptionString(fun s -> fsiServerName <- s), None, None) // "FSI server mode on given named channel");
                    CompilerOption("fsi-server-input-codepage", "", OptionInt(fun n -> fsiServerInputCodePage <- Some(n)), None, None) // " Set the input codepage for the console");
                    CompilerOption("fsi-server-output-codepage", "", OptionInt(fun n -> fsiServerOutputCodePage <- Some(n)), None, None) // " Set the output codepage for the console");
                    CompilerOption(
                        "fsi-server-no-unicode",
                        "",
                        OptionUnit(fun () ->
                            fsiServerOutputCodePage <- None
                            fsiServerInputCodePage <- None),
                        None,
                        None
                    ) // "Do not set the codepages for the console");
                    CompilerOption("fsi-server-lcid", "", OptionInt(fun n -> fsiLCID <- Some(n)), None, None) // "LCID from Visual Studio"

                    // We do not want to print the "script.fsx arg2..." as part of the options
                    CompilerOption(
                        "script.fsx arg1 arg2 ...",
                        "",
                        OptionGeneral(
                            (fun args -> args.Length > 0 && IsScript args[0]),
                            (fun args ->
                                let scriptFile = args[0]
                                let scriptArgs = List.tail args
                                inputFilesAcc <- inputFilesAcc @ [ (scriptFile, true) ] (* record script.fsx for evaluation *)
                                List.iter recordExplicitArg scriptArgs (* record rest of line as explicit arguments *)
                                tcConfigB.noFeedback <- true (* "quiet", no banners responses etc *)
                                interact <- false (* --exec, exit after eval *)
                                [] (* no arguments passed on, all consumed here *)

                                )
                        ),
                        None,
                        None
                    ) // "Run script.fsx with the follow command line arguments: arg1 arg2 ...");
                ]
            )
            PrivateOptions(
                [
                    // Private options, related to diagnostics around console probing
                    CompilerOption(
                        "probeconsole",
                        "",
                        OptionSwitch(fun flag -> probeToSeeIfConsoleWorks <- flag = OptionSwitch.On),
                        None,
                        None
                    ) // "Probe to see if Console looks functional");

                    CompilerOption(
                        "peekahead",
                        "",
                        OptionSwitch(fun flag -> peekAheadOnConsoleToPermitTyping <- flag = OptionSwitch.On),
                        None,
                        None
                    ) // "Probe to see if Console looks functional");

                    // Disables interaction (to be used by libraries embedding FSI only!)
                    CompilerOption("noninteractive", "", OptionUnit(fun () -> interact <- false), None, None) // "Deprecated, use --exec instead"

                ]
            )
        ]

    /// These options follow the FsiCoreCompilerOptions in the help blocks
    let fsiUsageSuffix tcConfigB =
        [
            PublicOptions(
                FSComp.SR.optsHelpBannerInputFiles (),
                [
                    CompilerOption("--", "", OptionRest recordExplicitArg, None, Some(FSIstrings.SR.fsiRemaining ()))
                ]
            )
            PublicOptions(
                FSComp.SR.optsHelpBannerMisc (),
                [
                    CompilerOption("help", tagNone, OptionConsoleOnly(displayHelpFsi tcConfigB), None, Some(FSIstrings.SR.fsiHelp ()))
                ]
            )
            PrivateOptions(
                [
                    CompilerOption("?", tagNone, OptionConsoleOnly(displayHelpFsi tcConfigB), None, None) // "Short form of --help");
                    CompilerOption("help", tagNone, OptionConsoleOnly(displayHelpFsi tcConfigB), None, None) // "Short form of --help");
                    CompilerOption("full-help", tagNone, OptionConsoleOnly(displayHelpFsi tcConfigB), None, None) // "Short form of --help");
                ]
            )
            PublicOptions(
                FSComp.SR.optsHelpBannerAdvanced (),
                [
                    CompilerOption("exec", "", OptionUnit(fun () -> interact <- false), None, Some(FSIstrings.SR.fsiExec ()))
                    CompilerOption(
                        "gui",
                        tagNone,
                        OptionSwitch(fun flag -> gui <- (flag = OptionSwitch.On)),
                        None,
                        Some(FSIstrings.SR.fsiGui ())
                    )
                    CompilerOption("quiet", "", OptionUnit(fun () -> tcConfigB.noFeedback <- true), None, Some(FSIstrings.SR.fsiQuiet ()))
                    CompilerOption(
                        "readline",
                        tagNone,
                        OptionSwitch(fun flag -> enableConsoleKeyProcessing <- (flag = OptionSwitch.On)),
                        None,
                        Some(FSIstrings.SR.fsiReadline ())
                    )
                    CompilerOption(
                        "quotations-debug",
                        tagNone,
                        OptionSwitch(fun switch -> tcConfigB.emitDebugInfoInQuotations <- switch = OptionSwitch.On),
                        None,
                        Some(FSIstrings.SR.fsiEmitDebugInfoInQuotations ())
                    )
                    CompilerOption(
                        "shadowcopyreferences",
                        tagNone,
                        OptionSwitch(fun flag -> tcConfigB.shadowCopyReferences <- flag = OptionSwitch.On),
                        None,
                        Some(FSIstrings.SR.shadowCopyReferences ())
                    )
                    CompilerOption(
                        "multiemit",
                        tagNone,
                        OptionSwitch(fun flag -> tcConfigB.fsiMultiAssemblyEmit <- flag = OptionSwitch.On),
                        None,
                        Some(FSIstrings.SR.fsiMultiAssemblyEmitOption ())
                    )
                ]
            )
        ]

    /// Process command line, flags and collect filenames.
    /// The ParseCompilerOptions function calls imperative function to process "real" args
    /// Rather than start processing, just collect names, then process them.
    let sourceFiles =
        let collect name =
            let fsx = IsScript name
            inputFilesAcc <- inputFilesAcc @ [ (name, fsx) ] // O(n^2), but n small...

        try
            let fsiCompilerOptions =
                fsiUsagePrefix tcConfigB
                @ GetCoreFsiCompilerOptions tcConfigB @ fsiUsageSuffix tcConfigB

            let abbrevArgs = GetAbbrevFlagSet tcConfigB false
            ParseCompilerOptions(collect, fsiCompilerOptions, List.tail (PostProcessCompilerArgs abbrevArgs argv))
        with e ->
            stopProcessingRecovery e range0
            failwithf "Error creating evaluation session: %A" e

        inputFilesAcc

    // We need a dependency provider with native resolution.  Managed resolution is handled by generated `#r`
    let dependencyProvider =
        new DependencyProvider(NativeResolutionProbe(tcConfigB.GetNativeProbingRoots))

    do
        if tcConfigB.clearResultsCache then
            dependencyProvider.ClearResultsCache(tcConfigB.compilerToolPaths, getOutputDir tcConfigB, reportError rangeCmdArgs)

        if tcConfigB.utf8output then
            let prev = Console.OutputEncoding
            Console.OutputEncoding <- Encoding.UTF8
            System.AppDomain.CurrentDomain.ProcessExit.Add(fun _ -> Console.OutputEncoding <- prev)

    do
        let firstArg =
            match sourceFiles with
            | [] -> argv[0]
            | _ -> fst (List.head (List.rev sourceFiles))

        let args = Array.ofList (firstArg :: explicitArgs)
        fsi.ReportUserCommandLineArgs args

    //----------------------------------------------------------------------------
    // Banner
    //----------------------------------------------------------------------------

    member _.ShowBanner() =
        fsiConsoleOutput.uprintnfn "%s" tcConfigB.productNameForBannerText
        fsiConsoleOutput.uprintfnn "%s" (FSComp.SR.optsCopyright ())
        fsiConsoleOutput.uprintfn "%s" (FSIstrings.SR.fsiBanner3 ())

    member _.ShowHelp(m) =
        let helpLine = sprintf "%s --help" executableFileNameWithoutExtension.Value

        fsiConsoleOutput.uprintfn ""
        fsiConsoleOutput.uprintfnn "%s" (FSIstrings.SR.fsiIntroTextHeader1directives ())
        fsiConsoleOutput.uprintfn """    #r "file.dll";;                               // %s""" (FSIstrings.SR.fsiIntroTextHashrInfo ())

        fsiConsoleOutput.uprintfn
            """    #i "package source uri";;                     // %s"""
            (FSIstrings.SR.fsiIntroPackageSourceUriInfo ())

        fsiConsoleOutput.uprintfn """    #I "path";;                                   // %s""" (FSIstrings.SR.fsiIntroTextHashIInfo ())
        fsiConsoleOutput.uprintfn """    #load "file.fs" ...;;                         // %s""" (FSIstrings.SR.fsiIntroTextHashloadInfo ())
        fsiConsoleOutput.uprintfn """    #time ["on"|"off"];;                          // %s""" (FSIstrings.SR.fsiIntroTextHashtimeInfo ())
        fsiConsoleOutput.uprintfn """    #help;;                                       // %s""" (FSIstrings.SR.fsiIntroTextHashhelpInfo ())

        if tcConfigB.langVersion.SupportsFeature(LanguageFeature.PackageManagement) then
            for msg in
                dependencyProvider.GetRegisteredDependencyManagerHelpText(
                    tcConfigB.compilerToolPaths,
                    getOutputDir tcConfigB,
                    reportError m
                ) do
                fsiConsoleOutput.uprintfn "%s" msg

        fsiConsoleOutput.uprintfn """    #clear;;                                      // %s""" (FSIstrings.SR.fsiIntroTextHashclearInfo ())
        fsiConsoleOutput.uprintfn """    #quit;;                                       // %s""" (FSIstrings.SR.fsiIntroTextHashquitInfo ())
        fsiConsoleOutput.uprintfn ""
        fsiConsoleOutput.uprintfnn "%s" (FSIstrings.SR.fsiIntroTextHeader2commandLine ())
        fsiConsoleOutput.uprintfn "%s" (FSIstrings.SR.fsiIntroTextHeader3 (helpLine))
        fsiConsoleOutput.uprintfn ""
        fsiConsoleOutput.uprintfn ""

    member _.ClearScreen() = fsiConsoleOutput.Clear()

#if DEBUG
    member _.ShowILCode
        with get () = showILCode
        and set v = showILCode <- v
#endif

    member _.ShowTypes
        with get () = showTypes
        and set v = showTypes <- v

    member _.FsiServerName = fsiServerName

    member _.FsiServerInputCodePage = fsiServerInputCodePage

    member _.FsiServerOutputCodePage = fsiServerOutputCodePage

    member _.FsiLCID
        with get () = fsiLCID
        and set v = fsiLCID <- v

    member _.UseServerPrompt = isInteractiveServer ()

    member _.IsInteractiveServer = isInteractiveServer ()

    member _.ProbeToSeeIfConsoleWorks = probeToSeeIfConsoleWorks

    member _.EnableConsoleKeyProcessing = enableConsoleKeyProcessing

    member _.Interact = interact

    member _.PeekAheadOnConsoleToPermitTyping = peekAheadOnConsoleToPermitTyping

    member _.SourceFiles = sourceFiles

    member _.Gui = gui

    member _.WriteReferencesAndExit = writeReferencesAndExit

    member _.DependencyProvider = dependencyProvider

    member _.FxResolver = tcConfigB.FxResolver

/// Set the current ui culture for the current thread.
let internal SetCurrentUICultureForThread (lcid: int option) =
    let culture = Thread.CurrentThread.CurrentUICulture

    match lcid with
    | Some n -> Thread.CurrentThread.CurrentUICulture <- CultureInfo(n)
    | None -> ()

    { new IDisposable with
        member _.Dispose() =
            Thread.CurrentThread.CurrentUICulture <- culture
    }

//----------------------------------------------------------------------------
// Reporting - warnings, errors
//----------------------------------------------------------------------------

let internal InstallErrorLoggingOnThisThread diagnosticsLogger =
    if progress then
        dprintfn "Installing logger on id=%d name=%s" Thread.CurrentThread.ManagedThreadId Thread.CurrentThread.Name

    SetThreadDiagnosticsLoggerNoUnwind(diagnosticsLogger)
    SetThreadBuildPhaseNoUnwind(BuildPhase.Interactive)

/// Set the input/output encoding. The use of a thread is due to a known bug on
/// on Vista where calls to Console.InputEncoding can block the process.
let internal SetServerCodePages (fsiOptions: FsiCommandLineOptions) =
    match fsiOptions.FsiServerInputCodePage, fsiOptions.FsiServerOutputCodePage with
    | None, None -> ()
    | inputCodePageOpt, outputCodePageOpt ->
        let mutable successful = false

        Async.Start(
            async {
                do
                    match inputCodePageOpt with
                    | None -> ()
                    | Some (n: int) ->
                        let encoding = Encoding.GetEncoding(n)
                        // Note this modifies the real honest-to-goodness settings for the current shell.
                        // and the modifications hang around even after the process has exited.
                        Console.InputEncoding <- encoding

                do
                    match outputCodePageOpt with
                    | None -> ()
                    | Some (n: int) ->
                        let encoding = Encoding.GetEncoding n
                        // Note this modifies the real honest-to-goodness settings for the current shell.
                        // and the modifications hang around even after the process has exited.
                        Console.OutputEncoding <- encoding

                do successful <- true
            }
        )

        for pause in [ 10; 50; 100; 1000; 2000; 10000 ] do
            if not successful then
                Thread.Sleep(pause)
#if LOGGING_GUI
        if not !successful then
            System.Windows.Forms.MessageBox.Show(FSIstrings.SR.fsiConsoleProblem ())
            |> ignore
#endif

//----------------------------------------------------------------------------
// Prompt printing
//----------------------------------------------------------------------------

type internal FsiConsolePrompt(fsiOptions: FsiCommandLineOptions, fsiConsoleOutput: FsiConsoleOutput) =

    // A prompt gets "printed ahead" at start up. Tells users to start type while initialisation completes.
    // A prompt can be skipped by "silent directives", e.g. ones sent to FSI by VS.
    let mutable dropPrompt = 0
    let mutable showPrompt = true

    // NOTE: SERVER-PROMPT is not user displayed, rather it's a prefix that code elsewhere
    // uses to identify the prompt, see service\FsPkgs\FSharp.VS.FSI\fsiSessionToolWindow.fs

    let prompt =
        if fsiOptions.UseServerPrompt then
            "SERVER-PROMPT>" + Environment.NewLine
        else
            "> "

    member _.Print() =
        if showPrompt then
            if dropPrompt = 0 then
                fsiConsoleOutput.uprintf "%s" prompt
            else
                dropPrompt <- dropPrompt - 1

    member _.PrintAhead() =
        if showPrompt then
            dropPrompt <- dropPrompt + 1
            fsiConsoleOutput.uprintf "%s" prompt

    // Can be turned off when executing blocks of code using:
    // # silentPrompt
    member _.ShowPrompt
        with get () = showPrompt
        and set (value) = showPrompt <- value

    member _.SkipNext() =
        if showPrompt then
            dropPrompt <- dropPrompt + 1

    member _.FsiOptions = fsiOptions

//----------------------------------------------------------------------------
// Startup processing
//----------------------------------------------------------------------------
type internal FsiConsoleInput
    (
        fsi: FsiEvaluationSessionHostConfig,
        fsiOptions: FsiCommandLineOptions,
        inReader: TextReader,
        outWriter: TextWriter
    ) =

    let consoleOpt =
        // The "console.fs" code does a limited form of "TAB-completion".
        // Currently, it turns on if it looks like we have a console.
        if fsiOptions.EnableConsoleKeyProcessing then
            fsi.GetOptionalConsoleReadLine(fsiOptions.ProbeToSeeIfConsoleWorks)
        else
            None

    // When VFSI is running, there should be no "console", and in particular the console.fs readline code should not to run.
    do
        if fsiOptions.IsInteractiveServer then
            assert consoleOpt.IsNone

    /// This threading event gets set after the first-line-reader has finished its work
    let consoleReaderStartupDone = new ManualResetEvent(false)

    /// When using a key-reading console this holds the first line after it is read
    let mutable firstLine = None

    // Peek on the standard input so that the user can type into it from a console window.
    do
        if fsiOptions.Interact then
            if fsiOptions.PeekAheadOnConsoleToPermitTyping then
                (Thread(fun () ->
                    match consoleOpt with
                    | Some console when fsiOptions.EnableConsoleKeyProcessing && not fsiOptions.UseServerPrompt ->
                        if List.isEmpty fsiOptions.SourceFiles then
                            if progress then
                                fprintfn outWriter "first-line-reader-thread reading first line..."

                            firstLine <- Some(console ())

                            if progress then
                                fprintfn outWriter "first-line-reader-thread got first line = %A..." firstLine

                        consoleReaderStartupDone.Set() |> ignore

                        if progress then
                            fprintfn outWriter "first-line-reader-thread has set signal and exited."
                    | _ ->
                        ignore (inReader.Peek())
                        consoleReaderStartupDone.Set() |> ignore))
                    .Start()
            else
                if progress then
                    fprintfn outWriter "first-line-reader-thread not in use."

                consoleReaderStartupDone.Set() |> ignore

    /// Try to get the first line, if we snarfed it while probing.
    member _.TryGetFirstLine() =
        let r = firstLine in
        firstLine <- None
        r

    /// Try to get the console, if it appears operational.
    member _.TryGetConsole() = consoleOpt

    member _.In = inReader

    member _.WaitForInitialConsoleInput() =
        WaitHandle.WaitAll [| consoleReaderStartupDone |] |> ignore

//----------------------------------------------------------------------------
// FsiDynamicCompilerState
//----------------------------------------------------------------------------

type FsiInteractionStepStatus =
    | CtrlC
    | EndOfFile
    | Completed of FsiValue option
    | CompletedWithAlreadyReportedError
    | CompletedWithReportedError of exn

[<AutoSerializable(false)>]
[<NoEquality; NoComparison>]
type FsiDynamicCompilerState =
    {
        optEnv: Optimizer.IncrementalOptimizationEnv
        emEnv: ILAssemblyEmitEnv
        tcGlobals: TcGlobals
        tcState: TcState
        tcImports: TcImports
        ilxGenerator: IlxAssemblyGenerator
        boundValues: NameMap<Val>
        // Why is this not in FsiOptions?
        timing: bool
        debugBreak: bool
    }

let WithImplicitHome (tcConfigB, dir) f =
    let old = tcConfigB.implicitIncludeDir
    tcConfigB.implicitIncludeDir <- dir

    try
        f ()
    finally
        tcConfigB.implicitIncludeDir <- old

let ConvReflectionTypeToILTypeRef (reflectionTy: Type) =
    if reflectionTy.Assembly.IsDynamic then
        raise (NotSupportedException(sprintf "Unable to import type, %A, from a dynamic assembly." reflectionTy))

    if not reflectionTy.IsPublic && not reflectionTy.IsNestedPublic then
        invalidOp (sprintf "Cannot import the non-public type, %A." reflectionTy)

    let aref = ILAssemblyRef.FromAssemblyName(reflectionTy.Assembly.GetName())
    let scoref = ILScopeRef.Assembly aref

    let fullName = reflectionTy.FullName
    let index = fullName.IndexOf("[")

    let fullName =
        if index = -1 then
            fullName
        else
            fullName.Substring(0, index)

    let isTop = reflectionTy.DeclaringType = null

    if isTop then
        ILTypeRef.Create(scoref, [], fullName)
    else
        let names = String.split StringSplitOptions.None [| "+"; "." |] fullName
        let enc = names[.. names.Length - 2]
        let nm = names[names.Length - 1]
        ILTypeRef.Create(scoref, List.ofArray enc, nm)

let rec ConvReflectionTypeToILType (reflectionTy: Type) =
    let arrayRank =
        if reflectionTy.IsArray then
            reflectionTy.GetArrayRank()
        else
            0

    let reflectionTy =
        // Special case functions.
        if FSharp.Reflection.FSharpType.IsFunction reflectionTy then
            let ctors =
                reflectionTy.GetConstructors(BindingFlags.Public ||| BindingFlags.NonPublic ||| BindingFlags.Instance)

            if
                ctors.Length = 1
                && ctors[ 0 ].GetCustomAttribute<CompilerGeneratedAttribute>() <> null
                && not ctors[0].IsPublic
                && IsCompilerGeneratedName reflectionTy.Name
            then
                let rec get (typ: Type) =
                    if FSharp.Reflection.FSharpType.IsFunction typ.BaseType then
                        get typ.BaseType
                    else
                        typ

                get reflectionTy
            else
                reflectionTy
        else
            reflectionTy

    let elementOrItemTref =
        if reflectionTy.HasElementType then
            reflectionTy.GetElementType()
        else
            reflectionTy
        |> ConvReflectionTypeToILTypeRef

    let genericArgs =
        reflectionTy.GenericTypeArguments
        |> Seq.map ConvReflectionTypeToILType
        |> Seq.map List.head
        |> List.ofSeq

    let boxity =
        if reflectionTy.IsValueType then
            ILBoxity.AsValue
        else
            ILBoxity.AsObject

    let tspec = ILTypeSpec.Create(elementOrItemTref, genericArgs)

    let ilType = mkILTy boxity tspec

    if arrayRank = 0 then
        [ ilType ]
    else
        let arrayShape = ILArrayShape.FromRank arrayRank
        let arrayIlType = mkILArrTy (ilType, arrayShape)
        [ arrayIlType; ilType ]

let internal mkBoundValueTypedImpl tcGlobals m moduleName name ty =
    let vis = Accessibility.TAccess([])
    let compPath = (CompilationPath.CompPath(ILScopeRef.Local, []))
    let mutable mty = Unchecked.defaultof<_>

    let entity =
        Construct.NewModuleOrNamespace (Some compPath) vis (Ident(moduleName, m)) XmlDoc.Empty [] (MaybeLazy.Lazy(lazy mty))

    let v =
<<<<<<< HEAD
        Construct.NewVal
            (name, m, None, ty, ValMutability.Immutable,
             false, Some(ValReprInfo([], [], { Attribs = []; Name = None; OtherRange = None })), vis, ValNotInRecScope, None, NormalVal, [], ValInline.Optional,
             XmlDoc.Empty, true, false, false, false,
             false, false, None, Parent(TypedTreeBasics.ERefLocal entity))
=======
        Construct.NewVal(
            name,
            m,
            None,
            ty,
            ValMutability.Immutable,
            false,
            Some(ValReprInfo([], [], { Attribs = []; Name = None })),
            vis,
            ValNotInRecScope,
            None,
            NormalVal,
            [],
            ValInline.Optional,
            XmlDoc.Empty,
            true,
            false,
            false,
            false,
            false,
            false,
            None,
            Parent(TypedTreeBasics.ERefLocal entity)
        )

>>>>>>> 2ef8052a
    mty <- ModuleOrNamespaceType(ModuleOrNamespaceKind.ModuleOrType, QueueList.one v, QueueList.empty)

    let bindExpr = mkCallDefaultOf tcGlobals range0 ty
    let binding = Binding.TBind(v, bindExpr, DebugPointAtBinding.NoneAtLet)

    let mbinding =
        ModuleOrNamespaceBinding.Module(entity, TMDefs([ TMDefLet(binding, m) ]))

    let contents = TMDefs([ TMDefs[TMDefRec(false, [], [], [ mbinding ], m)] ])
    let qname = QualifiedNameOfFile.QualifiedNameOfFile(Ident(moduleName, m))
    entity, v, CheckedImplFile.CheckedImplFile(qname, [], mty, contents, false, false, StampMap.Empty, Map.empty)

let scriptingSymbolsPath =
    let createDirectory path =
        lazy
            try
                if not (Directory.Exists(path)) then
                    Directory.CreateDirectory(path) |> ignore

                path
            with _ ->
                path

    createDirectory (Path.Combine(Path.GetTempPath(), $"{DateTime.Now:s}-{Guid.NewGuid():n}".Replace(':', '-')))

let deleteScriptingSymbols () =
    try
#if !DEBUG
        if scriptingSymbolsPath.IsValueCreated then
            if Directory.Exists(scriptingSymbolsPath.Value) then
                Directory.Delete(scriptingSymbolsPath.Value, true)
#else
        ()
#endif
    with _ ->
        ()

AppDomain.CurrentDomain.ProcessExit
|> Event.add (fun _ -> deleteScriptingSymbols ())

let dynamicCcuName = "FSI-ASSEMBLY"

/// Encapsulates the coordination of the typechecking, optimization and code generation
/// components of the F# compiler for interactively executed fragments of code.
///
/// A single instance of this object is created per interactive session.
type internal FsiDynamicCompiler
    (
        fsi: FsiEvaluationSessionHostConfig,
        timeReporter: FsiTimeReporter,
        tcConfigB: TcConfigBuilder,
        tcLockObject: obj,
        outWriter: TextWriter,
        tcImports: TcImports,
        tcGlobals: TcGlobals,
        fsiOptions: FsiCommandLineOptions,
        fsiConsoleOutput: FsiConsoleOutput,
        fsiCollectible: bool,
        resolveAssemblyRef
    ) =

    let ilGlobals = tcGlobals.ilg

    let outfile = "TMPFSCI.exe"

    let valueBoundEvent = Control.Event<_>()

    let mutable fragmentId = 0

    static let mutable dynamicAssemblyId = 0

    static let maxVersion = int Int16.MaxValue

    let mutable prevIt: ValRef option = None

    let dynamicAssemblies = ResizeArray<Assembly>()

    let mutable hasDelayedDependencyManagerText = false

    let mutable delayedReferences = ResizeArray<_>()

    let generateDebugInfo = tcConfigB.debuginfo

    let valuePrinter = FsiValuePrinter(fsi, outWriter)

    let builders =
        if tcConfigB.fsiMultiAssemblyEmit then
            None
        else
            let assemBuilder, moduleBuilder =
                mkDynamicAssemblyAndModule (dynamicCcuName, tcConfigB.optSettings.LocalOptimizationsEnabled, fsiCollectible)

            dynamicAssemblies.Add(assemBuilder)
            Some(assemBuilder, moduleBuilder)

    let rangeStdin0 = rangeN stdinMockFileName 0

    let infoReader = InfoReader(tcGlobals, tcImports.GetImportMap())

    let reportedAssemblies = Dictionary<string, DateTime>()

    /// Add attributes
    let CreateModuleFragment (tcConfigB: TcConfigBuilder, dynamicCcuName, codegenResults) =
        if progress then
            fprintfn fsiConsoleOutput.Out "Creating main module..."

        let mainModule =
            mkILSimpleModule
                dynamicCcuName
                (GetGeneratedILModuleName tcConfigB.target dynamicCcuName)
                (tcConfigB.target = CompilerTarget.Dll)
                tcConfigB.subsystemVersion
                tcConfigB.useHighEntropyVA
                (mkILTypeDefs codegenResults.ilTypeDefs)
                None
                None
                0x0
                (mkILExportedTypes [])
                ""

        { mainModule with
            Manifest =
                (let man = mainModule.ManifestOfAssembly

                 Some
                     { man with
                         CustomAttrsStored = storeILCustomAttrs (mkILCustomAttrs codegenResults.ilAssemAttrs)
                     })
        }

    /// Generate one assembly using multi-assembly emit
    let EmitInMemoryAssembly (tcConfig: TcConfig, emEnv: ILMultiInMemoryAssemblyEmitEnv, ilxMainModule: ILModuleDef) =
        let embeddedTypes =
            tcGlobals.tryRemoveEmbeddedILTypeDefs ()
            |> List.filter (fun tdef -> not (emEnv.IsLocalInternalType(mkRefForNestedILTypeDef ILScopeRef.Local ([], tdef))))

        let ilxMainModule =
            { ilxMainModule with
                TypeDefs = mkILTypeDefs (ilxMainModule.TypeDefs.AsList() @ embeddedTypes)
            }

        let multiAssemblyName = ilxMainModule.ManifestOfAssembly.Name

        // Adjust the assembly name of this fragment, and add InternalsVisibleTo attributes to
        // allow internals access by all future assemblies with the same name (and only differing in version)
        let manifest =
            let manifest = ilxMainModule.Manifest.Value

            let attrs =
                [
                    tcGlobals.MakeInternalsVisibleToAttribute(dynamicCcuName)
                    yield! manifest.CustomAttrs.AsList()
                ]

            { manifest with
                Name = multiAssemblyName
                // Because the coreclr loader will not load a higher assembly make versions go downwards
                Version = Some(parseILVersion $"0.0.0.{maxVersion - dynamicAssemblyId}")
                CustomAttrsStored = storeILCustomAttrs (mkILCustomAttrs attrs)
            }

        // The name of the assembly is "FSI-ASSEMBLY" for all submissions. This number is used for the Version
        dynamicAssemblyId <- (dynamicAssemblyId + 1) % maxVersion

        let ilxMainModule =
            { ilxMainModule with
                Manifest = Some manifest
            }

        // Rewrite references to local types to their respective dynamic assemblies
        let ilxMainModule =
            ilxMainModule |> Morphs.morphILTypeRefsInILModuleMemoized emEnv.MapTypeRef

        let opts =
            {
                ilg = tcGlobals.ilg
                outfile = multiAssemblyName + ".dll"
                pdbfile = Some(Path.Combine(scriptingSymbolsPath.Value, $"{multiAssemblyName}-{dynamicAssemblyId}.pdb"))
                emitTailcalls = tcConfig.emitTailcalls
                deterministic = tcConfig.deterministic
                portablePDB = true
                embeddedPDB = false
                embedAllSource = false
                embedSourceList = []
                allGivenSources = []
                sourceLink = tcConfig.sourceLink
                checksumAlgorithm = tcConfig.checksumAlgorithm
                signer = None
                dumpDebugInfo = tcConfig.dumpDebugInfo
                referenceAssemblyOnly = false
                referenceAssemblyAttribOpt = None
                pathMap = tcConfig.pathMap
            }

        let assemblyBytes, pdbBytes = WriteILBinaryInMemory(opts, ilxMainModule, id)

        let asm =
            match opts.pdbfile, pdbBytes with
            | (Some pdbfile), (Some pdbBytes) -> File.WriteAllBytes(pdbfile, pdbBytes)
            | _ -> ()

            match pdbBytes with
            | None -> Assembly.Load(assemblyBytes)
            | Some pdbBytes -> Assembly.Load(assemblyBytes, pdbBytes)

        // Force generated types to load
        for t in asm.GetTypes() do
            ignore t

        // remember this assembly
        dynamicAssemblies.Add(asm)

        let ilScopeRef = ILScopeRef.Assembly(ILAssemblyRef.FromAssemblyName(asm.GetName()))

        // Collect up the entry points for initialization
        let entries =
            let rec loop enc (tdef: ILTypeDef) =
                [
                    for mdef in tdef.Methods do
                        if mdef.IsEntryPoint then
                            yield mkRefForILMethod ilScopeRef (enc, tdef) mdef

                        for ntdef in tdef.NestedTypes do
                            yield! loop (enc @ [ tdef ]) ntdef
                ]

            [
                for tdef in ilxMainModule.TypeDefs do
                    yield! loop [] tdef
            ]

        let execs =
            [
                for edef in entries do
                    if edef.ArgCount = 0 then
                        yield
                            (fun () ->
                                let typ = asm.GetType(edef.DeclaringTypeRef.BasicQualifiedName)

                                try
                                    ignore (
                                        typ.InvokeMember(
                                            edef.Name,
                                            BindingFlags.InvokeMethod
                                            ||| BindingFlags.Public
                                            ||| BindingFlags.NonPublic
                                            ||| BindingFlags.Static,
                                            null,
                                            null,
                                            [||],
                                            Globalization.CultureInfo.InvariantCulture
                                        )
                                    )

                                    None
                                with :? TargetInvocationException as e ->
                                    Some e.InnerException)
            ]

        emEnv.AddModuleDef asm ilScopeRef ilxMainModule

        execs

    // Emit the codegen results using the assembly writer
    let ProcessCodegenResults
        (
            ctok,
            diagnosticsLogger: DiagnosticsLogger,
            istate,
            optEnv,
            tcState: TcState,
            tcConfig,
            prefixPath,
            showTypes: bool,
            isIncrementalFragment,
            fragName,
            declaredImpls,
            ilxGenerator: IlxAssemblyGenerator,
            codegenResults,
            m
        ) =
        let emEnv = istate.emEnv

        // Each input is like a small separately compiled extension to a single source file.
        // The incremental extension to the environment is dictated by the "signature" of the values as they come out
        // of the type checker. Hence we add the declaredImpls (unoptimized) to the environment, rather than the
        // optimizedImpls.
        ilxGenerator.AddIncrementalLocalAssemblyFragment(isIncrementalFragment, fragName, declaredImpls)

        ReportTime tcConfig "TAST -> ILX"
        diagnosticsLogger.AbortOnError(fsiConsoleOutput)

        ReportTime tcConfig "Linking"
        let ilxMainModule = CreateModuleFragment(tcConfigB, dynamicCcuName, codegenResults)

        diagnosticsLogger.AbortOnError(fsiConsoleOutput)

        ReportTime tcConfig "Assembly refs Normalised"

        let ilxMainModule =
            Morphs.morphILScopeRefsInILModuleMemoized (NormalizeAssemblyRefs(ctok, ilGlobals, tcImports)) ilxMainModule

        diagnosticsLogger.AbortOnError(fsiConsoleOutput)

#if DEBUG
        if fsiOptions.ShowILCode then
            fsiConsoleOutput.uprintnfn "--------------------"
            ILAsciiWriter.output_module outWriter ilGlobals ilxMainModule
            fsiConsoleOutput.uprintnfn "--------------------"
#else
        ignore (fsiOptions)
#endif

        ReportTime tcConfig "Reflection.Emit"

        let emEnv, execs =
            match emEnv with
            | SingleRefEmitAssembly (cenv, emEnv) ->

                let assemblyBuilder, moduleBuilder = builders.Value

                let emEnv, execs =
                    EmitDynamicAssemblyFragment(
                        ilGlobals,
                        tcConfig.emitTailcalls,
                        emEnv,
                        assemblyBuilder,
                        moduleBuilder,
                        ilxMainModule,
                        generateDebugInfo,
                        cenv.resolveAssemblyRef,
                        tcGlobals.TryFindSysILTypeRef
                    )

                SingleRefEmitAssembly(cenv, emEnv), execs

            | MultipleInMemoryAssemblies emEnv ->

                let execs = EmitInMemoryAssembly(tcConfig, emEnv, ilxMainModule)

                MultipleInMemoryAssemblies emEnv, execs

        diagnosticsLogger.AbortOnError(fsiConsoleOutput)

        // Explicitly register the resources with the QuotationPickler module
        match emEnv with
        | SingleRefEmitAssembly (cenv, emEnv) ->

            let assemblyBuilder, _moduleBuilder = builders.Value

            for referencedTypeDefs, bytes in codegenResults.quotationResourceInfo do
                let referencedTypes =
                    [|
                        for tref in referencedTypeDefs do
                            yield LookupTypeRef cenv emEnv tref
                    |]

                Quotations.Expr.RegisterReflectedDefinitions(assemblyBuilder, fragName, bytes, referencedTypes)

        | MultipleInMemoryAssemblies emEnv ->
            // Get the last assembly emitted
            let assembly = dynamicAssemblies[dynamicAssemblies.Count - 1]

            for referencedTypeDefs, bytes in codegenResults.quotationResourceInfo do
                let referencedTypes =
                    [|
                        for tref in referencedTypeDefs do
                            yield emEnv.LookupTypeRef tref
                    |]

                Quotations.Expr.RegisterReflectedDefinitions(assembly, fragName, bytes, referencedTypes)

        ReportTime tcConfig "Run Bindings"

        timeReporter.TimeOpIf istate.timing (fun () ->
            execs
            |> List.iter (fun exec ->
                match exec () with
                | Some err ->
                    match diagnosticsLogger with
                    | :? DiagnosticsLoggerThatStopsOnFirstError as diagnosticsLogger ->
                        fprintfn fsiConsoleOutput.Error "%s" (err.ToString())
                        diagnosticsLogger.SetError()
                        diagnosticsLogger.AbortOnError(fsiConsoleOutput)
                    | _ -> raise (StopProcessingExn(Some err))

                | None -> ()))

        diagnosticsLogger.AbortOnError(fsiConsoleOutput)

        // Echo the decls (reach inside wrapping)
        // This code occurs AFTER the execution of the declarations.
        // So stored values will have been initialised, modified etc.
        if showTypes && not tcConfig.noFeedback then
            let denv = tcState.TcEnvFromImpls.DisplayEnv

            let denv =
                if isIncrementalFragment then
                    // Extend denv with a (Val -> layout option) function for printing of val bindings.
                    { denv with
                        generatedValueLayout = (fun v -> valuePrinter.InvokeDeclLayout(emEnv, ilxGenerator, v))
                    }
                else
                    // With #load items, the vals in the inferred signature do not tie up with those generated. Disable printing.
                    denv

            let denv =
                { denv with
                    suppressInlineKeyword = false
                } // dont' suppress 'inline' in 'val inline f = ...'

            // 'Open' the path for the fragment we just compiled for any future printing.
            let denv = denv.AddOpenPath(pathOfLid prefixPath)

            for CheckedImplFile (contents = mexpr) in declaredImpls do
                let responseL =
                    NicePrint.layoutImpliedSignatureOfModuleOrNamespace false denv infoReader AccessibleFromSomewhere m mexpr

                if not (isEmptyL responseL) then
                    let opts = valuePrinter.GetFsiPrintOptions()
                    colorPrintL outWriter opts responseL

        // Build the new incremental state.
        let istate =
            { istate with
                optEnv = optEnv
                emEnv = emEnv
                ilxGenerator = ilxGenerator
                tcState = tcState
            }

        // Return the new state and the environment at the end of the last input, ready for further inputs.
        (istate, declaredImpls)

    let ProcessTypedImpl
        (
            diagnosticsLogger: DiagnosticsLogger,
            optEnv,
            tcState: TcState,
            tcConfig: TcConfig,
            isInteractiveItExpr,
            topCustomAttrs,
            prefixPath,
            isIncrementalFragment,
            declaredImpls,
            ilxGenerator: IlxAssemblyGenerator
        ) =
#if DEBUG
        // Logging/debugging
        if tcConfig.printAst then
            for input in declaredImpls do
                fprintfn fsiConsoleOutput.Out "AST:"
                fprintfn fsiConsoleOutput.Out "%+A" input
#endif

        diagnosticsLogger.AbortOnError(fsiConsoleOutput)

        let importMap = tcImports.GetImportMap()

        // optimize: note we collect the incremental optimization environment
        let optimizedImpls, _optData, optEnv =
            ApplyAllOptimizations(
                tcConfig,
                tcGlobals,
                LightweightTcValForUsingInBuildMethodCall tcGlobals,
                outfile,
                importMap,
                isIncrementalFragment,
                optEnv,
                tcState.Ccu,
                declaredImpls
            )

        diagnosticsLogger.AbortOnError(fsiConsoleOutput)

        let fragName = textOfLid prefixPath

        let codegenResults =
            GenerateIlxCode(IlReflectBackend, isInteractiveItExpr, tcConfig, topCustomAttrs, optimizedImpls, fragName, ilxGenerator)

        diagnosticsLogger.AbortOnError(fsiConsoleOutput)
        codegenResults, optEnv, fragName

    /// Check FSI entries for the presence of EntryPointAttribute and issue a warning if it's found
    let CheckEntryPoint (tcGlobals: TcGlobals) (declaredImpls: CheckedImplFile list) =
        let tryGetEntryPoint (TBind (var = value)) =
            TryFindFSharpAttribute tcGlobals tcGlobals.attrib_EntryPointAttribute value.Attribs
            |> Option.map (fun attrib -> value.DisplayName, attrib)

        let rec findEntryPointInContents =
            function
            | TMDefLet (binding = binding) -> tryGetEntryPoint binding
            | TMDefs defs -> defs |> List.tryPick findEntryPointInContents
            | TMDefRec (bindings = bindings) -> bindings |> List.tryPick findEntryPointInBinding
            | _ -> None

        and findEntryPointInBinding =
            function
            | ModuleOrNamespaceBinding.Binding binding -> tryGetEntryPoint binding
            | ModuleOrNamespaceBinding.Module (moduleOrNamespaceContents = contents) -> findEntryPointInContents contents

        let entryPointBindings =
            declaredImpls
            |> Seq.where (fun implFile -> implFile.HasExplicitEntryPoint)
            |> Seq.choose (fun implFile -> implFile.Contents |> findEntryPointInContents)

        for name, attrib in entryPointBindings do
            warning (Error(FSIstrings.SR.fsiEntryPointWontBeInvoked (name, name, name), attrib.Range))

    let ProcessInputs
        (
            ctok,
            diagnosticsLogger: DiagnosticsLogger,
            istate: FsiDynamicCompilerState,
            inputs: ParsedInput list,
            showTypes: bool,
            isIncrementalFragment: bool,
            isInteractiveItExpr: bool,
            prefixPath: LongIdent,
            m
        ) =
        let optEnv = istate.optEnv
        let tcState = istate.tcState
        let ilxGenerator = istate.ilxGenerator
        let tcConfig = TcConfig.Create(tcConfigB, validate = false)

        let eagerFormat (diag: PhasedDiagnostic) = diag.EagerlyFormatCore true

        // Typecheck. The lock stops the type checker running at the same time as the
        // server intellisense implementation (which is currently incomplete and #if disabled)
        let tcState, topCustomAttrs, declaredImpls, tcEnvAtEndOfLastInput =
            lock tcLockObject (fun _ ->
                CheckClosedInputSet(
                    ctok,
                    diagnosticsLogger.CheckForErrors,
                    tcConfig,
                    tcImports,
                    tcGlobals,
                    Some prefixPath,
                    tcState,
                    eagerFormat,
                    inputs
                ))

        let codegenResults, optEnv, fragName =
            ProcessTypedImpl(
                diagnosticsLogger,
                optEnv,
                tcState,
                tcConfig,
                isInteractiveItExpr,
                topCustomAttrs,
                prefixPath,
                isIncrementalFragment,
                declaredImpls,
                ilxGenerator
            )

        let newState, declaredImpls =
            ProcessCodegenResults(
                ctok,
                diagnosticsLogger,
                istate,
                optEnv,
                tcState,
                tcConfig,
                prefixPath,
                showTypes,
                isIncrementalFragment,
                fragName,
                declaredImpls,
                ilxGenerator,
                codegenResults,
                m
            )

        CheckEntryPoint istate.tcGlobals declaredImpls

        (newState, tcEnvAtEndOfLastInput, declaredImpls)

    let tryGetGeneratedValue istate cenv v =
        match istate.ilxGenerator.LookupGeneratedValue(valuePrinter.GetEvaluationContext(istate.emEnv), v) with
        | Some (res, ty) -> Some(FsiValue(res, ty, FSharpType(cenv, v.Type)))
        | _ -> None

    let nextFragmentId () =
        fragmentId <- fragmentId + 1
        $"%04d{fragmentId}"

    let mkFragmentPath m fragmentId =
        [ mkSynId m (FsiDynamicModulePrefix + fragmentId ()) ]

    let processContents istate declaredImpls =
        let tcState = istate.tcState

        let mutable itValue = None
        let mutable boundValues = istate.boundValues

        try
            let contents =
                FSharpAssemblyContents(tcGlobals, tcState.Ccu, Some tcState.CcuSig, tcImports, declaredImpls)

            let contentFile = contents.ImplementationFiles[0]

            // Skip the "FSI_NNNN"
            match contentFile.Declarations with
            | [ FSharpImplementationFileDeclaration.Entity (_eFakeModule, modDecls) ] ->
                let cenv =
                    SymbolEnv(istate.tcGlobals, istate.tcState.Ccu, Some istate.tcState.CcuSig, istate.tcImports)

                for decl in modDecls do
                    match decl with
                    | FSharpImplementationFileDeclaration.MemberOrFunctionOrValue (v, _, _) ->
                        // Report a top-level function or value definition
                        if v.IsModuleValueOrMember && not v.IsMember then
                            let fsiValueOpt =
                                match v.Item with
                                | Item.Value vref ->
                                    let fsiValueOpt = tryGetGeneratedValue istate cenv vref.Deref

                                    if fsiValueOpt.IsSome then
                                        boundValues <- boundValues |> NameMap.add v.CompiledName vref.Deref

                                    fsiValueOpt
                                | _ -> None

                            if v.CompiledName = "it" then
                                itValue <- fsiValueOpt

                            match fsiValueOpt with
                            | Some fsiValue -> valueBoundEvent.Trigger(fsiValue.ReflectionValue, fsiValue.ReflectionType, v.CompiledName)
                            | None -> ()

                            let symbol = FSharpSymbol.Create(cenv, v.Item)

                            let symbolUse =
                                FSharpSymbolUse(
                                    istate.tcState.TcEnvFromImpls.DisplayEnv,
                                    symbol,
                                    [],
                                    ItemOccurence.Binding,
                                    v.DeclarationLocation
                                )

                            fsi.TriggerEvaluation(fsiValueOpt, symbolUse, decl)

                    | FSharpImplementationFileDeclaration.Entity (e, _) ->
                        // Report a top-level module or namespace definition
                        let symbol = FSharpSymbol.Create(cenv, e.Item)

                        let symbolUse =
                            FSharpSymbolUse(
                                istate.tcState.TcEnvFromImpls.DisplayEnv,
                                symbol,
                                [],
                                ItemOccurence.Binding,
                                e.DeclarationLocation
                            )

                        fsi.TriggerEvaluation(None, symbolUse, decl)

                    | FSharpImplementationFileDeclaration.InitAction _ ->
                        // Top level 'do' bindings are not reported as incremental declarations
                        ()
            | _ -> ()
        with _ ->
            ()

        { istate with
            boundValues = boundValues
        },
        Completed itValue

    let addCcusToIncrementalEnv istate ccuinfos =
        let optEnv =
            List.fold (AddExternalCcuToOptimizationEnv tcGlobals) istate.optEnv ccuinfos

        istate.ilxGenerator.AddExternalCcus(ccuinfos |> List.map (fun ccuinfo -> ccuinfo.FSharpViewOfMetadata))
        { istate with optEnv = optEnv }

    let importReflectionType istate reflectionTy =
        let tcImports = istate.tcImports
        let tcGlobals = istate.tcGlobals
        let amap = tcImports.GetImportMap()

        let prevCcuinfos = tcImports.GetImportedAssemblies()

        let rec import ccuinfos (ilTy: ILType) =
            let ccuinfos, tinst =
                (ilTy.GenericArgs, (ccuinfos, []))
                ||> List.foldBack (fun ilGenericArgTy (ccuInfos, tinst) ->
                    let ccuinfos2, ty = import ccuInfos ilGenericArgTy
                    (ccuinfos2 @ ccuinfos, ty :: tinst))

            let ty = Import.ImportILType amap range0 tinst ilTy

            let ccuinfos =
                match tryTcrefOfAppTy tcGlobals ty with
                | ValueSome tcref ->
                    match tcref.CompilationPath.ILScopeRef with
                    | ILScopeRef.Assembly aref ->
                        let ccuinfo =
                            tcImports.GetImportedAssemblies()
                            |> List.find (fun x -> x.FSharpViewOfMetadata.AssemblyName = aref.Name)

                        ccuinfo :: ccuinfos
                    | _ -> ccuinfos
                | _ -> ccuinfos

            ccuinfos, ty

        let addTypeToEnvironment state ilTy =
            if not (Import.CanImportILType amap range0 ilTy) then
                invalidOp (sprintf "Unable to import type, %A." reflectionTy)

            let ccuinfos, ty = import [] ilTy

            let ccuinfos =
                ccuinfos
                |> List.distinctBy (fun x -> x.FSharpViewOfMetadata.AssemblyName)
                |> List.filter (fun asm1 ->
                    not (
                        prevCcuinfos
                        |> List.exists (fun asm2 -> asm2.FSharpViewOfMetadata.AssemblyName = asm1.FSharpViewOfMetadata.AssemblyName)
                    ))
            // After we have successfully imported the type, then we can add newly resolved ccus to the env.
            addCcusToIncrementalEnv state ccuinfos, ty

        let ilTys = ConvReflectionTypeToILType reflectionTy

        // Rewrite references to dynamic .NET assemblies back to dynamicCcuName
        let ilTys =
            ilTys
            |> List.map (fun ilTy ->
                match istate.emEnv with
                | MultipleInMemoryAssemblies emEnv -> ilTy |> Morphs.morphILTypeRefsInILType emEnv.ReverseMapTypeRef
                | _ -> ilTy)

        ((istate, []), ilTys)
        ||> List.fold (fun (state, addedTys) ilTy ->
            let nextState, addedTy = addTypeToEnvironment state ilTy
            nextState, addedTys @ [ addedTy ])

    member _.DynamicAssemblies = dynamicAssemblies.ToArray()

    member _.FindDynamicAssembly(name, useFullName: bool) =
        let getName (assemblyName: AssemblyName) =
            if useFullName then
                assemblyName.FullName
            else
                assemblyName.Name

        dynamicAssemblies
        |> ResizeArray.tryFind (fun asm -> getName (asm.GetName()) = name)

    member _.EvalParsedSourceFiles(ctok, diagnosticsLogger, istate, inputs, m) =
        let prefix = mkFragmentPath m nextFragmentId
        // Ensure the path includes the qualifying name
        let inputs = inputs |> List.map (PrependPathToInput prefix)
        let isIncrementalFragment = false

        let istate, _, _ =
            ProcessInputs(ctok, diagnosticsLogger, istate, inputs, true, isIncrementalFragment, false, prefix, m)

        istate

    /// Evaluate the given definitions and produce a new interactive state.
    member _.EvalParsedDefinitions
        (
            ctok,
            diagnosticsLogger: DiagnosticsLogger,
            istate,
            showTypes,
            isInteractiveItExpr,
            defs: SynModuleDecl list
        ) =
        let fileName = stdinMockFileName

        let m =
            match defs with
            | [] -> rangeStdin0
            | _ -> List.reduce unionRanges [ for d in defs -> d.Range ]

        let prefix = mkFragmentPath m nextFragmentId
        let prefixPath = pathOfLid prefix

        let impl =
            SynModuleOrNamespace(
                prefix,
                false,
                SynModuleOrNamespaceKind.NamedModule,
                defs,
                PreXmlDoc.Empty,
                [],
                None,
                m,
                {
                    LeadingKeyword = SynModuleOrNamespaceLeadingKeyword.None
                }
            )

        let isLastCompiland = true
        let isExe = false

        let input =
            ParsedInput.ImplFile(
                ParsedImplFileInput(
                    fileName,
                    true,
                    ComputeQualifiedNameOfFileFromUniquePath(m, prefixPath),
                    [],
                    [],
                    [ impl ],
                    (isLastCompiland, isExe),
                    {
                        ConditionalDirectives = []
                        CodeComments = []
                    },
                    Set.empty
                )
            )

        let isIncrementalFragment = true

        let istate, tcEnvAtEndOfLastInput, declaredImpls =
            ProcessInputs(ctok, diagnosticsLogger, istate, [ input ], showTypes, isIncrementalFragment, isInteractiveItExpr, prefix, m)

        let tcState = istate.tcState

        let newState =
            { istate with
                tcState = tcState.NextStateAfterIncrementalFragment(tcEnvAtEndOfLastInput)
            }

        processContents newState declaredImpls

    /// Evaluate the given expression and produce a new interactive state.
    member fsiDynamicCompiler.EvalParsedExpression(ctok, diagnosticsLogger: DiagnosticsLogger, istate, expr: SynExpr) =
        let tcConfig = TcConfig.Create(tcConfigB, validate = false)
        let itName = "it"

        // Construct the code that saves the 'it' value into the 'SaveIt' register.
        let defs = fsiDynamicCompiler.BuildItBinding expr

        // Evaluate the overall definitions.
        let istate =
            fsiDynamicCompiler.EvalParsedDefinitions(ctok, diagnosticsLogger, istate, false, true, defs)
            |> fst
        // Snarf the type for 'it' via the binding
        match istate.tcState.TcEnvFromImpls.NameEnv.FindUnqualifiedItem itName with
        | Item.Value vref ->
            if not tcConfig.noFeedback then
                let infoReader = InfoReader(istate.tcGlobals, istate.tcImports.GetImportMap())

                valuePrinter.InvokeExprPrinter(
                    istate.tcState.TcEnvFromImpls.DisplayEnv,
                    infoReader,
                    istate.emEnv,
                    istate.ilxGenerator,
                    vref
                )

            // Clear the value held in the previous "it" binding, if any, as long as it has never been referenced.
            match prevIt with
            | Some prevVal when not prevVal.Deref.HasBeenReferenced ->
                istate.ilxGenerator.ClearGeneratedValue(valuePrinter.GetEvaluationContext istate.emEnv, prevVal.Deref)
            | _ -> ()

            prevIt <- Some vref

            //
            let optValue =
                istate.ilxGenerator.LookupGeneratedValue(valuePrinter.GetEvaluationContext(istate.emEnv), vref.Deref)

            let fsiValue =
                match optValue with
                | Some (res, ty) ->
                    Some(FsiValue(res, ty, FSharpType(tcGlobals, istate.tcState.Ccu, istate.tcState.CcuSig, istate.tcImports, vref.Type)))
                | _ -> None

            istate, Completed fsiValue

        // Return the interactive state.
        | _ -> istate, Completed None

    // Construct the code that saves the 'it' value into the 'SaveIt' register.
    member _.BuildItBinding(expr: SynExpr) =
        let m = expr.Range
        let itName = "it"
        let itID = mkSynId m itName

        let mkBind pat expr =
            SynBinding(
                None,
                SynBindingKind.Do,
                false,
                false,
                [],
                PreXmlDoc.Empty,
                SynInfo.emptySynValData,
                pat,
                None,
                expr,
                m,
                DebugPointAtBinding.NoneAtInvisible,
                SynBindingTrivia.Zero
            )

        let bindingA = mkBind (mkSynPatVar None itID) expr
        let defA = SynModuleDecl.Let(false, [ bindingA ], m)
        [ defA ]

    // Construct an invisible call to Debugger.Break(), in the specified range
    member _.CreateDebuggerBreak(m: range) =
        let breakPath = [ "System"; "Diagnostics"; "Debugger"; "Break" ]
        let dots = List.replicate (breakPath.Length - 1) m

        let methCall =
            SynExpr.LongIdent(false, SynLongIdent(List.map (mkSynId m) breakPath, dots, List.replicate breakPath.Length None), None, m)

        let args = SynExpr.Const(SynConst.Unit, m)
        let breakStatement = SynExpr.App(ExprAtomicFlag.Atomic, false, methCall, args, m)
        SynModuleDecl.Expr(breakStatement, m)

    /// Resolve and register an assembly reference, delaying the actual addition of the reference
    /// to tcImports until a whole set of references has been collected.
    ///
    /// That is, references are collected across a group of #r declarations and only added to the
    /// tcImports state once all are collected.
    member _.AddDelayedReference(ctok, path, show, m) =

        // Check the file can be resolved
        if FileSystem.IsInvalidPathShim(path) then
            error (Error(FSIstrings.SR.fsiInvalidAssembly (path), m))

        // Do the resolution
        let resolutions =
            tcImports.ResolveAssemblyReference(ctok, AssemblyReference(m, path, None), ResolveAssemblyReferenceMode.ReportErrors)

        // Delay the addition of the assembly to the interactive state
        delayedReferences.Add((path, resolutions, show, m))

    /// Indicates if there are delayed assembly additions to be processed.
    member _.HasDelayedReferences = delayedReferences.Count > 0

    /// Process any delayed assembly additions.
    member _.ProcessDelayedReferences(ctok, istate) =

        // Grab the dealyed assembly reference additions
        let refs = delayedReferences |> Seq.toList
        delayedReferences.Clear()

        // Print the explicit assembly resolutions. Only for explicit '#r' in direct inputs, not those
        // in #load files. This means those resulting from nuget package resolution are not shown.
        for (_, resolutions, show, _) in refs do
            if show then
                for ar in resolutions do
                    let format =
                        if tcConfigB.shadowCopyReferences then
                            let resolvedPath = ar.resolvedPath.ToUpperInvariant()
                            let fileTime = FileSystem.GetLastWriteTimeShim(resolvedPath)

                            match reportedAssemblies.TryGetValue resolvedPath with
                            | false, _ ->
                                reportedAssemblies.Add(resolvedPath, fileTime)
                                FSIstrings.SR.fsiDidAHashr (ar.resolvedPath)
                            | true, time when time <> fileTime -> FSIstrings.SR.fsiDidAHashrWithStaleWarning (ar.resolvedPath)
                            | _ -> FSIstrings.SR.fsiDidAHashr (ar.resolvedPath)
                        else
                            FSIstrings.SR.fsiDidAHashrWithLockWarning (ar.resolvedPath)

                    fsiConsoleOutput.uprintnfnn "%s" format

        // Collect the overall resolutions
        let resolutions =
            [
                for (_, resolutions, _, _) in refs do
                    yield! resolutions
            ]

        // Add then to the config.
        for (path, _, _, m) in refs do
            tcConfigB.AddReferencedAssemblyByPath(m, path)

        let tcState = istate.tcState

        let tcEnv, asms =
            try
                RequireReferences(ctok, tcImports, tcState.TcEnvFromImpls, dynamicCcuName, resolutions)
            with _ ->
                for (path, _, _, m) in refs do
                    tcConfigB.RemoveReferencedAssemblyByPath(m, path)

                reraise ()

        let istate =
            { addCcusToIncrementalEnv istate asms with
                tcState = tcState.NextStateAfterIncrementalFragment(tcEnv)
            }

        istate

    // Dependency manager text is collected across a group of #r and #i declarations and
    // only actually processed once all are collected.
    member _.AddDelayedDependencyManagerText(packageManager: IDependencyManagerProvider, lt, m, path: string) =
        tcConfigB.packageManagerLines <- PackageManagerLine.AddLineWithKey packageManager.Key lt path m tcConfigB.packageManagerLines
        hasDelayedDependencyManagerText <- true

    member _.HasDelayedDependencyManagerText = hasDelayedDependencyManagerText

    member fsiDynamicCompiler.ProcessDelayedDependencyManagerText
        (
            ctok,
            istate: FsiDynamicCompilerState,
            lexResourceManager,
            diagnosticsLogger
        ) =
        if not hasDelayedDependencyManagerText then
            istate
        else
            hasDelayedDependencyManagerText <- false

            (istate, tcConfigB.packageManagerLines)
            ||> Seq.fold (fun istate kv ->
                let (KeyValue (packageManagerKey, packageManagerLines)) = kv

                match packageManagerLines with
                | [] -> istate
                | {
                      Directive = _
                      LineStatus = _
                      Line = _
                      Range = m
                  } :: _ ->
                    let outputDir = tcConfigB.outputDir |> Option.defaultValue ""

                    match
                        fsiOptions.DependencyProvider.TryFindDependencyManagerByKey(
                            tcConfigB.compilerToolPaths,
                            getOutputDir tcConfigB,
                            reportError m,
                            packageManagerKey
                        )
                    with
                    | Null ->
                        let err =
                            fsiOptions.DependencyProvider.CreatePackageManagerUnknownError(
                                tcConfigB.compilerToolPaths,
                                outputDir,
                                packageManagerKey,
                                reportError m
                            )

                        errorR (Error(err, m))
                        istate
                    | NonNull dependencyManager ->
                        let directive d =
                            match d with
                            | Directive.Resolution -> "r"
                            | Directive.Include -> "i"

                        let packageManagerTextLines =
                            packageManagerLines
                            |> List.map (fun line -> directive line.Directive, line.Line)

                        try
                            let tfm, rid = fsiOptions.FxResolver.GetTfmAndRid()

                            let result =
                                fsiOptions.DependencyProvider.Resolve(
                                    dependencyManager,
                                    ".fsx",
                                    packageManagerTextLines,
                                    reportError m,
                                    tfm,
                                    rid,
                                    tcConfigB.implicitIncludeDir,
                                    "stdin.fsx",
                                    "stdin.fsx"
                                )

                            if result.Success then

                                for line in result.StdOut do
                                    Console.Out.WriteLine(line)

                                for line in result.StdError do
                                    Console.Error.WriteLine(line)

                                tcConfigB.packageManagerLines <-
                                    PackageManagerLine.SetLinesAsProcessed packageManagerKey tcConfigB.packageManagerLines

                                for folder in result.Roots do
                                    tcConfigB.AddIncludePath(m, folder, "")

                                for resolution in result.Resolutions do
                                    tcConfigB.AddReferencedAssemblyByPath(m, resolution)

                                let scripts = result.SourceFiles |> Seq.toList

                                if not (isNil scripts) then
                                    fsiDynamicCompiler.EvalSourceFiles(ctok, istate, m, scripts, lexResourceManager, diagnosticsLogger)
                                else
                                    istate
                            else
                                // Send outputs via diagnostics
                                if result.StdOut.Length > 0 || result.StdError.Length > 0 then
                                    for line in Array.append result.StdOut result.StdError do
                                        errorR (Error(FSComp.SR.packageManagerError (line), m))

                                //Write outputs in F# Interactive and compiler
                                tcConfigB.packageManagerLines <-
                                    PackageManagerLine.RemoveUnprocessedLines packageManagerKey tcConfigB.packageManagerLines

                                istate // error already reported

                        with _ ->
                            // An exception occured during processing, so remove the lines causing the error from the package manager list.
                            tcConfigB.packageManagerLines <-
                                PackageManagerLine.RemoveUnprocessedLines packageManagerKey tcConfigB.packageManagerLines

                            reraise ())

    member fsiDynamicCompiler.PartiallyProcessReferenceOrPackageIncudePathDirective(ctok, istate, directiveKind, path, show, m) =
        let dm =
            fsiOptions.DependencyProvider.TryFindDependencyManagerInPath(
                tcConfigB.compilerToolPaths,
                getOutputDir tcConfigB,
                reportError m,
                path
            )

        match dm with
        | Null, Null ->
            // error already reported
            istate, CompletedWithAlreadyReportedError

        | _, NonNull dependencyManager ->
            if tcConfigB.langVersion.SupportsFeature(LanguageFeature.PackageManagement) then
                fsiDynamicCompiler.AddDelayedDependencyManagerText(dependencyManager, directiveKind, m, path)
                istate, Completed None
            else
                errorR (Error(FSComp.SR.packageManagementRequiresVFive (), m))
                istate, Completed None

        | _, _ when directiveKind = Directive.Include ->
            errorR (Error(FSComp.SR.poundiNotSupportedByRegisteredDependencyManagers (), m))
            istate, Completed None

        | NonNull p, Null ->
            let path = if String.IsNullOrWhiteSpace(p) then "" else p

            fsiDynamicCompiler.AddDelayedReference(ctok, path, show, m)

            istate, Completed None

    /// Scrape #r, #I and package manager commands from a #load
    member fsiDynamicCompiler.ProcessMetaCommandsFromParsedInputAsInteractiveCommands
        (
            ctok,
            istate: FsiDynamicCompilerState,
            sourceFile,
            input
        ) =
        WithImplicitHome (tcConfigB, directoryName sourceFile) (fun () ->
            ProcessMetaCommandsFromInput
                ((fun st (m, nm) ->
                    tcConfigB.TurnWarningOff(m, nm)
                    st),
                 (fun st (m, path, directive) ->
                     let st, _ =
                         fsiDynamicCompiler.PartiallyProcessReferenceOrPackageIncudePathDirective(ctok, st, directive, path, false, m)

                     st),
                 (fun _ _ -> ()))
                (tcConfigB, input, Path.GetDirectoryName sourceFile, istate))

    member fsiDynamicCompiler.EvalSourceFiles(ctok, istate, m, sourceFiles, lexResourceManager, diagnosticsLogger: DiagnosticsLogger) =
        let tcConfig = TcConfig.Create(tcConfigB, validate = false)

        match sourceFiles with
        | [] -> istate
        | _ ->
            // use a set of source files as though they were command line inputs
            let sourceFiles =
                sourceFiles
                |> List.map (fun nm -> tcConfig.ResolveSourceFile(m, nm, tcConfig.implicitIncludeDir), m)

            // Close the #load graph on each file and gather the inputs from the scripts.
            let tcConfig = TcConfig.Create(tcConfigB, validate = false)

            let closure =
                LoadClosure.ComputeClosureOfScriptFiles(
                    tcConfig,
                    sourceFiles,
                    CodeContext.CompilationAndEvaluation,
                    lexResourceManager,
                    fsiOptions.DependencyProvider
                )

            // Intent "[Loading %s]\n" (String.concat "\n     and " sourceFiles)
            fsiConsoleOutput.uprintf "[%s " (FSIstrings.SR.fsiLoadingFilesPrefixText ())

            closure.Inputs
            |> List.iteri (fun i input ->
                if i = 0 then
                    fsiConsoleOutput.uprintf "%s" input.FileName
                else
                    fsiConsoleOutput.uprintnf " %s %s" (FSIstrings.SR.fsiLoadingFilesPrefixText ()) input.FileName)

            fsiConsoleOutput.uprintfn "]"

            for (warnNum, ranges) in closure.NoWarns do
                for m in ranges do
                    tcConfigB.TurnWarningOff(m, warnNum)

            // Play errors and warnings from resolution
            closure.ResolutionDiagnostics |> List.iter diagnosticSink

            // Non-scripts will not have been parsed during #load closure so parse them now
            let sourceFiles, inputs =
                closure.Inputs
                |> List.map (fun input ->
                    input.ParseDiagnostics |> List.iter diagnosticSink
                    input.MetaCommandDiagnostics |> List.iter diagnosticSink

                    let parsedInput =
                        match input.SyntaxTree with
                        | None -> ParseOneInputFile(tcConfig, lexResourceManager, input.FileName, (true, false), diagnosticsLogger, false)
                        | Some parseTree -> parseTree

                    input.FileName, parsedInput)
                |> List.unzip

            diagnosticsLogger.AbortOnError(fsiConsoleOutput)

            let istate =
                (istate, sourceFiles, inputs)
                |||> List.fold2 (fun istate sourceFile input ->
                    fsiDynamicCompiler.ProcessMetaCommandsFromParsedInputAsInteractiveCommands(ctok, istate, sourceFile, input))

            let istate = fsiDynamicCompiler.ProcessDelayedReferences(ctok, istate)

            fsiDynamicCompiler.EvalParsedSourceFiles(ctok, diagnosticsLogger, istate, inputs, m)

    member _.GetBoundValues istate =
        let cenv =
            SymbolEnv(istate.tcGlobals, istate.tcState.Ccu, Some istate.tcState.CcuSig, istate.tcImports)

        [
            for pair in istate.boundValues do
                let nm = pair.Key
                let v = pair.Value

                match tryGetGeneratedValue istate cenv v with
                | Some fsiValue -> FsiBoundValue(nm, fsiValue)
                | _ -> ()
        ]

    member _.TryFindBoundValue(istate, nm) =
        match istate.boundValues.TryFind nm with
        | Some v ->
            let cenv =
                SymbolEnv(istate.tcGlobals, istate.tcState.Ccu, Some istate.tcState.CcuSig, istate.tcImports)

            match tryGetGeneratedValue istate cenv v with
            | Some fsiValue -> Some(FsiBoundValue(nm, fsiValue))
            | _ -> None
        | _ -> None

    member _.AddBoundValue(ctok, diagnosticsLogger: DiagnosticsLogger, istate, name: string, value: obj) =
        try
            match value with
            | null -> nullArg "value"
            | _ -> ()

            if String.IsNullOrWhiteSpace name then
                invalidArg "name" "Name cannot be null or white-space."

            // Verify that the name is a valid identifier for a value.
            FSharpLexer.Tokenize(
                SourceText.ofString name,
                let mutable foundOne = false

                fun t ->
                    if not t.IsIdentifier || foundOne then
                        invalidArg "name" "Name is not a valid identifier."

                    foundOne <- true
            )

            if IsCompilerGeneratedName name then
                invalidArg "name" (FSComp.SR.lexhlpIdentifiersContainingAtSymbolReserved () |> snd)

            let istate, tys = importReflectionType istate (value.GetType())
            let ty = List.head tys
            let amap = istate.tcImports.GetImportMap()

            let m = rangeStdin0
            let prefix = mkFragmentPath m nextFragmentId
            let prefixPath = pathOfLid prefix
            let qualifiedName = ComputeQualifiedNameOfFileFromUniquePath(m, prefixPath)

            let tcConfig = TcConfig.Create(tcConfigB, validate = false)

            // Build a simple module with a single 'let' decl with a default value.
            let moduleEntity, v, impl =
                mkBoundValueTypedImpl istate.tcGlobals range0 qualifiedName.Text name ty

            let tcEnvAtEndOfLastInput =
                AddLocalSubModule tcGlobals amap range0 istate.tcState.TcEnvFromImpls moduleEntity
                |> AddLocalVal tcGlobals TcResultsSink.NoSink range0 v

            // Generate IL for the given typled impl and create new interactive state.
            let ilxGenerator = istate.ilxGenerator
            let isIncrementalFragment = true
            let showTypes = false
            let declaredImpls = [ impl ]

            let codegenResults, optEnv, fragName =
                ProcessTypedImpl(
                    diagnosticsLogger,
                    istate.optEnv,
                    istate.tcState,
                    tcConfig,
                    false,
                    EmptyTopAttrs,
                    prefix,
                    isIncrementalFragment,
                    declaredImpls,
                    ilxGenerator
                )

            let istate, declaredImpls =
                ProcessCodegenResults(
                    ctok,
                    diagnosticsLogger,
                    istate,
                    optEnv,
                    istate.tcState,
                    tcConfig,
                    prefix,
                    showTypes,
                    isIncrementalFragment,
                    fragName,
                    declaredImpls,
                    ilxGenerator,
                    codegenResults,
                    m
                )

            let newState =
                { istate with
                    tcState = istate.tcState.NextStateAfterIncrementalFragment tcEnvAtEndOfLastInput
                }

            // Force set the val with the given value obj.
            let ctxt = valuePrinter.GetEvaluationContext(newState.emEnv)
            ilxGenerator.ForceSetGeneratedValue(ctxt, v, value)

            processContents newState declaredImpls
        with ex ->
            istate, CompletedWithReportedError(StopProcessingExn(Some ex))

    member _.GetInitialInteractiveState() =
        let tcConfig = TcConfig.Create(tcConfigB, validate = false)
        let optEnv0 = GetInitialOptimizationEnv(tcImports, tcGlobals)

        let emEnv0 =
            if tcConfigB.fsiMultiAssemblyEmit then
                let emEnv =
                    ILMultiInMemoryAssemblyEmitEnv(ilGlobals, resolveAssemblyRef, dynamicCcuName)

                MultipleInMemoryAssemblies emEnv
            else
                let cenv =
                    {
                        ilg = ilGlobals
                        emitTailcalls = tcConfig.emitTailcalls
                        generatePdb = generateDebugInfo
                        resolveAssemblyRef = resolveAssemblyRef
                        tryFindSysILTypeRef = tcGlobals.TryFindSysILTypeRef
                    }

                let emEnv = ILDynamicAssemblyWriter.emEnv0
                SingleRefEmitAssembly(cenv, emEnv)

        let tcEnv, openDecls0 =
            GetInitialTcEnv(dynamicCcuName, rangeStdin0, tcConfig, tcImports, tcGlobals)

        let ccuName = dynamicCcuName

        let tcState =
            GetInitialTcState(rangeStdin0, ccuName, tcConfig, tcGlobals, tcImports, tcEnv, openDecls0)

        let ilxGenerator =
            CreateIlxAssemblyGenerator(tcConfig, tcImports, tcGlobals, (LightweightTcValForUsingInBuildMethodCall tcGlobals), tcState.Ccu)

        {
            optEnv = optEnv0
            emEnv = emEnv0
            tcGlobals = tcGlobals
            tcState = tcState
            tcImports = tcImports
            ilxGenerator = ilxGenerator
            boundValues = NameMap.empty
            timing = false
            debugBreak = false
        }

    member _.CurrentPartialAssemblySignature(istate) =
        FSharpAssemblySignature(istate.tcGlobals, istate.tcState.Ccu, istate.tcState.CcuSig, istate.tcImports, None, istate.tcState.CcuSig)

    member _.FormatValue(obj: obj, objTy) = valuePrinter.FormatValue(obj, objTy)

    member _.ValueBound = valueBoundEvent.Publish

//----------------------------------------------------------------------------
// ctrl-c handling
//----------------------------------------------------------------------------

type ControlEventHandler = delegate of int -> bool

// One strange case: when a TAE happens a strange thing
// occurs the next read from stdin always returns
// 0 bytes, i.e. the channel will look as if it has been closed.  So we check
// for this condition explicitly.  We also recreate the lexbuf whenever CtrlC kicks.

type internal FsiInterruptStdinState =
    | StdinEOFPermittedBecauseCtrlCRecentlyPressed
    | StdinNormal

type internal FsiInterruptControllerState =
    | InterruptCanRaiseException
    | InterruptIgnored

type internal FsiInterruptControllerKillerThreadRequest =
    | ThreadAbortRequest
    | NoRequest
    | ExitRequest
    | PrintInterruptRequest

type internal FsiInterruptController
    (
        fsiOptions: FsiCommandLineOptions,
        controlledExecution: ControlledExecution,
        fsiConsoleOutput: FsiConsoleOutput
    ) =

    let mutable stdinInterruptState = StdinNormal
    let CTRL_C = 0
    let mutable interruptAllowed = InterruptIgnored
    let mutable killThreadRequest = NoRequest

    let mutable ctrlEventHandlers: ControlEventHandler list = []
    let mutable ctrlEventActions: (unit -> unit) list = []
    let mutable exitViaKillThread = false

    let mutable posixReinstate = (fun () -> ())

    member _.Exit() =
        if exitViaKillThread then
            killThreadRequest <- ExitRequest
            Thread.Sleep(1000)

        exit 0

    member _.FsiInterruptStdinState
        with get () = stdinInterruptState
        and set v = stdinInterruptState <- v

    member _.ClearInterruptRequest() = killThreadRequest <- NoRequest

    member _.InterruptAllowed
        with set v = interruptAllowed <- v

    member _.Interrupt() =
        ctrlEventActions |> List.iter (fun act -> act ())

    member _.EventHandlers = ctrlEventHandlers

    member _.ControlledExecution() = controlledExecution

    member controller.InstallKillThread() =
        // Compute how long to pause before a ThreadAbort is actually executed.
        // A somewhat arbitrary choice.
        let pauseMilliseconds = (if fsiOptions.Gui then 400 else 100)

        // Fsi Interrupt handler
        let raiseCtrlC () =
            use _scope = SetCurrentUICultureForThread fsiOptions.FsiLCID
            fprintf fsiConsoleOutput.Error "%s" (FSIstrings.SR.fsiInterrupt ())

            stdinInterruptState <- StdinEOFPermittedBecauseCtrlCRecentlyPressed

            if interruptAllowed = InterruptCanRaiseException then
                killThreadRequest <- ThreadAbortRequest

                let killerThread =
                    Thread(
                        ThreadStart(fun () ->
                            use _scope = SetCurrentUICultureForThread fsiOptions.FsiLCID
                            // sleep long enough to allow ControlEventHandler handler on main thread to return
                            // Also sleep to give computations a bit of time to terminate
                            Thread.Sleep(pauseMilliseconds)

                            if killThreadRequest = ThreadAbortRequest then
                                if progress then
                                    fsiConsoleOutput.uprintnfn "%s" (FSIstrings.SR.fsiAbortingMainThread ())

                                killThreadRequest <- NoRequest
                                controlledExecution.TryAbort()

                            ()),
                        Name = "ControlCAbortThread"
                    )

                killerThread.IsBackground <- true
                killerThread.Start()

        let fsiInterruptHandler (args: ConsoleCancelEventArgs) =
            args.Cancel <- true
            ctrlEventHandlers |> List.iter (fun handler -> handler.Invoke(CTRL_C) |> ignore)

        do Console.CancelKeyPress.Add(fsiInterruptHandler)

        // WINDOWS TECHNIQUE: .NET has more safe points, and you can do more when a safe point.
        // Hence we actually start up the killer thread within the handler.
        let ctrlEventHandler =
            ControlEventHandler(fun i ->
                if i = CTRL_C then
                    (raiseCtrlC ()
                     true)
                else
                    false)

        ctrlEventHandlers <- ctrlEventHandler :: ctrlEventHandlers
        ctrlEventActions <- raiseCtrlC :: ctrlEventActions
        exitViaKillThread <- false // don't exit via kill thread

    member _.PosixInvoke(n: int) =
        // we run this code once with n = -1 to make sure it is JITted before execution begins
        // since we are not allowed to JIT a signal handler.  This also ensures the "PosixInvoke"
        // method is not eliminated by dead-code elimination
        if n >= 0 then
            posixReinstate ()
            stdinInterruptState <- StdinEOFPermittedBecauseCtrlCRecentlyPressed

            killThreadRequest <-
                if (interruptAllowed = InterruptCanRaiseException) then
                    ThreadAbortRequest
                else
                    PrintInterruptRequest

//----------------------------------------------------------------------------
// assembly finder
//----------------------------------------------------------------------------

#nowarn "40"

// From http://msdn.microsoft.com/en-us/library/ff527268.aspx
// What the Event Handler Does
//
// The handler for the AssemblyResolve event receives the display name of the assembly to
// be loaded, in the ResolveEventArgs.Name property. If the handler does not recognize the
// assembly name, it returns null (Nothing in Visual Basic, nullptr in Visual C++).
//
// - If the handler recognizes the assembly name, it can load and return an assembly that
//   satisfies the request. The following list describes some sample scenarios.
//
// - If the handler knows the location of a version of the assembly, it can load the assembly by
//   using the Assembly.LoadFrom or Assembly.LoadFile method, and can return the loaded assembly if successful.
//
// - If the handler has access to a database of assemblies stored as byte arrays, it can load a byte array by
//   using one of the Assembly.Load method overloads that take a byte array.
//
// - The handler can generate a dynamic assembly and return it.
//
// It is the responsibility of the event handler to return a suitable assembly. The handler can parse the display
// name of the requested assembly by passing the ResolveEventArgs.Name property value to the AssemblyName(String)
// constructor. Beginning with the .NET Framework version 4, the handler can use the ResolveEventArgs.RequestingAssembly
// property to determine whether the current request is a dependency of another assembly. This information can help
// identify an assembly that will satisfy the dependency.
//
// The event handler can return a different version of the assembly than the version that was requested.
//
// In most cases, the assembly that is returned by the handler appears in the load context, regardless of the context
// the handler loads it into. For example, if the handler uses the Assembly.LoadFrom method to load an assembly into
// the load-from context, the assembly appears in the load context when the handler returns it. However, in the following
// case the assembly appears without context when the handler returns it:
//
// - The handler loads an assembly without context.
// - The ResolveEventArgs.RequestingAssembly property is not null.
// - The requesting assembly (that is, the assembly that is returned by the ResolveEventArgs.RequestingAssembly property)
//   was loaded without context.
//
// On the coreclr we add an UnmanagedDll Resoution handler to ensure that native dll's can be searched for,
// the desktop version of the Clr does not support this mechanism.
//
// For information about contexts, see the Assembly.LoadFrom(String) method overload.

type internal MagicAssemblyResolution() =

    // See bug 5501 for details on decision to use UnsafeLoadFrom here.
    // Summary:
    //  It is an explicit user trust decision to load an assembly with #r. Scripts are not run automatically (for example, by double-clicking in explorer).
    //  We considered setting loadFromRemoteSources in fsi.exe.config but this would transitively confer unsafe loading to the code in the referenced
    //  assemblies. Better to let those assemblies decide for themselves which is safer.
    static let assemblyLoadFrom (path: string) = Assembly.UnsafeLoadFrom(path)

    static member private ResolveAssemblyCore
        (
            ctok,
            m,
            tcConfigB,
            tcImports: TcImports,
            fsiDynamicCompiler: FsiDynamicCompiler,
            fsiConsoleOutput: FsiConsoleOutput,
            fullAssemName: string
        ) =

        try
            // Grab the name of the assembly
            let tcConfig = TcConfig.Create(tcConfigB, validate = false)
            let simpleAssemName = fullAssemName.Split([| ',' |]).[0]

            if progress then
                fsiConsoleOutput.uprintfn "ATTEMPT MAGIC LOAD ON ASSEMBLY, simpleAssemName = %s" simpleAssemName // "Attempting to load a dynamically required assembly in response to an AssemblyResolve event by using known static assembly references..."

            if
                simpleAssemName.EndsWith(".XmlSerializers", StringComparison.OrdinalIgnoreCase)
                || simpleAssemName = "UIAutomationWinforms"
            then
                null
            else
                // Check dynamic assemblies by exact version
                match fsiDynamicCompiler.FindDynamicAssembly(fullAssemName, true) with
                | Some asm -> asm
                | None ->
                    // Check dynamic assemblies by simple name
                    match fsiDynamicCompiler.FindDynamicAssembly(simpleAssemName, false) with
                    | Some asm -> asm
                    | None ->

                        // Otherwise continue
                        let assemblyReferenceTextDll = (simpleAssemName + ".dll")
                        let assemblyReferenceTextExe = (simpleAssemName + ".exe")

                        let overallSearchResult =

                            // OK, try to resolve as an existing DLL in the resolved reference set.  This does unification by assembly name
                            // once an assembly has been referenced.
                            let searchResult =
                                tcImports.TryFindExistingFullyQualifiedPathBySimpleAssemblyName simpleAssemName

                            match searchResult with
                            | Some r -> OkResult([], Choice1Of2 r)
                            | _ ->

                                // OK, try to resolve as a .dll
                                let searchResult =
                                    tcImports.TryResolveAssemblyReference(
                                        ctok,
                                        AssemblyReference(m, assemblyReferenceTextDll, None),
                                        ResolveAssemblyReferenceMode.Speculative
                                    )

                                match searchResult with
                                | OkResult (warns, [ r ]) -> OkResult(warns, Choice1Of2 r.resolvedPath)
                                | _ ->

                                    // OK, try to resolve as a .exe
                                    let searchResult =
                                        tcImports.TryResolveAssemblyReference(
                                            ctok,
                                            AssemblyReference(m, assemblyReferenceTextExe, None),
                                            ResolveAssemblyReferenceMode.Speculative
                                        )

                                    match searchResult with
                                    | OkResult (warns, [ r ]) -> OkResult(warns, Choice1Of2 r.resolvedPath)
                                    | _ ->

                                        if progress then
                                            fsiConsoleOutput.uprintfn "ATTEMPT LOAD, assemblyReferenceTextDll = %s" assemblyReferenceTextDll

                                        /// Take a look through the files quoted, perhaps with explicit paths
                                        let searchResult =
                                            tcConfig.referencedDLLs
                                            |> List.tryPick (fun assemblyReference ->
                                                if progress then
                                                    fsiConsoleOutput.uprintfn
                                                        "ATTEMPT MAGIC LOAD ON FILE, referencedDLL = %s"
                                                        assemblyReference.Text

                                                if
                                                    String.Compare(
                                                        FileSystemUtils.fileNameOfPath assemblyReference.Text,
                                                        assemblyReferenceTextDll,
                                                        StringComparison.OrdinalIgnoreCase
                                                    ) = 0
                                                    || String.Compare(
                                                        FileSystemUtils.fileNameOfPath assemblyReference.Text,
                                                        assemblyReferenceTextExe,
                                                        StringComparison.OrdinalIgnoreCase
                                                    ) = 0
                                                then
                                                    Some(
                                                        tcImports.TryResolveAssemblyReference(
                                                            ctok,
                                                            assemblyReference,
                                                            ResolveAssemblyReferenceMode.Speculative
                                                        )
                                                    )
                                                else
                                                    None)

                                        match searchResult with
                                        | Some (OkResult (warns, [ r ])) -> OkResult(warns, Choice1Of2 r.resolvedPath)
                                        | _ ->

#if !NO_TYPEPROVIDERS
                                            match tcImports.TryFindProviderGeneratedAssemblyByName(ctok, simpleAssemName) with
                                            | Some assembly -> OkResult([], Choice2Of2 assembly)
                                            | None ->
#endif

                                            // As a last resort, try to find the reference without an extension
                                            match
                                                tcImports.TryFindExistingFullyQualifiedPathByExactAssemblyRef(
                                                    ILAssemblyRef.Create(simpleAssemName, None, None, false, None, None)
                                                )
                                            with
                                            | Some resolvedPath -> OkResult([], Choice1Of2 resolvedPath)
                                            | None ->

                                                ErrorResult([], Failure(FSIstrings.SR.fsiFailedToResolveAssembly (simpleAssemName)))

                        match overallSearchResult with
                        | ErrorResult _ -> null
                        | OkResult _ ->
                            let res = CommitOperationResult overallSearchResult

                            match res with
                            | Choice1Of2 assemblyName ->
                                if simpleAssemName <> "Mono.Posix" && progress then
                                    fsiConsoleOutput.uprintfn "%s" (FSIstrings.SR.fsiBindingSessionTo (assemblyName))

                                if isRunningOnCoreClr then
                                    assemblyLoadFrom assemblyName
                                else
                                    try
                                        let an = AssemblyName.GetAssemblyName(assemblyName)
                                        an.CodeBase <- assemblyName
                                        Assembly.Load an
                                    with _ ->
                                        assemblyLoadFrom assemblyName
                            | Choice2Of2 assembly -> assembly

        with e ->
            stopProcessingRecovery e range0
            null

    [<ThreadStatic; DefaultValue>]
    static val mutable private resolving: bool

    static member private ResolveAssembly
        (
            ctok,
            m,
            tcConfigB,
            tcImports: TcImports,
            fsiDynamicCompiler: FsiDynamicCompiler,
            fsiConsoleOutput: FsiConsoleOutput,
            fullAssemName: string
        ) =

        //Eliminate recursive calls to Resolve which can happen via our callout to msbuild resolution
        if MagicAssemblyResolution.resolving then
            null
        else
            try
                MagicAssemblyResolution.resolving <- true

                MagicAssemblyResolution.ResolveAssemblyCore(
                    ctok,
                    m,
                    tcConfigB,
                    tcImports,
                    fsiDynamicCompiler,
                    fsiConsoleOutput,
                    fullAssemName
                )
            finally
                MagicAssemblyResolution.resolving <- false

    static member Install(tcConfigB, tcImports: TcImports, fsiDynamicCompiler: FsiDynamicCompiler, fsiConsoleOutput: FsiConsoleOutput) =

        let rangeStdin0 = rangeN stdinMockFileName 0

        let resolveAssembly =
            ResolveEventHandler(fun _ args ->
                // Explanation: our understanding is that magic assembly resolution happens
                // during compilation. So we recover the CompilationThreadToken here.
                let ctok = AssumeCompilationThreadWithoutEvidence()

                MagicAssemblyResolution.ResolveAssembly(
                    ctok,
                    rangeStdin0,
                    tcConfigB,
                    tcImports,
                    fsiDynamicCompiler,
                    fsiConsoleOutput,
                    args.Name
                ))

        AppDomain.CurrentDomain.add_AssemblyResolve (resolveAssembly)

        { new IDisposable with
            member _.Dispose() =
                AppDomain.CurrentDomain.remove_AssemblyResolve (resolveAssembly)
        }

//----------------------------------------------------------------------------
// Reading stdin
//----------------------------------------------------------------------------

type FsiStdinLexerProvider
    (
        tcConfigB,
        fsiStdinSyphon,
        fsiConsoleInput: FsiConsoleInput,
        fsiConsoleOutput: FsiConsoleOutput,
        fsiOptions: FsiCommandLineOptions,
        lexResourceManager: LexResourceManager
    ) =

    // #light is the default for FSI
    let indentationSyntaxStatus =
        let initialIndentationAwareSyntaxStatus =
            (tcConfigB.indentationAwareSyntax <> Some false)

        IndentationAwareSyntaxStatus(initialIndentationAwareSyntaxStatus, warn = false)

    let LexbufFromLineReader (fsiStdinSyphon: FsiStdinSyphon) readF =
        UnicodeLexing.FunctionAsLexbuf(
            true,
            tcConfigB.langVersion,
            (fun (buf: char[], start, len) ->
                //fprintf fsiConsoleOutput.Out "Calling ReadLine\n"
                let inputOption =
                    try
                        Some(readF ())
                    with :? EndOfStreamException ->
                        None

                inputOption |> Option.iter (fun t -> fsiStdinSyphon.Add(t + "\n"))

                match inputOption with
                | Some null
                | None ->
                    if progress then
                        fprintfn fsiConsoleOutput.Out "End of file from TextReader.ReadLine"

                    0
                | Some (input: string) ->
                    let input = input + "\n"

                    if input.Length > len then
                        fprintf fsiConsoleOutput.Error "%s" (FSIstrings.SR.fsiLineTooLong ())

                    let numTrimmed = min len input.Length

                    for i = 0 to numTrimmed - 1 do
                        buf[i + start] <- input[i]

                    numTrimmed)
        )

    //----------------------------------------------------------------------------
    // Reading stdin as a lex stream
    //----------------------------------------------------------------------------

    let removeZeroCharsFromString (str: string) =
        if str <> null && str.Contains("\000") then
            String(str |> Seq.filter (fun c -> c <> '\000') |> Seq.toArray)
        else
            str

    let CreateLexerForLexBuffer (sourceFileName, lexbuf, diagnosticsLogger) =

        resetLexbufPos sourceFileName lexbuf
        let skip = true // don't report whitespace from lexer
        let applyLineDirectives = true

        let lexargs =
            mkLexargs (
                tcConfigB.conditionalDefines,
                indentationSyntaxStatus,
                lexResourceManager,
                [],
                diagnosticsLogger,
                PathMap.empty,
                applyLineDirectives
            )

        let tokenizer =
            LexFilter.LexFilter(indentationSyntaxStatus, tcConfigB.compilingFSharpCore, Lexer.token lexargs skip, lexbuf)

        tokenizer

    // Create a new lexer to read stdin
    member _.CreateStdinLexer diagnosticsLogger =
        let lexbuf =
            match fsiConsoleInput.TryGetConsole() with
            | Some console when fsiOptions.EnableConsoleKeyProcessing && not fsiOptions.UseServerPrompt ->
                LexbufFromLineReader fsiStdinSyphon (fun () ->
                    match fsiConsoleInput.TryGetFirstLine() with
                    | Some firstLine -> firstLine
                    | None -> console ())
            | _ -> LexbufFromLineReader fsiStdinSyphon (fun () -> fsiConsoleInput.In.ReadLine() |> removeZeroCharsFromString)

        fsiStdinSyphon.Reset()
        CreateLexerForLexBuffer(stdinMockFileName, lexbuf, diagnosticsLogger)

    // Create a new lexer to read an "included" script file
    member _.CreateIncludedScriptLexer(sourceFileName, reader, diagnosticsLogger) =
        let lexbuf = UnicodeLexing.StreamReaderAsLexbuf(true, tcConfigB.langVersion, reader)
        CreateLexerForLexBuffer(sourceFileName, lexbuf, diagnosticsLogger)

    // Create a new lexer to read a string
    member _.CreateStringLexer(sourceFileName, source, diagnosticsLogger) =
        let lexbuf = UnicodeLexing.StringAsLexbuf(true, tcConfigB.langVersion, source)
        CreateLexerForLexBuffer(sourceFileName, lexbuf, diagnosticsLogger)

    member _.ConsoleInput = fsiConsoleInput

    member _.CreateBufferLexer(sourceFileName, lexbuf, diagnosticsLogger) =
        CreateLexerForLexBuffer(sourceFileName, lexbuf, diagnosticsLogger)

[<RequireQualifiedAccess>]
type InteractionGroup =
    | Definitions of defns: SynModuleDecl list * range: range

    | HashDirectives of hashDirective: ParsedHashDirective list

//----------------------------------------------------------------------------
// Process one parsed interaction.  This runs on the GUI thread.
// It might be simpler if it ran on the parser thread.
//----------------------------------------------------------------------------

type FsiInteractionProcessor
    (
        fsi: FsiEvaluationSessionHostConfig,
        tcConfigB,
        fsiOptions: FsiCommandLineOptions,
        fsiDynamicCompiler: FsiDynamicCompiler,
        fsiConsolePrompt: FsiConsolePrompt,
        fsiConsoleOutput: FsiConsoleOutput,
        fsiInterruptController: FsiInterruptController,
        fsiStdinLexerProvider: FsiStdinLexerProvider,
        lexResourceManager: LexResourceManager,
        initialInteractiveState
    ) =

    let mutable currState = initialInteractiveState
    let event = Control.Event<unit>()

    let setCurrState s =
        currState <- s
        event.Trigger()

    let runCodeOnEventLoop diagnosticsLogger f istate =
        try
            fsi.EventLoopInvoke(fun () ->

                // Explanation: We assume the event loop on the 'fsi' object correctly transfers control to
                // a unique compilation thread.
                let ctok = AssumeCompilationThreadWithoutEvidence()

                // FSI error logging on switched to thread
                InstallErrorLoggingOnThisThread diagnosticsLogger
                use _scope = SetCurrentUICultureForThread fsiOptions.FsiLCID
                f ctok istate)
        with _ ->
            (istate, Completed None)

    let InteractiveCatch (diagnosticsLogger: DiagnosticsLogger) (f: _ -> _ * FsiInteractionStepStatus) istate =
        try
            // reset error count
            match diagnosticsLogger with
            | :? DiagnosticsLoggerThatStopsOnFirstError as diagnosticsLogger -> diagnosticsLogger.ResetErrorCount()
            | _ -> ()

            f istate
        with e ->
            stopProcessingRecovery e range0
            istate, CompletedWithReportedError e

    let rangeStdin0 = rangeN stdinMockFileName 0

    let ChangeDirectory (path: string) m =
        let tcConfig = TcConfig.Create(tcConfigB, validate = false)
        let path = tcConfig.MakePathAbsolute path

        if FileSystem.DirectoryExistsShim(path) then
            tcConfigB.implicitIncludeDir <- path
        else
            error (Error(FSIstrings.SR.fsiDirectoryDoesNotExist (path), m))

    /// Parse one interaction. Called on the parser thread.
    let ParseInteraction (tokenizer: LexFilter.LexFilter) =
        let mutable lastToken = Parser.ELSE // Any token besides SEMICOLON_SEMICOLON will do for initial value

        try
            if progress then
                fprintfn fsiConsoleOutput.Out "In ParseInteraction..."

            let input =
                reusingLexbufForParsing tokenizer.LexBuffer (fun () ->
                    let lexerWhichSavesLastToken _lexbuf =
                        let tok = tokenizer.GetToken()
                        lastToken <- tok
                        tok

                    Parser.interaction lexerWhichSavesLastToken tokenizer.LexBuffer)

            Some input
        with e ->
            // On error, consume tokens until to ;; or EOF.
            // Caveat: Unless the error parse ended on ;; - so check the lastToken returned by the lexer function.
            // Caveat: What if this was a look-ahead? That's fine! Since we need to skip to the ;; anyway.
            if
                (match lastToken with
                 | Parser.SEMICOLON_SEMICOLON -> false
                 | _ -> true)
            then
                let mutable tok = Parser.ELSE (* <-- any token <> SEMICOLON_SEMICOLON will do *)

                while (match tok with
                       | Parser.SEMICOLON_SEMICOLON -> false
                       | _ -> true)
                      && not tokenizer.LexBuffer.IsPastEndOfStream do
                    tok <- tokenizer.GetToken()

            stopProcessingRecovery e range0
            None

    /// Partially process a hash directive, leaving state in packageManagerLines and required assemblies
    let PartiallyProcessHashDirective (ctok, istate, hash, diagnosticsLogger: DiagnosticsLogger) =
        match hash with
        | ParsedHashDirective ("load", ParsedHashDirectiveArguments sourceFiles, m) ->
            let istate =
                fsiDynamicCompiler.EvalSourceFiles(ctok, istate, m, sourceFiles, lexResourceManager, diagnosticsLogger)

            istate, Completed None

        | ParsedHashDirective (("reference" | "r"), ParsedHashDirectiveArguments [ path ], m) ->
            fsiDynamicCompiler.PartiallyProcessReferenceOrPackageIncudePathDirective(ctok, istate, Directive.Resolution, path, true, m)

        | ParsedHashDirective ("i", ParsedHashDirectiveArguments [ path ], m) ->
            fsiDynamicCompiler.PartiallyProcessReferenceOrPackageIncudePathDirective(ctok, istate, Directive.Include, path, true, m)

        | ParsedHashDirective ("I", ParsedHashDirectiveArguments [ path ], m) ->
            tcConfigB.AddIncludePath(m, path, tcConfigB.implicitIncludeDir)
            let tcConfig = TcConfig.Create(tcConfigB, validate = false)
            fsiConsoleOutput.uprintnfnn "%s" (FSIstrings.SR.fsiDidAHashI (tcConfig.MakePathAbsolute path))
            istate, Completed None

        | ParsedHashDirective ("cd", ParsedHashDirectiveArguments [ path ], m) ->
            ChangeDirectory path m
            istate, Completed None

        | ParsedHashDirective ("silentCd", ParsedHashDirectiveArguments [ path ], m) ->
            ChangeDirectory path m
            fsiConsolePrompt.SkipNext() (* "silent" directive *)
            istate, Completed None

        | ParsedHashDirective ("interactiveprompt", ParsedHashDirectiveArguments [ "show" | "hide" | "skip" as showPrompt ], m) ->
            match showPrompt with
            | "show" -> fsiConsolePrompt.ShowPrompt <- true
            | "hide" -> fsiConsolePrompt.ShowPrompt <- false
            | "skip" -> fsiConsolePrompt.SkipNext()
            | _ -> error (Error((FSComp.SR.fsiInvalidDirective ("prompt", String.concat " " [ showPrompt ])), m))

            istate, Completed None

        | ParsedHashDirective ("dbgbreak", [], _) ->
            let istate = { istate with debugBreak = true }
            istate, Completed None

        | ParsedHashDirective ("time", [], _) ->
            if istate.timing then
                fsiConsoleOutput.uprintnfnn "%s" (FSIstrings.SR.fsiTurnedTimingOff ())
            else
                fsiConsoleOutput.uprintnfnn "%s" (FSIstrings.SR.fsiTurnedTimingOn ())

            let istate =
                { istate with
                    timing = not istate.timing
                }

            istate, Completed None

        | ParsedHashDirective ("time", ParsedHashDirectiveArguments [ "on" | "off" as v ], _) ->
            if v <> "on" then
                fsiConsoleOutput.uprintnfnn "%s" (FSIstrings.SR.fsiTurnedTimingOff ())
            else
                fsiConsoleOutput.uprintnfnn "%s" (FSIstrings.SR.fsiTurnedTimingOn ())

            let istate = { istate with timing = (v = "on") }
            istate, Completed None

        | ParsedHashDirective ("nowarn", ParsedHashDirectiveArguments numbers, m) ->
            List.iter (fun (d: string) -> tcConfigB.TurnWarningOff(m, d)) numbers
            istate, Completed None

        | ParsedHashDirective ("terms", [], _) ->
            tcConfigB.showTerms <- not tcConfigB.showTerms
            istate, Completed None

        | ParsedHashDirective ("types", [], _) ->
            fsiOptions.ShowTypes <- not fsiOptions.ShowTypes
            istate, Completed None

#if DEBUG
        | ParsedHashDirective ("ilcode", [], _m) ->
            fsiOptions.ShowILCode <- not fsiOptions.ShowILCode
            istate, Completed None

        | ParsedHashDirective ("info", [], _m) ->
            PrintOptionInfo tcConfigB
            istate, Completed None
#endif
        | ParsedHashDirective (("clear"), [], _) ->
            fsiOptions.ClearScreen()
            istate, Completed None

        | ParsedHashDirective (("q" | "quit"), [], _) -> fsiInterruptController.Exit()

        | ParsedHashDirective ("help", [], m) ->
            fsiOptions.ShowHelp(m)
            istate, Completed None

        | ParsedHashDirective (c, ParsedHashDirectiveArguments arg, m) ->
            warning (Error((FSComp.SR.fsiInvalidDirective (c, String.concat " " arg)), m))
            istate, Completed None

    /// Most functions return a step status - this decides whether to continue and propogates the
    /// last value produced
    let ProcessStepStatus (istate, cont) lastResult f =
        match cont with
        | Completed newResult -> f newResult istate
        // stop on error
        | CompletedWithReportedError e -> istate, CompletedWithReportedError e
        // stop on error
        | CompletedWithAlreadyReportedError -> istate, CompletedWithAlreadyReportedError
        // stop on EOF
        | EndOfFile -> istate, Completed lastResult
        // stop on CtrlC
        | CtrlC -> istate, CtrlC

    /// Execute a group of interactions. Called on the GUI/execute/main thread.
    /// The action is either a group of definitions or a group of hash-references.
    let ExecuteInteractionGroup (ctok, istate, action: InteractionGroup, diagnosticsLogger: DiagnosticsLogger) =
        istate
        |> InteractiveCatch diagnosticsLogger (fun istate ->
            let rec loop istate action =
                // These following actions terminate a dependency manager and/or references group
                // - nothing left to do
                // - a group of non-hash definitions
                // - a #load
                match action with
                | InteractionGroup.Definitions _
                | InteractionGroup.HashDirectives []
                | InteractionGroup.HashDirectives (ParsedHashDirective ("load", _, _) :: _) ->
                    if fsiDynamicCompiler.HasDelayedDependencyManagerText then
                        let istate =
                            fsiDynamicCompiler.ProcessDelayedDependencyManagerText(ctok, istate, lexResourceManager, diagnosticsLogger)

                        loop istate action
                    elif fsiDynamicCompiler.HasDelayedReferences then
                        let istate = fsiDynamicCompiler.ProcessDelayedReferences(ctok, istate)
                        loop istate action
                    else
                        match action with
                        | InteractionGroup.Definitions ([], _)
                        | InteractionGroup.HashDirectives [] -> istate, Completed None

                        | InteractionGroup.Definitions ([ SynModuleDecl.Expr (expr, _) ], _) ->
                            fsiDynamicCompiler.EvalParsedExpression(ctok, diagnosticsLogger, istate, expr)

                        | InteractionGroup.Definitions (defs, _) ->
                            fsiDynamicCompiler.EvalParsedDefinitions(ctok, diagnosticsLogger, istate, true, false, defs)

                        | InteractionGroup.HashDirectives (hash :: rest) ->
                            let status = PartiallyProcessHashDirective(ctok, istate, hash, diagnosticsLogger)
                            ProcessStepStatus status None (fun _ istate -> loop istate (InteractionGroup.HashDirectives rest))

                // Other hash directives do not terminate a dependency manager and/or references group
                | InteractionGroup.HashDirectives (hash :: rest) ->
                    let status = PartiallyProcessHashDirective(ctok, istate, hash, diagnosticsLogger)
                    ProcessStepStatus status None (fun _ istate -> loop istate (InteractionGroup.HashDirectives rest))

            loop istate action)

    let isDefHash =
        function
        | SynModuleDecl.HashDirective _ -> true
        | _ -> false

    // Only add automatic debugger breaks before 'let' or 'do' expressions with sequence points
    let isBreakable def =
        match def with
        | SynModuleDecl.Let(bindings = SynBinding(debugPoint = DebugPointAtBinding.Yes _) :: _) -> true
        | _ -> false

    /// Execute a single parsed interaction which may contain multiple items to be executed
    /// independently, because some are #directives. Called on the GUI/execute/main thread.
    ///
    /// #directive comes through with other definitions as a SynModuleDecl.HashDirective.
    /// We split these out for individual processing.
    let rec ExecuteParsedInteractionInGroups
        (
            ctok,
            istate,
            synInteraction,
            diagnosticsLogger: DiagnosticsLogger,
            lastResult: FsiValue option,
            cancellationToken: CancellationToken
        ) =
        cancellationToken.ThrowIfCancellationRequested()

        let group, others, istate =
            match synInteraction with
            | None -> None, None, istate

            | Some (ParsedScriptInteraction.Definitions (defs, m)) ->
                match defs with
                | [] -> None, None, istate

                | SynModuleDecl.HashDirective _ :: _ ->
                    let hashes =
                        List.takeWhile isDefHash defs
                        |> List.choose (function
                            | (SynModuleDecl.HashDirective (hash, _)) -> Some(hash)
                            | _ -> None)

                    let defsB = List.skipWhile isDefHash defs

                    let group = InteractionGroup.HashDirectives(hashes)
                    let others = ParsedScriptInteraction.Definitions(defsB, m)
                    Some group, Some others, istate

                | _ ->

                    let defsA = Seq.takeWhile (isDefHash >> not) defs |> Seq.toList
                    let defsB = Seq.skipWhile (isDefHash >> not) defs |> Seq.toList

                    // If user is debugging their script interactively, inject call
                    // to Debugger.Break() at the first "breakable" line.
                    // Update istate so that more Break() calls aren't injected when recursing
                    let defsA, istate =
                        if istate.debugBreak then
                            let preBreak = Seq.takeWhile (isBreakable >> not) defsA |> Seq.toList
                            let postBreak = Seq.skipWhile (isBreakable >> not) defsA |> Seq.toList

                            match postBreak with
                            | h :: _ ->
                                preBreak @ (fsiDynamicCompiler.CreateDebuggerBreak(h.Range) :: postBreak),
                                { istate with debugBreak = false }
                            | _ -> defsA, istate
                        else
                            defsA, istate

                    // When the last declaration has a shape of DoExp (i.e., non-binding),
                    // transform it to a shape of "let it = <exp>", so we can refer it.
                    let defsA =
                        if not (isNil defsB) then
                            defsA
                        else
                            match defsA with
                            | [] -> defsA
                            | [ _ ] -> defsA
                            | _ ->
                                match List.rev defsA with
                                | SynModuleDecl.Expr (expr, _) :: rest -> (rest |> List.rev) @ (fsiDynamicCompiler.BuildItBinding expr)
                                | _ -> defsA

                    let group = InteractionGroup.Definitions(defsA, m)
                    let others = ParsedScriptInteraction.Definitions(defsB, m)
                    Some group, Some others, istate

        match group with
        | None -> istate, Completed lastResult
        | Some group ->
            let status = ExecuteInteractionGroup(ctok, istate, group, diagnosticsLogger)

            ProcessStepStatus status lastResult (fun lastResult istate ->
                ExecuteParsedInteractionInGroups(ctok, istate, others, diagnosticsLogger, lastResult, cancellationToken))

    /// Execute a single parsed interaction which may contain multiple items to be executed
    /// independently
    let ExecuteParsedInteraction
        (
            ctok,
            istate,
            synInteraction,
            diagnosticsLogger: DiagnosticsLogger,
            lastResult: FsiValue option,
            cancellationToken: CancellationToken
        ) =
        let status =
            ExecuteParsedInteractionInGroups(ctok, istate, synInteraction, diagnosticsLogger, lastResult, cancellationToken)

        ProcessStepStatus status lastResult (fun lastResult istate ->
            let rec loop istate =
                if fsiDynamicCompiler.HasDelayedDependencyManagerText then
                    let istate =
                        fsiDynamicCompiler.ProcessDelayedDependencyManagerText(ctok, istate, lexResourceManager, diagnosticsLogger)

                    loop istate
                elif fsiDynamicCompiler.HasDelayedReferences then
                    let istate = fsiDynamicCompiler.ProcessDelayedReferences(ctok, istate)
                    loop istate
                else
                    istate, Completed lastResult

            loop istate)

    /// Execute a single parsed interaction on the parser/execute thread.
    let mainThreadProcessAction ctok action istate =
        try
            let mutable result = Unchecked.defaultof<'a * FsiInteractionStepStatus>

            fsiInterruptController
                .ControlledExecution()
                .Run(fun () ->
                    if progress then
                        fprintfn fsiConsoleOutput.Out "In mainThreadProcessAction..."

                    fsiInterruptController.InterruptAllowed <- InterruptCanRaiseException
                    let res = action ctok istate
                    fsiInterruptController.ClearInterruptRequest()
                    fsiInterruptController.InterruptAllowed <- InterruptIgnored
                    result <- res)

            result
        with
        | :? ThreadAbortException ->
            fsiInterruptController.ClearInterruptRequest()
            fsiInterruptController.InterruptAllowed <- InterruptIgnored
            fsiInterruptController.ControlledExecution().ResetAbort()
            (istate, CtrlC)

        | :? TargetInvocationException as e when
            (ControlledExecution.StripTargetInvocationException(e)).GetType().Name = "ThreadAbortException"
            || (ControlledExecution.StripTargetInvocationException(e)).GetType().Name = "OperationCanceledException"
            ->
            fsiInterruptController.ClearInterruptRequest()
            fsiInterruptController.InterruptAllowed <- InterruptIgnored
            fsiInterruptController.ControlledExecution().ResetAbort()
            (istate, CtrlC)

        | e ->
            fsiInterruptController.ClearInterruptRequest()
            fsiInterruptController.InterruptAllowed <- InterruptIgnored
            stopProcessingRecovery e range0
            istate, CompletedWithReportedError e

    let ExecuteParsedInteractionOnMainThread (ctok, diagnosticsLogger, synInteraction, istate, cancellationToken) =
        istate
        |> mainThreadProcessAction ctok (fun ctok istate ->
            ExecuteParsedInteraction(ctok, istate, synInteraction, diagnosticsLogger, None, cancellationToken))

    let ParseExpression (tokenizer: LexFilter.LexFilter) =
        reusingLexbufForParsing tokenizer.LexBuffer (fun () ->
            Parser.typedSequentialExprEOF (fun _ -> tokenizer.GetToken()) tokenizer.LexBuffer)

    let ExecuteParsedExpressionOnMainThread (ctok, diagnosticsLogger, expr, istate) =
        istate
        |> InteractiveCatch diagnosticsLogger (fun istate ->
            istate
            |> mainThreadProcessAction ctok (fun ctok istate ->
                fsiDynamicCompiler.EvalParsedExpression(ctok, diagnosticsLogger, istate, expr)))

    let commitResult (istate, result) =
        match result with
        | FsiInteractionStepStatus.CtrlC -> Choice2Of2(Some(OperationCanceledException() :> exn))
        | FsiInteractionStepStatus.EndOfFile -> Choice2Of2(Some(System.Exception "End of input"))
        | FsiInteractionStepStatus.Completed res ->
            setCurrState istate
            Choice1Of2 res
        | FsiInteractionStepStatus.CompletedWithReportedError (StopProcessingExn userExnOpt) -> Choice2Of2 userExnOpt
        | FsiInteractionStepStatus.CompletedWithReportedError _
        | FsiInteractionStepStatus.CompletedWithAlreadyReportedError -> Choice2Of2 None

    /// Parse then process one parsed interaction.
    ///
    /// During normal execution, this initially runs on the parser
    /// thread, then calls runCodeOnMainThread when it has completed
    /// parsing and needs to typecheck and execute a definition. This blocks the parser thread
    /// until execution has competed on the GUI thread.
    ///
    /// During processing of startup scripts, this runs on the main thread.
    ///
    /// This is blocking: it reads until one chunk of input have been received, unless IsPastEndOfStream is true
    member _.ParseAndExecuteInteractionFromLexbuf
        (
            runCodeOnMainThread,
            istate: FsiDynamicCompilerState,
            tokenizer: LexFilter.LexFilter,
            diagnosticsLogger,
            ?cancellationToken: CancellationToken
        ) =
        let cancellationToken = defaultArg cancellationToken CancellationToken.None

        if tokenizer.LexBuffer.IsPastEndOfStream then
            let stepStatus =
                if fsiInterruptController.FsiInterruptStdinState = StdinEOFPermittedBecauseCtrlCRecentlyPressed then
                    fsiInterruptController.FsiInterruptStdinState <- StdinNormal
                    CtrlC
                else
                    EndOfFile

            istate, stepStatus

        else

            fsiConsolePrompt.Print()

            istate
            |> InteractiveCatch diagnosticsLogger (fun istate ->
                if progress then
                    fprintfn fsiConsoleOutput.Out "entering ParseInteraction..."

                // Parse the interaction. When FSI.EXE is waiting for input from the console the
                // parser thread is blocked somewhere deep this call.
                let action = ParseInteraction tokenizer

                if progress then
                    fprintfn fsiConsoleOutput.Out "returned from ParseInteraction...calling runCodeOnMainThread..."

                // After we've unblocked and got something to run we switch
                // over to the run-thread (e.g. the GUI thread)
                let res =
                    istate
                    |> runCodeOnMainThread (fun ctok istate ->
                        ExecuteParsedInteractionOnMainThread(ctok, diagnosticsLogger, action, istate, cancellationToken))

                if progress then
                    fprintfn fsiConsoleOutput.Out "Just called runCodeOnMainThread, res = %O..." res

                res)

    member _.CurrentState = currState

    /// Perform an "include" on a script file (i.e. a script file specified on the command line)
    member processor.EvalIncludedScript(ctok, istate, sourceFile, m, diagnosticsLogger) =
        let tcConfig = TcConfig.Create(tcConfigB, validate = false)
        // Resolve the file name to an absolute file name
        let sourceFile =
            tcConfig.ResolveSourceFile(m, sourceFile, tcConfig.implicitIncludeDir)
        // During the processing of the file, further filenames are
        // resolved relative to the home directory of the loaded file.
        WithImplicitHome (tcConfigB, directoryName sourceFile) (fun () ->
            // An included script file may parse several interaction blocks.
            // We repeatedly parse and process these, until an error occurs.
            use fileStream = FileSystem.OpenFileForReadShim(sourceFile)
            use reader = fileStream.GetReader(tcConfigB.inputCodePage, false)

            let tokenizer =
                fsiStdinLexerProvider.CreateIncludedScriptLexer(sourceFile, reader, diagnosticsLogger)

            let rec run istate =
                let status =
                    processor.ParseAndExecuteInteractionFromLexbuf((fun f istate -> f ctok istate), istate, tokenizer, diagnosticsLogger)

                ProcessStepStatus status None (fun _ istate -> run istate)

            run istate)

    /// Load the source files, one by one. Called on the main thread.
    member processor.EvalIncludedScripts(ctok, istate, sourceFiles, diagnosticsLogger) =
        match sourceFiles with
        | [] -> istate, Completed None
        | sourceFile :: moreSourceFiles ->
            // Catch errors on a per-file basis, so results/bindings from pre-error files can be kept.
            let status =
                InteractiveCatch
                    diagnosticsLogger
                    (fun istate -> processor.EvalIncludedScript(ctok, istate, sourceFile, rangeStdin0, diagnosticsLogger))
                    istate

            ProcessStepStatus status None (fun _ istate -> processor.EvalIncludedScripts(ctok, istate, moreSourceFiles, diagnosticsLogger))

    member processor.LoadInitialFiles(ctok, diagnosticsLogger) =
        /// Consume initial source files in chunks of scripts or non-scripts
        let rec consume istate sourceFiles =
            match sourceFiles with
            | [] -> istate
            | (_, isScript1) :: _ ->
                let sourceFiles, rest =
                    List.takeUntil (fun (_, isScript2) -> isScript1 <> isScript2) sourceFiles

                let sourceFiles = List.map fst sourceFiles

                let istate, _ =
                    if isScript1 then
                        processor.EvalIncludedScripts(ctok, istate, sourceFiles, diagnosticsLogger)
                    else
                        istate
                        |> InteractiveCatch diagnosticsLogger (fun istate ->
                            fsiDynamicCompiler.EvalSourceFiles(
                                ctok,
                                istate,
                                rangeStdin0,
                                sourceFiles,
                                lexResourceManager,
                                diagnosticsLogger
                            ),
                            Completed None)

                consume istate rest

        setCurrState (consume currState fsiOptions.SourceFiles)

        if not (List.isEmpty fsiOptions.SourceFiles) then
            fsiConsolePrompt.PrintAhead() // Seems required. I expected this could be deleted. Why not?

    /// Send a dummy interaction through F# Interactive, to ensure all the most common code generation paths are
    /// JIT'ed and ready for use.
    member _.LoadDummyInteraction(ctok, diagnosticsLogger) =
        setCurrState (
            currState
            |> InteractiveCatch diagnosticsLogger (fun istate ->
                fsiDynamicCompiler.EvalParsedDefinitions(ctok, diagnosticsLogger, istate, true, false, [])
                |> fst,
                Completed None)
            |> fst
        )

    member _.EvalInteraction(ctok, sourceText, scriptFileName, diagnosticsLogger, ?cancellationToken) =
        let cancellationToken = defaultArg cancellationToken CancellationToken.None
        use _ = UseBuildPhase BuildPhase.Interactive
        use _ = UseDiagnosticsLogger diagnosticsLogger
        use _scope = SetCurrentUICultureForThread fsiOptions.FsiLCID
        let lexbuf = UnicodeLexing.StringAsLexbuf(true, tcConfigB.langVersion, sourceText)

        let tokenizer =
            fsiStdinLexerProvider.CreateBufferLexer(scriptFileName, lexbuf, diagnosticsLogger)

        currState
        |> InteractiveCatch diagnosticsLogger (fun istate ->
            let expr = ParseInteraction tokenizer
            ExecuteParsedInteractionOnMainThread(ctok, diagnosticsLogger, expr, istate, cancellationToken))
        |> commitResult

    member this.EvalScript(ctok, scriptPath, diagnosticsLogger) =
        // Todo: this runs the script as expected but errors are displayed one line to far in debugger
        let sourceText = sprintf "#load @\"%s\" " scriptPath
        this.EvalInteraction(ctok, sourceText, scriptPath, diagnosticsLogger)

    member _.EvalExpression(ctok, sourceText, scriptFileName, diagnosticsLogger) =
        use _unwind1 = UseBuildPhase BuildPhase.Interactive
        use _unwind2 = UseDiagnosticsLogger diagnosticsLogger
        use _scope = SetCurrentUICultureForThread fsiOptions.FsiLCID
        let lexbuf = UnicodeLexing.StringAsLexbuf(true, tcConfigB.langVersion, sourceText)

        let tokenizer =
            fsiStdinLexerProvider.CreateBufferLexer(scriptFileName, lexbuf, diagnosticsLogger)

        currState
        |> InteractiveCatch diagnosticsLogger (fun istate ->
            let expr = ParseExpression tokenizer
            let m = expr.Range
            // Make this into "(); expr" to suppress generalization and compilation-as-function
            let exprWithSeq =
                SynExpr.Sequential(DebugPointAtSequential.SuppressExpr, true, SynExpr.Const(SynConst.Unit, m.StartRange), expr, m)

            ExecuteParsedExpressionOnMainThread(ctok, diagnosticsLogger, exprWithSeq, istate))
        |> commitResult

    member _.AddBoundValue(ctok, diagnosticsLogger, name, value: obj) =
        currState
        |> InteractiveCatch diagnosticsLogger (fun istate -> fsiDynamicCompiler.AddBoundValue(ctok, diagnosticsLogger, istate, name, value))
        |> commitResult

    member _.PartialAssemblySignatureUpdated = event.Publish

    /// Start the background thread used to read the input reader and/or console
    ///
    /// This is the main stdin loop, running on the stdinReaderThread.
    ///
    // We run the actual computations for each action on the main GUI thread by using
    // mainForm.Invoke to pipe a message back through the form's main event loop. (The message
    // is a delegate to execute on the main Thread)
    //
    member processor.StartStdinReadAndProcessThread diagnosticsLogger =

        if progress then
            fprintfn fsiConsoleOutput.Out "creating stdinReaderThread"

        let stdinReaderThread =
            Thread(
                ThreadStart(fun () ->
                    InstallErrorLoggingOnThisThread diagnosticsLogger // FSI error logging on stdinReaderThread, e.g. parse errors.
                    use _scope = SetCurrentUICultureForThread fsiOptions.FsiLCID

                    try
                        try
                            let initialTokenizer = fsiStdinLexerProvider.CreateStdinLexer(diagnosticsLogger)

                            if progress then
                                fprintfn fsiConsoleOutput.Out "READER: stdin thread started..."

                            // Delay until we've peeked the input or read the entire first line
                            fsiStdinLexerProvider.ConsoleInput.WaitForInitialConsoleInput()

                            if progress then
                                fprintfn fsiConsoleOutput.Out "READER: stdin thread got first line..."

                            let runCodeOnMainThread = runCodeOnEventLoop diagnosticsLogger

                            // Keep going until EndOfFile on the inReader or console
                            let rec loop currTokenizer =

                                let istateNew, cont =
                                    processor.ParseAndExecuteInteractionFromLexbuf(
                                        runCodeOnMainThread,
                                        currState,
                                        currTokenizer,
                                        diagnosticsLogger
                                    )

                                setCurrState istateNew

                                match cont with
                                | EndOfFile -> ()
                                | CtrlC -> loop (fsiStdinLexerProvider.CreateStdinLexer(diagnosticsLogger)) // After each interrupt, restart to a brand new tokenizer
                                | CompletedWithAlreadyReportedError
                                | CompletedWithReportedError _
                                | Completed _ -> loop currTokenizer

                            loop initialTokenizer

                            if progress then
                                fprintfn fsiConsoleOutput.Out "- READER: Exiting stdinReaderThread"

                        with e ->
                            stopProcessingRecovery e range0

                    finally
                        exit 1

                ),
                Name = "StdinReaderThread"
            )

        if progress then
            fprintfn fsiConsoleOutput.Out "MAIN: starting stdin thread..."

        stdinReaderThread.Start()

    member _.CompletionsForPartialLID(istate, prefix: string) =
        let lid, stem =
            if prefix.IndexOf(".", StringComparison.Ordinal) >= 0 then
                let parts = prefix.Split('.')
                let n = parts.Length
                Array.sub parts 0 (n - 1) |> Array.toList, parts[n - 1]
            else
                [], prefix

        let tcState = istate.tcState
        let amap = istate.tcImports.GetImportMap()
        let infoReader = InfoReader(istate.tcGlobals, amap)

        let ncenv =
            NameResolver(istate.tcGlobals, amap, infoReader, FakeInstantiationGenerator)

        let ad = tcState.TcEnvFromImpls.AccessRights
        let nenv = tcState.TcEnvFromImpls.NameEnv

        let nItems =
            ResolvePartialLongIdent
                ncenv
                nenv
                (ConstraintSolver.IsApplicableMethApprox istate.tcGlobals amap rangeStdin0)
                rangeStdin0
                ad
                lid
                false

        let names = nItems |> List.map (fun d -> d.DisplayName)
        let names = names |> List.filter (fun name -> name.StartsWithOrdinal(stem))
        names

    member _.ParseAndCheckInteraction(legacyReferenceResolver, istate, text: string) =
        let tcConfig = TcConfig.Create(tcConfigB, validate = false)

        let fsiInteractiveChecker =
            FsiInteractiveChecker(legacyReferenceResolver, tcConfig, istate.tcGlobals, istate.tcImports, istate.tcState)

        fsiInteractiveChecker.ParseAndCheckInteraction(SourceText.ofString text)

//----------------------------------------------------------------------------
// Server mode:
//----------------------------------------------------------------------------

let internal SpawnThread name f =
    let th = Thread(ThreadStart(f), Name = name)
    th.IsBackground <- true
    th.Start()

let internal SpawnInteractiveServer
    (
        fsi: FsiEvaluationSessionHostConfig,
        fsiOptions: FsiCommandLineOptions,
        fsiConsoleOutput: FsiConsoleOutput
    ) =
    //printf "Spawning fsi server on channel '%s'" !fsiServerName;
    SpawnThread "ServerThread" (fun () ->
        use _scope = SetCurrentUICultureForThread fsiOptions.FsiLCID

        try
            fsi.StartServer(fsiOptions.FsiServerName)
        with e ->
            fprintfn fsiConsoleOutput.Error "%s" (FSIstrings.SR.fsiExceptionRaisedStartingServer (e.ToString())))

/// Repeatedly drive the event loop (e.g. Application.Run()) but catching ThreadAbortException and re-running.
///
/// This gives us a last chance to catch an abort on the main execution thread.
let internal DriveFsiEventLoop
    (
        fsi: FsiEvaluationSessionHostConfig,
        fsiInterruptController: FsiInterruptController,
        fsiConsoleOutput: FsiConsoleOutput
    ) =

    if progress then
        fprintfn fsiConsoleOutput.Out "GUI thread runLoop"

    fsiInterruptController.InstallKillThread()

    let rec runLoop () =

        let restart =
            try
                fsi.EventLoopRun()
            with
            | :? TargetInvocationException as e when
                (ControlledExecution.StripTargetInvocationException(e)).GetType().Name = "ThreadAbortException"
                ->
                // If this TAE handler kicks it's almost certainly too late to save the
                // state of the process - the state of the message loop may have been corrupted
                fsiInterruptController.ControlledExecution().ResetAbort()
                true
            | :? ThreadAbortException ->
                // If this TAE handler kicks it's almost certainly too late to save the
                // state of the process - the state of the message loop may have been corrupted
                fsiInterruptController.ControlledExecution().ResetAbort()
                true
            | e ->
                stopProcessingRecovery e range0
                true
        // Try again, just case we can restart
        if progress then
            fprintfn fsiConsoleOutput.Out "MAIN:  exited event loop..."

        if restart then
            runLoop ()

    runLoop ()

/// Thrown when there was an error compiling the given code in FSI.
type FsiCompilationException(message: string, errorInfos: FSharpDiagnostic[] option) =
    inherit System.Exception(message)
    member _.ErrorInfos = errorInfos

/// The primary type, representing a full F# Interactive session, reading from the given
/// text input, writing to the given text output and error writers.
type FsiEvaluationSession
    (
        fsi: FsiEvaluationSessionHostConfig,
        argv: string[],
        inReader: TextReader,
        outWriter: TextWriter,
        errorWriter: TextWriter,
        fsiCollectible: bool,
        legacyReferenceResolver: LegacyReferenceResolver option
    ) =

    do UnmanagedProcessExecutionOptions.EnableHeapTerminationOnCorruption() (* SDL recommendation *)

    // Explanation: When FsiEvaluationSession.Create is called we do a bunch of processing. For fsi.exe
    // and fsiAnyCpu.exe there are no other active threads at this point, so we can assume this is the
    // unique compilation thread.  For other users of FsiEvaluationSession it is reasonable to assume that
    // the object is not accessed concurrently during startup preparation.
    //
    // We later switch to doing interaction-by-interaction processing on the "event loop" thread.
    let ctokStartup = AssumeCompilationThreadWithoutEvidence()

    let timeReporter = FsiTimeReporter(outWriter)

    //----------------------------------------------------------------------------
    // tcConfig - build the initial config
    //----------------------------------------------------------------------------

    let currentDirectory = Directory.GetCurrentDirectory()
    let tryGetMetadataSnapshot = (fun _ -> None)

    let defaultFSharpBinariesDir = BinFolderOfDefaultFSharpCompiler(None).Value

    let legacyReferenceResolver =
        match legacyReferenceResolver with
        | None -> SimulatedMSBuildReferenceResolver.getResolver ()
        | Some rr -> rr

    let tcConfigB =
        TcConfigBuilder.CreateNew(
            legacyReferenceResolver,
            defaultFSharpBinariesDir = defaultFSharpBinariesDir,
            reduceMemoryUsage = ReduceMemoryFlag.Yes,
            implicitIncludeDir = currentDirectory,
            isInteractive = true,
            isInvalidationSupported = false,
            defaultCopyFSharpCore = CopyFSharpCoreFlag.No,
            tryGetMetadataSnapshot = tryGetMetadataSnapshot,
            sdkDirOverride = None,
            rangeForErrors = range0
        )

    let tcConfigP = TcConfigProvider.BasedOnMutableBuilder(tcConfigB)
    do tcConfigB.resolutionEnvironment <- LegacyResolutionEnvironment.CompilationAndEvaluation // See Bug 3608
    do tcConfigB.useFsiAuxLib <- fsi.UseFsiAuxLib
    do tcConfigB.conditionalDefines <- "INTERACTIVE" :: tcConfigB.conditionalDefines

    do tcConfigB.SetUseSdkRefs true
    do tcConfigB.useSimpleResolution <- true

    do
        if isRunningOnCoreClr then
            SetTargetProfile tcConfigB "netcore" // always assume System.Runtime codegen

    // Preset: --optimize+ -g --tailcalls+ (see 4505)
    do SetOptimizeSwitch tcConfigB OptionSwitch.On
    do SetDebugSwitch tcConfigB (Some "pdbonly") OptionSwitch.On
    do SetTailcallSwitch tcConfigB OptionSwitch.On

    // set platform depending on whether the current process is a 64-bit process.
    // BUG 429882 : FsiAnyCPU.exe issues warnings (x64 v MSIL) when referencing 64-bit assemblies
    do tcConfigB.platform <- if IntPtr.Size = 8 then Some AMD64 else Some X86

    let fsiStdinSyphon = FsiStdinSyphon(errorWriter)
    let fsiConsoleOutput = FsiConsoleOutput(tcConfigB, outWriter, errorWriter)

    let diagnosticsLogger =
        DiagnosticsLoggerThatStopsOnFirstError(tcConfigB, fsiStdinSyphon, fsiConsoleOutput)

    do InstallErrorLoggingOnThisThread diagnosticsLogger // FSI error logging on main thread.

    let updateBannerText () =
        tcConfigB.productNameForBannerText <- FSIstrings.SR.fsiProductName (FSharpBannerVersion)

    do updateBannerText () // setting the correct banner so that 'fsi -?' display the right thing

    let fsiOptions = FsiCommandLineOptions(fsi, argv, tcConfigB, fsiConsoleOutput)

    do
        match fsiOptions.WriteReferencesAndExit with
        | Some outFile ->
            let tcConfig = tcConfigP.Get(ctokStartup)

            let references, _unresolvedReferences =
                TcAssemblyResolutions.GetAssemblyResolutionInformation(tcConfig)

            let lines = [ for r in references -> r.resolvedPath ]
            FileSystem.OpenFileForWriteShim(outFile).WriteAllLines(lines)
            exit 0
        | _ -> ()

    let fsiConsolePrompt = FsiConsolePrompt(fsiOptions, fsiConsoleOutput)

    do
        match tcConfigB.preferredUiLang with
        | Some s -> Thread.CurrentThread.CurrentUICulture <- CultureInfo(s)
        | None -> ()

    do
        try
            SetServerCodePages fsiOptions
        with e ->
            warning (e)

    do
        updateBannerText () // resetting banner text after parsing options

        if tcConfigB.showBanner then
            fsiOptions.ShowBanner()

    do fsiConsoleOutput.uprintfn ""

    // When no source files to load, print ahead prompt here
    do
        if List.isEmpty fsiOptions.SourceFiles then
            fsiConsolePrompt.PrintAhead()

    let fsiConsoleInput = FsiConsoleInput(fsi, fsiOptions, inReader, outWriter)

    /// The single, global interactive checker that can be safely used in conjunction with other operations
    /// on the FsiEvaluationSession.
    let checker =
        FSharpChecker.Create(legacyReferenceResolver = legacyReferenceResolver)

    let tcGlobals, frameworkTcImports, nonFrameworkResolutions, unresolvedReferences =
        try
            let tcConfig = tcConfigP.Get(ctokStartup)

            checker.FrameworkImportsCache.Get tcConfig
            |> NodeCode.RunImmediateWithoutCancellation
        with e ->
            stopProcessingRecovery e range0
            failwithf "Error creating evaluation session: %A" e

    let tcImports =
        try
            TcImports.BuildNonFrameworkTcImports(
                tcConfigP,
                frameworkTcImports,
                nonFrameworkResolutions,
                unresolvedReferences,
                fsiOptions.DependencyProvider
            )
            |> NodeCode.RunImmediateWithoutCancellation
        with e ->
            stopProcessingRecovery e range0
            failwithf "Error creating evaluation session: %A" e

    // Share intern'd strings across all lexing/parsing
    let lexResourceManager = LexResourceManager()

    /// The lock stops the type checker running at the same time as the server intellisense implementation.
    let tcLockObject = box 7 // any new object will do

    let resolveAssemblyRef (aref: ILAssemblyRef) =
        // Explanation: This callback is invoked during compilation to resolve assembly references
        // We don't yet propagate the ctok through these calls (though it looks plausible to do so).
#if !NO_TYPEPROVIDERS
        let ctok = AssumeCompilationThreadWithoutEvidence()

        match tcImports.TryFindProviderGeneratedAssemblyByName(ctok, aref.Name) with
        | Some assembly -> Some(Choice2Of2 assembly)
        | None ->
#endif
            match tcImports.TryFindExistingFullyQualifiedPathByExactAssemblyRef aref with
            | Some resolvedPath -> Some(Choice1Of2 resolvedPath)
            | None -> None

    let fsiDynamicCompiler =
        FsiDynamicCompiler(
            fsi,
            timeReporter,
            tcConfigB,
            tcLockObject,
            outWriter,
            tcImports,
            tcGlobals,
            fsiOptions,
            fsiConsoleOutput,
            fsiCollectible,
            resolveAssemblyRef
        )

    let controlledExecution = ControlledExecution()

    let fsiInterruptController =
        FsiInterruptController(fsiOptions, controlledExecution, fsiConsoleOutput)

    let uninstallMagicAssemblyResolution =
        MagicAssemblyResolution.Install(tcConfigB, tcImports, fsiDynamicCompiler, fsiConsoleOutput)

    /// This reference cell holds the most recent interactive state
    let initialInteractiveState = fsiDynamicCompiler.GetInitialInteractiveState()

    let fsiStdinLexerProvider =
        FsiStdinLexerProvider(tcConfigB, fsiStdinSyphon, fsiConsoleInput, fsiConsoleOutput, fsiOptions, lexResourceManager)

    let fsiInteractionProcessor =
        FsiInteractionProcessor(
            fsi,
            tcConfigB,
            fsiOptions,
            fsiDynamicCompiler,
            fsiConsolePrompt,
            fsiConsoleOutput,
            fsiInterruptController,
            fsiStdinLexerProvider,
            lexResourceManager,
            initialInteractiveState
        )

    // Raising an exception throws away the exception stack making diagnosis hard
    // this wraps the existing exception as the inner exception
    let makeNestedException (userExn: #Exception) =
        // clone userExn -- make userExn the inner exception, to retain the stacktrace on raise
        let arguments = [| userExn.Message :> obj; userExn :> obj |]
        Activator.CreateInstance(userExn.GetType(), arguments) :?> Exception

    let commitResult res =
        match res with
        | Choice1Of2 r -> r
        | Choice2Of2 None -> raise (FsiCompilationException(FSIstrings.SR.fsiOperationFailed (), None))
        | Choice2Of2 (Some userExn) -> raise (makeNestedException userExn)

    let commitResultNonThrowing errorOptions scriptFile (diagnosticsLogger: CompilationDiagnosticLogger) res =
        let errs = diagnosticsLogger.GetDiagnostics()

        let errorInfos =
            DiagnosticHelpers.CreateDiagnostics(errorOptions, true, scriptFile, errs, true)

        let userRes =
            match res with
            | Choice1Of2 r -> Choice1Of2 r
            | Choice2Of2 None ->
                Choice2Of2(FsiCompilationException(FSIstrings.SR.fsiOperationCouldNotBeCompleted (), Some errorInfos) :> exn)
            | Choice2Of2 (Some userExn) -> Choice2Of2 userExn

        // 'true' is passed for "suggestNames" because we want the FSI session to suggest names for misspellings and it won't affect IDE perf much
        userRes, errorInfos

    let dummyScriptFileName = "input.fsx"

    let eagerFormat (diag: PhasedDiagnostic) = diag.EagerlyFormatCore true

    interface IDisposable with
        member _.Dispose() =
            (tcImports :> IDisposable).Dispose()
            uninstallMagicAssemblyResolution.Dispose()

    /// Load the dummy interaction, load the initial files, and,
    /// if interacting, start the background thread to read the standard input.
    member _.Interrupt() = fsiInterruptController.Interrupt()

    /// A host calls this to get the completions for a long identifier, e.g. in the console
    member _.GetCompletions(longIdent) =
        fsiInteractionProcessor.CompletionsForPartialLID(fsiInteractionProcessor.CurrentState, longIdent)
        |> Seq.ofList

    member _.ParseAndCheckInteraction(code) =
        fsiInteractionProcessor.ParseAndCheckInteraction(legacyReferenceResolver, fsiInteractionProcessor.CurrentState, code)
        |> Cancellable.runWithoutCancellation

    member _.InteractiveChecker = checker

    member _.CurrentPartialAssemblySignature =
        fsiDynamicCompiler.CurrentPartialAssemblySignature fsiInteractionProcessor.CurrentState

    member _.DynamicAssemblies = fsiDynamicCompiler.DynamicAssemblies

    /// A host calls this to determine if the --gui parameter is active
    member _.IsGui = fsiOptions.Gui

    /// A host calls this to get the active language ID if provided by fsi-server-lcid
    member _.LCID = fsiOptions.FsiLCID

    /// A host calls this to report an unhandled exception in a standard way, e.g. an exception on the GUI thread gets printed to stderr
    member x.ReportUnhandledException exn = x.ReportUnhandledExceptionSafe true exn

    member _.ReportUnhandledExceptionSafe isFromThreadException (exn: exn) =
        fsi.EventLoopInvoke(fun () ->
            fprintfn fsiConsoleOutput.Error "%s" (exn.ToString())
            diagnosticsLogger.SetError()

            try
                diagnosticsLogger.AbortOnError(fsiConsoleOutput)
            with StopProcessing ->
                // BUG 664864 some window that use System.Windows.Forms.DataVisualization types (possible FSCharts) was created in FSI.
                // at some moment one chart has raised InvalidArgumentException from OnPaint, this exception was intercepted by the code in higher layer and
                // passed to Application.OnThreadException. FSI has already attached its own ThreadException handler, inside it will log the original error
                // and then raise StopProcessing exception to unwind the stack (and possibly shut down current Application) and get to DriveFsiEventLoop.
                // DriveFsiEventLoop handles StopProcessing by suppressing it and restarting event loop from the beginning.
                // This schema works almost always except when FSI is started as 64 bit process (FsiAnyCpu) on Windows 7.

                // http://msdn.microsoft.com/en-us/library/windows/desktop/ms633573(v=vs.85).aspx
                // Remarks:
                // If your application runs on a 32-bit version of Windows operating system, uncaught exceptions from the callback
                // will be passed onto higher-level exception handlers of your application when available.
                // The system then calls the unhandled exception filter to handle the exception prior to terminating the process.
                // If the PCA is enabled, it will offer to fix the problem the next time you run the application.
                // However, if your application runs on a 64-bit version of Windows operating system or WOW64,
                // you should be aware that a 64-bit operating system handles uncaught exceptions differently based on its 64-bit processor architecture,
                // exception architecture, and calling convention.
                // The following table summarizes all possible ways that a 64-bit Windows operating system or WOW64 handles uncaught exceptions.
                // 1. The system suppresses any uncaught exceptions.
                // 2. The system first terminates the process, and then the Program Compatibility Assistant (PCA) offers to fix it the next time
                // you run the application. You can disable the PCA mitigation by adding a Compatibility section to the application manifest.
                // 3. The system calls the exception filters but suppresses any uncaught exceptions when it leaves the callback scope,
                // without invoking the associated handlers.
                // Behavior type 2 only applies to the 64-bit version of the Windows 7 operating system.

                // NOTE: tests on Win8 box showed that 64 bit version of the Windows 8 always apply type 2 behavior

                // Effectively this means that when StopProcessing exception is raised from ThreadException callback - it won't be intercepted in DriveFsiEventLoop.
                // Instead it will be interpreted as unhandled exception and crash the whole process.

                // FIX: detect if current process in 64 bit running on Windows 7 or Windows 8 and if yes - swallow the StopProcessing and ScheduleRestart instead.
                // Visible behavior should not be different, previously exception unwinds the stack and aborts currently running Application.
                // After that it will be intercepted and suppressed in DriveFsiEventLoop.
                // Now we explicitly shut down Application so after execution of callback will be completed the control flow
                // will also go out of WinFormsEventLoop.Run and again get to DriveFsiEventLoop => restart the loop. I'd like the fix to be  as conservative as possible
                // so we use special case for problematic case instead of just always scheduling restart.

                // http://msdn.microsoft.com/en-us/library/windows/desktop/ms724832(v=vs.85).aspx
                let os = Environment.OSVersion
                // Win7 6.1
                let isWindows7 = os.Version.Major = 6 && os.Version.Minor = 1
                // Win8 6.2
                let isWindows8Plus = os.Version >= Version(6, 2, 0, 0)

                if
                    isFromThreadException
                    && ((isWindows7 && (IntPtr.Size = 8) && isWindows8Plus))
#if DEBUG
                    // for debug purposes
                    && Environment.GetEnvironmentVariable("FSI_SCHEDULE_RESTART_WITH_ERRORS") = null
#endif
                then
                    fsi.EventLoopScheduleRestart()
                else
                    reraise ())

    member _.PartialAssemblySignatureUpdated =
        fsiInteractionProcessor.PartialAssemblySignatureUpdated

    member _.FormatValue(reflectionValue: obj, reflectionType) =
        fsiDynamicCompiler.FormatValue(reflectionValue, reflectionType)

    member this.EvalExpression(code) =
        this.EvalExpression(code, dummyScriptFileName)

    member _.EvalExpression(code, scriptFileName) =

        // Explanation: When the user of the FsiInteractiveSession object calls this method, the
        // code is parsed, checked and evaluated on the calling thread. This means EvalExpression
        // is not safe to call concurrently.
        let ctok = AssumeCompilationThreadWithoutEvidence()

        fsiInteractionProcessor.EvalExpression(ctok, code, scriptFileName, diagnosticsLogger)
        |> commitResult

    member this.EvalExpressionNonThrowing(code) =
        this.EvalExpressionNonThrowing(code, dummyScriptFileName)

    member _.EvalExpressionNonThrowing(code, scriptFileName) =
        // Explanation: When the user of the FsiInteractiveSession object calls this method, the
        // code is parsed, checked and evaluated on the calling thread. This means EvalExpression
        // is not safe to call concurrently.
        let ctok = AssumeCompilationThreadWithoutEvidence()

        let errorOptions = TcConfig.Create(tcConfigB, validate = false).diagnosticsOptions

        let diagnosticsLogger =
            CompilationDiagnosticLogger("EvalInteraction", errorOptions, eagerFormat)

        fsiInteractionProcessor.EvalExpression(ctok, code, scriptFileName, diagnosticsLogger)
        |> commitResultNonThrowing errorOptions scriptFileName diagnosticsLogger

    member this.EvalInteraction(code, ?cancellationToken) : unit =
        let cancellationToken = defaultArg cancellationToken CancellationToken.None
        this.EvalInteraction(code, dummyScriptFileName, cancellationToken)

    member _.EvalInteraction(code, scriptFileName, ?cancellationToken) : unit =
        // Explanation: When the user of the FsiInteractiveSession object calls this method, the
        // code is parsed, checked and evaluated on the calling thread. This means EvalExpression
        // is not safe to call concurrently.
        let ctok = AssumeCompilationThreadWithoutEvidence()
        let cancellationToken = defaultArg cancellationToken CancellationToken.None

        fsiInteractionProcessor.EvalInteraction(ctok, code, scriptFileName, diagnosticsLogger, cancellationToken)
        |> commitResult
        |> ignore

    member this.EvalInteractionNonThrowing(code, ?cancellationToken) =
        let cancellationToken = defaultArg cancellationToken CancellationToken.None
        this.EvalInteractionNonThrowing(code, dummyScriptFileName, cancellationToken)

    member this.EvalInteractionNonThrowing(code, scriptFileName, ?cancellationToken) =
        // Explanation: When the user of the FsiInteractiveSession object calls this method, the
        // code is parsed, checked and evaluated on the calling thread. This means EvalExpression
        // is not safe to call concurrently.
        let ctok = AssumeCompilationThreadWithoutEvidence()
        let cancellationToken = defaultArg cancellationToken CancellationToken.None

        let errorOptions = TcConfig.Create(tcConfigB, validate = false).diagnosticsOptions

        let diagnosticsLogger =
            CompilationDiagnosticLogger("EvalInteraction", errorOptions, eagerFormat)

        fsiInteractionProcessor.EvalInteraction(ctok, code, scriptFileName, diagnosticsLogger, cancellationToken)
        |> commitResultNonThrowing errorOptions scriptFileName diagnosticsLogger

    member _.EvalScript(filePath) : unit =
        // Explanation: When the user of the FsiInteractiveSession object calls this method, the
        // code is parsed, checked and evaluated on the calling thread. This means EvalExpression
        // is not safe to call concurrently.
        let ctok = AssumeCompilationThreadWithoutEvidence()

        fsiInteractionProcessor.EvalScript(ctok, filePath, diagnosticsLogger)
        |> commitResult
        |> ignore

    member _.EvalScriptNonThrowing(filePath) =
        // Explanation: When the user of the FsiInteractiveSession object calls this method, the
        // code is parsed, checked and evaluated on the calling thread. This means EvalExpression
        // is not safe to call concurrently.
        let ctok = AssumeCompilationThreadWithoutEvidence()

        let errorOptions = TcConfig.Create(tcConfigB, validate = false).diagnosticsOptions

        let diagnosticsLogger =
            CompilationDiagnosticLogger("EvalInteraction", errorOptions, eagerFormat)

        fsiInteractionProcessor.EvalScript(ctok, filePath, diagnosticsLogger)
        |> commitResultNonThrowing errorOptions filePath diagnosticsLogger
        |> function
            | Choice1Of2 _, errs -> Choice1Of2(), errs
            | Choice2Of2 exn, errs -> Choice2Of2 exn, errs

    /// Event fires when a root-level value is bound to an identifier, e.g., via `let x = ...`.
    member _.ValueBound = fsiDynamicCompiler.ValueBound

    member _.GetBoundValues() =
        fsiDynamicCompiler.GetBoundValues fsiInteractionProcessor.CurrentState

    member _.TryFindBoundValue(name: string) =
        fsiDynamicCompiler.TryFindBoundValue(fsiInteractionProcessor.CurrentState, name)

    member _.AddBoundValue(name: string, value: obj) =
        // Explanation: When the user of the FsiInteractiveSession object calls this method, the
        // code is parsed, checked and evaluated on the calling thread. This means EvalExpression
        // is not safe to call concurrently.
        let ctok = AssumeCompilationThreadWithoutEvidence()

        fsiInteractionProcessor.AddBoundValue(ctok, diagnosticsLogger, name, value)
        |> commitResult
        |> ignore

    /// Performs these steps:
    ///    - Load the dummy interaction, if any
    ///    - Set up exception handling, if any
    ///    - Load the initial files, if any
    ///    - Start the background thread to read the standard input, if any
    ///    - Sit in the GUI event loop indefinitely, if needed
    ///
    /// This method only returns after "exit". The method repeatedly calls the event loop and
    /// the thread may be subject to Thread.Abort() signals if Interrupt() is used, giving rise
    /// to internal ThreadAbortExceptions.
    ///
    /// A background thread is started by this thread to read from the inReader and/or console reader.

    member x.Run() =
        progress <- isEnvVarSet "FSHARP_INTERACTIVE_PROGRESS"

        // Explanation: When Run is called we do a bunch of processing. For fsi.exe
        // and fsiAnyCpu.exe there are no other active threads at this point, so we can assume this is the
        // unique compilation thread.  For other users of FsiEvaluationSession it is reasonable to assume that
        // the object is not accessed concurrently during startup preparation.
        //
        // We later switch to doing interaction-by-interaction processing on the "event loop" thread
        let ctokRun = AssumeCompilationThreadWithoutEvidence()

        if fsiOptions.IsInteractiveServer then
            SpawnInteractiveServer(fsi, fsiOptions, fsiConsoleOutput)

        use _ = UseBuildPhase BuildPhase.Interactive

        if fsiOptions.Interact then
            // page in the type check env
            fsiInteractionProcessor.LoadDummyInteraction(ctokStartup, diagnosticsLogger)

            if progress then
                fprintfn fsiConsoleOutput.Out "MAIN: got initial state, creating form"

            // Route background exceptions to the exception handlers
            AppDomain.CurrentDomain.UnhandledException.Add(fun args ->
                match args.ExceptionObject with
                | :? System.Exception as err -> x.ReportUnhandledExceptionSafe false err
                | _ -> ())

            fsiInteractionProcessor.LoadInitialFiles(ctokRun, diagnosticsLogger)
            fsiInteractionProcessor.StartStdinReadAndProcessThread(diagnosticsLogger)

            DriveFsiEventLoop(fsi, fsiInterruptController, fsiConsoleOutput)

        else // not interact
            if progress then
                fprintfn fsiConsoleOutput.Out "Run: not interact, loading initial files..."

            fsiInteractionProcessor.LoadInitialFiles(ctokRun, diagnosticsLogger)

            if progress then
                fprintfn fsiConsoleOutput.Out "Run: done..."

            exit (min diagnosticsLogger.ErrorCount 1)

        // The Ctrl-C exception handler that we've passed to native code has
        // to be explicitly kept alive.
        GC.KeepAlive fsiInterruptController.EventHandlers

    static member Create(fsiConfig, argv, inReader, outWriter, errorWriter, ?collectible, ?legacyReferenceResolver) =
        new FsiEvaluationSession(fsiConfig, argv, inReader, outWriter, errorWriter, defaultArg collectible false, legacyReferenceResolver)

    static member GetDefaultConfiguration(fsiObj: obj) =
        FsiEvaluationSession.GetDefaultConfiguration(fsiObj, true)

    static member GetDefaultConfiguration(fsiObj: obj, useFsiAuxLib: bool) =
        // We want to avoid modifying FSharp.Compiler.Interactive.Settings to avoid republishing that DLL.
        // So we access these via reflection
        { new FsiEvaluationSessionHostConfig() with
            member _.FormatProvider = getInstanceProperty fsiObj "FormatProvider"
            member _.FloatingPointFormat = getInstanceProperty fsiObj "FloatingPointFormat"
            member _.AddedPrinters = getInstanceProperty fsiObj "AddedPrinters"
            member _.ShowDeclarationValues = getInstanceProperty fsiObj "ShowDeclarationValues"
            member _.ShowIEnumerable = getInstanceProperty fsiObj "ShowIEnumerable"
            member _.ShowProperties = getInstanceProperty fsiObj "ShowProperties"
            member _.PrintSize = getInstanceProperty fsiObj "PrintSize"
            member _.PrintDepth = getInstanceProperty fsiObj "PrintDepth"
            member _.PrintWidth = getInstanceProperty fsiObj "PrintWidth"
            member _.PrintLength = getInstanceProperty fsiObj "PrintLength"

            member _.ReportUserCommandLineArgs args =
                setInstanceProperty fsiObj "CommandLineArgs" args

            member _.StartServer(fsiServerName) =
                failwith "--fsi-server not implemented in the default configuration"

            member _.EventLoopRun() =
                callInstanceMethod0 (getInstanceProperty fsiObj "EventLoop") [||] "Run"

            member _.EventLoopInvoke(f: unit -> 'T) =
                callInstanceMethod1 (getInstanceProperty fsiObj "EventLoop") [| typeof<'T> |] "Invoke" f

            member _.EventLoopScheduleRestart() =
                callInstanceMethod0 (getInstanceProperty fsiObj "EventLoop") [||] "ScheduleRestart"

            member _.UseFsiAuxLib = useFsiAuxLib
            member _.GetOptionalConsoleReadLine(_probe) = None
        }
//-------------------------------------------------------------------------------
// If no "fsi" object for the configuration is specified, make the default
// configuration one which stores the settings in-process

module Settings =
    type IEventLoop =
        abstract Run: unit -> bool
        abstract Invoke: (unit -> 'T) -> 'T
        abstract ScheduleRestart: unit -> unit

    // fsi.fs in FSHarp.Compiler.Service.dll avoids a hard dependency on FSharp.Compiler.Interactive.Settings.dll
    // by providing an optional reimplementation of the functionality

    // An implementation of IEventLoop suitable for the command-line console
    [<AutoSerializable(false)>]
    type internal SimpleEventLoop() =
        let runSignal = new AutoResetEvent(false)
        let exitSignal = new AutoResetEvent(false)
        let doneSignal = new AutoResetEvent(false)
        let mutable queue = ([]: (unit -> obj) list)
        let mutable result = (None: obj option)

        let setSignal (signal: AutoResetEvent) =
            while not (signal.Set()) do
                Thread.Sleep(1)

        let waitSignal signal =
            WaitHandle.WaitAll([| (signal :> WaitHandle) |]) |> ignore

        let waitSignal2 signal1 signal2 =
            WaitHandle.WaitAny([| (signal1 :> WaitHandle); (signal2 :> WaitHandle) |])

        let mutable running = false
        let mutable restart = false

        interface IEventLoop with
            member x.Run() =
                running <- true

                let rec run () =
                    match waitSignal2 runSignal exitSignal with
                    | 0 ->
                        queue
                        |> List.iter (fun f ->
                            result <-
                                try
                                    Some(f ())
                                with _ ->
                                    None)

                        setSignal doneSignal
                        run ()
                    | 1 ->
                        running <- false
                        restart
                    | _ -> run ()

                run ()

            member _.Invoke(f: unit -> 'T) : 'T =
                queue <- [ f >> box ]
                setSignal runSignal
                waitSignal doneSignal
                result.Value |> unbox

            member _.ScheduleRestart() =
                if running then
                    restart <- true
                    setSignal exitSignal

        interface IDisposable with
            member _.Dispose() =
                runSignal.Dispose()
                exitSignal.Dispose()
                doneSignal.Dispose()

    [<Sealed>]
    type InteractiveSettings() =
        let mutable evLoop = (new SimpleEventLoop() :> IEventLoop)
        let mutable showIDictionary = true
        let mutable showDeclarationValues = true
        let mutable args = Environment.GetCommandLineArgs()
        let mutable fpfmt = "g10"
        let mutable fp = (CultureInfo.InvariantCulture :> IFormatProvider)
        let mutable printWidth = 78
        let mutable printDepth = 100
        let mutable printLength = 100
        let mutable printSize = 10000
        let mutable showIEnumerable = true
        let mutable showProperties = true
        let mutable addedPrinters = []

        member _.FloatingPointFormat
            with get () = fpfmt
            and set v = fpfmt <- v

        member _.FormatProvider
            with get () = fp
            and set v = fp <- v

        member _.PrintWidth
            with get () = printWidth
            and set v = printWidth <- v

        member _.PrintDepth
            with get () = printDepth
            and set v = printDepth <- v

        member _.PrintLength
            with get () = printLength
            and set v = printLength <- v

        member _.PrintSize
            with get () = printSize
            and set v = printSize <- v

        member _.ShowDeclarationValues
            with get () = showDeclarationValues
            and set v = showDeclarationValues <- v

        member _.ShowProperties
            with get () = showProperties
            and set v = showProperties <- v

        member _.ShowIEnumerable
            with get () = showIEnumerable
            and set v = showIEnumerable <- v

        member _.ShowIDictionary
            with get () = showIDictionary
            and set v = showIDictionary <- v

        member _.AddedPrinters
            with get () = addedPrinters
            and set v = addedPrinters <- v

        member _.CommandLineArgs
            with get () = args
            and set v = args <- v

        member _.AddPrinter(printer: 'T -> string) =
            addedPrinters <- Choice1Of2(typeof<'T>, (fun (x: obj) -> printer (unbox x))) :: addedPrinters

        member _.EventLoop
            with get () = evLoop
            and set (x: IEventLoop) =
                evLoop.ScheduleRestart()
                evLoop <- x

        member _.AddPrintTransformer(printer: 'T -> obj) =
            addedPrinters <- Choice2Of2(typeof<'T>, (fun (x: obj) -> printer (unbox x))) :: addedPrinters

    let fsi = InteractiveSettings()

type FsiEvaluationSession with

    static member GetDefaultConfiguration() =
        FsiEvaluationSession.GetDefaultConfiguration(Settings.fsi, false)

/// Defines a read-only input stream used to feed content to the hosted F# Interactive dynamic compiler.
[<AllowNullLiteral>]
type CompilerInputStream() =
    inherit Stream()
    // Duration (in milliseconds) of the pause in the loop of waitForAtLeastOneByte.
    let pauseDuration = 100

    // Queue of characters waiting to be read.
    let readQueue = Queue<byte>()

    let waitForAtLeastOneByte (count: int) =
        let rec loop () =
            let attempt =
                lock readQueue (fun () ->
                    let n = readQueue.Count

                    if (n >= 1) then
                        let lengthToRead = if (n < count) then n else count
                        let ret = Array.zeroCreate lengthToRead

                        for i in 0 .. lengthToRead - 1 do
                            ret[i] <- readQueue.Dequeue()

                        Some ret
                    else
                        None)

            match attempt with
            | None ->
                Thread.Sleep(pauseDuration)
                loop ()
            | Some res -> res

        loop ()

    override x.CanRead = true
    override x.CanWrite = false
    override x.CanSeek = false

    override x.Position
        with get () = raise (NotSupportedException())
        and set _v = raise (NotSupportedException())

    override x.Length = raise (NotSupportedException())
    override x.Flush() = ()
    override x.Seek(_offset, _origin) = raise (NotSupportedException())
    override x.SetLength(_value) = raise (NotSupportedException())

    override x.Write(_buffer, _offset, _count) =
        raise (NotSupportedException("Cannot write to input stream"))

    override x.Read(buffer, offset, count) =
        let bytes = waitForAtLeastOneByte count
        Array.Copy(bytes, 0, buffer, offset, bytes.Length)
        bytes.Length

    /// Feeds content into the stream.
    member _.Add(str: string) =
        if (String.IsNullOrEmpty(str)) then
            ()
        else

            lock readQueue (fun () ->
                let bytes = Encoding.UTF8.GetBytes(str)

                for i in 0 .. bytes.Length - 1 do
                    readQueue.Enqueue(bytes[i]))

/// Defines a write-only stream used to capture output of the hosted F# Interactive dynamic compiler.
[<AllowNullLiteral>]
type CompilerOutputStream() =
    inherit Stream()
    // Queue of characters waiting to be read.
    let contentQueue = Queue<byte>()
    let nyi () = raise (NotSupportedException())

    override x.CanRead = false
    override x.CanWrite = true
    override x.CanSeek = false

    override x.Position
        with get () = nyi ()
        and set _v = nyi ()

    override x.Length = nyi ()
    override x.Flush() = ()
    override x.Seek(_offset, _origin) = nyi ()
    override x.SetLength(_value) = nyi ()

    override x.Read(_buffer, _offset, _count) =
        raise (NotSupportedException("Cannot write to input stream"))

    override x.Write(buffer, offset, count) =
        let stop = offset + count

        if (stop > buffer.Length) then
            raise (ArgumentException("offset,count"))

        lock contentQueue (fun () ->
            for i in offset .. stop - 1 do
                contentQueue.Enqueue(buffer[i]))

    member _.Read() =
        lock contentQueue (fun () ->
            let n = contentQueue.Count

            if (n > 0) then
                let bytes = Array.zeroCreate n

                for i in 0 .. n - 1 do
                    bytes[i] <- contentQueue.Dequeue()

                Encoding.UTF8.GetString(bytes, 0, n)
            else
                "")<|MERGE_RESOLUTION|>--- conflicted
+++ resolved
@@ -1608,13 +1608,6 @@
         Construct.NewModuleOrNamespace (Some compPath) vis (Ident(moduleName, m)) XmlDoc.Empty [] (MaybeLazy.Lazy(lazy mty))
 
     let v =
-<<<<<<< HEAD
-        Construct.NewVal
-            (name, m, None, ty, ValMutability.Immutable,
-             false, Some(ValReprInfo([], [], { Attribs = []; Name = None; OtherRange = None })), vis, ValNotInRecScope, None, NormalVal, [], ValInline.Optional,
-             XmlDoc.Empty, true, false, false, false,
-             false, false, None, Parent(TypedTreeBasics.ERefLocal entity))
-=======
         Construct.NewVal(
             name,
             m,
@@ -1622,7 +1615,17 @@
             ty,
             ValMutability.Immutable,
             false,
-            Some(ValReprInfo([], [], { Attribs = []; Name = None })),
+            Some(
+                ValReprInfo(
+                    [],
+                    [],
+                    {
+                        Attribs = []
+                        Name = None
+                        OtherRange = None
+                    }
+                )
+            ),
             vis,
             ValNotInRecScope,
             None,
@@ -1640,7 +1643,6 @@
             Parent(TypedTreeBasics.ERefLocal entity)
         )
 
->>>>>>> 2ef8052a
     mty <- ModuleOrNamespaceType(ModuleOrNamespaceKind.ModuleOrType, QueueList.one v, QueueList.empty)
 
     let bindExpr = mkCallDefaultOf tcGlobals range0 ty
