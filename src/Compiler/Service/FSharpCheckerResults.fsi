--- conflicted
+++ resolved
@@ -121,12 +121,9 @@
     /// A snapshot of the same project but only up to the given file (including).
     member UpTo: fileName: string -> FSharpProjectSnapshot
 
-<<<<<<< HEAD
-=======
     /// A snapshot of the same project with file versions removed.
     member WithoutFileVersions: FSharpProjectSnapshot
 
->>>>>>> 547f30ef
     member Key: FSharpProjectSnapshotKey
 
 and [<NoComparison; CustomEquality>] public FSharpReferencedProjectSnapshot =
