// Copyright (c) Microsoft Corporation.  All Rights Reserved.  See License.txt in the project root for license information.

// Open up the compiler as an incremental service for parsing,
// type checking and intellisense-like environment-reporting.

namespace FSharp.Compiler.CodeAnalysis

open System
open System.Collections.Generic
open System.Diagnostics
open System.IO
open System.Reflection
open System.Threading
open FSharp.Compiler.IO
open FSharp.Compiler.NicePrint
open Internal.Utilities.Library
open Internal.Utilities.Library.Extras
open FSharp.Core.Printf
open FSharp.Compiler
open FSharp.Compiler.Syntax
open FSharp.Compiler.AbstractIL.IL
open FSharp.Compiler.AccessibilityLogic
open FSharp.Compiler.CheckExpressions
open FSharp.Compiler.CheckDeclarations
open FSharp.Compiler.CompilerConfig
open FSharp.Compiler.CompilerDiagnostics
open FSharp.Compiler.CompilerImports
open FSharp.Compiler.Diagnostics
open FSharp.Compiler.EditorServices
open FSharp.Compiler.EditorServices.DeclarationListHelpers
open FSharp.Compiler.DiagnosticsLogger
open FSharp.Compiler.Features
open FSharp.Compiler.Infos
open FSharp.Compiler.InfoReader
open FSharp.Compiler.Lexhelp
open FSharp.Compiler.NameResolution
open FSharp.Compiler.OptimizeInputs
open FSharp.Compiler.Parser
open FSharp.Compiler.ParseAndCheckInputs
open FSharp.Compiler.ParseHelpers
open FSharp.Compiler.ScriptClosure
open FSharp.Compiler.Symbols
open FSharp.Compiler.Symbols.SymbolHelpers
open FSharp.Compiler.Syntax.PrettyNaming
open FSharp.Compiler.TcGlobals
open FSharp.Compiler.Text
open FSharp.Compiler.Text.Layout
open FSharp.Compiler.Text.Position
open FSharp.Compiler.Text.Range
open FSharp.Compiler.TypedTree
open FSharp.Compiler.TypedTreeBasics
open FSharp.Compiler.TypedTreeOps

open Internal.Utilities
open Internal.Utilities.Collections
open FSharp.Compiler.AbstractIL.ILBinaryReader
open System.Threading.Tasks
open System.Runtime.CompilerServices

type FSharpUnresolvedReferencesSet = FSharpUnresolvedReferencesSet of UnresolvedAssemblyReference list

[<Sealed>]
type DelayedILModuleReader =
    val private name: string
    val private gate: obj
    val mutable private getStream: (CancellationToken -> Stream option)
    val mutable private result: ILModuleReader

    new(name, getStream) =
        {
            name = name
            gate = obj ()
            getStream = getStream
            result = Unchecked.defaultof<_>
        }

    member this.OutputFile = this.name

    member this.TryGetILModuleReader() =
        // fast path
        match box this.result with
        | null ->
            cancellable {
                let! ct = Cancellable.token ()

                return
                    lock this.gate (fun () ->
                        // see if we have a result or not after the lock so we do not evaluate the stream more than once
                        match box this.result with
                        | null ->
                            try
                                let streamOpt = this.getStream ct

                                match streamOpt with
                                | Some stream ->
                                    let ilReaderOptions: ILReaderOptions =
                                        {
                                            pdbDirPath = None
                                            reduceMemoryUsage = ReduceMemoryFlag.Yes
                                            metadataOnly = MetadataOnlyFlag.Yes
                                            tryGetMetadataSnapshot = fun _ -> None
                                        }

                                    let ilReader = OpenILModuleReaderFromStream this.name stream ilReaderOptions
                                    this.result <- ilReader
                                    this.getStream <- Unchecked.defaultof<_> // clear out the function so we do not hold onto anything
                                    Some ilReader
                                | _ -> None
                            with ex ->
                                Trace.TraceInformation("FCS: Unable to get an ILModuleReader: {0}", ex)
                                None
                        | _ -> Some this.result)
            }
        | _ -> cancellable.Return(Some this.result)

[<NoComparison; CustomEquality>]
type FSharpFileSnapshot =
    {
        FileName: string
        Version: string
        GetSource: unit -> Task<ISourceText>
    }

    member this.IsSignatureFile = this.FileName.ToLower().EndsWith(".fsi")

    override this.Equals(o) =
        match o with
        | :? FSharpFileSnapshot as o -> o.FileName = this.FileName && o.Version = this.Version
        | _ -> false

    override this.GetHashCode() = this.Key.GetHashCode()

    member this.Key = this :> ICacheKey<_, _>

    interface ICacheKey<string, string> with
        member this.GetLabel() = this.FileName |> shortPath
        member this.GetKey() = this.FileName
        member this.GetVersion() = this.Version

type FSharpFileSnapshotWithSource =
    {
        FileName: string
        SourceHash: string
        Source: ISourceText
        IsLastCompiland: bool
        IsExe: bool
    }

    member this.IsSignatureFile = this.FileName.ToLower().EndsWith(".fsi")

type ReferenceOnDisk =
    { Path: string; LastModified: DateTime }

type ProjectSnapshotKey = string * string

[<NoComparison>]
type FSharpProjectSnapshot =
    {
        ProjectFileName: string
        ProjectId: string option
        SourceFiles: FSharpFileSnapshot list
        ReferencesOnDisk: ReferenceOnDisk list
        OtherOptions: string list
        ReferencedProjects: FSharpReferencedProjectSnapshot list
        IsIncompleteTypeCheckEnvironment: bool
        UseScriptResolutionRules: bool
        LoadTime: DateTime
        UnresolvedReferences: FSharpUnresolvedReferencesSet option
        OriginalLoadReferences: (range * string * string) list
        Stamp: int64 option
    }

    static member UseSameProject(options1, options2) =
        match options1.ProjectId, options2.ProjectId with
        | Some (projectId1), Some (projectId2) when
            not (String.IsNullOrWhiteSpace(projectId1))
            && not (String.IsNullOrWhiteSpace(projectId2))
            ->
            projectId1 = projectId2
        | Some _, Some _
        | None, None -> options1.ProjectFileName = options2.ProjectFileName
        | _ -> false

    static member AreSameForChecking(options1, options2) =
        match options1.Stamp, options2.Stamp with
        | Some x, Some y -> (x = y)
        | _ ->
            FSharpProjectSnapshot.UseSameProject(options1, options2)
            && options1.SourceFiles = options2.SourceFiles
            && options1.OtherOptions = options2.OtherOptions
            && options1.ReferencesOnDisk = options2.ReferencesOnDisk
            && options1.UnresolvedReferences = options2.UnresolvedReferences
            && options1.OriginalLoadReferences = options2.OriginalLoadReferences
            && options1.ReferencedProjects.Length = options2.ReferencedProjects.Length
            && (options1.ReferencedProjects, options2.ReferencedProjects)
               ||> List.forall2 (fun r1 r2 ->
                   match r1, r2 with
                   | FSharpReferencedProjectSnapshot.FSharpReference (n1, a), FSharpReferencedProjectSnapshot.FSharpReference (n2, b) ->
                       n1 = n2 && FSharpProjectSnapshot.AreSameForChecking(a, b))

            && options1.LoadTime = options2.LoadTime

    member po.ProjectDirectory = Path.GetDirectoryName(po.ProjectFileName)

    member this.OutputFileName =
        this.OtherOptions
        |> List.tryFind (fun x -> x.StartsWith("-o:"))
        |> Option.map (fun x -> x.Substring(3))

    member this.IndexOf fileName =
        this.SourceFiles
        |> List.tryFindIndex (fun x -> x.FileName = fileName)
        |> Option.defaultWith (fun () -> failwith (sprintf "Unable to find file %s in project %s" fileName this.ProjectFileName))

    member this.UpTo fileIndex =
        { this with
            SourceFiles = this.SourceFiles[..fileIndex]
        }

    member this.UpTo fileName = this.UpTo(this.IndexOf fileName)

    member this.OnlyWith fileIndexes =
        { this with
            SourceFiles =
                fileIndexes
                |> Set.toList
                |> List.sort
                |> List.choose (fun x -> this.SourceFiles |> List.tryItem x)
        }

    member this.WithoutImplFilesThatHaveSignatures =
        let files =
            (([], Set.empty), this.SourceFiles)
            ||> Seq.fold (fun (res, sigs) file ->
                if file.IsSignatureFile then
                    file :: res, sigs |> Set.add file.FileName
                else
                    let sigFileName = $"{file.FileName}i"

                    if sigs.Contains sigFileName then
                        res, sigs |> Set.remove sigFileName
                    else
                        file :: res, sigs)
            |> fst
            |> List.rev

        { this with SourceFiles = files }

    member this.WithoutImplFilesThatHaveSignaturesExceptLastOne =
        let lastFile = this.SourceFiles |> List.last

        let snapshotWithoutImplFilesThatHaveSignatures =
            this.WithoutImplFilesThatHaveSignatures

        if
            lastFile.IsSignatureFile
            || snapshotWithoutImplFilesThatHaveSignatures.SourceFiles |> List.last = lastFile
        then
            this.WithoutImplFilesThatHaveSignatures
        else
            { snapshotWithoutImplFilesThatHaveSignatures with
                SourceFiles = snapshotWithoutImplFilesThatHaveSignatures.SourceFiles @ [ lastFile ]
            }

    member this.SourceFileNames = this.SourceFiles |> List.map (fun x -> x.FileName)

    member this.CommandLineOptions =
        seq {
            for r in this.ReferencesOnDisk do
                $"-r:{r.Path}"

            yield! this.OtherOptions
        }
        |> Seq.toList

    member this.WithoutFileVersions =
        { this with
            SourceFiles = this.SourceFiles |> List.map (fun x -> { x with Version = "" })
        }

    member this.WithoutReferences =
        { this with
            ReferencedProjects = []
            ReferencesOnDisk = []
        }

    member this.WithoutSourceFiles = { this with SourceFiles = [] }

    override this.ToString() =
        Path.GetFileNameWithoutExtension this.ProjectFileName
        |> sprintf "FSharpProjectSnapshot(%s)"

    member this.Key = this :> ICacheKey<_, _>

    member this.FileKey(fileName) =
        { new ICacheKey<_, _> with
            member _.GetLabel() = fileName |> shortPath
            member _.GetKey() = fileName, this.Key.GetKey()

            member _.GetVersion() =
                this
                    .UpTo(fileName)
                    .WithoutImplFilesThatHaveSignaturesExceptLastOne.Key.GetVersion()
        }

    member this.GetLastModifiedTimeOnDisk() =
        // TODO:
        DateTime.Now

    member this.GetMd5Version() =
        ignore this
        Md5Hasher.empty
    //|> Md5Hasher.addString this.ProjectFileName
    //|> Md5Hasher.addStrings (this.SourceFiles |> Seq.map (fun x -> x.FileName))
    //|> Md5Hasher.addStrings (this.SourceFiles |> Seq.map (fun x -> x.Version))
    //|> Md5Hasher.addSeq this.ReferencesOnDisk (fun r -> Md5Hasher.addString r.Path >> Md5Hasher.addDateTime r.LastModified)
    //|> Md5Hasher.addStrings this.OtherOptions
    //|> Md5Hasher.addVersions (
    //    this.ReferencedProjects
    //    |> Seq.map (fun (FSharpReference (_name, p)) -> p.WithoutImplFilesThatHaveSignatures.Key)
    //)
    //|> Md5Hasher.addBool this.IsIncompleteTypeCheckEnvironment
    //|> Md5Hasher.addBool this.UseScriptResolutionRules

    member this.GetDebugVersion() : FSharpProjectSnapshotDebugVersion =
        {
            ProjectFileName = this.ProjectFileName
            SourceFiles = [ for f in this.SourceFiles -> f.FileName, f.Version ]
            ReferencesOnDisk = this.ReferencesOnDisk
            OtherOptions = this.OtherOptions
            ReferencedProjects =
                [
                    for FSharpReference (_, p) in this.ReferencedProjects -> p.WithoutImplFilesThatHaveSignatures.GetDebugVersion()
                ]
            IsIncompleteTypeCheckEnvironment = this.IsIncompleteTypeCheckEnvironment
            UseScriptResolutionRules = this.UseScriptResolutionRules
        }

    interface ICacheKey<ProjectSnapshotKey, FSharpProjectSnapshotVersion> with
        member this.GetLabel() = this.ToString()

        member this.GetKey() =
            this.ProjectFileName, this.OutputFileName |> Option.defaultValue ""

        member this.GetVersion() = this.GetDebugVersion()

and FSharpProjectSnapshotWithSources =
    {
        ProjectSnapshot: FSharpProjectSnapshot
        SourceFiles: FSharpFileSnapshotWithSource list
    }

    member this.IndexOf fileName =
        this.SourceFiles
        |> List.tryFindIndex (fun x -> x.FileName = fileName)
        |> Option.defaultWith (fun () ->
            failwith (sprintf "Unable to find file %s in project %s" fileName this.ProjectSnapshot.ProjectFileName))

    member this.UpTo(fileIndex: FileIndex) =
        {
            ProjectSnapshot = this.ProjectSnapshot.UpTo fileIndex
            SourceFiles = this.SourceFiles[..fileIndex]
        }

    member this.UpTo fileName = this.UpTo(this.IndexOf fileName)

    member this.WithoutImplFilesThatHaveSignatures =
        let files =
            (([], Set.empty), this.SourceFiles)
            ||> Seq.fold (fun (res, sigs) file ->
                if file.IsSignatureFile then
                    file :: res, sigs |> Set.add file.FileName
                else
                    let sigFileName = $"{file.FileName}i"

                    if sigs.Contains sigFileName then
                        res, sigs |> Set.remove sigFileName
                    else
                        file :: res, sigs)
            |> fst
            |> List.rev

        { this with SourceFiles = files }

    member this.WithoutImplFilesThatHaveSignaturesExceptLastOne =
        let lastFile = this.SourceFiles |> List.last

        let snapshotWithoutImplFilesThatHaveSignatures =
            this.WithoutImplFilesThatHaveSignatures

        if
            lastFile.IsSignatureFile
            || snapshotWithoutImplFilesThatHaveSignatures.SourceFiles |> List.last = lastFile
        then
            this.WithoutImplFilesThatHaveSignatures
        else
            { snapshotWithoutImplFilesThatHaveSignatures with
                SourceFiles = snapshotWithoutImplFilesThatHaveSignatures.SourceFiles @ [ lastFile ]
            }

    member internal this.Key = this :> ICacheKey<_, _>

    member this.FileKey(fileName) =
        { new ICacheKey<_, _> with
            member _.GetLabel() = fileName |> shortPath
            member _.GetKey() = fileName, this.Key.GetKey()

            member _.GetVersion() =
                this
                    .UpTo(fileName)
                    .WithoutImplFilesThatHaveSignaturesExceptLastOne.Key.GetVersion()
        }

    member this.GetDebugVersion() =
        {
            ProjectSnapshotVersion = this.ProjectSnapshot.WithoutFileVersions.GetDebugVersion()
            SourceVersions = this.SourceFiles |> List.map (fun x -> x.SourceHash)
        }

    member this.GetMd5Version() =
        this.ProjectSnapshot.GetMd5Version()
        |> Md5Hasher.addStrings (this.SourceFiles |> Seq.map (fun x -> x.SourceHash))

    interface ICacheKey<ProjectSnapshotKey, FSharpProjectSnapshotWithSourcesVersion> with
        member this.GetLabel() = this.ProjectSnapshot.Key.ToString()
        member this.GetKey() = this.ProjectSnapshot.Key.GetKey()

        member this.GetVersion() = this.GetDebugVersion()

and FSharpProjectSnapshotWithSourcesDebugVersion =
    {
        ProjectSnapshotVersion: FSharpProjectSnapshotDebugVersion
        SourceVersions: string list
    }

and FSharpProjectSnapshotWithSourcesVersion = FSharpProjectSnapshotWithSourcesDebugVersion

and FSharpProjectSnapshotDebugVersion =
    {
        ProjectFileName: string
        SourceFiles: (string * string) list
        ReferencesOnDisk: ReferenceOnDisk list
        OtherOptions: string list
        ReferencedProjects: FSharpProjectSnapshotDebugVersion list
        IsIncompleteTypeCheckEnvironment: bool
        UseScriptResolutionRules: bool
    }

and FSharpProjectSnapshotVersion = FSharpProjectSnapshotDebugVersion

and [<NoComparison; CustomEquality>] public FSharpReferencedProjectSnapshot =
    internal
    | FSharpReference of projectOutputFile: string * options: FSharpProjectSnapshot
    //| PEReference of projectOutputFile: string * getStamp: (unit -> DateTime) * delayedReader: DelayedILModuleReader
    //| ILModuleReference of
    //    projectOutputFile: string *
    //    getStamp: (unit -> DateTime) *
    //    getReader: (unit -> ILModuleReader)

    /// <summary>
    /// The fully qualified path to the output of the referenced project. This should be the same value as the <c>-r</c>
    /// reference in the project options for this referenced project.
    /// </summary>
    member this.OutputFile =
        match this with
        | FSharpReference (projectOutputFile, _) -> projectOutputFile

    /// <summary>
    /// Creates a reference for an F# project. The physical data for it is stored/cached inside of the compiler service.
    /// </summary>
    /// <param name="projectOutputFile">The fully qualified path to the output of the referenced project. This should be the same value as the <c>-r</c> reference in the project options for this referenced project.</param>
    /// <param name="options">The Project Options for this F# project</param>
    static member CreateFSharp(projectOutputFile, options: FSharpProjectSnapshot) =
        FSharpReference(projectOutputFile, options)

    override this.Equals(o) =
        match o with
        | :? FSharpReferencedProjectSnapshot as o ->
            match this, o with
            | FSharpReference (projectOutputFile1, options1), FSharpReference (projectOutputFile2, options2) ->
                projectOutputFile1 = projectOutputFile2 && options1 = options2

        | _ -> false

    override this.GetHashCode() = this.OutputFile.GetHashCode()

    member this.Key =
        match this with
        | FSharpReference (_, snapshot) -> snapshot.Key

[<RequireQualifiedAccess; NoComparison; CustomEquality>]
type FSharpReferencedProject =
    | FSharpReference of projectOutputFile: string * options: FSharpProjectOptions
    | PEReference of getStamp: (unit -> DateTime) * delayedReader: DelayedILModuleReader
    | ILModuleReference of projectOutputFile: string * getStamp: (unit -> DateTime) * getReader: (unit -> ILModuleReader)

    member this.OutputFile =
        match this with
        | FSharpReference(projectOutputFile = projectOutputFile)
        | ILModuleReference(projectOutputFile = projectOutputFile) -> projectOutputFile
        | PEReference(delayedReader = reader) -> reader.OutputFile

    override this.Equals(o) =
        match o with
        | :? FSharpReferencedProject as o ->
            match this, o with
            | FSharpReference(projectOutputFile1, options1), FSharpReference(projectOutputFile2, options2) ->
                projectOutputFile1 = projectOutputFile2
                && FSharpProjectOptions.AreSameForChecking(options1, options2)
            | PEReference(getStamp1, reader1), PEReference(getStamp2, reader2) ->
                reader1.OutputFile = reader2.OutputFile && (getStamp1 ()) = (getStamp2 ())
            | ILModuleReference(projectOutputFile1, getStamp1, _), ILModuleReference(projectOutputFile2, getStamp2, _) ->
                projectOutputFile1 = projectOutputFile2 && (getStamp1 ()) = (getStamp2 ())
            | _ -> false
        | _ -> false

    override this.GetHashCode() = this.OutputFile.GetHashCode()

// NOTE: may be better just to move to optional arguments here
and FSharpProjectOptions =
    {
        ProjectFileName: string
        ProjectId: string option
        SourceFiles: string[]
        OtherOptions: string[]
        ReferencedProjects: FSharpReferencedProject[]
        IsIncompleteTypeCheckEnvironment: bool
        UseScriptResolutionRules: bool
        LoadTime: DateTime
        UnresolvedReferences: FSharpUnresolvedReferencesSet option
        OriginalLoadReferences: (range * string * string) list
        Stamp: int64 option
    }

    static member UseSameProject(options1, options2) =
        match options1.ProjectId, options2.ProjectId with
        | Some(projectId1), Some(projectId2) when
            not (String.IsNullOrWhiteSpace(projectId1))
            && not (String.IsNullOrWhiteSpace(projectId2))
            ->
            projectId1 = projectId2
        | Some _, Some _
        | None, None -> options1.ProjectFileName = options2.ProjectFileName
        | _ -> false

    static member AreSameForChecking(options1, options2) =
        match options1.Stamp, options2.Stamp with
        | Some x, Some y -> (x = y)
        | _ ->
            FSharpProjectOptions.UseSameProject(options1, options2)
            && options1.SourceFiles = options2.SourceFiles
            && options1.OtherOptions = options2.OtherOptions
            && options1.UnresolvedReferences = options2.UnresolvedReferences
            && options1.OriginalLoadReferences = options2.OriginalLoadReferences
            && options1.ReferencedProjects.Length = options2.ReferencedProjects.Length
            && options1.ReferencedProjects = options2.ReferencedProjects
            && options1.LoadTime = options2.LoadTime

    member po.ProjectDirectory = Path.GetDirectoryName(po.ProjectFileName)

    override this.ToString() =
        "FSharpProjectOptions(" + this.ProjectFileName + ")"

type FSharpProjectSnapshot with

    member this.ToOptions() : FSharpProjectOptions =
        {
            ProjectFileName = this.ProjectFileName
            ProjectId = this.ProjectId
            SourceFiles = this.SourceFiles |> Seq.map (fun x -> x.FileName) |> Seq.toArray
            OtherOptions = this.CommandLineOptions |> List.toArray
            ReferencedProjects =
                this.ReferencedProjects
                |> Seq.map (function
                    | FSharpReference (name, opts) -> FSharpReferencedProject.FSharpReference(name, opts.ToOptions()))
                |> Seq.toArray
            IsIncompleteTypeCheckEnvironment = this.IsIncompleteTypeCheckEnvironment
            UseScriptResolutionRules = this.UseScriptResolutionRules
            LoadTime = this.LoadTime
            UnresolvedReferences = this.UnresolvedReferences
            OriginalLoadReferences = this.OriginalLoadReferences
            Stamp = this.Stamp
        }

    static member FromOptions(options: FSharpProjectOptions, getFileSnapshot, ?snapshotAccumulator) =
        let snapshotAccumulator = defaultArg snapshotAccumulator (Dictionary())

        async {

            // TODO: check if options is a good key here
            if not (snapshotAccumulator.ContainsKey options) then

                let! sourceFiles = options.SourceFiles |> Seq.map (getFileSnapshot options) |> Async.Parallel

                let! referencedProjects =
                    options.ReferencedProjects
                    |> Seq.choose (function
                        | FSharpReferencedProject.FSharpReference (outputName, options) ->
                            Some(
                                async {
                                    let! snapshot = FSharpProjectSnapshot.FromOptions(options, getFileSnapshot, snapshotAccumulator)
                                    return FSharpReferencedProjectSnapshot.FSharpReference(outputName, snapshot)
                                }
                            )
                        // TODO: other types
                        | _ -> None)
                    |> Async.Sequential

                let referencesOnDisk, otherOptions =
                    options.OtherOptions
                    |> Array.partition (fun x -> x.StartsWith("-r:"))
                    |> map1Of2 (
                        Array.map (fun x ->
                            let path = x.Substring(3)

                            {
                                Path = path
                                LastModified = FileSystem.GetLastWriteTimeShim(path)
                            })
                    )

                let snapshot =
                    {
                        ProjectFileName = options.ProjectFileName
                        ProjectId = options.ProjectId
                        SourceFiles = sourceFiles |> List.ofArray
                        ReferencesOnDisk = referencesOnDisk |> List.ofArray
                        OtherOptions = otherOptions |> List.ofArray
                        ReferencedProjects = referencedProjects |> List.ofArray
                        IsIncompleteTypeCheckEnvironment = options.IsIncompleteTypeCheckEnvironment
                        UseScriptResolutionRules = options.UseScriptResolutionRules
                        LoadTime = options.LoadTime
                        UnresolvedReferences = options.UnresolvedReferences
                        OriginalLoadReferences = options.OriginalLoadReferences
                        Stamp = options.Stamp
                    }

                snapshotAccumulator.Add(options, snapshot)

            return snapshotAccumulator[options]
        }

    static member GetFileSnapshotFromDisk _ fileName =
        async {
            let timeStamp = FileSystem.GetLastWriteTimeShim(fileName)
            let contents = FileSystem.OpenFileForReadShim(fileName).ReadAllText()

            return
                {
                    FileName = fileName
                    Version = timeStamp.Ticks.ToString()
                    GetSource = fun () -> Task.FromResult(SourceText.ofString contents)
                }
        }

    static member FromOptions(options: FSharpProjectOptions) =
        FSharpProjectSnapshot.FromOptions(options, FSharpProjectSnapshot.GetFileSnapshotFromDisk)

    static member FromOptions(options: FSharpProjectOptions, fileName: string, fileVersion: int, sourceText: ISourceText) =

        let getFileSnapshot _ fName =
            if fName = fileName then
                async.Return
                    {
                        FileName = fileName
                        GetSource = fun () -> Task.FromResult sourceText
                        Version = $"{fileVersion}{sourceText.GetHashCode().ToString()}"
                    }
            else
                FSharpProjectSnapshot.GetFileSnapshotFromDisk () fName

        FSharpProjectSnapshot.FromOptions(options, getFileSnapshot)

[<AutoOpen>]
module internal FSharpCheckerResultsSettings =

    let getToolTipTextSize = GetEnvInteger "FCS_GetToolTipTextCacheSize" 5

    let maxTypeCheckErrorsOutOfProjectContext =
        GetEnvInteger "FCS_MaxErrorsOutOfProjectContext" 3

    // Look for DLLs in the location of the service DLL first.
    let defaultFSharpBinariesDir =
        FSharpEnvironment
            .BinFolderOfDefaultFSharpCompiler(Some(Path.GetDirectoryName(typeof<IncrementalBuilder>.Assembly.Location)))
            .Value

[<Sealed>]
type FSharpSymbolUse(denv: DisplayEnv, symbol: FSharpSymbol, inst: TyparInstantiation, itemOcc, range: range) =

    member _.Symbol = symbol

    member _.GenericArguments =
        let cenv = symbol.SymbolEnv

        inst
        |> List.map (fun (v, ty) -> FSharpGenericParameter(cenv, v), FSharpType(cenv, ty))

    member _.DisplayContext = FSharpDisplayContext(fun _ -> denv)

    member x.IsDefinition = x.IsFromDefinition

    member _.IsFromDefinition = itemOcc = ItemOccurence.Binding

    member _.IsFromPattern = itemOcc = ItemOccurence.Pattern

    member _.IsFromType = itemOcc = ItemOccurence.UseInType

    member _.IsFromAttribute = itemOcc = ItemOccurence.UseInAttribute

    member _.IsFromDispatchSlotImplementation = itemOcc = ItemOccurence.Implemented

    member _.IsFromUse = itemOcc = ItemOccurence.Use

    member _.IsFromComputationExpression =
        match symbol.Item, itemOcc with
        // 'seq' in 'seq { ... }' gets colored as keywords
        | Item.Value vref, ItemOccurence.Use when valRefEq denv.g denv.g.seq_vref vref -> true
        // custom builders, custom operations get colored as keywords
        | (Item.CustomBuilder _ | Item.CustomOperation _), ItemOccurence.Use -> true
        | _ -> false

    member _.IsFromOpenStatement = itemOcc = ItemOccurence.Open

    member _.FileName = range.FileName

    member _.Range = range

    member this.IsPrivateToFileAndSignatureFile =

        let couldBeParameter, declarationLocation =
            match this.Symbol with
            | :? FSharpParameter as p -> true, Some p.DeclarationLocation
            | :? FSharpMemberOrFunctionOrValue as m when not m.IsModuleValueOrMember -> true, Some m.DeclarationLocation
            | _ -> false, None

        let thisIsSignature = SourceFileImpl.IsSignatureFile this.Range.FileName

        let signatureLocation = this.Symbol.SignatureLocation

        couldBeParameter
        && (thisIsSignature
            || (signatureLocation.IsSome && signatureLocation <> declarationLocation))

    member this.IsPrivateToFile =

        let isPrivate =
            match this.Symbol with
            | _ when this.IsPrivateToFileAndSignatureFile -> false
            | :? FSharpMemberOrFunctionOrValue as m when not m.IsModuleValueOrMember ->
                // local binding or parameter
                true
            | :? FSharpMemberOrFunctionOrValue as m ->
                let fileSignatureLocation =
                    m.DeclaringEntity |> Option.bind (fun e -> e.SignatureLocation)

                let fileDeclarationLocation =
                    m.DeclaringEntity |> Option.map (fun e -> e.DeclarationLocation)

                let fileHasSignatureFile = fileSignatureLocation <> fileDeclarationLocation

                fileHasSignatureFile && not m.HasSignatureFile || m.Accessibility.IsPrivate
            | :? FSharpEntity as m -> m.Accessibility.IsPrivate
            | :? FSharpParameter -> true
            | :? FSharpGenericParameter -> true
            | :? FSharpUnionCase as m -> m.Accessibility.IsPrivate
            | :? FSharpField as m -> m.Accessibility.IsPrivate
            | :? FSharpActivePatternCase as m -> m.Accessibility.IsPrivate
            | _ -> false

        let declarationLocation =
            match this.Symbol.SignatureLocation with
            | Some x -> Some x
            | _ ->
                match this.Symbol.DeclarationLocation with
                | Some x -> Some x
                | _ -> this.Symbol.ImplementationLocation

        let declaredInTheFile =
            match declarationLocation with
            | Some declRange -> declRange.FileName = this.Range.FileName
            | _ -> false

        isPrivate && declaredInTheFile

    override _.ToString() =
        sprintf "%O, %O, %O" symbol itemOcc range

/// This type is used to describe what was found during the name resolution.
/// (Depending on the kind of the items, we may stop processing or continue to find better items)
[<RequireQualifiedAccess; NoEquality; NoComparison>]
type NameResResult =
    | Members of (ItemWithInst list * DisplayEnv * range)
    | Cancel of DisplayEnv * range
    | Empty

[<RequireQualifiedAccess>]
type ResolveOverloads =
    | Yes
    | No

[<RequireQualifiedAccess>]
type ExprTypingsResult =
    | NoneBecauseTypecheckIsStaleAndTextChanged
    | NoneBecauseThereWereTypeErrors
    | None
    | Some of (ItemWithInst list * DisplayEnv * range) * TType

type Names = string list

/// A TypeCheckInfo represents everything we get back from the typecheck of a file.
/// It acts like an in-memory database about the file.
/// It is effectively immutable and not updated: when we re-typecheck we just drop the previous
/// scope object on the floor and make a new one.
[<Sealed>]
type internal TypeCheckInfo
    (
        _sTcConfig: TcConfig,
        g: TcGlobals,
        ccuSigForFile: ModuleOrNamespaceType,
        thisCcu: CcuThunk,
        tcImports: TcImports,
        tcAccessRights: AccessorDomain,
        projectFileName: string,
        mainInputFileName: string,
        projectOptions: FSharpProjectOptions,
        sResolutions: TcResolutions,
        sSymbolUses: TcSymbolUses,
        sFallback: NameResolutionEnv,
        loadClosure: LoadClosure option,
        implFileOpt: CheckedImplFile option,
        openDeclarations: OpenDeclaration[]
    ) =

    // These strings are potentially large and the editor may choose to hold them for a while.
    // Use this cache to fold together data tip text results that are the same.
    // Is not keyed on 'Names' collection because this is invariant for the current position in
    // this unchanged file. Keyed on lineStr though to prevent a change to the currently line
    // being available against a stale scope.
    let getToolTipTextCache =
        AgedLookup<AnyCallerThreadToken, int * int * string * int option, ToolTipText>(
            getToolTipTextSize,
            areSimilar = (fun (x, y) -> x = y)
        )

    let amap = tcImports.GetImportMap()
    let infoReader = InfoReader(g, amap)
    let ncenv = NameResolver(g, amap, infoReader, FakeInstantiationGenerator)
    let cenv = SymbolEnv(g, thisCcu, Some ccuSigForFile, tcImports, amap, infoReader)

    /// Find the most precise naming environment for the given line and column
    let GetBestEnvForPos cursorPos =

        let mutable bestSoFar = None

        // Find the most deeply nested enclosing scope that contains given position
        sResolutions.CapturedEnvs
        |> ResizeArray.iter (fun (mPossible, env, ad) ->
            if rangeContainsPos mPossible cursorPos then
                match bestSoFar with
                | Some(bestm, _, _) ->
                    if rangeContainsRange bestm mPossible then
                        bestSoFar <- Some(mPossible, env, ad)
                | None -> bestSoFar <- Some(mPossible, env, ad))

        let mostDeeplyNestedEnclosingScope = bestSoFar

        // Look for better subtrees on the r.h.s. of the subtree to the left of where we are
        // Should really go all the way down the r.h.s. of the subtree to the left of where we are
        // This is all needed when the index is floating free in the area just after the environment we really want to capture
        // We guarantee to only refine to a more nested environment.  It may not be strictly
        // the right environment, but will always be at least as rich

        let mutable bestAlmostIncludedSoFar = None

        sResolutions.CapturedEnvs
        |> ResizeArray.iter (fun (mPossible, env, ad) ->
            // take only ranges that strictly do not include cursorPos (all ranges that touch cursorPos were processed during 'Strict Inclusion' part)
            if rangeBeforePos mPossible cursorPos && not (posEq mPossible.End cursorPos) then
                let contained =
                    match mostDeeplyNestedEnclosingScope with
                    | Some(bestm, _, _) -> rangeContainsRange bestm mPossible
                    | None -> true

                if contained then
                    match bestAlmostIncludedSoFar with
                    | Some(mRight: range, _, _) ->
                        if
                            posGt mPossible.End mRight.End
                            || (posEq mPossible.End mRight.End && posGt mPossible.Start mRight.Start)
                        then
                            bestAlmostIncludedSoFar <- Some(mPossible, env, ad)
                    | _ -> bestAlmostIncludedSoFar <- Some(mPossible, env, ad))

        let resEnv =
            match bestAlmostIncludedSoFar, mostDeeplyNestedEnclosingScope with
            | Some(_, env, ad), None -> env, ad
            | Some(_, almostIncludedEnv, ad), Some(_, mostDeeplyNestedEnv, _) when
                almostIncludedEnv.eFieldLabels.Count >= mostDeeplyNestedEnv.eFieldLabels.Count
                ->
                almostIncludedEnv, ad
            | _ ->
                match mostDeeplyNestedEnclosingScope with
                | Some(_, env, ad) -> env, ad
                | None -> sFallback, AccessibleFromSomeFSharpCode

        let pm = mkRange mainInputFileName cursorPos cursorPos

        resEnv, pm

    /// The items that come back from ResolveCompletionsInType are a bit
    /// noisy. Filter a few things out.
    ///
    /// e.g. prefer types to constructors for ToolTipText
    let FilterItemsForCtors filterCtors (items: ItemWithInst list) =
        let items =
            items
            |> List.filter (fun item ->
                match item.Item with
                | Item.CtorGroup _ when filterCtors = ResolveTypeNamesToTypeRefs -> false
                | _ -> true)

        items

    // Filter items to show only valid & return Some if there are any
    let ReturnItemsOfType (items: ItemWithInst list) g denv (m: range) filterCtors =
        let items =
            items
            |> RemoveDuplicateItems g
            |> RemoveExplicitlySuppressed g
            |> FilterItemsForCtors filterCtors

        if not (isNil items) then
            NameResResult.Members(items, denv, m)
        else
            NameResResult.Empty

    let GetCapturedNameResolutions (endOfNamesPos: pos) resolveOverloads =
        let filter (endPos: pos) items =
            items
            |> ResizeArray.filter (fun (cnr: CapturedNameResolution) ->
                let range = cnr.Range
                range.EndLine = endPos.Line && range.EndColumn = endPos.Column)

        match resolveOverloads with
        | ResolveOverloads.Yes -> filter endOfNamesPos sResolutions.CapturedNameResolutions

        | ResolveOverloads.No ->
            let items = filter endOfNamesPos sResolutions.CapturedMethodGroupResolutions

            if items.Count <> 0 then
                items
            else
                filter endOfNamesPos sResolutions.CapturedNameResolutions

    /// Looks at the exact name resolutions that occurred during type checking
    /// If 'membersByResidue' is specified, we look for members of the item obtained
    /// from the name resolution and filter them by the specified residue (?)
    let GetPreciseItemsFromNameResolution (line, colAtEndOfNames, membersByResidue, filterCtors, resolveOverloads) =
        let endOfNamesPos = mkPos line colAtEndOfNames

        // Logic below expects the list to be in reverse order of resolution
        let cnrs =
            GetCapturedNameResolutions endOfNamesPos resolveOverloads
            |> ResizeArray.toList
            |> List.rev

        match cnrs, membersByResidue with

        // Exact resolution via SomeType.$ or SomeType<int>.$
        //
        // If we're looking for members using a residue, we'd expect only
        // a single item (pick the first one) and we need the residue (which may be "")
        | CNR(Item.Types(_, ty :: _), _, denv, nenv, ad, m) :: _, Some _ ->
            let targets =
                ResolveCompletionTargets.All(ConstraintSolver.IsApplicableMethApprox g amap m)

            let items = ResolveCompletionsInType ncenv nenv targets m ad true ty
            let items = List.map ItemWithNoInst items
            ReturnItemsOfType items g denv m filterCtors

        // Exact resolution via 'T.$
        | CNR(Item.TypeVar(_, tp), _, denv, nenv, ad, m) :: _, Some _ ->
            let targets =
                ResolveCompletionTargets.All(ConstraintSolver.IsApplicableMethApprox g amap m)

            let items = ResolveCompletionsInType ncenv nenv targets m ad true (mkTyparTy tp)
            let items = List.map ItemWithNoInst items
            ReturnItemsOfType items g denv m filterCtors

        // Value reference from the name resolution. Primarily to disallow "let x.$ = 1"
        // In most of the cases, value references can be obtained from expression typings or from environment,
        // so we wouldn't have to handle values here. However, if we have something like:
        //   let varA = "string"
        //   let varA = if b then 0 else varA.
        // then the expression typings get confused (thinking 'varA:int'), so we use name resolution even for usual values.

        | CNR(Item.Value(vref), occurence, denv, nenv, ad, m) :: _, Some _ ->
            if occurence = ItemOccurence.Binding || occurence = ItemOccurence.Pattern then
                // Return empty list to stop further lookup - for value declarations
                NameResResult.Cancel(denv, m)
            else
                // If we have any valid items for the value, then return completions for its type now.
                // Adjust the type in case this is the 'this' pointer stored in a reference cell.
                let ty = StripSelfRefCell(g, vref.BaseOrThisInfo, vref.TauType)
                // patch accessibility domain to remove protected members if accessing NormalVal
                let ad =
                    match vref.BaseOrThisInfo, ad with
                    | ValBaseOrThisInfo.NormalVal, AccessibleFrom(paths, Some tcref) ->
                        let thisTy = generalizedTyconRef g tcref
                        // check that type of value is the same or subtype of tcref
                        // yes - allow access to protected members
                        // no - strip ability to access protected members
                        if TypeRelations.TypeFeasiblySubsumesType 0 g amap m thisTy TypeRelations.CanCoerce ty then
                            ad
                        else
                            AccessibleFrom(paths, None)
                    | _ -> ad

                let targets =
                    ResolveCompletionTargets.All(ConstraintSolver.IsApplicableMethApprox g amap m)

                let items = ResolveCompletionsInType ncenv nenv targets m ad false ty
                let items = List.map ItemWithNoInst items
                ReturnItemsOfType items g denv m filterCtors

        // No residue, so the items are the full resolution of the name
        | CNR(_, _, denv, _, _, m) :: _, None ->
            let items =
                cnrs
                |> List.map (fun cnr -> cnr.ItemWithInst)
                // "into" is special magic syntax, not an identifier or a library call.  It is part of capturedNameResolutions as an
                // implementation detail of syntax coloring, but we should not report name resolution results for it, to prevent spurious QuickInfo.
                |> List.filter (fun item ->
                    match item.Item with
                    | Item.CustomOperation(CustomOperations.Into, _, _) -> false
                    | _ -> true)

            ReturnItemsOfType items g denv m filterCtors
        | _, _ -> NameResResult.Empty

    let TryGetTypeFromNameResolution (line, colAtEndOfNames, membersByResidue, resolveOverloads) =
        let endOfNamesPos = mkPos line colAtEndOfNames

        let items =
            GetCapturedNameResolutions endOfNamesPos resolveOverloads
            |> ResizeArray.toList
            |> List.rev

        match items, membersByResidue with
        | CNR(Item.Types(_, ty :: _), _, _, _, _, _) :: _, Some _ -> Some ty
        | CNR(Item.Value(vref), occurence, _, _, _, _) :: _, Some _ ->
            if (occurence = ItemOccurence.Binding || occurence = ItemOccurence.Pattern) then
                None
            else
                Some(StripSelfRefCell(g, vref.BaseOrThisInfo, vref.TauType))
        | _, _ -> None

    let CollectParameters (methods: MethInfo list) amap m : Item list =
        methods
        |> List.collect (fun meth ->
            match meth.GetParamDatas(amap, m, meth.FormalMethodInst) with
            | x :: _ ->
                x
                |> List.choose (fun (ParamData(_isParamArray, _isInArg, _isOutArg, _optArgInfo, _callerInfo, name, _, ty)) ->
                    match name with
                    | Some id -> Some(Item.OtherName(Some id, ty, None, Some(ArgumentContainer.Method meth), id.idRange))
                    | None -> None)
            | _ -> [])

    let GetNamedParametersAndSettableFields endOfExprPos =
        let cnrs =
            GetCapturedNameResolutions endOfExprPos ResolveOverloads.No
            |> ResizeArray.toList
            |> List.rev

        let result =
            match cnrs with
            | CNR(Item.CtorGroup(_, (ctor :: _ as ctors)), _, denv, nenv, ad, m) :: _ ->
                let props =
                    ResolveCompletionsInType
                        ncenv
                        nenv
                        ResolveCompletionTargets.SettablePropertiesAndFields
                        m
                        ad
                        false
                        ctor.ApparentEnclosingType

                let parameters = CollectParameters ctors amap m
                let items = props @ parameters
                Some(denv, m, items)
            | CNR(Item.MethodGroup(_, methods, _), _, denv, nenv, ad, m) :: _ ->
                let props =
                    methods
                    |> List.collect (fun meth ->
                        let retTy = meth.GetFSharpReturnType(amap, m, meth.FormalMethodInst)
                        ResolveCompletionsInType ncenv nenv ResolveCompletionTargets.SettablePropertiesAndFields m ad false retTy)

                let parameters = CollectParameters methods amap m
                let items = props @ parameters
                Some(denv, m, items)
            | _ -> None

        match result with
        | None -> NameResResult.Empty
        | Some(denv, m, items) ->
            let items = List.map ItemWithNoInst items
            ReturnItemsOfType items g denv m TypeNameResolutionFlag.ResolveTypeNamesToTypeRefs

    /// finds captured typing for the given position
    let GetExprTypingForPosition endOfExprPos =
        let quals =
            sResolutions.CapturedExpressionTypings
            |> Seq.filter (fun (ty, nenv, _, m) ->
                // We only want expression types that end at the particular position in the file we are looking at.
                posEq m.End endOfExprPos
                &&

                // Get rid of function types.  True, given a 2-arg curried function "f x y", it is legal to do "(f x).GetType()",
                // but you almost never want to do this in practice, and we choose not to offer up any intellisense for
                // F# function types.
                not (isFunTy nenv.DisplayEnv.g ty))
            |> Seq.toArray

        // filter out errors

        let quals =
            quals
            |> Array.filter (fun (ty, nenv, _, _) ->
                let denv = nenv.DisplayEnv
                not (isTyparTy denv.g ty && (destTyparTy denv.g ty).IsFromError))

        let thereWereSomeQuals = not (Array.isEmpty quals)
        thereWereSomeQuals, quals

    /// Returns the list of available record fields, taking into account potential nesting
    let GetRecdFieldsForCopyAndUpdateExpr (identRange: range, plid: string list) =
        let rec dive ty (denv: DisplayEnv) ad m plid isPastTypePrefix wasPathEmpty =
            if isRecdTy denv.g ty then
                let fields =
                    ncenv.InfoReader.GetRecordOrClassFieldsOfType(None, ad, m, ty)
                    |> List.filter (fun rfref -> not rfref.IsStatic && IsFieldInfoAccessible ad rfref)

                match plid with
                | [] ->
                    if wasPathEmpty || isPastTypePrefix then
                        Some(fields |> List.map Item.RecdField, denv, m)
                    else
                        None
                | id :: rest ->
                    match fields |> List.tryFind (fun f -> f.LogicalName = id) with
                    | Some f -> dive f.FieldType denv ad m rest true wasPathEmpty
                    | _ ->
                        // Field name can be optionally qualified.
                        // If we haven't matched a field name yet, keep peeling off the prefix.
                        if isPastTypePrefix then
                            Some([], denv, m)
                        else
                            dive ty denv ad m rest false wasPathEmpty
            else
                match tryDestAnonRecdTy denv.g ty with
                | ValueSome(anonInfo, tys) ->
                    match plid with
                    | [] ->
                        let items =
                            [
                                for i in 0 .. anonInfo.SortedIds.Length - 1 do
                                    Item.AnonRecdField(anonInfo, tys, i, anonInfo.SortedIds[i].idRange)
                            ]

                        Some(items, denv, m)
                    | id :: rest ->
                        match anonInfo.SortedNames |> Array.tryFindIndex (fun x -> x = id) with
                        | Some i -> dive tys[i] denv ad m rest true wasPathEmpty
                        | _ -> Some([], denv, m)
                | ValueNone -> Some([], denv, m)

        match
            GetExprTypingForPosition identRange.End
            |> snd
            |> Array.tryFind (fun (_, _, _, rq) -> posEq identRange.Start rq.Start)
        with
        | Some(ty, nenv, ad, m) -> dive ty nenv.DisplayEnv ad m plid false plid.IsEmpty
        | _ -> None

    /// Looks at the exact expression types at the position to the left of the
    /// residue then the source when it was typechecked.
    let GetPreciseCompletionListFromExprTypings (parseResults: FSharpParseFileResults, endOfExprPos, filterCtors) =

        let thereWereSomeQuals, quals = GetExprTypingForPosition(endOfExprPos)

        match quals with
        | [||] ->
            if thereWereSomeQuals then
                ExprTypingsResult.NoneBecauseThereWereTypeErrors
            else
                ExprTypingsResult.None
        | _ ->
            let bestQual, textChanged =
                let input = parseResults.ParseTree

                match ParsedInput.GetRangeOfExprLeftOfDot(endOfExprPos, input) with // TODO we say "colAtEndOfNames" everywhere, but that's not really a good name ("foo  .  $" hit Ctrl-Space at $)
                | Some(exprRange) ->
                    // We have an up-to-date sync parse, and know the exact range of the prior expression.
                    // The quals all already have the same ending position, so find one with a matching starting position, if it exists.
                    // If not, then the stale typecheck info does not have a capturedExpressionTyping for this exact expression, and the
                    // user can wait for typechecking to catch up and second-chance intellisense to give the right result.
                    let qual =
                        quals
                        |> Array.tryFind (fun (_, _, _, r) ->
                            ignore (r) // for breakpoint
                            posEq exprRange.Start r.Start)

                    qual, false
                | None ->
                    // TODO In theory I think we should never get to this code path; it would be nice to add an assert.
                    // In practice, we do get here in some weird cases like "2.0 .. 3.0" and hitting Ctrl-Space in between the two dots of the range operator.
                    // I wasn't able to track down what was happening in those weird cases, not worth worrying about, it doesn't manifest as a product bug or anything.
                    None, false

            match bestQual with
            | Some bestQual ->
                let ty, nenv, ad, m = bestQual

                let targets =
                    ResolveCompletionTargets.All(ConstraintSolver.IsApplicableMethApprox g amap m)

                let items = ResolveCompletionsInType ncenv nenv targets m ad false ty
                let items = items |> List.map ItemWithNoInst
                let items = items |> RemoveDuplicateItems g
                let items = items |> RemoveExplicitlySuppressed g
                let items = items |> FilterItemsForCtors filterCtors
                ExprTypingsResult.Some((items, nenv.DisplayEnv, m), ty)
            | None ->
                if textChanged then
                    ExprTypingsResult.NoneBecauseTypecheckIsStaleAndTextChanged
                else
                    ExprTypingsResult.None

    /// Find items in the best naming environment.
    let GetEnvironmentLookupResolutions (nenv, ad, m, plid, filterCtors, showObsolete) =
        let items =
            ResolvePartialLongIdent ncenv nenv (ConstraintSolver.IsApplicableMethApprox g amap m) m ad plid showObsolete

        let items = items |> List.map ItemWithNoInst
        let items = items |> RemoveDuplicateItems g
        let items = items |> RemoveExplicitlySuppressed g
        let items = items |> FilterItemsForCtors filterCtors
        (items, nenv.DisplayEnv, m)

    /// Find items in the best naming environment.
    let GetEnvironmentLookupResolutionsAtPosition (cursorPos, plid, filterCtors, showObsolete) =
        let (nenv, ad), m = GetBestEnvForPos cursorPos
        GetEnvironmentLookupResolutions(nenv, ad, m, plid, filterCtors, showObsolete)

    /// Find record fields in the best naming environment.
    let GetClassOrRecordFieldsEnvironmentLookupResolutions (cursorPos, plid, fieldsOnly) =
        let (nenv, ad), m = GetBestEnvForPos cursorPos

        let items =
            ResolvePartialLongIdentToClassOrRecdFields ncenv nenv m ad plid false fieldsOnly

        let items = items |> List.map ItemWithNoInst
        let items = items |> RemoveDuplicateItems g
        let items = items |> RemoveExplicitlySuppressed g
        items, nenv.DisplayEnv, m

    /// Is the item suitable for completion at "inherits $"
    let IsInheritsCompletionCandidate item =
        match item with
        | Item.ModuleOrNamespaces _ -> true
        | Item.Types(_, ty :: _) when isClassTy g ty && not (isSealedTy g ty) -> true
        | _ -> false

    /// Is the item suitable for completion at "interface $"
    let IsInterfaceCompletionCandidate item =
        match item with
        | Item.ModuleOrNamespaces _ -> true
        | Item.Types(_, ty :: _) when isInterfaceTy g ty -> true
        | _ -> false

    /// Is the item suitable for completion in a pattern
    let IsPatternCandidate (item: CompletionItem) =
        match item.Item with
        | Item.Value v -> v.LiteralValue.IsSome
        | Item.ILField field -> field.LiteralValue.IsSome
        | Item.ActivePatternCase _
        | Item.ExnCase _
        | Item.ModuleOrNamespaces _
        | Item.Types _
        | Item.UnionCase _ -> true
        | _ -> false

    /// Is the item suitable for completion in a type application or type annotation
    let IsTypeCandidate (item: CompletionItem) =
        match item.Item with
        | Item.ModuleOrNamespaces _
        | Item.Types _
        | Item.TypeVar _
        | Item.UnqualifiedType _
        | Item.ExnCase _ -> true
        | _ -> false

    /// Return only items with the specified name, modulo "Attribute" for type completions
    let FilterDeclItemsByResidue (getItem: 'a -> Item) residue (items: 'a list) =
        let attributedResidue = residue + "Attribute"

        let nameMatchesResidue name =
            (residue = name) || (attributedResidue = name)

        items
        |> List.filter (fun x ->
            let item = getItem x
            let n1 = item.DisplayName

            match item with
            | Item.Types _ -> nameMatchesResidue n1
            | Item.CtorGroup(_, meths) ->
                nameMatchesResidue n1
                || meths
                   |> List.exists (fun meth ->
                       let tcref = meth.ApparentEnclosingTyconRef
#if !NO_TYPEPROVIDERS
                       tcref.IsProvided
                       ||
#endif
                       nameMatchesResidue tcref.DisplayName)
            | Item.Value v when (v.IsPropertyGetterMethod || v.IsPropertySetterMethod) -> residue = v.Id.idText || residue = n1
            | _ -> residue = n1)

    /// Post-filter items to make sure they have precisely the right name
    /// This also checks that there are some remaining results
    /// exactMatchResidueOpt = Some _ -- means that we are looking for exact matches
    let FilterRelevantItemsBy (getItem: 'a -> Item) (exactMatchResidueOpt: string option) check (items: 'a list, denv, m) =
        // can throw if type is in located in non-resolved CCU: i.e. bigint if reference to System.Numerics is absent
        let inline safeCheck item =
            try
                check item
            with _ ->
                false

        // Are we looking for items with precisely the given name?
        if isNil items then
            // When (items = []) we must returns Some([],..) and not None
            // because this value is used if we want to stop further processing (e.g. let x.$ = ...)
            Some(items, denv, m)
        else
            match exactMatchResidueOpt with
            | Some exactMatchResidue ->
                let items =
                    items
                    |> FilterDeclItemsByResidue getItem exactMatchResidue
                    |> List.filter safeCheck

                if not (isNil items) then Some(items, denv, m) else None
            | _ ->
                let items = items |> List.filter safeCheck
                Some(items, denv, m)

    /// Post-filter items to make sure they have precisely the right name
    /// This also checks that there are some remaining results
    let (|FilterRelevantItems|_|) getItem exactMatchResidueOpt orig =
        FilterRelevantItemsBy getItem exactMatchResidueOpt (fun _ -> true) orig

    /// Find the first non-whitespace position in a line prior to the given character
    let FindFirstNonWhitespacePosition (lineStr: string) i =
        if i >= lineStr.Length then
            None
        else
            let mutable p = i

            while p >= 0 && Char.IsWhiteSpace(lineStr[p]) do
                p <- p - 1

            if p >= 0 then Some p else None

    /// Build a CompetionItem
    let CompletionItem (ty: TyconRef voption) (assemblySymbol: AssemblySymbol voption) (item: ItemWithInst) =
        let kind =
            match item.Item with
            | Item.FakeInterfaceCtor _
            | Item.DelegateCtor _
            | Item.CtorGroup _ -> CompletionItemKind.Method false
            | Item.MethodGroup(_, minfos, _) ->
                match minfos with
                | [] -> CompletionItemKind.Method false
                | minfo :: _ -> CompletionItemKind.Method minfo.IsExtensionMember
            | Item.AnonRecdField _
            | Item.RecdField _
            | Item.UnionCaseField _
            | Item.Property _ -> CompletionItemKind.Property
            | Item.Event _ -> CompletionItemKind.Event
            | Item.ILField _
            | Item.Value _ -> CompletionItemKind.Field
            | Item.CustomOperation _ -> CompletionItemKind.CustomOperation
            // These items are not given a completion kind. This could be reviewed
            | Item.ActivePatternResult _
            | Item.ExnCase _
            | Item.ImplicitOp _
            | Item.ModuleOrNamespaces _
            | Item.Trait _
            | Item.TypeVar _
            | Item.Types _
            | Item.UnionCase _
            | Item.UnqualifiedType _
            | Item.NewDef _
            | Item.SetterArg _
            | Item.CustomBuilder _
            | Item.OtherName _
            | Item.ActivePatternCase _ -> CompletionItemKind.Other

        let isUnresolved =
            match assemblySymbol with
            | ValueSome x -> Some x.UnresolvedSymbol
            | _ -> None

        let ty =
            match ty with
            | ValueSome x -> Some x
            | _ -> None

        {
            ItemWithInst = item
            MinorPriority = 0
            Kind = kind
            IsOwnMember = false
            Type = ty
            Unresolved = isUnresolved
        }

    let DefaultCompletionItem item = CompletionItem ValueNone ValueNone item

    let CompletionItemSuggestedName displayName =
        {
            ItemWithInst = ItemWithNoInst(Item.NewDef(Ident(displayName, range0)))
            MinorPriority = 0
            Type = None
            Kind = CompletionItemKind.SuggestedName
            IsOwnMember = false
            Unresolved = None
        }

    let getItem (x: ItemWithInst) = x.Item

    let getItem2 (x: CompletionItem) = x.Item

    /// Checks whether the suggested name is unused.
    /// In the future we could use an increasing numeric suffix for conflict resolution
    let CreateCompletionItemForSuggestedPatternName (pos: pos) name =
        if String.IsNullOrWhiteSpace name then
            None
        else
            let name = String.lowerCaseFirstChar name

            let unused =
                sResolutions.CapturedNameResolutions
                |> ResizeArray.forall (fun r ->
                    match r.Item with
                    | Item.Value vref when r.Pos.Line = pos.Line -> vref.DisplayName <> name
                    | _ -> true)

            if unused then
                Some(CompletionItemSuggestedName name)
            else
                None

    /// Suggest name based on type
    let SuggestNameBasedOnType (g: TcGlobals) pos ty =
        match stripTyparEqns ty with
        | TType_app(tyconRef = tcref) when tcref.IsTypeAbbrev && (tcref.IsLocalRef || not (ccuEq g.fslibCcu tcref.nlr.Ccu)) ->
            // Respect user-defined aliases
            CreateCompletionItemForSuggestedPatternName pos tcref.DisplayName
        | ty ->
            if isNumericType g ty then
                CreateCompletionItemForSuggestedPatternName pos "num"
            else
                match tryTcrefOfAppTy g ty with
                | ValueSome tcref when not (tyconRefEq g g.system_Object_tcref tcref) ->
                    CreateCompletionItemForSuggestedPatternName pos tcref.DisplayName
                | _ -> None

    /// Suggest names based on field name and type, add them to the list
    let SuggestNameForUnionCaseFieldPattern g caseIdPos fieldPatternPos (uci: UnionCaseInfo) indexOrName isTheOnlyField completions =
        let field =
            match indexOrName with
            | Choice1Of2 index ->
                match uci.UnionCase.RecdFieldsArray, index with
                | [| field |], None ->
                    // Index is None when parentheses were not used, i.e. `| Some v ->` - suggest a name only when the case has a single field
                    Some field
                | [| _ |], Some _ when not isTheOnlyField ->
                    // When completing `| Some (a| , b)`, we're binding the first tuple element, not the sole case field
                    None
                | _, None -> None
                | arr, Some index -> arr |> Array.tryItem index
            | Choice2Of2 name -> uci.UnionCase.RecdFieldsArray |> Array.tryFind (fun x -> x.DisplayName = name)

        field
        |> Option.map (fun field ->
            let ty =
                // If the field type is generic, suggest a name based on the solution
                if isTyparTy g field.FormalType then
                    sResolutions.CapturedNameResolutions
                    |> ResizeArray.tryPick (fun r ->
                        match r.Item with
                        | Item.Value vref when r.Pos = fieldPatternPos -> Some vref.Type
                        | _ -> None)
                    |> Option.defaultValue field.FormalType
                else
                    field.FormalType

            let fieldName =
                // If the field has not been given an explicit name, do not suggest the generated one
                if field.rfield_name_generated then
                    ""
                else
                    field.DisplayName

            completions
            |> List.prependIfSome (SuggestNameBasedOnType g caseIdPos ty)
            |> List.prependIfSome (CreateCompletionItemForSuggestedPatternName caseIdPos fieldName))
        |> Option.defaultValue completions

    /// Gets all methods that a type can override, but has not yet done so.
    let GetOverridableMethods pos typeNameRange =
        let isMethodOverridable alreadyOverridden (candidate: MethInfo) =
            not candidate.IsFinal
            && not (
                alreadyOverridden
                |> List.exists (MethInfosEquivByNameAndSig EraseNone true g amap range0 candidate)
            )

        let (nenv, ad), m = GetBestEnvForPos pos

        sResolutions.CapturedNameResolutions
        |> ResizeArray.tryPick (fun r ->
            match r.Item with
            | Item.Types(_, ty :: _) when equals r.Range typeNameRange && isAppTy g ty ->
                let superTy =
                    (tcrefOfAppTy g ty).TypeContents.tcaug_super |> Option.defaultValue g.obj_ty

                let overriddenMethods =
                    GetImmediateIntrinsicMethInfosOfType (None, ad) g amap typeNameRange ty
                    |> List.filter (fun x -> x.IsDefiniteFSharpOverride)

                let overridableMethods =
                    GetIntrinsicMethInfosOfType
                        infoReader
                        None
                        ad
                        TypeHierarchy.AllowMultiIntfInstantiations.No
                        FindMemberFlag.PreferOverrides
                        range0
                        superTy
                    |> List.filter (isMethodOverridable overriddenMethods)
                    |> List.groupBy (fun x -> x.DisplayName)
                    |> List.map (fun (name, overloads) ->
                        Item.MethodGroup(name, overloads, None)
                        |> ItemWithNoInst
                        |> DefaultCompletionItem)

                Some(overridableMethods, nenv.DisplayEnv, m)
            | _ -> None)

    /// Gets all field identifiers of a union case that can be referred to in a pattern.
    let GetUnionCaseFields caseIdRange alreadyReferencedFields =
        sResolutions.CapturedNameResolutions
        |> ResizeArray.tryPick (fun r ->
            match r.Item with
            | Item.UnionCase(uci, _) when equals r.Range caseIdRange ->
                uci.UnionCase.RecdFields
                |> List.indexed
                |> List.choose (fun (index, field) ->
                    if List.contains field.LogicalName alreadyReferencedFields then
                        None
                    else
                        Item.UnionCaseField(uci, index)
                        |> ItemWithNoInst
                        |> DefaultCompletionItem
                        |> Some)
                |> Some
            | _ -> None)

    let GetCompletionsForUnionCaseField pos indexOrName caseIdRange isTheOnlyField declaredItems =
        let declaredItems =
            declaredItems
            |> Option.bind (FilterRelevantItemsBy getItem2 None IsPatternCandidate)

        // When the user types `fun (Case (x| )) ->`, we do not yet know whether the intention is to use positional or named arguments,
        // so let's show options for both.
        let fields indexOrName isTheOnlyField (uci: UnionCaseInfo) =
            match indexOrName, isTheOnlyField with
            | Choice1Of2(Some 0), true ->
                uci.UnionCase.RecdFields
                |> List.mapi (fun index _ -> Item.UnionCaseField(uci, index) |> ItemWithNoInst |> DefaultCompletionItem)
            | _ -> []

        sResolutions.CapturedNameResolutions
        |> ResizeArray.tryPick (fun r ->
            match r.Item with
            | Item.UnionCase(uci, _) when equals r.Range caseIdRange ->
                let list =
                    declaredItems
                    |> Option.map p13
                    |> Option.defaultValue []
                    |> List.append (fields indexOrName isTheOnlyField uci)

                Some(SuggestNameForUnionCaseFieldPattern g caseIdRange.End pos uci indexOrName isTheOnlyField list, r.DisplayEnv, r.Range)
            | _ -> None)
        |> Option.orElse declaredItems

    let GetCompletionsForRecordField pos referencedFields declaredItems =
        declaredItems
        |> Option.map (fun (items: CompletionItem list, denv, range) ->
            let fields =
                // Try to find a name resolution for any of the referenced fields, and through it access all available fields of the record
                referencedFields
                |> List.tryPick (fun (_, fieldRange) ->
                    sResolutions.CapturedNameResolutions
                    |> ResizeArray.tryPick (fun cnr ->
                        match cnr.Item with
                        | Item.RecdField info when equals cnr.Range fieldRange ->
                            info.TyconRef.AllFieldAsRefList
                            |> List.choose (fun field ->
                                if
                                    referencedFields
                                    |> List.exists (fun (fieldName, _) -> fieldName = field.DisplayName)
                                then
                                    None
                                else
                                    FreshenRecdFieldRef ncenv field.Range field |> Item.RecdField |> Some)
                            |> Some
                        | _ -> None))
                |> Option.defaultWith (fun () ->
                    // Fall back to showing all record field names in scope
                    let (nenv, _), _ = GetBestEnvForPos pos
                    getRecordFieldsInScope nenv)
                |> List.map (ItemWithNoInst >> DefaultCompletionItem)

            let items =
                items
                |> List.filter (fun item ->
                    match item.Item with
                    | Item.ModuleOrNamespaces _ -> true
                    | Item.Types(_, ty :: _) -> isRecdTy g ty
                    | _ -> false)
                |> List.append fields

            items, denv, range)

    let GetDeclaredItems
        (
            parseResultsOpt: FSharpParseFileResults option,
            lineStr: string,
            origLongIdentOpt,
            colAtEndOfNamesAndResidue,
            residueOpt,
            lastDotPos,
            line,
            loc,
            filterCtors,
            resolveOverloads,
            isInRangeOperator,
            allSymbols: unit -> AssemblySymbol list
        ) =

        // Are the last two chars (except whitespaces) = ".."
        let isLikeRangeOp =
            match FindFirstNonWhitespacePosition lineStr (colAtEndOfNamesAndResidue - 1) with
            | Some x when x >= 1 && lineStr[x] = '.' && lineStr[x - 1] = '.' -> true
            | _ -> false

        // if last two chars are .. and we are not in range operator context - no completion
        if isLikeRangeOp && not isInRangeOperator then
            None
        else

            // Try to use the exact results of name resolution during type checking to generate the results
            // This is based on position (i.e. colAtEndOfNamesAndResidue). This is not used if a residueOpt is given.
            let nameResItems =
                match residueOpt with
                | None -> GetPreciseItemsFromNameResolution(line, colAtEndOfNamesAndResidue, None, filterCtors, resolveOverloads)
                | Some residue ->
                    // Deals with cases when we have spaces between dot and\or identifier, like A  . $
                    // if this is our case - then we need to locate end position of the name skipping whitespaces
                    // this allows us to handle cases like: let x . $ = 1
                    let lastPos =
                        lastDotPos
                        |> Option.orElseWith (fun _ -> FindFirstNonWhitespacePosition lineStr (colAtEndOfNamesAndResidue - 1))

                    match lastPos with
                    | Some p when lineStr[p] = '.' ->
                        match FindFirstNonWhitespacePosition lineStr (p - 1) with
                        | Some colAtEndOfNames ->
                            let colAtEndOfNames = colAtEndOfNames + 1 // convert 0-based to 1-based
                            GetPreciseItemsFromNameResolution(line, colAtEndOfNames, Some(residue), filterCtors, resolveOverloads)
                        | None -> NameResResult.Empty
                    | _ -> NameResResult.Empty

            // Normalize to form A.B.C.D where D is the residue. It may be empty for "A.B.C."
            // residueOpt = Some when we are looking for the exact match
            let plid, exactMatchResidueOpt =
                match origLongIdentOpt, residueOpt with
                | None, _ -> [], None
                | Some(origLongIdent), Some _ -> origLongIdent, None
                | Some(origLongIdent), None ->
                    Debug.Assert(not (isNil origLongIdent), "origLongIdent is empty")
                    // note: as above, this happens when we are called for "precise" resolution - (F1 keyword, data tip etc..)
                    let plid, residue = List.frontAndBack origLongIdent
                    plid, Some residue

            let pos = mkPos line loc
            let (nenv, ad), m = GetBestEnvForPos pos

            let getType () =
                match TryToResolveLongIdentAsType ncenv nenv m plid with
                | Some x -> tryTcrefOfAppTy g x
                | None ->
                    match
                        lastDotPos
                        |> Option.orElseWith (fun _ -> FindFirstNonWhitespacePosition lineStr (colAtEndOfNamesAndResidue - 1))
                    with
                    | Some p when lineStr[p] = '.' ->
                        match FindFirstNonWhitespacePosition lineStr (p - 1) with
                        | Some colAtEndOfNames ->
                            let colAtEndOfNames = colAtEndOfNames + 1 // convert 0-based to 1-based

                            match TryGetTypeFromNameResolution(line, colAtEndOfNames, residueOpt, resolveOverloads) with
                            | Some x -> tryTcrefOfAppTy g x
                            | _ -> ValueNone
                        | None -> ValueNone
                    | _ -> ValueNone

            match nameResItems with
            | NameResResult.Cancel(denv, m) -> Some([], denv, m)
            | NameResResult.Members(FilterRelevantItems getItem exactMatchResidueOpt (items, denv, m)) ->
                // lookup based on name resolution results successful
                Some(items |> List.map (CompletionItem (getType ()) ValueNone), denv, m)
            | _ ->
                match origLongIdentOpt with
                | None -> None
                | Some _ ->

                    // Try to use the type of the expression on the left to help generate a completion list
                    let qualItems, thereIsADotInvolved =
                        match parseResultsOpt with
                        | None ->
                            // Note, you will get here if the 'reason' is not CompleteWord/MemberSelect/DisplayMemberList, as those are currently the
                            // only reasons we do a sync parse to have the most precise and likely-to-be-correct-and-up-to-date info.  So for example,
                            // if you do QuickInfo hovering over A in "f(x).A()", you will only get a tip if typechecking has a name-resolution recorded
                            // for A, not if merely we know the capturedExpressionTyping of f(x) and you very recently typed ".A()" - in that case,
                            // you won't won't get a tip until the typechecking catches back up.
                            ExprTypingsResult.None, false
                        | Some parseResults ->

                            let leftOfDot =
                                ParsedInput.TryFindExpressionASTLeftOfDotLeftOfCursor(
                                    mkPos line colAtEndOfNamesAndResidue,
                                    parseResults.ParseTree
                                )

                            match leftOfDot with
                            | Some(pos, _) -> GetPreciseCompletionListFromExprTypings(parseResults, pos, filterCtors), true
                            | None ->
                                // Can get here in a case like: if "f xxx yyy" is legal, and we do "f xxx y"
                                // We have no interest in expression typings, those are only useful for dot-completion.  We want to fallback
                                // to "Use an environment lookup as the last resort" below
                                ExprTypingsResult.None, false

                    match qualItems, thereIsADotInvolved with
                    | ExprTypingsResult.Some(FilterRelevantItems getItem exactMatchResidueOpt (items, denv, m), ty), _ when
                        // Initially we only use the expression typings when looking up, e.g. (expr).Nam or (expr).Name1.Nam
                        // These come through as an empty plid and residue "". Otherwise we try an environment lookup
                        // and then return to the qualItems. This is because the expression typings are a little inaccurate, primarily because
                        // it appears we're getting some typings recorded for non-atomic expressions like "f x"
                        isNil plid
                        ->
                        // lookup based on expression typings successful
                        Some(items |> List.map (CompletionItem (tryTcrefOfAppTy g ty) ValueNone), denv, m)
                    | ExprTypingsResult.NoneBecauseThereWereTypeErrors, _ ->
                        // There was an error, e.g. we have "<expr>." and there is an error determining the type of <expr>
                        // In this case, we don't want any of the fallback logic, rather, we want to produce zero results.
                        None
                    | ExprTypingsResult.NoneBecauseTypecheckIsStaleAndTextChanged, _ ->
                        // we want to report no result and let second-chance intellisense kick in
                        None
                    | _, true when isNil plid ->
                        // If the user just pressed '.' after an _expression_ (not a plid), it is never right to show environment-lookup top-level completions.
                        // The user might by typing quickly, and the LS didn't have an expression type right before the dot yet.
                        // Second-chance intellisense will bring up the correct list in a moment.
                        None
                    | _ ->
                        // Use an environment lookup as the last resort
                        let envItems, denv, m =
                            GetEnvironmentLookupResolutions(nenv, ad, m, plid, filterCtors, residueOpt.IsSome)

                        let envResult =
                            match nameResItems, (envItems, denv, m), qualItems with

                            // First, use unfiltered name resolution items, if they're not empty
                            | NameResResult.Members(items, denv, m), _, _ when not (isNil items) ->
                                // lookup based on name resolution results successful
                                ValueSome(items |> List.map (CompletionItem (getType ()) ValueNone), denv, m)

                            // If we have nonempty items from environment that were resolved from a type, then use them...
                            // (that's better than the next case - here we'd return 'int' as a type)
                            | _, FilterRelevantItems getItem exactMatchResidueOpt (items, denv, m), _ when not (isNil items) ->
                                // lookup based on name and environment successful
                                ValueSome(items |> List.map (CompletionItem (getType ()) ValueNone), denv, m)

                            // Try again with the qualItems
                            | _, _, ExprTypingsResult.Some(FilterRelevantItems getItem exactMatchResidueOpt (items, denv, m), ty) ->
                                ValueSome(items |> List.map (CompletionItem (tryTcrefOfAppTy g ty) ValueNone), denv, m)

                            | _ -> ValueNone

                        let globalResult =
                            match origLongIdentOpt with
                            | None
                            | Some [] ->
                                let globalItems =
                                    allSymbols ()
                                    |> List.filter (fun x ->
                                        not x.Symbol.IsExplicitlySuppressed
                                        &&

                                        match x.Symbol with
                                        | :? FSharpMemberOrFunctionOrValue as m when
                                            m.IsConstructor && filterCtors = ResolveTypeNamesToTypeRefs
                                            ->
                                            false
                                        | _ -> true)

                                let getItem (x: AssemblySymbol) = x.Symbol.Item

                                match globalItems, denv, m with
                                | FilterRelevantItems getItem exactMatchResidueOpt (globalItemsFiltered, denv, m) when
                                    not (isNil globalItemsFiltered)
                                    ->
                                    globalItemsFiltered
                                    |> List.map (fun globalItem ->
                                        CompletionItem (getType ()) (ValueSome globalItem) (ItemWithNoInst globalItem.Symbol.Item))
                                    |> fun r -> ValueSome(r, denv, m)
                                | _ -> ValueNone
                            | _ -> ValueNone // do not return unresolved items after dot

                        match envResult, globalResult with
                        | ValueSome(items, denv, m), ValueSome(gItems, _, _) -> Some(items @ gItems, denv, m)
                        | ValueSome x, ValueNone -> Some x
                        | ValueNone, ValueSome y -> Some y
                        | ValueNone, ValueNone -> None

    let toCompletionItems (items: ItemWithInst list, denv: DisplayEnv, m: range) =
        items |> List.map DefaultCompletionItem, denv, m

    /// Find record fields in the best naming environment.
    let GetEnvironmentLookupResolutionsIncludingRecordFieldsAtPosition cursorPos plid envItems =
        // An empty record expression may be completed into something like these:
        // { XXX = ... }
        // { xxx with XXX ... }
        // Provide both expression items in scope and available record fields.
        let (nenv, _), m = GetBestEnvForPos cursorPos

        let fieldItems, _, _ =
            GetClassOrRecordFieldsEnvironmentLookupResolutions(cursorPos, plid, true)

        let fieldCompletionItems, _, _ as fieldsResult =
            (fieldItems, nenv.DisplayEnv, m) |> toCompletionItems

        match envItems with
        | Some(items, denv, m) -> Some(fieldCompletionItems @ items, denv, m)
        | _ -> Some(fieldsResult)

    /// Get the auto-complete items at a particular location.
    let GetDeclItemsForNamesAtPosition
        (
            parseResultsOpt: FSharpParseFileResults option,
            origLongIdentOpt: string list option,
            residueOpt: string option,
            lastDotPos: int option,
            line: int,
            lineStr: string,
            colAtEndOfNamesAndResidue,
            filterCtors,
            resolveOverloads,
            completionContextAtPos: (pos * CompletionContext option) option,
            getAllSymbols: unit -> AssemblySymbol list
        ) : (CompletionItem list * DisplayEnv * CompletionContext option * range) option =

        let loc =
            match colAtEndOfNamesAndResidue with
            | pastEndOfLine when pastEndOfLine >= lineStr.Length -> lineStr.Length
            | atDot when lineStr[atDot] = '.' -> atDot + 1
            | atStart when atStart = 0 -> 0
            | otherwise -> otherwise - 1

        let getDeclaredItemsNotInRangeOpWithAllSymbols () =
            GetDeclaredItems(
                parseResultsOpt,
                lineStr,
                origLongIdentOpt,
                colAtEndOfNamesAndResidue,
                residueOpt,
                lastDotPos,
                line,
                loc,
                filterCtors,
                resolveOverloads,
                false,
                getAllSymbols
            )

        let pos = mkPos line colAtEndOfNamesAndResidue

        // Look for a "special" completion context
        let completionContext =
            // If the completion context we have computed higher up the stack is for the same position,
            // reuse it, otherwise recompute
            match completionContextAtPos with
            | Some(contextForPos, context) when contextForPos = pos -> context
            | _ ->
                parseResultsOpt
                |> Option.map (fun x -> x.ParseTree)
                |> Option.bind (fun parseTree -> ParsedInput.TryGetCompletionContext(pos, parseTree, lineStr))

        let res =
            match completionContext with
            // Invalid completion locations
            | Some CompletionContext.Invalid -> None

            // Completion at 'inherit C(...)"
            | Some(CompletionContext.Inherit(InheritanceContext.Class, (plid, _))) ->
                GetEnvironmentLookupResolutionsAtPosition(mkPos line loc, plid, filterCtors, false)
                |> FilterRelevantItemsBy getItem None (getItem >> IsInheritsCompletionCandidate)
                |> Option.map toCompletionItems

            // Completion at 'interface ..."
            | Some(CompletionContext.Inherit(InheritanceContext.Interface, (plid, _))) ->
                GetEnvironmentLookupResolutionsAtPosition(mkPos line loc, plid, filterCtors, false)
                |> FilterRelevantItemsBy getItem None (getItem >> IsInterfaceCompletionCandidate)
                |> Option.map toCompletionItems

            // Completion at 'implement ..."
            | Some(CompletionContext.Inherit(InheritanceContext.Unknown, (plid, _))) ->
                GetEnvironmentLookupResolutionsAtPosition(mkPos line loc, plid, filterCtors, false)
                |> FilterRelevantItemsBy
                    getItem
                    None
                    (getItem
                     >> (fun t -> IsInheritsCompletionCandidate t || IsInterfaceCompletionCandidate t))
                |> Option.map toCompletionItems

            // Completion at ' { XXX = ... } "
            | Some(CompletionContext.RecordField(RecordContext.New((plid, _), isFirstField))) ->
                if isFirstField then
                    let cursorPos = mkPos line loc

                    let envItems =
                        GetDeclaredItems(
                            parseResultsOpt,
                            lineStr,
                            origLongIdentOpt,
                            colAtEndOfNamesAndResidue,
                            residueOpt,
                            lastDotPos,
                            line,
                            loc,
                            filterCtors,
                            resolveOverloads,
                            false,
                            fun () -> []
                        )

                    GetEnvironmentLookupResolutionsIncludingRecordFieldsAtPosition cursorPos plid envItems
                else
                    // { x. } can be either record construction or computation expression. Try to get all visible record fields first
                    match
                        GetClassOrRecordFieldsEnvironmentLookupResolutions(mkPos line loc, plid, false)
                        |> toCompletionItems
                    with
                    | [], _, _ ->
                        // no record fields found, return completion list as if we were outside any computation expression
                        GetDeclaredItems(
                            parseResultsOpt,
                            lineStr,
                            origLongIdentOpt,
                            colAtEndOfNamesAndResidue,
                            residueOpt,
                            lastDotPos,
                            line,
                            loc,
                            filterCtors,
                            resolveOverloads,
                            false,
                            fun () -> []
                        )
                    | result -> Some(result)

            // Completion at '{ ... }'
            | Some(CompletionContext.RecordField RecordContext.Empty) ->
                let cursorPos = mkPos line loc

                let envItems =
                    GetDeclaredItems(
                        parseResultsOpt,
                        lineStr,
                        origLongIdentOpt,
                        colAtEndOfNamesAndResidue,
                        residueOpt,
                        lastDotPos,
                        line,
                        loc,
                        filterCtors,
                        resolveOverloads,
                        false,
                        fun () -> []
                    )

                GetEnvironmentLookupResolutionsIncludingRecordFieldsAtPosition cursorPos [] envItems

            // Completion at ' { XXX = ... with ... } "
            | Some(CompletionContext.RecordField(RecordContext.CopyOnUpdate(identRange, (plid, _)))) ->
                match GetRecdFieldsForCopyAndUpdateExpr(identRange, plid) with
                | None ->
                    Some(GetClassOrRecordFieldsEnvironmentLookupResolutions(mkPos line loc, plid, false))
                    |> Option.map toCompletionItems
                | Some(items, denv, m) -> Some(List.map ItemWithNoInst items, denv, m) |> Option.map toCompletionItems

            // Completion at ' { XXX = ... with ... } "
            | Some(CompletionContext.RecordField(RecordContext.Constructor(typeName))) ->
                GetClassOrRecordFieldsEnvironmentLookupResolutions(mkPos line loc, [ typeName ], false)
                |> toCompletionItems
                |> Some

            // No completion at '...: string'
            | Some(CompletionContext.RecordField(RecordContext.Declaration true)) -> None

            // Completion at ' SomeMethod( ... ) ' or ' [<SomeAttribute( ... )>] ' with named arguments
            | Some(CompletionContext.ParameterList(endPos, fields)) ->
                let results = GetNamedParametersAndSettableFields endPos

                let declaredItems = getDeclaredItemsNotInRangeOpWithAllSymbols ()

                match results with
                | NameResResult.Members(items, denv, m) ->
                    let filtered =
                        items
                        |> RemoveDuplicateItems g
                        |> RemoveExplicitlySuppressed g
                        |> List.filter (fun item -> not (fields.Contains item.Item.DisplayName))
                        |> List.map (fun item ->
                            {
                                ItemWithInst = item
                                Kind = CompletionItemKind.Argument
                                MinorPriority = 0
                                IsOwnMember = false
                                Type = None
                                Unresolved = None
                            })

                    match declaredItems with
                    | None -> Some(toCompletionItems (items, denv, m))
                    | Some(declItems, declaredDisplayEnv, declaredRange) -> Some(filtered @ declItems, declaredDisplayEnv, declaredRange)
                | _ -> declaredItems

            | Some(CompletionContext.AttributeApplication) ->
                getDeclaredItemsNotInRangeOpWithAllSymbols ()
                |> Option.map (fun (items, denv, m) ->
                    items
                    |> List.filter (fun cItem ->
                        match cItem.Item with
                        | Item.ModuleOrNamespaces _ -> true
                        | _ when IsAttribute infoReader cItem.Item -> true
                        | _ -> false),
                    denv,
                    m)

            | Some(CompletionContext.OpenDeclaration isOpenType) ->
                getDeclaredItemsNotInRangeOpWithAllSymbols ()
                |> Option.map (fun (items, denv, m) ->
                    items
                    |> List.filter (fun x ->
                        match x.Item with
                        | Item.ModuleOrNamespaces _ -> true
                        | Item.Types _ when isOpenType -> true
                        | _ -> false),
                    denv,
                    m)

            // Completion at '(x: ...)"
            | Some CompletionContext.Type
            // Completion at  '| Case1 of ...'
            | Some CompletionContext.UnionCaseFieldsDeclaration
            // Completion at 'type Long = int6...' or 'type SomeUnion = Abc...'
            | Some CompletionContext.TypeAbbreviationOrSingleCaseUnion
            // Completion at 'Field1: ...'
            | Some(CompletionContext.RecordField(RecordContext.Declaration false)) ->
                getDeclaredItemsNotInRangeOpWithAllSymbols ()
                |> Option.bind (FilterRelevantItemsBy getItem2 None IsTypeCandidate)

            | Some(CompletionContext.Pattern patternContext) ->
                match patternContext with
                | PatternContext.UnionCaseFieldIdentifier(referencedFields, caseIdRange) ->
                    GetUnionCaseFields caseIdRange referencedFields
                    |> Option.map (fun completions ->
                        let (nenv, _ad), m = GetBestEnvForPos pos
                        completions, nenv.DisplayEnv, m)
                | PatternContext.PositionalUnionCaseField(fieldIndex, isTheOnlyField, caseIdRange) ->
                    getDeclaredItemsNotInRangeOpWithAllSymbols ()
                    |> GetCompletionsForUnionCaseField pos (Choice1Of2 fieldIndex) caseIdRange isTheOnlyField
                | PatternContext.NamedUnionCaseField(fieldName, caseIdRange) ->
                    getDeclaredItemsNotInRangeOpWithAllSymbols ()
                    |> GetCompletionsForUnionCaseField pos (Choice2Of2 fieldName) caseIdRange false
                | PatternContext.RecordFieldIdentifier referencedFields ->
                    getDeclaredItemsNotInRangeOpWithAllSymbols ()
                    |> GetCompletionsForRecordField pos referencedFields
                | PatternContext.Other ->
                    getDeclaredItemsNotInRangeOpWithAllSymbols ()
                    |> Option.bind (FilterRelevantItemsBy getItem2 None IsPatternCandidate)

            | Some(CompletionContext.MethodOverride enclosingTypeNameRange) -> GetOverridableMethods pos enclosingTypeNameRange

            // Other completions
            | cc ->
                match residueOpt |> Option.bind Seq.tryHead with
                | Some ''' ->
                    // The last token in
                    //    let x = 'E
                    // is Ident with text "'E", however it's either unfinished char literal or generic parameter.
                    // We should not provide any completion in the former case, and we don't provide it for the latter one for now
                    // because providing generic parameters list is context aware, which we don't have here (yet).
                    None
                | _ ->
                    let isInRangeOperator =
                        (match cc with
                         | Some CompletionContext.RangeOperator -> true
                         | _ -> false)

                    GetDeclaredItems(
                        parseResultsOpt,
                        lineStr,
                        origLongIdentOpt,
                        colAtEndOfNamesAndResidue,
                        residueOpt,
                        lastDotPos,
                        line,
                        loc,
                        filterCtors,
                        resolveOverloads,
                        isInRangeOperator,
                        getAllSymbols
                    )

        res |> Option.map (fun (items, denv, m) -> items, denv, completionContext, m)

    /// Return 'false' if this is not a completion item valid in an interface file.
    let IsValidSignatureFileItem item =
        match item with
        | Item.TypeVar _
        | Item.Types _
        | Item.ModuleOrNamespaces _ -> true
        | _ -> false

    /// Find the most precise display context for the given line and column.
    member _.GetBestDisplayEnvForPos cursorPos = GetBestEnvForPos cursorPos

    member _.GetVisibleNamespacesAndModulesAtPosition(cursorPos: pos) : ModuleOrNamespaceRef list =
        let (nenv, ad), m = GetBestEnvForPos cursorPos
        GetVisibleNamespacesAndModulesAtPoint ncenv nenv OpenQualified m ad

    /// Determines if a long ident is resolvable at a specific point.
    member _.IsRelativeNameResolvable(cursorPos: pos, plid: string list, item: Item) : bool =
        DiagnosticsScope.Protect
            range0
            (fun () ->
                /// Find items in the best naming environment.
                let (nenv, ad), m = GetBestEnvForPos cursorPos
                IsItemResolvable ncenv nenv m ad plid item)
            (fun msg ->
                Trace.TraceInformation(sprintf "FCS: recovering from error in IsRelativeNameResolvable: '%s'" msg)
                false)

    /// Determines if a long ident is resolvable at a specific point.
    member scope.IsRelativeNameResolvableFromSymbol(cursorPos: pos, plid: string list, symbol: FSharpSymbol) : bool =
        scope.IsRelativeNameResolvable(cursorPos, plid, symbol.Item)

    /// Get the auto-complete items at a location
    member _.GetDeclarations(parseResultsOpt, line, lineStr, partialName, completionContextAtPos, getAllEntities) =
        let isSigFile = SourceFileImpl.IsSignatureFile mainInputFileName

        DiagnosticsScope.Protect
            range0
            (fun () ->

                let declItemsOpt =
                    GetDeclItemsForNamesAtPosition(
                        parseResultsOpt,
                        Some partialName.QualifyingIdents,
                        Some partialName.PartialIdent,
                        partialName.LastDotPos,
                        line,
                        lineStr,
                        partialName.EndColumn + 1,
                        ResolveTypeNamesToCtors,
                        ResolveOverloads.Yes,
                        completionContextAtPos,
                        getAllEntities
                    )

                match declItemsOpt with
                | None -> DeclarationListInfo.Empty
                | Some(items, denv, ctx, m) ->
                    let items =
                        if isSigFile then
                            items |> List.filter (fun x -> IsValidSignatureFileItem x.Item)
                        else
                            items

                    let getAccessibility item =
                        FSharpSymbol.Create(cenv, item).Accessibility

                    let currentNamespaceOrModule =
                        parseResultsOpt
                        |> Option.map (fun x -> x.ParseTree)
                        |> Option.map (fun parsedInput ->
                            ParsedInput.GetFullNameOfSmallestModuleOrNamespaceAtPoint(mkPos line 0, parsedInput))

                    let isAttributeApplication =
                        match ctx with
                        | Some CompletionContext.AttributeApplication -> true
                        | _ -> false

                    DeclarationListInfo.Create(
                        infoReader,
                        tcAccessRights,
                        m,
                        denv,
                        getAccessibility,
                        items,
                        currentNamespaceOrModule,
                        isAttributeApplication
                    ))
            (fun msg ->
                Trace.TraceInformation(sprintf "FCS: recovering from error in GetDeclarations: '%s'" msg)
                DeclarationListInfo.Error msg)

    /// Get the symbols for auto-complete items at a location
    member _.GetDeclarationListSymbols(parseResultsOpt, line, lineStr, partialName, getAllEntities) =
        let isSigFile = SourceFileImpl.IsSignatureFile mainInputFileName

        DiagnosticsScope.Protect
            range0
            (fun () ->

                let declItemsOpt =
                    GetDeclItemsForNamesAtPosition(
                        parseResultsOpt,
                        Some partialName.QualifyingIdents,
                        Some partialName.PartialIdent,
                        partialName.LastDotPos,
                        line,
                        lineStr,
                        partialName.EndColumn + 1,
                        ResolveTypeNamesToCtors,
                        ResolveOverloads.Yes,
                        None,
                        getAllEntities
                    )

                match declItemsOpt with
                | None -> List.Empty
                | Some(items, denv, _, m) ->
                    let items =
                        if isSigFile then
                            items |> List.filter (fun x -> IsValidSignatureFileItem x.Item)
                        else
                            items

                    //do filtering like Declarationset
                    let items = items |> RemoveExplicitlySuppressedCompletionItems g

                    // Sort by name. For things with the same name,
                    //     - show types with fewer generic parameters first
                    //     - show types before over other related items - they usually have very useful XmlDocs
                    let items =
                        items
                        |> List.sortBy (fun d ->
                            let n =
                                match d.Item with
                                | Item.Types(_, AbbrevOrAppTy tcref :: _) -> 1 + tcref.TyparsNoRange.Length
                                // Put delegate ctors after types, sorted by #typars. RemoveDuplicateItems will remove FakeInterfaceCtor and DelegateCtor if an earlier type is also reported with this name
                                | Item.FakeInterfaceCtor(AbbrevOrAppTy tcref)
                                | Item.DelegateCtor(AbbrevOrAppTy tcref) -> 1000 + tcref.TyparsNoRange.Length
                                // Put type ctors after types, sorted by #typars. RemoveDuplicateItems will remove DefaultStructCtors if a type is also reported with this name
                                | Item.CtorGroup(_, cinfo :: _) -> 1000 + 10 * cinfo.DeclaringTyconRef.TyparsNoRange.Length
                                | _ -> 0

                            (d.Item.DisplayName, n))

                    // Remove all duplicates. We've put the types first, so this removes the DelegateCtor and DefaultStructCtor's.
                    let items = items |> RemoveDuplicateCompletionItems g

                    // Group by compiled name for types, display name for functions
                    // (We don't want types with the same display name to be grouped as overloads)
                    let items =
                        items
                        |> List.groupBy (fun d ->
                            match d.Item with
                            | Item.Types(_, AbbrevOrAppTy tcref :: _)
                            | Item.ExnCase tcref -> tcref.LogicalName
                            | Item.UnqualifiedType(tcref :: _)
                            | Item.FakeInterfaceCtor(AbbrevOrAppTy tcref)
                            | Item.DelegateCtor(AbbrevOrAppTy tcref) -> tcref.CompiledName
                            | Item.CtorGroup(_, cinfo :: _) -> cinfo.ApparentEnclosingTyconRef.CompiledName
                            | _ -> d.Item.DisplayName)

                    // Filter out operators (and list)
                    let items =
                        // Check whether this item looks like an operator.
                        let isOpItem (nm, item: CompletionItem list) =
                            match item |> List.map (fun x -> x.Item) with
                            | [ Item.Value _ ]
                            | [ Item.MethodGroup(_, [ _ ], _) ] -> IsOperatorDisplayName nm
                            | [ Item.UnionCase _ ] -> IsOperatorDisplayName nm
                            | _ -> false

                        let isFSharpList nm = (nm = "[]") // list shows up as a Type and a UnionCase, only such entity with a symbolic name, but want to filter out of intellisense

                        items
                        |> List.filter (fun (nm, items) -> not (isOpItem (nm, items)) && not (isFSharpList nm))

                    let items =
                        // Filter out duplicate names
                        items
                        |> List.map (fun (_nm, itemsWithSameName) ->
                            match itemsWithSameName with
                            | [] -> failwith "Unexpected empty bag"
                            | items ->
                                items
                                |> List.map (fun item ->
                                    let symbol = FSharpSymbol.Create(cenv, item.Item)
                                    FSharpSymbolUse(denv, symbol, item.ItemWithInst.TyparInstantiation, ItemOccurence.Use, m)))

                    //end filtering
                    items)
            (fun msg ->
                Trace.TraceInformation(sprintf "FCS: recovering from error in GetDeclarationListSymbols: '%s'" msg)
                [])

    /// Get the "reference resolution" tooltip for at a location
    member _.GetReferenceResolutionStructuredToolTipText(line, col, width) =

        let pos = mkPos line col

        let isPosMatch (pos, ar: AssemblyReference) : bool =
            let isRangeMatch = (rangeContainsPos ar.Range pos)

            let isNotSpecialRange =
                not (equals ar.Range rangeStartup)
                && not (equals ar.Range range0)
                && not (equals ar.Range rangeCmdArgs)

            let isMatch = isRangeMatch && isNotSpecialRange
            isMatch

        let dataTipOfReferences () =
            let matches =
                match loadClosure with
                | None -> []
                | Some(loadClosure) ->
                    loadClosure.References
                    |> List.collect snd
                    |> List.filter (fun ar -> isPosMatch (pos, ar.originalReference))

            match matches with
            | resolved :: _ // Take the first seen
            | [ resolved ] ->
                let tip =
                    wordL (TaggedText.tagStringLiteral ((resolved.prepareToolTip ()).TrimEnd([| '\n' |])))

                let tip = PrintUtilities.squashToWidth width tip

                let tip = LayoutRender.toArray tip
                ToolTipText.ToolTipText [ ToolTipElement.Single(tip, FSharpXmlDoc.None) ]

            | [] ->
                let matches =
                    match loadClosure with
                    | None -> None
                    | Some(loadClosure) ->
                        loadClosure.PackageReferences
                        |> Array.tryFind (fun (m, _) -> rangeContainsPos m pos)

                match matches with
                | None -> emptyToolTip
                | Some(_, lines) ->
                    let lines =
                        lines
                        |> List.filter (fun line -> not (line.StartsWith("//")) && not (String.IsNullOrEmpty line))

                    ToolTipText.ToolTipText
                        [
                            for line in lines ->
                                let tip = wordL (TaggedText.tagStringLiteral line)
                                let tip = PrintUtilities.squashToWidth width tip
                                let tip = LayoutRender.toArray tip
                                ToolTipElement.Single(tip, FSharpXmlDoc.None)
                        ]

        DiagnosticsScope.Protect range0 dataTipOfReferences (fun err ->
            Trace.TraceInformation(sprintf "FCS: recovering from error in GetReferenceResolutionStructuredToolTipText: '%s'" err)
            ToolTipText [ ToolTipElement.CompositionError err ])

    member _.GetDescription(symbol: FSharpSymbol, inst: (FSharpGenericParameter * FSharpType) list, displayFullName, m: range) =
        let (nenv, accessorDomain), _ = GetBestEnvForPos m.Start
        let denv = nenv.DisplayEnv

        let item = symbol.Item
        let inst = inst |> List.map (fun (typar, t) -> typar.TypeParameter, t.Type)

        let itemWithInst =
            {
                ItemWithInst.Item = item
                ItemWithInst.TyparInstantiation = inst
            }

        let toolTipElement =
            FormatStructuredDescriptionOfItem displayFullName infoReader accessorDomain m denv itemWithInst (Some symbol) None

        ToolTipText [ toolTipElement ]

    // GetToolTipText: return the "pop up" (or "Quick Info") text given a certain context.
    member _.GetStructuredToolTipText(line, lineStr, colAtEndOfNames, names, width) =
        let Compute () =
            DiagnosticsScope.Protect
                range0
                (fun () ->
                    let declItemsOpt =
                        GetDeclItemsForNamesAtPosition(
                            None,
                            Some names,
                            None,
                            None,
                            line,
                            lineStr,
                            colAtEndOfNames,
                            ResolveTypeNamesToCtors,
                            ResolveOverloads.Yes,
                            None,
                            (fun () -> [])
                        )

                    match declItemsOpt with
                    | None -> emptyToolTip
                    | Some(items, denv, _, m) ->
                        match items with
                        | [ { Kind = CompletionItemKind.Property } as prop
                            { Kind = CompletionItemKind.Field }
                            { Kind = CompletionItemKind.Field } ] ->
                            let symbol = FSharpSymbol.Create(cenv, prop.Item)

                            let tt =
                                FormatStructuredDescriptionOfItem
                                    false
                                    infoReader
                                    tcAccessRights
                                    m
                                    denv
                                    prop.ItemWithInst
                                    (Some symbol)
                                    width

                            ToolTipText([ tt ])
                        | _ ->
                            ToolTipText(
                                items
                                |> List.map (fun x ->
                                    let symbol = Some(FSharpSymbol.Create(cenv, x.Item))
                                    FormatStructuredDescriptionOfItem false infoReader tcAccessRights m denv x.ItemWithInst symbol width)
                            ))
                (fun err ->
                    Trace.TraceInformation(sprintf "FCS: recovering from error in GetStructuredToolTipText: '%s'" err)
                    ToolTipText [ ToolTipElement.CompositionError err ])

        // See devdiv bug 646520 for rationale behind truncating and caching these quick infos (they can be big!)
        let key = line, colAtEndOfNames, lineStr, width

        match getToolTipTextCache.TryGet(AnyCallerThread, key) with
        | Some res -> res
        | None ->
            let res = Compute()
            getToolTipTextCache.Put(AnyCallerThread, key, res)
            res

    member _.GetF1Keyword(line, lineStr, colAtEndOfNames, names) : string option =
        DiagnosticsScope.Protect
            range0
            (fun () ->

                let declItemsOpt =
                    GetDeclItemsForNamesAtPosition(
                        None,
                        Some names,
                        None,
                        None,
                        line,
                        lineStr,
                        colAtEndOfNames,
                        ResolveTypeNamesToCtors,
                        ResolveOverloads.No,
                        None,
                        (fun () -> [])
                    )

                match declItemsOpt with
                | None -> None
                | Some(items: CompletionItem list, _, _, _) ->
                    match items with
                    | [] -> None
                    | [ item ] -> GetF1Keyword g item.Item
                    | _ ->
                        // For "new Type()" it seems from the code below that multiple items are returned.
                        // It combine the information from these items preferring a constructor if present.
                        let allTypes, constr, ty =
                            ((true, None, None), items)
                            ||> List.fold (fun (allTypes, constr, ty) (item: CompletionItem) ->
                                match item.Item, constr, ty with
                                | Item.Types _ as t, _, None -> allTypes, constr, Some t
                                | Item.Types _, _, _ -> allTypes, constr, ty
                                | Item.CtorGroup _, None, _ -> allTypes, Some item.Item, ty
                                | _ -> false, None, None)

                        match allTypes, constr, ty with
                        | true, Some item, _ -> GetF1Keyword g item
                        | true, _, Some item -> GetF1Keyword g item
                        | _ -> GetF1Keyword g items.Head.Item)
            (fun msg ->
                Trace.TraceInformation(sprintf "FCS: recovering from error in GetF1Keyword: '%s'" msg)
                None)

    member _.GetMethods(line, lineStr, colAtEndOfNames, namesOpt) =
        DiagnosticsScope.Protect
            range0
            (fun () ->

                let declItemsOpt =
                    GetDeclItemsForNamesAtPosition(
                        None,
                        namesOpt,
                        None,
                        None,
                        line,
                        lineStr,
                        colAtEndOfNames,
                        ResolveTypeNamesToCtors,
                        ResolveOverloads.No,
                        None,
                        (fun () -> [])
                    )

                match declItemsOpt with
                | None -> MethodGroup("", [||])
                | Some(items, denv, _, m) ->
                    // GetDeclItemsForNamesAtPosition returns Items.Types and Item.CtorGroup for `new T(|)`,
                    // the Item.Types is not needed here as it duplicates (at best) parameterless ctor.
                    let ctors =
                        items
                        |> List.filter (fun x ->
                            match x.Item with
                            | Item.CtorGroup _ -> true
                            | _ -> false)

                    let items =
                        match ctors with
                        | [] -> items
                        | ctors -> ctors

                    MethodGroup.Create(infoReader, tcAccessRights, m, denv, items |> List.map (fun x -> x.ItemWithInst)))
            (fun msg ->
                Trace.TraceInformation(sprintf "FCS: recovering from error in GetMethods: '%s'" msg)
                MethodGroup(msg, [||]))

    member _.GetMethodsAsSymbols(line, lineStr, colAtEndOfNames, names) =
        DiagnosticsScope.Protect
            range0
            (fun () ->
                let declItemsOpt =
                    GetDeclItemsForNamesAtPosition(
                        None,
                        Some names,
                        None,
                        None,
                        line,
                        lineStr,
                        colAtEndOfNames,
                        ResolveTypeNamesToCtors,
                        ResolveOverloads.No,
                        None,
                        (fun () -> [])
                    )

                match declItemsOpt with
                | None
                | Some([], _, _, _) -> None
                | Some(items, denv, _, m) ->
                    let allItems =
                        items
                        |> List.collect (fun item -> SelectMethodGroupItems2 g m item.ItemWithInst)

                    let symbols =
                        allItems |> List.map (fun item -> FSharpSymbol.Create(cenv, item.Item), item)

                    Some(symbols, denv, m))
            (fun msg ->
                Trace.TraceInformation(sprintf "FCS: recovering from error in GetMethodsAsSymbols: '%s'" msg)
                None)

    member _.GetDeclarationLocation(line, lineStr, colAtEndOfNames, names, preferFlag) =
        DiagnosticsScope.Protect
            range0
            (fun () ->

                let declItemsOpt =
                    GetDeclItemsForNamesAtPosition(
                        None,
                        Some names,
                        None,
                        None,
                        line,
                        lineStr,
                        colAtEndOfNames,
                        ResolveTypeNamesToCtors,
                        ResolveOverloads.Yes,
                        None,
                        (fun () -> [])
                    )

                match declItemsOpt with
                | None
                | Some([], _, _, _) -> FindDeclResult.DeclNotFound(FindDeclFailureReason.Unknown "")
                | Some(item :: _, _, _, _) ->
                    let getTypeVarNames (ilinfo: ILMethInfo) =
                        let classTypeParams =
                            ilinfo.DeclaringTyconRef.ILTyconRawMetadata.GenericParams
                            |> List.map (fun paramDef -> paramDef.Name)

                        let methodTypeParams = ilinfo.FormalMethodTypars |> List.map (fun ty -> ty.Name)
                        classTypeParams @ methodTypeParams |> Array.ofList

                    // Detect external references.  Currently this only labels references to .NET assemblies as external - F#
                    // references from nuget packages are not labelled as external.
                    let result =
                        match item.Item with
                        | Item.CtorGroup(_, ILMeth(_, ilinfo, _) :: _) ->
                            match ilinfo.MetadataScope with
                            | ILScopeRef.Assembly assemblyRef ->
                                let typeVarNames = getTypeVarNames ilinfo

                                FindDeclExternalParam.tryOfILTypes typeVarNames ilinfo.ILMethodRef.ArgTypes
                                |> Option.map (fun args ->
                                    let externalSym =
                                        FindDeclExternalSymbol.Constructor(ilinfo.ILMethodRef.DeclaringTypeRef.FullName, args)

                                    FindDeclResult.ExternalDecl(assemblyRef.Name, externalSym))
                            | _ -> None

                        | Item.MethodGroup(name, ILMeth(_, ilinfo, _) :: _, _) ->
                            match ilinfo.MetadataScope with
                            | ILScopeRef.Assembly assemblyRef ->
                                let typeVarNames = getTypeVarNames ilinfo

                                FindDeclExternalParam.tryOfILTypes typeVarNames ilinfo.ILMethodRef.ArgTypes
                                |> Option.map (fun args ->
                                    let externalSym =
                                        FindDeclExternalSymbol.Method(
                                            ilinfo.ILMethodRef.DeclaringTypeRef.FullName,
                                            name,
                                            args,
                                            ilinfo.ILMethodRef.GenericArity
                                        )

                                    FindDeclResult.ExternalDecl(assemblyRef.Name, externalSym))
                            | _ -> None

                        | Item.Property(name, ILProp propInfo :: _, _) ->
                            let methInfo =
                                if propInfo.HasGetter then Some propInfo.GetterMethod
                                elif propInfo.HasSetter then Some propInfo.SetterMethod
                                else None

                            match methInfo with
                            | Some methInfo ->
                                match methInfo.MetadataScope with
                                | ILScopeRef.Assembly assemblyRef ->
                                    let externalSym =
                                        FindDeclExternalSymbol.Property(methInfo.ILMethodRef.DeclaringTypeRef.FullName, name)

                                    Some(FindDeclResult.ExternalDecl(assemblyRef.Name, externalSym))
                                | _ -> None
                            | None -> None

                        | Item.ILField(ILFieldInfo(typeInfo, fieldDef)) when not typeInfo.TyconRefOfRawMetadata.IsLocalRef ->
                            match typeInfo.ILScopeRef with
                            | ILScopeRef.Assembly assemblyRef ->
                                let externalSym =
                                    FindDeclExternalSymbol.Field(typeInfo.ILTypeRef.FullName, fieldDef.Name)

                                Some(FindDeclResult.ExternalDecl(assemblyRef.Name, externalSym))
                            | _ -> None

                        | Item.Event(ILEvent(ILEventInfo(typeInfo, eventDef))) when not typeInfo.TyconRefOfRawMetadata.IsLocalRef ->
                            match typeInfo.ILScopeRef with
                            | ILScopeRef.Assembly assemblyRef ->
                                let externalSym =
                                    FindDeclExternalSymbol.Event(typeInfo.ILTypeRef.FullName, eventDef.Name)

                                Some(FindDeclResult.ExternalDecl(assemblyRef.Name, externalSym))
                            | _ -> None

                        | Item.Types(_, ty :: _) ->
                            match stripTyparEqns ty with
                            | TType_app(tr, _, _) ->
                                if tr.IsLocalRef then
                                    None
                                else
                                    match tr.TypeReprInfo, tr.PublicPath with
                                    | TILObjectRepr(TILObjectReprData(ILScopeRef.Assembly assemblyRef, _, _)), Some(PubPath parts) ->
                                        let fullName = parts |> String.concat "."
                                        Some(FindDeclResult.ExternalDecl(assemblyRef.Name, FindDeclExternalSymbol.Type fullName))
                                    | _ -> None
                            | _ -> None

                        | _ -> None

                    match result with
                    | Some x -> x
                    | None ->
                        match rangeOfItem g preferFlag item.Item with
                        | Some itemRange ->
                            let projectDir =
                                FileSystem.GetDirectoryNameShim(
                                    if projectFileName = "" then
                                        mainInputFileName
                                    else
                                        projectFileName
                                )

                            let range = fileNameOfItem g (Some projectDir) itemRange item.Item
                            mkRange range itemRange.Start itemRange.End |> FindDeclResult.DeclFound
                        | None ->
                            match item.Item with
#if !NO_TYPEPROVIDERS
                            // provided items may have TypeProviderDefinitionLocationAttribute that binds them to some location
                            | Item.CtorGroup(name, ProvidedMeth _ :: _)
                            | Item.MethodGroup(name, ProvidedMeth _ :: _, _)
                            | Item.Property(name, ProvidedProp _ :: _, _) -> FindDeclFailureReason.ProvidedMember name
                            | Item.Event(ProvidedEvent _ as e) -> FindDeclFailureReason.ProvidedMember e.EventName
                            | Item.ILField(ProvidedField _ as f) -> FindDeclFailureReason.ProvidedMember f.FieldName
                            | ItemIsProvidedType g tcref -> FindDeclFailureReason.ProvidedType tcref.DisplayName
#endif
                            | _ -> FindDeclFailureReason.Unknown ""
                            |> FindDeclResult.DeclNotFound)
            (fun msg ->
                Trace.TraceInformation(sprintf "FCS: recovering from error in GetDeclarationLocation: '%s'" msg)
                FindDeclResult.DeclNotFound(FindDeclFailureReason.Unknown msg))

    member _.GetSymbolUseAtLocation(line, lineStr, colAtEndOfNames, names) =
        DiagnosticsScope.Protect
            range0
            (fun () ->
                let declItemsOpt =
                    GetDeclItemsForNamesAtPosition(
                        None,
                        Some names,
                        None,
                        None,
                        line,
                        lineStr,
                        colAtEndOfNames,
                        ResolveTypeNamesToCtors,
                        ResolveOverloads.Yes,
                        None,
                        (fun () -> [])
                    )

                match declItemsOpt with
                | None
                | Some([], _, _, _) -> None
                | Some(item :: _, denv, _, m) ->
                    let symbol = FSharpSymbol.Create(cenv, item.Item)
                    Some(symbol, item.ItemWithInst, denv, m))
            (fun msg ->
                Trace.TraceInformation(sprintf "FCS: recovering from error in GetSymbolUseAtLocation: '%s'" msg)
                None)

    member _.GetSymbolUsesAtLocation(line, lineStr, colAtEndOfNames, names) =
        DiagnosticsScope.Protect
            range0
            (fun () ->
                let declItemsOpt =
                    GetDeclItemsForNamesAtPosition(
                        None,
                        Some names,
                        None,
                        None,
                        line,
                        lineStr,
                        colAtEndOfNames,
                        ResolveTypeNamesToCtors,
                        ResolveOverloads.Yes,
                        None,
                        (fun () -> [])
                    )

                match declItemsOpt with
                | None -> List.empty
                | Some(items, denv, _, m) ->
                    items
                    |> List.map (fun item ->
                        let symbol = FSharpSymbol.Create(cenv, item.Item)
                        symbol, item.ItemWithInst, denv, m))
            (fun msg ->
                Trace.TraceInformation(sprintf "FCS: recovering from error in GetSymbolUsesAtLocation: '%s'" msg)
                List.empty)

    member _.PartialAssemblySignatureForFile =
        FSharpAssemblySignature(g, thisCcu, ccuSigForFile, tcImports, None, ccuSigForFile)

    member _.AccessRights = tcAccessRights

    member _.ProjectOptions = projectOptions

    member _.GetReferencedAssemblies() =
        [
            for x in tcImports.GetImportedAssemblies() do
                FSharpAssembly(g, tcImports, x.FSharpViewOfMetadata)
        ]

    member _.GetFormatSpecifierLocationsAndArity() =
        sSymbolUses.GetFormatSpecifierLocationsAndArity()

    member _.GetSemanticClassification(range: range option) : SemanticClassificationItem[] =
        sResolutions.GetSemanticClassification(g, amap, sSymbolUses.GetFormatSpecifierLocationsAndArity(), range)

    /// The resolutions in the file
    member _.ScopeResolutions = sResolutions

    /// The uses of symbols in the analyzed file
    member _.ScopeSymbolUses = sSymbolUses

    member _.TcGlobals = g

    member _.TcImports = tcImports

    /// The inferred signature of the file
    member _.CcuSigForFile = ccuSigForFile

    /// The assembly being analyzed
    member _.ThisCcu = thisCcu

    member _.ImplementationFile = implFileOpt

    /// All open declarations in the file, including auto open modules
    member _.OpenDeclarations = openDeclarations

    member _.SymbolEnv = cenv

    override _.ToString() =
        "TypeCheckInfo(" + mainInputFileName + ")"

type FSharpParsingOptions =
    {
        SourceFiles: string[]
        ApplyLineDirectives: bool
        ConditionalDefines: string list
        DiagnosticOptions: FSharpDiagnosticOptions
        LangVersionText: string
        IsInteractive: bool
        IndentationAwareSyntax: bool option
        StrictIndentation: bool option
        CompilingFSharpCore: bool
        IsExe: bool
    }

    member x.LastFileName =
        Debug.Assert(not (Array.isEmpty x.SourceFiles), "Parsing options don't contain any file")
        Array.last x.SourceFiles

    static member Default =
        {
            SourceFiles = Array.empty
            ApplyLineDirectives = false
            ConditionalDefines = []
            DiagnosticOptions = FSharpDiagnosticOptions.Default
            LangVersionText = LanguageVersion.Default.VersionText
            IsInteractive = false
            IndentationAwareSyntax = None
            StrictIndentation = None
            CompilingFSharpCore = false
            IsExe = false
        }

    static member FromTcConfig(tcConfig: TcConfig, sourceFiles, isInteractive: bool) =
        {
            SourceFiles = sourceFiles
            ApplyLineDirectives = tcConfig.applyLineDirectives
            ConditionalDefines = tcConfig.conditionalDefines
            DiagnosticOptions = tcConfig.diagnosticsOptions
            LangVersionText = tcConfig.langVersion.VersionText
            IsInteractive = isInteractive
            IndentationAwareSyntax = tcConfig.indentationAwareSyntax
            StrictIndentation = tcConfig.strictIndentation
            CompilingFSharpCore = tcConfig.compilingFSharpCore
            IsExe = tcConfig.target.IsExe
        }

    static member FromTcConfigBuilder(tcConfigB: TcConfigBuilder, sourceFiles, isInteractive: bool) =
        {
            SourceFiles = sourceFiles
            ApplyLineDirectives = tcConfigB.applyLineDirectives
            ConditionalDefines = tcConfigB.conditionalDefines
            DiagnosticOptions = tcConfigB.diagnosticsOptions
            LangVersionText = tcConfigB.langVersion.VersionText
            IsInteractive = isInteractive
            IndentationAwareSyntax = tcConfigB.indentationAwareSyntax
            StrictIndentation = tcConfigB.strictIndentation
            CompilingFSharpCore = tcConfigB.compilingFSharpCore
            IsExe = tcConfigB.target.IsExe
        }

module internal ParseAndCheckFile =

    /// Diagnostics handler for parsing & type checking while processing a single file
    type DiagnosticsHandler
        (
            reportErrors,
            mainInputFileName,
            diagnosticsOptions: FSharpDiagnosticOptions,
            sourceText: ISourceText,
            suggestNamesForErrors: bool,
            flatErrors: bool
        ) =
        let mutable options = diagnosticsOptions
        let diagnosticsCollector = ResizeArray<_>()
        let mutable errorCount = 0

        // We'll need number of lines for adjusting error messages at EOF
        let fileInfo = sourceText.GetLastCharacterPosition()

        let collectOne severity diagnostic =
            // 1. Extended diagnostic data should be created after typechecking because it requires a valid SymbolEnv
            // 2. Diagnostic message should be created during the diagnostic sink, because after typechecking
            //    the formatting of types in it may change (for example, 'a to obj)
            //
            // So we'll create a diagnostic later, but cache the FormatCore message now
            diagnostic.Exception.Data["CachedFormatCore"] <- diagnostic.FormatCore(flatErrors, suggestNamesForErrors)
            diagnosticsCollector.Add(struct (diagnostic, severity))

            if severity = FSharpDiagnosticSeverity.Error then
                errorCount <- errorCount + 1

        // This function gets called whenever an error happens during parsing or checking
        let diagnosticSink severity (diagnostic: PhasedDiagnostic) =
            // Sanity check here. The phase of an error should be in a phase known to the language service.
            let diagnostic =
                if not (diagnostic.IsPhaseInCompile()) then
                    // Reaching this point means that the error would be sticky if we let it prop up to the language service.
                    // Assert and recover by replacing phase with one known to the language service.
                    Trace.TraceInformation(
                        sprintf
                            "The subcategory '%s' seen in an error should not be seen by the language service"
                            (diagnostic.Subcategory())
                    )

                    { diagnostic with
                        Phase = BuildPhase.TypeCheck
                    }
                else
                    diagnostic

            if reportErrors then
                match diagnostic with
#if !NO_TYPEPROVIDERS
                | {
                      Exception = :? TypeProviderError as tpe
                  } -> tpe.Iter(fun exn -> collectOne severity { diagnostic with Exception = exn })
#endif
                | _ -> collectOne severity diagnostic

        let diagnosticsLogger =
            { new DiagnosticsLogger("DiagnosticsHandler") with
                member _.DiagnosticSink(exn, severity) = diagnosticSink severity exn
                member _.ErrorCount = errorCount
            }

        // Public members
        member _.DiagnosticsLogger = diagnosticsLogger

        member _.ErrorCount = errorCount

        member _.DiagnosticOptions
            with set opts = options <- opts

        member _.AnyErrors = errorCount > 0

        member _.CollectedDiagnostics(symbolEnv: SymbolEnv option) =
            [|
                for struct (diagnostic, severity) in diagnosticsCollector do
                    yield!
                        DiagnosticHelpers.ReportDiagnostic(
                            options,
                            false,
                            mainInputFileName,
                            fileInfo,
                            diagnostic,
                            severity,
                            suggestNamesForErrors,
                            flatErrors,
                            symbolEnv
                        )
            |]

    let getLightSyntaxStatus fileName options =
        let indentationAwareSyntaxOnByDefault =
            List.exists (FileSystemUtils.checkSuffix fileName) FSharpIndentationAwareSyntaxFileSuffixes

        let indentationSyntaxStatus =
            if indentationAwareSyntaxOnByDefault then
                (options.IndentationAwareSyntax <> Some false)
            else
                (options.IndentationAwareSyntax = Some true)

        IndentationAwareSyntaxStatus(indentationSyntaxStatus, true)

    let createLexerFunction fileName options lexbuf (errHandler: DiagnosticsHandler) (ct: CancellationToken) =
        let indentationSyntaxStatus = getLightSyntaxStatus fileName options

        // If we're editing a script then we define INTERACTIVE otherwise COMPILED.
        // Since this parsing for intellisense we always define EDITING.
        let conditionalDefines =
            SourceFileImpl.GetImplicitConditionalDefinesForEditing options.IsInteractive
            @ options.ConditionalDefines

        // Note: we don't really attempt to intern strings across a large scope.
        let lexResourceManager = LexResourceManager()

        // When analyzing files using ParseOneFile, i.e. for the use of editing clients, we do not apply line directives.
        // TODO(pathmap): expose PathMap on the service API, and thread it through here
        let lexargs =
            mkLexargs (
                conditionalDefines,
                indentationSyntaxStatus,
                lexResourceManager,
                [],
                errHandler.DiagnosticsLogger,
                PathMap.empty,
                options.ApplyLineDirectives
            )

        let tokenizer =
            LexFilter.LexFilter(indentationSyntaxStatus, options.CompilingFSharpCore, Lexer.token lexargs true, lexbuf, false)

        if ct.CanBeCanceled then
            (fun _ ->
                ct.ThrowIfCancellationRequested()
                tokenizer.GetToken())
        else
            (fun _ -> tokenizer.GetToken())

    let createLexbuf langVersion strictIndentation sourceText =
        UnicodeLexing.SourceTextAsLexbuf(true, LanguageVersion(langVersion), strictIndentation, sourceText)

    let matchBraces
        (
            sourceText: ISourceText,
            fileName,
            options: FSharpParsingOptions,
            userOpName: string,
            suggestNamesForErrors: bool,
            ct: CancellationToken
        ) =
        // Make sure there is an DiagnosticsLogger installed whenever we do stuff that might record errors, even if we ultimately ignore the errors
        let delayedLogger = CapturingDiagnosticsLogger("matchBraces")
        use _ = UseDiagnosticsLogger delayedLogger
        use _ = UseBuildPhase BuildPhase.Parse

        Trace.TraceInformation("FCS: {0}.{1} ({2})", userOpName, "matchBraces", fileName)

        let matchingBraces = ResizeArray<_>()

        usingLexbufForParsing (createLexbuf options.LangVersionText options.StrictIndentation sourceText, fileName) (fun lexbuf ->
            let errHandler =
                DiagnosticsHandler(false, fileName, options.DiagnosticOptions, sourceText, suggestNamesForErrors, false)

            let lexfun = createLexerFunction fileName options lexbuf errHandler ct

            let parenTokensBalance t1 t2 =
                match t1, t2 with
                | LPAREN, RPAREN
                | LPAREN, RPAREN_IS_HERE
                | LBRACE _, RBRACE _
                | LBRACE_BAR, BAR_RBRACE
                | LBRACE _, RBRACE_IS_HERE
                | INTERP_STRING_BEGIN_PART _, INTERP_STRING_END _
                | INTERP_STRING_BEGIN_PART _, INTERP_STRING_PART _
                | INTERP_STRING_PART _, INTERP_STRING_PART _
                | INTERP_STRING_PART _, INTERP_STRING_END _
                | SIG, END
                | STRUCT, END
                | LBRACK_BAR, BAR_RBRACK
                | LBRACK, RBRACK
                | LBRACK_LESS, GREATER_RBRACK
                | BEGIN, END -> true
                | LQUOTE q1, RQUOTE q2 -> q1 = q2
                | _ -> false

            let rec matchBraces stack =
                match lexfun lexbuf, stack with
                | tok2, (tok1, braceOffset, m1) :: stackAfterMatch when parenTokensBalance tok1 tok2 ->
                    let m2 = lexbuf.LexemeRange

                    // For INTERP_STRING_PART and INTERP_STRING_END grab the one character
                    // range that corresponds to the "}" at the start of the token
                    let m2Start =
                        match tok2 with
                        | INTERP_STRING_PART _
                        | INTERP_STRING_END _ ->
                            mkFileIndexRange
                                m2.FileIndex
                                (mkPos m2.Start.Line (m2.Start.Column - braceOffset))
                                (mkPos m2.Start.Line (m2.Start.Column + 1))
                        | _ -> m2

                    matchingBraces.Add(m1, m2Start)

                    // INTERP_STRING_PART corresponds to both "} ... {" i.e. both the completion
                    // of a match and the start of a potential new one.
                    let stackAfterMatch =
                        match tok2 with
                        | INTERP_STRING_PART _ ->
                            let m2End =
                                mkFileIndexRange m2.FileIndex (mkPos m2.End.Line (max (m2.End.Column - 1 - braceOffset) 0)) m2.End

                            (tok2, braceOffset, m2End) :: stackAfterMatch
                        | _ -> stackAfterMatch

                    matchBraces stackAfterMatch

                | LPAREN | LBRACE _ | LBRACK | LBRACE_BAR | LBRACK_BAR | LQUOTE _ | LBRACK_LESS as tok, _ ->
                    matchBraces ((tok, 0, lexbuf.LexemeRange) :: stack)

                // INTERP_STRING_BEGIN_PART corresponds to $"... {" at the start of an interpolated string
                //
                // INTERP_STRING_PART corresponds to "} ... {" in the middle of an interpolated string (in
                //   this case it msut not have matched something on the stack, e.g. an incomplete '[' in the
                //   interpolation expression)
                //
                // Either way we start a new potential match at the last character
                | INTERP_STRING_BEGIN_PART _ | INTERP_STRING_PART _ as tok, _ ->
                    let braceOffset =
                        match tok with
                        | INTERP_STRING_BEGIN_PART(_, SynStringKind.TripleQuote, (LexerContinuation.Token(_, (_, _, dl, _) :: _))) ->
                            dl - 1
                        | _ -> 0

                    let m = lexbuf.LexemeRange

                    let m2 =
                        mkFileIndexRange m.FileIndex (mkPos m.End.Line (max (m.End.Column - 1 - braceOffset) 0)) m.End

                    matchBraces ((tok, braceOffset, m2) :: stack)

                | (EOF _ | LEX_FAILURE _), _ -> ()
                | _ -> matchBraces stack

            matchBraces [])

        matchingBraces.ToArray()

    let parseFile
        (
            sourceText: ISourceText,
            fileName,
            options: FSharpParsingOptions,
            userOpName: string,
            suggestNamesForErrors: bool,
            flatErrors: bool,
            identCapture: bool,
            ct: CancellationToken
        ) =
        Trace.TraceInformation("FCS: {0}.{1} ({2})", userOpName, "parseFile", fileName)

        use act =
            Activity.start "ParseAndCheckFile.parseFile" [| Activity.Tags.fileName, fileName |]

        let errHandler =
            DiagnosticsHandler(true, fileName, options.DiagnosticOptions, sourceText, suggestNamesForErrors, flatErrors)

        use _ = UseDiagnosticsLogger errHandler.DiagnosticsLogger

        use _ = UseBuildPhase BuildPhase.Parse

        let parseResult =
            usingLexbufForParsing (createLexbuf options.LangVersionText options.StrictIndentation sourceText, fileName) (fun lexbuf ->

                let lexfun = createLexerFunction fileName options lexbuf errHandler ct

                let isLastCompiland =
                    fileName.Equals(options.LastFileName, StringComparison.CurrentCultureIgnoreCase)
                    || IsScript(fileName)

                let isExe = options.IsExe

                try
                    ParseInput(
                        lexfun,
                        options.DiagnosticOptions,
                        errHandler.DiagnosticsLogger,
                        lexbuf,
                        None,
                        fileName,
                        (isLastCompiland, isExe),
                        identCapture,
                        Some userOpName
                    )
                with
                | :? OperationCanceledException -> reraise ()
                | e ->
                    errHandler.DiagnosticsLogger.StopProcessingRecovery e range0 // don't re-raise any exceptions, we must return None.
                    EmptyParsedInput(fileName, (isLastCompiland, isExe)))

        errHandler.CollectedDiagnostics(None), parseResult, errHandler.AnyErrors

    let ApplyLoadClosure
        (
            tcConfig,
            parsedMainInput,
            mainInputFileName,
            loadClosure: LoadClosure option,
            tcImports: TcImports,
            backgroundDiagnostics
        ) =

        // If additional references were brought in by the preprocessor then we need to process them
        match loadClosure with
        | Some loadClosure ->
            // Play unresolved references for this file.
            tcImports.ReportUnresolvedAssemblyReferences(loadClosure.UnresolvedReferences)

            // If there was a loadClosure, replay the errors and warnings from resolution, excluding parsing
            loadClosure.LoadClosureRootFileDiagnostics |> List.iter diagnosticSink

            let fileOfBackgroundError (diagnostic: PhasedDiagnostic, _) =
                match diagnostic.Range with
                | Some m -> Some m.FileName
                | None -> None

            let sameFile file hashLoadInFile =
                match file with
                | None -> false
                | Some file -> (0 = String.Compare(hashLoadInFile, file, StringComparison.OrdinalIgnoreCase))

            //  walk the list of #loads and keep the ones for this file.
            let hashLoadsInFile =
                loadClosure.SourceFiles |> List.filter (fun (_, ms) -> ms <> []) // #loaded file, ranges of #load

            let hashLoadBackgroundDiagnostics, otherBackgroundDiagnostics =
                backgroundDiagnostics
                |> Array.partition (fun backgroundError ->
                    hashLoadsInFile
                    |> List.exists (fst >> sameFile (fileOfBackgroundError backgroundError)))

            // Create single errors for the #load-ed files.
            // Group errors and warnings by file name.
            let hashLoadBackgroundDiagnosticsGroupedByFileName =
                hashLoadBackgroundDiagnostics
                |> Array.map (fun err -> fileOfBackgroundError err, err)
                |> Array.groupBy fst // fileWithErrors, error list

            //  Join the sets and report errors.
            //  It is by-design that these messages are only present in the language service. A true build would report the errors at their
            //  spots in the individual source files.
            for fileOfHashLoad, rangesOfHashLoad in hashLoadsInFile do
                for file, errorGroupedByFileName in hashLoadBackgroundDiagnosticsGroupedByFileName do
                    if sameFile file fileOfHashLoad then
                        for rangeOfHashLoad in rangesOfHashLoad do // Handle the case of two #loads of the same file
                            let diagnostics =
                                errorGroupedByFileName |> Array.map (fun (_, (pe, f)) -> pe.Exception, f) // Strip the build phase here. It will be replaced, in total, with TypeCheck

                            let errors =
                                [
                                    for err, severity in diagnostics do
                                        if severity = FSharpDiagnosticSeverity.Error then
                                            err
                                ]

                            let warnings =
                                [
                                    for err, severity in diagnostics do
                                        if severity = FSharpDiagnosticSeverity.Warning then
                                            err
                                ]

                            let infos =
                                [
                                    for err, severity in diagnostics do
                                        if severity = FSharpDiagnosticSeverity.Info then
                                            err
                                ]

                            let message = HashLoadedSourceHasIssues(infos, warnings, errors, rangeOfHashLoad)

                            if isNil errors && isNil warnings then warning message
                            elif isNil errors then warning message
                            else errorR message

            // Replay other background errors.
            for diagnostic, severity in otherBackgroundDiagnostics do
                match severity with
                | FSharpDiagnosticSeverity.Info -> informationalWarning diagnostic.Exception
                | FSharpDiagnosticSeverity.Warning -> warning diagnostic.Exception
                | FSharpDiagnosticSeverity.Error -> errorR diagnostic.Exception
                | FSharpDiagnosticSeverity.Hidden -> ()

        | None ->
            // For non-scripts, check for disallow #r and #load.
            ApplyMetaCommandsFromInputToTcConfig(
                tcConfig,
                parsedMainInput,
                Path.GetDirectoryName mainInputFileName,
                tcImports.DependencyProvider
            )
            |> ignore

    // Type check a single file against an initial context, gleaning both errors and intellisense information.
    let CheckOneFile
        (
            parseResults: FSharpParseFileResults,
            sourceText: ISourceText,
            mainInputFileName: string,
            projectOptions: FSharpProjectOptions,
            projectFileName: string,
            tcConfig: TcConfig,
            tcGlobals: TcGlobals,
            tcImports: TcImports,
            tcState: TcState,
            moduleNamesDict: ModuleNamesDict,
            loadClosure: LoadClosure option,
            backgroundDiagnostics: (PhasedDiagnostic * FSharpDiagnosticSeverity)[],
            suggestNamesForErrors: bool
        ) =

        cancellable {
            use _ =
                Activity.start
                    "ParseAndCheckFile.CheckOneFile"
                    [|
                        Activity.Tags.fileName, mainInputFileName
                        Activity.Tags.length, sourceText.Length.ToString()
                    |]

            let parsedMainInput = parseResults.ParseTree

            // Initialize the error handler
            let errHandler =
                DiagnosticsHandler(
                    true,
                    mainInputFileName,
                    tcConfig.diagnosticsOptions,
                    sourceText,
                    suggestNamesForErrors,
                    tcConfig.flatErrors
                )

            use _ = UseDiagnosticsLogger errHandler.DiagnosticsLogger

            use _unwindBP = UseBuildPhase BuildPhase.TypeCheck

            // Apply nowarns to tcConfig (may generate errors, so ensure diagnosticsLogger is installed)
            let tcConfig =
                ApplyNoWarnsToTcConfig(tcConfig, parsedMainInput, Path.GetDirectoryName mainInputFileName)

            // update the error handler with the modified tcConfig
            errHandler.DiagnosticOptions <- tcConfig.diagnosticsOptions

            // Play background errors and warnings for this file.
            do
                for err, severity in backgroundDiagnostics do
                    diagnosticSink (err, severity)

            // If additional references were brought in by the preprocessor then we need to process them
            ApplyLoadClosure(tcConfig, parsedMainInput, mainInputFileName, loadClosure, tcImports, backgroundDiagnostics)

            // Typecheck the real input.
            let sink = TcResultsSinkImpl(tcGlobals, sourceText = sourceText)

            let! resOpt =
                cancellable {
                    try
                        let checkForErrors () =
                            (parseResults.ParseHadErrors || errHandler.ErrorCount > 0)

                        let parsedMainInput, _moduleNamesDict =
                            DeduplicateParsedInputModuleName moduleNamesDict parsedMainInput

                        // Typecheck is potentially a long running operation. We chop it up here with an Eventually continuation and, at each slice, give a chance
                        // for the client to claim the result as obsolete and have the typecheck abort.

                        use _unwind =
                            new CompilationGlobalsScope(errHandler.DiagnosticsLogger, BuildPhase.TypeCheck)

                        let! result =
                            CheckOneInputAndFinish(
                                checkForErrors,
                                tcConfig,
                                tcImports,
                                tcGlobals,
                                None,
                                TcResultsSink.WithSink sink,
                                tcState,
                                parsedMainInput
                            )

                        return result
                    with e ->
                        errorR e

                        let mty =
                            Construct.NewEmptyModuleOrNamespaceType(ModuleOrNamespaceKind.Namespace true)

                        return ((tcState.TcEnvFromSignatures, EmptyTopAttrs, [], [ mty ]), tcState)
                }

            let (tcEnvAtEnd, _, implFiles, ccuSigsForFiles), tcState = resOpt

            let symbolEnv = SymbolEnv(tcGlobals, tcState.Ccu, Some tcState.CcuSig, tcImports)
            let errors = errHandler.CollectedDiagnostics(Some symbolEnv)

            let res =
                TypeCheckInfo(
                    tcConfig,
                    tcGlobals,
                    List.head ccuSigsForFiles,
                    tcState.Ccu,
                    tcImports,
                    tcEnvAtEnd.AccessRights,
                    projectFileName,
                    mainInputFileName,
                    projectOptions,
                    sink.GetResolutions(),
                    sink.GetSymbolUses(),
                    tcEnvAtEnd.NameEnv,
                    loadClosure,
                    List.tryHead implFiles,
                    sink.GetOpenDeclarations()
                )

            return errors, res
        }

[<Sealed>]
type FSharpProjectContext(thisCcu: CcuThunk, assemblies: FSharpAssembly list, ad: AccessorDomain, projectOptions: FSharpProjectOptions) =

    member _.ProjectOptions = projectOptions

    member _.GetReferencedAssemblies() = assemblies

    member _.AccessibilityRights = FSharpAccessibilityRights(thisCcu, ad)

/// A live object of this type keeps the background corresponding background builder (and type providers) alive (through reference-counting).
//
// Note: objects returned by the methods of this type do not require the corresponding background builder to be alive.
[<Sealed>]
type FSharpCheckFileResults
    (
        fileName: string,
        errors: FSharpDiagnostic[],
        scopeOptX: TypeCheckInfo option,
        dependencyFiles: string[],
        builderX: IncrementalBuilder option,
        keepAssemblyContents: bool
    ) =

    // Here 'details' keeps 'builder' alive
    let details =
        match scopeOptX with
        | None -> None
        | Some scopeX -> Some(scopeX, builderX)

    static let emptyFindDeclResult =
        FindDeclResult.DeclNotFound(FindDeclFailureReason.Unknown "")

    member _.Diagnostics = errors

    member _.HasFullTypeCheckInfo = details.IsSome

    member _.TryGetCurrentTcImports() =
        match details with
        | None -> None
        | Some(scope, _builderOpt) -> Some scope.TcImports

    /// Intellisense autocompletions
    member _.GetDeclarationListInfo(parsedFileResults, line, lineText, partialName, ?getAllEntities, ?completionContextAtPos) =
        let getAllEntities = defaultArg getAllEntities (fun () -> [])

        match details with
        | None -> DeclarationListInfo.Empty
        | Some(scope, _builderOpt) ->
            scope.GetDeclarations(parsedFileResults, line, lineText, partialName, completionContextAtPos, getAllEntities)

    member _.GetDeclarationListSymbols(parsedFileResults, line, lineText, partialName, ?getAllEntities) =
        let getAllEntities = defaultArg getAllEntities (fun () -> [])

        match details with
        | None -> []
        | Some(scope, _builderOpt) -> scope.GetDeclarationListSymbols(parsedFileResults, line, lineText, partialName, getAllEntities)

    member _.GetKeywordTooltip(names: string list) =
        ToolTipText.ToolTipText
            [
                for kw in names do
                    match Tokenization.FSharpKeywords.KeywordsDescriptionLookup kw with
                    | None -> ()
                    | Some kwDescription ->
                        let kwText = kw |> TaggedText.tagKeyword |> wordL |> LayoutRender.toArray
                        yield ToolTipElement.Single(kwText, FSharpXmlDoc.FromXmlText(Xml.XmlDoc([| kwDescription |], range.Zero)))
            ]

    /// Resolve the names at the given location to give a data tip
    member _.GetToolTip(line, colAtEndOfNames, lineText, names, tokenTag, width) =
        match tokenTagToTokenId tokenTag with
        | TOKEN_IDENT ->
            match details with
            | None -> emptyToolTip
            | Some(scope, _builderOpt) -> scope.GetStructuredToolTipText(line, lineText, colAtEndOfNames, names, width)
        | TOKEN_STRING
        | TOKEN_STRING_TEXT ->
            match details with
            | None -> emptyToolTip
            | Some(scope, _builderOpt) -> scope.GetReferenceResolutionStructuredToolTipText(line, colAtEndOfNames, width)
        | _ -> emptyToolTip

    member _.GetDescription(symbol: FSharpSymbol, inst: (FSharpGenericParameter * FSharpType) list, displayFullName, range: range) =
        match details with
        | None -> emptyToolTip
        | Some(scope, _builderOpt) -> scope.GetDescription(symbol, inst, displayFullName, range)

    member _.GetF1Keyword(line, colAtEndOfNames, lineText, names) =
        match details with
        | None -> None
        | Some(scope, _builderOpt) -> scope.GetF1Keyword(line, lineText, colAtEndOfNames, names)

    // Resolve the names at the given location to a set of methods
    member _.GetMethods(line, colAtEndOfNames, lineText, names) =
        match details with
        | None -> MethodGroup.Empty
        | Some(scope, _builderOpt) -> scope.GetMethods(line, lineText, colAtEndOfNames, names)

    member _.GetDeclarationLocation(line, colAtEndOfNames, lineText, names, ?preferFlag) =
        match details with
        | None -> emptyFindDeclResult
        | Some(scope, _builderOpt) -> scope.GetDeclarationLocation(line, lineText, colAtEndOfNames, names, preferFlag)

    member this.GetSymbolUseAtLocation(line, colAtEndOfNames, lineText, names) =
        this.GetSymbolUsesAtLocation(line, colAtEndOfNames, lineText, names)
        |> List.tryHead

    member _.GetSymbolUsesAtLocation(line, colAtEndOfNames, lineText, names) =
        match details with
        | None -> List.empty
        | Some(scope, _builderOpt) ->
            scope.GetSymbolUsesAtLocation(line, lineText, colAtEndOfNames, names)
            |> List.map (fun (sym, itemWithInst, denv, m) ->
                FSharpSymbolUse(denv, sym, itemWithInst.TyparInstantiation, ItemOccurence.Use, m))

    member _.GetMethodsAsSymbols(line, colAtEndOfNames, lineText, names) =
        match details with
        | None -> None
        | Some(scope, _builderOpt) ->
            scope.GetMethodsAsSymbols(line, lineText, colAtEndOfNames, names)
            |> Option.map (fun (symbols, denv, m) ->
                symbols
                |> List.map (fun (sym, itemWithInst) -> FSharpSymbolUse(denv, sym, itemWithInst.TyparInstantiation, ItemOccurence.Use, m)))

    member _.GetSymbolAtLocation(line, colAtEndOfNames, lineStr, names) =
        match details with
        | None -> None
        | Some(scope, _builderOpt) ->
            scope.GetSymbolUseAtLocation(line, lineStr, colAtEndOfNames, names)
            |> Option.map (fun (sym, _, _, _) -> sym)

    member info.GetFormatSpecifierLocations() =
        info.GetFormatSpecifierLocationsAndArity() |> Array.map fst

    member _.GetFormatSpecifierLocationsAndArity() =
        match details with
        | None -> [||]
        | Some(scope, _builderOpt) -> scope.GetFormatSpecifierLocationsAndArity()

    member _.GetSemanticClassification(range: range option) =
        match details with
        | None -> [||]
        | Some(scope, _builderOpt) -> scope.GetSemanticClassification(range)

    member _.PartialAssemblySignature =
        match details with
        | None -> failwith "not available"
        | Some(scope, _builderOpt) -> scope.PartialAssemblySignatureForFile

    member _.ProjectContext =
        match details with
        | None -> failwith "not available"
        | Some(scope, _builderOpt) ->
            FSharpProjectContext(scope.ThisCcu, scope.GetReferencedAssemblies(), scope.AccessRights, scope.ProjectOptions)

    member _.DependencyFiles = dependencyFiles

    member _.GetAllUsesOfAllSymbolsInFile(?cancellationToken: CancellationToken) =
        match details with
        | None -> Seq.empty
        | Some(scope, _builderOpt) ->
            let cenv = scope.SymbolEnv

            seq {
                for symbolUseChunk in scope.ScopeSymbolUses.AllUsesOfSymbols do
                    for symbolUse in symbolUseChunk do
                        cancellationToken |> Option.iter (fun ct -> ct.ThrowIfCancellationRequested())

                        if symbolUse.ItemOccurence <> ItemOccurence.RelatedText then
                            let symbol = FSharpSymbol.Create(cenv, symbolUse.ItemWithInst.Item)
                            let inst = symbolUse.ItemWithInst.TyparInstantiation
                            FSharpSymbolUse(symbolUse.DisplayEnv, symbol, inst, symbolUse.ItemOccurence, symbolUse.Range)
            }

    member _.GetUsesOfSymbolInFile(symbol: FSharpSymbol, ?cancellationToken: CancellationToken) =
        match details with
        | None -> [||]
        | Some(scope, _builderOpt) ->
            [|
                for symbolUse in
                    scope.ScopeSymbolUses.GetUsesOfSymbol(symbol.Item)
                    |> Seq.distinctBy (fun symbolUse -> symbolUse.ItemOccurence, symbolUse.Range) do
                    cancellationToken |> Option.iter (fun ct -> ct.ThrowIfCancellationRequested())

                    if symbolUse.ItemOccurence <> ItemOccurence.RelatedText then
                        let inst = symbolUse.ItemWithInst.TyparInstantiation
                        FSharpSymbolUse(symbolUse.DisplayEnv, symbol, inst, symbolUse.ItemOccurence, symbolUse.Range)
            |]

    member _.GetVisibleNamespacesAndModulesAtPoint(pos: pos) =
        match details with
        | None -> [||]
        | Some(scope, _builderOpt) -> scope.GetVisibleNamespacesAndModulesAtPosition(pos) |> List.toArray

    member _.IsRelativeNameResolvable(cursorPos: pos, plid: string list, item: Item) =
        match details with
        | None -> true
        | Some(scope, _builderOpt) -> scope.IsRelativeNameResolvable(cursorPos, plid, item)

    member _.IsRelativeNameResolvableFromSymbol(cursorPos: pos, plid: string list, symbol: FSharpSymbol) =
        match details with
        | None -> true
        | Some(scope, _builderOpt) -> scope.IsRelativeNameResolvableFromSymbol(cursorPos, plid, symbol)

    member _.GetDisplayContextForPos(cursorPos: pos) =
        match details with
        | None -> None
        | Some(scope, _builderOpt) ->
            let (nenv, _), _ = scope.GetBestDisplayEnvForPos cursorPos
            Some(FSharpDisplayContext(fun _ -> nenv.DisplayEnv))

    member _.GenerateSignature(?pageWidth: int) =
        match details with
        | None -> None
        | Some(scope, _builderOpt) ->
            scope.ImplementationFile
            |> Option.map (fun implFile ->
                let denv = DisplayEnv.InitialForSigFileGeneration scope.TcGlobals
                let infoReader = InfoReader(scope.TcGlobals, scope.TcImports.GetImportMap())
                let (CheckedImplFile(contents = mexpr)) = implFile

                let ad =
                    match scopeOptX with
                    | Some scope -> scope.AccessRights
                    | _ -> AccessibleFromSomewhere

                let layout =
                    NicePrint.layoutImpliedSignatureOfModuleOrNamespace true denv infoReader ad range0 mexpr

                match pageWidth with
                | None -> layout
                | Some pageWidth -> Display.squashTo pageWidth layout
                |> LayoutRender.showL
                |> SourceText.ofString)

    member internal _.CalculateSignatureHash() =
        let visibility = Fsharp.Compiler.SignatureHash.PublicAndInternal

        match details with
        | None -> failwith "Typechecked details not available for CalculateSignatureHash() operation."
        | Some(scope, _builderOpt) ->
            scope.ImplementationFile
            |> Option.map (fun implFile ->
                Fsharp.Compiler.SignatureHash.calculateSignatureHashOfFiles [ implFile ] scope.TcGlobals visibility)

    member _.ImplementationFile =
        if not keepAssemblyContents then
            invalidOp
                "The 'keepAssemblyContents' flag must be set to true on the FSharpChecker in order to access the checked contents of assemblies"

        scopeOptX
        |> Option.map (fun scope ->
            let cenv =
                SymbolEnv(scope.TcGlobals, scope.ThisCcu, Some scope.CcuSigForFile, scope.TcImports)

            scope.ImplementationFile
            |> Option.map (fun implFile -> FSharpImplementationFileContents(cenv, implFile)))
        |> Option.defaultValue None

    member _.OpenDeclarations =
        scopeOptX
        |> Option.map (fun scope ->
            let cenv = scope.SymbolEnv

            scope.OpenDeclarations
            |> Array.map (fun x ->
                let modules = x.Modules |> List.map (fun x -> FSharpEntity(cenv, x))
                let types = x.Types |> List.map (fun x -> FSharpType(cenv, x))
                FSharpOpenDeclaration(x.Target, x.Range, modules, types, x.AppliedScope, x.IsOwnNamespace)))
        |> Option.defaultValue [||]

    override _.ToString() =
        "FSharpCheckFileResults(" + fileName + ")"

    static member MakeEmpty(fileName: string, creationErrors: FSharpDiagnostic[], keepAssemblyContents) =
        FSharpCheckFileResults(fileName, creationErrors, None, [||], None, keepAssemblyContents)

    static member JoinErrors
        (
            isIncompleteTypeCheckEnvironment,
            creationErrors: FSharpDiagnostic[],
            parseErrors: FSharpDiagnostic[],
            tcErrors: FSharpDiagnostic[]
        ) =
        [|
            yield! creationErrors
            yield! parseErrors
            if isIncompleteTypeCheckEnvironment then
                yield! Seq.truncate maxTypeCheckErrorsOutOfProjectContext tcErrors
            else
                yield! tcErrors
        |]

    static member Make
        (
            mainInputFileName: string,
            projectFileName,
            tcConfig,
            tcGlobals,
            isIncompleteTypeCheckEnvironment: bool,
            builder: IncrementalBuilder option,
            projectOptions,
            dependencyFiles,
            creationErrors: FSharpDiagnostic[],
            parseErrors: FSharpDiagnostic[],
            tcErrors: FSharpDiagnostic[],
            keepAssemblyContents,
            ccuSigForFile,
            thisCcu,
            tcImports,
            tcAccessRights,
            sResolutions,
            sSymbolUses,
            sFallback,
            loadClosure,
            implFileOpt,
            openDeclarations
        ) =

        let tcFileInfo =
            TypeCheckInfo(
                tcConfig,
                tcGlobals,
                ccuSigForFile,
                thisCcu,
                tcImports,
                tcAccessRights,
                projectFileName,
                mainInputFileName,
                projectOptions,
                sResolutions,
                sSymbolUses,
                sFallback,
                loadClosure,
                implFileOpt,
                openDeclarations
            )

        let errors =
            FSharpCheckFileResults.JoinErrors(isIncompleteTypeCheckEnvironment, creationErrors, parseErrors, tcErrors)

        FSharpCheckFileResults(mainInputFileName, errors, Some tcFileInfo, dependencyFiles, builder, keepAssemblyContents)

    static member CheckOneFile
        (
            parseResults: FSharpParseFileResults,
            sourceText: ISourceText,
            mainInputFileName: string,
            projectFileName: string,
            tcConfig: TcConfig,
            tcGlobals: TcGlobals,
            tcImports: TcImports,
            tcState: TcState,
            moduleNamesDict: ModuleNamesDict,
            loadClosure: LoadClosure option,
            backgroundDiagnostics: (PhasedDiagnostic * FSharpDiagnosticSeverity)[],
            isIncompleteTypeCheckEnvironment: bool,
            projectOptions: FSharpProjectOptions,
            builder: IncrementalBuilder option,
            dependencyFiles: string[],
            creationErrors: FSharpDiagnostic[],
            parseErrors: FSharpDiagnostic[],
            keepAssemblyContents: bool,
            suggestNamesForErrors: bool
        ) =
        cancellable {
            let! tcErrors, tcFileInfo =
                ParseAndCheckFile.CheckOneFile(
                    parseResults,
                    sourceText,
                    mainInputFileName,
                    projectOptions,
                    projectFileName,
                    tcConfig,
                    tcGlobals,
                    tcImports,
                    tcState,
                    moduleNamesDict,
                    loadClosure,
                    backgroundDiagnostics,
                    suggestNamesForErrors
                )

            let errors =
                FSharpCheckFileResults.JoinErrors(isIncompleteTypeCheckEnvironment, creationErrors, parseErrors, tcErrors)

            let results =
                FSharpCheckFileResults(mainInputFileName, errors, Some tcFileInfo, dependencyFiles, builder, keepAssemblyContents)

            return results
        }

[<Sealed>]
// 'details' is an option because the creation of the tcGlobals etc. for the project may have failed.
type FSharpCheckProjectResults
    (
        projectFileName: string,
        tcConfigOption: TcConfig option,
        keepAssemblyContents: bool,
        diagnostics: FSharpDiagnostic[],
<<<<<<< HEAD
        details: (TcGlobals * TcImports * CcuThunk * ModuleOrNamespaceType * Choice<IncrementalBuilder, Async<TcSymbolUses seq>> * TopAttribs option * (unit -> IRawFSharpAssemblyData option) * ILAssemblyRef * AccessorDomain * CheckedImplFile list option * string[] * FSharpProjectOptions) option
=======
        details:
            (TcGlobals *
            TcImports *
            CcuThunk *
            ModuleOrNamespaceType *
            Choice<IncrementalBuilder, TcSymbolUses> *
            TopAttribs option *
            (unit -> IRawFSharpAssemblyData option) *
            ILAssemblyRef *
            AccessorDomain *
            CheckedImplFile list option *
            string[] *
            FSharpProjectOptions) option
>>>>>>> 2a251842
    ) =

    let getDetails () =
        match details with
        | None ->
            invalidOp (
                "The project has no results due to critical errors in the project options. Check the HasCriticalErrors before accessing the detailed results. Errors: "
                + String.concat "\n" [ for e in diagnostics -> e.Message ]
            )
        | Some d -> d

    let getTcConfig () =
        match tcConfigOption with
        | None ->
            invalidOp (
                "The project has no results due to critical errors in the project options. Check the HasCriticalErrors before accessing the detailed results. Errors: "
                + String.concat "\n" [ for e in diagnostics -> e.Message ]
            )
        | Some d -> d

    member _.Diagnostics = diagnostics

    member _.HasCriticalErrors = details.IsNone

    member _.AssemblySignature =
        let tcGlobals, tcImports, thisCcu, ccuSig, _, topAttribs, _, _, _, _, _, _ =
            getDetails ()

        FSharpAssemblySignature(tcGlobals, thisCcu, ccuSig, tcImports, topAttribs, ccuSig)

    // TODO: Looks like we don't need this
    member _.TypedImplementationFiles =
        if not keepAssemblyContents then
            invalidOp
                "The 'keepAssemblyContents' flag must be set to true on the FSharpChecker in order to access the checked contents of assemblies"

        let tcGlobals, tcImports, thisCcu, _, _, _, _, _, _, tcAssemblyExpr, _, _ =
            getDetails ()

        let mimpls =
            match tcAssemblyExpr with
            | None -> []
            | Some mimpls -> mimpls

        tcGlobals, thisCcu, tcImports, mimpls

    member info.AssemblyContents =
        if not keepAssemblyContents then
            invalidOp
                "The 'keepAssemblyContents' flag must be set to true on the FSharpChecker in order to access the checked contents of assemblies"

        let tcGlobals, tcImports, thisCcu, ccuSig, _, _, _, _, _, tcAssemblyExpr, _, _ =
            getDetails ()

        let mimpls =
            match tcAssemblyExpr with
            | None -> []
            | Some mimpls -> mimpls

        FSharpAssemblyContents(tcGlobals, thisCcu, Some ccuSig, tcImports, mimpls)

    member _.GetOptimizedAssemblyContents() =
        if not keepAssemblyContents then
            invalidOp
                "The 'keepAssemblyContents' flag must be set to true on the FSharpChecker in order to access the checked contents of assemblies"

        let tcGlobals, tcImports, thisCcu, ccuSig, _, _, _, _, _, tcAssemblyExpr, _, _ =
            getDetails ()

        let mimpls =
            match tcAssemblyExpr with
            | None -> []
            | Some mimpls -> mimpls

        let outfile = "" // only used if tcConfig.writeTermsToFiles is true
        let importMap = tcImports.GetImportMap()
        let optEnv0 = GetInitialOptimizationEnv(tcImports, tcGlobals)
        let tcConfig = getTcConfig ()
        let isIncrementalFragment = false
        let tcVal = LightweightTcValForUsingInBuildMethodCall tcGlobals

        let optimizedImpls, _optimizationData, _ =
            ApplyAllOptimizations(tcConfig, tcGlobals, tcVal, outfile, importMap, isIncrementalFragment, optEnv0, thisCcu, mimpls)

        let mimpls =
            match optimizedImpls with
            | CheckedAssemblyAfterOptimization files -> files |> List.map (fun implFile -> implFile.ImplFile)

        FSharpAssemblyContents(tcGlobals, thisCcu, Some ccuSig, tcImports, mimpls)

    // Not, this does not have to be a SyncOp, it can be called from any thread
    // TODO: this should be async
    member _.GetUsesOfSymbol(symbol: FSharpSymbol, ?cancellationToken: CancellationToken) =
        let _, _, _, _, builderOrSymbolUses, _, _, _, _, _, _, _ = getDetails ()

        let results =
            match builderOrSymbolUses with
            | Choice1Of2 builder ->
                builder.SourceFiles
                |> Array.ofList
                |> Array.collect (fun x ->
                    match builder.GetCheckResultsForFileInProjectEvenIfStale x with
                    | Some partialCheckResults ->
                        match partialCheckResults.TryPeekTcInfoWithExtras() with
                        | Some(_, tcInfoExtras) -> tcInfoExtras.TcSymbolUses.GetUsesOfSymbol symbol.Item
                        | _ -> [||]
                    | _ -> [||])
                |> Array.toSeq
            | Choice2Of2 task ->
                Async.RunSynchronously(
                    async {
                        let! tcSymbolUses = task

                        return
                            seq {
                                for symbolUses in tcSymbolUses do
                                    yield! symbolUses.GetUsesOfSymbol symbol.Item
                            }
                    },
                    ?cancellationToken = cancellationToken
                )

        results
        |> Seq.filter (fun symbolUse -> symbolUse.ItemOccurence <> ItemOccurence.RelatedText)
        |> Seq.distinctBy (fun symbolUse -> symbolUse.ItemOccurence, symbolUse.Range)
        |> Seq.map (fun symbolUse ->
            cancellationToken |> Option.iter (fun ct -> ct.ThrowIfCancellationRequested())
            let inst = symbolUse.ItemWithInst.TyparInstantiation
            FSharpSymbolUse(symbolUse.DisplayEnv, symbol, inst, symbolUse.ItemOccurence, symbolUse.Range))
        |> Seq.toArray

    // Not, this does not have to be a SyncOp, it can be called from any thread
    // TODO: this should be async
    member _.GetAllUsesOfAllSymbols(?cancellationToken: CancellationToken) =
        let tcGlobals, tcImports, thisCcu, ccuSig, builderOrSymbolUses, _, _, _, _, _, _, _ =
            getDetails ()

        let cenv = SymbolEnv(tcGlobals, thisCcu, Some ccuSig, tcImports)

        let tcSymbolUses =
            match builderOrSymbolUses with
            | Choice1Of2 builder ->
                builder.SourceFiles
                |> Array.ofList
                |> Array.map (fun x ->
                    match builder.GetCheckResultsForFileInProjectEvenIfStale x with
                    | Some partialCheckResults ->
                        match partialCheckResults.TryPeekTcInfoWithExtras() with
                        | Some(_, tcInfoExtras) -> tcInfoExtras.TcSymbolUses
                        | _ -> TcSymbolUses.Empty
                    | _ -> TcSymbolUses.Empty)
                |> Array.toSeq
            | Choice2Of2 tcSymbolUses -> Async.RunSynchronously(tcSymbolUses, ?cancellationToken = cancellationToken)

        [|
            for r in tcSymbolUses do
                for symbolUseChunk in r.AllUsesOfSymbols do
                    for symbolUse in symbolUseChunk do
                        cancellationToken |> Option.iter (fun ct -> ct.ThrowIfCancellationRequested())

                        if symbolUse.ItemOccurence <> ItemOccurence.RelatedText then
                            let symbol = FSharpSymbol.Create(cenv, symbolUse.ItemWithInst.Item)
                            let inst = symbolUse.ItemWithInst.TyparInstantiation
                            FSharpSymbolUse(symbolUse.DisplayEnv, symbol, inst, symbolUse.ItemOccurence, symbolUse.Range)
        |]

    member _.ProjectContext =
        let tcGlobals, tcImports, thisCcu, _, _, _, _, _, ad, _, _, projectOptions =
            getDetails ()

        let assemblies =
            tcImports.GetImportedAssemblies()
            |> List.map (fun x -> FSharpAssembly(tcGlobals, tcImports, x.FSharpViewOfMetadata))

        FSharpProjectContext(thisCcu, assemblies, ad, projectOptions)

    member _.DependencyFiles =
        let _tcGlobals, _, _, _, _, _, _, _, _, _, dependencyFiles, _ = getDetails ()
        dependencyFiles

    member _.AssemblyFullName =
        let _tcGlobals, _, _, _, _, _, _, ilAssemRef, _, _, _, _ = getDetails ()
        ilAssemRef.QualifiedName

    override _.ToString() =
        "FSharpCheckProjectResults(" + projectFileName + ")"

type FsiInteractiveChecker(legacyReferenceResolver, tcConfig: TcConfig, tcGlobals: TcGlobals, tcImports: TcImports, tcState) =

    let keepAssemblyContents = false

    member _.ParseAndCheckInteraction(sourceText: ISourceText, ?userOpName: string) =
        cancellable {
            let userOpName = defaultArg userOpName "Unknown"
            let fileName = Path.Combine(tcConfig.implicitIncludeDir, "stdin.fsx")
            let suggestNamesForErrors = true // Will always be true, this is just for readability
            // Note: projectSourceFiles is only used to compute isLastCompiland, and is ignored if Build.IsScript(mainInputFileName) is true (which it is in this case).
            let parsingOptions =
                FSharpParsingOptions.FromTcConfig(tcConfig, [| fileName |], true)

            let! ct = Cancellable.token ()

            let parseErrors, parsedInput, anyErrors =
                ParseAndCheckFile.parseFile (
                    sourceText,
                    fileName,
                    parsingOptions,
                    userOpName,
                    suggestNamesForErrors,
                    tcConfig.flatErrors,
                    tcConfig.captureIdentifiersWhenParsing,
                    ct
                )

            let dependencyFiles = [||] // interactions have no dependencies

            let parseResults =
                FSharpParseFileResults(parseErrors, parsedInput, parseHadErrors = anyErrors, dependencyFiles = dependencyFiles)

            let backgroundDiagnostics = [||]
            let reduceMemoryUsage = ReduceMemoryFlag.Yes
            let assumeDotNetFramework = (tcConfig.primaryAssembly = PrimaryAssembly.Mscorlib)

            let applyCompilerOptions tcConfigB =
                let fsiCompilerOptions = CompilerOptions.GetCoreFsiCompilerOptions tcConfigB
                CompilerOptions.ParseCompilerOptions(ignore, fsiCompilerOptions, [])

            let loadClosure =
                LoadClosure.ComputeClosureOfScriptText(
                    legacyReferenceResolver,
                    defaultFSharpBinariesDir,
                    fileName,
                    sourceText,
                    CodeContext.Editing,
                    tcConfig.useSimpleResolution,
                    tcConfig.useFsiAuxLib,
                    tcConfig.useSdkRefs,
                    tcConfig.sdkDirOverride,
                    LexResourceManager(),
                    applyCompilerOptions,
                    assumeDotNetFramework,
                    tryGetMetadataSnapshot = (fun _ -> None),
                    reduceMemoryUsage = reduceMemoryUsage,
                    dependencyProvider = tcImports.DependencyProvider
                )

            let projectOptions =
                {
                    ProjectFileName = "script.fsproj"
                    ProjectId = None
                    SourceFiles = [||]
                    OtherOptions = [||]
                    ReferencedProjects = [||]
                    IsIncompleteTypeCheckEnvironment = false
                    UseScriptResolutionRules = false
                    LoadTime = DateTime.Now
                    UnresolvedReferences = None
                    OriginalLoadReferences = []
                    Stamp = None
                }

            let! tcErrors, tcFileInfo =
                ParseAndCheckFile.CheckOneFile(
                    parseResults,
                    sourceText,
                    fileName,
                    projectOptions,
                    projectOptions.ProjectFileName,
                    tcConfig,
                    tcGlobals,
                    tcImports,
                    tcState,
                    Map.empty,
                    Some loadClosure,
                    backgroundDiagnostics,
                    suggestNamesForErrors
                )

            let errors = Array.append parseErrors tcErrors

            let typeCheckResults =
                FSharpCheckFileResults(fileName, errors, Some tcFileInfo, dependencyFiles, None, false)

            let details =
                (tcGlobals,
                 tcImports,
                 tcFileInfo.ThisCcu,
                 tcFileInfo.CcuSigForFile,
                 Choice2Of2(tcFileInfo.ScopeSymbolUses |> Seq.singleton |> async.Return),
                 None,
                 (fun () -> None),
                 mkSimpleAssemblyRef "stdin",
                 tcState.TcEnvFromImpls.AccessRights,
                 None,
                 dependencyFiles,
                 projectOptions)

            let projectResults =
                FSharpCheckProjectResults(fileName, Some tcConfig, keepAssemblyContents, errors, Some details)

            return parseResults, typeCheckResults, projectResults
        }

/// The result of calling TypeCheckResult including the possibility of abort and background compiler not caught up.
[<RequireQualifiedAccess>]
type public FSharpCheckFileAnswer =
    /// Aborted because cancellation caused an abandonment of the operation
    | Aborted

    /// Success
    | Succeeded of FSharpCheckFileResults<|MERGE_RESOLUTION|>--- conflicted
+++ resolved
@@ -3859,23 +3859,7 @@
         tcConfigOption: TcConfig option,
         keepAssemblyContents: bool,
         diagnostics: FSharpDiagnostic[],
-<<<<<<< HEAD
         details: (TcGlobals * TcImports * CcuThunk * ModuleOrNamespaceType * Choice<IncrementalBuilder, Async<TcSymbolUses seq>> * TopAttribs option * (unit -> IRawFSharpAssemblyData option) * ILAssemblyRef * AccessorDomain * CheckedImplFile list option * string[] * FSharpProjectOptions) option
-=======
-        details:
-            (TcGlobals *
-            TcImports *
-            CcuThunk *
-            ModuleOrNamespaceType *
-            Choice<IncrementalBuilder, TcSymbolUses> *
-            TopAttribs option *
-            (unit -> IRawFSharpAssemblyData option) *
-            ILAssemblyRef *
-            AccessorDomain *
-            CheckedImplFile list option *
-            string[] *
-            FSharpProjectOptions) option
->>>>>>> 2a251842
     ) =
 
     let getDetails () =
