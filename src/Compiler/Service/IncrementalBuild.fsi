// Copyright (c) Microsoft Corporation.  All Rights Reserved.  See License.txt in the project root for license information.

namespace FSharp.Compiler.CodeAnalysis

open System
open FSharp.Compiler
open FSharp.Compiler.AbstractIL
open FSharp.Compiler.CheckBasics
open FSharp.Compiler.CheckDeclarations
open FSharp.Compiler.CodeAnalysis
open FSharp.Compiler.CompilerConfig
open FSharp.Compiler.CompilerImports
open FSharp.Compiler.DependencyManager
open FSharp.Compiler.Diagnostics
open FSharp.Compiler.EditorServices
open FSharp.Compiler.DiagnosticsLogger
open FSharp.Compiler.NameResolution
open FSharp.Compiler.ParseAndCheckInputs
open FSharp.Compiler.ScriptClosure
open FSharp.Compiler.Syntax
open FSharp.Compiler.TcGlobals
open FSharp.Compiler.Text
open FSharp.Compiler.TypedTree
open FSharp.Compiler.BuildGraph

/// Lookup the global static cache for building the FrameworkTcImports
type internal FrameworkImportsCache =
    new: size: int -> FrameworkImportsCache

    member Get: TcConfig -> NodeCode<TcGlobals * TcImports * AssemblyResolution list * UnresolvedAssemblyReference list>

    member Clear: unit -> unit

    member Downsize: unit -> unit

/// Used for unit testing
module internal IncrementalBuilderEventTesting =

    type IBEvent =
        | IBEParsed of fileName: string
        | IBETypechecked of fileName: string
        | IBECreated

    val GetMostRecentIncrementalBuildEvents: int -> IBEvent list
    val GetCurrentIncrementalBuildEventNum: unit -> int

/// Accumulated results of type checking. The minimum amount of state in order to continue type-checking following files.
[<NoEquality; NoComparison>]
type internal TcInfo =
    {
        tcState: TcState

        tcEnvAtEndOfFile: TcEnv

        /// Disambiguation table for module names
        moduleNamesDict: ModuleNamesDict

        topAttribs: TopAttribs option

        latestCcuSigForFile: ModuleOrNamespaceType option

        /// Accumulated errors, last file first
        tcDiagnosticsRev: (PhasedDiagnostic * FSharpDiagnosticSeverity)[] list

        tcDependencyFiles: string list

        sigNameOpt: (string * QualifiedNameOfFile) option
    }

    /// Accumulated diagnostics
    member TcDiagnostics: (PhasedDiagnostic * FSharpDiagnosticSeverity)[]

/// Accumulated results of type checking. Optional data that isn't needed to type-check a file, but needed for more information for in tooling.
[<NoEquality; NoComparison>]
type internal TcInfoExtras =
    {
        tcResolutions: TcResolutions
        tcSymbolUses: TcSymbolUses
        tcOpenDeclarations: OpenDeclaration[]

        /// Result of checking most recent file, if any
        latestImplFile: CheckedImplFile option

        /// If enabled, stores a linear list of ranges and strings that identify an Item(symbol) in a file. Used for background find all references.
        itemKeyStore: ItemKeyStore option

        /// If enabled, holds semantic classification information for Item(symbol)s in a file.
        semanticClassificationKeyStore: SemanticClassificationKeyStore option
    }

    member TcSymbolUses: TcSymbolUses

/// Represents the state in the incremental graph associated with checking a file
[<Sealed>]
type internal PartialCheckResults =

    member TcImports: TcImports

    member TcGlobals: TcGlobals

    member TcConfig: TcConfig

    member TimeStamp: DateTime

    member ProjectTimeStamp: DateTime

    member TryPeekTcInfo: unit -> TcInfo option

    member TryPeekTcInfoWithExtras: unit -> (TcInfo * TcInfoExtras) option

    /// Compute the "TcInfo" part of the results.  If `enablePartialTypeChecking` is false then
    /// extras will also be available.
    member GetOrComputeTcInfo: unit -> NodeCode<TcInfo>

    /// Compute both the "TcInfo" and "TcInfoExtras" parts of the results.
    /// Can cause a second type-check if `enablePartialTypeChecking` is true in the checker.
    /// Only use when it's absolutely necessary to get rich information on a file.
    member GetOrComputeTcInfoWithExtras: unit -> NodeCode<TcInfo * TcInfoExtras>

    /// Compute the "ItemKeyStore" parts of the results.
    /// Can cause a second type-check if `enablePartialTypeChecking` is true in the checker.
    /// Only use when it's absolutely necessary to get rich information on a file.
    ///
    /// Will return 'None' for enableBackgroundItemKeyStoreAndSemanticClassification=false.
    member GetOrComputeItemKeyStoreIfEnabled: unit -> NodeCode<ItemKeyStore option>

    /// Can cause a second type-check if `enablePartialTypeChecking` is true in the checker.
    /// Only use when it's absolutely necessary to get rich information on a file.
    ///
    /// Will return 'None' for enableBackgroundItemKeyStoreAndSemanticClassification=false.
    member GetOrComputeSemanticClassificationIfEnabled: unit -> NodeCode<SemanticClassificationKeyStore option>

    member TimeStamp: DateTime

/// Manages an incremental build graph for the build of an F# project
[<Class>]
type internal IncrementalBuilder =

    /// The TcConfig passed in to the builder creation.
    member TcConfig: TcConfig

    /// The full set of source files including those from options
    member SourceFiles: string list

    /// Raised just before a file is type-checked, to invalidate the state of the file in VS and force VS to request a new direct typecheck of the file.
    /// The incremental builder also typechecks the file (error and intellisense results from the background builder are not
    /// used by VS).
    member BeforeFileChecked: IEvent<string>

    /// Raised just after a file is parsed
    member FileParsed: IEvent<string>

    /// Raised just after a file is checked
    member FileChecked: IEvent<string>

    /// Raised just after the whole project has finished type checking. At this point, accessing the
    /// overall analysis results for the project will be quick.
    member ProjectChecked: IEvent<unit>

#if !NO_TYPEPROVIDERS
    /// Raised when the build is invalidated.
    member ImportsInvalidatedByTypeProvider: IEvent<unit>
#endif

    /// Check if one of the build's references is invalidated.
    member IsReferencesInvalidated: bool

    /// The list of files the build depends on
    member AllDependenciesDeprecated: string[]

    /// The project build. Return true if the background work is finished.
    member PopulatePartialCheckingResults: unit -> NodeCode<unit>

    /// Get the preceding typecheck state of a slot, without checking if it is up-to-date w.r.t.
    /// the timestamps on files and referenced DLLs prior to this one. Return None if the result is not available.
    /// This is a very quick operation.
    ///
    /// This is safe for use from non-compiler threads but the objects returned must in many cases be accessed only from the compiler thread.
    member GetCheckResultsBeforeFileInProjectEvenIfStale: fileName: string -> PartialCheckResults option

    /// Get the typecheck state of a slot, without checking if it is up-to-date w.r.t.
    /// the timestamps on files and referenced DLLs prior to this one. Return None if the result is not available.
    /// This is a very quick operation.
    ///
    /// This is safe for use from non-compiler threads but the objects returned must in many cases be accessed only from the compiler thread.
    member GetCheckResultsForFileInProjectEvenIfStale: fileName: string -> PartialCheckResults option

    /// Get the preceding typecheck state of a slot, but only if it is up-to-date w.r.t.
    /// the timestamps on files and referenced DLLs prior to this one. Return None if the result is not available.
    /// This is a relatively quick operation.
    ///
    /// This is safe for use from non-compiler threads
    member AreCheckResultsBeforeFileInProjectReady: fileName: string -> bool

    /// Get the preceding typecheck state of a slot, WITH checking if it is up-to-date w.r.t. However, files will not be parsed or checked.
    /// the timestamps on files and referenced DLLs prior to this one. Return None if the result is not available or if it is not up-to-date.
    ///
    /// This is safe for use from non-compiler threads but the objects returned must in many cases be accessed only from the compiler thread.
    member TryGetCheckResultsBeforeFileInProject: fileName: string -> PartialCheckResults option

    /// Get the preceding typecheck state of a slot. Compute the entire type check of the project up
    /// to the necessary point if the result is not available. This may be a long-running operation.
    member GetCheckResultsBeforeFileInProject: fileName: string -> NodeCode<PartialCheckResults>

    /// Get the preceding typecheck state of a slot. Compute the entire type check of the project up
    /// to the necessary point if the result is not available. This may be a long-running operation.
    /// This will get full type-check info for the file, meaning no partial type-checking.
    member GetFullCheckResultsBeforeFileInProject: fileName: string -> NodeCode<PartialCheckResults>

    /// Get the typecheck state after checking a file. Compute the entire type check of the project up
    /// to the necessary point if the result is not available. This may be a long-running operation.
    member GetCheckResultsAfterFileInProject: fileName: string -> NodeCode<PartialCheckResults>

    /// Get the typecheck state after checking a file. Compute the entire type check of the project up
    /// to the necessary point if the result is not available. This may be a long-running operation.
    /// This will get full type-check info for the file, meaning no partial type-checking.
    member GetFullCheckResultsAfterFileInProject: fileName: string -> NodeCode<PartialCheckResults>

    /// Get the typecheck result after the end of the last file. The typecheck of the project is not 'completed'.
    /// This may be a long-running operation.
    member GetCheckResultsAfterLastFileInProject: unit -> NodeCode<PartialCheckResults>

    /// Get the final typecheck result. If 'generateTypedImplFiles' was set on Create then the CheckedAssemblyAfterOptimization will contain implementations.
    /// This may be a long-running operation.
    member GetCheckResultsAndImplementationsForProject:
        unit ->
            NodeCode<PartialCheckResults * IL.ILAssemblyRef * ProjectAssemblyDataResult * CheckedImplFile list option>

    /// Get the final typecheck result. If 'generateTypedImplFiles' was set on Create then the CheckedAssemblyAfterOptimization will contain implementations.
    /// This may be a long-running operation.
    /// This will get full type-check info for the project, meaning no partial type-checking.
    member GetFullCheckResultsAndImplementationsForProject:
        unit ->
            NodeCode<PartialCheckResults * IL.ILAssemblyRef * ProjectAssemblyDataResult * CheckedImplFile list option>

    /// Get the logical time stamp that is associated with the output of the project if it were gully built immediately
    member GetLogicalTimeStampForProject: TimeStampCache -> DateTime

    /// Does the given file exist in the builder's pipeline?
    member ContainsFile: fileName: string -> bool

    /// Await the untyped parse results for a particular slot in the vector of parse results.
    ///
    /// This may be a marginally long-running operation (parses are relatively quick, only one file needs to be parsed)
    member GetParseResultsForFile:
        fileName: string -> ParsedInput * range * string * (PhasedDiagnostic * FSharpDiagnosticSeverity)[]

<<<<<<< HEAD
    member SetFileEditTimeStamp: fileName: string * timeStamp: DateTime -> NodeCode<unit>
=======
    member NotifyFileChanged: fileName: string * timeStamp: DateTime -> NodeCode<unit>
>>>>>>> 02ed32b5

    /// Create the incremental builder
    static member TryCreateIncrementalBuilderForProjectOptions:
        legacyReferenceResolver: LegacyReferenceResolver *
        defaultFSharpBinariesDir: string *
        frameworkTcImportsCache: FrameworkImportsCache *
        loadClosureOpt: LoadClosure option *
        sourceFiles: string list *
        commandLineArgs: string list *
        projectReferences: IProjectReference list *
        projectDirectory: string *
        useScriptResolutionRules: bool *
        keepAssemblyContents: bool *
        keepAllBackgroundResolutions: bool *
        tryGetMetadataSnapshot: ILBinaryReader.ILReaderTryGetMetadataSnapshot *
        suggestNamesForErrors: bool *
        keepAllBackgroundSymbolUses: bool *
        enableBackgroundItemKeyStoreAndSemanticClassification: bool *
        enablePartialTypeChecking: bool *
        enableParallelCheckingWithSignatureFiles: bool *
        dependencyProvider: DependencyProvider option *
        parallelReferenceResolution: ParallelReferenceResolution *
<<<<<<< HEAD
        getSource: (string -> ISourceText option) option ->
=======
        getSource: (string -> ISourceText option) option *
        useChangeNotifications: bool ->
>>>>>>> 02ed32b5
            NodeCode<IncrementalBuilder option * FSharpDiagnostic[]>

/// Generalized Incremental Builder. This is exposed only for unit testing purposes.
module internal IncrementalBuild =

    /// Used for unit testing. Causes all steps of underlying incremental graph evaluation to cancel
    val LocallyInjectCancellationFault: unit -> IDisposable<|MERGE_RESOLUTION|>--- conflicted
+++ resolved
@@ -245,11 +245,7 @@
     member GetParseResultsForFile:
         fileName: string -> ParsedInput * range * string * (PhasedDiagnostic * FSharpDiagnosticSeverity)[]
 
-<<<<<<< HEAD
-    member SetFileEditTimeStamp: fileName: string * timeStamp: DateTime -> NodeCode<unit>
-=======
     member NotifyFileChanged: fileName: string * timeStamp: DateTime -> NodeCode<unit>
->>>>>>> 02ed32b5
 
     /// Create the incremental builder
     static member TryCreateIncrementalBuilderForProjectOptions:
@@ -272,12 +268,8 @@
         enableParallelCheckingWithSignatureFiles: bool *
         dependencyProvider: DependencyProvider option *
         parallelReferenceResolution: ParallelReferenceResolution *
-<<<<<<< HEAD
-        getSource: (string -> ISourceText option) option ->
-=======
         getSource: (string -> ISourceText option) option *
         useChangeNotifications: bool ->
->>>>>>> 02ed32b5
             NodeCode<IncrementalBuilder option * FSharpDiagnostic[]>
 
 /// Generalized Incremental Builder. This is exposed only for unit testing purposes.
