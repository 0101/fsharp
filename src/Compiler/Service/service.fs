// Copyright (c) Microsoft Corporation.  All Rights Reserved.  See License.txt in the project root for license information.

namespace FSharp.Compiler.CodeAnalysis

open System
open System.Diagnostics
open System.IO
open System.Reflection
open System.Reflection.Emit
open System.Threading
open Internal.Utilities.Collections
open Internal.Utilities.Library
open Internal.Utilities.Library.Extras
open FSharp.Compiler
open FSharp.Compiler.AbstractIL
open FSharp.Compiler.AbstractIL.IL
open FSharp.Compiler.AbstractIL.ILBinaryReader
open FSharp.Compiler.AbstractIL.ILDynamicAssemblyWriter
open FSharp.Compiler.CodeAnalysis
open FSharp.Compiler.CompilerConfig
open FSharp.Compiler.CompilerDiagnostics
open FSharp.Compiler.CompilerImports
open FSharp.Compiler.CompilerOptions
open FSharp.Compiler.DependencyManager
open FSharp.Compiler.Diagnostics
open FSharp.Compiler.Driver
open FSharp.Compiler.DiagnosticsLogger
open FSharp.Compiler.IO
open FSharp.Compiler.ParseAndCheckInputs
open FSharp.Compiler.ScriptClosure
open FSharp.Compiler.Symbols
open FSharp.Compiler.Syntax
open FSharp.Compiler.Tokenization
open FSharp.Compiler.Text
open FSharp.Compiler.Text.Range
open FSharp.Compiler.TcGlobals
open FSharp.Compiler.BuildGraph

[<AutoOpen>]
module EnvMisc =
    let braceMatchCacheSize = GetEnvInteger "FCS_BraceMatchCacheSize" 5
    let parseFileCacheSize = GetEnvInteger "FCS_ParseFileCacheSize" 2
    let checkFileInProjectCacheSize = GetEnvInteger "FCS_CheckFileInProjectCacheSize" 10

    let projectCacheSizeDefault = GetEnvInteger "FCS_ProjectCacheSizeDefault" 3
    let frameworkTcImportsCacheStrongSize = GetEnvInteger "FCS_frameworkTcImportsCacheStrongSizeDefault" 8

//----------------------------------------------------------------------------
// BackgroundCompiler
//

/// Callback that indicates whether a requested result has become obsolete.
[<NoComparison; NoEquality>]
type IsResultObsolete = IsResultObsolete of (unit -> bool)

[<AutoOpen>]
module Helpers =

    /// Determine whether two (fileName,options) keys are identical w.r.t. affect on checking
    let AreSameForChecking2 ((fileName1: string, options1: FSharpProjectOptions), (fileName2, options2)) =
        (fileName1 = fileName2)
        && FSharpProjectOptions.AreSameForChecking(options1, options2)

    /// Determine whether two (fileName,options) keys should be identical w.r.t. resource usage
    let AreSubsumable2 ((fileName1: string, o1: FSharpProjectOptions), (fileName2: string, o2: FSharpProjectOptions)) =
        (fileName1 = fileName2) && FSharpProjectOptions.UseSameProject(o1, o2)

    /// Determine whether two (fileName,sourceText,options) keys should be identical w.r.t. parsing
    let AreSameForParsing ((fileName1: string, source1Hash: int64, options1), (fileName2, source2Hash, options2)) =
        fileName1 = fileName2 && options1 = options2 && source1Hash = source2Hash

    let AreSimilarForParsing ((fileName1, _, _), (fileName2, _, _)) = fileName1 = fileName2

    /// Determine whether two (fileName,sourceText,options) keys should be identical w.r.t. checking
    let AreSameForChecking3 ((fileName1: string, source1Hash: int64, options1: FSharpProjectOptions), (fileName2, source2Hash, options2)) =
        (fileName1 = fileName2)
        && FSharpProjectOptions.AreSameForChecking(options1, options2)
        && source1Hash = source2Hash

    /// Determine whether two (fileName,sourceText,options) keys should be identical w.r.t. resource usage
    let AreSubsumable3 ((fileName1: string, _, o1: FSharpProjectOptions), (fileName2: string, _, o2: FSharpProjectOptions)) =
        (fileName1 = fileName2) && FSharpProjectOptions.UseSameProject(o1, o2)

    /// If a symbol is an attribute check if given set of names contains its name without the Attribute suffix
    let rec NamesContainAttribute (symbol: FSharpSymbol) names =
        match symbol with
        | :? FSharpMemberOrFunctionOrValue as mofov ->
            mofov.DeclaringEntity
            |> Option.map (fun entity -> NamesContainAttribute entity names)
            |> Option.defaultValue false
        | :? FSharpEntity as entity when entity.IsAttributeType && symbol.DisplayNameCore.EndsWithOrdinal "Attribute" ->
            let nameWithoutAttribute = String.dropSuffix symbol.DisplayNameCore "Attribute"
            names |> Set.contains nameWithoutAttribute
        | _ -> false

module CompileHelpers =
    let mkCompilationDiagnosticsHandlers () =
        let diagnostics = ResizeArray<_>()

        let diagnosticsLogger =
            { new DiagnosticsLogger("CompileAPI") with

                member _.DiagnosticSink(diag, isError) =
                    diagnostics.Add(FSharpDiagnostic.CreateFromException(diag, isError, range0, true)) // Suggest names for errors

                member _.ErrorCount =
                    diagnostics
                    |> Seq.filter (fun diagnostic -> diagnostic.Severity = FSharpDiagnosticSeverity.Error)
                    |> Seq.length
            }

        let loggerProvider =
            { new IDiagnosticsLoggerProvider with
                member _.CreateLogger(_tcConfigB, _exiter) = diagnosticsLogger
            }

        diagnostics, diagnosticsLogger, loggerProvider

    let tryCompile diagnosticsLogger f =
        use _ = UseBuildPhase BuildPhase.Parse
        use _ = UseDiagnosticsLogger diagnosticsLogger

        let exiter = StopProcessingExiter()

        try
            f exiter
            0
        with e ->
            stopProcessingRecovery e range0
            1

    /// Compile using the given flags.  Source files names are resolved via the FileSystem API. The output file must be given by a -o flag.
    let compileFromArgs (ctok, argv: string[], legacyReferenceResolver, tcImportsCapture, dynamicAssemblyCreator) =

        let diagnostics, diagnosticsLogger, loggerProvider = mkCompilationDiagnosticsHandlers ()

        let result =
            tryCompile diagnosticsLogger (fun exiter ->
                CompileFromCommandLineArguments(
                    ctok,
                    argv,
                    legacyReferenceResolver,
                    true,
                    ReduceMemoryFlag.Yes,
                    CopyFSharpCoreFlag.No,
                    exiter,
                    loggerProvider,
                    tcImportsCapture,
                    dynamicAssemblyCreator
                ))

        diagnostics.ToArray(), result

    let setOutputStreams execute =
        // Set the output streams, if requested
        match execute with
        | Some (writer, error) ->
            Console.SetOut writer
            Console.SetError error
        | None -> ()

type SourceTextHash = int64
type CacheStamp = int64
type FileName = string
type FilePath = string
type ProjectPath = string
type FileVersion = int

type ParseCacheLockToken() =
    interface LockToken

type ScriptClosureCacheToken() =
    interface LockToken

type CheckFileCacheKey = FileName * SourceTextHash * FSharpProjectOptions
type CheckFileCacheValue = FSharpParseFileResults * FSharpCheckFileResults * SourceTextHash * DateTime

// There is only one instance of this type, held in FSharpChecker
type BackgroundCompiler
    (
        legacyReferenceResolver,
        projectCacheSize,
        keepAssemblyContents,
        keepAllBackgroundResolutions,
        tryGetMetadataSnapshot,
        suggestNamesForErrors,
        keepAllBackgroundSymbolUses,
        enableBackgroundItemKeyStoreAndSemanticClassification,
        enablePartialTypeChecking,
        enableParallelCheckingWithSignatureFiles,
        parallelReferenceResolution,
<<<<<<< HEAD
        getSource: (string -> ISourceText option) option
=======
        getSource: (string -> ISourceText option) option,
        useChangeNotifications
>>>>>>> 02ed32b5
    ) as self =

    let beforeFileChecked = Event<string * FSharpProjectOptions>()
    let fileParsed = Event<string * FSharpProjectOptions>()
    let fileChecked = Event<string * FSharpProjectOptions>()
    let projectChecked = Event<FSharpProjectOptions>()

    // STATIC ROOT: FSharpLanguageServiceTestable.FSharpChecker.backgroundCompiler.scriptClosureCache
    /// Information about the derived script closure.
    let scriptClosureCache =
        MruCache<AnyCallerThreadToken, FSharpProjectOptions, LoadClosure>(
            projectCacheSize,
            areSame = FSharpProjectOptions.AreSameForChecking,
            areSimilar = FSharpProjectOptions.UseSameProject
        )

    let frameworkTcImportsCache = FrameworkImportsCache(frameworkTcImportsCacheStrongSize)

    // We currently share one global dependency provider for all scripts for the FSharpChecker.
    // For projects, one is used per project.
    //
    // Sharing one for all scripts is necessary for good performance from GetProjectOptionsFromScript,
    // which requires a dependency provider to process through the project options prior to working out
    // if the cached incremental builder can be used for the project.
    let dependencyProviderForScripts = new DependencyProvider()

    let getProjectReferences (options: FSharpProjectOptions) userOpName =
        [
            for r in options.ReferencedProjects do

                match r with
                | FSharpReferencedProject.FSharpReference (nm, opts) ->
                    // Don't use cross-project references for FSharp.Core, since various bits of code
                    // require a concrete FSharp.Core to exist on-disk. The only solutions that have
                    // these cross-project references to FSharp.Core are VisualFSharp.sln and FSharp.sln. The ramification
                    // of this is that you need to build FSharp.Core to get intellisense in those projects.

                    if
                        (try
                            Path.GetFileNameWithoutExtension(nm)
                         with _ ->
                             "")
                        <> GetFSharpCoreLibraryName()
                    then
                        { new IProjectReference with
                            member x.EvaluateRawContents() =
                                node {
                                    Trace.TraceInformation("FCS: {0}.{1} ({2})", userOpName, "GetAssemblyData", nm)
                                    return! self.GetAssemblyData(opts, userOpName + ".CheckReferencedProject(" + nm + ")")
                                }

                            member x.TryGetLogicalTimeStamp(cache) =
                                self.TryGetLogicalTimeStampForProject(cache, opts)

                            member x.FileName = nm
                        }

                | FSharpReferencedProject.PEReference (nm, getStamp, delayedReader) ->
                    { new IProjectReference with
                        member x.EvaluateRawContents() =
                            node {
                                let! ilReaderOpt = delayedReader.TryGetILModuleReader() |> NodeCode.FromCancellable

                                match ilReaderOpt with
                                | Some ilReader ->
                                    let ilModuleDef, ilAsmRefs = ilReader.ILModuleDef, ilReader.ILAssemblyRefs
                                    let data = RawFSharpAssemblyData(ilModuleDef, ilAsmRefs) :> IRawFSharpAssemblyData
                                    return ProjectAssemblyDataResult.Available data
                                | _ ->
                                    // Note 'false' - if a PEReference doesn't find an ILModuleReader then we don't
                                    // continue to try to use an on-disk DLL
                                    return ProjectAssemblyDataResult.Unavailable false
                            }

                        member x.TryGetLogicalTimeStamp _ = getStamp () |> Some
                        member x.FileName = nm
                    }

                | FSharpReferencedProject.ILModuleReference (nm, getStamp, getReader) ->
                    { new IProjectReference with
                        member x.EvaluateRawContents() =
                            node {
                                let ilReader = getReader ()
                                let ilModuleDef, ilAsmRefs = ilReader.ILModuleDef, ilReader.ILAssemblyRefs
                                let data = RawFSharpAssemblyData(ilModuleDef, ilAsmRefs) :> IRawFSharpAssemblyData
                                return ProjectAssemblyDataResult.Available data
                            }

                        member x.TryGetLogicalTimeStamp _ = getStamp () |> Some
                        member x.FileName = nm
                    }
        ]

    /// CreateOneIncrementalBuilder (for background type checking). Note that fsc.fs also
    /// creates an incremental builder used by the command line compiler.
    let CreateOneIncrementalBuilder (options: FSharpProjectOptions, userOpName) =
        node {
            use _ =
                Activity.start "BackgroundCompiler.CreateOneIncrementalBuilder" [| "project", options.ProjectFileName |]

            Trace.TraceInformation("FCS: {0}.{1} ({2})", userOpName, "CreateOneIncrementalBuilder", options.ProjectFileName)
            let projectReferences = getProjectReferences options userOpName

            let loadClosure = scriptClosureCache.TryGet(AnyCallerThread, options)

            let dependencyProvider =
                if options.UseScriptResolutionRules then
                    Some dependencyProviderForScripts
                else
                    None

            let! builderOpt, diagnostics =
                IncrementalBuilder.TryCreateIncrementalBuilderForProjectOptions(
                    legacyReferenceResolver,
                    FSharpCheckerResultsSettings.defaultFSharpBinariesDir,
                    frameworkTcImportsCache,
                    loadClosure,
                    Array.toList options.SourceFiles,
                    Array.toList options.OtherOptions,
                    projectReferences,
                    options.ProjectDirectory,
                    options.UseScriptResolutionRules,
                    keepAssemblyContents,
                    keepAllBackgroundResolutions,
                    tryGetMetadataSnapshot,
                    suggestNamesForErrors,
                    keepAllBackgroundSymbolUses,
                    enableBackgroundItemKeyStoreAndSemanticClassification,
                    enablePartialTypeChecking,
                    enableParallelCheckingWithSignatureFiles,
                    dependencyProvider,
                    parallelReferenceResolution,
<<<<<<< HEAD
                    getSource
=======
                    getSource,
                    useChangeNotifications
>>>>>>> 02ed32b5
                )

            match builderOpt with
            | None -> ()
            | Some builder ->

#if !NO_TYPEPROVIDERS
                // Register the behaviour that responds to CCUs being invalidated because of type
                // provider Invalidate events. This invalidates the configuration in the build.
                builder.ImportsInvalidatedByTypeProvider.Add(fun () -> self.InvalidateConfiguration(options, userOpName))
#endif

                // Register the callback called just before a file is typechecked by the background builder (without recording
                // errors or intellisense information).
                //
                // This indicates to the UI that the file type check state is dirty. If the file is open and visible then
                // the UI will sooner or later request a typecheck of the file, recording errors and intellisense information.
                builder.BeforeFileChecked.Add(fun file -> beforeFileChecked.Trigger(file, options))
                builder.FileParsed.Add(fun file -> fileParsed.Trigger(file, options))
                builder.FileChecked.Add(fun file -> fileChecked.Trigger(file, options))
                builder.ProjectChecked.Add(fun () -> projectChecked.Trigger options)

            return (builderOpt, diagnostics)
        }

    let parseCacheLock = Lock<ParseCacheLockToken>()

    // STATIC ROOT: FSharpLanguageServiceTestable.FSharpChecker.parseFileInProjectCache. Most recently used cache for parsing files.
    let parseFileCache =
        MruCache<ParseCacheLockToken, _ * SourceTextHash * _, _>(parseFileCacheSize, areSimilar = AreSimilarForParsing, areSame = AreSameForParsing)

    // STATIC ROOT: FSharpLanguageServiceTestable.FSharpChecker.checkFileInProjectCache
    //
    /// Cache which holds recently seen type-checks.
    /// This cache may hold out-of-date entries, in two senses
    ///    - there may be a more recent antecedent state available because the background build has made it available
    ///    - the source for the file may have changed

    // Also keyed on source. This can only be out of date if the antecedent is out of date
    let checkFileInProjectCache =
        MruCache<ParseCacheLockToken, CheckFileCacheKey, GraphNode<CheckFileCacheValue>>(
            keepStrongly = checkFileInProjectCacheSize,
            areSame = AreSameForChecking3,
            areSimilar = AreSubsumable3
        )

    // STATIC ROOT: FSharpLanguageServiceTestable.FSharpChecker.backgroundCompiler.incrementalBuildersCache. This root typically holds more
    // live information than anything else in the F# Language Service, since it holds up to 3 (projectCacheStrongSize) background project builds
    // strongly.
    //
    /// Cache of builds keyed by options.
    let gate = obj ()

    let incrementalBuildersCache =
        MruCache<AnyCallerThreadToken, FSharpProjectOptions, GraphNode<IncrementalBuilder option * FSharpDiagnostic[]>>(
            keepStrongly = projectCacheSize,
            keepMax = projectCacheSize,
            areSame = FSharpProjectOptions.AreSameForChecking,
            areSimilar = FSharpProjectOptions.UseSameProject
        )

    let tryGetBuilderNode options =
        incrementalBuildersCache.TryGet(AnyCallerThread, options)

    let tryGetBuilder options : NodeCode<IncrementalBuilder option * FSharpDiagnostic[]> option =
        tryGetBuilderNode options |> Option.map (fun x -> x.GetOrComputeValue())

    let tryGetSimilarBuilder options : NodeCode<IncrementalBuilder option * FSharpDiagnostic[]> option =
        incrementalBuildersCache.TryGetSimilar(AnyCallerThread, options)
        |> Option.map (fun x -> x.GetOrComputeValue())

    let tryGetAnyBuilder options : NodeCode<IncrementalBuilder option * FSharpDiagnostic[]> option =
        incrementalBuildersCache.TryGetAny(AnyCallerThread, options)
        |> Option.map (fun x -> x.GetOrComputeValue())

    let createBuilderNode (options, userOpName, ct: CancellationToken) =
        lock gate (fun () ->
            if ct.IsCancellationRequested then
                GraphNode(node.Return(None, [||]))
            else
                let getBuilderNode = GraphNode(CreateOneIncrementalBuilder(options, userOpName))
                incrementalBuildersCache.Set(AnyCallerThread, options, getBuilderNode)
                getBuilderNode)

    let createAndGetBuilder (options, userOpName) =
        node {
            let! ct = NodeCode.CancellationToken
            let getBuilderNode = createBuilderNode (options, userOpName, ct)
            return! getBuilderNode.GetOrComputeValue()
        }

    let getOrCreateBuilder (options, userOpName) : NodeCode<IncrementalBuilder option * FSharpDiagnostic[]> =
        match tryGetBuilder options with
        | Some getBuilder ->
            node {
                match! getBuilder with
                | builderOpt, creationDiags when builderOpt.IsNone || not builderOpt.Value.IsReferencesInvalidated -> return builderOpt, creationDiags
                | _ ->
                    // The builder could be re-created,
                    //    clear the check file caches that are associated with it.
                    //    We must do this in order to not return stale results when references
                    //    in the project get changed/added/removed.
                    parseCacheLock.AcquireLock(fun ltok ->
                        options.SourceFiles
                        |> Array.iter (fun sourceFile ->
                            let key = (sourceFile, 0L, options)
                            checkFileInProjectCache.RemoveAnySimilar(ltok, key)))

                    return! createAndGetBuilder (options, userOpName)
            }
        | _ -> createAndGetBuilder (options, userOpName)

    let getSimilarOrCreateBuilder (options, userOpName) =
        match tryGetSimilarBuilder options with
        | Some res -> res
        // The builder does not exist at all. Create it.
        | None -> getOrCreateBuilder (options, userOpName)

    let getOrCreateBuilderWithInvalidationFlag (options, canInvalidateProject, userOpName) =
        if canInvalidateProject then
            getOrCreateBuilder (options, userOpName)
        else
            getSimilarOrCreateBuilder (options, userOpName)

    let getAnyBuilder (options, userOpName) =
        match tryGetAnyBuilder options with
        | Some getBuilder -> getBuilder
        | _ -> getOrCreateBuilder (options, userOpName)

    static let mutable actualParseFileCount = 0

    static let mutable actualCheckFileCount = 0

    /// Should be a fast operation. Ensures that we have only one async lazy object per file and its hash.
    let getCheckFileNode (parseResults, sourceText, fileName, options, _fileVersion, builder, tcPrior, tcInfo, creationDiags) =

        // Here we lock for the creation of the node, not its execution
        parseCacheLock.AcquireLock(fun ltok ->
            let key = (fileName, sourceText.GetHashCode() |> int64, options)

            match checkFileInProjectCache.TryGet(ltok, key) with
            | Some res -> res
            | _ ->
                let res =
                    GraphNode(
                        node {
                            let! res = self.CheckOneFileImplAux(parseResults, sourceText, fileName, options, builder, tcPrior, tcInfo, creationDiags)
                            Interlocked.Increment(&actualCheckFileCount) |> ignore
                            return res
                        }
                    )

                checkFileInProjectCache.Set(ltok, key, res)
                res)

    member _.ParseFile(fileName: string, sourceText: ISourceText, options: FSharpParsingOptions, cache: bool, userOpName: string) =
        async {
            use _ =
                Activity.start "BackgroundCompiler.ParseFile" [| "fileName", fileName; "userOpName", userOpName; "cache", cache.ToString() |]

            if cache then
                let hash = sourceText.GetHashCode() |> int64

                match parseCacheLock.AcquireLock(fun ltok -> parseFileCache.TryGet(ltok, (fileName, hash, options))) with
                | Some res -> return res
                | None ->
                    Interlocked.Increment(&actualParseFileCount) |> ignore

                    let parseDiagnostics, parseTree, anyErrors =
                        ParseAndCheckFile.parseFile (sourceText, fileName, options, userOpName, suggestNamesForErrors)

                    let res = FSharpParseFileResults(parseDiagnostics, parseTree, anyErrors, options.SourceFiles)
                    parseCacheLock.AcquireLock(fun ltok -> parseFileCache.Set(ltok, (fileName, hash, options), res))
                    return res
            else
                let parseDiagnostics, parseTree, anyErrors =
                    ParseAndCheckFile.parseFile (sourceText, fileName, options, userOpName, false)

                return FSharpParseFileResults(parseDiagnostics, parseTree, anyErrors, options.SourceFiles)
        }

    /// Fetch the parse information from the background compiler (which checks w.r.t. the FileSystem API)
    member _.GetBackgroundParseResultsForFileInProject(fileName, options, userOpName) =
        node {
            use _ =
                Activity.start "BackgroundCompiler.GetBackgroundParseResultsForFileInProject" [| "fileName", fileName; "userOpName", userOpName |]

            let! builderOpt, creationDiags = getOrCreateBuilder (options, userOpName)

            match builderOpt with
            | None ->
                let parseTree = EmptyParsedInput(fileName, (false, false))
                return FSharpParseFileResults(creationDiags, parseTree, true, [||])
            | Some builder ->
                let parseTree, _, _, parseDiagnostics = builder.GetParseResultsForFile fileName

                let parseDiagnostics =
                    DiagnosticHelpers.CreateDiagnostics(builder.TcConfig.diagnosticsOptions, false, fileName, parseDiagnostics, suggestNamesForErrors)

                let diagnostics = [| yield! creationDiags; yield! parseDiagnostics |]

                let parseResults =
                    FSharpParseFileResults(
                        diagnostics = diagnostics,
                        input = parseTree,
                        parseHadErrors = false,
                        dependencyFiles = builder.AllDependenciesDeprecated
                    )

                return parseResults
        }

    member _.GetCachedCheckFileResult(builder: IncrementalBuilder, fileName, sourceText: ISourceText, options) =
        node {
            use _ = Activity.start "BackgroundCompiler.GetCachedCheckFileResult" [| "fileName", fileName |]
            let hash = sourceText.GetHashCode() |> int64
            let key = (fileName, hash, options)
            let cachedResultsOpt = parseCacheLock.AcquireLock(fun ltok -> checkFileInProjectCache.TryGet(ltok, key))

            match cachedResultsOpt with
            | Some cachedResults ->
                match! cachedResults.GetOrComputeValue() with
                | parseResults, checkResults, _, priorTimeStamp when
                    (match builder.GetCheckResultsBeforeFileInProjectEvenIfStale fileName with
                     | None -> false
                     | Some (tcPrior) ->
                         tcPrior.ProjectTimeStamp = priorTimeStamp
                         && builder.AreCheckResultsBeforeFileInProjectReady(fileName))
                    ->
                    return Some(parseResults, checkResults)
                | _ ->
                    parseCacheLock.AcquireLock(fun ltok -> checkFileInProjectCache.RemoveAnySimilar(ltok, key))
                    return None
            | _ -> return None
        }

    member private _.CheckOneFileImplAux
        (
            parseResults: FSharpParseFileResults,
            sourceText: ISourceText,
            fileName: string,
            options: FSharpProjectOptions,
            builder: IncrementalBuilder,
            tcPrior: PartialCheckResults,
            tcInfo: TcInfo,
            creationDiags: FSharpDiagnostic[]
        ) : NodeCode<CheckFileCacheValue> =

        node {
            // Get additional script #load closure information if applicable.
            // For scripts, this will have been recorded by GetProjectOptionsFromScript.
            let tcConfig = tcPrior.TcConfig
            let loadClosure = scriptClosureCache.TryGet(AnyCallerThread, options)

            let! checkAnswer =
                FSharpCheckFileResults.CheckOneFile(
                    parseResults,
                    sourceText,
                    fileName,
                    options.ProjectFileName,
                    tcConfig,
                    tcPrior.TcGlobals,
                    tcPrior.TcImports,
                    tcInfo.tcState,
                    tcInfo.moduleNamesDict,
                    loadClosure,
                    tcInfo.TcDiagnostics,
                    options.IsIncompleteTypeCheckEnvironment,
                    options,
                    builder,
                    Array.ofList tcInfo.tcDependencyFiles,
                    creationDiags,
                    parseResults.Diagnostics,
                    keepAssemblyContents,
                    suggestNamesForErrors
                )
                |> NodeCode.FromCancellable

            GraphNode.SetPreferredUILang tcConfig.preferredUiLang
            return (parseResults, checkAnswer, sourceText.GetHashCode() |> int64, tcPrior.ProjectTimeStamp)
        }

    member private bc.CheckOneFileImpl
        (
            parseResults: FSharpParseFileResults,
            sourceText: ISourceText,
            fileName: string,
            options: FSharpProjectOptions,
            fileVersion: int,
            builder: IncrementalBuilder,
            tcPrior: PartialCheckResults,
            tcInfo: TcInfo,
            creationDiags: FSharpDiagnostic[]
        ) =

        node {
            match! bc.GetCachedCheckFileResult(builder, fileName, sourceText, options) with
            | Some (_, results) -> return FSharpCheckFileAnswer.Succeeded results
            | _ ->
                let lazyCheckFile =
                    getCheckFileNode (parseResults, sourceText, fileName, options, fileVersion, builder, tcPrior, tcInfo, creationDiags)

                let! _, results, _, _ = lazyCheckFile.GetOrComputeValue()
                return FSharpCheckFileAnswer.Succeeded results
        }

    /// Type-check the result obtained by parsing, but only if the antecedent type checking context is available.
    member bc.CheckFileInProjectAllowingStaleCachedResults
        (
            parseResults: FSharpParseFileResults,
            fileName,
            fileVersion,
            sourceText: ISourceText,
            options,
            userOpName
        ) =
        node {
            use _ =
                Activity.start
                    "BackgroundCompiler.CheckFileInProjectAllowingStaleCachedResults"
                    [|
                        "project", options.ProjectFileName
                        "fileName", fileName
                        "userOpName", userOpName
                    |]

            let! cachedResults =
                node {
                    let! builderOpt, creationDiags = getAnyBuilder (options, userOpName)

                    match builderOpt with
                    | Some builder ->
                        match! bc.GetCachedCheckFileResult(builder, fileName, sourceText, options) with
                        | Some (_, checkResults) -> return Some(builder, creationDiags, Some(FSharpCheckFileAnswer.Succeeded checkResults))
                        | _ -> return Some(builder, creationDiags, None)
                    | _ -> return None // the builder wasn't ready
                }

            match cachedResults with
            | None -> return None
            | Some (_, _, Some x) -> return Some x
            | Some (builder, creationDiags, None) ->
                Trace.TraceInformation("FCS: {0}.{1} ({2})", userOpName, "CheckFileInProjectAllowingStaleCachedResults.CacheMiss", fileName)

                match builder.GetCheckResultsBeforeFileInProjectEvenIfStale fileName with
                | Some tcPrior ->
                    match tcPrior.TryPeekTcInfo() with
                    | Some tcInfo ->
                        let! checkResults =
                            bc.CheckOneFileImpl(parseResults, sourceText, fileName, options, fileVersion, builder, tcPrior, tcInfo, creationDiags)

                        return Some checkResults
                    | None -> return None
                | None -> return None // the incremental builder was not up to date
        }

    /// Type-check the result obtained by parsing. Force the evaluation of the antecedent type checking context if needed.
    member bc.CheckFileInProject(parseResults: FSharpParseFileResults, fileName, fileVersion, sourceText: ISourceText, options, userOpName) =
        node {
            use _ =
                Activity.start
                    "BackgroundCompiler.CheckFileInProject"
                    [|
                        "project", options.ProjectFileName
                        "fileName", fileName
                        "userOpName", userOpName
                    |]

            let! builderOpt, creationDiags = getOrCreateBuilder (options, userOpName)

            match builderOpt with
            | None -> return FSharpCheckFileAnswer.Succeeded(FSharpCheckFileResults.MakeEmpty(fileName, creationDiags, keepAssemblyContents))
            | Some builder ->
                // Check the cache. We can only use cached results when there is no work to do to bring the background builder up-to-date
                let! cachedResults = bc.GetCachedCheckFileResult(builder, fileName, sourceText, options)

                match cachedResults with
                | Some (_, checkResults) -> return FSharpCheckFileAnswer.Succeeded checkResults
                | _ ->
                    let! tcPrior = builder.GetCheckResultsBeforeFileInProject fileName
                    let! tcInfo = tcPrior.GetOrComputeTcInfo()
                    return! bc.CheckOneFileImpl(parseResults, sourceText, fileName, options, fileVersion, builder, tcPrior, tcInfo, creationDiags)
        }

    /// Parses and checks the source file and returns untyped AST and check results.
    member bc.ParseAndCheckFileInProject(fileName: string, fileVersion, sourceText: ISourceText, options: FSharpProjectOptions, userOpName) =
        node {
            use _ =
                Activity.start
                    "BackgroundCompiler.ParseAndCheckFileInProject"
                    [|
                        "project", options.ProjectFileName
                        "fileName", fileName
                        "userOpName", userOpName
                    |]

            let! builderOpt, creationDiags = getOrCreateBuilder (options, userOpName)

            match builderOpt with
            | None ->
                let parseTree = EmptyParsedInput(fileName, (false, false))
                let parseResults = FSharpParseFileResults(creationDiags, parseTree, true, [||])
                return (parseResults, FSharpCheckFileAnswer.Aborted)

            | Some builder ->
                let! cachedResults = bc.GetCachedCheckFileResult(builder, fileName, sourceText, options)

                match cachedResults with
                | Some (parseResults, checkResults) -> return (parseResults, FSharpCheckFileAnswer.Succeeded checkResults)
                | _ ->
                    let! tcPrior = builder.GetCheckResultsBeforeFileInProject fileName
                    let! tcInfo = tcPrior.GetOrComputeTcInfo()
                    // Do the parsing.
                    let parsingOptions =
                        FSharpParsingOptions.FromTcConfig(builder.TcConfig, Array.ofList builder.SourceFiles, options.UseScriptResolutionRules)

                    GraphNode.SetPreferredUILang tcPrior.TcConfig.preferredUiLang

                    let parseDiagnostics, parseTree, anyErrors =
                        ParseAndCheckFile.parseFile (sourceText, fileName, parsingOptions, userOpName, suggestNamesForErrors)

                    let parseResults =
                        FSharpParseFileResults(parseDiagnostics, parseTree, anyErrors, builder.AllDependenciesDeprecated)

<<<<<<< HEAD
                    do! builder.SetFileEditTimeStamp(fileName, DateTime.UtcNow)
=======
                    if useChangeNotifications then
                        do! builder.NotifyFileChanged(fileName, DateTime.UtcNow)
>>>>>>> 02ed32b5

                    let! checkResults =
                        bc.CheckOneFileImpl(parseResults, sourceText, fileName, options, fileVersion, builder, tcPrior, tcInfo, creationDiags)

<<<<<<< HEAD
                    Logger.LogBlockMessageStop (fileName + strGuid + "-Successful") LogCompilerFunctionId.Service_ParseAndCheckFileInProject

                    let _files = builder.SourceFiles

=======
>>>>>>> 02ed32b5
                    return (parseResults, checkResults)
        }

    member _.NotifyFileChanged(fileName, options, userOpName) =
        node {
            use _ =
                Activity.start
                    "BackgroundCompiler.NotifyFileChanged"
                    [|
                        "project", options.ProjectFileName
                        "fileName", fileName
                        "userOpName", userOpName
                    |]

            let! builderOpt, _ = getOrCreateBuilder (options, userOpName)

            match builderOpt with
            | None -> return ()
            | Some builder -> do! builder.NotifyFileChanged(fileName, DateTime.UtcNow)
        }

    /// Fetch the check information from the background compiler (which checks w.r.t. the FileSystem API)
    member _.GetBackgroundCheckResultsForFileInProject(fileName, options, userOpName) =
        node {
            use _ =
                Activity.start
                    "BackgroundCompiler.ParseAndCheckFileInProject"
                    [|
                        "project", options.ProjectFileName
                        "fileName", fileName
                        "userOpName", userOpName
                    |]

            let! builderOpt, creationDiags = getOrCreateBuilder (options, userOpName)

            match builderOpt with
            | None ->
                let parseTree = EmptyParsedInput(fileName, (false, false))
                let parseResults = FSharpParseFileResults(creationDiags, parseTree, true, [||])
                let typedResults = FSharpCheckFileResults.MakeEmpty(fileName, creationDiags, true)
                return (parseResults, typedResults)
            | Some builder ->
                let parseTree, _, _, parseDiagnostics = builder.GetParseResultsForFile fileName
                let! tcProj = builder.GetFullCheckResultsAfterFileInProject fileName

                let! tcInfo, tcInfoExtras = tcProj.GetOrComputeTcInfoWithExtras()

                let tcResolutions = tcInfoExtras.tcResolutions
                let tcSymbolUses = tcInfoExtras.tcSymbolUses
                let tcOpenDeclarations = tcInfoExtras.tcOpenDeclarations
                let latestCcuSigForFile = tcInfo.latestCcuSigForFile
                let tcState = tcInfo.tcState
                let tcEnvAtEnd = tcInfo.tcEnvAtEndOfFile
                let latestImplementationFile = tcInfoExtras.latestImplFile
                let tcDependencyFiles = tcInfo.tcDependencyFiles
                let tcDiagnostics = tcInfo.TcDiagnostics
                let diagnosticsOptions = builder.TcConfig.diagnosticsOptions

                let parseDiagnostics =
                    DiagnosticHelpers.CreateDiagnostics(diagnosticsOptions, false, fileName, parseDiagnostics, suggestNamesForErrors)

                let parseDiagnostics = [| yield! creationDiags; yield! parseDiagnostics |]

                let tcDiagnostics =
                    DiagnosticHelpers.CreateDiagnostics(diagnosticsOptions, false, fileName, tcDiagnostics, suggestNamesForErrors)

                let tcDiagnostics = [| yield! creationDiags; yield! tcDiagnostics |]

                let parseResults =
                    FSharpParseFileResults(
                        diagnostics = parseDiagnostics,
                        input = parseTree,
                        parseHadErrors = false,
                        dependencyFiles = builder.AllDependenciesDeprecated
                    )

                let loadClosure = scriptClosureCache.TryGet(AnyCallerThread, options)

                let typedResults =
                    FSharpCheckFileResults.Make(
                        fileName,
                        options.ProjectFileName,
                        tcProj.TcConfig,
                        tcProj.TcGlobals,
                        options.IsIncompleteTypeCheckEnvironment,
                        builder,
                        options,
                        Array.ofList tcDependencyFiles,
                        creationDiags,
                        parseResults.Diagnostics,
                        tcDiagnostics,
                        keepAssemblyContents,
                        Option.get latestCcuSigForFile,
                        tcState.Ccu,
                        tcProj.TcImports,
                        tcEnvAtEnd.AccessRights,
                        tcResolutions,
                        tcSymbolUses,
                        tcEnvAtEnd.NameEnv,
                        loadClosure,
                        latestImplementationFile,
                        tcOpenDeclarations
                    )

                return (parseResults, typedResults)
        }

    member _.FindReferencesInFile
        (
            fileName: string,
            options: FSharpProjectOptions,
            symbol: FSharpSymbol,
            canInvalidateProject: bool,
            userOpName: string
        ) =
        node {
            use _ =
                Activity.start
                    "BackgroundCompiler.FindReferencesInFile"
                    [|
                        "project", options.ProjectFileName
                        "fileName", fileName
                        "userOpName", userOpName
                        "symbol", symbol.FullName
                    |]

            let! builderOpt, _ = getOrCreateBuilderWithInvalidationFlag (options, canInvalidateProject, userOpName)

            match builderOpt with
            | None -> return Seq.empty
            | Some builder ->
                if builder.ContainsFile fileName then
                    let! checkResults = builder.GetFullCheckResultsAfterFileInProject fileName
                    let! keyStoreOpt = checkResults.GetOrComputeItemKeyStoreIfEnabled()

                    match keyStoreOpt with
                    | None -> return Seq.empty
                    | Some reader -> return reader.FindAll symbol.Item
                else
                    return Seq.empty
        }

    member _.GetSemanticClassificationForFile(fileName: string, options: FSharpProjectOptions, userOpName: string) =
        node {
            use _ =
                Activity.start
                    "BackgroundCompiler.GetSemanticClassificationForFile"
                    [|
                        "project", options.ProjectFileName
                        "fileName", fileName
                        "userOpName", userOpName
                    |]

            let! builderOpt, _ = getOrCreateBuilder (options, userOpName)

            match builderOpt with
            | None -> return None
            | Some builder ->
                let! checkResults = builder.GetFullCheckResultsAfterFileInProject fileName
                let! scopt = checkResults.GetOrComputeSemanticClassificationIfEnabled()

                match scopt with
                | None -> return None
                | Some sc -> return Some(sc.GetView())
        }

    /// Try to get recent approximate type check results for a file.
    member _.TryGetRecentCheckResultsForFile(fileName: string, options: FSharpProjectOptions, sourceText: ISourceText option, _userOpName: string) =
        use _ =
            Activity.start
                "BackgroundCompiler.GetSemanticClassificationForFile"
                [|
                    "project", options.ProjectFileName
                    "fileName", fileName
                    "userOpName", _userOpName
                |]

        match sourceText with
        | Some sourceText ->
            let hash = sourceText.GetHashCode() |> int64

            let resOpt =
                parseCacheLock.AcquireLock(fun ltok -> checkFileInProjectCache.TryGet(ltok, (fileName, hash, options)))

            match resOpt with
            | Some res ->
                match res.TryPeekValue() with
                | ValueSome (a, b, c, _) -> Some(a, b, c)
                | ValueNone -> None
            | None -> None
        | None -> None

    /// Parse and typecheck the whole project (the implementation, called recursively as project graph is evaluated)
    member private _.ParseAndCheckProjectImpl(options, userOpName) =
        node {
            let! builderOpt, creationDiags = getOrCreateBuilder (options, userOpName)

            match builderOpt with
            | None ->
                let emptyResults =
                    FSharpCheckProjectResults(options.ProjectFileName, None, keepAssemblyContents, creationDiags, None)

                return emptyResults
            | Some builder ->
                let! tcProj, ilAssemRef, tcAssemblyDataOpt, tcAssemblyExprOpt = builder.GetFullCheckResultsAndImplementationsForProject()
                let diagnosticsOptions = tcProj.TcConfig.diagnosticsOptions
                let fileName = DummyFileNameForRangesWithoutASpecificLocation

                // Although we do not use 'tcInfoExtras', computing it will make sure we get an extra info.
                let! tcInfo, _tcInfoExtras = tcProj.GetOrComputeTcInfoWithExtras()

                let topAttribs = tcInfo.topAttribs
                let tcState = tcInfo.tcState
                let tcEnvAtEnd = tcInfo.tcEnvAtEndOfFile
                let tcDiagnostics = tcInfo.TcDiagnostics
                let tcDependencyFiles = tcInfo.tcDependencyFiles

                let tcDiagnostics =
                    DiagnosticHelpers.CreateDiagnostics(diagnosticsOptions, true, fileName, tcDiagnostics, suggestNamesForErrors)

                let diagnostics = [| yield! creationDiags; yield! tcDiagnostics |]

                let getAssemblyData () =
                    match tcAssemblyDataOpt with
                    | ProjectAssemblyDataResult.Available data -> Some data
                    | _ -> None

                let details =
                    (tcProj.TcGlobals,
                     tcProj.TcImports,
                     tcState.Ccu,
                     tcState.CcuSig,
                     Choice1Of2 builder,
                     topAttribs,
                     getAssemblyData,
                     ilAssemRef,
                     tcEnvAtEnd.AccessRights,
                     tcAssemblyExprOpt,
                     Array.ofList tcDependencyFiles,
                     options)

                let results =
                    FSharpCheckProjectResults(options.ProjectFileName, Some tcProj.TcConfig, keepAssemblyContents, diagnostics, Some details)

                return results
        }

    member _.GetAssemblyData(options, userOpName) =
        node {
            use _ =
                Activity.start "BackgroundCompiler.GetAssemblyData" [| "project", options.ProjectFileName; "userOpName", userOpName |]

            let! builderOpt, _ = getOrCreateBuilder (options, userOpName)

            match builderOpt with
            | None -> return ProjectAssemblyDataResult.Unavailable true
            | Some builder ->
                let! _, _, tcAssemblyDataOpt, _ = builder.GetCheckResultsAndImplementationsForProject()
                return tcAssemblyDataOpt
        }

    /// Get the timestamp that would be on the output if fully built immediately
    member private _.TryGetLogicalTimeStampForProject(cache, options) =
        match tryGetBuilderNode options with
        | Some lazyWork ->
            match lazyWork.TryPeekValue() with
            | ValueSome (Some builder, _) -> Some(builder.GetLogicalTimeStampForProject(cache))
            | _ -> None
        | _ -> None

    /// Parse and typecheck the whole project.
    member bc.ParseAndCheckProject(options, userOpName) =
        use _ =
            Activity.start "BackgroundCompiler.ParseAndCheckProject" [| "project", options.ProjectFileName; "userOpName", userOpName |]

        bc.ParseAndCheckProjectImpl(options, userOpName)

    member _.GetProjectOptionsFromScript
        (
            fileName,
            sourceText,
            previewEnabled,
            loadedTimeStamp,
            otherFlags,
            useFsiAuxLib: bool option,
            useSdkRefs: bool option,
            sdkDirOverride: string option,
            assumeDotNetFramework: bool option,
            optionsStamp: int64 option,
            _userOpName
        ) =
        use _ =
            Activity.start "BackgroundCompiler.GetProjectOptionsFromScript" [| "fileName", fileName; "userOpName", _userOpName |]

        cancellable {
            use diagnostics = new DiagnosticsScope()

            // Do we add a reference to FSharp.Compiler.Interactive.Settings by default?
            let useFsiAuxLib = defaultArg useFsiAuxLib true
            let useSdkRefs = defaultArg useSdkRefs true
            let reduceMemoryUsage = ReduceMemoryFlag.Yes
            let previewEnabled = defaultArg previewEnabled false

            // Do we assume .NET Framework references for scripts?
            let assumeDotNetFramework = defaultArg assumeDotNetFramework true

            let extraFlags =
                if previewEnabled then
                    [| "--langversion:preview" |]
                else
                    [||]

            let otherFlags = defaultArg otherFlags extraFlags

            let useSimpleResolution = otherFlags |> Array.exists (fun x -> x = "--simpleresolution")

            let loadedTimeStamp = defaultArg loadedTimeStamp DateTime.MaxValue // Not 'now', we don't want to force reloading

            let applyCompilerOptions tcConfigB =
                let fsiCompilerOptions = GetCoreFsiCompilerOptions tcConfigB
                ParseCompilerOptions(ignore, fsiCompilerOptions, Array.toList otherFlags)

            let loadClosure =
                LoadClosure.ComputeClosureOfScriptText(
                    legacyReferenceResolver,
                    FSharpCheckerResultsSettings.defaultFSharpBinariesDir,
                    fileName,
                    sourceText,
                    CodeContext.Editing,
                    useSimpleResolution,
                    useFsiAuxLib,
                    useSdkRefs,
                    sdkDirOverride,
                    Lexhelp.LexResourceManager(),
                    applyCompilerOptions,
                    assumeDotNetFramework,
                    tryGetMetadataSnapshot,
                    reduceMemoryUsage,
                    dependencyProviderForScripts
                )

            let otherFlags =
                [|
                    yield "--noframework"
                    yield "--warn:3"
                    yield! otherFlags
                    for r in loadClosure.References do
                        yield "-r:" + fst r
                    for code, _ in loadClosure.NoWarns do
                        yield "--nowarn:" + code
                |]

            let options =
                {
                    ProjectFileName = fileName + ".fsproj" // Make a name that is unique in this directory.
                    ProjectId = None
                    SourceFiles = loadClosure.SourceFiles |> List.map fst |> List.toArray
                    OtherOptions = otherFlags
                    ReferencedProjects = [||]
                    IsIncompleteTypeCheckEnvironment = false
                    UseScriptResolutionRules = true
                    LoadTime = loadedTimeStamp
                    UnresolvedReferences = Some(FSharpUnresolvedReferencesSet(loadClosure.UnresolvedReferences))
                    OriginalLoadReferences = loadClosure.OriginalLoadReferences
                    Stamp = optionsStamp
                }

            scriptClosureCache.Set(AnyCallerThread, options, loadClosure) // Save the full load closure for later correlation.

            let diags =
                loadClosure.LoadClosureRootFileDiagnostics
                |> List.map (fun (exn, isError) -> FSharpDiagnostic.CreateFromException(exn, isError, range.Zero, false))

            return options, (diags @ diagnostics.Diagnostics)
        }
        |> Cancellable.toAsync

    member bc.InvalidateConfiguration(options: FSharpProjectOptions, userOpName) =
        use _ =
            Activity.start "BackgroundCompiler.InvalidateConfiguration" [| "project", options.ProjectFileName; "userOpName", userOpName |]

        if incrementalBuildersCache.ContainsSimilarKey(AnyCallerThread, options) then
            parseCacheLock.AcquireLock(fun ltok ->
                for sourceFile in options.SourceFiles do
                    checkFileInProjectCache.RemoveAnySimilar(ltok, (sourceFile, 0L, options)))

            let _ = createBuilderNode (options, userOpName, CancellationToken.None)
            ()

    member bc.ClearCache(options: seq<FSharpProjectOptions>, _userOpName) =
        use _ = Activity.start "BackgroundCompiler.ClearCache" [| "userOpName", _userOpName |]

        lock gate (fun () ->
            options
            |> Seq.iter (fun options -> incrementalBuildersCache.RemoveAnySimilar(AnyCallerThread, options)))

    member _.NotifyProjectCleaned(options: FSharpProjectOptions, userOpName) =
        use _ =
            Activity.start "BackgroundCompiler.NotifyProjectCleaned" [| "project", options.ProjectFileName; "userOpName", userOpName |]

        async {
            let! ct = Async.CancellationToken
            // If there was a similar entry (as there normally will have been) then re-establish an empty builder .  This
            // is a somewhat arbitrary choice - it will have the effect of releasing memory associated with the previous
            // builder, but costs some time.
            if incrementalBuildersCache.ContainsSimilarKey(AnyCallerThread, options) then
                let _ = createBuilderNode (options, userOpName, ct)
                ()
        }

    member _.BeforeBackgroundFileCheck = beforeFileChecked.Publish

    member _.FileParsed = fileParsed.Publish

    member _.FileChecked = fileChecked.Publish

    member _.ProjectChecked = projectChecked.Publish

    member _.ClearCaches() =
        use _ = Activity.startNoTags "BackgroundCompiler.ClearCaches"

        lock gate (fun () ->
            parseCacheLock.AcquireLock(fun ltok ->
                checkFileInProjectCache.Clear(ltok)
                parseFileCache.Clear(ltok))

            incrementalBuildersCache.Clear(AnyCallerThread)
            frameworkTcImportsCache.Clear()
            scriptClosureCache.Clear AnyCallerThread)

    member _.DownsizeCaches() =
        use _ = Activity.startNoTags "BackgroundCompiler.DownsizeCaches"

        lock gate (fun () ->
            parseCacheLock.AcquireLock(fun ltok ->
                checkFileInProjectCache.Resize(ltok, newKeepStrongly = 1)
                parseFileCache.Resize(ltok, newKeepStrongly = 1))

            incrementalBuildersCache.Resize(AnyCallerThread, newKeepStrongly = 1, newKeepMax = 1)
            frameworkTcImportsCache.Downsize()
            scriptClosureCache.Resize(AnyCallerThread, newKeepStrongly = 1, newKeepMax = 1))

    member _.FrameworkImportsCache = frameworkTcImportsCache

    static member ActualParseFileCount = actualParseFileCount

    static member ActualCheckFileCount = actualCheckFileCount

[<Sealed; AutoSerializable(false)>]
// There is typically only one instance of this type in an IDE process.
type FSharpChecker
    (
        legacyReferenceResolver,
        projectCacheSize,
        keepAssemblyContents,
        keepAllBackgroundResolutions,
        tryGetMetadataSnapshot,
        suggestNamesForErrors,
        keepAllBackgroundSymbolUses,
        enableBackgroundItemKeyStoreAndSemanticClassification,
        enablePartialTypeChecking,
        enableParallelCheckingWithSignatureFiles,
        parallelReferenceResolution,
<<<<<<< HEAD
        getSource
=======
        getSource,
        useChangeNotifications
>>>>>>> 02ed32b5
    ) =

    let backgroundCompiler =
        BackgroundCompiler(
            legacyReferenceResolver,
            projectCacheSize,
            keepAssemblyContents,
            keepAllBackgroundResolutions,
            tryGetMetadataSnapshot,
            suggestNamesForErrors,
            keepAllBackgroundSymbolUses,
            enableBackgroundItemKeyStoreAndSemanticClassification,
            enablePartialTypeChecking,
            enableParallelCheckingWithSignatureFiles,
            parallelReferenceResolution,
<<<<<<< HEAD
            getSource
=======
            getSource,
            useChangeNotifications
>>>>>>> 02ed32b5
        )

    static let globalInstance = lazy FSharpChecker.Create()

    // STATIC ROOT: FSharpLanguageServiceTestable.FSharpChecker.braceMatchCache. Most recently used cache for brace matching. Accessed on the
    // background UI thread, not on the compiler thread.
    //
    // This cache is safe for concurrent access.
    let braceMatchCache =
        MruCache<AnyCallerThreadToken, _, _>(braceMatchCacheSize, areSimilar = AreSimilarForParsing, areSame = AreSameForParsing)

    static let inferParallelReferenceResolution (parallelReferenceResolution: bool option) =
        let explicitValue =
            parallelReferenceResolution
            |> Option.defaultValue false
            |> function
                | true -> ParallelReferenceResolution.On
                | false -> ParallelReferenceResolution.Off

        let withEnvOverride =
            // Override ParallelReferenceResolution set on the constructor with an environment setting if present.
            getParallelReferenceResolutionFromEnvironment ()
            |> Option.defaultValue explicitValue

        withEnvOverride

    static member getParallelReferenceResolutionFromEnvironment() =
        getParallelReferenceResolutionFromEnvironment ()

    /// Instantiate an interactive checker.
    static member Create
        (
            ?projectCacheSize,
            ?keepAssemblyContents,
            ?keepAllBackgroundResolutions,
            ?legacyReferenceResolver,
            ?tryGetMetadataSnapshot,
            ?suggestNamesForErrors,
            ?keepAllBackgroundSymbolUses,
            ?enableBackgroundItemKeyStoreAndSemanticClassification,
            ?enablePartialTypeChecking,
            ?enableParallelCheckingWithSignatureFiles,
            ?parallelReferenceResolution,
<<<<<<< HEAD
            ?getSource: (string -> ISourceText option)
=======
            ?getSource: (string -> ISourceText option),
            ?useChangeNotifications: bool
>>>>>>> 02ed32b5
        ) =

        use _ = Activity.startNoTags "FSharpChecker.Create"

        let legacyReferenceResolver =
            match legacyReferenceResolver with
            | Some rr -> rr
            | None -> SimulatedMSBuildReferenceResolver.getResolver ()

        let keepAssemblyContents = defaultArg keepAssemblyContents false
        let keepAllBackgroundResolutions = defaultArg keepAllBackgroundResolutions true
        let projectCacheSizeReal = defaultArg projectCacheSize projectCacheSizeDefault
        let tryGetMetadataSnapshot = defaultArg tryGetMetadataSnapshot (fun _ -> None)
        let suggestNamesForErrors = defaultArg suggestNamesForErrors false
        let keepAllBackgroundSymbolUses = defaultArg keepAllBackgroundSymbolUses true

        let enableBackgroundItemKeyStoreAndSemanticClassification =
            defaultArg enableBackgroundItemKeyStoreAndSemanticClassification false

        let enablePartialTypeChecking = defaultArg enablePartialTypeChecking false
        let enableParallelCheckingWithSignatureFiles = defaultArg enableParallelCheckingWithSignatureFiles false
        let useChangeNotifications = defaultArg useChangeNotifications false

        if keepAssemblyContents && enablePartialTypeChecking then
            invalidArg "enablePartialTypeChecking" "'keepAssemblyContents' and 'enablePartialTypeChecking' cannot be both enabled."

        let parallelReferenceResolution = inferParallelReferenceResolution parallelReferenceResolution

        FSharpChecker(
            legacyReferenceResolver,
            projectCacheSizeReal,
            keepAssemblyContents,
            keepAllBackgroundResolutions,
            tryGetMetadataSnapshot,
            suggestNamesForErrors,
            keepAllBackgroundSymbolUses,
            enableBackgroundItemKeyStoreAndSemanticClassification,
            enablePartialTypeChecking,
            enableParallelCheckingWithSignatureFiles,
            parallelReferenceResolution,
<<<<<<< HEAD
            getSource
=======
            getSource,
            useChangeNotifications
>>>>>>> 02ed32b5
        )

    member _.ReferenceResolver = legacyReferenceResolver

    member _.MatchBraces(fileName, sourceText: ISourceText, options: FSharpParsingOptions, ?userOpName: string) =
        let userOpName = defaultArg userOpName "Unknown"
        use _ = Activity.start "FSharpChecker.MatchBraces" [| "fileName", fileName; "userOpName", userOpName |]
        let hash = sourceText.GetHashCode() |> int64

        async {
            match braceMatchCache.TryGet(AnyCallerThread, (fileName, hash, options)) with
            | Some res -> return res
            | None ->
                let res =
                    ParseAndCheckFile.matchBraces (sourceText, fileName, options, userOpName, suggestNamesForErrors)

                braceMatchCache.Set(AnyCallerThread, (fileName, hash, options), res)
                return res
        }

    member ic.MatchBraces(fileName, source: string, options: FSharpProjectOptions, ?userOpName: string) =
        let userOpName = defaultArg userOpName "Unknown"
        let parsingOptions, _ = ic.GetParsingOptionsFromProjectOptions(options)
        ic.MatchBraces(fileName, SourceText.ofString source, parsingOptions, userOpName)

    member ic.GetParsingOptionsFromProjectOptions(options) : FSharpParsingOptions * _ =
        let sourceFiles = List.ofArray options.SourceFiles
        let argv = List.ofArray options.OtherOptions
        ic.GetParsingOptionsFromCommandLineArgs(sourceFiles, argv, options.UseScriptResolutionRules)

    member _.ParseFile(fileName, sourceText, options, ?cache, ?userOpName: string) =
        let cache = defaultArg cache true
        let userOpName = defaultArg userOpName "Unknown"
        backgroundCompiler.ParseFile(fileName, sourceText, options, cache, userOpName)

    member ic.ParseFileInProject(fileName, source: string, options, ?cache: bool, ?userOpName: string) =
        let parsingOptions, _ = ic.GetParsingOptionsFromProjectOptions(options)
        ic.ParseFile(fileName, SourceText.ofString source, parsingOptions, ?cache = cache, ?userOpName = userOpName)

    member _.GetBackgroundParseResultsForFileInProject(fileName, options, ?userOpName: string) =
        let userOpName = defaultArg userOpName "Unknown"

        backgroundCompiler.GetBackgroundParseResultsForFileInProject(fileName, options, userOpName)
        |> Async.AwaitNodeCode

    member _.GetBackgroundCheckResultsForFileInProject(fileName, options, ?userOpName: string) =
        let userOpName = defaultArg userOpName "Unknown"

        backgroundCompiler.GetBackgroundCheckResultsForFileInProject(fileName, options, userOpName)
        |> Async.AwaitNodeCode

    /// Try to get recent approximate type check results for a file.
    member _.TryGetRecentCheckResultsForFile(fileName: string, options: FSharpProjectOptions, ?sourceText, ?userOpName: string) =
        let userOpName = defaultArg userOpName "Unknown"
        backgroundCompiler.TryGetRecentCheckResultsForFile(fileName, options, sourceText, userOpName)

    member _.Compile(argv: string[], ?userOpName: string) =
        let _userOpName = defaultArg userOpName "Unknown"
        use _ = Activity.start "FSharpChecker.Compile" [| "userOpName", _userOpName |]

        async {
            let ctok = CompilationThreadToken()
            return CompileHelpers.compileFromArgs (ctok, argv, legacyReferenceResolver, None, None)
        }

    /// This function is called when the entire environment is known to have changed for reasons not encoded in the ProjectOptions of any project/compilation.
    /// For example, the type provider approvals file may have changed.
    member ic.InvalidateAll() = ic.ClearCaches()

    member ic.ClearCaches() =
        let utok = AnyCallerThread
        braceMatchCache.Clear(utok)
        backgroundCompiler.ClearCaches()
        ClearAllILModuleReaderCache()

    // This is for unit testing only
    member ic.ClearLanguageServiceRootCachesAndCollectAndFinalizeAllTransients() =
        use _ =
            Activity.startNoTags "FsharpChecker.ClearLanguageServiceRootCachesAndCollectAndFinalizeAllTransients"

        ic.ClearCaches()
        GC.Collect()
        GC.WaitForPendingFinalizers()
        FxResolver.ClearStaticCaches()

    /// This function is called when the configuration is known to have changed for reasons not encoded in the ProjectOptions.
    /// For example, dependent references may have been deleted or created.
    member _.InvalidateConfiguration(options: FSharpProjectOptions, ?userOpName: string) =
        let userOpName = defaultArg userOpName "Unknown"
        backgroundCompiler.InvalidateConfiguration(options, userOpName)

    /// Clear the internal cache of the given projects.
    member _.ClearCache(options: seq<FSharpProjectOptions>, ?userOpName: string) =
        let userOpName = defaultArg userOpName "Unknown"
        backgroundCompiler.ClearCache(options, userOpName)

    /// This function is called when a project has been cleaned, and thus type providers should be refreshed.
    member _.NotifyProjectCleaned(options: FSharpProjectOptions, ?userOpName: string) =
        let userOpName = defaultArg userOpName "Unknown"
        backgroundCompiler.NotifyProjectCleaned(options, userOpName)

    member _.NotifyFileChanged(fileName: string, options: FSharpProjectOptions, ?userOpName: string) =
        let userOpName = defaultArg userOpName "Unknown"

        backgroundCompiler.NotifyFileChanged(fileName, options, userOpName)
        |> Async.AwaitNodeCode

    /// Typecheck a source code file, returning a handle to the results of the
    /// parse including the reconstructed types in the file.
    member _.CheckFileInProjectAllowingStaleCachedResults
        (
            parseResults: FSharpParseFileResults,
            fileName: string,
            fileVersion: int,
            source: string,
            options: FSharpProjectOptions,
            ?userOpName: string
        ) =
        let userOpName = defaultArg userOpName "Unknown"

        backgroundCompiler.CheckFileInProjectAllowingStaleCachedResults(
            parseResults,
            fileName,
            fileVersion,
            SourceText.ofString source,
            options,
            userOpName
        )
        |> Async.AwaitNodeCode

    /// Typecheck a source code file, returning a handle to the results of the
    /// parse including the reconstructed types in the file.
    member _.CheckFileInProject
        (
            parseResults: FSharpParseFileResults,
            fileName: string,
            fileVersion: int,
            sourceText: ISourceText,
            options: FSharpProjectOptions,
            ?userOpName: string
        ) =
        let userOpName = defaultArg userOpName "Unknown"

        backgroundCompiler.CheckFileInProject(parseResults, fileName, fileVersion, sourceText, options, userOpName)
        |> Async.AwaitNodeCode

    /// Typecheck a source code file, returning a handle to the results of the
    /// parse including the reconstructed types in the file.
    member _.ParseAndCheckFileInProject
        (
            fileName: string,
            fileVersion: int,
            sourceText: ISourceText,
            options: FSharpProjectOptions,
            ?userOpName: string
        ) =
        let userOpName = defaultArg userOpName "Unknown"

        backgroundCompiler.ParseAndCheckFileInProject(fileName, fileVersion, sourceText, options, userOpName)
        |> Async.AwaitNodeCode

    member _.ParseAndCheckProject(options, ?userOpName: string) =
        let userOpName = defaultArg userOpName "Unknown"

        backgroundCompiler.ParseAndCheckProject(options, userOpName)
        |> Async.AwaitNodeCode

    member _.FindBackgroundReferencesInFile
        (
            fileName: string,
            options: FSharpProjectOptions,
            symbol: FSharpSymbol,
            ?canInvalidateProject: bool,
            ?fastCheck: bool,
            ?userOpName: string
        ) =
        let canInvalidateProject = defaultArg canInvalidateProject true
        let userOpName = defaultArg userOpName "Unknown"

        node {
            if fastCheck <> Some true then
                return! backgroundCompiler.FindReferencesInFile(fileName, options, symbol, canInvalidateProject, userOpName)
            else
                let! parseResults = backgroundCompiler.GetBackgroundParseResultsForFileInProject(fileName, options, userOpName)

                if
                    parseResults.ParseTree.Identifiers |> Set.contains symbol.DisplayNameCore
                    || parseResults.ParseTree.Identifiers |> NamesContainAttribute symbol
                then
                    return! backgroundCompiler.FindReferencesInFile(fileName, options, symbol, canInvalidateProject, userOpName)
                else
                    return Seq.empty
        }
        |> Async.AwaitNodeCode

    member _.GetBackgroundSemanticClassificationForFile(fileName: string, options: FSharpProjectOptions, ?userOpName) =
        let userOpName = defaultArg userOpName "Unknown"

        backgroundCompiler.GetSemanticClassificationForFile(fileName, options, userOpName)
        |> Async.AwaitNodeCode

    /// For a given script file, get the ProjectOptions implied by the #load closure
    member _.GetProjectOptionsFromScript
        (
            fileName,
            source,
            ?previewEnabled,
            ?loadedTimeStamp,
            ?otherFlags,
            ?useFsiAuxLib,
            ?useSdkRefs,
            ?assumeDotNetFramework,
            ?sdkDirOverride,
            ?optionsStamp: int64,
            ?userOpName: string
        ) =
        let userOpName = defaultArg userOpName "Unknown"

        backgroundCompiler.GetProjectOptionsFromScript(
            fileName,
            source,
            previewEnabled,
            loadedTimeStamp,
            otherFlags,
            useFsiAuxLib,
            useSdkRefs,
            sdkDirOverride,
            assumeDotNetFramework,
            optionsStamp,
            userOpName
        )

    member _.GetProjectOptionsFromCommandLineArgs(projectFileName, argv, ?loadedTimeStamp, ?isInteractive, ?isEditing) =
        let isEditing = defaultArg isEditing false
        let isInteractive = defaultArg isInteractive false
        let loadedTimeStamp = defaultArg loadedTimeStamp DateTime.MaxValue // Not 'now', we don't want to force reloading

        let argv =
            let define =
                if isInteractive then
                    "--define:INTERACTIVE"
                else
                    "--define:COMPILED"

            Array.append argv [| define |]

        let argv =
            if isEditing then
                Array.append argv [| "--define:EDITING" |]
            else
                argv

        {
            ProjectFileName = projectFileName
            ProjectId = None
            SourceFiles = [||] // the project file names will be inferred from the ProjectOptions
            OtherOptions = argv
            ReferencedProjects = [||]
            IsIncompleteTypeCheckEnvironment = false
            UseScriptResolutionRules = false
            LoadTime = loadedTimeStamp
            UnresolvedReferences = None
            OriginalLoadReferences = []
            Stamp = None
        }

    member _.GetParsingOptionsFromCommandLineArgs(sourceFiles, argv, ?isInteractive, ?isEditing) =
        let isEditing = defaultArg isEditing false
        let isInteractive = defaultArg isInteractive false
        use errorScope = new DiagnosticsScope()

        let tcConfigB =
            TcConfigBuilder.CreateNew(
                legacyReferenceResolver,
                defaultFSharpBinariesDir = FSharpCheckerResultsSettings.defaultFSharpBinariesDir,
                reduceMemoryUsage = ReduceMemoryFlag.Yes,
                implicitIncludeDir = "",
                isInteractive = isInteractive,
                isInvalidationSupported = false,
                defaultCopyFSharpCore = CopyFSharpCoreFlag.No,
                tryGetMetadataSnapshot = tryGetMetadataSnapshot,
                sdkDirOverride = None,
                rangeForErrors = range0
            )

        // These defines are implied by the F# compiler
        tcConfigB.conditionalDefines <-
            let define = if isInteractive then "INTERACTIVE" else "COMPILED"
            define :: tcConfigB.conditionalDefines

        if isEditing then
            tcConfigB.conditionalDefines <- "EDITING" :: tcConfigB.conditionalDefines

        // Apply command-line arguments and collect more source files if they are in the arguments
        let sourceFilesNew = ApplyCommandLineArgs(tcConfigB, sourceFiles, argv)
        FSharpParsingOptions.FromTcConfigBuilder(tcConfigB, Array.ofList sourceFilesNew, isInteractive), errorScope.Diagnostics

    member ic.GetParsingOptionsFromCommandLineArgs(argv, ?isInteractive: bool, ?isEditing) =
        ic.GetParsingOptionsFromCommandLineArgs([], argv, ?isInteractive = isInteractive, ?isEditing = isEditing)

    member _.BeforeBackgroundFileCheck = backgroundCompiler.BeforeBackgroundFileCheck

    member _.FileParsed = backgroundCompiler.FileParsed

    member _.FileChecked = backgroundCompiler.FileChecked

    member _.ProjectChecked = backgroundCompiler.ProjectChecked

    static member ActualParseFileCount = BackgroundCompiler.ActualParseFileCount

    static member ActualCheckFileCount = BackgroundCompiler.ActualCheckFileCount

    static member Instance = globalInstance.Force()

    member internal _.FrameworkImportsCache = backgroundCompiler.FrameworkImportsCache

    /// Tokenize a single line, returning token information and a tokenization state represented by an integer
    member _.TokenizeLine(line: string, state: FSharpTokenizerLexState) =
        let tokenizer = FSharpSourceTokenizer([], None)
        let lineTokenizer = tokenizer.CreateLineTokenizer line
        let mutable state = (None, state)

        let tokens =
            [|
                while (state <- lineTokenizer.ScanToken(snd state)
                       (fst state).IsSome) do
                    yield (fst state).Value
            |]

        tokens, snd state

    /// Tokenize an entire file, line by line
    member x.TokenizeFile(source: string) : FSharpTokenInfo[][] =
        let lines = source.Split('\n')

        let tokens =
            [|
                let mutable state = FSharpTokenizerLexState.Initial

                for line in lines do
                    let tokens, n = x.TokenizeLine(line, state)
                    state <- n
                    yield tokens
            |]

        tokens

namespace FSharp.Compiler

open System
open System.IO
open Internal.Utilities
open FSharp.Compiler.CodeAnalysis
open FSharp.Compiler.CompilerConfig
open FSharp.Compiler.EditorServices
open FSharp.Compiler.Text.Range
open FSharp.Compiler.DiagnosticsLogger

type CompilerEnvironment() =
    /// Source file extensions
    static let compilableExtensions = FSharpSigFileSuffixes @ FSharpImplFileSuffixes @ FSharpScriptFileSuffixes

    /// Single file projects extensions
    static let singleFileProjectExtensions = FSharpScriptFileSuffixes

    static member BinFolderOfDefaultFSharpCompiler(?probePoint) =
        FSharpEnvironment.BinFolderOfDefaultFSharpCompiler(probePoint)

    // Legacy entry point, no longer used by FSharp.Editor
    static member DefaultReferencesForOrphanSources assumeDotNetFramework =
        let currentDirectory = Directory.GetCurrentDirectory()

        let fxResolver =
            FxResolver(
                assumeDotNetFramework,
                currentDirectory,
                rangeForErrors = range0,
                useSdkRefs = true,
                isInteractive = false,
                sdkDirOverride = None
            )

        let references, _ = fxResolver.GetDefaultReferences(useFsiAuxLib = false)
        references

    /// Publish compiler-flags parsing logic. Must be fast because its used by the colorizer.
    static member GetConditionalDefinesForEditing(parsingOptions: FSharpParsingOptions) =
        SourceFileImpl.GetImplicitConditionalDefinesForEditing(parsingOptions.IsInteractive)
        @ parsingOptions.ConditionalDefines

    /// Return true if this is a subcategory of error or warning message that the language service can emit
    static member IsCheckerSupportedSubcategory(subcategory: string) =
        // Beware: This code logic is duplicated in DocumentTask.cs in the language service
        PhasedDiagnostic.IsSubcategoryOfCompile(subcategory)

    /// Return the language ID, which is the expression evaluator id that the
    /// debugger will use.
    static member GetDebuggerLanguageID() =
        Guid(0xAB4F38C9u, 0xB6E6us, 0x43baus, 0xBEuy, 0x3Buy, 0x58uy, 0x08uy, 0x0Buy, 0x2Cuy, 0xCCuy, 0xE3uy)

    static member IsScriptFile(fileName: string) = ParseAndCheckInputs.IsScript fileName

    /// Whether or not this file is compilable
    static member IsCompilable file =
        let ext = Path.GetExtension file

        compilableExtensions
        |> List.exists (fun e -> 0 = String.Compare(e, ext, StringComparison.OrdinalIgnoreCase))

    /// Whether or not this file should be a single-file project
    static member MustBeSingleFileProject file =
        let ext = Path.GetExtension file

        singleFileProjectExtensions
        |> List.exists (fun e -> 0 = String.Compare(e, ext, StringComparison.OrdinalIgnoreCase))<|MERGE_RESOLUTION|>--- conflicted
+++ resolved
@@ -189,12 +189,8 @@
         enablePartialTypeChecking,
         enableParallelCheckingWithSignatureFiles,
         parallelReferenceResolution,
-<<<<<<< HEAD
-        getSource: (string -> ISourceText option) option
-=======
         getSource: (string -> ISourceText option) option,
         useChangeNotifications
->>>>>>> 02ed32b5
     ) as self =
 
     let beforeFileChecked = Event<string * FSharpProjectOptions>()
@@ -327,12 +323,8 @@
                     enableParallelCheckingWithSignatureFiles,
                     dependencyProvider,
                     parallelReferenceResolution,
-<<<<<<< HEAD
-                    getSource
-=======
                     getSource,
                     useChangeNotifications
->>>>>>> 02ed32b5
                 )
 
             match builderOpt with
@@ -757,23 +749,12 @@
                     let parseResults =
                         FSharpParseFileResults(parseDiagnostics, parseTree, anyErrors, builder.AllDependenciesDeprecated)
 
-<<<<<<< HEAD
-                    do! builder.SetFileEditTimeStamp(fileName, DateTime.UtcNow)
-=======
                     if useChangeNotifications then
                         do! builder.NotifyFileChanged(fileName, DateTime.UtcNow)
->>>>>>> 02ed32b5
 
                     let! checkResults =
                         bc.CheckOneFileImpl(parseResults, sourceText, fileName, options, fileVersion, builder, tcPrior, tcInfo, creationDiags)
 
-<<<<<<< HEAD
-                    Logger.LogBlockMessageStop (fileName + strGuid + "-Successful") LogCompilerFunctionId.Service_ParseAndCheckFileInProject
-
-                    let _files = builder.SourceFiles
-
-=======
->>>>>>> 02ed32b5
                     return (parseResults, checkResults)
         }
 
@@ -1237,12 +1218,8 @@
         enablePartialTypeChecking,
         enableParallelCheckingWithSignatureFiles,
         parallelReferenceResolution,
-<<<<<<< HEAD
-        getSource
-=======
         getSource,
         useChangeNotifications
->>>>>>> 02ed32b5
     ) =
 
     let backgroundCompiler =
@@ -1258,12 +1235,8 @@
             enablePartialTypeChecking,
             enableParallelCheckingWithSignatureFiles,
             parallelReferenceResolution,
-<<<<<<< HEAD
-            getSource
-=======
             getSource,
             useChangeNotifications
->>>>>>> 02ed32b5
         )
 
     static let globalInstance = lazy FSharpChecker.Create()
@@ -1307,12 +1280,8 @@
             ?enablePartialTypeChecking,
             ?enableParallelCheckingWithSignatureFiles,
             ?parallelReferenceResolution,
-<<<<<<< HEAD
-            ?getSource: (string -> ISourceText option)
-=======
             ?getSource: (string -> ISourceText option),
             ?useChangeNotifications: bool
->>>>>>> 02ed32b5
         ) =
 
         use _ = Activity.startNoTags "FSharpChecker.Create"
@@ -1353,12 +1322,8 @@
             enablePartialTypeChecking,
             enableParallelCheckingWithSignatureFiles,
             parallelReferenceResolution,
-<<<<<<< HEAD
-            getSource
-=======
             getSource,
             useChangeNotifications
->>>>>>> 02ed32b5
         )
 
     member _.ReferenceResolver = legacyReferenceResolver
