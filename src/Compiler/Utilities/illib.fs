--- conflicted
+++ resolved
@@ -34,23 +34,15 @@
         | [ _ ] -> true
         | _ -> false
 
-<<<<<<< HEAD
     let inline isNotNull (x: 'T) = not (isNull x)
 
 #if NO_CHECKNULLS
     type 'T MaybeNull when 'T: null and 'T: not struct = 'T
-
-    let inline (|NonNullQuick|) (x: 'T MaybeNull) = match x with null -> raise (NullReferenceException()) | v -> v
-=======
-    type 'T MaybeNull when 'T: null and 'T: not struct = 'T
-
-    let inline isNotNull (x: 'T) = not (isNull x)
 
     let inline (|NonNullQuick|) (x: 'T MaybeNull) =
         match x with
         | null -> raise (NullReferenceException())
         | v -> v
->>>>>>> 5fb045c7
 
     let inline nonNull (x: 'T MaybeNull) =
         match x with
@@ -62,18 +54,14 @@
         | null -> Null
         | v -> NonNull v
 
-<<<<<<< HEAD
-    let inline nullArgCheck paramName (x: 'T MaybeNull) = match x with null -> raise (ArgumentNullException(paramName)) | v -> v
-#else
-    type 'T MaybeNull when 'T: not null and 'T: not struct = 'T?
-
-#endif
-=======
     let inline nullArgCheck paramName (x: 'T MaybeNull) =
         match x with
         | null -> raise (ArgumentNullException(paramName))
         | v -> v
->>>>>>> 5fb045c7
+#else
+    type 'T MaybeNull when 'T: not null and 'T: not struct = 'T?
+
+#endif
 
     let inline (===) x y = LanguagePrimitives.PhysicalEquality x y
 
@@ -163,19 +151,6 @@
 
 /// An efficient lazy for inline storage in a class type. Results in fewer thunks.
 [<Struct>]
-<<<<<<< HEAD
-type InlineDelayInit<'T when 'T : not struct> = 
-    new (f: unit -> 'T) = {store = Unchecked.defaultof<'T>; func = Func<_>(f) } 
-    val mutable store : 'T
-    val mutable func : Func<'T> MaybeNull
-    member x.Value = 
-        match x.func with 
-        | null -> x.store 
-        | _ -> 
-        let res = LazyInitializer.EnsureInitialized(&x.store, x.func) 
-        x.func <- null
-        res
-=======
 type InlineDelayInit<'T when 'T: not struct> =
     new(f: unit -> 'T) =
         {
@@ -184,16 +159,15 @@
         }
 
     val mutable store: 'T
-    val mutable func: Func<'T>
+    val mutable func: Func<'T> MaybeNull
 
     member x.Value =
         match x.func with
         | null -> x.store
         | _ ->
             let res = LazyInitializer.EnsureInitialized(&x.store, x.func)
-            x.func <- Unchecked.defaultof<_>
+            x.func <- null
             res
->>>>>>> 5fb045c7
 
 //-------------------------------------------------------------------------
 // Library: projections
@@ -337,11 +311,6 @@
     let inline areEqual (xs: 'T[]) (ys: 'T[]) =
         match xs, ys with
         | [||], [||] -> true
-<<<<<<< HEAD
-=======
-        | null, _
-        | _, null -> false
->>>>>>> 5fb045c7
         | _ when xs.Length <> ys.Length -> false
         | _ ->
             let mutable break' = false
