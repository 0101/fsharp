--- conflicted
+++ resolved
@@ -497,55 +497,10 @@
         // Analyze an object to see if it the representation
         // of an F# value.
         let GetValueInfoOfObject (bindingFlags: BindingFlags) (obj: obj) =
-<<<<<<< HEAD
             match obj with 
             | Null -> NullValue
             | _ -> 
-            let reprty = obj.GetType() 
-
-            // First a bunch of special rules for tuples
-            // Because of the way F# currently compiles tuple values 
-            // of size > 7 we can only reliably reflect on sizes up
-            // to 7.
-
-            if FSharpType.IsTuple reprty then 
-                let tyArgs = FSharpType.GetTupleElements(reprty)
-                let fields = FSharpValue.GetTupleFields obj |> Array.mapi (fun i v -> (v, tyArgs[i]))
-                let tupleType =
-                    if reprty.Name.StartsWith "ValueTuple" then TupleType.Value
-                    else TupleType.Reference
-                TupleValue (tupleType, fields)
-
-            elif FSharpType.IsFunction reprty then 
-                FunctionClosureValue reprty
-                    
-            // It must be exception, abstract, record or union.
-            // Either way we assume the only properties defined on
-            // the type are the actual fields of the type.  Again,
-            // we should be reading attributes here that indicate the
-            // true structure of the type, e.g. the order of the fields.   
-            elif FSharpType.IsUnion(reprty, bindingFlags) then 
-                let tag, vals = FSharpValue.GetUnionFields (obj, reprty, bindingFlags) 
-                let props = tag.GetFields()
-                let pvals = (props, vals) ||> Array.map2 (fun prop v -> prop.Name, (v, prop.PropertyType))
-                UnionCaseValue(tag.Name, pvals)
-
-            elif FSharpType.IsExceptionRepresentation(reprty, bindingFlags) then 
-                let props = FSharpType.GetExceptionFields(reprty, bindingFlags) 
-                let vals = FSharpValue.GetExceptionFields(obj, bindingFlags) 
-                let pvals = (props, vals) ||> Array.map2 (fun prop v -> prop.Name, (v, prop.PropertyType))
-                ExceptionValue(reprty, pvals)
-
-            elif FSharpType.IsRecord(reprty, bindingFlags) then 
-                let props = FSharpType.GetRecordFields(reprty, bindingFlags) 
-                RecordValue(props |> Array.map (fun prop -> prop.Name, prop.GetValue (obj, null), prop.PropertyType))
-            else
-                ObjectValue(obj)
-=======
-            match obj with
-            | null -> NullValue
-            | _ ->
-                let reprty = obj.GetType()
+                let reprty = obj.GetType() 
 
                 // First a bunch of special rules for tuples
                 // Because of the way F# currently compiles tuple values
@@ -601,7 +556,6 @@
                     )
                 else
                     ObjectValue(obj)
->>>>>>> 5fb045c7
 
         // This one is like the above but can make use of additional
         // statically-known type information to aid in the
@@ -609,14 +563,8 @@
 
         let GetValueInfo bindingFlags (x: 'a, ty: Type) (* x could be null *)  =
             let obj = (box x)
-<<<<<<< HEAD
             match obj with 
             | Null ->
-=======
-
-            match obj with
-            | null ->
->>>>>>> 5fb045c7
                 let isNullaryUnion =
                     match ty.GetCustomAttributes(typeof<CompilationRepresentationAttribute>, false) with
                     | [| :? CompilationRepresentationAttribute as attr |] ->
@@ -624,20 +572,18 @@
                     | _ -> false
 
                 if isNullaryUnion then
-<<<<<<< HEAD
-                    let nullaryCase = FSharpType.GetUnionCases ty |> Array.filter (fun uc -> uc.GetFields().Length = 0) |> Array.item 0
-                    UnionCaseValue(nullaryCase.Name, [| |])
-                elif isUnitType ty then UnitValue
-                else NullValue
-            | NonNull obj -> 
-                GetValueInfoOfObject bindingFlags obj 
-
-module Display = 
-=======
                     let nullaryCase =
                         FSharpType.GetUnionCases ty
                         |> Array.filter (fun uc -> uc.GetFields().Length = 0)
                         |> Array.item 0
+
+                    UnionCaseValue(nullaryCase.Name, [| |])
+                elif isUnitType ty then
+                    UnitValue
+                else
+                    NullValue
+            | NonNull obj -> 
+                GetValueInfoOfObject bindingFlags obj 
 
                     UnionCaseValue(nullaryCase.Name, [||])
                 elif isUnitType ty then
@@ -647,7 +593,6 @@
             | _ -> GetValueInfoOfObject bindingFlags obj
 
 module Display =
->>>>>>> 5fb045c7
     open ReflectUtils
 
     let string_of_int (i: int) = i.ToString()
@@ -905,17 +850,10 @@
         | [| (_, h); (_, t) |] -> (h, t)
         | _ -> failwith "unpackCons"
 
-<<<<<<< HEAD
-    let getListValueInfo bindingFlags (x:obj, ty:Type) =
+    let getListValueInfo bindingFlags (x: obj, ty: Type) =
         match x with 
         | Null -> None 
         | NonNull x -> 
-=======
-    let getListValueInfo bindingFlags (x: obj, ty: Type) =
-        match x with
-        | null -> None
-        | _ ->
->>>>>>> 5fb045c7
             match Value.GetValueInfo bindingFlags (x, ty) with
             | UnionCaseValue ("Cons", recd) -> Some(unpackCons recd)
             | UnionCaseValue ("Empty", [||]) -> None
@@ -1065,43 +1003,19 @@
 
         and objL showMode depthLim prec (x: obj, ty: Type) =
             let info = Value.GetValueInfo bindingFlags (x, ty)
-
             try
-<<<<<<< HEAD
-                if depthLim<=0 || exceededPrintSize() then wordL (tagPunctuation "...") else
-                match x with 
-                | Null -> 
-                    reprL showMode (depthLim-1) prec info x
-                | NonNull x ->
-                    if (path.ContainsKey(x)) then 
-                        wordL (tagPunctuation "...")
-                    else 
-                        path.Add(x,0)
-
-                        let res = 
-                            // Lazy<T> values. VS2008 used StructuredFormatDisplayAttribute to show via ToString. Dev10 (no attr) needs a special case.
-                            let ty = x.GetType()
-                            if ty.IsGenericType && ty.GetGenericTypeDefinition() = typedefof<Lazy<_>> then
-                                Some (wordL (tagText(x.ToString())))
-                            else
-                                // Try the StructuredFormatDisplayAttribute extensibility attribute
-                                match ty.GetCustomAttributes (typeof<StructuredFormatDisplayAttribute>, true) with
-                                | Null | [| |] -> None
-                                | NonNull res -> 
-                                structuredFormatObjectL showMode ty depthLim (res[0] :?> StructuredFormatDisplayAttribute) x
-=======
-                if depthLim <= 0 || exceededPrintSize () then
+                if depthLim<=0 || exceededPrintSize() then
                     wordL (tagPunctuation "...")
                 else
-                    match x with
-                    | null -> reprL showMode (depthLim - 1) prec info x
-                    | _ ->
-                        if (path.ContainsKey(x)) then
+                    match x with 
+                    | Null -> reprL showMode (depthLim - 1) prec info x
+                    | NonNull x ->
+                        if (path.ContainsKey(x)) then 
                             wordL (tagPunctuation "...")
-                        else
-                            path.Add(x, 0)
-
-                            let res =
+                        else 
+                            path.Add(x,0)
+
+                            let res = 
                                 // Lazy<T> values. VS2008 used StructuredFormatDisplayAttribute to show via ToString. Dev10 (no attr) needs a special case.
                                 let ty = x.GetType()
 
@@ -1109,11 +1023,9 @@
                                     Some(wordL (tagText (x.ToString())))
                                 else
                                     // Try the StructuredFormatDisplayAttribute extensibility attribute
-                                    match ty.GetCustomAttributes(typeof<StructuredFormatDisplayAttribute>, true) with
-                                    | null
-                                    | [||] -> None
-                                    | res -> structuredFormatObjectL showMode ty depthLim (res[0] :?> StructuredFormatDisplayAttribute) x
->>>>>>> 5fb045c7
+                                    match ty.GetCustomAttributes (typeof<StructuredFormatDisplayAttribute>, true) with
+                                    | Null | [| |] -> None
+                                    | NonNull res -> structuredFormatObjectL showMode ty depthLim (res[0] :?> StructuredFormatDisplayAttribute) x
 
 #if COMPILER
                             // This is the PrintIntercepts extensibility point currently revealed by fsi.exe's AddPrinter
@@ -1147,12 +1059,7 @@
         // Format an object that has a layout specified by StructuredFormatAttribute
         and structuredFormatObjectL showMode ty depthLim (attr: StructuredFormatDisplayAttribute) (obj: obj) =
             let txt = attr.Value
-<<<<<<< HEAD
-            if isNull (box txt) || txt.Length <= 1 then  
-=======
-
-            if isNull txt || txt.Length <= 1 then
->>>>>>> 5fb045c7
+            if isNull (box txt) || txt.Length <= 1 then
                 None
             else
                 let messageRegexPattern = @"^(?<pre>.*?)(?<!\\){(?<prop>.*?)(?<!\\)}(?<post>.*)$"
@@ -1635,23 +1542,9 @@
         member _.Format(showMode, x: 'a, xty: Type) =
             objL showMode opts.PrintDepth Precedence.BracketIfTuple (x, xty)
 
-<<<<<<< HEAD
-    let leafFormatter (opts:FormatOptions) (obj :obj) =
-        match obj with 
-        | Null -> tagKeyword "null"
-        | :? double as d -> 
-            let s = d.ToString(opts.FloatingPointFormat,opts.FormatProvider)
-            let t = 
-                if Double.IsNaN(d) then "nan"
-                elif Double.IsNegativeInfinity(d) then "-infinity"
-                elif Double.IsPositiveInfinity(d) then "infinity"
-                elif opts.FloatingPointFormat[0] = 'g'  && String.forall(fun c -> Char.IsDigit(c) || c = '-')  s
-                then s + ".0" 
-                else s
-=======
     let leafFormatter (opts: FormatOptions) (obj: obj) =
         match obj with
-        | null -> tagKeyword "null"
+        | Null -> tagKeyword "null"
         | :? double as d ->
             let s = d.ToString(opts.FloatingPointFormat, opts.FormatProvider)
 
@@ -1668,7 +1561,6 @@
                 else
                     s
 
->>>>>>> 5fb045c7
             tagNumericLiteral t
 
         | :? single as d ->
