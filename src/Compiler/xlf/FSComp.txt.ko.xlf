﻿<?xml version="1.0" encoding="utf-8"?>
<xliff xmlns="urn:oasis:names:tc:xliff:document:1.2" xmlns:xsi="http://www.w3.org/2001/XMLSchema-instance" version="1.2" xsi:schemaLocation="urn:oasis:names:tc:xliff:document:1.2 xliff-core-1.2-transitional.xsd">
  <file datatype="xml" source-language="en" target-language="ko" original="../FSComp.resx">
    <body>
      <trans-unit id="buildInvalidSourceFileExtensionML">
        <source>The file extension of '{0}' is not recognized. Source files must have extension .fs, .fsi, .fsx or .fsscript. To enable the deprecated use of .ml or .mli extensions, use '--langversion:5.0' and '--mlcompatibility'.</source>
        <target state="translated">'{0}'의 파일 확장자가 인식되지 않습니다. 원본 파일의 확장자는 .fs, .fsi, .fsx 또는 .fsscript여야 합니다. 더 이상 사용되지 않는 .ml 또는 .mli 확장자를 사용하려면 '--langversion:5.0' 및 '--mlcompatibility'를 사용하세요.</target>
        <note />
      </trans-unit>
      <trans-unit id="buildInvalidSourceFileExtensionUpdated">
        <source>The file extension of '{0}' is not recognized. Source files must have extension .fs, .fsi, .fsx or .fsscript</source>
        <target state="translated">'{0}'의 파일 확장명을 인식할 수 없습니다. 원본 파일의 확장명은 .fs, .fsi, .fsx 또는 .fsscript여야 합니다.</target>
        <note />
      </trans-unit>
      <trans-unit id="chkFeatureNotLanguageSupported">
        <source>Feature '{0}' is not available in F# {1}. Please use language version {2} or greater.</source>
        <target state="translated">'{0}' 기능은 F# {1}에서 사용할 수 없습니다. {2} 이상의 언어 버전을 사용하세요.</target>
        <note />
      </trans-unit>
      <trans-unit id="chkFeatureNotRuntimeSupported">
        <source>Feature '{0}' is not supported by target runtime.</source>
        <target state="translated">'{0}' 기능은 대상 런타임에서 지원되지 않습니다.</target>
        <note />
      </trans-unit>
      <trans-unit id="chkFeatureNotSupportedInLibrary">
        <source>Feature '{0}' requires the F# library for language version {1} or greater.</source>
        <target state="translated">언어 버전 {1} 이상에서 '{0}' 기능을 사용하려면 F# 라이브러리가 필요합니다.</target>
        <note />
      </trans-unit>
      <trans-unit id="chkInfoRefcellAssign">
        <source>The use of ':=' from the F# library is deprecated. See https://aka.ms/fsharp-refcell-ops. For example, please change 'cell := expr' to 'cell.Value &lt;- expr'.</source>
        <target state="translated">F# 라이브러리의 ':=' 사용은 더 이상 사용되지 않습니다. https://aka.ms/fsharp-refcell-ops를 참조하세요. 예를 들어 'cell := expr'을 'cell.Value &lt;- expr'로 변경하세요.</target>
        <note />
      </trans-unit>
      <trans-unit id="chkInfoRefcellDecr">
        <source>The use of 'decr' from the F# library is deprecated. See https://aka.ms/fsharp-refcell-ops. For example, please change 'decr cell' to 'cell.Value &lt;- cell.Value - 1'.</source>
        <target state="translated">F# 라이브러리의 'decr' 사용은 더 이상 사용되지 않습니다. https://aka.ms/fsharp-refcell-ops를 참조하세요. 예를 들어 'decr cell'을 'cell.Value &lt;- cell.Value - 1'로 변경하세요.</target>
        <note />
      </trans-unit>
      <trans-unit id="chkInfoRefcellDeref">
        <source>The use of '!' from the F# library is deprecated. See https://aka.ms/fsharp-refcell-ops. For example, please change '!cell' to 'cell.Value'.</source>
        <target state="translated">F# 라이브러리의 '!'의 사용은 더 이상 사용되지 않습니다. https://aka.ms/fsharp-refcell-ops를 참조하세요. 예를 들어 '!cell'을 'cell.Value'로 변경하세요.</target>
        <note />
      </trans-unit>
      <trans-unit id="chkInfoRefcellIncr">
        <source>The use of 'incr' from the F# library is deprecated. See https://aka.ms/fsharp-refcell-ops. For example, please change 'incr cell' to 'cell.Value &lt;- cell.Value + 1'.</source>
        <target state="translated">F# 라이브러리의 'incr' 사용은 더 이상 사용되지 않습니다. https://aka.ms/fsharp-refcell-ops를 참조하세요. 예를 들어 'incr cell'을 'cell.Value &lt;- cell.Value + 1'로 변경하세요.</target>
        <note />
      </trans-unit>
      <trans-unit id="containerDeprecated">
        <source>The 'AssemblyKeyNameAttribute' has been deprecated. Use 'AssemblyKeyFileAttribute' instead.</source>
        <target state="translated">'AssemblyKeyNameAttribute'는 사용되지 않습니다. 대신 'AssemblyKeyFileAttribute'를 사용하세요.</target>
        <note />
      </trans-unit>
      <trans-unit id="containerSigningUnsupportedOnThisPlatform">
        <source>Key container signing is not supported on this platform.</source>
        <target state="translated">키 컨테이너 서명은 이 플랫폼에서 지원되지 않습니다.</target>
        <note />
      </trans-unit>
      <trans-unit id="csAvailableOverloads">
        <source>Available overloads:\n{0}</source>
        <target state="translated">사용 가능한 오버로드:\n{0}</target>
        <note />
      </trans-unit>
      <trans-unit id="csGenericConstructRequiresStructOrReferenceConstraint">
        <source>A generic construct requires that a generic type parameter be known as a struct or reference type. Consider adding a type annotation.</source>
        <target state="translated">제네릭 구문을 사용하려면 구조체 또는 참조 형식의 제네릭 형식 매개 변수가 필요합니다. 형식 주석을 추가하세요.</target>
        <note />
      </trans-unit>
      <trans-unit id="csNoOverloadsFoundArgumentsPrefixPlural">
        <source>Known types of arguments: {0}</source>
        <target state="translated">알려진 인수 형식: {0}</target>
        <note />
      </trans-unit>
      <trans-unit id="csNoOverloadsFoundArgumentsPrefixSingular">
        <source>Known type of argument: {0}</source>
        <target state="translated">알려진 인수 형식: {0}</target>
        <note />
      </trans-unit>
      <trans-unit id="csNoOverloadsFoundReturnType">
        <source>Known return type: {0}</source>
        <target state="translated">알려진 반환 형식: {0}</target>
        <note />
      </trans-unit>
      <trans-unit id="csNoOverloadsFoundTypeParametersPrefixPlural">
        <source>Known type parameters: {0}</source>
        <target state="translated">알려진 형식 매개 변수: {0}</target>
        <note />
      </trans-unit>
      <trans-unit id="csNoOverloadsFoundTypeParametersPrefixSingular">
        <source>Known type parameter: {0}</source>
        <target state="translated">알려진 형식 매개 변수: {0}</target>
        <note />
      </trans-unit>
      <trans-unit id="csOverloadCandidateIndexedArgumentTypeMismatch">
        <source>Argument at index {0} doesn't match</source>
        <target state="translated">인덱스 {0}의 인수가 일치하지 않습니다.</target>
        <note />
      </trans-unit>
      <trans-unit id="csOverloadCandidateNamedArgumentTypeMismatch">
        <source>Argument '{0}' doesn't match</source>
        <target state="translated">'{0}' 인수가 일치하지 않습니다.</target>
        <note />
      </trans-unit>
      <trans-unit id="etProviderHasDesignerAssemblyDependency">
        <source>The type provider designer assembly '{0}' could not be loaded from folder '{1}' because a dependency was missing or could not loaded. All dependencies of the type provider designer assembly must be located in the same folder as that assembly. The exception reported was: {2} - {3}</source>
        <target state="translated">종속성이 없거나 로드되지 않았으므로 '{0}' 형식 공급자 디자이너 어셈블리를 '{1}' 폴더에서 로드할 수 없습니다. 형식 공급자 디자이너 어셈블리의 모든 종속성은 해당 어셈블리와 동일한 폴더에 있어야 합니다. 보고된 예외: {2} - {3}</target>
        <note />
      </trans-unit>
      <trans-unit id="etProviderHasDesignerAssemblyException">
        <source>The type provider designer assembly '{0}' could not be loaded from folder '{1}'. The exception reported was: {2} - {3}</source>
        <target state="translated">'{0}' 형식 공급자 디자이너 어셈블리를 '{1}' 폴더에서 로드할 수 없습니다. 보고된 예외: {2} - {3}</target>
        <note />
      </trans-unit>
      <trans-unit id="etProviderHasWrongDesignerAssemblyNoPath">
        <source>Assembly attribute '{0}' refers to a designer assembly '{1}' which cannot be loaded or doesn't exist. The exception reported was: {2} - {3}</source>
        <target state="translated">'{0}' 어셈블리 특성이 로드할 수 없거나 존재하지 않는 디자이너 어셈블리'{1}'을(를) 참조합니다. 보고된 예외: {2} - {3}</target>
        <note />
      </trans-unit>
      <trans-unit id="featureAdditionalImplicitConversions">
        <source>additional type-directed conversions</source>
        <target state="translated">추가 형식-디렉션 변환</target>
        <note />
      </trans-unit>
      <trans-unit id="featureAndBang">
        <source>applicative computation expressions</source>
        <target state="translated">적용 가능한 계산 식</target>
        <note />
      </trans-unit>
      <trans-unit id="featureAttributesToRightOfModuleKeyword">
        <source>attributes to the right of the 'module' keyword</source>
        <target state="translated">'module' 키워드 오른쪽에 있는 특성</target>
        <note />
      </trans-unit>
      <trans-unit id="featureBetterExceptionPrinting">
        <source>automatic generation of 'Message' property for 'exception' declarations</source>
        <target state="translated">'exception' 선언에 대한 'Message' 속성 자동 생성</target>
        <note />
      </trans-unit>
      <trans-unit id="featureDefaultInterfaceMemberConsumption">
        <source>default interface member consumption</source>
        <target state="translated">기본 인터페이스 멤버 사용</target>
        <note />
      </trans-unit>
      <trans-unit id="featureDelegateTypeNameResolutionFix">
        <source>fix to resolution of delegate type names, see https://github.com/dotnet/fsharp/issues/10228</source>
        <target state="translated">대리자 형식 이름의 해결 방법을 수정합니다. https://github.com/dotnet/fsharp/issues/10228 참조하세요.</target>
        <note />
      </trans-unit>
      <trans-unit id="featureDiscardUseValue">
        <source>discard pattern in use binding</source>
        <target state="translated">사용 중인 패턴 바인딩 무시</target>
        <note />
      </trans-unit>
      <trans-unit id="featureDotlessFloat32Literal">
        <source>dotless float32 literal</source>
        <target state="translated">점이 없는 float32 리터럴</target>
        <note />
      </trans-unit>
      <trans-unit id="featureErrorOnDeprecatedRequireQualifiedAccess">
        <source>give error on deprecated access of construct with RequireQualifiedAccess attribute</source>
        <target state="translated">RequireQualifiedAccess 특성을 사용하여 사용되지 않는 구문 액세스에 대한 오류 제공</target>
        <note />
      </trans-unit>
      <trans-unit id="featureExpandedMeasurables">
        <source>more types support units of measure</source>
        <target state="translated">더 많은 형식이 측정 단위를 지원함</target>
        <note />
      </trans-unit>
      <trans-unit id="featureFixedIndexSlice3d4d">
        <source>fixed-index slice 3d/4d</source>
        <target state="translated">고정 인덱스 슬라이스 3d/4d</target>
        <note />
      </trans-unit>
      <trans-unit id="featureFromEndSlicing">
        <source>from-end slicing</source>
        <target state="translated">끝에서부터 조각화</target>
        <note />
      </trans-unit>
      <trans-unit id="featureImplicitYield">
        <source>implicit yield</source>
        <target state="translated">암시적 yield</target>
        <note />
      </trans-unit>
      <trans-unit id="featureIndexerNotationWithoutDot">
        <source>expr[idx] notation for indexing and slicing</source>
        <target state="translated">인덱싱 및 슬라이싱을 위한 expr[idx] 표기법</target>
        <note />
      </trans-unit>
      <trans-unit id="featureInterfacesWithMultipleGenericInstantiation">
        <source>interfaces with multiple generic instantiation</source>
        <target state="translated">여러 제네릭 인스턴스화가 포함된 인터페이스</target>
        <note />
      </trans-unit>
      <trans-unit id="featureLowercaseDUWhenRequireQualifiedAccess">
        <source>Allow lowercase DU when RequireQualifiedAccess attribute</source>
        <target state="new">Allow lowercase DU when RequireQualifiedAccess attribute</target>
        <note />
      </trans-unit>
      <trans-unit id="featureMLCompatRevisions">
        <source>ML compatibility revisions</source>
        <target state="translated">ML 호환성 개정</target>
        <note />
      </trans-unit>
      <trans-unit id="featureNameOf">
        <source>nameof</source>
        <target state="translated">nameof</target>
        <note />
      </trans-unit>
      <trans-unit id="featureNonVariablePatternsToRightOfAsPatterns">
        <source>non-variable patterns to the right of 'as' patterns</source>
        <target state="translated">'as' 패턴의 오른쪽에 있는 변수가 아닌 패턴</target>
        <note />
      </trans-unit>
      <trans-unit id="featureNullableOptionalInterop">
        <source>nullable optional interop</source>
        <target state="translated">nullable 선택적 interop</target>
        <note />
      </trans-unit>
      <trans-unit id="featureOpenTypeDeclaration">
        <source>open type declaration</source>
        <target state="translated">개방형 형식 선언</target>
        <note />
      </trans-unit>
      <trans-unit id="featureOverloadsForCustomOperations">
        <source>overloads for custom operations</source>
        <target state="translated">사용자 지정 작업의 오버로드</target>
        <note />
      </trans-unit>
      <trans-unit id="featurePackageManagement">
        <source>package management</source>
        <target state="translated">패키지 관리</target>
        <note />
      </trans-unit>
      <trans-unit id="featurePrintfBinaryFormat">
        <source>binary formatting for integers</source>
        <target state="translated">정수에 대한 이진 서식 지정</target>
        <note />
      </trans-unit>
      <trans-unit id="featureReallyLongList">
        <source>list literals of any size</source>
        <target state="translated">모든 크기의 목록 리터럴</target>
        <note />
      </trans-unit>
      <trans-unit id="featureRefCellNotationInformationals">
        <source>informational messages related to reference cells</source>
        <target state="translated">참조 셀과 관련된 정보 메시지</target>
        <note />
      </trans-unit>
      <trans-unit id="featureRelaxWhitespace">
        <source>whitespace relexation</source>
        <target state="translated">공백 완화</target>
        <note />
      </trans-unit>
      <trans-unit id="featureRelaxWhitespace2">
        <source>whitespace relaxation v2</source>
        <target state="translated">공백 relaxation v2</target>
        <note />
      </trans-unit>
      <trans-unit id="featureResumableStateMachines">
        <source>resumable state machines</source>
        <target state="translated">다시 시작 가능한 상태 시스템</target>
        <note />
      </trans-unit>
      <trans-unit id="featureSingleUnderscorePattern">
        <source>single underscore pattern</source>
        <target state="translated">단일 밑줄 패턴</target>
        <note />
      </trans-unit>
      <trans-unit id="featureStringInterpolation">
        <source>string interpolation</source>
        <target state="translated">문자열 보간</target>
        <note />
      </trans-unit>
      <trans-unit id="featureStructActivePattern">
        <source>struct representation for active patterns</source>
        <target state="translated">활성 패턴에 대한 구조체 표현</target>
        <note />
      </trans-unit>
      <trans-unit id="featureWildCardInForLoop">
        <source>wild card in for loop</source>
        <target state="translated">for 루프의 와일드카드</target>
        <note />
      </trans-unit>
      <trans-unit id="featureWitnessPassing">
        <source>witness passing for trait constraints in F# quotations</source>
        <target state="translated">F# 인용의 특성 제약 조건에 대한 감시 전달</target>
        <note />
      </trans-unit>
      <trans-unit id="forFormatInvalidForInterpolated">
        <source>Interpolated strings may not use '%' format specifiers unless each is given an expression, e.g. '%d{{1+1}}'.</source>
        <target state="translated">각 보간 문자열에 식(예: '%d{{1+1}}')이 지정되지 않는 한 '%' 형식 지정자를 사용할 수 없습니다.</target>
        <note />
      </trans-unit>
      <trans-unit id="forFormatInvalidForInterpolated2">
        <source>.NET-style format specifiers such as '{{x,3}}' or '{{x:N5}}' may not be mixed with '%' format specifiers.</source>
        <target state="translated">'{{x,3}}' 또는 '{{x:N5}}' 등의 .NET 스타일 형식 지정자를 '%' 형식 지정자와 혼합할 수 없습니다.</target>
        <note />
      </trans-unit>
      <trans-unit id="forFormatInvalidForInterpolated3">
        <source>The '%P' specifier may not be used explicitly.</source>
        <target state="translated">'%P' 지정자를 명시적으로 사용할 수 없습니다.</target>
        <note />
      </trans-unit>
      <trans-unit id="forFormatInvalidForInterpolated4">
        <source>Interpolated strings used as type IFormattable or type FormattableString may not use '%' specifiers, only .NET-style interpolands such as '{{expr}}', '{{expr,3}}' or '{{expr:N5}}' may be used.</source>
        <target state="translated">형식 IFormattable 또는 형식 FormattableString으로 사용된 보간 문자열은 '%' 지정자를 사용할 수 없으며 '{{expr}}', '{{expr,3}}' 또는 '{{expr:N5}}' 등의 .NET 스타일 인터폴란드를 사용할 수 있습니다.</target>
        <note />
      </trans-unit>
      <trans-unit id="formatDashItem">
        <source> - {0}</source>
        <target state="translated"> - {0}</target>
        <note />
      </trans-unit>
      <trans-unit id="fromEndSlicingRequiresVFive">
        <source>The 'from the end slicing' feature requires language version 'preview'.</source>
        <target state="translated">'끝에서부터 조각화' 기능을 사용하려면 언어 버전 '미리 보기'가 필요합니다.</target>
        <note />
      </trans-unit>
      <trans-unit id="fsiInvalidDirective">
        <source>Invalid directive '#{0} {1}'</source>
        <target state="translated">잘못된 지시문 '#{0} {1}'</target>
        <note />
      </trans-unit>
      <trans-unit id="ilxGenUnknownDebugPoint">
        <source>Unknown debug point '{0}'. The available debug points are '{1}'.</source>
        <target state="translated">알 수 없는 디버그 지점 '{0}'. 사용 가능한 디버그 지점은 '{1}'입니다.</target>
        <note />
      </trans-unit>
      <trans-unit id="ilxgenInvalidConstructInStateMachineDuringCodegen">
        <source>The resumable code construct '{0}' may only be used in inlined code protected by 'if __useResumableCode then ...' and the overall composition must form valid resumable code.</source>
        <target state="translated">다시 시작 가능한 코드 구문 '{0}'은 'if __useResumableCode then ...'로 보호되는 인라인 코드에서만 사용할 수 있습니다. 전반적인 구성은 유효한 다시 시작 가능한 코드를 형성해야 합니다.</target>
        <note />
      </trans-unit>
      <trans-unit id="implMissingInlineIfLambda">
        <source>The 'InlineIfLambda' attribute is present in the signature but not the implementation.</source>
        <target state="translated">'InlineIfLambda' 특성이 서명에 있지만 구현에는 없습니다.</target>
        <note />
      </trans-unit>
      <trans-unit id="invalidXmlDocPosition">
        <source>XML comment is not placed on a valid language element.</source>
        <target state="translated">XML 주석이 유효한 언어 요소에 배치되어 있지 않습니다.</target>
        <note />
      </trans-unit>
      <trans-unit id="keywordDescriptionConst">
        <source>Keyword to specify a constant literal as a type parameter argument in Type Providers.</source>
        <target state="translated">상수 리터럴을 형식 공급자의 형식 매개 변수 인수로 지정하는 키워드입니다.</target>
        <note />
      </trans-unit>
      <trans-unit id="lexByteStringMayNotBeInterpolated">
        <source>a byte string may not be interpolated</source>
        <target state="translated">바이트 문자열을 보간하지 못할 수 있습니다.</target>
        <note />
      </trans-unit>
      <trans-unit id="lexIfOCaml">
        <source>IF-FSHARP/IF-CAML regions are no longer supported</source>
        <target state="translated">IF-FSHARP/IF-CAML 영역은 더 이상 지원되지 않습니다.</target>
        <note />
      </trans-unit>
      <trans-unit id="lexRBraceInInterpolatedString">
        <source>A '}}' character must be escaped (by doubling) in an interpolated string.</source>
        <target state="translated">'}}' 문자는 보간된 문자열에서 이중으로 사용하여 이스케이프해야 합니다.</target>
        <note />
      </trans-unit>
      <trans-unit id="lexSingleQuoteInSingleQuote">
        <source>Invalid interpolated string. Single quote or verbatim string literals may not be used in interpolated expressions in single quote or verbatim strings. Consider using an explicit 'let' binding for the interpolation expression or use a triple quote string as the outer string literal.</source>
        <target state="translated">잘못된 보간 문자열. 작은 따옴표 또는 축자 문자열 리터럴은 작은 따옴표 또는 축자 문자열의 보간 식에 사용할 수 없습니다. 보간 식에 명시적 'let' 바인딩을 사용하거나 삼중 따옴표 문자열을 외부 문자열 리터럴로 사용해 보세요.</target>
        <note />
      </trans-unit>
      <trans-unit id="lexTripleQuoteInTripleQuote">
        <source>Invalid interpolated string. Triple quote string literals may not be used in interpolated expressions. Consider using an explicit 'let' binding for the interpolation expression.</source>
        <target state="translated">잘못된 보간 문자열. 삼중 따옴표 문자열 리터럴은 보간 식에 사용할 수 없습니다. 보간 식에 명시적 'let' 바인딩을 사용해 보세요.</target>
        <note />
      </trans-unit>
      <trans-unit id="mlCompatError">
        <source>This construct is deprecated. {0}. You can enable this feature by using '--langversion:5.0' and '--mlcompatibility'.</source>
        <target state="translated">이 구성은 더 이상 사용되지 않습니다. {0}. '--langversion:5.0' 및 '--mlcompatibility'를 사용하여 이 기능을 활성화할 수 있습니다.</target>
        <note />
      </trans-unit>
      <trans-unit id="mlCompatKeyword">
        <source>In previous versions of F# '{0}' was a reserved keyword but the use of this keyword is now deprecated</source>
        <target state="translated">이전 버전의 F#에서 '{0}'은(는) 예약된 키워드였지만 이 키워드의 사용은 이제 더 이상 사용되지 않습니다.</target>
        <note />
      </trans-unit>
      <trans-unit id="mlCompatLightOffNoLongerSupported">
        <source>The use of '#light \"off\"' or '#indent \"off\"' was deprecated in F# 2.0 and is no longer supported</source>
        <target state="translated">'#light \"off\"' 또는 '#indent \"off\"'의 사용은 F# 2.0에서 더 이상 사용되지 않으며 더 이상 지원되지 않습니다.</target>
        <note />
      </trans-unit>
      <trans-unit id="mlCompatMultiPrefixTyparsNoLongerSupported">
        <source>The use of multiple parenthesized type parameters before a generic type name such as '(int, int) Map' was deprecated in F# 2.0 and is no longer supported</source>
        <target state="translated">'(int, int) Map'과 같은 제네릭 형식 이름 앞에 괄호로 묶인 여러 형식 매개 변수를 사용하는 것은 F# 2.0에서 더 이상 사용되지 않으며 더 이상 지원되지 않습니다.</target>
        <note />
      </trans-unit>
      <trans-unit id="mlCompatSigColonNoLongerSupported">
        <source>The use of 'module M: sig ... end ' was deprecated in F# 2.0 and is no longer supported. Change the ':' to an '=' and remove the 'sig' and 'end' and use indentation instead</source>
        <target state="translated">'module M: ​​sig ... end '의 사용은 F# 2.0에서 더 이상 사용되지 않으며 더 이상 지원되지 않습니다. ':'를 '='로 변경하고 'sig'와 'end'를 제거하고 들여쓰기를 대신 사용하세요.</target>
        <note />
      </trans-unit>
      <trans-unit id="mlCompatSigEndNoLongerSupported">
        <source>The use of 'module M = sig ... end ' was deprecated in F# 2.0 and is no longer supported. Remove the 'sig' and 'end' and use indentation instead</source>
        <target state="translated">'module M = sig ... end '의 사용은 F# 2.0에서 더 이상 사용되지 않으며 더 이상 지원되지 않습니다. 'sig'와 'end'를 제거하고 들여쓰기를 대신 사용하세요.</target>
        <note />
      </trans-unit>
      <trans-unit id="mlCompatStructEndNoLongerSupported">
        <source>The use of 'module M = struct ... end ' was deprecated in F# 2.0 and is no longer supported. Remove the 'struct' and 'end' and use indentation instead</source>
        <target state="translated">'module M = struct ... end '의 사용은 F# 2.0에서 더 이상 사용되지 않으며 더 이상 지원되지 않습니다. 'struct'와 'end'를 제거하고 들여쓰기를 대신 사용하세요.</target>
        <note />
      </trans-unit>
      <trans-unit id="nativeResourceFormatError">
        <source>Stream does not begin with a null resource and is not in '.RES' format.</source>
        <target state="translated">스트림은 null 리소스로 시작되지 않으며 '.RES' 형식이 아닙니다.</target>
        <note />
      </trans-unit>
      <trans-unit id="nativeResourceHeaderMalformed">
        <source>Resource header beginning at offset {0} is malformed.</source>
        <target state="translated">오프셋 {0}에서 시작하는 리소스 헤더의 형식이 잘못되었습니다.</target>
        <note />
      </trans-unit>
      <trans-unit id="notAFunctionButMaybeIndexer2">
        <source>This expression is not a function and cannot be applied. Did you intend to access the indexer via 'expr[index]'?</source>
        <target state="translated">이 식은 함수가 아니며 적용할 수 없습니다. 'expr[index]'를 통해 인덱서에 액세스하려고 했습니까?</target>
        <note />
      </trans-unit>
      <trans-unit id="notAFunctionButMaybeIndexerWithName2">
        <source>This value is not a function and cannot be applied. Did you intend to access the indexer via '{0}[index]'?</source>
        <target state="translated">이 값은 함수가 아니며 적용할 수 없습니다. '{0}[index]'를 통해 인덱서에 액세스하려고 했습니까?</target>
        <note />
      </trans-unit>
      <trans-unit id="optFailedToInlineSuggestedValue">
        <source>The value '{0}' was marked 'InlineIfLambda' but was not determined to have a lambda value. This warning is for informational purposes only.</source>
        <target state="translated">'{0}' 값이 'InlineIfLambda'로 표시되었지만 람다 값이 없는 것으로 확인되지 않았습니다. 이 경고는 정보 제공용입니다.</target>
        <note />
      </trans-unit>
      <trans-unit id="optsAllSigs">
        <source>Print the inferred interfaces of all compilation files to associated signature files</source>
        <target state="translated">모든 컴파일 파일의 유추된 인터페이스를 관련 서명 파일로 인쇄합니다.</target>
        <note />
      </trans-unit>
      <trans-unit id="optsClearResultsCache">
        <source>Clear the package manager results cache</source>
        <target state="translated">패키지 관리자 결과 캐시 지우기</target>
        <note />
      </trans-unit>
      <trans-unit id="optsInvalidRefAssembly">
        <source>Invalid use of emitting a reference assembly, do not use '--staticlink', or '--refonly' and '--refout' together.</source>
        <target state="translated">참조 어셈블리 내보내기를 잘못 사용했습니다. '--staticlink' 또는 '--refonly' 및 '--refout'을 함께 사용하지 마세요.</target>
        <note />
      </trans-unit>
      <trans-unit id="optsInvalidRefOut">
        <source>Invalid reference assembly path'</source>
        <target state="translated">잘못된 참조 어셈블리 경로'</target>
        <note />
      </trans-unit>
      <trans-unit id="optsLangVersion">
        <source>Display the allowed values for language version, specify language version such as 'latest' or 'preview'</source>
        <target state="translated">언어 버전의 허용된 값을 표시하고 '최신' 또는 '미리 보기'와 같은 언어 버전을 지정합니다.</target>
        <note />
      </trans-unit>
      <trans-unit id="optsPdbMatchesOutputFileName">
        <source>The pdb output file name cannot match the build output filename use --pdb:filename.pdb</source>
        <target state="new">The pdb output file name cannot match the build output filename use --pdb:filename.pdb</target>
        <note />
      </trans-unit>
      <trans-unit id="optsRefOnly">
        <source>Produce a reference assembly, instead of a full assembly, as the primary output</source>
        <target state="translated">주 출력으로 전체 어셈블리 대신 참조 어셈블리를 생성합니다.</target>
        <note />
      </trans-unit>
      <trans-unit id="optsRefOut">
        <source>Produce a reference assembly with the specified file path.</source>
        <target state="translated">지정된 파일 경로를 사용하여 참조 어셈블리를 생성합니다.</target>
        <note />
      </trans-unit>
      <trans-unit id="optsSupportedLangVersions">
        <source>Supported language versions:</source>
        <target state="translated">지원되는 언어 버전:</target>
        <note />
      </trans-unit>
      <trans-unit id="optsUnrecognizedLanguageVersion">
        <source>Unrecognized value '{0}' for --langversion use --langversion:? for complete list</source>
        <target state="translated">전체 목록에 대한 --langversion use --langversion:?의 인식할 수 없는 값 '{0}'입니다.</target>
        <note />
      </trans-unit>
      <trans-unit id="optsVersion">
        <source>Display compiler version banner and exit</source>
        <target state="translated">컴파일러 버전 배너를 표시하고 종료</target>
        <note />
      </trans-unit>
      <trans-unit id="optsWin32icon">
        <source>Specify a Win32 icon file (.ico)</source>
        <target state="translated">Win32 아이콘 파일(.ico) 지정</target>
        <note />
      </trans-unit>
      <trans-unit id="packageManagementRequiresVFive">
        <source>The 'package management' feature requires language version 5.0 or above</source>
        <target state="translated">'패키지 관리' 기능을 사용하려면 언어 버전 5.0 이상이 필요합니다.</target>
        <note />
      </trans-unit>
      <trans-unit id="parsEmptyFillInInterpolatedString">
        <source>Invalid interpolated string. This interpolated string expression fill is empty, an expression was expected.</source>
        <target state="translated">보간된 문자열이 잘못되었습니다. 이 보간된 문자열 식 채우기가 비어 있는데, 식이 필요합니다.</target>
        <note />
      </trans-unit>
      <trans-unit id="parsEofInInterpolatedString">
        <source>Incomplete interpolated string begun at or before here</source>
        <target state="translated">불완전한 보간 문자열이 여기 또는 이전에서 시작되었습니다.</target>
        <note />
      </trans-unit>
      <trans-unit id="parsEofInInterpolatedStringFill">
        <source>Incomplete interpolated string expression fill begun at or before here</source>
        <target state="translated">불완전한 보간 문자열 식 채우기가 여기 또는 이전에서 시작되었습니다.</target>
        <note />
      </trans-unit>
      <trans-unit id="parsEofInInterpolatedTripleQuoteString">
        <source>Incomplete interpolated triple-quote string begun at or before here</source>
        <target state="translated">불완전한 보간 삼중 따옴표 문자열이 여기 또는 이전에서 시작되었습니다.</target>
        <note />
      </trans-unit>
      <trans-unit id="parsEofInInterpolatedVerbatimString">
        <source>Incomplete interpolated verbatim string begun at or before here</source>
        <target state="translated">불완전한 보간 축자 문자열이 여기 또는 이전에서 시작되었습니다.</target>
        <note />
      </trans-unit>
      <trans-unit id="parsEqualsMissingInTypeDefinition">
        <source>Unexpected token in type definition. Expected '=' after the type '{0}'.</source>
        <target state="translated">형식 정의에 예기치 않은 토큰이 있습니다. '{0}' 형식 뒤에 '='가 필요합니다.</target>
        <note />
      </trans-unit>
      <trans-unit id="parsExpectingExpressionInTuple">
        <source>Expecting expression</source>
        <target state="translated">식이 필요함</target>
        <note />
      </trans-unit>
      <trans-unit id="parsNewExprMemberAccess">
        <source>This member access is ambiguous. Please use parentheses around the object creation, e.g. '(new SomeType(args)).MemberName'</source>
        <target state="translated">이 구성원 액세스가 모호합니다. 개체 생성 주위에 괄호를 사용하세요. 예: '(새로운 SomeType(인수)).MemberName'</target>
        <note />
      </trans-unit>
      <trans-unit id="parsUnexpectedSymbolDot">
        <source>Unexpected symbol '.' in member definition. Expected 'with', '=' or other token.</source>
        <target state="translated">멤버 정의의 예기치 않은 기호 '.'입니다. 'with', '=' 또는 기타 토큰이 필요합니다.</target>
        <note />
      </trans-unit>
      <trans-unit id="optsChecksumAlgorithm">
        <source>Specify algorithm for calculating source file checksum stored in PDB. Supported values are: SHA1 or SHA256 (default)</source>
        <target state="translated">PDB에 저장된 소스 파일 체크섬을 계산하기 위한 알고리즘을 지정합니다. 지원되는 값은 SHA1 또는 SHA256(기본값)입니다.</target>
        <note />
      </trans-unit>
      <trans-unit id="optsUnknownChecksumAlgorithm">
        <source>Algorithm '{0}' is not supported</source>
        <target state="translated">{0}' 알고리즘은 지원되지 않습니다.</target>
        <note />
      </trans-unit>
      <trans-unit id="reprResumableCodeContainsDynamicResumeAtInBody">
        <source>A target label for __resumeAt was not statically determined. A __resumeAt with a non-static target label may only appear at the start of a resumable code method</source>
        <target state="translated">__resumeAt 대한 대상 레이블이 정적으로 결정되지 않았습니다. 비정적 대상 레이블이 있는 __resumeAt은 다시 시작 가능한 코드 메서드의 시작 부분에만 나타날 수 있습니다.</target>
        <note />
      </trans-unit>
      <trans-unit id="reprResumableCodeContainsFastIntegerForLoop">
        <source>A fast integer for loop may not contain resumption points</source>
        <target state="translated">루프의 빠른 정수에는 다시 시작 지점이 포함될 수 없습니다.</target>
        <note />
      </trans-unit>
      <trans-unit id="reprResumableCodeContainsLetRec">
        <source>A 'let rec' occured in the resumable code specification</source>
        <target state="translated">다시 시작 가능한 코드 사양에서 'let rec'가 발생했습니다.</target>
        <note />
      </trans-unit>
      <trans-unit id="reprResumableCodeContainsResumptionInHandlerOrFilter">
        <source>The 'with' block of a try/with may not contain resumption points</source>
        <target state="translated">try/with의 'with' 블록에 다시 시작 포인트가 포함될 수 없습니다.</target>
        <note />
      </trans-unit>
      <trans-unit id="reprResumableCodeContainsResumptionInTryFinally">
        <source>A try/finally may not contain resumption points</source>
        <target state="translated">try/finally에는 다시 시작 지점이 포함될 수 없습니다.</target>
        <note />
      </trans-unit>
      <trans-unit id="reprResumableCodeDefinitionWasGeneric">
        <source>A delegate or function producing resumable code in a state machine has type parameters</source>
        <target state="translated">상태 시스템에서 다시 시작 가능한 코드를 생성하는 대리자 또는 함수에 형식 매개 변수가 있습니다.</target>
        <note />
      </trans-unit>
      <trans-unit id="reprResumableCodeInvokeNotReduced">
        <source>A resumable code invocation at '{0}' could not be reduced</source>
        <target state="translated">'{0}'에서 다시 시작 가능한 코드 호출을 줄일 수 없습니다.</target>
        <note />
      </trans-unit>
      <trans-unit id="reprResumableCodeValueHasNoDefinition">
        <source>The resumable code value(s) '{0}' does not have a definition</source>
        <target state="translated">다시 시작 가능한 코드 값 '{0}'에 정의가 없습니다.</target>
        <note />
      </trans-unit>
      <trans-unit id="poundiNotSupportedByRegisteredDependencyManagers">
        <source>#i is not supported by the registered PackageManagers</source>
        <target state="translated">#i는 등록된 PackageManagers에서 지원하지 않습니다.</target>
        <note />
      </trans-unit>
      <trans-unit id="reprStateMachineInvalidForm">
        <source>The state machine has an unexpected form</source>
        <target state="translated">상태 시스템에 예기치 않은 형식이 있습니다.</target>
        <note />
      </trans-unit>
      <trans-unit id="reprStateMachineNotCompilable">
        <source>This state machine is not statically compilable. {0}. An alternative dynamic implementation will be used, which may be slower. Consider adjusting your code to ensure this state machine is statically compilable, or else suppress this warning.</source>
        <target state="translated">이 상태 시스템은 정적으로 컴파일할 수 없습니다. {0}. 대체 동적 구현이 사용되며 속도가 느려질 수 있습니다. 이 상태 시스템을 정적으로 컴파일할 수 있도록 코드를 조정하거나 이 경고를 표시하지 않는 것이 좋습니다.</target>
        <note />
      </trans-unit>
      <trans-unit id="reprStateMachineNotCompilableNoAlternative">
        <source>This state machine is not statically compilable and no alternative is available. {0}. Use an 'if __useResumableCode then &lt;state-machine&gt; else &lt;alternative&gt;' to give an alternative.</source>
        <target state="translated">이 상태 시스템은 정적으로 컴파일할 수 없으며 다른 대안을 사용할 수 없습니다. {0}. 대안을 제공하려면 'if __useResumableCode then &lt;state-machine&gt; else &lt;alternative&gt;'를 사용하세요.</target>
        <note />
      </trans-unit>
      <trans-unit id="scriptSdkNotDetermined">
        <source>The .NET SDK for this script could not be determined. If the script is in a directory using a 'global.json' then ensure the relevant .NET SDK is installed. The output from '{0} --version' in the directory '{1}' was: '{2}' and the exit code was '{3}'.</source>
        <target state="translated">이 스크립트에 대한 .NET SDK를 확인할 수 없습니다. 스크립트가 'global.json'을 사용하는 디렉터리에 있는 경우 관련 .NET SDK가 설치되어 있는지 확인하세요. '{1}' 디렉터리에 있는 '{0} --version'의 출력은 '{2}'이고 종료 코드는 '{3}'입니다.</target>
        <note />
      </trans-unit>
      <trans-unit id="scriptSdkNotDeterminedNoHost">
        <source>The .NET SDK for this script could not be determined. dotnet.exe could not be found ensure a .NET SDK is installed.</source>
        <target state="translated">이 스크립트의 .NET SDK를 확인할 수 없습니다. dotnet.exe를 찾을 수 없습니다. .NET SDK가 설치되어 있는지 확인하세요.</target>
        <note />
      </trans-unit>
      <trans-unit id="scriptSdkNotDeterminedUnexpected">
        <source>The .NET SDK for this script could not be determined. If the script is in a directory using a 'global.json' then ensure the relevant .NET SDK is installed. Unexpected error '{0}'.</source>
        <target state="translated">이 스크립트에 대한 .NET SDK를 확인할 수 없습니다. 스크립트가 'global.json'을 사용하는 디렉터리에 있는 경우 관련 .NET SDK가 설치되어 있는지 확인하세요. 예기치 않은 오류 '{0}'.</target>
        <note />
      </trans-unit>
      <trans-unit id="tcAmbiguousImplicitConversion">
        <source>This expression has type '{0}' and is only made compatible with type '{1}' through an ambiguous implicit conversion. Consider using an explicit call to 'op_Implicit'. The applicable implicit conversions are:{2}</source>
        <target state="translated">이 식은 ‘{0}’ 형식이며 모호한 암시적 변환을 통해 ‘{1}’ 형식하고만 호환됩니다. ‘op_Implicit’에 대한 명시적 호출을 사용하십시오. 해당하는 암시적 변환은 ‘{2}’입니다.</target>
        <note />
      </trans-unit>
      <trans-unit id="tcAndBangNotSupported">
        <source>This feature is not supported in this version of F#. You may need to add /langversion:preview to use this feature.</source>
        <target state="translated">이 기능은 이 F# 버전에서 지원되지 않습니다. 이 기능을 사용하기 위해 /langversion:preview를 추가해야 할 수도 있습니다.</target>
        <note />
      </trans-unit>
      <trans-unit id="tcAnonRecdDuplicateFieldId">
        <source>The field '{0}' appears multiple times in this record expression.</source>
        <target state="translated">'{0}' 필드가 이 레코드 식에 여러 번 나타납니다.</target>
        <note />
      </trans-unit>
      <trans-unit id="tcAnonRecdFieldNameDifferent">
        <source>This is the wrong anonymous record. It should have the fields {0}.</source>
        <target state="translated">잘못된 익명 레코드입니다. {0} 필드가 있어야 합니다.</target>
        <note />
      </trans-unit>
      <trans-unit id="tcAnonRecdFieldNameSubset">
        <source>This anonymous record does not have enough fields. Add the missing fields {0}.</source>
        <target state="translated">이 익명 레코드에 필드가 부족합니다. 누락된 필드 {0}을(를) 추가하세요.</target>
        <note />
      </trans-unit>
      <trans-unit id="tcAnonRecdFieldNameSuperset">
        <source>This anonymous record has too many fields. Remove the extra fields {0}.</source>
        <target state="translated">이 익명 레코드에 필드가 너무 많습니다. 추가 필드 {0}을(를) 제거하세요.</target>
        <note />
      </trans-unit>
      <trans-unit id="tcAnonRecdInvalid">
        <source>Invalid Anonymous Record type declaration.</source>
        <target state="translated">익명 레코드 형식 선언이 잘못되었습니다.</target>
        <note />
      </trans-unit>
      <trans-unit id="tcAnonRecdTypeDuplicateFieldId">
        <source>The field '{0}' appears multiple times in this anonymous record type.</source>
        <target state="translated">'{0}' 필드가 이 익명 레코드 형식에서 여러 번 나타납니다.</target>
        <note />
      </trans-unit>
      <trans-unit id="tcAugmentationsCannotHaveAttributes">
        <source>Attributes cannot be applied to type extensions.</source>
        <target state="translated">형식 확장에 특성을 적용할 수 없습니다.</target>
        <note />
      </trans-unit>
      <trans-unit id="tcHighPrecedenceFunctionApplicationToListDeprecated">
        <source>The syntax 'expr1[expr2]' is used for indexing. Consider adding a type annotation to enable indexing, or if calling a function add a space, e.g. 'expr1 [expr2]'.</source>
        <target state="translated">인덱싱에는 'expr1[expr2]' 구문이 사용됩니다. 인덱싱을 사용하도록 설정하기 위해 형식 주석을 추가하는 것을 고려하거나 함수를 호출하는 경우 공백을 추가하세요(예: 'expr1 [expr2]').</target>
        <note />
      </trans-unit>
      <trans-unit id="tcHighPrecedenceFunctionApplicationToListReserved">
        <source>The syntax 'expr1[expr2]' is now reserved for indexing. See https://aka.ms/fsharp-index-notation. If calling a function, add a space between the function and argument, e.g. 'someFunction [expr]'.</source>
        <target state="translated">'expr1[expr2]' 구문은 이제 인덱싱용으로 예약되어 있습니다. https://aka.ms/fsharp-index-notation을 참조하세요. 함수를 호출하는 경우 함수와 인수 사이에 공백을 추가하세요(예: 'someFunction [expr]').</target>
        <note />
      </trans-unit>
      <trans-unit id="tcIllegalByrefsInOpenTypeDeclaration">
        <source>Byref types are not allowed in an open type declaration.</source>
        <target state="translated">Byref 형식은 개방형 형식 선언에서 허용되지 않습니다.</target>
        <note />
      </trans-unit>
      <trans-unit id="tcIndexNotationDeprecated">
        <source>The syntax 'arr.[idx]' is now revised to 'arr[idx]'. Please update your code.</source>
        <target state="translated">구문 'arr.[idx]'는 이제 'arr[idx]'로 수정되었습니다. 코드를 업데이트하세요.</target>
        <note />
      </trans-unit>
      <trans-unit id="tcBuiltInImplicitConversionUsed">
        <source>This expression uses a built-in implicit conversion to convert type '{0}' to type '{1}'. See https://aka.ms/fsharp-implicit-convs.</source>
        <target state="translated">이 식은 기본 제공 암시적 변환을 사용하여 ‘{0}’ 형식을 '{1}' 형식으로 변환합니다. https://aka.ms/fsharp-implicit-convs 참조</target>
        <note />
      </trans-unit>
      <trans-unit id="tcImplicitConversionUsedForMethodArg">
        <source>This expression uses the implicit conversion '{0}' to convert type '{1}' to type '{2}'.</source>
        <target state="translated">이 식은 암시적 변환 ‘{0}’을 사용하여 ‘{1}’ 형식을 ‘{2}’ 형식으로 변환합니다.</target>
        <note />
      </trans-unit>
      <trans-unit id="tcImplicitConversionUsedForNonMethodArg">
        <source>This expression uses the implicit conversion '{0}' to convert type '{1}' to type '{2}'. See https://aka.ms/fsharp-implicit-convs. This warning may be disabled using '#nowarn \"3391\".</source>
        <target state="translated">이 식은 암시적 변환 '{0}'을 사용하여 '{1}' 형식을 '{2}' 형식으로 변환 합니다. https://aka.ms/fsharp-implicit-convs 참조. ’#Nowarn \ "3391\"을 (를) 사용하여 이 경고를 사용 하지 않도록 설정할 수 있습니다.</target>
        <note />
      </trans-unit>
      <trans-unit id="tcInlineIfLambdaUsedOnNonInlineFunctionOrMethod">
        <source>The 'InlineIfLambda' attribute may only be used on parameters of inlined functions of methods whose type is a function or F# delegate type.</source>
        <target state="translated">'InlineIfLambda' 특성은 형식이 함수 또는 F# 대리자 형식인 메서드의 인라인 함수 매개 변수에만 사용할 수 있습니다.</target>
        <note />
      </trans-unit>
      <trans-unit id="tcInterpolationMixedWithPercent">
        <source>Mismatch in interpolated string. Interpolated strings may not use '%' format specifiers unless each is given an expression, e.g. '%d{{1+1}}'</source>
        <target state="translated">보간 문자열의 불일치. 각 보간 문자열에 식(예: '%d{{1+1}}')이 지정되지 않는 한 '%' 형식 지정자를 사용할 수 없습니다.</target>
        <note />
      </trans-unit>
      <trans-unit id="tcInvalidAlignmentInInterpolatedString">
        <source>Invalid alignment in interpolated string</source>
        <target state="translated">보간 문자열의 잘못된 정렬</target>
        <note />
      </trans-unit>
      <trans-unit id="tcInvalidMemberDeclNameMissingOrHasParen">
        <source>Invalid member declaration. The name of the member is missing or has parentheses.</source>
        <target state="translated">멤버 선언이 잘못되었습니다. 멤버 이름이 없거나 괄호가 있습니다.</target>
        <note />
      </trans-unit>
      <trans-unit id="tcInvalidResumableConstruct">
        <source>The construct '{0}' may only be used in valid resumable code.</source>
        <target state="translated">'{0}' 구문은 유효한 다시 시작 가능한 코드에서만 사용할 수 있습니다.</target>
        <note />
      </trans-unit>
      <trans-unit id="tcInvalidStructReturn">
        <source>The use of '[&lt;Struct&gt;]' on values, functions and methods is only allowed on partial active pattern definitions</source>
        <target state="translated">값, 함수 및 메서드에 '[&lt;Struct&gt;]'을(를) 사용하는 것은 부분 활성 패턴 정의에서만 허용됩니다.</target>
        <note />
      </trans-unit>
      <trans-unit id="tcInvalidUseBangBindingNoAndBangs">
        <source>use! may not be combined with and!</source>
        <target state="translated">use!는 and!와 함께 사용할 수 없습니다.</target>
        <note />
      </trans-unit>
      <trans-unit id="tcInvalidUseOfReverseIndex">
        <source>Invalid use of reverse index in list expression.</source>
        <target state="translated">목록 식에서 역방향 인덱스를 잘못 사용했습니다.</target>
        <note />
      </trans-unit>
      <trans-unit id="tcListThenAdjacentListArgumentNeedsAdjustment">
        <source>The syntax '[expr1][expr2]' is ambiguous when used as an argument. See https://aka.ms/fsharp-index-notation. If you intend indexing or slicing then you must use '(expr1).[expr2]' in argument position. If calling a function with multiple curried arguments, add a space between them, e.g. 'someFunction [expr1] [expr2]'.</source>
        <target state="translated">'[expr1][expr2]' 구문은 인수로 사용될 때 모호합니다. https://aka.ms/fsharp-index-notation을 참조하세요. 인덱싱이나 슬라이싱을 하려면 인수 위치에 '(expr1).[expr2]'를 사용해야 합니다. 여러 개의 커리된 인수로 함수를 호출하는 경우 그 사이에 공백을 추가하세요(예: 'someFunction [expr1] [expr2]').</target>
        <note />
      </trans-unit>
      <trans-unit id="tcListThenAdjacentListArgumentReserved">
        <source>The syntax '[expr1][expr2]' is now reserved for indexing and is ambiguous when used as an argument. See https://aka.ms/fsharp-index-notation. If calling a function with multiple curried arguments, add a space between them, e.g. 'someFunction [expr1] [expr2]'.</source>
        <target state="translated">구문 '[expr1][expr2]'는 이제 인덱싱을 위해 예약되었으며 인수로 사용될 때 모호합니다. https://aka.ms/fsharp-index-notation을 참조하세요. 여러 개의 커리된 인수로 함수를 호출하는 경우 그 사이에 공백을 추가하세요(예: 'someFunction [expr1] [expr2]').</target>
        <note />
      </trans-unit>
      <trans-unit id="tcLiteralAttributeCannotUseActivePattern">
        <source>A [&lt;Literal&gt;] declaration cannot use an active pattern for its identifier</source>
        <target state="translated">[&lt;Literal&gt;] 선언은 해당 식별자에 대한 활성 패턴을 사용할 수 없습니다.</target>
        <note />
      </trans-unit>
      <trans-unit id="tcLiteralFieldAssignmentNoArg">
        <source>Cannot assign a value to another value marked literal</source>
        <target state="translated">리터럴로 표시된 다른 값에 값을 할당할 수 없습니다.</target>
        <note />
      </trans-unit>
      <trans-unit id="tcLiteralFieldAssignmentWithArg">
        <source>Cannot assign '{0}' to a value marked literal</source>
        <target state="translated">리터럴로 표시된 값에 '{0}'을(를) 할당할 수 없습니다.</target>
        <note />
      </trans-unit>
      <trans-unit id="tcNoEagerConstraintApplicationAttribute">
        <source>Using methods with 'NoEagerConstraintApplicationAttribute' requires /langversion:6.0 or later</source>
        <target state="translated">'NoEagerConstraintApplicationAttribute'와 함께 메서드를 사용하려면 /langversion:6.0 이상이 필요합니다.</target>
        <note />
      </trans-unit>
      <trans-unit id="tcNotAFunctionButIndexerIndexingNotYetEnabled">
        <source>This expression supports indexing, e.g. 'expr.[index]'. The syntax 'expr[index]' requires /langversion:preview. See https://aka.ms/fsharp-index-notation.</source>
        <target state="translated">이 식은 인덱싱을 지원합니다. 'expr.[index]'. 'expr[index]' 구문에는 /langversion:preview가 필요합니다. https://aka.ms/fsharp-index-notation을 참조하세요.</target>
        <note />
      </trans-unit>
      <trans-unit id="tcNotAFunctionButIndexerNamedIndexingNotYetEnabled">
        <source>This value supports indexing, e.g. '{0}.[index]'. The syntax '{1}[index]' requires /langversion:preview. See https://aka.ms/fsharp-index-notation.</source>
        <target state="translated">이 값은 인덱싱을 지원합니다. '{0}.[index]'. 구문 '{1}[index]'에는 /langversion:preview가 필요합니다. https://aka.ms/fsharp-index-notation을 참조하세요.</target>
        <note />
      </trans-unit>
      <trans-unit id="tcNotAnIndexerIndexingNotYetEnabled">
        <source>This expression is not a function and does not support index notation.</source>
        <target state="translated">이 식은 함수가 아니며 인덱스 표기법을 지원하지 않습니다.</target>
        <note />
      </trans-unit>
      <trans-unit id="tcNotAnIndexerNamedIndexingNotYetEnabled">
        <source>The value '{0}' is not a function and does not support index notation.</source>
        <target state="translated">'{0}' 값은 함수가 아니며 인덱스 표기법을 지원하지 않습니다.</target>
        <note />
      </trans-unit>
      <trans-unit id="tcOtherThenAdjacentListArgumentNeedsAdjustment">
        <source>The syntax 'expr1[expr2]' is ambiguous when used as an argument. See https://aka.ms/fsharp-index-notation. If you intend indexing or slicing then you must use 'expr1.[expr2]' in argument position. If calling a function with multiple curried arguments, add a space between them, e.g. 'someFunction expr1 [expr2]'.</source>
        <target state="translated">'expr1[expr2]' 구문은 인수로 사용될 때 모호합니다. https://aka.ms/fsharp-index-notation을 참조하세요. 인덱싱이나 슬라이싱을 하려면 인수 위치에 'expr1.[expr2]'를 사용해야 합니다. 여러 개의 커리된 인수로 함수를 호출하는 경우 그 사이에 공백을 추가하세요(예: 'someFunction expr1 [expr2]').</target>
        <note />
      </trans-unit>
      <trans-unit id="tcOtherThenAdjacentListArgumentReserved">
        <source>The syntax 'expr1[expr2]' is now reserved for indexing and is ambiguous when used as an argument. See https://aka.ms/fsharp-index-notation. If calling a function with multiple curried arguments, add a space between them, e.g. 'someFunction expr1 [expr2]'.</source>
        <target state="translated">구문 'expr1[expr2]'은 이제 인덱싱용으로 예약되어 있으며 인수로 사용될 때 모호합니다. https://aka.ms/fsharp-index-notation을 참조하세요. 여러 개의 커리된 인수로 함수를 호출하는 경우 그 사이에 공백을 추가하세요(예: 'someFunction expr1 [expr2]').</target>
        <note />
      </trans-unit>
      <trans-unit id="tcParenThenAdjacentListArgumentNeedsAdjustment">
        <source>The syntax '(expr1)[expr2]' is ambiguous when used as an argument. See https://aka.ms/fsharp-index-notation. If you intend indexing or slicing then you must use '(expr1).[expr2]' in argument position. If calling a function with multiple curried arguments, add a space between them, e.g. 'someFunction (expr1) [expr2]'.</source>
        <target state="translated">'(expr1)[expr2]' 구문은 인수로 사용될 때 모호합니다. https://aka.ms/fsharp-index-notation을 참조하세요. 인덱싱이나 슬라이싱을 하려면 인수 위치에 '(expr1).[expr2]'를 사용해야 합니다. 여러 개의 커리된 인수로 함수를 호출하는 경우 그 사이에 공백을 추가하세요(예: 'someFunction (expr1) [expr2]').</target>
        <note />
      </trans-unit>
      <trans-unit id="tcParenThenAdjacentListArgumentReserved">
        <source>The syntax '(expr1)[expr2]' is now reserved for indexing and is ambiguous when used as an argument. See https://aka.ms/fsharp-index-notation. If calling a function with multiple curried arguments, add a space between them, e.g. 'someFunction (expr1) [expr2]'.</source>
        <target state="translated">구문 '(expr1)[expr2]'는 이제 인덱싱을 위해 예약되었으며 인수로 사용될 때 모호합니다. https://aka.ms/fsharp-index-notation을 참조하세요. 여러 개의 커리된 인수로 함수를 호출하는 경우 그 사이에 공백을 추가하세요(예: 'someFunction (expr1) [expr2]').</target>
        <note />
      </trans-unit>
      <trans-unit id="tcRequireMergeSourcesOrBindN">
        <source>The 'let! ... and! ...' construct may only be used if the computation expression builder defines either a '{0}' method or appropriate 'MergeSource' and 'Bind' methods</source>
        <target state="translated">'let! ... and! ...' 구문은 계산 식 작성기에서 '{0}' 메서드 또는 적절한 'MergeSource' 및 'Bind' 메서드를 정의한 경우에만 사용할 수 있습니다.</target>
        <note />
      </trans-unit>
      <trans-unit id="tcResumableCodeArgMustHaveRightKind">
        <source>Invalid resumable code. A resumable code parameter must be of delegate or function type</source>
        <target state="translated">다시 시작 가능한 코드가 잘못되었습니다. 다시 시작 가능한 코드 매개 변수는 대리자 또는 함수 형식이어야 합니다.</target>
        <note />
      </trans-unit>
      <trans-unit id="tcResumableCodeArgMustHaveRightName">
        <source>Invalid resumable code. Resumable code parameter must have name beginning with '__expand'</source>
        <target state="translated">다시 시작 가능한 코드가 잘못되었습니다. 다시 시작 가능한 코드 매개 변수의 이름은 '__expand'로 시작해야 합니다.</target>
        <note />
      </trans-unit>
      <trans-unit id="tcResumableCodeContainsLetRec">
        <source>Invalid resumable code. A 'let rec' occured in the resumable code specification</source>
        <target state="translated">다시 시작 가능한 코드가 잘못되었습니다. 다시 시작 가능한 코드 사양에서 'let rec'가 발생했습니다.</target>
        <note />
      </trans-unit>
      <trans-unit id="tcResumableCodeFunctionMustBeInline">
        <source>Invalid resumable code. Any method of function accepting or returning resumable code must be marked 'inline'</source>
        <target state="translated">다시 시작 가능한 코드가 잘못되었습니다. 다시 시작 가능한 코드를 수락하거나 반환하는 함수 메서드는 'inline'으로 표시되어야 합니다.</target>
        <note />
      </trans-unit>
      <trans-unit id="tcResumableCodeInvocation">
        <source>Resumable code invocation. Suppress this warning if you are defining new low-level resumable code in terms of existing resumable code.</source>
        <target state="translated">다시 시작 가능한 코드 호출입니다. 기존 다시 시작 가능한 코드와 관련하여 하위 수준의 새 다시 시작 가능 코드를 정의하는 경우 이 경고를 표시하지 않습니다.</target>
        <note />
      </trans-unit>
      <trans-unit id="tcResumableCodeNotSupported">
        <source>Using resumable code or resumable state machines requires /langversion:preview</source>
        <target state="translated">다시 시작 가능한 코드 또는 다시 시작 가능한 상태 시스템을 사용하려면 /langversion:preview가 필요합니다.</target>
        <note />
      </trans-unit>
      <trans-unit id="tcSubsumptionImplicitConversionUsed">
        <source>This expression implicitly converts type '{0}' to type '{1}'. See https://aka.ms/fsharp-implicit-convs.</source>
        <target state="translated">이 식은 암시적으로 '{0}' 형식을 '{1}' 형식으로 변환 합니다. https://aka.ms/fsharp-implicit-convs 참조</target>
        <note />
      </trans-unit>
      <trans-unit id="tcUnableToParseInterpolatedString">
        <source>Invalid interpolated string. {0}</source>
        <target state="translated">잘못된 보간 문자열. {0}</target>
        <note />
      </trans-unit>
      <trans-unit id="typrelInterfaceMemberNoMostSpecificImplementation">
        <source>Interface member '{0}' does not have a most specific implementation.</source>
        <target state="translated">인터페이스 멤버 '{0}'에 가장 한정적인 구현이 없습니다.</target>
        <note />
      </trans-unit>
      <trans-unit id="typrelInterfaceWithConcreteAndVariable">
        <source>'{0}' cannot implement the interface '{1}' with the two instantiations '{2}' and '{3}' because they may unify.</source>
        <target state="translated">'{0}'이(가) '{2}' 및 '{3}' 인스턴스화가 포함된 '{1}' 인터페이스를 구현할 수 없습니다. 이 두 인스턴스화가 통합될 수 있기 때문입니다.</target>
        <note />
      </trans-unit>
      <trans-unit id="typrelInterfaceWithConcreteAndVariableObjectExpression">
        <source>You cannot implement the interface '{0}' with the two instantiations '{1}' and '{2}' because they may unify.</source>
        <target state="translated">'{1}' 및 '{2}' 인스턴스화가 포함된 '{0}' 인터페이스를 구현할 수 없습니다. 이 두 인스턴스화가 통합될 수 있기 때문입니다.</target>
        <note />
      </trans-unit>
      <trans-unit id="undefinedNameFieldConstructorOrMemberWhenTypeIsKnown">
        <source>The type '{0}' does not define the field, constructor or member '{1}'.</source>
        <target state="translated">'{0}' 형식은 '{1}' 필드, 생성자 또는 멤버를 정의하지 않습니다.</target>
        <note />
      </trans-unit>
      <trans-unit id="undefinedNameNamespace">
        <source>The namespace '{0}' is not defined.</source>
        <target state="translated">'{0}' 네임스페이스가 정의되지 않았습니다.</target>
        <note />
      </trans-unit>
      <trans-unit id="undefinedNameNamespaceOrModule">
        <source>The namespace or module '{0}' is not defined.</source>
        <target state="translated">'{0}' 네임스페이스 또는 모듈이 정의되지 않았습니다.</target>
        <note />
      </trans-unit>
      <trans-unit id="undefinedNameFieldConstructorOrMember">
        <source>The field, constructor or member '{0}' is not defined.</source>
        <target state="translated">'{0}' 필드, 생성자 또는 멤버가 정의되지 않았습니다.</target>
        <note />
      </trans-unit>
      <trans-unit id="undefinedNameValueConstructorNamespaceOrType">
        <source>The value, constructor, namespace or type '{0}' is not defined.</source>
        <target state="translated">'{0}' 값, 생성자, 네임스페이스 또는 형식이 정의되지 않았습니다.</target>
        <note />
      </trans-unit>
      <trans-unit id="undefinedNameValueOfConstructor">
        <source>The value or constructor '{0}' is not defined.</source>
        <target state="translated">'{0}' 값 또는 생성자가 정의되지 않았습니다.</target>
        <note />
      </trans-unit>
      <trans-unit id="undefinedNameValueNamespaceTypeOrModule">
        <source>The value, namespace, type or module '{0}' is not defined.</source>
        <target state="translated">'{0}' 값, 네임스페이스, 형식 또는 모듈이 정의되지 않았습니다.</target>
        <note />
      </trans-unit>
      <trans-unit id="undefinedNameConstructorModuleOrNamespace">
        <source>The constructor, module or namespace '{0}' is not defined.</source>
        <target state="translated">'{0}' 생성자, 모듈 또는 네임스페이스가 정의되지 않았습니다.</target>
        <note />
      </trans-unit>
      <trans-unit id="undefinedNameType">
        <source>The type '{0}' is not defined.</source>
        <target state="translated">'{0}' 형식이 정의되지 않았습니다.</target>
        <note />
      </trans-unit>
      <trans-unit id="undefinedNameTypeIn">
        <source>The type '{0}' is not defined in '{1}'.</source>
        <target state="translated">{0}' 형식이 '{1}'에 정의되어 있지 않습니다.</target>
        <note />
      </trans-unit>
      <trans-unit id="undefinedNameRecordLabelOrNamespace">
        <source>The record label or namespace '{0}' is not defined.</source>
        <target state="translated">레코드 레이블 또는 네임스페이스 '{0}'이(가) 정의되지 않았습니다.</target>
        <note />
      </trans-unit>
      <trans-unit id="undefinedNameRecordLabel">
        <source>The record label '{0}' is not defined.</source>
        <target state="translated">레코드 레이블 '{0}'이(가) 정의되지 않았습니다.</target>
        <note />
      </trans-unit>
      <trans-unit id="undefinedNameSuggestionsIntro">
        <source>Maybe you want one of the following:</source>
        <target state="translated">다음 중 하나가 필요할 수 있습니다:</target>
        <note />
      </trans-unit>
      <trans-unit id="undefinedNameTypeParameter">
        <source>The type parameter {0} is not defined.</source>
        <target state="translated">형식 매개 변수 '{0}'이(가) 정의되지 않았습니다.</target>
        <note />
      </trans-unit>
      <trans-unit id="undefinedNamePatternDiscriminator">
        <source>The pattern discriminator '{0}' is not defined.</source>
        <target state="translated">패턴 판별자 '{0}'이(가) 정의되지 않았습니다.</target>
        <note />
      </trans-unit>
      <trans-unit id="replaceWithSuggestion">
        <source>Replace with '{0}'</source>
        <target state="translated">'{0}'(으)로 바꾸기</target>
        <note />
      </trans-unit>
      <trans-unit id="addIndexerDot">
        <source>Add . for indexer access.</source>
        <target state="translated">인덱서 액세스의 경우 . 추가</target>
        <note />
      </trans-unit>
      <trans-unit id="listElementHasWrongType">
        <source>All elements of a list must be implicitly convertible to the type of the first element, which here is '{0}'. This element has type '{1}'.</source>
        <target state="translated">목록의 모든 요소는 암시적으로 ‘{0}’ 형식의 첫 번째 요소 형식으로 변환되어야 합니다. 이 요소는 형식 ‘{1}’입니다.</target>
        <note />
      </trans-unit>
      <trans-unit id="arrayElementHasWrongType">
        <source>All elements of an array must be implicitly convertible to the type of the first element, which here is '{0}'. This element has type '{1}'.</source>
        <target state="translated">배열의 모든 요소는 암시적으로 ‘{0}’ 형식의 첫 번째 요소 형식으로 변환되어야 합니다. 이 요소는 형식 ‘{1}’입니다.</target>
        <note />
      </trans-unit>
      <trans-unit id="missingElseBranch">
        <source>This 'if' expression is missing an 'else' branch. Because 'if' is an expression, and not a statement, add an 'else' branch which also returns a value of type '{0}'.</source>
        <target state="translated">'if' 식에 'else' 분기가 누락되었습니다. 'then' 분기의 형식은 '{0}'입니다. 'if'는 문이 아니라 식이므로 동일한 형식의 값을 반환하는 'else' 분기를 추가하세요.</target>
        <note />
      </trans-unit>
      <trans-unit id="ifExpression">
        <source>The 'if' expression needs to have type '{0}' to satisfy context type requirements. It currently has type '{1}'.</source>
        <target state="translated">if' 식은 컨텍스트 형식 요구 사항을 충족하기 위해 '{0}' 형식이 필요하지만 현재 형식은 '{1}'입니다.</target>
        <note />
      </trans-unit>
      <trans-unit id="elseBranchHasWrongType">
        <source>All branches of an 'if' expression must return values implicitly convertible to the type of the first branch, which here is '{0}'. This branch returns a value of type '{1}'.</source>
        <target state="translated">“If” 식의 모든 분기는 암시적으로 ‘{0}’ 형식의 첫 번째 분기로 변환되어 값을 반환해야 합니다. 이 분기는 ‘{1}’ 형식 값을 반환합니다.</target>
        <note />
      </trans-unit>
      <trans-unit id="followingPatternMatchClauseHasWrongType">
        <source>All branches of a pattern match expression must return values implicitly convertible to the type of the first branch, which here is '{0}'. This branch returns a value of type '{1}'.</source>
        <target state="translated">패턴 일치 식의 모든 분기는 암시적으로 ‘{0}’ 형식의 첫 번째 분기로 변환되어 값을 반환해야 합니다. 이 분기는 ‘{1}’ 형식 값을 반환합니다.</target>
        <note />
      </trans-unit>
      <trans-unit id="patternMatchGuardIsNotBool">
        <source>A pattern match guard must be of type 'bool', but this 'when' expression is of type '{0}'.</source>
        <target state="translated">패턴 일치 가드의 형식은 'bool'이어야 하지만 'when' 식의 형식은 '{0}'입니다.</target>
        <note />
      </trans-unit>
      <trans-unit id="commaInsteadOfSemicolonInRecord">
        <source>A ';' is used to separate field values in records. Consider replacing ',' with ';'.</source>
        <target state="translated">';'은 레코드에서 필드 값을 구분하는 데 사용됩니다. ','를 ';'으로 바꾸세요.</target>
        <note />
      </trans-unit>
      <trans-unit id="derefInsteadOfNot">
        <source>The '!' operator is used to dereference a ref cell. Consider using 'not expr' here.</source>
        <target state="translated">'!' 연산자는 참조 셀을 역참조하는 데 사용됩니다. 여기에 'not expr' 사용을 고려하세요.</target>
        <note />
      </trans-unit>
      <trans-unit id="buildUnexpectedTypeArgs">
        <source>The non-generic type '{0}' does not expect any type arguments, but here is given {1} type argument(s)</source>
        <target state="translated">제네릭이 아닌 형식 '{0}'에는 형식 인수가 필요하지 않지만 여기에서는 {1}개의 형식 인수가 지정되었습니다.</target>
        <note />
      </trans-unit>
      <trans-unit id="returnUsedInsteadOfReturnBang">
        <source>Consider using 'return!' instead of 'return'.</source>
        <target state="translated">'return'이 아니라 'return!'를 사용하세요.</target>
        <note />
      </trans-unit>
      <trans-unit id="unsupportedAttribute">
        <source>This attribute is currently unsupported by the F# compiler. Applying it will not achieve its intended effect.</source>
        <target state="translated">이 특성은 현재 F# 컴파일러에서 지원되지 않습니다. 이 특성을 적용해도 의도한 효과를 얻을 수 없습니다.</target>
        <note />
      </trans-unit>
      <trans-unit id="useSdkRefs">
        <source>Use reference assemblies for .NET framework references when available (Enabled by default).</source>
        <target state="translated">기본적으로 활성화되는 참조 어셈블리를 .NET Framework 참조에 사용합니다(사용 가능한 경우).</target>
        <note />
      </trans-unit>
      <trans-unit id="xmlDocBadlyFormed">
        <source>This XML comment is invalid: '{0}'</source>
        <target state="translated">이 XML 주석이 잘못됨: '{0}'</target>
        <note />
      </trans-unit>
      <trans-unit id="xmlDocDuplicateParameter">
        <source>This XML comment is invalid: multiple documentation entries for parameter '{0}'</source>
        <target state="translated">이 XML 주석이 잘못됨: 매개 변수 '{0}'에 대한 여러 설명서 항목이 있음</target>
        <note />
      </trans-unit>
      <trans-unit id="xmlDocInvalidParameterName">
        <source>This XML comment is invalid: unknown parameter '{0}'</source>
        <target state="translated">이 XML 주석이 잘못됨: 알 수 없는 매개 변수 '{0}'</target>
        <note />
      </trans-unit>
      <trans-unit id="xmlDocMissingCrossReference">
        <source>This XML comment is invalid: missing 'cref' attribute for cross-reference</source>
        <target state="translated">이 XML 주석이 잘못됨: 상호 참조에 'cref' 특성이 없음</target>
        <note />
      </trans-unit>
      <trans-unit id="xmlDocMissingParameter">
        <source>This XML comment is incomplete: no documentation for parameter '{0}'</source>
        <target state="translated">이 XML 주석이 불완전함: 매개 변수 '{0}'에 대한 설명서가 없음</target>
        <note />
      </trans-unit>
      <trans-unit id="xmlDocMissingParameterName">
        <source>This XML comment is invalid: missing 'name' attribute for parameter or parameter reference</source>
        <target state="translated">이 XML 주석이 잘못됨: 매개 변수 또는 매개 변수 참조에 'name' 특성이 없음</target>
        <note />
      </trans-unit>
      <trans-unit id="xmlDocUnresolvedCrossReference">
        <source>This XML comment is invalid: unresolved cross-reference '{0}'</source>
        <target state="translated">이 XML 주석이 잘못됨: 확인되지 않은 상호 참조 '{0}'</target>
        <note />
      </trans-unit>
      <trans-unit id="yieldUsedInsteadOfYieldBang">
        <source>Consider using 'yield!' instead of 'yield'.</source>
        <target state="translated">'yield'가 아닌 'yield!'를 사용하세요.</target>
        <note />
      </trans-unit>
      <trans-unit id="tupleRequiredInAbstractMethod">
        <source>\nA tuple type is required for one or more arguments. Consider wrapping the given arguments in additional parentheses or review the definition of the interface.</source>
        <target state="translated">\n하나 이상의 인수에 튜플 형식이 필요합니다. 지정된 인수를 추가 괄호로 래핑하거나 인터페이스의 정의를 검토하세요.</target>
        <note />
      </trans-unit>
      <trans-unit id="buildInvalidWarningNumber">
        <source>Invalid warning number '{0}'</source>
        <target state="translated">경고 번호 '{0}'이(가) 잘못되었습니다.</target>
        <note />
      </trans-unit>
      <trans-unit id="buildInvalidVersionString">
        <source>Invalid version string '{0}'</source>
        <target state="translated">버전 문자열 '{0}'이(가) 잘못되었습니다.</target>
        <note />
      </trans-unit>
      <trans-unit id="buildInvalidVersionFile">
        <source>Invalid version file '{0}'</source>
        <target state="translated">버전 파일 '{0}'이(가) 잘못되었습니다.</target>
        <note />
      </trans-unit>
      <trans-unit id="buildProblemWithFilename">
        <source>Problem with filename '{0}': {1}</source>
        <target state="translated">파일 이름 '{0}'에 문제가 있습니다. {1}</target>
        <note />
      </trans-unit>
      <trans-unit id="buildNoInputsSpecified">
        <source>No inputs specified</source>
        <target state="translated">지정한 입력이 없습니다.</target>
        <note />
      </trans-unit>
      <trans-unit id="buildPdbRequiresDebug">
        <source>The '--pdb' option requires the '--debug' option to be used</source>
        <target state="translated">'--pdb' 옵션을 사용하려면 '--debug' 옵션을 사용해야 합니다.</target>
        <note />
      </trans-unit>
      <trans-unit id="buildInvalidSearchDirectory">
        <source>The search directory '{0}' is invalid</source>
        <target state="translated">검색 디렉터리 '{0}'이(가) 잘못되었습니다.</target>
        <note />
      </trans-unit>
      <trans-unit id="buildSearchDirectoryNotFound">
        <source>The search directory '{0}' could not be found</source>
        <target state="translated">검색 디렉터리 '{0}'을(를) 찾을 수 없습니다.</target>
        <note />
      </trans-unit>
      <trans-unit id="buildInvalidFilename">
        <source>'{0}' is not a valid filename</source>
        <target state="translated">'{0}'은(는) 올바른 파일 이름이 아닙니다.</target>
        <note />
      </trans-unit>
      <trans-unit id="buildInvalidAssemblyName">
        <source>'{0}' is not a valid assembly name</source>
        <target state="translated">'{0}'은(는) 올바른 어셈블리 이름이 아닙니다.</target>
        <note />
      </trans-unit>
      <trans-unit id="buildInvalidPrivacy">
        <source>Unrecognized privacy setting '{0}' for managed resource, valid options are 'public' and 'private'</source>
        <target state="translated">관리되는 리소스에 대해 인식할 수 없는 개인 정보 보호 설정 '{0}'입니다. 올바른 옵션은 'public' 및 'private'입니다.</target>
        <note />
      </trans-unit>
      <trans-unit id="buildCannotReadAssembly">
        <source>Unable to read assembly '{0}'</source>
        <target state="translated">'{0}' 어셈블리를 읽을 수 없습니다.</target>
        <note />
      </trans-unit>
      <trans-unit id="buildAssemblyResolutionFailed">
        <source>Assembly resolution failure at or near this location</source>
        <target state="translated">이 위치 또는 이 위치 근처에서 어셈블리를 확인하지 못했습니다.</target>
        <note />
      </trans-unit>
      <trans-unit id="buildImplicitModuleIsNotLegalIdentifier">
        <source>The declarations in this file will be placed in an implicit module '{0}' based on the file name '{1}'. However this is not a valid F# identifier, so the contents will not be accessible from other files. Consider renaming the file or adding a 'module' or 'namespace' declaration at the top of the file.</source>
        <target state="translated">이 파일의 선언은 파일 이름 '{1}'을(를) 기반으로 암시적 모듈 '{0}'에 배치됩니다. 그러나 이는 올바른 F# 식별자가 아니므로 다른 파일에서 내용에 액세스할 수 없게 됩니다. 파일의 이름을 바꾸거나 파일의 맨 위에 'module' 또는 'namespace' 선언을 추가하세요.</target>
        <note />
      </trans-unit>
      <trans-unit id="buildMultiFileRequiresNamespaceOrModule">
        <source>Files in libraries or multiple-file applications must begin with a namespace or module declaration, e.g. 'namespace SomeNamespace.SubNamespace' or 'module SomeNamespace.SomeModule'. Only the last source file of an application may omit such a declaration.</source>
        <target state="translated">라이브러리 또는 다중 파일 애플리케이션의 파일은 네임스페이스 또는 모듈 선언으로 시작해야 합니다(예: 'namespace SomeNamespace.SubNamespace' 또는 'module SomeNamespace.SomeModule'). 애플리케이션의 마지막 소스 파일만 선언이 없어도 됩니다.</target>
        <note />
      </trans-unit>
      <trans-unit id="noEqualSignAfterModule">
        <source>Files in libraries or multiple-file applications must begin with a namespace or module declaration. When using a module declaration at the start of a file the '=' sign is not allowed. If this is a top-level module, consider removing the = to resolve this error.</source>
        <target state="translated">라이브러리 또는 다중 파일 애플리케이션의 파일은 네임스페이스 또는 모듈 선언으로 시작해야 합니다. 파일 시작에 모듈 선언을 사용하는 경우 '=' 기호를 사용할 수 없습니다. 최상위 모듈인 경우 =를 제거하여 이 오류를 해결하세요.</target>
        <note />
      </trans-unit>
      <trans-unit id="buildMultipleToplevelModules">
        <source>This file contains multiple declarations of the form 'module SomeNamespace.SomeModule'. Only one declaration of this form is permitted in a file. Change your file to use an initial namespace declaration and/or use 'module ModuleName = ...' to define your modules.</source>
        <target state="translated">이 파일에는 'module SomeNamespace.SomeModule' 형식의 선언이 여러 개 포함되어 있습니다. 이러한 형식의 선언은 파일당 하나만 허용됩니다. 초기 네임스페이스 선언을 사용하도록 파일을 변경하거나 'module ModuleName = ...'을 사용하여 모듈을 정의하세요.</target>
        <note />
      </trans-unit>
      <trans-unit id="buildOptionRequiresParameter">
        <source>Option requires parameter: {0}</source>
        <target state="translated">옵션에 필요한 매개 변수: {0}</target>
        <note />
      </trans-unit>
      <trans-unit id="buildCouldNotFindSourceFile">
        <source>Source file '{0}' could not be found</source>
        <target state="translated">소스 파일 '{0}'을(를) 찾을 수 없습니다.</target>
        <note />
      </trans-unit>
      <trans-unit id="buildInvalidSourceFileExtension">
        <source>The file extension of '{0}' is not recognized. Source files must have extension .fs, .fsi, .fsx, .fsscript, .ml or .mli.</source>
        <target state="translated">'{0}'의 파일 확장명을 인식할 수 없습니다. 소스 파일의 확장명은 .fs, .fsi, .fsx, .fsscript, .ml 또는 .mli여야 합니다.</target>
        <note />
      </trans-unit>
      <trans-unit id="buildCouldNotResolveAssembly">
        <source>Could not resolve assembly '{0}'</source>
        <target state="translated">'{0}' 어셈블리를 확인할 수 없습니다.</target>
        <note />
      </trans-unit>
      <trans-unit id="buildCouldNotResolveAssemblyRequiredByFile">
        <source>Could not resolve assembly '{0}' required by '{1}'</source>
        <target state="translated">{1}'에 필요한 '{0}' 어셈블리를 확인할 수 없습니다.</target>
        <note />
      </trans-unit>
      <trans-unit id="buildErrorOpeningBinaryFile">
        <source>Error opening binary file '{0}': {1}</source>
        <target state="translated">이진 파일 '{0}'을(를) 여는 동안 오류가 발생했습니다. {1}</target>
        <note />
      </trans-unit>
      <trans-unit id="buildDifferentVersionMustRecompile">
        <source>The F#-compiled DLL '{0}' needs to be recompiled to be used with this version of F#</source>
        <target state="translated">F# 컴파일 DLL '{0}'을(를) 이 버전의 F#에 사용하려면 다시 컴파일해야 합니다.</target>
        <note />
      </trans-unit>
      <trans-unit id="buildInvalidHashIDirective">
        <source>Invalid directive. Expected '#I \"&lt;path&gt;\"'.</source>
        <target state="translated">지시문이 잘못되었습니다. '#I \"&lt;path&gt;\"'가 필요합니다.</target>
        <note />
      </trans-unit>
      <trans-unit id="buildInvalidHashrDirective">
        <source>Invalid directive. Expected '#r \"&lt;file-or-assembly&gt;\"'.</source>
        <target state="translated">지시문이 잘못되었습니다. '#r \"&lt;file-or-assembly&gt;\"'가 필요합니다.</target>
        <note />
      </trans-unit>
      <trans-unit id="buildInvalidHashloadDirective">
        <source>Invalid directive. Expected '#load \"&lt;file&gt;\" ... \"&lt;file&gt;\"'.</source>
        <target state="translated">지시문이 잘못되었습니다. '#load \"&lt;file&gt;\" ... \"&lt;file&gt;\"'이 필요합니다.</target>
        <note />
      </trans-unit>
      <trans-unit id="buildInvalidHashtimeDirective">
        <source>Invalid directive. Expected '#time', '#time \"on\"' or '#time \"off\"'.</source>
        <target state="translated">지시문이 잘못되었습니다. '#time', '#time \"on\"' 또는 '#time \"off\"'가 필요합니다.</target>
        <note />
      </trans-unit>
      <trans-unit id="buildDirectivesInModulesAreIgnored">
        <source>Directives inside modules are ignored</source>
        <target state="translated">모듈 내의 지시문은 무시됩니다.</target>
        <note />
      </trans-unit>
      <trans-unit id="buildSignatureAlreadySpecified">
        <source>A signature for the file or module '{0}' has already been specified</source>
        <target state="translated">'{0}' 파일 또는 모듈의 시그니처가 이미 지정되었습니다.</target>
        <note />
      </trans-unit>
      <trans-unit id="buildImplementationAlreadyGivenDetail">
        <source>An implementation of file or module '{0}' has already been given. Compilation order is significant in F# because of type inference. You may need to adjust the order of your files to place the signature file before the implementation. In Visual Studio files are type-checked in the order they appear in the project file, which can be edited manually or adjusted using the solution explorer.</source>
        <target state="translated">'{0}' 파일 또는 모듈에 대한 구현이 이미 지정되었습니다. 형식 유추로 인해 F#에서는 컴파일 순서가 중요합니다. 구현하기 전에 시그니처 파일을 배치하기 위해 파일의 순서를 조정해야 할 수 있습니다. Visual Studio에서는 파일이 프로젝트 파일에 나타나는 순서대로 형식이 검사되며 이 순서는 수동으로 편집하거나 솔루션 탐색기를 사용하여 조정할 수 있습니다.</target>
        <note />
      </trans-unit>
      <trans-unit id="buildImplementationAlreadyGiven">
        <source>An implementation of the file or module '{0}' has already been given</source>
        <target state="translated">'{0}' 파일 또는 모듈에 대한 구현이 이미 지정되었습니다.</target>
        <note />
      </trans-unit>
      <trans-unit id="buildSignatureWithoutImplementation">
        <source>The signature file '{0}' does not have a corresponding implementation file. If an implementation file exists then check the 'module' and 'namespace' declarations in the signature and implementation files match.</source>
        <target state="translated">시그니처 파일 '{0}'에 해당하는 구현 파일이 없습니다. 구현 파일이 있는 경우 시그니처 파일과 구현 파일의 'module' 및 'namespace' 선언이 일치하는지 확인하세요.</target>
        <note />
      </trans-unit>
      <trans-unit id="buildArgInvalidInt">
        <source>'{0}' is not a valid integer argument</source>
        <target state="translated">'{0}'은(는) 올바른 정수 인수가 아닙니다.</target>
        <note />
      </trans-unit>
      <trans-unit id="buildArgInvalidFloat">
        <source>'{0}' is not a valid floating point argument</source>
        <target state="translated">'{0}'은(는) 올바른 부동 소수점 인수가 아닙니다.</target>
        <note />
      </trans-unit>
      <trans-unit id="buildUnrecognizedOption">
        <source>Unrecognized option: '{0}'</source>
        <target state="translated">인식할 수 없는 옵션: '{0}'</target>
        <note />
      </trans-unit>
      <trans-unit id="buildInvalidModuleOrNamespaceName">
        <source>Invalid module or namespace name</source>
        <target state="translated">모듈 또는 네임스페이스 이름이 잘못되었습니다.</target>
        <note />
      </trans-unit>
      <trans-unit id="pickleErrorReadingWritingMetadata">
        <source>Error reading/writing metadata for the F# compiled DLL '{0}'. Was the DLL compiled with an earlier version of the F# compiler? (error: '{1}').</source>
        <target state="translated">F# 컴파일 DLL '{0}'에 대한 메타데이터를 읽는/쓰는 동안 오류가 발생했습니다. DLL이 이전 버전의 F# 컴파일러를 사용하여 컴파일되었습니까?(오류: '{1}')</target>
        <note />
      </trans-unit>
      <trans-unit id="tastTypeOrModuleNotConcrete">
        <source>The type/module '{0}' is not a concrete module or type</source>
        <target state="translated">'{0}' 형식/모듈이 구체적인 모듈 또는 형식이 아닙니다.</target>
        <note />
      </trans-unit>
      <trans-unit id="tastTypeHasAssemblyCodeRepresentation">
        <source>The type '{0}' has an inline assembly code representation</source>
        <target state="translated">'{0}' 형식에 인라인 어셈블리 코드 표현이 있습니다.</target>
        <note />
      </trans-unit>
      <trans-unit id="tastNamespaceAndModuleWithSameNameInAssembly">
        <source>A namespace and a module named '{0}' both occur in two parts of this assembly</source>
        <target state="translated">이 어셈블리의 두 부분에서 '{0}'(이)라는 네임스페이스와 모듈이 모두 발생합니다.</target>
        <note />
      </trans-unit>
      <trans-unit id="tastTwoModulesWithSameNameInAssembly">
        <source>Two modules named '{0}' occur in two parts of this assembly</source>
        <target state="translated">이 어셈블리의 두 부분에서 '{0}'(이)라는 두 개의 모듈이 발생합니다.</target>
        <note />
      </trans-unit>
      <trans-unit id="tastDuplicateTypeDefinitionInAssembly">
        <source>Two type definitions named '{0}' occur in namespace '{1}' in two parts of this assembly</source>
        <target state="translated">이 어셈블리의 두 부분에서 네임스페이스 '{1}'에 '{0}'(이)라는 두 개의 형식 정의가 발생합니다.</target>
        <note />
      </trans-unit>
      <trans-unit id="tastConflictingModuleAndTypeDefinitionInAssembly">
        <source>A module and a type definition named '{0}' occur in namespace '{1}' in two parts of this assembly</source>
        <target state="translated">이 어셈블리의 두 부분에서 네임스페이스 '{1}'에 '{0}'(이)라는 모듈 및 형식 정의가 발생합니다.</target>
        <note />
      </trans-unit>
      <trans-unit id="tastInvalidMemberSignature">
        <source>Invalid member signature encountered because of an earlier error</source>
        <target state="translated">이전 오류로 인해 잘못된 멤버 시그니처가 발생했습니다.</target>
        <note />
      </trans-unit>
      <trans-unit id="tastValueDoesNotHaveSetterType">
        <source>This value does not have a valid property setter type</source>
        <target state="translated">이 값에는 올바른 속성 setter 형식이 없습니다.</target>
        <note />
      </trans-unit>
      <trans-unit id="tastInvalidFormForPropertyGetter">
        <source>Invalid form for a property getter. At least one '()' argument is required when using the explicit syntax.</source>
        <target state="translated">속성 getter의 형식이 잘못되었습니다. 명시적 구문을 사용할 때는 하나 이상의 '()' 인수가 필요합니다.</target>
        <note />
      </trans-unit>
      <trans-unit id="tastInvalidFormForPropertySetter">
        <source>Invalid form for a property setter. At least one argument is required.</source>
        <target state="translated">속성 setter의 형식이 잘못되었습니다. 하나 이상의 인수가 필요합니다.</target>
        <note />
      </trans-unit>
      <trans-unit id="tastUnexpectedByRef">
        <source>Unexpected use of a byref-typed variable</source>
        <target state="translated">예기치 않은 byref 형식 변수의 사용입니다.</target>
        <note />
      </trans-unit>
      <trans-unit id="tastInvalidMutationOfConstant">
        <source>Invalid mutation of a constant expression. Consider copying the expression to a mutable local, e.g. 'let mutable x = ...'.</source>
        <target state="translated">상수 식을 잘못 변경했습니다. 식을 변경할 수 있는 로컬로 복사하십시오(예: 'let mutable x = ...').</target>
        <note />
      </trans-unit>
      <trans-unit id="tastValueHasBeenCopied">
        <source>The value has been copied to ensure the original is not mutated by this operation or because the copy is implicit when returning a struct from a member and another member is then accessed</source>
        <target state="translated">이 작업에 의해 원래 값이 변경되지 않도록 값이 복사되었습니다.</target>
        <note />
      </trans-unit>
      <trans-unit id="tastRecursiveValuesMayNotBeInConstructionOfTuple">
        <source>Recursively defined values cannot appear directly as part of the construction of a tuple value within a recursive binding</source>
        <target state="translated">재귀적으로 정의된 값은 재귀적 바인딩 내에서 튜플 값의 구성 요소에 대한 일부로 직접 나타날 수 없습니다.</target>
        <note />
      </trans-unit>
      <trans-unit id="tastRecursiveValuesMayNotAppearInConstructionOfType">
        <source>Recursive values cannot appear directly as a construction of the type '{0}' within a recursive binding. This feature has been removed from the F# language. Consider using a record instead.</source>
        <target state="translated">재귀 값은 재귀적 바인딩 내에서 '{0}' 형식의 구성 요소로 직접 나타날 수 없습니다. 이 기능은 F# 언어에서 제거되었습니다. 대신 레코드를 사용하세요.</target>
        <note />
      </trans-unit>
      <trans-unit id="tastRecursiveValuesMayNotBeAssignedToNonMutableField">
        <source>Recursive values cannot be directly assigned to the non-mutable field '{0}' of the type '{1}' within a recursive binding. Consider using a mutable field instead.</source>
        <target state="translated">재귀 값은 재귀적 바인딩 내에서 '{1}' 형식의 변경할 수 없는 필드 '{0}'에 직접 할당할 수 없습니다. 대신 변경할 수 있는 필드를 사용하세요.</target>
        <note />
      </trans-unit>
      <trans-unit id="tastUnexpectedDecodeOfAutoOpenAttribute">
        <source>Unexpected decode of AutoOpenAttribute</source>
        <target state="translated">예기치 않은 AutoOpenAttribute의 디코딩입니다.</target>
        <note />
      </trans-unit>
      <trans-unit id="tastUnexpectedDecodeOfInternalsVisibleToAttribute">
        <source>Unexpected decode of InternalsVisibleToAttribute</source>
        <target state="translated">예기치 않은 InternalsVisibleToAttribute의 디코딩입니다.</target>
        <note />
      </trans-unit>
      <trans-unit id="tastUnexpectedDecodeOfInterfaceDataVersionAttribute">
        <source>Unexpected decode of InterfaceDataVersionAttribute</source>
        <target state="translated">예기치 않은 InterfaceDataVersionAttribute의 디코딩입니다.</target>
        <note />
      </trans-unit>
      <trans-unit id="tastActivePatternsLimitedToSeven">
        <source>Active patterns cannot return more than 7 possibilities</source>
        <target state="translated">활성 패턴은 7개가 넘는 가능성을 반환할 수 없습니다.</target>
        <note />
      </trans-unit>
      <trans-unit id="tastNotAConstantExpression">
        <source>This is not a valid constant expression or custom attribute value</source>
        <target state="translated">올바른 상수 식 또는 사용자 지정 특성 값이 아닙니다.</target>
        <note />
      </trans-unit>
      <trans-unit id="ValueNotContainedMutabilityAttributesDiffer">
        <source>Module '{0}' contains\n    {1}    \nbut its signature specifies\n    {2}    \nThe mutability attributes differ</source>
        <target state="translated">{0}' 모듈에\n    {1}이(가) 포함되어 있지만    \n해당 시그니처는\n    {2}을(를) 지정합니다.    \n변경 가능성 특성이 서로 다릅니다.</target>
        <note />
      </trans-unit>
      <trans-unit id="ValueNotContainedMutabilityNamesDiffer">
        <source>Module '{0}' contains\n    {1}    \nbut its signature specifies\n    {2}    \nThe names differ</source>
        <target state="translated">{0}' 모듈에\n    {1}이(가) 포함되어 있지만    \n해당 시그니처는\n    {2}을(를) 지정합니다.    \n이름이 서로 다릅니다.</target>
        <note />
      </trans-unit>
      <trans-unit id="ValueNotContainedMutabilityCompiledNamesDiffer">
        <source>Module '{0}' contains\n    {1}    \nbut its signature specifies\n    {2}    \nThe compiled names differ</source>
        <target state="translated">{0}' 모듈에는 다음이 포함되어 있습니다.\n    {1}    \n하지만 해당 시그니처는 다음을 지정합니다.\n    {2}    \n컴파일된 이름이 다릅니다.</target>
        <note />
      </trans-unit>
      <trans-unit id="ValueNotContainedMutabilityDisplayNamesDiffer">
        <source>Module '{0}' contains\n    {1}    \nbut its signature specifies\n    {2}    \nThe display names differ</source>
        <target state="translated">{0}' 모듈에는 다음이 포함되어 있습니다.\n    {1}    \n하지만 해당 시그니처는 다음을 지정합니다.\n    {2}    \n표시 이름이 다릅니다.</target>
        <note />
      </trans-unit>
      <trans-unit id="ValueNotContainedMutabilityAccessibilityMore">
        <source>Module '{0}' contains\n    {1}    \nbut its signature specifies\n    {2}    \nThe accessibility specified in the signature is more than that specified in the implementation</source>
        <target state="translated">{0}' 모듈에\n    {1}이(가) 포함되어 있지만    \n해당 시그니처는\n    {2}을(를) 지정합니다.    \n시그니처에 지정된 액세스 가능성이 구현에 지정된 액세스 가능성보다 높습니다.</target>
        <note />
      </trans-unit>
      <trans-unit id="ValueNotContainedMutabilityInlineFlagsDiffer">
        <source>Module '{0}' contains\n    {1}    \nbut its signature specifies\n    {2}    \nThe inline flags differ</source>
        <target state="translated">{0}' 모듈에\n    {1}이(가) 포함되어 있지만    \n해당 시그니처는\n    {2}을(를) 지정합니다.    \n인라인 플래그가 서로 다릅니다.</target>
        <note />
      </trans-unit>
      <trans-unit id="ValueNotContainedMutabilityLiteralConstantValuesDiffer">
        <source>Module '{0}' contains\n    {1}    \nbut its signature specifies\n    {2}    \nThe literal constant values and/or attributes differ</source>
        <target state="translated">{0}' 모듈에\n    {1}이(가) 포함되어 있지만    \n해당 시그니처는\n    {2}을(를) 지정합니다.    \n리터럴 상수 값 및/또는 특성이 서로 다릅니다.</target>
        <note />
      </trans-unit>
      <trans-unit id="ValueNotContainedMutabilityOneIsTypeFunction">
        <source>Module '{0}' contains\n    {1}    \nbut its signature specifies\n    {2}    \nOne is a type function and the other is not. The signature requires explicit type parameters if they are present in the implementation.</source>
        <target state="translated">{0}' 모듈에\n    {1}이(가) 포함되어 있지만    \n해당 시그니처는\n    {2}을(를) 지정합니다.    \n하나는 형식 함수이고 다른 하나는 그렇지 않습니다. 명시적 형식 매개 변수가 구현에 있는 경우 시그니처에도 해당 형식 매개 변수가 필요합니다.</target>
        <note />
      </trans-unit>
      <trans-unit id="ValueNotContainedMutabilityParameterCountsDiffer">
        <source>Module '{0}' contains\n    {1}    \nbut its signature specifies\n    {2}    \nThe respective type parameter counts differ</source>
        <target state="translated">{0}' 모듈에\n    {1}이(가) 포함되어 있지만    \n해당 시그니처는\n    {2}을(를) 지정합니다.    \n각각의 형식 매개 변수 수가 서로 다릅니다.</target>
        <note />
      </trans-unit>
      <trans-unit id="ValueNotContainedMutabilityTypesDiffer">
        <source>Module '{0}' contains\n    {1}    \nbut its signature specifies\n    {2}    \nThe types differ</source>
        <target state="translated">{0}' 모듈에\n    {1}이(가) 포함되어 있지만    \n해당 시그니처는\n    {2}을(를) 지정합니다.    \n형식이 서로 다릅니다.</target>
        <note />
      </trans-unit>
      <trans-unit id="ValueNotContainedMutabilityExtensionsDiffer">
        <source>Module '{0}' contains\n    {1}    \nbut its signature specifies\n    {2}    \nOne is an extension member and the other is not</source>
        <target state="translated">{0}' 모듈에\n    {1}이(가) 포함되어 있지만    \n해당 시그니처는\n    {2}을(를) 지정합니다.    \n하나는 확장 멤버이고 다른 하나는 그렇지 않습니다.</target>
        <note />
      </trans-unit>
      <trans-unit id="ValueNotContainedMutabilityArityNotInferred">
        <source>Module '{0}' contains\n    {1}    \nbut its signature specifies\n    {2}    \nAn arity was not inferred for this value</source>
        <target state="translated">{0}' 모듈에\n    {1}이(가) 포함되어 있지만    \n해당 시그니처는\n    {2}을(를) 지정합니다.    \n이 값에 대한 인자 수가 유추되지 않았습니다.</target>
        <note />
      </trans-unit>
      <trans-unit id="ValueNotContainedMutabilityGenericParametersDiffer">
        <source>Module '{0}' contains\n    {1}    \nbut its signature specifies\n    {2}    \nThe number of generic parameters in the signature and implementation differ (the signature declares {3} but the implementation declares {4}</source>
        <target state="translated">{0}' 모듈에\n    {1}이(가) 포함되어 있지만    \n해당 시그니처는\n    {2}을(를) 지정합니다.    \n시그니처와 구현의 제네릭 매개 변수 수가 서로 다릅니다. 시그니처는 {3}개를 선언하지만 구현은 {4}개를 선언합니다.</target>
        <note />
      </trans-unit>
      <trans-unit id="ValueNotContainedMutabilityGenericParametersAreDifferentKinds">
        <source>Module '{0}' contains\n    {1}    \nbut its signature specifies\n    {2}    \nThe generic parameters in the signature and implementation have different kinds. Perhaps there is a missing [&lt;Measure&gt;] attribute.</source>
        <target state="translated">'{0}' 모듈에\n    {1}이(가) 포함되어 있지만    \n해당 시그니처는\n    {2}을(를) 지정합니다.    \n시그니처와 구현의 제네릭 매개 변수 종류가 서로 다릅니다. [&lt;Measure&gt;] 특성이 없는 것 같습니다.</target>
        <note />
      </trans-unit>
      <trans-unit id="ValueNotContainedMutabilityAritiesDiffer">
        <source>Module '{0}' contains\n    {1}    \nbut its signature specifies\n    {2}    \nThe arities in the signature and implementation differ. The signature specifies that '{3}' is function definition or lambda expression accepting at least {4} argument(s), but the implementation is a computed function value. To declare that a computed function value is a permitted implementation simply parenthesize its type in the signature, e.g.\n\tval {5}: int -&gt; (int -&gt; int)\ninstead of\n\tval {6}: int -&gt; int -&gt; int.</source>
        <target state="translated">'{0}' 모듈에\n {1}이(가) 포함되어 있지만 \n해당 시그니처는\n {2}을(를) 지정합니다. \n시그니처와 구현의 인자 수가 서로 다릅니다. 시그니처는 '{3}'이(가) {4}개 이상의 인수를 적용하는 함수 정의 또는 람다 식임을 지정하지만 구현은 계산된 함수 값입니다. 계산된 함수 값이 허용되는 구현임을 선언하려면 시그니처에서 해당 형식을 괄호로 묶기만 하면 됩니다(예: \n\tval {5}: int -&gt; (int -&gt; int)\ninstead of\n\tval {6}: int -&gt; int -&gt; int).</target>
        <note />
      </trans-unit>
      <trans-unit id="ValueNotContainedMutabilityDotNetNamesDiffer">
        <source>Module '{0}' contains\n    {1}    \nbut its signature specifies\n    {2}    \nThe CLI member names differ</source>
        <target state="translated">{0}' 모듈에\n    {1}이(가) 포함되어 있지만    \n해당 시그니처는\n    {2}을(를) 지정합니다.    \nCLI 멤버 이름이 서로 다릅니다.</target>
        <note />
      </trans-unit>
      <trans-unit id="ValueNotContainedMutabilityStaticsDiffer">
        <source>Module '{0}' contains\n    {1}    \nbut its signature specifies\n    {2}    \nOne is static and the other isn't</source>
        <target state="translated">{0}' 모듈에\n    {1}이(가) 포함되어 있지만    \n해당 시그니처는\n    {2}을(를) 지정합니다.    \n하나는 정적 요소이고 다른 하나는 그렇지 않습니다.</target>
        <note />
      </trans-unit>
      <trans-unit id="ValueNotContainedMutabilityVirtualsDiffer">
        <source>Module '{0}' contains\n    {1}    \nbut its signature specifies\n    {2}    \nOne is virtual and the other isn't</source>
        <target state="translated">{0}' 모듈에\n    {1}이(가) 포함되어 있지만    \n해당 시그니처는\n    {2}을(를) 지정합니다.    \n하나는 가상 요소이고 다른 하나는 그렇지 않습니다.</target>
        <note />
      </trans-unit>
      <trans-unit id="ValueNotContainedMutabilityAbstractsDiffer">
        <source>Module '{0}' contains\n    {1}    \nbut its signature specifies\n    {2}    \nOne is abstract and the other isn't</source>
        <target state="translated">{0}' 모듈에\n    {1}이(가) 포함되어 있지만    \n해당 시그니처는\n    {2}을(를) 지정합니다.    \n하나는 추상 요소이고 다른 하나는 그렇지 않습니다.</target>
        <note />
      </trans-unit>
      <trans-unit id="ValueNotContainedMutabilityFinalsDiffer">
        <source>Module '{0}' contains\n    {1}    \nbut its signature specifies\n    {2}    \nOne is final and the other isn't</source>
        <target state="translated">{0}' 모듈에\n    {1}이(가) 포함되어 있지만    \n해당 시그니처는\n    {2}을(를) 지정합니다.    \n하나는 최종 요소이고 다른 하나는 그렇지 않습니다.</target>
        <note />
      </trans-unit>
      <trans-unit id="ValueNotContainedMutabilityOverridesDiffer">
        <source>Module '{0}' contains\n    {1}    \nbut its signature specifies\n    {2}    \nOne is marked as an override and the other isn't</source>
        <target state="translated">{0}' 모듈에\n    {1}이(가) 포함되어 있지만    \n해당 시그니처는\n    {2}을(를) 지정합니다.    \n하나는 override로 표시되어 있고 다른 하나는 그렇지 않습니다.</target>
        <note />
      </trans-unit>
      <trans-unit id="ValueNotContainedMutabilityOneIsConstructor">
        <source>Module '{0}' contains\n    {1}    \nbut its signature specifies\n    {2}    \nOne is a constructor/property and the other is not</source>
        <target state="translated">{0}' 모듈에\n    {1}이(가) 포함되어 있지만    \n해당 시그니처는\n    {2}을(를) 지정합니다.    \n하나는 생성자/속성이고 다른 하나는 그렇지 않습니다.</target>
        <note />
      </trans-unit>
      <trans-unit id="ValueNotContainedMutabilityStaticButInstance">
        <source>Module '{0}' contains\n    {1}    \nbut its signature specifies\n    {2}    \nThe compiled representation of this method is as a static member but the signature indicates its compiled representation is as an instance member</source>
        <target state="translated">{0}' 모듈에\n    {1}이(가) 포함되어 있지만    \n해당 시그니처는\n    {2}을(를) 지정합니다.    \n이 메서드의 컴파일 표현이 정적 멤버이지만 시그니처는 해당 컴파일 표현이 인스턴스 멤버임을 나타냅니다.</target>
        <note />
      </trans-unit>
      <trans-unit id="ValueNotContainedMutabilityInstanceButStatic">
        <source>Module '{0}' contains\n    {1}    \nbut its signature specifies\n    {2}    \nThe compiled representation of this method is as an instance member, but the signature indicates its compiled representation is as a static member</source>
        <target state="translated">{0}' 모듈에\n    {1}이(가) 포함되어 있지만    \n해당 시그니처는\n    {2}을(를) 지정합니다.    \n이 메서드의 컴파일 표현이 인스턴스 멤버이지만 시그니처는 해당 컴파일 표현이 정적 멤버임을 나타냅니다.</target>
        <note />
      </trans-unit>
      <trans-unit id="DefinitionsInSigAndImplNotCompatibleNamesDiffer">
        <source>The {0} definitions in the signature and implementation are not compatible because the names differ. The type is called '{1}' in the signature file but '{2}' in implementation.</source>
        <target state="translated">이름이 서로 다르므로 시그니처 및 구현의 {0} 정의가 호환되지 않습니다. 시그니처 파일의 형식은 '{1}'이지만 구현의 형식은 '{2}'입니다.</target>
        <note />
      </trans-unit>
      <trans-unit id="DefinitionsInSigAndImplNotCompatibleParameterCountsDiffer">
        <source>The {0} definitions for type '{1}' in the signature and implementation are not compatible because the respective type parameter counts differ</source>
        <target state="translated">각각의 형식 매개 변수 수가 서로 다르므로 시그니처 및 구현의 '{1}' 형식에 대한 {0} 정의가 호환되지 않습니다.</target>
        <note />
      </trans-unit>
      <trans-unit id="DefinitionsInSigAndImplNotCompatibleAccessibilityDiffer">
        <source>The {0} definitions for type '{1}' in the signature and implementation are not compatible because the accessibility specified in the signature is more than that specified in the implementation</source>
        <target state="translated">시그니처에 지정된 액세스 가능성이 구현에 지정된 액세스 가능성보다 높으므로 시그니처 및 구현의 '{1}' 형식에 대한 {0} 정의가 호환되지 않습니다.</target>
        <note />
      </trans-unit>
      <trans-unit id="DefinitionsInSigAndImplNotCompatibleMissingInterface">
        <source>The {0} definitions for type '{1}' in the signature and implementation are not compatible because the signature requires that the type supports the interface {2} but the interface has not been implemented</source>
        <target state="translated">시그니처를 사용하려면 형식이 {2} 인터페이스를 지원해야 하지만 이 인터페이스가 구현되지 않았으므로 시그니처 및 구현의 '{1}' 형식에 대한 {0} 정의가 호환되지 않습니다.</target>
        <note />
      </trans-unit>
      <trans-unit id="DefinitionsInSigAndImplNotCompatibleImplementationSaysNull">
        <source>The {0} definitions for type '{1}' in the signature and implementation are not compatible because the implementation says this type may use nulls as a representation but the signature does not</source>
        <target state="translated">구현이 이 형식에서 null을 표현으로 사용할 수 있다고 하지만 시그니처는 그렇지 않으므로 시그니처 및 구현의 '{1}' 형식에 대한 {0} 정의가 호환되지 않습니다.</target>
        <note />
      </trans-unit>
      <trans-unit id="DefinitionsInSigAndImplNotCompatibleImplementationSaysNull2">
        <source>The {0} definitions for type '{1}' in the signature and implementation are not compatible because the implementation says this type may use nulls as an extra value but the signature does not</source>
        <target state="translated">구현이 이 형식에서 null을 추가 값으로 사용할 수 있다고 하지만 시그니처는 그렇지 않으므로 시그니처 및 구현의 '{1}' 형식에 대한 {0} 정의가 호환되지 않습니다.</target>
        <note />
      </trans-unit>
      <trans-unit id="DefinitionsInSigAndImplNotCompatibleSignatureSaysNull">
        <source>The {0} definitions for type '{1}' in the signature and implementation are not compatible because the signature says this type may use nulls as a representation but the implementation does not</source>
        <target state="translated">시그니처가 이 형식에서 null을 표현으로 사용할 수 있다고 하지만 구현은 그렇지 않으므로 시그니처 및 구현의 '{1}' 형식에 대한 {0} 정의가 호환되지 않습니다.</target>
        <note />
      </trans-unit>
      <trans-unit id="DefinitionsInSigAndImplNotCompatibleSignatureSaysNull2">
        <source>The {0} definitions for type '{1}' in the signature and implementation are not compatible because the signature says this type may use nulls as an extra value but the implementation does not</source>
        <target state="translated">시그니처가 이 형식에서 null을 추가 값으로 사용할 수 있다고 하지만 구현은 그렇지 않으므로 시그니처 및 구현의 '{1}' 형식에 대한 {0} 정의가 호환되지 않습니다.</target>
        <note />
      </trans-unit>
      <trans-unit id="DefinitionsInSigAndImplNotCompatibleImplementationSealed">
        <source>The {0} definitions for type '{1}' in the signature and implementation are not compatible because the implementation type is sealed but the signature implies it is not. Consider adding the [&lt;Sealed&gt;] attribute to the signature.</source>
        <target state="translated">구현 형식이 봉인되어 있지만 시그니처는 봉인되어 있지 않음을 암시하므로 시그니처 및 구현의 '{0}' 형식 {1} 정의가 호환되지 않습니다. 시그니처에 [&lt;Sealed&gt;] 특성을 추가하세요.</target>
        <note />
      </trans-unit>
      <trans-unit id="DefinitionsInSigAndImplNotCompatibleImplementationIsNotSealed">
        <source>The {0} definitions for type '{1}' in the signature and implementation are not compatible because the implementation type is not sealed but signature implies it is. Consider adding the [&lt;Sealed&gt;] attribute to the implementation.</source>
        <target state="translated">구현 형식이 봉인되어 있지 않지만 시그니처는 봉인되어 있음을 암시하므로 시그니처 및 구현의 '{0}' 형식에 대한 {1} 정의가 호환되지 않습니다. 구현에 [&lt;Sealed&gt;] 특성을 추가해 보세요.</target>
        <note />
      </trans-unit>
      <trans-unit id="DefinitionsInSigAndImplNotCompatibleImplementationIsAbstract">
        <source>The {0} definitions for type '{1}' in the signature and implementation are not compatible because the implementation is an abstract class but the signature is not. Consider adding the [&lt;AbstractClass&gt;] attribute to the signature.</source>
        <target state="translated">구현이 추상 클래스이지만 시그니처는 추상 클래스가 아니므로 시그니처 및 구현의 '{0}' 형식에 대한 {1} 정의가 호환되지 않습니다. 시그니처에 [&lt;AbstractClass&gt;] 특성을 추가해 보세요.</target>
        <note />
      </trans-unit>
      <trans-unit id="DefinitionsInSigAndImplNotCompatibleSignatureIsAbstract">
        <source>The {0} definitions for type '{1}' in the signature and implementation are not compatible because the signature is an abstract class but the implementation is not. Consider adding the [&lt;AbstractClass&gt;] attribute to the implementation.</source>
        <target state="translated">시그니처가 추상 클래스이지만 구현은 추상 클래스가 아니므로 시그니처 및 구현의 '{0}' 형식에 대한 {1} 정의가 호환되지 않습니다. 구현에 [&lt;AbstractClass&gt;] 특성을 추가해 보세요.</target>
        <note />
      </trans-unit>
      <trans-unit id="DefinitionsInSigAndImplNotCompatibleTypesHaveDifferentBaseTypes">
        <source>The {0} definitions for type '{1}' in the signature and implementation are not compatible because the types have different base types</source>
        <target state="translated">형식의 기본 형식이 서로 다르므로 시그니처 및 구현의 '{1}' 형식에 대한 {0} 정의가 호환되지 않습니다.</target>
        <note />
      </trans-unit>
      <trans-unit id="DefinitionsInSigAndImplNotCompatibleNumbersDiffer">
        <source>The {0} definitions for type '{1}' in the signature and implementation are not compatible because the number of {2}s differ</source>
        <target state="translated">{2} 수가 서로 다르므로 시그니처 및 구현의 '{1}' 형식에 대한 {0} 정의가 호환되지 않습니다.</target>
        <note />
      </trans-unit>
      <trans-unit id="DefinitionsInSigAndImplNotCompatibleSignatureDefinesButImplDoesNot">
        <source>The {0} definitions for type '{1}' in the signature and implementation are not compatible because the signature defines the {2} '{3}' but the implementation does not (or does, but not in the same order)</source>
        <target state="translated">시그니처가 {2} '{3}'을(를) 정의하지만 구현은 그렇지 않거나 그렇더라도 순서가 다르므로 시그니처 및 구현의 '{1}' 형식에 대한 {0} 정의가 호환되지 않습니다.</target>
        <note />
      </trans-unit>
      <trans-unit id="DefinitionsInSigAndImplNotCompatibleImplDefinesButSignatureDoesNot">
        <source>The {0} definitions for type '{1}' in the signature and implementation are not compatible because the implementation defines the {2} '{3}' but the signature does not (or does, but not in the same order)</source>
        <target state="translated">구현이 {2} '{3}'을(를) 정의하지만 시그니처는 그렇지 않거나 그렇더라도 순서가 다르므로 시그니처 및 구현의 '{1}' 형식에 대한 {0} 정의가 호환되지 않습니다.</target>
        <note />
      </trans-unit>
      <trans-unit id="DefinitionsInSigAndImplNotCompatibleImplDefinesStruct">
        <source>The {0} definitions for type '{1}' in the signature and implementation are not compatible because the implementation defines a struct but the signature defines a type with a hidden representation</source>
        <target state="translated">구현이 구조체를 정의하지만 시그니처는 숨겨진 표현이 있는 형식을 정의하므로 시그니처 및 구현의 '{1}' 형식에 대한 {0} 정의가 호환되지 않습니다.</target>
        <note />
      </trans-unit>
      <trans-unit id="DefinitionsInSigAndImplNotCompatibleDotNetTypeRepresentationIsHidden">
        <source>The {0} definitions for type '{1}' in the signature and implementation are not compatible because a CLI type representation is being hidden by a signature</source>
        <target state="translated">시그니처에 의해 CLI 형식 표현이 숨겨져 있으므로 시그니처 및 구현의 '{1}' 형식에 대한 {0} 정의가 호환되지 않습니다.</target>
        <note />
      </trans-unit>
      <trans-unit id="DefinitionsInSigAndImplNotCompatibleTypeIsHidden">
        <source>The {0} definitions for type '{1}' in the signature and implementation are not compatible because a type representation is being hidden by a signature</source>
        <target state="translated">시그니처에 의해 형식 표현이 숨겨져 있으므로 시그니처 및 구현의 '{1}' 형식에 대한 {0} 정의가 호환되지 않습니다.</target>
        <note />
      </trans-unit>
      <trans-unit id="DefinitionsInSigAndImplNotCompatibleTypeIsDifferentKind">
        <source>The {0} definitions for type '{1}' in the signature and implementation are not compatible because the types are of different kinds</source>
        <target state="translated">형식의 종류가 서로 다르므로 시그니처 및 구현의 '{1}' 형식에 대한 {0} 정의가 호환되지 않습니다.</target>
        <note />
      </trans-unit>
      <trans-unit id="DefinitionsInSigAndImplNotCompatibleILDiffer">
        <source>The {0} definitions for type '{1}' in the signature and implementation are not compatible because the IL representations differ</source>
        <target state="translated">IL 표현이 서로 다르므로 시그니처 및 구현의 '{1}' 형식에 대한 {0} 정의가 호환되지 않습니다.</target>
        <note />
      </trans-unit>
      <trans-unit id="DefinitionsInSigAndImplNotCompatibleRepresentationsDiffer">
        <source>The {0} definitions for type '{1}' in the signature and implementation are not compatible because the representations differ</source>
        <target state="translated">표현이 서로 다르므로 시그니처 및 구현의 '{1}' 형식에 대한 {0} 정의가 호환되지 않습니다.</target>
        <note />
      </trans-unit>
      <trans-unit id="DefinitionsInSigAndImplNotCompatibleFieldWasPresent">
        <source>The {0} definitions for type '{1}' in the signature and implementation are not compatible because the field {2} was present in the implementation but not in the signature</source>
        <target state="translated">{2}' 필드가 구현에 있었지만 시그니처에는 없었으므로 시그니처 및 구현의 '{1}' 형식에 대한 {0} 정의가 호환되지 않습니다.</target>
        <note />
      </trans-unit>
      <trans-unit id="DefinitionsInSigAndImplNotCompatibleFieldOrderDiffer">
        <source>The {0} definitions for type '{1}' in the signature and implementation are not compatible because the order of the fields is different in the signature and implementation</source>
        <target state="translated">시그니처와 구현에서 필드의 순서가 서로 다르므로 시그니처 및 구현의 '{1}' 형식에 대한 {0} 정의가 호환되지 않습니다.</target>
        <note />
      </trans-unit>
      <trans-unit id="DefinitionsInSigAndImplNotCompatibleFieldRequiredButNotSpecified">
        <source>The {0} definitions for type '{1}' in the signature and implementation are not compatible because the field {2} was required by the signature but was not specified by the implementation</source>
        <target state="translated">{2}' 필드가 시그니처에 필요했지만 구현에 의해 지정되지 않았으므로 시그니처 및 구현의 '{1}' 형식에 대한 {0} 정의가 호환되지 않습니다.</target>
        <note />
      </trans-unit>
      <trans-unit id="DefinitionsInSigAndImplNotCompatibleFieldIsInImplButNotSig">
        <source>The {0} definitions for type '{1}' in the signature and implementation are not compatible because the field '{2}' was present in the implementation but not in the signature. Struct types must now reveal their fields in the signature for the type, though the fields may still be labelled 'private' or 'internal'.</source>
        <target state="translated">{2}' 필드가 구현에 있었지만 시그니처에는 없었으므로 시그니처 및 구현의 '{1}' 형식에 대한 {0} 정의가 호환되지 않습니다. 이제 구조체 형식은 시그니처에서 형식에 대해 필드를 표시해야 하지만 필드의 레이블은 계속 'private' 또는 'internal'로 지정할 수 있습니다.</target>
        <note />
      </trans-unit>
      <trans-unit id="DefinitionsInSigAndImplNotCompatibleAbstractMemberMissingInImpl">
        <source>The {0} definitions for type '{1}' in the signature and implementation are not compatible because the abstract member '{2}' was required by the signature but was not specified by the implementation</source>
        <target state="translated">추상 멤버 '{2}'이(가) 시그니처에 필요했지만 구현에 의해 지정되지 않았으므로 시그니처 및 구현의 '{1}' 형식에 대한 {0} 정의가 호환되지 않습니다.</target>
        <note />
      </trans-unit>
      <trans-unit id="DefinitionsInSigAndImplNotCompatibleAbstractMemberMissingInSig">
        <source>The {0} definitions for type '{1}' in the signature and implementation are not compatible because the abstract member '{2}' was present in the implementation but not in the signature</source>
        <target state="translated">추상 멤버 '{2}'이(가) 구현에 있었지만 시그니처에는 없었으므로 시그니처 및 구현의 '{1}' 형식에 대한 {0} 정의가 호환되지 않습니다.</target>
        <note />
      </trans-unit>
      <trans-unit id="DefinitionsInSigAndImplNotCompatibleSignatureDeclaresDiffer">
        <source>The {0} definitions for type '{1}' in the signature and implementation are not compatible because the signature declares a {2} while the implementation declares a {3}</source>
        <target state="translated">시그니처가 {2}을(를) 선언하지만 구현은 {3}을(를) 선언하므로 시그니처 및 구현의 '{1}' 형식에 대한 {0} 정의가 호환되지 않습니다.</target>
        <note />
      </trans-unit>
      <trans-unit id="DefinitionsInSigAndImplNotCompatibleAbbreviationsDiffer">
        <source>The {0} definitions for type '{1}' in the signature and implementation are not compatible because the abbreviations differ: {2} versus {3}</source>
        <target state="translated">약어가 {2}과(와) {3}(으)로 서로 다르므로 시그니처 및 구현의 '{1}' 형식에 대한 {0} 정의가 호환되지 않습니다.</target>
        <note />
      </trans-unit>
      <trans-unit id="DefinitionsInSigAndImplNotCompatibleAbbreviationHiddenBySig">
        <source>The {0} definitions for type '{1}' in the signature and implementation are not compatible because an abbreviation is being hidden by a signature. The abbreviation must be visible to other CLI languages. Consider making the abbreviation visible in the signature.</source>
        <target state="translated">시그니처에 의해 약어가 숨겨져 있으므로 시그니처 및 구현의 '{1}' 형식에 대한 {0} 정의가 호환되지 않습니다. 약어는 다른 CLI 언어에 표시되어야 합니다. 시그니처에서 약어를 표시하세요.</target>
        <note />
      </trans-unit>
      <trans-unit id="DefinitionsInSigAndImplNotCompatibleSigHasAbbreviation">
        <source>The {0} definitions for type '{1}' in the signature and implementation are not compatible because the signature has an abbreviation while the implementation does not</source>
        <target state="translated">시그니처에 약어가 있지만 구현에는 없으므로 시그니처 및 구현의 '{1}' 형식에 대한 {0} 정의가 호환되지 않습니다.</target>
        <note />
      </trans-unit>
      <trans-unit id="ModuleContainsConstructorButNamesDiffer">
        <source>The module contains the constructor\n    {0}    \nbut its signature specifies\n    {1}    \nThe names differ</source>
        <target state="translated">모듈에\n    {0} 생성자가 포함되어 있지만    \n해당 시그니처는\n    {1}을(를) 지정합니다.    \n이름이 서로 다릅니다.</target>
        <note />
      </trans-unit>
      <trans-unit id="ModuleContainsConstructorButDataFieldsDiffer">
        <source>The module contains the constructor\n    {0}    \nbut its signature specifies\n    {1}    \nThe respective number of data fields differ</source>
        <target state="translated">모듈에\n    {0} 생성자가 포함되어 있지만    \n해당 시그니처는\n    {1}을(를) 지정합니다.    \n각각의 데이터 필드 수가 서로 다릅니다.</target>
        <note />
      </trans-unit>
      <trans-unit id="ModuleContainsConstructorButTypesOfFieldsDiffer">
        <source>The module contains the constructor\n    {0}    \nbut its signature specifies\n    {1}    \nThe types of the fields differ</source>
        <target state="translated">모듈에\n    {0} 생성자가 포함되어 있지만    \n해당 시그니처는\n    {1}을(를) 지정합니다.    \n필드의 형식이 서로 다릅니다.</target>
        <note />
      </trans-unit>
      <trans-unit id="ModuleContainsConstructorButAccessibilityDiffers">
        <source>The module contains the constructor\n    {0}    \nbut its signature specifies\n    {1}    \nthe accessibility specified in the signature is more than that specified in the implementation</source>
        <target state="translated">모듈에\n    {0} 생성자가 포함되어 있지만    \n해당 시그니처는\n    {1}을(를) 지정합니다.    \n시그니처에 지정된 액세스 가능성이 구현에 지정된 액세스 가능성보다 높습니다.</target>
        <note />
      </trans-unit>
      <trans-unit id="FieldNotContainedNamesDiffer">
        <source>The module contains the field\n    {0}    \nbut its signature specifies\n    {1}    \nThe names differ</source>
        <target state="translated">모듈에\n    {0} 필드가 포함되어 있지만    \n해당 시그니처는\n    {1}을(를) 지정합니다.    \n이름이 서로 다릅니다.</target>
        <note />
      </trans-unit>
      <trans-unit id="FieldNotContainedAccessibilitiesDiffer">
        <source>The module contains the field\n    {0}    \nbut its signature specifies\n    {1}    \nthe accessibility specified in the signature is more than that specified in the implementation</source>
        <target state="translated">모듈에\n    {0} 필드가 포함되어 있지만    \n해당 시그니처는\n    {1}을(를) 지정합니다.    \n시그니처에 지정된 액세스 가능성이 구현에 지정된 액세스 가능성보다 높습니다.</target>
        <note />
      </trans-unit>
      <trans-unit id="FieldNotContainedStaticsDiffer">
        <source>The module contains the field\n    {0}    \nbut its signature specifies\n    {1}    \nThe 'static' modifiers differ</source>
        <target state="translated">모듈에\n    {0} 필드가 포함되어 있지만    \n해당 시그니처는\n    {1}을(를) 지정합니다.    \n'static' 한정자가 서로 다릅니다.</target>
        <note />
      </trans-unit>
      <trans-unit id="FieldNotContainedMutablesDiffer">
        <source>The module contains the field\n    {0}    \nbut its signature specifies\n    {1}    \nThe 'mutable' modifiers differ</source>
        <target state="translated">모듈에\n    {0} 필드가 포함되어 있지만    \n해당 시그니처는\n    {1}을(를) 지정합니다.    \n'mutable' 한정자가 서로 다릅니다.</target>
        <note />
      </trans-unit>
      <trans-unit id="FieldNotContainedLiteralsDiffer">
        <source>The module contains the field\n    {0}    \nbut its signature specifies\n    {1}    \nThe 'literal' modifiers differ</source>
        <target state="translated">모듈에\n    {0} 필드가 포함되어 있지만    \n해당 시그니처는\n    {1}을(를) 지정합니다.    \n'literal' 한정자가 서로 다릅니다.</target>
        <note />
      </trans-unit>
      <trans-unit id="FieldNotContainedTypesDiffer">
        <source>The module contains the field\n    {0}    \nbut its signature specifies\n    {1}    \nThe types differ</source>
        <target state="translated">모듈에\n    {0} 필드가 포함되어 있지만    \n해당 시그니처는\n    {1}을(를) 지정합니다.    \n형식이 서로 다릅니다.</target>
        <note />
      </trans-unit>
      <trans-unit id="typrelCannotResolveImplicitGenericInstantiation">
        <source>The implicit instantiation of a generic construct at or near this point could not be resolved because it could resolve to multiple unrelated types, e.g. '{0}' and '{1}'. Consider using type annotations to resolve the ambiguity</source>
        <target state="translated">관련되지 않은 여러 형식(예: '{0}'과(와) '{1}')으로 확인될 수 있으므로 이 지점 또는 이 지점 근처에서 제네릭 구문의 암시적 인스턴스를 확인할 수 없습니다. 형식 주석을 사용하여 모호성을 해결하세요.</target>
        <note />
      </trans-unit>
      <trans-unit id="typrelCannotResolveAmbiguityInPrintf">
        <source>Could not resolve the ambiguity inherent in the use of a 'printf'-style format string</source>
        <target state="translated">'printf' 스타일의 서식 문자열 사용과 관련하여 본질적으로 발생하는 모호성을 해결할 수 없습니다.</target>
        <note />
      </trans-unit>
      <trans-unit id="typrelCannotResolveAmbiguityInEnum">
        <source>Could not resolve the ambiguity in the use of a generic construct with an 'enum' constraint at or near this position</source>
        <target state="translated">이 위치 또는 이 위치 근처에서 'enum' 제약 조건을 사용하여 제네릭 구문 사용의 모호성을 해결할 수 없습니다.</target>
        <note />
      </trans-unit>
      <trans-unit id="typrelCannotResolveAmbiguityInDelegate">
        <source>Could not resolve the ambiguity in the use of a generic construct with a 'delegate' constraint at or near this position</source>
        <target state="translated">이 위치 또는 이 위치 근처에서 'delegate' 제약 조건을 사용하여 제네릭 구문 사용의 모호성을 해결할 수 없습니다.</target>
        <note />
      </trans-unit>
      <trans-unit id="typrelInvalidValue">
        <source>Invalid value</source>
        <target state="translated">잘못된 값</target>
        <note />
      </trans-unit>
      <trans-unit id="typrelSigImplNotCompatibleParamCountsDiffer">
        <source>The signature and implementation are not compatible because the respective type parameter counts differ</source>
        <target state="translated">각각의 형식 매개 변수 수가 서로 다르므로 시그니처와 구현이 호환되지 않습니다.</target>
        <note />
      </trans-unit>
      <trans-unit id="typrelSigImplNotCompatibleCompileTimeRequirementsDiffer">
        <source>The signature and implementation are not compatible because the type parameter in the class/signature has a different compile-time requirement to the one in the member/implementation</source>
        <target state="translated">클래스/시그니처에 있는 형식 매개 변수의 컴파일 시간 요구 사항이 멤버/구현에 있는 형식 매개 변수와 다르므로 시그니처와 구현이 호환되지 않습니다.</target>
        <note />
      </trans-unit>
      <trans-unit id="typrelSigImplNotCompatibleConstraintsDiffer">
        <source>The signature and implementation are not compatible because the declaration of the type parameter '{0}' requires a constraint of the form {1}</source>
        <target state="translated">형식 매개 변수 '{0}'의 선언을 사용하려면 {1} 형식의 제약 조건이 필요하므로 시그니처와 구현이 호환되지 않습니다.</target>
        <note />
      </trans-unit>
      <trans-unit id="typrelSigImplNotCompatibleConstraintsDifferRemove">
        <source>The signature and implementation are not compatible because the type parameter '{0}' has a constraint of the form {1} but the implementation does not. Either remove this constraint from the signature or add it to the implementation.</source>
        <target state="translated">형식 매개 변수 '{0}'에 {1} 형식의 제약 조건이 있지만 구현에는 없으므로 시그니처와 구현이 호환되지 않습니다. 이 제약 조건을 시그니처에서 제거하거나 구현에 추가하세요.</target>
        <note />
      </trans-unit>
      <trans-unit id="typrelTypeImplementsIComparableShouldOverrideObjectEquals">
        <source>The type '{0}' implements 'System.IComparable'. Consider also adding an explicit override for 'Object.Equals'</source>
        <target state="translated">'{0}' 형식이 'System.IComparable'을 구현합니다. 'Object.Equals'에 대한 명시적 재정의도 추가하세요.</target>
        <note />
      </trans-unit>
      <trans-unit id="typrelTypeImplementsIComparableDefaultObjectEqualsProvided">
        <source>The type '{0}' implements 'System.IComparable' explicitly but provides no corresponding override for 'Object.Equals'. An implementation of 'Object.Equals' has been automatically provided, implemented via 'System.IComparable'. Consider implementing the override 'Object.Equals' explicitly</source>
        <target state="translated">'{0}' 형식이 'System.IComparable'을 명시적으로 구현하지만 'Object.Equals'에 해당하는 재정의를 제공하지 않습니다. 'System.IComparable'을 통해 구현된 'Object.Equals'의 구현이 자동으로 제공되었습니다. 재정의 'Object.Equals'를 명시적으로 구현하세요.</target>
        <note />
      </trans-unit>
      <trans-unit id="typrelExplicitImplementationOfGetHashCodeOrEquals">
        <source>The struct, record or union type '{0}' has an explicit implementation of 'Object.GetHashCode' or 'Object.Equals'. You must apply the 'CustomEquality' attribute to the type</source>
        <target state="translated">구조체, 레코드 또는 공용 구조체 형식 '{0}'에 'Object.GetHashCode' 또는 'Object.Equals'의 명시적 구현이 있습니다. 형식에 'CustomEquality' 특성을 적용해야 합니다.</target>
        <note />
      </trans-unit>
      <trans-unit id="typrelExplicitImplementationOfGetHashCode">
        <source>The struct, record or union type '{0}' has an explicit implementation of 'Object.GetHashCode'. Consider implementing a matching override for 'Object.Equals(obj)'</source>
        <target state="translated">구조체, 레코드 또는 공용 구조체 형식 '{0}'에 'Object.GetHashCode'의 명시적 구현이 있습니다. 'Object.Equals(obj)'에 대해 일치하는 재정의를 구현하세요.</target>
        <note />
      </trans-unit>
      <trans-unit id="typrelExplicitImplementationOfEquals">
        <source>The struct, record or union type '{0}' has an explicit implementation of 'Object.Equals'. Consider implementing a matching override for 'Object.GetHashCode()'</source>
        <target state="translated">구조체, 레코드 또는 공용 구조체 형식 '{0}'에 'Object.Equals'의 명시적 구현이 있습니다. 'Object.GetHashCode()'에 대해 일치하는 재정의를 구현하세요.</target>
        <note />
      </trans-unit>
      <trans-unit id="ExceptionDefsNotCompatibleHiddenBySignature">
        <source>The exception definitions are not compatible because a CLI exception mapping is being hidden by a signature. The exception mapping must be visible to other modules. The module contains the exception definition\n    {0}    \nbut its signature specifies\n\t{1}</source>
        <target state="translated">시그니처에 의해 CLI 예외 매핑이 숨겨져 있으므로 예외 정의가 호환되지 않습니다. 예외 매핑은 다른 모듈에 표시되어야 합니다. 모듈에 예외 정의\n    {0}이(가) 포함되어 있지만    \n해당 시그니처는\n\t{1}을(를) 지정합니다.</target>
        <note />
      </trans-unit>
      <trans-unit id="ExceptionDefsNotCompatibleDotNetRepresentationsDiffer">
        <source>The exception definitions are not compatible because the CLI representations differ. The module contains the exception definition\n    {0}    \nbut its signature specifies\n\t{1}</source>
        <target state="translated">CLI 표현이 서로 다르므로 예외 정의가 호환되지 않습니다. 모듈에 예외 정의\n    {0}이(가) 포함되어 있지만    \n해당 시그니처는\n\t{1}을(를) 지정합니다.</target>
        <note />
      </trans-unit>
      <trans-unit id="ExceptionDefsNotCompatibleAbbreviationHiddenBySignature">
        <source>The exception definitions are not compatible because the exception abbreviation is being hidden by the signature. The abbreviation must be visible to other CLI languages. Consider making the abbreviation visible in the signature. The module contains the exception definition\n    {0}    \nbut its signature specifies\n\t{1}.</source>
        <target state="translated">시그니처에 의해 예외 약어가 숨겨져 있으므로 예외 정의가 호환되지 않습니다. 약어는 다른 CLI 언어에 표시되어야 합니다. 시그니처에서 약어를 표시하세요. 모듈에 예외 정의\n    {0}이(가) 포함되어 있지만    \n해당 시그니처는\n\t{1}을(를) 지정합니다.</target>
        <note />
      </trans-unit>
      <trans-unit id="ExceptionDefsNotCompatibleSignaturesDiffer">
        <source>The exception definitions are not compatible because the exception abbreviations in the signature and implementation differ. The module contains the exception definition\n    {0}    \nbut its signature specifies\n\t{1}.</source>
        <target state="translated">시그니처와 구현에서 예외 약어가 서로 다르므로 예외 정의가 호환되지 않습니다. 모듈에 예외 정의\n    {0}이(가) 포함되어 있지만    \n해당 시그니처는\n\t{1}을(를) 지정합니다.</target>
        <note />
      </trans-unit>
      <trans-unit id="ExceptionDefsNotCompatibleExceptionDeclarationsDiffer">
        <source>The exception definitions are not compatible because the exception declarations differ. The module contains the exception definition\n    {0}    \nbut its signature specifies\n\t{1}.</source>
        <target state="translated">예외 선언이 서로 다르므로 예외 정의가 호환되지 않습니다. 모듈에 예외 정의\n    {0}이(가) 포함되어 있지만    \n해당 시그니처는\n\t{1}을(를) 지정합니다.</target>
        <note />
      </trans-unit>
      <trans-unit id="ExceptionDefsNotCompatibleFieldInSigButNotImpl">
        <source>The exception definitions are not compatible because the field '{0}' was required by the signature but was not specified by the implementation. The module contains the exception definition\n    {1}    \nbut its signature specifies\n\t{2}.</source>
        <target state="translated">{0}' 필드가 시그니처에 필요했지만 구현에 의해 지정되지 않았으므로 예외 정의가 호환되지 않습니다. 모듈에 예외 정의\n    {1}이(가) 포함되어 있지만    \n해당 시그니처는\n\t{2}을(를) 지정합니다.</target>
        <note />
      </trans-unit>
      <trans-unit id="ExceptionDefsNotCompatibleFieldInImplButNotSig">
        <source>The exception definitions are not compatible because the field '{0}' was present in the implementation but not in the signature. The module contains the exception definition\n    {1}    \nbut its signature specifies\n\t{2}.</source>
        <target state="translated">{0}' 필드가 구현에 있었지만 시그니처에는 없었으므로 예외 정의가 호환되지 않습니다. 모듈에 예외 정의\n    {1}이(가) 포함되어 있지만    \n해당 시그니처는\n\t{2}을(를) 지정합니다.</target>
        <note />
      </trans-unit>
      <trans-unit id="ExceptionDefsNotCompatibleFieldOrderDiffers">
        <source>The exception definitions are not compatible because the order of the fields is different in the signature and implementation. The module contains the exception definition\n    {0}    \nbut its signature specifies\n\t{1}.</source>
        <target state="translated">시그니처와 구현에서 필드의 순서가 서로 다르므로 예외 정의가 호환되지 않습니다. 모듈에 예외 정의\n    {0}이(가) 포함되어 있지만    \n해당 시그니처는\n\t{1}을(를) 지정합니다.</target>
        <note />
      </trans-unit>
      <trans-unit id="typrelModuleNamespaceAttributesDifferInSigAndImpl">
        <source>The namespace or module attributes differ between signature and implementation</source>
        <target state="translated">네임스페이스 또는 모듈 특성이 시그니처와 구현 간에 서로 다릅니다.</target>
        <note />
      </trans-unit>
      <trans-unit id="typrelMethodIsOverconstrained">
        <source>This method is over-constrained in its type parameters</source>
        <target state="translated">이 메서드는 해당 형식 매개 변수에서 과다하게 제약 조건이 적용되었습니다.</target>
        <note />
      </trans-unit>
      <trans-unit id="typrelOverloadNotFound">
        <source>No implementations of '{0}' had the correct number of arguments and type parameters. The required signature is '{1}'.</source>
        <target state="translated">{0}'의 구현 중 올바른 수의 인수 및 형식 매개 변수를 포함하는 구현이 없습니다. 필요한 시그니처는 '{1}'입니다.</target>
        <note />
      </trans-unit>
      <trans-unit id="typrelOverrideWasAmbiguous">
        <source>The override for '{0}' was ambiguous</source>
        <target state="translated">'{0}'의 재정의가 모호합니다.</target>
        <note />
      </trans-unit>
      <trans-unit id="typrelMoreThenOneOverride">
        <source>More than one override implements '{0}'</source>
        <target state="translated">둘 이상의 재정의가 '{0}'을(를) 구현합니다.</target>
        <note />
      </trans-unit>
      <trans-unit id="typrelMethodIsSealed">
        <source>The method '{0}' is sealed and cannot be overridden</source>
        <target state="translated">'{0}' 메서드는 봉인되어 재정의할 수 없습니다.</target>
        <note />
      </trans-unit>
      <trans-unit id="typrelOverrideImplementsMoreThenOneSlot">
        <source>The override '{0}' implements more than one abstract slot, e.g. '{1}' and '{2}'</source>
        <target state="translated">재정의 '{0}'이(가) 둘 이상의 추상 슬롯을 구현합니다(예: '{1}' 및 '{2}').</target>
        <note />
      </trans-unit>
      <trans-unit id="typrelDuplicateInterface">
        <source>Duplicate or redundant interface</source>
        <target state="translated">인터페이스가 중복되었습니다.</target>
        <note />
      </trans-unit>
      <trans-unit id="typrelNeedExplicitImplementation">
        <source>The interface '{0}' is included in multiple explicitly implemented interface types. Add an explicit implementation of this interface.</source>
        <target state="translated">'{0}' 인터페이스가 명시적으로 구현된 다중 인터페이스 형식에 포함되어 있습니다. 이 인터페이스의 명시적 구현을 추가하세요.</target>
        <note />
      </trans-unit>
      <trans-unit id="typrelNamedArgumentHasBeenAssignedMoreThenOnce">
        <source>The named argument '{0}' has been assigned more than one value</source>
        <target state="translated">명명된 인수 '{0}'에 둘 이상의 값이 할당되었습니다.</target>
        <note />
      </trans-unit>
      <trans-unit id="typrelNoImplementationGiven">
        <source>No implementation was given for '{0}'</source>
        <target state="translated">'{0}'에 대해 지정된 구현이 없습니다.</target>
        <note />
      </trans-unit>
      <trans-unit id="typrelNoImplementationGivenWithSuggestion">
        <source>No implementation was given for '{0}'. Note that all interface members must be implemented and listed under an appropriate 'interface' declaration, e.g. 'interface ... with member ...'.</source>
        <target state="translated">'{0}'에 대해 지정된 구현이 없습니다. 모든 인터페이스 멤버가 구현되어 적절한 'interface' 선언에 나열되어야 합니다(예: 'interface ... with member ...').</target>
        <note />
      </trans-unit>
      <trans-unit id="typrelMemberDoesNotHaveCorrectNumberOfArguments">
        <source>The member '{0}' does not have the correct number of arguments. The required signature is '{1}'.</source>
        <target state="translated">{0}' 멤버에 올바른 수의 인수가 없습니다. 필요한 시그니처는 '{1}'입니다.</target>
        <note />
      </trans-unit>
      <trans-unit id="typrelMemberDoesNotHaveCorrectNumberOfTypeParameters">
        <source>The member '{0}' does not have the correct number of method type parameters. The required signature is '{1}'.</source>
        <target state="translated">{0}' 멤버에 올바른 수의 메서드 형식 매개 변수가 없습니다. 필요한 시그니처는 '{1}'입니다.</target>
        <note />
      </trans-unit>
      <trans-unit id="typrelMemberDoesNotHaveCorrectKindsOfGenericParameters">
        <source>The member '{0}' does not have the correct kinds of generic parameters. The required signature is '{1}'.</source>
        <target state="translated">{0}' 멤버에 올바른 종류의 제네릭 매개 변수가 없습니다. 필요한 시그니처는 '{1}'입니다.</target>
        <note />
      </trans-unit>
      <trans-unit id="typrelMemberCannotImplement">
        <source>The member '{0}' cannot be used to implement '{1}'. The required signature is '{2}'.</source>
        <target state="translated">{0}' 멤버를 사용하여 '{1}'을(를) 구현할 수 없습니다. 필요한 시그니처는 '{2}'입니다.</target>
        <note />
      </trans-unit>
      <trans-unit id="astParseEmbeddedILError">
        <source>Error while parsing embedded IL</source>
        <target state="translated">포함된 IL을 구문 분석하는 동안 오류가 발생했습니다.</target>
        <note />
      </trans-unit>
      <trans-unit id="astParseEmbeddedILTypeError">
        <source>Error while parsing embedded IL type</source>
        <target state="translated">포함된 IL 형식을 구문 분석하는 동안 오류가 발생했습니다.</target>
        <note />
      </trans-unit>
      <trans-unit id="astDeprecatedIndexerNotation">
        <source>This indexer notation has been removed from the F# language</source>
        <target state="translated">이 인덱서 표기법은 F# 언어에서 제거되었습니다.</target>
        <note />
      </trans-unit>
      <trans-unit id="astInvalidExprLeftHandOfAssignment">
        <source>Invalid expression on left of assignment</source>
        <target state="translated">할당 왼쪽에 잘못된 식이 있습니다.</target>
        <note />
      </trans-unit>
      <trans-unit id="augNoRefEqualsOnStruct">
        <source>The 'ReferenceEquality' attribute cannot be used on structs. Consider using the 'StructuralEquality' attribute instead, or implement an override for 'System.Object.Equals(obj)'.</source>
        <target state="translated">'ReferenceEquality' 특성은 구조체에 대해 사용할 수 없습니다. 대신 'StructuralEquality' 특성을 사용하거나 'System.Object.Equals(obj)'의 재정의를 구현하세요.</target>
        <note />
      </trans-unit>
      <trans-unit id="augInvalidAttrs">
        <source>This type uses an invalid mix of the attributes 'NoEquality', 'ReferenceEquality', 'StructuralEquality', 'NoComparison' and 'StructuralComparison'</source>
        <target state="translated">이 형식은 잘못된 'NoEquality', 'ReferenceEquality', 'StructuralEquality', 'NoComparison' 및 'StructuralComparison' 특성의 조합을 사용합니다.</target>
        <note />
      </trans-unit>
      <trans-unit id="augNoEqualityNeedsNoComparison">
        <source>The 'NoEquality' attribute must be used in conjunction with the 'NoComparison' attribute</source>
        <target state="translated">'NoEquality' 특성은 'NoComparison' 특성과 함께 사용해야 합니다.</target>
        <note />
      </trans-unit>
      <trans-unit id="augStructCompNeedsStructEquality">
        <source>The 'StructuralComparison' attribute must be used in conjunction with the 'StructuralEquality' attribute</source>
        <target state="translated">'StructuralComparison' 특성은 'StructuralEquality' 특성과 함께 사용해야 합니다.</target>
        <note />
      </trans-unit>
      <trans-unit id="augStructEqNeedsNoCompOrStructComp">
        <source>The 'StructuralEquality' attribute must be used in conjunction with the 'NoComparison' or 'StructuralComparison' attributes</source>
        <target state="translated">'StructuralEquality' 특성은 'NoComparison' 또는 'StructuralComparison' 특성과 함께 사용해야 합니다.</target>
        <note />
      </trans-unit>
      <trans-unit id="augTypeCantHaveRefEqAndStructAttrs">
        <source>A type cannot have both the 'ReferenceEquality' and 'StructuralEquality' or 'StructuralComparison' attributes</source>
        <target state="translated">형식에 'ReferenceEquality' 특성과 'StructuralEquality' 또는 'StructuralComparison' 특성을 모두 지정할 수는 없습니다.</target>
        <note />
      </trans-unit>
      <trans-unit id="augOnlyCertainTypesCanHaveAttrs">
        <source>Only record, union, exception and struct types may be augmented with the 'ReferenceEquality', 'StructuralEquality' and 'StructuralComparison' attributes</source>
        <target state="translated">레코드, 공용 구조체, 예외 및 구조체 형식만 'ReferenceEquality', 'StructuralEquality' 및 'StructuralComparison' 특성으로 확대할 수 있습니다.</target>
        <note />
      </trans-unit>
      <trans-unit id="augRefEqCantHaveObjEquals">
        <source>A type with attribute 'ReferenceEquality' cannot have an explicit implementation of 'Object.Equals(obj)', 'System.IEquatable&lt;_&gt;' or 'System.Collections.IStructuralEquatable'</source>
        <target state="translated">특성 'ReferenceEquality'가 지정된 형식에는 'Object.Equals(obj)', 'System.IEquatable&lt;_&gt;' 또는 'System.Collections.IStructuralEquatable'에 대한 명시적 구현이 있을 수 없습니다.</target>
        <note />
      </trans-unit>
      <trans-unit id="augCustomEqNeedsObjEquals">
        <source>A type with attribute 'CustomEquality' must have an explicit implementation of at least one of 'Object.Equals(obj)', 'System.IEquatable&lt;_&gt;' or 'System.Collections.IStructuralEquatable'</source>
        <target state="translated">'CustomEquality' 특성이 지정된 형식에는 'Object.Equals(obj)', 'System.IEquatable&lt;_&gt;' 또는 'System.Collections.IStructuralEquatable' 중 하나 이상에 대한 명시적 구현이 있어야 합니다.</target>
        <note />
      </trans-unit>
      <trans-unit id="augCustomCompareNeedsIComp">
        <source>A type with attribute 'CustomComparison' must have an explicit implementation of at least one of 'System.IComparable' or 'System.Collections.IStructuralComparable'</source>
        <target state="translated">특성 'CustomComparison'이 지정된 형식에는 'System.IComparable' 또는 'System.Collections.IStructuralComparable' 중 하나 이상에 대한 명시적 구현이 있어야 합니다.</target>
        <note />
      </trans-unit>
      <trans-unit id="augNoEqNeedsNoObjEquals">
        <source>A type with attribute 'NoEquality' should not usually have an explicit implementation of 'Object.Equals(obj)'. Disable this warning if this is intentional for interoperability purposes</source>
        <target state="translated">특성 'NoEquality'가 지정된 형식에는 일반적으로 'Object.Equals(obj)'에 대한 명시적 구현이 있으면 안 됩니다. 상호 운용성을 위해 의도적으로 이러한 구현을 사용한 경우에는 이 경고를 사용하지 마세요.</target>
        <note />
      </trans-unit>
      <trans-unit id="augNoCompCantImpIComp">
        <source>A type with attribute 'NoComparison' should not usually have an explicit implementation of 'System.IComparable', 'System.IComparable&lt;_&gt;' or 'System.Collections.IStructuralComparable'. Disable this warning if this is intentional for interoperability purposes</source>
        <target state="translated">특성 'NoComparison'이 지정된 형식에는 일반적으로 'System.IComparable', 'System.IComparable&lt;_&gt;' 또는 'System.Collections.IStructuralComparable'에 대한 명시적 구현이 있으면 안 됩니다. 상호 운용성을 위해 의도적으로 이러한 구현을 사용한 경우에는 이 경고를 사용하지 마세요.</target>
        <note />
      </trans-unit>
      <trans-unit id="augCustomEqNeedsNoCompOrCustomComp">
        <source>The 'CustomEquality' attribute must be used in conjunction with the 'NoComparison' or 'CustomComparison' attributes</source>
        <target state="translated">'CustomEquality' 특성은 'NoComparison' 또는 'CustomComparison' 특성과 함께 사용해야 합니다.</target>
        <note />
      </trans-unit>
      <trans-unit id="forPositionalSpecifiersNotPermitted">
        <source>Positional specifiers are not permitted in format strings</source>
        <target state="translated">위치 지정자는 서식 문자열에 허용되지 않습니다.</target>
        <note />
      </trans-unit>
      <trans-unit id="forMissingFormatSpecifier">
        <source>Missing format specifier</source>
        <target state="translated">서식 지정자가 없습니다.</target>
        <note />
      </trans-unit>
      <trans-unit id="forFlagSetTwice">
        <source>'{0}' flag set twice</source>
        <target state="translated">'{0}' 플래그를 두 번 설정했습니다.</target>
        <note />
      </trans-unit>
      <trans-unit id="forPrefixFlagSpacePlusSetTwice">
        <source>Prefix flag (' ' or '+') set twice</source>
        <target state="translated">접두사 플래그(' ' 또는 '+')를 두 번 설정했습니다.</target>
        <note />
      </trans-unit>
      <trans-unit id="forHashSpecifierIsInvalid">
        <source>The # formatting modifier is invalid in F#</source>
        <target state="translated">F#에서는 # 서식 지정 한정자를 사용할 수 없습니다.</target>
        <note />
      </trans-unit>
      <trans-unit id="forBadPrecision">
        <source>Bad precision in format specifier</source>
        <target state="translated">서식 지정자의 정밀도가 잘못되었습니다.</target>
        <note />
      </trans-unit>
      <trans-unit id="forBadWidth">
        <source>Bad width in format specifier</source>
        <target state="translated">서식 지정자의 너비가 잘못되었습니다.</target>
        <note />
      </trans-unit>
      <trans-unit id="forDoesNotSupportZeroFlag">
        <source>'{0}' format does not support '0' flag</source>
        <target state="translated">'{0}' 형식은 '0' 플래그를 지원하지 않습니다.</target>
        <note />
      </trans-unit>
      <trans-unit id="forPrecisionMissingAfterDot">
        <source>Precision missing after the '.'</source>
        <target state="translated">'.' 뒤에 정밀도가 없습니다.</target>
        <note />
      </trans-unit>
      <trans-unit id="forFormatDoesntSupportPrecision">
        <source>'{0}' format does not support precision</source>
        <target state="translated">'{0}' 형식은 정밀도를 지원하지 않습니다.</target>
        <note />
      </trans-unit>
      <trans-unit id="forBadFormatSpecifier">
        <source>Bad format specifier (after l or L): Expected ld,li,lo,lu,lx or lX. In F# code you can use %d, %x, %o or %u instead, which are overloaded to work with all basic integer types.</source>
        <target state="translated">l 또는 L 뒤에서 서식 지정자가 잘못되었습니다. ld, li, lo, lu, lx 또는 lX가 필요합니다. F# 코드에서는 모든 기본 정수 형식과 함께 사용할 수 있도록 오버로드되는 %d, %x, %o 또는 %u을(를) 대신 사용할 수 있습니다.</target>
        <note />
      </trans-unit>
      <trans-unit id="forLIsUnnecessary">
        <source>The 'l' or 'L' in this format specifier is unnecessary. In F# code you can use %d, %x, %o or %u instead, which are overloaded to work with all basic integer types.</source>
        <target state="translated">이 서식 지정자에서 'l' 또는 'L'은 불필요합니다. F# 코드에서는 모든 기본 정수 형식과 함께 사용할 수 있도록 오버로드되는 %d, %x, %o 또는 %u을(를) 대신 사용할 수 있습니다.</target>
        <note />
      </trans-unit>
      <trans-unit id="forHIsUnnecessary">
        <source>The 'h' or 'H' in this format specifier is unnecessary. You can use %d, %x, %o or %u instead, which are overloaded to work with all basic integer types.</source>
        <target state="translated">이 서식 지정자에서 'h' 또는 'H'는 불필요합니다. 모든 기본 정수 형식과 함께 사용할 수 있도록 오버로드되는 %d, %x, %o 또는 %u을(를) 대신 사용할 수 있습니다.</target>
        <note />
      </trans-unit>
      <trans-unit id="forDoesNotSupportPrefixFlag">
        <source>'{0}' does not support prefix '{1}' flag</source>
        <target state="translated">'{0}'은(는) 접두사 '{1}' 플래그를 지원하지 않습니다.</target>
        <note />
      </trans-unit>
      <trans-unit id="forBadFormatSpecifierGeneral">
        <source>Bad format specifier: '{0}'</source>
        <target state="translated">서식 지정자가 잘못되었습니다. '{0}'</target>
        <note />
      </trans-unit>
      <trans-unit id="elSysEnvExitDidntExit">
        <source>System.Environment.Exit did not exit</source>
        <target state="translated">System.Environment.Exit이 종료되지 않았습니다.</target>
        <note />
      </trans-unit>
      <trans-unit id="elDeprecatedOperator">
        <source>The treatment of this operator is now handled directly by the F# compiler and its meaning cannot be redefined</source>
        <target state="translated">이 연산자의 처리는 이제 F# 컴파일러에 의해 직접 수행되며 해당 의미를 다시 정의할 수 없습니다.</target>
        <note />
      </trans-unit>
      <trans-unit id="chkProtectedOrBaseCalled">
        <source>A protected member is called or 'base' is being used. This is only allowed in the direct implementation of members since they could escape their object scope.</source>
        <target state="translated">보호된 멤버가 호출되었거나 'base'가 사용되고 있습니다. 이는 멤버를 직접 구현할 경우에만 허용됩니다. 이 경우 멤버가 개체 범위를 벗어날 수 있습니다.</target>
        <note />
      </trans-unit>
      <trans-unit id="chkByrefUsedInInvalidWay">
        <source>The byref-typed variable '{0}' is used in an invalid way. Byrefs cannot be captured by closures or passed to inner functions.</source>
        <target state="translated">byref 형식의 변수 '{0}'이(가) 잘못된 방식으로 사용되었습니다. byref는 클로저로 캡처하거나 내부 함수로 전달할 수 없습니다.</target>
        <note />
      </trans-unit>
      <trans-unit id="chkBaseUsedInInvalidWay">
        <source>The 'base' keyword is used in an invalid way. Base calls cannot be used in closures. Consider using a private member to make base calls.</source>
        <target state="translated">'base' 키워드가 잘못된 방식으로 사용되었습니다. 기본 호출은 클로저에 사용할 수 없습니다. 전용 멤버를 사용하여 기본 호출을 수행하세요.</target>
        <note />
      </trans-unit>
      <trans-unit id="chkVariableUsedInInvalidWay">
        <source>The variable '{0}' is used in an invalid way</source>
        <target state="translated">'{0}' 변수가 잘못된 방식으로 사용되었습니다.</target>
        <note />
      </trans-unit>
      <trans-unit id="chkTypeLessAccessibleThanType">
        <source>The type '{0}' is less accessible than the value, member or type '{1}' it is used in.</source>
        <target state="translated">{0}' 형식은 사용되는 '{1}' 값, 멤버 또는 형식보다 액세스하기 어렵습니다.</target>
        <note />
      </trans-unit>
      <trans-unit id="chkSystemVoidOnlyInTypeof">
        <source>'System.Void' can only be used as 'typeof&lt;System.Void&gt;' in F#</source>
        <target state="translated">'System.Void'는 F#에서 'typeof&lt;System.Void&gt;'로만 사용할 수 있습니다.</target>
        <note />
      </trans-unit>
      <trans-unit id="chkErrorUseOfByref">
        <source>A type instantiation involves a byref type. This is not permitted by the rules of Common IL.</source>
        <target state="translated">형식 인스턴스에 byref 형식이 포함되어 있습니다. 이는 공통 IL의 규칙에서 허용되지 않습니다.</target>
        <note />
      </trans-unit>
      <trans-unit id="chkErrorContainsCallToRethrow">
        <source>Calls to 'reraise' may only occur directly in a handler of a try-with</source>
        <target state="translated">'reraise'에 대한 호출은 try-with의 처리기 내에서 직접 발생할 수만 있습니다.</target>
        <note />
      </trans-unit>
      <trans-unit id="chkSplicingOnlyInQuotations">
        <source>Expression-splicing operators may only be used within quotations</source>
        <target state="translated">expression-splicing 연산자는 인용구 내에서만 사용할 수 있습니다.</target>
        <note />
      </trans-unit>
      <trans-unit id="chkNoFirstClassSplicing">
        <source>First-class uses of the expression-splicing operator are not permitted</source>
        <target state="translated">expression-splicing 연산자의 첫 번째 클래스 사용은 허용되지 않습니다.</target>
        <note />
      </trans-unit>
      <trans-unit id="chkNoFirstClassAddressOf">
        <source>First-class uses of the address-of operators are not permitted</source>
        <target state="translated">address-of 연산자의 첫 번째 클래스 사용은 허용되지 않습니다.</target>
        <note />
      </trans-unit>
      <trans-unit id="chkNoFirstClassRethrow">
        <source>First-class uses of the 'reraise' function is not permitted</source>
        <target state="translated">'reraise' 함수의 첫 번째 클래스 사용은 허용되지 않습니다.</target>
        <note />
      </trans-unit>
      <trans-unit id="chkNoByrefAtThisPoint">
        <source>The byref typed value '{0}' cannot be used at this point</source>
        <target state="translated">byref 형식의 값 '{0}'을(를) 현재 사용할 수 없습니다.</target>
        <note />
      </trans-unit>
      <trans-unit id="chkLimitationsOfBaseKeyword">
        <source>'base' values may only be used to make direct calls to the base implementations of overridden members</source>
        <target state="translated">'base' 값은 재정의된 멤버의 기본 구현에 대한 직접 호출을 수행하는 데에만 사용할 수 있습니다.</target>
        <note />
      </trans-unit>
      <trans-unit id="chkObjCtorsCantUseExceptionHandling">
        <source>Object constructors cannot directly use try/with and try/finally prior to the initialization of the object. This includes constructs such as 'for x in ...' that may elaborate to uses of these constructs. This is a limitation imposed by Common IL.</source>
        <target state="translated">개체 생성자는 개체 초기화 전에 try/with 및 try/finally를 직접 사용할 수 없습니다. 여기에는 이러한 구문의 사용을 자세히 설명할 수 있는 'for x in ...'과 같은 구문이 포함됩니다. 이는 공통 IL의 제한입니다.</target>
        <note />
      </trans-unit>
      <trans-unit id="chkNoAddressOfAtThisPoint">
        <source>The address of the variable '{0}' cannot be used at this point</source>
        <target state="translated">'{0}' 변수의 주소를 현재 사용할 수 없습니다.</target>
        <note />
      </trans-unit>
      <trans-unit id="chkNoAddressStaticFieldAtThisPoint">
        <source>The address of the static field '{0}' cannot be used at this point</source>
        <target state="translated">정적 필드 '{0}'의 주소를 현재 사용할 수 없습니다.</target>
        <note />
      </trans-unit>
      <trans-unit id="chkNoAddressFieldAtThisPoint">
        <source>The address of the field '{0}' cannot be used at this point</source>
        <target state="translated">'{0}' 필드의 주소를 현재 사용할 수 없습니다.</target>
        <note />
      </trans-unit>
      <trans-unit id="chkNoAddressOfArrayElementAtThisPoint">
        <source>The address of an array element cannot be used at this point</source>
        <target state="translated">배열 요소의 주소를 현재 사용할 수 없습니다.</target>
        <note />
      </trans-unit>
      <trans-unit id="chkFirstClassFuncNoByref">
        <source>The type of a first-class function cannot contain byrefs</source>
        <target state="translated">첫 번째 클래스 함수의 형식에는 byref를 포함할 수 없습니다.</target>
        <note />
      </trans-unit>
      <trans-unit id="chkReturnTypeNoByref">
        <source>A method return type would contain byrefs which is not permitted</source>
        <target state="translated">메서드 반환 형식에 허용되지 않는 byref가 포함됩니다.</target>
        <note />
      </trans-unit>
      <trans-unit id="chkInvalidCustAttrVal">
        <source>Invalid custom attribute value (not a constant or literal)</source>
        <target state="translated">사용자 지정 특성 값이 잘못되었습니다(상수 또는 리터럴이 아님).</target>
        <note />
      </trans-unit>
      <trans-unit id="chkAttrHasAllowMultiFalse">
        <source>The attribute type '{0}' has 'AllowMultiple=false'. Multiple instances of this attribute cannot be attached to a single language element.</source>
        <target state="translated">특성 형식 '{0}'에 'AllowMultiple=false'가 있습니다. 이 특성의 여러 인스턴스를 단일 언어 요소에 연결할 수 없습니다.</target>
        <note />
      </trans-unit>
      <trans-unit id="chkMemberUsedInInvalidWay">
        <source>The member '{0}' is used in an invalid way. A use of '{1}' has been inferred prior to its definition at or near '{2}'. This is an invalid forward reference.</source>
        <target state="translated">’{0}' 멤버가 잘못된 방식으로 사용되었습니다. '{1}'이(가) 정의되기 전에 '{2}' 또는 그 근처에서 해당 사용이 유추되었습니다. 이는 잘못된 전방 참조입니다.</target>
        <note />
      </trans-unit>
      <trans-unit id="chkNoByrefAsTopValue">
        <source>A byref typed value would be stored here. Top-level let-bound byref values are not permitted.</source>
        <target state="translated">byref 형식의 값이 여기에 저장됩니다. 최상위 let 바인딩 byref 값은 허용되지 않습니다.</target>
        <note />
      </trans-unit>
      <trans-unit id="chkReflectedDefCantSplice">
        <source>[&lt;ReflectedDefinition&gt;] terms cannot contain uses of the prefix splice operator '%'</source>
        <target state="translated">[&lt;ReflectedDefinition&gt;] 용어에는 접두사 스플라이스 연산자 '%'을(를) 포함할 수 없습니다.</target>
        <note />
      </trans-unit>
      <trans-unit id="chkEntryPointUsage">
        <source>A function labeled with the 'EntryPointAttribute' attribute must be the last declaration in the last file in the compilation sequence.</source>
        <target state="translated">'EntryPointAttribute' 특성을 사용하여 레이블이 지정된 함수는 컴파일 시퀀스에서 마지막 파일의 마지막 선언이어야 합니다.</target>
        <note />
      </trans-unit>
      <trans-unit id="chkUnionCaseCompiledForm">
        <source>compiled form of the union case</source>
        <target state="translated">공용 구조체 케이스의 컴파일 형식</target>
        <note />
      </trans-unit>
      <trans-unit id="chkUnionCaseDefaultAugmentation">
        <source>default augmentation of the union case</source>
        <target state="translated">공용 구조체 케이스의 기본 확대</target>
        <note />
      </trans-unit>
      <trans-unit id="chkPropertySameNameMethod">
        <source>The property '{0}' has the same name as a method in type '{1}'.</source>
        <target state="translated">{0}' 속성의 이름이 '{1}' 형식의 메서드와 같습니다.</target>
        <note />
      </trans-unit>
      <trans-unit id="chkGetterSetterDoNotMatchAbstract">
        <source>The property '{0}' of type '{1}' has a getter and a setter that do not match. If one is abstract then the other must be as well.</source>
        <target state="translated">{1}' 형식의 '{0}' 속성에 일치하지 않는 getter와 setter가 있습니다. 하나가 추상 요소인 경우 다른 하나도 추상 요소여야 합니다.</target>
        <note />
      </trans-unit>
      <trans-unit id="chkPropertySameNameIndexer">
        <source>The property '{0}' has the same name as another property in type '{1}', but one takes indexer arguments and the other does not. You may be missing an indexer argument to one of your properties.</source>
        <target state="translated">{0}' 속성의 이름이 '{1}' 형식의 다른 속성과 같지만 하나는 인덱서 인수를 사용하고 다른 하나는 그렇지 않습니다. 속성 중 하나에 대한 인덱서 인수가 없을 수 있습니다.</target>
        <note />
      </trans-unit>
      <trans-unit id="chkCantStoreByrefValue">
        <source>A type would store a byref typed value. This is not permitted by Common IL.</source>
        <target state="translated">형식에 byref 형식의 값이 저장됩니다. 이는 공통 IL에서 허용되지 않습니다.</target>
        <note />
      </trans-unit>
      <trans-unit id="chkDuplicateMethod">
        <source>Duplicate method. The method '{0}' has the same name and signature as another method in type '{1}'.</source>
        <target state="translated">메서드가 중복되었습니다. '{0}' 메서드의 이름 및 시그니처가 '{1}' 형식의 다른 메서드와 같습니다.</target>
        <note />
      </trans-unit>
      <trans-unit id="chkDuplicateMethodWithSuffix">
        <source>Duplicate method. The method '{0}' has the same name and signature as another method in type '{1}' once tuples, functions, units of measure and/or provided types are erased.</source>
        <target state="translated">메서드가 중복되었습니다. '{0}' 메서드의 이름 및 시그니처가 '{1}' 형식의 다른 메서드와 같습니다(튜플, 함수, 측정 단위 및/또는 제공된 형식을 지울 경우).</target>
        <note />
      </trans-unit>
      <trans-unit id="chkDuplicateMethodCurried">
        <source>The method '{0}' has curried arguments but has the same name as another method in type '{1}'. Methods with curried arguments cannot be overloaded. Consider using a method taking tupled arguments.</source>
        <target state="translated">{0}' 메서드에 커리된 인수가 있지만 '{1}' 형식의 다른 메서드와 이름이 같습니다. 커리된 인수가 있는 메서드를 오버로드할 수 없습니다. 튜플된 인수를 포함하는 메서드를 사용하세요.</target>
        <note />
      </trans-unit>
      <trans-unit id="chkCurriedMethodsCantHaveOutParams">
        <source>Methods with curried arguments cannot declare 'out', 'ParamArray', 'optional', 'ReflectedDefinition', 'byref', 'CallerLineNumber', 'CallerMemberName', or 'CallerFilePath' arguments</source>
        <target state="translated">커리된 인수가 있는 메서드는 'out', 'ParamArray', 'optional', 'ReflectedDefinition', 'byref', 'CallerLineNumber', 'CallerMemberName' 또는 'CallerFilePath' 인수를 선언할 수 없습니다.</target>
        <note />
      </trans-unit>
      <trans-unit id="chkDuplicateProperty">
        <source>Duplicate property. The property '{0}' has the same name and signature as another property in type '{1}'.</source>
        <target state="translated">속성이 중복되었습니다. '{0}' 속성의 이름 및 시그니처가 '{1}' 형식의 다른 속성과 같습니다.</target>
        <note />
      </trans-unit>
      <trans-unit id="chkDuplicatePropertyWithSuffix">
        <source>Duplicate property. The property '{0}' has the same name and signature as another property in type '{1}' once tuples, functions, units of measure and/or provided types are erased.</source>
        <target state="translated">속성이 중복되었습니다. '{0}' 속성의 이름 및 시그니처가 '{1}' 형식의 다른 속성과 같습니다(튜플, 함수, 측정 단위 및/또는 제공된 형식을 지울 경우).</target>
        <note />
      </trans-unit>
      <trans-unit id="chkDuplicateMethodInheritedType">
        <source>Duplicate method. The abstract method '{0}' has the same name and signature as an abstract method in an inherited type.</source>
        <target state="translated">메서드가 중복되었습니다. 추상 메서드 '{0}'의 이름 및 시그니처가 상속된 형식의 추상 메서드와 같습니다.</target>
        <note />
      </trans-unit>
      <trans-unit id="chkDuplicateMethodInheritedTypeWithSuffix">
        <source>Duplicate method. The abstract method '{0}' has the same name and signature as an abstract method in an inherited type once tuples, functions, units of measure and/or provided types are erased.</source>
        <target state="translated">메서드가 중복되었습니다. 추상 메서드 '{0}'의 이름 및 시그니처가 상속된 형식의 추상 메서드와 같습니다(튜플, 함수, 측정 단위 및/또는 제공된 형식을 지울 경우).</target>
        <note />
      </trans-unit>
      <trans-unit id="chkMultipleGenericInterfaceInstantiations">
        <source>This type implements the same interface at different generic instantiations '{0}' and '{1}'. This is not permitted in this version of F#.</source>
        <target state="translated">이 형식은 서로 다른 제네릭 인스턴스 '{0}' 및 '{1}'에서 같은 인터페이스를 구현합니다. 이는 이 버전의 F#에서 허용되지 않습니다.</target>
        <note />
      </trans-unit>
      <trans-unit id="chkValueWithDefaultValueMustHaveDefaultValue">
        <source>The type of a field using the 'DefaultValue' attribute must admit default initialization, i.e. have 'null' as a proper value or be a struct type whose fields all admit default initialization. You can use 'DefaultValue(false)' to disable this check</source>
        <target state="translated">'DefaultValue' 특성을 사용하는 필드의 형식은 기본 초기화를 허용해야 합니다. 즉, 이러한 형식은 적절한 값으로 'null'을 가지거나 필드가 모두 기본 초기화를 허용하는 구조체 형식이어야 합니다. 'DefaultValue(false)'를 사용하여 이 검사를 사용하지 않을 수 있습니다.</target>
        <note />
      </trans-unit>
      <trans-unit id="chkNoByrefInTypeAbbrev">
        <source>The type abbreviation contains byrefs. This is not permitted by F#.</source>
        <target state="translated">형식 약어에 byref가 포함되어 있습니다. 이는 F#에서 허용되지 않습니다.</target>
        <note />
      </trans-unit>
      <trans-unit id="crefBoundVarUsedInSplice">
        <source>The variable '{0}' is bound in a quotation but is used as part of a spliced expression. This is not permitted since it may escape its scope.</source>
        <target state="translated">'{0}' 변수가 인용구 내에 바인딩되어 있지만 스플라이스된 식의 일부로 사용되었습니다. 범위를 벗어날 수 있으므로 이는 허용되지 않습니다.</target>
        <note />
      </trans-unit>
      <trans-unit id="crefQuotationsCantContainGenericExprs">
        <source>Quotations cannot contain uses of generic expressions</source>
        <target state="translated">인용구에는 제네릭 식을 포함할 수 없습니다.</target>
        <note />
      </trans-unit>
      <trans-unit id="crefQuotationsCantContainGenericFunctions">
        <source>Quotations cannot contain function definitions that are inferred or declared to be generic. Consider adding some type constraints to make this a valid quoted expression.</source>
        <target state="translated">인용구에는 제네릭 형식으로 유추되거나 선언되는 함수 정의를 포함할 수 없습니다. 형식 제약 조건을 추가하여 올바른 따옴표 붙은 식으로 만드세요.</target>
        <note />
      </trans-unit>
      <trans-unit id="crefQuotationsCantContainObjExprs">
        <source>Quotations cannot contain object expressions</source>
        <target state="translated">인용구에는 개체 식을 포함할 수 없습니다.</target>
        <note />
      </trans-unit>
      <trans-unit id="crefQuotationsCantContainAddressOf">
        <source>Quotations cannot contain expressions that take the address of a field</source>
        <target state="translated">인용구에는 필드의 주소를 사용하는 식을 포함할 수 없습니다.</target>
        <note />
      </trans-unit>
      <trans-unit id="crefQuotationsCantContainStaticFieldRef">
        <source>Quotations cannot contain expressions that fetch static fields</source>
        <target state="translated">인용구에는 정적 필드를 페치하는 식을 포함할 수 없습니다.</target>
        <note />
      </trans-unit>
      <trans-unit id="crefQuotationsCantContainInlineIL">
        <source>Quotations cannot contain inline assembly code or pattern matching on arrays</source>
        <target state="translated">인용구에는 인라인 어셈블리 코드 또는 배열에 대한 패턴 일치를 포함할 수 없습니다.</target>
        <note />
      </trans-unit>
      <trans-unit id="crefQuotationsCantContainDescendingForLoops">
        <source>Quotations cannot contain descending for loops</source>
        <target state="translated">인용구에는 루프의 내림차순을 포함할 수 없습니다.</target>
        <note />
      </trans-unit>
      <trans-unit id="crefQuotationsCantFetchUnionIndexes">
        <source>Quotations cannot contain expressions that fetch union case indexes</source>
        <target state="translated">인용구에는 공용 구조체 케이스 인덱스를 페치하는 식을 포함할 수 없습니다.</target>
        <note />
      </trans-unit>
      <trans-unit id="crefQuotationsCantSetUnionFields">
        <source>Quotations cannot contain expressions that set union case fields</source>
        <target state="translated">인용구에는 공용 구조체 케이스 필드를 설정하는 식을 포함할 수 없습니다.</target>
        <note />
      </trans-unit>
      <trans-unit id="crefQuotationsCantSetExceptionFields">
        <source>Quotations cannot contain expressions that set fields in exception values</source>
        <target state="translated">인용구에는 예외 값에 필드를 설정하는 식을 포함할 수 없습니다.</target>
        <note />
      </trans-unit>
      <trans-unit id="crefQuotationsCantRequireByref">
        <source>Quotations cannot contain expressions that require byref pointers</source>
        <target state="translated">인용구에는 byref 포인터를 필요로 하는 식을 포함할 수 없습니다.</target>
        <note />
      </trans-unit>
      <trans-unit id="crefQuotationsCantCallTraitMembers">
        <source>Quotations cannot contain expressions that make member constraint calls, or uses of operators that implicitly resolve to a member constraint call</source>
        <target state="translated">인용구에는 멤버 제약 조건을 호출하는 식 또는 암시적으로 멤버 제약 조건 호출로 확인되는 연산자 사용을 포함할 수 없습니다.</target>
        <note />
      </trans-unit>
      <trans-unit id="crefQuotationsCantContainThisConstant">
        <source>Quotations cannot contain this kind of constant</source>
        <target state="translated">인용구에는 이러한 종류의 상수를 포함할 수 없습니다.</target>
        <note />
      </trans-unit>
      <trans-unit id="crefQuotationsCantContainThisPatternMatch">
        <source>Quotations cannot contain this kind of pattern match</source>
        <target state="translated">인용구에는 이러한 종류의 패턴 일치를 포함할 수 없습니다.</target>
        <note />
      </trans-unit>
      <trans-unit id="crefQuotationsCantContainArrayPatternMatching">
        <source>Quotations cannot contain array pattern matching</source>
        <target state="translated">인용구에는 배열 패턴 일치를 포함할 수 없습니다.</target>
        <note />
      </trans-unit>
      <trans-unit id="crefQuotationsCantContainThisType">
        <source>Quotations cannot contain this kind of type</source>
        <target state="translated">인용구에는 이러한 종류의 형식을 포함할 수 없습니다.</target>
        <note />
      </trans-unit>
      <trans-unit id="csTypeCannotBeResolvedAtCompileTime">
        <source>The declared type parameter '{0}' cannot be used here since the type parameter cannot be resolved at compile time</source>
        <target state="translated">선언된 형식 매개 변수 '{0}'은(는) 컴파일 시간에 확인할 수 없으므로 여기에 사용할 수 없습니다.</target>
        <note />
      </trans-unit>
      <trans-unit id="csCodeLessGeneric">
        <source>This code is less generic than indicated by its annotations. A unit-of-measure specified using '_' has been determined to be '1', i.e. dimensionless. Consider making the code generic, or removing the use of '_'.</source>
        <target state="translated">이 코드는 해당 주석에 표시된 것보다 일반적이지 않습니다. '_'을 사용하여 지정된 측정 단위는 '1', 즉 차원이 없는 것으로 결정되었습니다. 코드를 제네릭 형식으로 만들거나 '_'을 사용하지 마세요.</target>
        <note />
      </trans-unit>
      <trans-unit id="csTypeInferenceMaxDepth">
        <source>Type inference problem too complicated (maximum iteration depth reached). Consider adding further type annotations.</source>
        <target state="translated">형식 유추 문제가 너무 복잡합니다(최대 반복 깊이에 도달함). 형식 주석을 더 추가하세요.</target>
        <note />
      </trans-unit>
      <trans-unit id="csExpectedArguments">
        <source>Expected arguments to an instance member</source>
        <target state="translated">인스턴스 멤버에 대한 인수가 필요합니다.</target>
        <note />
      </trans-unit>
      <trans-unit id="csIndexArgumentMismatch">
        <source>This indexer expects {0} arguments but is here given {1}</source>
        <target state="translated">이 인덱서에 {0}개의 인수가 필요하지만 여기에서는 {1}개가 지정되었습니다.</target>
        <note />
      </trans-unit>
      <trans-unit id="csExpectTypeWithOperatorButGivenFunction">
        <source>Expecting a type supporting the operator '{0}' but given a function type. You may be missing an argument to a function.</source>
        <target state="translated">'{0}' 연산자를 지원하는 형식이 필요하지만 함수 형식이 지정되었습니다. 함수에 대한 인수가 없을 수 있습니다.</target>
        <note />
      </trans-unit>
      <trans-unit id="csExpectTypeWithOperatorButGivenTuple">
        <source>Expecting a type supporting the operator '{0}' but given a tuple type</source>
        <target state="translated">'{0}' 연산자를 지원하는 형식이 필요한데 튜플 형식을 지정했습니다.</target>
        <note />
      </trans-unit>
      <trans-unit id="csTypesDoNotSupportOperator">
        <source>None of the types '{0}' support the operator '{1}'</source>
        <target state="translated">{0}' 형식에서 '{1}' 연산자를 지원하지 않습니다.</target>
        <note />
      </trans-unit>
      <trans-unit id="csTypeDoesNotSupportOperator">
        <source>The type '{0}' does not support the operator '{1}'</source>
        <target state="translated">{0}' 형식은 '{1}' 연산자를 지원하지 않습니다.</target>
        <note />
      </trans-unit>
      <trans-unit id="csTypesDoNotSupportOperatorNullable">
        <source>None of the types '{0}' support the operator '{1}'. Consider opening the module 'Microsoft.FSharp.Linq.NullableOperators'.</source>
        <target state="translated">{0}' 형식에서 '{1}' 연산자를 지원하지 않습니다. 'Microsoft.FSharp.Linq.NullableOperators' 모듈을 열어 보세요.</target>
        <note />
      </trans-unit>
      <trans-unit id="csTypeDoesNotSupportOperatorNullable">
        <source>The type '{0}' does not support the operator '{1}'. Consider opening the module 'Microsoft.FSharp.Linq.NullableOperators'.</source>
        <target state="translated">{0}' 형식은 '{1}' 연산자를 지원하지 않습니다. 'Microsoft.FSharp.Linq.NullableOperators' 모듈을 열어 보세요.</target>
        <note />
      </trans-unit>
      <trans-unit id="csTypeDoesNotSupportConversion">
        <source>The type '{0}' does not support a conversion to the type '{1}'</source>
        <target state="translated">{0}' 형식은 '{1}' 형식으로의 변환을 지원하지 않습니다.</target>
        <note />
      </trans-unit>
      <trans-unit id="csMethodFoundButIsStatic">
        <source>The type '{0}' has a method '{1}' (full name '{2}'), but the method is static</source>
        <target state="translated">{0}' 형식에 '{1}' 메서드(전체 이름: '{2}')가 있지만 정적 메서드입니다.</target>
        <note />
      </trans-unit>
      <trans-unit id="csMethodFoundButIsNotStatic">
        <source>The type '{0}' has a method '{1}' (full name '{2}'), but the method is not static</source>
        <target state="translated">{0}' 형식에 '{1}' 메서드(전체 이름: '{2}')가 있지만 정적 메서드가 아닙니다.</target>
        <note />
      </trans-unit>
      <trans-unit id="csStructConstraintInconsistent">
        <source>The constraints 'struct' and 'not struct' are inconsistent</source>
        <target state="translated">제약 조건 'struct'와 'not struct'는 서로 일관되지 않습니다.</target>
        <note />
      </trans-unit>
      <trans-unit id="csTypeDoesNotHaveNull">
        <source>The type '{0}' does not have 'null' as a proper value</source>
        <target state="translated">'{0}' 형식은 적절한 값으로 'null'을 가지지 않습니다.</target>
        <note />
      </trans-unit>
      <trans-unit id="csNullableTypeDoesNotHaveNull">
        <source>The type '{0}' does not have 'null' as a proper value. To create a null value for a Nullable type use 'System.Nullable()'.</source>
        <target state="translated">'{0}' 형식은 적절한 값으로 'null'을 가지지 않습니다. Nullable 형식에 null 값을 만들려면 'System.Nullable()'을 사용하세요.</target>
        <note />
      </trans-unit>
      <trans-unit id="csTypeDoesNotSupportComparison1">
        <source>The type '{0}' does not support the 'comparison' constraint because it has the 'NoComparison' attribute</source>
        <target state="translated">'{0}' 형식은 'NoComparison' 특성을 가지므로 'comparison' 제약 조건을 지원하지 않습니다.</target>
        <note />
      </trans-unit>
      <trans-unit id="csTypeDoesNotSupportComparison2">
        <source>The type '{0}' does not support the 'comparison' constraint. For example, it does not support the 'System.IComparable' interface</source>
        <target state="translated">'{0}' 형식은 'comparison' 제약 조건을 지원하지 않습니다. 예를 들어, 이 형식은 'System.IComparable' 인터페이스를 지원하지 않습니다.</target>
        <note />
      </trans-unit>
      <trans-unit id="csTypeDoesNotSupportComparison3">
        <source>The type '{0}' does not support the 'comparison' constraint because it is a record, union or struct with one or more structural element types which do not support the 'comparison' constraint. Either avoid the use of comparison with this type, or add the 'StructuralComparison' attribute to the type to determine which field type does not support comparison</source>
        <target state="translated">'{0}' 형식은 'comparison' 제약 조건을 지원하지 않는 하나 이상의 구조적 요소 형식을 포함하는 레코드, 공용 구조체 또는 구조체이므로 'comparison' 제약 조건을 지원하지 않습니다. 이 형식의 경우 비교를 사용하지 말거나 형식에 'StructuralComparison' 특성을 추가하여 비교를 지원하지 않는 필드 형식을 확인하세요.</target>
        <note />
      </trans-unit>
      <trans-unit id="csTypeDoesNotSupportEquality1">
        <source>The type '{0}' does not support the 'equality' constraint because it has the 'NoEquality' attribute</source>
        <target state="translated">'{0}' 형식은 'NoEquality' 특성을 가지므로 'equality' 제약 조건을 지원하지 않습니다.</target>
        <note />
      </trans-unit>
      <trans-unit id="csTypeDoesNotSupportEquality2">
        <source>The type '{0}' does not support the 'equality' constraint because it is a function type</source>
        <target state="translated">'{0}' 형식은 함수 형식이므로 'equality' 제약 조건을 지원하지 않습니다.</target>
        <note />
      </trans-unit>
      <trans-unit id="csTypeDoesNotSupportEquality3">
        <source>The type '{0}' does not support the 'equality' constraint because it is a record, union or struct with one or more structural element types which do not support the 'equality' constraint. Either avoid the use of equality with this type, or add the 'StructuralEquality' attribute to the type to determine which field type does not support equality</source>
        <target state="translated">'{0}' 형식은 'equality' 제약 조건을 지원하지 않는 하나 이상의 구조적 요소 형식을 포함하는 레코드, 공용 구조체 또는 구조체이므로 'equality' 제약 조건을 지원하지 않습니다. 이 형식의 경우 같음 조건을 사용하지 말거나 형식에 'StructuralEquality' 특성을 추가하여 같음 조건을 지원하지 않는 필드 형식을 확인하세요.</target>
        <note />
      </trans-unit>
      <trans-unit id="csTypeIsNotEnumType">
        <source>The type '{0}' is not a CLI enum type</source>
        <target state="translated">'{0}' 형식은 CLI 열거형 형식이 아닙니다.</target>
        <note />
      </trans-unit>
      <trans-unit id="csTypeHasNonStandardDelegateType">
        <source>The type '{0}' has a non-standard delegate type</source>
        <target state="translated">'{0}' 형식은 비표준 대리자 형식을 가집니다.</target>
        <note />
      </trans-unit>
      <trans-unit id="csTypeIsNotDelegateType">
        <source>The type '{0}' is not a CLI delegate type</source>
        <target state="translated">'{0}' 형식은 CLI 대리자 형식이 아닙니다.</target>
        <note />
      </trans-unit>
      <trans-unit id="csTypeParameterCannotBeNullable">
        <source>This type parameter cannot be instantiated to 'Nullable'. This is a restriction imposed in order to ensure the meaning of 'null' in some CLI languages is not confusing when used in conjunction with 'Nullable' values.</source>
        <target state="translated">이 형식 매개 변수는 'Nullable'로 인스턴스화할 수 없습니다. 이는 'Nullable' 값과 함께 사용할 때 일부 CLI 언어에서 'null'의 의미가 혼동되지 않도록 하기 위한 제한입니다.</target>
        <note />
      </trans-unit>
      <trans-unit id="csGenericConstructRequiresStructType">
        <source>A generic construct requires that the type '{0}' is a CLI or F# struct type</source>
        <target state="translated">제네릭 구문을 사용하려면 '{0}' 형식이 CLI 또는 F# 구조체 형식이어야 합니다.</target>
        <note />
      </trans-unit>
      <trans-unit id="csGenericConstructRequiresUnmanagedType">
        <source>A generic construct requires that the type '{0}' is an unmanaged type</source>
        <target state="translated">제네릭 구문을 사용하려면 '{0}' 형식이 관리되지 않은 형식이어야 합니다.</target>
        <note />
      </trans-unit>
      <trans-unit id="csTypeNotCompatibleBecauseOfPrintf">
        <source>The type '{0}' is not compatible with any of the types {1}, arising from the use of a printf-style format string</source>
        <target state="translated">’{0}' 형식은 printf 스타일의 서식 문자열을 사용함으로 인해 발생하는 어떤 {1} 형식과도 호환되지 않습니다.</target>
        <note />
      </trans-unit>
      <trans-unit id="csGenericConstructRequiresReferenceSemantics">
        <source>A generic construct requires that the type '{0}' have reference semantics, but it does not, i.e. it is a struct</source>
        <target state="translated">제네릭 구문을 사용하려면 '{0}' 형식에 참조 의미 체계가 있어야 하지만 없습니다. 즉, 형식이 구조체입니다.</target>
        <note />
      </trans-unit>
      <trans-unit id="csGenericConstructRequiresNonAbstract">
        <source>A generic construct requires that the type '{0}' be non-abstract</source>
        <target state="translated">제네릭 구문을 사용하려면 '{0}' 형식이 비추상 형식이어야 합니다.</target>
        <note />
      </trans-unit>
      <trans-unit id="csGenericConstructRequiresPublicDefaultConstructor">
        <source>A generic construct requires that the type '{0}' have a public default constructor</source>
        <target state="translated">제네릭 구문을 사용하려면 '{0}' 형식에 public 기본 생성자가 있어야 합니다.</target>
        <note />
      </trans-unit>
      <trans-unit id="csTypeInstantiationLengthMismatch">
        <source>Type instantiation length mismatch</source>
        <target state="translated">형식 인스턴스 길이가 일치하지 않습니다.</target>
        <note />
      </trans-unit>
      <trans-unit id="csOptionalArgumentNotPermittedHere">
        <source>Optional arguments not permitted here</source>
        <target state="translated">선택적 인수는 여기에 허용되지 않습니다.</target>
        <note />
      </trans-unit>
      <trans-unit id="csMemberIsNotStatic">
        <source>{0} is not a static member</source>
        <target state="translated">{0}은(는) 정적 멤버가 아닙니다.</target>
        <note />
      </trans-unit>
      <trans-unit id="csMemberIsNotInstance">
        <source>{0} is not an instance member</source>
        <target state="translated">{0}은(는) 인스턴스 멤버가 아닙니다.</target>
        <note />
      </trans-unit>
      <trans-unit id="csArgumentLengthMismatch">
        <source>Argument length mismatch</source>
        <target state="translated">인수 길이가 일치하지 않습니다.</target>
        <note />
      </trans-unit>
      <trans-unit id="csArgumentTypesDoNotMatch">
        <source>The argument types don't match</source>
        <target state="translated">인수 형식이 일치하지 않습니다.</target>
        <note />
      </trans-unit>
      <trans-unit id="csMethodExpectsParams">
        <source>This method expects a CLI 'params' parameter in this position. 'params' is a way of passing a variable number of arguments to a method in languages such as C#. Consider passing an array for this argument</source>
        <target state="translated">이 메서드에서는 이 위치에 CLI 'params' 매개 변수가 필요합니다. 'params'는 다양한 수의 인수를 C#과 같은 언어의 메서드에 전달하는 방법입니다. 이 인수에 대한 배열을 전달하세요.</target>
        <note />
      </trans-unit>
      <trans-unit id="csMemberIsNotAccessible">
        <source>The member or object constructor '{0}' is not {1}</source>
        <target state="translated">멤버 또는 개체 생성자 '{0}'은(는) {1}이(가) 아닙니다.</target>
        <note />
      </trans-unit>
      <trans-unit id="csMemberIsNotAccessible2">
        <source>The member or object constructor '{0}' is not {1}. Private members may only be accessed from within the declaring type. Protected members may only be accessed from an extending type and cannot be accessed from inner lambda expressions.</source>
        <target state="translated">멤버 또는 개체 생성자 '{0}'은(는) {1}이(가) 아닙니다. 전용 멤버는 선언 형식 내에서만 액세스할 수 있습니다. 보호된 멤버는 확장 형식에서만 액세스할 수 있으며 내부 람다 식에서는 액세스할 수 없습니다.</target>
        <note />
      </trans-unit>
      <trans-unit id="csMethodIsNotAStaticMethod">
        <source>{0} is not a static method</source>
        <target state="translated">{0}은(는) 정적 메서드가 아닙니다.</target>
        <note />
      </trans-unit>
      <trans-unit id="csMethodIsNotAnInstanceMethod">
        <source>{0} is not an instance method</source>
        <target state="translated">{0}은(는) 인스턴스 메서드가 아닙니다.</target>
        <note />
      </trans-unit>
      <trans-unit id="csMemberHasNoArgumentOrReturnProperty">
        <source>The member or object constructor '{0}' has no argument or settable return property '{1}'. {2}.</source>
        <target state="translated">멤버 또는 개체 생성자 '{0}'에 인수 또는 설정 가능한 반환 속성 '{1}'이(가) 없습니다. {2}</target>
        <note />
      </trans-unit>
      <trans-unit id="csCtorHasNoArgumentOrReturnProperty">
        <source>The object constructor '{0}' has no argument or settable return property '{1}'. {2}.</source>
        <target state="translated">개체 생성자 '{0}'에 인수 또는 설정 가능한 반환 속성 '{1}'이(가) 없습니다. {2}.</target>
        <note />
      </trans-unit>
      <trans-unit id="csRequiredSignatureIs">
        <source>The required signature is {0}</source>
        <target state="translated">필요한 시그니처는 {0}입니다.</target>
        <note />
      </trans-unit>
      <trans-unit id="csMemberSignatureMismatch">
        <source>The member or object constructor '{0}' requires {1} argument(s). The required signature is '{2}'.</source>
        <target state="translated">멤버 또는 개체 생성자 '{0}'을(를) 사용하려면 {1}개의 인수가 필요합니다. 필요한 시그니처는 '{2}'입니다.</target>
        <note />
      </trans-unit>
      <trans-unit id="csMemberSignatureMismatch2">
        <source>The member or object constructor '{0}' requires {1} additional argument(s). The required signature is '{2}'.</source>
        <target state="translated">멤버 또는 개체 생성자 '{0}'을(를) 사용하려면 {1}개의 인수가 더 필요합니다. 필요한 시그니처는 '{2}'입니다.</target>
        <note />
      </trans-unit>
      <trans-unit id="csMemberSignatureMismatch3">
        <source>The member or object constructor '{0}' requires {1} argument(s). The required signature is '{2}'. Some names for missing arguments are {3}.</source>
        <target state="translated">멤버 또는 개체 생성자 '{0}'을(를) 사용하려면 {1}개의 인수가 필요합니다. 필요한 시그니처는 '{2}'입니다. 누락된 인수의 이름에는 {3} 등이 있습니다.</target>
        <note />
      </trans-unit>
      <trans-unit id="csMemberSignatureMismatch4">
        <source>The member or object constructor '{0}' requires {1} additional argument(s). The required signature is '{2}'. Some names for missing arguments are {3}.</source>
        <target state="translated">멤버 또는 개체 생성자 '{0}'을(를) 사용하려면 {1}개의 인수가 더 필요합니다. 필요한 시그니처는 '{2}'입니다. 누락된 인수의 이름에는 {3} 등이 있습니다.</target>
        <note />
      </trans-unit>
      <trans-unit id="csMemberSignatureMismatchArityNamed">
        <source>The member or object constructor '{0}' requires {1} argument(s) but is here given {2} unnamed and {3} named argument(s). The required signature is '{4}'.</source>
        <target state="translated">멤버 또는 개체 생성자 '{0}'을(를) 사용하려면 {1}개의 인수가 필요하지만 여기에서는 {2}개의 명명되지 않은 인수와 {3}개의 명명된 인수가 지정되었습니다. 필요한 시그니처는 '{4}'입니다.</target>
        <note />
      </trans-unit>
      <trans-unit id="csMemberSignatureMismatchArity">
        <source>The member or object constructor '{0}' takes {1} argument(s) but is here given {2}. The required signature is '{3}'.</source>
        <target state="translated">멤버 또는 개체 생성자 '{0}'은(는) {1}개의 인수를 사용하지만 여기에서는 {2}개가 지정되었습니다. 필요한 시그니처는 '{3}'입니다.</target>
        <note />
      </trans-unit>
      <trans-unit id="csCtorSignatureMismatchArity">
        <source>The object constructor '{0}' takes {1} argument(s) but is here given {2}. The required signature is '{3}'.</source>
        <target state="translated">개체 생성자 '{0}'은(는) {1}개의 인수를 사용하지만, 여기에서는 {2}개가 지정되었습니다. 필요한 시그니처는 '{3}'입니다.</target>
        <note />
      </trans-unit>
      <trans-unit id="csCtorSignatureMismatchArityProp">
        <source>The object constructor '{0}' takes {1} argument(s) but is here given {2}. The required signature is '{3}'. If some of the arguments are meant to assign values to properties, consider separating those arguments with a comma (',').</source>
        <target state="translated">개체 생성자 '{0}'은(는) {1}개의 인수를 사용하지만, 여기에서는 {2}개가 지정되었습니다. 필요한 시그니처는 '{3}'입니다. 여러 인수로 속성에 값을 할당하는 경우 해당 인수를 쉼표(',')로 구분하세요.</target>
        <note />
      </trans-unit>
      <trans-unit id="csMemberSignatureMismatchArityType">
        <source>The member or object constructor '{0}' takes {1} type argument(s) but is here given {2}. The required signature is '{3}'.</source>
        <target state="translated">멤버 또는 개체 생성자 '{0}'은(는) {1}개의 형식 인수를 사용하지만 여기에서는 {2}개가 지정되었습니다. 필요한 시그니처는 '{3}'입니다.</target>
        <note />
      </trans-unit>
      <trans-unit id="csMemberNotAccessible">
        <source>A member or object constructor '{0}' taking {1} arguments is not accessible from this code location. All accessible versions of method '{2}' take {3} arguments.</source>
        <target state="translated">{1}개의 인수를 사용하는 멤버 또는 개체 생성자 '{0}'은(는) 이 코드 위치에서 액세스할 수 없습니다. '{2}' 메서드의 액세스할 수 있는 모든 버전은 {3}개의 인수를 사용합니다.</target>
        <note />
      </trans-unit>
      <trans-unit id="csIncorrectGenericInstantiation">
        <source>Incorrect generic instantiation. No {0} member named '{1}' takes {2} generic arguments.</source>
        <target state="translated">제네릭 인스턴스가 잘못되었습니다. 이름이 '{1}'인 {0} 멤버 중 {2}개의 제네릭 인수를 사용하는 멤버가 없습니다.</target>
        <note />
      </trans-unit>
      <trans-unit id="csMemberOverloadArityMismatch">
        <source>The member or object constructor '{0}' does not take {1} argument(s). An overload was found taking {2} arguments.</source>
        <target state="translated">멤버 또는 개체 생성자 '{0}'은(는) {1}개의 인수를 사용하지 않습니다. {2}개의 인수를 사용하는 오버로드를 찾았습니다.</target>
        <note />
      </trans-unit>
      <trans-unit id="csNoMemberTakesTheseArguments">
        <source>No {0} member or object constructor named '{1}' takes {2} arguments</source>
        <target state="translated">이름이 '{1}'인 {0} 멤버 또는 개체 생성자 중 {2}개의 인수를 사용하는 요소가 없습니다.</target>
        <note />
      </trans-unit>
      <trans-unit id="csNoMemberTakesTheseArguments2">
        <source>No {0} member or object constructor named '{1}' takes {2} arguments. Note the call to this member also provides {3} named arguments.</source>
        <target state="translated">이름이 '{1}'인 {0} 멤버 또는 개체 생성자 중 {2}개의 인수를 사용하는 요소가 없습니다. 이 멤버를 호출하면 {3}개의 명명된 인수도 제공됩니다.</target>
        <note />
      </trans-unit>
      <trans-unit id="csNoMemberTakesTheseArguments3">
        <source>No {0} member or object constructor named '{1}' takes {2} arguments. The named argument '{3}' doesn't correspond to any argument or settable return property for any overload.</source>
        <target state="translated">이름이 '{1}'인 {0} 멤버 또는 개체 생성자 중 {2}개의 인수를 사용하는 요소가 없습니다. 명명된 인수 '{3}'은(는) 오버로드에 대한 어떠한 인수 또는 설정 가능한 반환 속성에도 해당하지 않습니다.</target>
        <note />
      </trans-unit>
      <trans-unit id="csMethodNotFound">
        <source>Method or object constructor '{0}' not found</source>
        <target state="translated">메서드 또는 개체 생성자 '{0}'을(를) 찾을 수 없습니다.</target>
        <note />
      </trans-unit>
      <trans-unit id="csNoOverloadsFound">
        <source>No overloads match for method '{0}'.</source>
        <target state="translated">'{0}' 메서드와 일치하는 오버로드가 없습니다.</target>
        <note />
      </trans-unit>
      <trans-unit id="csMethodIsOverloaded">
        <source>A unique overload for method '{0}' could not be determined based on type information prior to this program point. A type annotation may be needed.</source>
        <target state="translated">이 프로그램 지점 전의 형식 정보를 기반으로 '{0}' 메서드에 대한 고유 오버로드를 결정할 수 없습니다. 형식 주석이 필요할 수 있습니다.</target>
        <note />
      </trans-unit>
      <trans-unit id="csCandidates">
        <source>Candidates:\n{0}</source>
        <target state="translated">후보:\n{0}</target>
        <note />
      </trans-unit>
      <trans-unit id="parsDoCannotHaveVisibilityDeclarations">
        <source>Accessibility modifiers are not permitted on 'do' bindings, but '{0}' was given.</source>
        <target state="translated">액세스 가능성 한정자는 'do' 바인딩에서 허용되지 않지만, '{0}'이(가) 지정되었습니다.</target>
        <note />
      </trans-unit>
      <trans-unit id="parsEofInHashIf">
        <source>End of file in #if section begun at or after here</source>
        <target state="translated">#if 섹션의 파일 끝이 여기에서 또는 여기 뒤에서 시작되었습니다.</target>
        <note />
      </trans-unit>
      <trans-unit id="parsEofInString">
        <source>End of file in string begun at or before here</source>
        <target state="translated">문자열의 파일 끝이 여기에서 또는 여기 앞에서 시작되었습니다.</target>
        <note />
      </trans-unit>
      <trans-unit id="parsEofInVerbatimString">
        <source>End of file in verbatim string begun at or before here</source>
        <target state="translated">축자 문자열의 파일 끝이 여기에서 또는 여기 앞에서 시작되었습니다.</target>
        <note />
      </trans-unit>
      <trans-unit id="parsEofInComment">
        <source>End of file in comment begun at or before here</source>
        <target state="translated">주석의 파일 끝이 여기에서 또는 여기 앞에서 시작되었습니다.</target>
        <note />
      </trans-unit>
      <trans-unit id="parsEofInStringInComment">
        <source>End of file in string embedded in comment begun at or before here</source>
        <target state="translated">주석에 포함된 문자열의 파일 끝이 여기에서 또는 여기 앞에서 시작되었습니다.</target>
        <note />
      </trans-unit>
      <trans-unit id="parsEofInVerbatimStringInComment">
        <source>End of file in verbatim string embedded in comment begun at or before here</source>
        <target state="translated">주석에 포함된 축자 문자열의 파일 끝이 여기에서 또는 여기 앞에서 시작되었습니다.</target>
        <note />
      </trans-unit>
      <trans-unit id="parsEofInIfOcaml">
        <source>End of file in IF-OCAML section begun at or before here</source>
        <target state="translated">IF-OCAML 섹션의 파일 끝이 여기에서 또는 여기 앞에서 시작되었습니다.</target>
        <note />
      </trans-unit>
      <trans-unit id="parsEofInDirective">
        <source>End of file in directive begun at or before here</source>
        <target state="translated">지시문의 파일 끝이 여기에서 또는 여기 앞에서 시작되었습니다.</target>
        <note />
      </trans-unit>
      <trans-unit id="parsNoHashEndIfFound">
        <source>No #endif found for #if or #else</source>
        <target state="translated">#if 또는 #else에 대한 #endif를 찾을 수 없습니다.</target>
        <note />
      </trans-unit>
      <trans-unit id="parsAttributesIgnored">
        <source>Attributes have been ignored in this construct</source>
        <target state="translated">특성은 이 구문에서 무시되었습니다.</target>
        <note />
      </trans-unit>
      <trans-unit id="parsUseBindingsIllegalInImplicitClassConstructors">
        <source>'use' bindings are not permitted in primary constructors</source>
        <target state="translated">'use' 바인딩은 기본 생성자에서 허용되지 않습니다.</target>
        <note />
      </trans-unit>
      <trans-unit id="parsUseBindingsIllegalInModules">
        <source>'use' bindings are not permitted in modules and are treated as 'let' bindings</source>
        <target state="translated">'use' 바인딩은 모듈에서 허용되지 않으며 'let' 바인딩으로 처리됩니다.</target>
        <note />
      </trans-unit>
      <trans-unit id="parsIntegerForLoopRequiresSimpleIdentifier">
        <source>An integer for loop must use a simple identifier</source>
        <target state="translated">루프의 정수에는 단순 식별자를 사용해야 합니다.</target>
        <note />
      </trans-unit>
      <trans-unit id="parsOnlyOneWithAugmentationAllowed">
        <source>At most one 'with' augmentation is permitted</source>
        <target state="translated">최대 하나의 'with' 확대가 허용됩니다.</target>
        <note />
      </trans-unit>
      <trans-unit id="parsUnexpectedSemicolon">
        <source>A semicolon is not expected at this point</source>
        <target state="translated">여기서는 세미콜론이 필요하지 않습니다.</target>
        <note />
      </trans-unit>
      <trans-unit id="parsUnexpectedEndOfFile">
        <source>Unexpected end of input</source>
        <target state="translated">예기치 않은 입력의 끝입니다.</target>
        <note />
      </trans-unit>
      <trans-unit id="parsUnexpectedVisibilityDeclaration">
        <source>Accessibility modifiers are not permitted here, but '{0}' was given.</source>
        <target state="translated">액세스 가능성 한정자는 여기에 허용되지 않지만, '{0}'이(가) 지정되었습니다.</target>
        <note />
      </trans-unit>
      <trans-unit id="parsOnlyHashDirectivesAllowed">
        <source>Only '#' compiler directives may occur prior to the first 'namespace' declaration</source>
        <target state="translated">'#' 컴파일러 지시문만 첫 번째 'namespace' 선언 앞에 발생할 수 있습니다.</target>
        <note />
      </trans-unit>
      <trans-unit id="parsVisibilityDeclarationsShouldComePriorToIdentifier">
        <source>Accessibility modifiers should come immediately prior to the identifier naming a construct</source>
        <target state="translated">액세스 가능성 한정자는 구문의 이름을 지정하는 식별자 바로 앞에 와야 합니다.</target>
        <note />
      </trans-unit>
      <trans-unit id="parsNamespaceOrModuleNotBoth">
        <source>Files should begin with either a namespace or module declaration, e.g. 'namespace SomeNamespace.SubNamespace' or 'module SomeNamespace.SomeModule', but not both. To define a module within a namespace use 'module SomeModule = ...'</source>
        <target state="translated">파일은 네임스페이스 또는 모듈 선언으로 시작해야 하지만(예: 'namespace SomeNamespace.SubNamespace' 또는 'module SomeNamespace.SomeModule') 둘 다로 시작할 수는 없습니다. 네임스페이스 내에 모듈을 정의하려면 'module SomeModule = ...'을 사용하세요.</target>
        <note />
      </trans-unit>
      <trans-unit id="parsModuleAbbreviationMustBeSimpleName">
        <source>A module abbreviation must be a simple name, not a path</source>
        <target state="translated">모듈 약어는 경로가 아니라 단순 이름이어야 합니다.</target>
        <note />
      </trans-unit>
      <trans-unit id="parsIgnoreAttributesOnModuleAbbreviation">
        <source>Ignoring attributes on module abbreviation</source>
        <target state="translated">모듈 약어의 특성을 무시합니다.</target>
        <note />
      </trans-unit>
      <trans-unit id="parsIgnoreAttributesOnModuleAbbreviationAlwaysPrivate">
        <source>The '{0}' accessibility attribute is not allowed on module abbreviation. Module abbreviations are always private.</source>
        <target state="translated">'{0}' 액세스 가능성 특성이 모듈 약어에서 허용되지 않습니다. 모듈 약어는 항상 Private입니다.</target>
        <note />
      </trans-unit>
      <trans-unit id="parsIgnoreVisibilityOnModuleAbbreviationAlwaysPrivate">
        <source>The '{0}' visibility attribute is not allowed on module abbreviation. Module abbreviations are always private.</source>
        <target state="translated">'{0}' 표시 유형 특성이 모듈 약어에서 허용되지 않습니다. 모듈 약어는 항상 Private입니다.</target>
        <note />
      </trans-unit>
      <trans-unit id="parsUnClosedBlockInHashLight">
        <source>Unclosed block</source>
        <target state="translated">블록이 닫히지 않았습니다.</target>
        <note />
      </trans-unit>
      <trans-unit id="parsUnmatchedBeginOrStruct">
        <source>Unmatched 'begin' or 'struct'</source>
        <target state="translated">'begin' 또는 'struct'의 짝이 맞지 않습니다.</target>
        <note />
      </trans-unit>
      <trans-unit id="parsModuleDefnMustBeSimpleName">
        <source>A module name must be a simple name, not a path</source>
        <target state="translated">모듈 이름은 경로가 아니라 단순 이름이어야 합니다.</target>
        <note />
      </trans-unit>
      <trans-unit id="parsUnexpectedEmptyModuleDefn">
        <source>Unexpected empty type moduleDefn list</source>
        <target state="translated">예기치 않은 빈 형식 moduleDefn 목록입니다.</target>
        <note />
      </trans-unit>
      <trans-unit id="parsAttributesMustComeBeforeVal">
        <source>Attributes should be placed before 'val'</source>
        <target state="translated">특성은 'val' 앞에 배치해야 합니다.</target>
        <note />
      </trans-unit>
      <trans-unit id="parsAttributesAreNotPermittedOnInterfaceImplementations">
        <source>Attributes are not permitted on interface implementations</source>
        <target state="translated">특성은 인터페이스 구현에서 허용되지 않습니다.</target>
        <note />
      </trans-unit>
      <trans-unit id="parsSyntaxError">
        <source>Syntax error</source>
        <target state="translated">구문 오류입니다.</target>
        <note />
      </trans-unit>
      <trans-unit id="parsAugmentationsIllegalOnDelegateType">
        <source>Augmentations are not permitted on delegate type moduleDefns</source>
        <target state="translated">확대는 대리자 형식 moduleDefns에서 허용되지 않습니다.</target>
        <note />
      </trans-unit>
      <trans-unit id="parsUnmatchedClassInterfaceOrStruct">
        <source>Unmatched 'class', 'interface' or 'struct'</source>
        <target state="translated">'class', 'interface' 또는 'struct'의 짝이 맞지 않습니다.</target>
        <note />
      </trans-unit>
      <trans-unit id="parsEmptyTypeDefinition">
        <source>A type definition requires one or more members or other declarations. If you intend to define an empty class, struct or interface, then use 'type ... = class end', 'interface end' or 'struct end'.</source>
        <target state="translated">형식 정의에는 하나 이상의 멤버 또는 기타 선언이 필요합니다. 빈 클래스, 구조체 또는 인터페이스를 정의하려는 경우에는 'type ... = class end', 'interface end' 또는 'struct end'를 사용하세요.</target>
        <note />
      </trans-unit>
      <trans-unit id="parsUnmatchedWith">
        <source>Unmatched 'with' or badly formatted 'with' block</source>
        <target state="translated">'with'의 짝이 맞지 않거나 'with' 블록의 형식이 잘못되었습니다.</target>
        <note />
      </trans-unit>
      <trans-unit id="parsGetOrSetRequired">
        <source>'get', 'set' or 'get,set' required</source>
        <target state="translated">'get', 'set' 또는 'get,set'이 필요합니다.</target>
        <note />
      </trans-unit>
      <trans-unit id="parsOnlyClassCanTakeValueArguments">
        <source>Only class types may take value arguments</source>
        <target state="translated">클래스 형식만 값 인수를 사용할 수 있습니다.</target>
        <note />
      </trans-unit>
      <trans-unit id="parsUnmatchedBegin">
        <source>Unmatched 'begin'</source>
        <target state="translated">'begin'의 짝이 맞지 않습니다.</target>
        <note />
      </trans-unit>
      <trans-unit id="parsInvalidDeclarationSyntax">
        <source>Invalid declaration syntax</source>
        <target state="translated">선언 구문이 잘못되었습니다.</target>
        <note />
      </trans-unit>
      <trans-unit id="parsGetAndOrSetRequired">
        <source>'get' and/or 'set' required</source>
        <target state="translated">'get' 및/또는 'set'이 필요합니다.</target>
        <note />
      </trans-unit>
      <trans-unit id="parsTypeAnnotationsOnGetSet">
        <source>Type annotations on property getters and setters must be given after the 'get()' or 'set(v)', e.g. 'with get() : string = ...'</source>
        <target state="translated">속성 getter 및 setter에 대한 형식 주석은 'get()' 또는 'set(v)' 뒤에 지정해야 합니다(예: 'with get() : string = ...').</target>
        <note />
      </trans-unit>
      <trans-unit id="parsGetterMustHaveAtLeastOneArgument">
        <source>A getter property is expected to be a function, e.g. 'get() = ...' or 'get(index) = ...'</source>
        <target state="translated">getter 속성은 함수여야 합니다(예: 'get() = ...' 또는 'get(index) = ...').</target>
        <note />
      </trans-unit>
      <trans-unit id="parsMultipleAccessibilitiesForGetSet">
        <source>Multiple accessibilities given for property getter or setter</source>
        <target state="translated">속성 getter 또는 setter에 대해 여러 액세스 가능성이 지정되었습니다.</target>
        <note />
      </trans-unit>
      <trans-unit id="parsSetSyntax">
        <source>Property setters must be defined using 'set value = ', 'set idx value = ' or 'set (idx1,...,idxN) value = ... '</source>
        <target state="translated">속성 setter는 'set value = ', 'set idx value = ' 또는 'set (idx1,...,idxN) value = ... '를 사용하여 정의해야 합니다.</target>
        <note />
      </trans-unit>
      <trans-unit id="parsInterfacesHaveSameVisibilityAsEnclosingType">
        <source>Interfaces always have the same visibility as the enclosing type</source>
        <target state="translated">인터페이스의 표시 유형은 항상 바깥쪽 형식과 같습니다.</target>
        <note />
      </trans-unit>
      <trans-unit id="parsAccessibilityModsIllegalForAbstract">
        <source>Accessibility modifiers are not allowed on this member. Abstract slots always have the same visibility as the enclosing type.</source>
        <target state="translated">액세스 가능성 한정자는 이 멤버에서 허용되지 않습니다. 추상 슬롯의 표시 유형은 항상 바깥쪽 형식과 같습니다.</target>
        <note />
      </trans-unit>
      <trans-unit id="parsAttributesIllegalOnInherit">
        <source>Attributes are not permitted on 'inherit' declarations</source>
        <target state="translated">특성은 'inherit' 선언에서 허용되지 않습니다.</target>
        <note />
      </trans-unit>
      <trans-unit id="parsVisibilityIllegalOnInherit">
        <source>Accessibility modifiers are not permitted on an 'inherits' declaration</source>
        <target state="translated">액세스 가능성 한정자는 'inherits' 선언에서 허용되지 않습니다.</target>
        <note />
      </trans-unit>
      <trans-unit id="parsInheritDeclarationsCannotHaveAsBindings">
        <source>'inherit' declarations cannot have 'as' bindings. To access members of the base class when overriding a method, the syntax 'base.SomeMember' may be used; 'base' is a keyword. Remove this 'as' binding.</source>
        <target state="translated">'inherit' 선언에는 'as' 바인딩을 지정할 수 없습니다. 메서드를 재정의할 때 기본 클래스의 멤버에 액세스하려면 'base.SomeMember' 구문을 사용할 수 있습니다. 'base'는 키워드입니다. 이 'as' 바인딩을 제거하세요.</target>
        <note />
      </trans-unit>
      <trans-unit id="parsAttributesIllegalHere">
        <source>Attributes are not allowed here</source>
        <target state="translated">특성은 여기에 허용되지 않습니다.</target>
        <note />
      </trans-unit>
      <trans-unit id="parsTypeAbbreviationsCannotHaveVisibilityDeclarations">
        <source>Accessibility modifiers are not permitted in this position for type abbreviations</source>
        <target state="translated">액세스 가능성 한정자는 형식 약어에 대해 이 위치에 허용되지 않습니다.</target>
        <note />
      </trans-unit>
      <trans-unit id="parsEnumTypesCannotHaveVisibilityDeclarations">
        <source>Accessibility modifiers are not permitted in this position for enum types</source>
        <target state="translated">액세스 가능성 한정자는 열거형 형식에 대해 이 위치에 허용되지 않습니다.</target>
        <note />
      </trans-unit>
      <trans-unit id="parsAllEnumFieldsRequireValues">
        <source>All enum fields must be given values</source>
        <target state="translated">모든 열거형 필드에는 값을 지정해야 합니다.</target>
        <note />
      </trans-unit>
      <trans-unit id="parsInlineAssemblyCannotHaveVisibilityDeclarations">
        <source>Accessibility modifiers are not permitted on inline assembly code types</source>
        <target state="translated">액세스 가능성 한정자는 인라인 어셈블리 코드 형식에서 허용되지 않습니다.</target>
        <note />
      </trans-unit>
      <trans-unit id="parsUnexpectedIdentifier">
        <source>Unexpected identifier: '{0}'</source>
        <target state="translated">예기치 않은 식별자입니다. '{0}'</target>
        <note />
      </trans-unit>
      <trans-unit id="parsUnionCasesCannotHaveVisibilityDeclarations">
        <source>Accessibility modifiers are not permitted on union cases. Use 'type U = internal ...' or 'type U = private ...' to give an accessibility to the whole representation.</source>
        <target state="translated">액세스 가능성 한정자는 공용 구조체 케이스에서 허용되지 않습니다. 표현 전체에 액세스 가능성을 지정하려면 'type U = internal ...' 또는 'type U = private ...'을 사용하세요.</target>
        <note />
      </trans-unit>
      <trans-unit id="parsEnumFieldsCannotHaveVisibilityDeclarations">
        <source>Accessibility modifiers are not permitted on enumeration fields</source>
        <target state="translated">액세스 가능성 한정자는 열거형 필드에서 허용되지 않습니다.</target>
        <note />
      </trans-unit>
      <trans-unit id="parsConsiderUsingSeparateRecordType">
        <source>Consider using a separate record type instead</source>
        <target state="translated">대신 별도의 레코드 형식을 사용하세요.</target>
        <note />
      </trans-unit>
      <trans-unit id="parsRecordFieldsCannotHaveVisibilityDeclarations">
        <source>Accessibility modifiers are not permitted on record fields. Use 'type R = internal ...' or 'type R = private ...' to give an accessibility to the whole representation.</source>
        <target state="translated">액세스 가능성 한정자는 레코드 필드에서 허용되지 않습니다. 표현 전체에 액세스 가능성을 지정하려면 'type R = internal ...' 또는 'type R = private ...'을 사용하세요.</target>
        <note />
      </trans-unit>
      <trans-unit id="parsLetAndForNonRecBindings">
        <source>The declaration form 'let ... and ...' for non-recursive bindings is not used in F# code. Consider using a sequence of 'let' bindings</source>
        <target state="translated">비재귀적 바인딩을 위한 선언 형식 'let ... and ...'는 F# 코드에서 사용되지 않습니다. 대신 'let' 바인딩 시퀀스를 사용하세요.</target>
        <note />
      </trans-unit>
      <trans-unit id="parsUnmatchedParen">
        <source>Unmatched '('</source>
        <target state="translated">'('의 짝이 맞지 않습니다.</target>
        <note />
      </trans-unit>
      <trans-unit id="parsSuccessivePatternsShouldBeSpacedOrTupled">
        <source>Successive patterns should be separated by spaces or tupled</source>
        <target state="translated">연속된 패턴은 공백으로 구분하거나 튜플해야 합니다.</target>
        <note />
      </trans-unit>
      <trans-unit id="parsNoMatchingInForLet">
        <source>No matching 'in' found for this 'let'</source>
        <target state="translated">이 'let'과 짝이 맞는 'in'을 찾을 수 없습니다.</target>
        <note />
      </trans-unit>
      <trans-unit id="parsErrorInReturnForLetIncorrectIndentation">
        <source>Error in the return expression for this 'let'. Possible incorrect indentation.</source>
        <target state="translated">이 'let'에 대한 반환 식에 오류가 있습니다. 들여쓰기가 잘못되었을 수 있습니다.</target>
        <note />
      </trans-unit>
      <trans-unit id="parsExpectedExpressionAfterLet">
        <source>The block following this '{0}' is unfinished. Every code block is an expression and must have a result. '{1}' cannot be the final code element in a block. Consider giving this block an explicit result.</source>
        <target state="translated">이 '{0}' 뒤에 오는 블록이 완료되지 않았습니다. 모든 코드 블록은 식이며 결과가 있어야 합니다. '{1}'이(가) 블록의 최종 코드 요소가 될 수 없습니다. 이 블록에 명시적 결과를 제공하세요.</target>
        <note />
      </trans-unit>
      <trans-unit id="parsIncompleteIf">
        <source>Incomplete conditional. Expected 'if &lt;expr&gt; then &lt;expr&gt;' or 'if &lt;expr&gt; then &lt;expr&gt; else &lt;expr&gt;'.</source>
        <target state="translated">조건이 잘못되었습니다. 'if &lt;expr&gt; then &lt;expr&gt;' 또는 'if &lt;expr&gt; then &lt;expr&gt; else &lt;expr&gt;'이 필요합니다.</target>
        <note />
      </trans-unit>
      <trans-unit id="parsAssertIsNotFirstClassValue">
        <source>'assert' may not be used as a first class value. Use 'assert &lt;expr&gt;' instead.</source>
        <target state="translated">'assert'는 첫 번째 클래스 값으로 사용할 수 없습니다. 대신 'assert &lt;expr&gt;'을 사용하세요.</target>
        <note />
      </trans-unit>
      <trans-unit id="parsIdentifierExpected">
        <source>Identifier expected</source>
        <target state="translated">식별자가 필요합니다.</target>
        <note />
      </trans-unit>
      <trans-unit id="parsInOrEqualExpected">
        <source>'in' or '=' expected</source>
        <target state="translated">'in' 또는 '='가 필요합니다.</target>
        <note />
      </trans-unit>
      <trans-unit id="parsArrowUseIsLimited">
        <source>The use of '-&gt;' in sequence and computation expressions is limited to the form 'for pat in expr -&gt; expr'. Use the syntax 'for ... in ... do ... yield...' to generate elements in more complex sequence expressions.</source>
        <target state="translated">'-&gt;'를 시퀀스 및 계산 식에 사용할 때는 'for pat in expr -&gt; expr' 형식을 사용해야 합니다. 'for ... in ... do ... yield...' 구문을 사용하면 보다 복잡한 시퀀스 식에서 요소를 생성할 수 있습니다.</target>
        <note />
      </trans-unit>
      <trans-unit id="parsSuccessiveArgsShouldBeSpacedOrTupled">
        <source>Successive arguments should be separated by spaces or tupled, and arguments involving function or method applications should be parenthesized</source>
        <target state="translated">연속된 인수는 공백으로 구분하거나 튜플해야 하며 함수 또는 메서드 적용과 관련된 인수는 괄호로 묶어야 합니다.</target>
        <note />
      </trans-unit>
      <trans-unit id="parsUnmatchedBracket">
        <source>Unmatched '['</source>
        <target state="translated">'['의 짝이 맞지 않습니다.</target>
        <note />
      </trans-unit>
      <trans-unit id="parsMissingQualificationAfterDot">
        <source>Missing qualification after '.'</source>
        <target state="translated">'.' 뒤에 한정자가 없습니다.</target>
        <note />
      </trans-unit>
      <trans-unit id="parsParenFormIsForML">
        <source>In F# code you may use 'expr.[expr]'. A type annotation may be required to indicate the first expression is an array</source>
        <target state="translated">F# 코드에서는 'expr.[expr]'을 사용할 수 있습니다. 첫 번째 식이 배열임을 나타내기 위해 형식 주석이 필요할 수 있습니다.</target>
        <note />
      </trans-unit>
      <trans-unit id="parsMismatchedQuote">
        <source>Mismatched quotation, beginning with '{0}'</source>
        <target state="translated">짝이 맞지 않는 인용구('{0}'(으)로 시작)입니다.</target>
        <note />
      </trans-unit>
      <trans-unit id="parsUnmatched">
        <source>Unmatched '{0}'</source>
        <target state="translated">'{0}'의 짝이 맞지 않습니다.</target>
        <note />
      </trans-unit>
      <trans-unit id="parsUnmatchedBracketBar">
        <source>Unmatched '[|'</source>
        <target state="translated">'[|'의 짝이 맞지 않습니다.</target>
        <note />
      </trans-unit>
      <trans-unit id="parsUnmatchedBrace">
        <source>Unmatched '{{'</source>
        <target state="translated">'{{'의 짝이 맞지 않습니다.</target>
        <note />
      </trans-unit>
      <trans-unit id="parsFieldBinding">
        <source>Field bindings must have the form 'id = expr;'</source>
        <target state="translated">필드 바인딩의 형식은 'id = expr;'이어야 합니다.</target>
        <note />
      </trans-unit>
      <trans-unit id="parsMemberIllegalInObjectImplementation">
        <source>This member is not permitted in an object implementation</source>
        <target state="translated">이 멤버는 개체 구현에서 허용되지 않습니다.</target>
        <note />
      </trans-unit>
      <trans-unit id="parsMissingFunctionBody">
        <source>Missing function body</source>
        <target state="translated">함수 본문이 없습니다.</target>
        <note />
      </trans-unit>
      <trans-unit id="parsSyntaxErrorInLabeledType">
        <source>Syntax error in labelled type argument</source>
        <target state="translated">레이블이 지정된 형식 인수에 구문 오류가 있습니다.</target>
        <note />
      </trans-unit>
      <trans-unit id="parsUnexpectedInfixOperator">
        <source>Unexpected infix operator in type expression</source>
        <target state="translated">형식 식에 예기치 않은 중위 연산자가 있습니다.</target>
        <note />
      </trans-unit>
      <trans-unit id="parsMultiArgumentGenericTypeFormDeprecated">
        <source>The syntax '(typ,...,typ) ident' is not used in F# code. Consider using 'ident&lt;typ,...,typ&gt;' instead</source>
        <target state="translated">'(typ,...,typ) ident' 구문은 F# 코드에서 사용되지 않습니다. 대신 'ident&lt;typ,...,typ&gt;'를 사용하세요.</target>
        <note />
      </trans-unit>
      <trans-unit id="parsInvalidLiteralInType">
        <source>Invalid literal in type</source>
        <target state="translated">형식의 리터럴이 잘못되었습니다.</target>
        <note />
      </trans-unit>
      <trans-unit id="parsUnexpectedOperatorForUnitOfMeasure">
        <source>Unexpected infix operator in unit-of-measure expression. Legal operators are '*', '/' and '^'.</source>
        <target state="translated">측정 단위 식에 예기치 않은 중위 연산자가 있습니다. 올바른 연산자는 '*', '/' 및 '^'입니다.</target>
        <note />
      </trans-unit>
      <trans-unit id="parsUnexpectedIntegerLiteralForUnitOfMeasure">
        <source>Unexpected integer literal in unit-of-measure expression</source>
        <target state="translated">측정 단위 식에 예기치 않은 정수 리터럴이 있습니다.</target>
        <note />
      </trans-unit>
      <trans-unit id="parsUnexpectedTypeParameter">
        <source>Syntax error: unexpected type parameter specification</source>
        <target state="translated">구문 오류: 예기치 않은 형식 매개 변수 지정입니다.</target>
        <note />
      </trans-unit>
      <trans-unit id="parsMismatchedQuotationName">
        <source>Mismatched quotation operator name, beginning with '{0}'</source>
        <target state="translated">짝이 맞지 않는 인용구 연산자 이름('{0}'(으)로 시작)입니다.</target>
        <note />
      </trans-unit>
      <trans-unit id="parsActivePatternCaseMustBeginWithUpperCase">
        <source>Active pattern case identifiers must begin with an uppercase letter</source>
        <target state="translated">활성 패턴 케이스 식별자는 대문자로 시작해야 합니다.</target>
        <note />
      </trans-unit>
      <trans-unit id="parsActivePatternCaseContainsPipe">
        <source>The '|' character is not permitted in active pattern case identifiers</source>
        <target state="translated">'|' 문자는 활성 패턴 케이스 식별자에 허용되지 않습니다.</target>
        <note />
      </trans-unit>
      <trans-unit id="parsIllegalDenominatorForMeasureExponent">
        <source>Denominator must not be 0 in unit-of-measure exponent</source>
        <target state="translated">측정 단위 지수에서 분모는 0일 수 없습니다.</target>
        <note />
      </trans-unit>
      <trans-unit id="parsNoEqualShouldFollowNamespace">
        <source>No '=' symbol should follow a 'namespace' declaration</source>
        <target state="translated">'namespace' 선언 뒤에 '=' 기호가 오면 안 됩니다.</target>
        <note />
      </trans-unit>
      <trans-unit id="parsSyntaxModuleStructEndDeprecated">
        <source>The syntax 'module ... = struct .. end' is not used in F# code. Consider using 'module ... = begin .. end'</source>
        <target state="translated">'module ... = struct .. end' 구문은 F# 코드에서 사용되지 않습니다. 'module ... = begin .. end'를 사용하세요.</target>
        <note />
      </trans-unit>
      <trans-unit id="parsSyntaxModuleSigEndDeprecated">
        <source>The syntax 'module ... : sig .. end' is not used in F# code. Consider using 'module ... = begin .. end'</source>
        <target state="translated">'module ... : sig .. end' 구문은 F# 코드에서 사용되지 않습니다. 'module ... = begin .. end'를 사용하세요.</target>
        <note />
      </trans-unit>
      <trans-unit id="tcStaticFieldUsedWhenInstanceFieldExpected">
        <source>A static field was used where an instance field is expected</source>
        <target state="translated">인스턴스 필드가 필요한데 정적 필드가 사용되었습니다.</target>
        <note />
      </trans-unit>
      <trans-unit id="tcMethodNotAccessible">
        <source>Method '{0}' is not accessible from this code location</source>
        <target state="translated">'{0}' 메서드는 이 코드 위치에서 액세스할 수 없습니다.</target>
        <note />
      </trans-unit>
      <trans-unit id="tcImplicitMeasureFollowingSlash">
        <source>Implicit product of measures following /</source>
        <target state="translated">/ 다음의 측정값에 대한 암시적 곱입니다.</target>
        <note />
      </trans-unit>
      <trans-unit id="tcUnexpectedMeasureAnon">
        <source>Unexpected SynMeasure.Anon</source>
        <target state="translated">예기치 않은 SynMeasure.Anon입니다.</target>
        <note />
      </trans-unit>
      <trans-unit id="tcNonZeroConstantCannotHaveGenericUnit">
        <source>Non-zero constants cannot have generic units. For generic zero, write 0.0&lt;_&gt;.</source>
        <target state="translated">0이 아닌 상수에는 제네릭 단위를 지정할 수 없습니다. 제네릭 0을 사용하려면 0.0&lt;_&gt;을 작성하세요.</target>
        <note />
      </trans-unit>
      <trans-unit id="tcSeqResultsUseYield">
        <source>In sequence expressions, results are generated using 'yield'</source>
        <target state="translated">시퀀스 식에서는 'yield'를 사용하여 결과가 생성됩니다.</target>
        <note />
      </trans-unit>
      <trans-unit id="tcUnexpectedBigRationalConstant">
        <source>Unexpected big rational constant</source>
        <target state="translated">예기치 않은 큰 유리 상수입니다.</target>
        <note />
      </trans-unit>
      <trans-unit id="tcInvalidTypeForUnitsOfMeasure">
        <source>Units-of-measure are only supported on float, float32, decimal, and integer types.</source>
        <target state="translated">측정 단위는 float, float32, 10진 및 정수 형식에 대해서만 지원됩니다.</target>
        <note />
      </trans-unit>
      <trans-unit id="tcUnexpectedConstUint16Array">
        <source>Unexpected Const_uint16array</source>
        <target state="translated">예기치 않은 Const_uint16array입니다.</target>
        <note />
      </trans-unit>
      <trans-unit id="tcUnexpectedConstByteArray">
        <source>Unexpected Const_bytearray</source>
        <target state="translated">예기치 않은 Const_bytearray입니다.</target>
        <note />
      </trans-unit>
      <trans-unit id="tcParameterRequiresName">
        <source>A parameter with attributes must also be given a name, e.g. '[&lt;Attribute&gt;] Name : Type'</source>
        <target state="translated">특성이 지정된 매개 변수에는 이름도 지정해야 합니다(예: '[&lt;Attribute&gt;] Name : Type').</target>
        <note />
      </trans-unit>
      <trans-unit id="tcReturnValuesCannotHaveNames">
        <source>Return values cannot have names</source>
        <target state="translated">반환 값에는 이름을 지정할 수 없습니다.</target>
        <note />
      </trans-unit>
      <trans-unit id="tcMemberKindPropertyGetSetNotExpected">
        <source>SynMemberKind.PropertyGetSet only expected in parse trees</source>
        <target state="translated">SynMemberKind.PropertyGetSet은 구문 분석 트리에만 필요합니다.</target>
        <note />
      </trans-unit>
      <trans-unit id="tcNamespaceCannotContainValues">
        <source>Namespaces cannot contain values. Consider using a module to hold your value declarations.</source>
        <target state="translated">네임스페이스에는 값을 포함할 수 없습니다. 모듈을 사용하여 값 선언을 저장하세요.</target>
        <note />
      </trans-unit>
      <trans-unit id="tcNamespaceCannotContainExtensionMembers">
        <source>Namespaces cannot contain extension members except in the same file and namespace declaration group where the type is defined. Consider using a module to hold declarations of extension members.</source>
        <target state="translated">형식이 정의된 것과 같은 파일 및 네임스페이스 선언 그룹을 제외하고 네임스페이스는 확장 멤버를 포함할 수 없습니다. 모듈을 사용하여 확장 멤버의 선언을 저장하세요.</target>
        <note />
      </trans-unit>
      <trans-unit id="tcMultipleVisibilityAttributes">
        <source>Multiple visibility attributes have been specified for this identifier</source>
        <target state="translated">이 식별자에 대해 다중 표시 유형 특성이 지정되었습니다.</target>
        <note />
      </trans-unit>
      <trans-unit id="tcMultipleVisibilityAttributesWithLet">
        <source>Multiple visibility attributes have been specified for this identifier. 'let' bindings in classes are always private, as are any 'let' bindings inside expressions.</source>
        <target state="translated">이 식별자에 대해 다중 표시 유형 특성이 지정되었습니다. 클래스의 'let' 바인딩은 식 안의 모든 'let' 바인딩과 마찬가지로 항상 Private입니다.</target>
        <note />
      </trans-unit>
      <trans-unit id="tcInvalidMethodNameForRelationalOperator">
        <source>The name '({0})' should not be used as a member name. To define comparison semantics for a type, implement the 'System.IComparable' interface. If defining a static member for use from other CLI languages then use the name '{1}' instead.</source>
        <target state="translated">이름 '({0})'은(는) 멤버 이름으로 사용하면 안 됩니다. 형식에 대한 비교 의미 체계를 정의하려면 'System.IComparable' 인터페이스를 구현하세요. 다른 CLI 언어를 통해 사용할 정적 멤버를 정의하는 경우에는 이름 '{1}'을(를) 대신 사용하세요.</target>
        <note />
      </trans-unit>
      <trans-unit id="tcInvalidMethodNameForEquality">
        <source>The name '({0})' should not be used as a member name. To define equality semantics for a type, override the 'Object.Equals' member. If defining a static member for use from other CLI languages then use the name '{1}' instead.</source>
        <target state="translated">이름 '({0})'은(는) 멤버 이름으로 사용하면 안 됩니다. 형식에 대한 같음 의미 체계를 정의하려면 'Object.Equals' 멤버를 재정의하세요. 다른 CLI 언어를 통해 사용할 정적 멤버를 정의하는 경우에는 이름 '{1}'을(를) 대신 사용하세요.</target>
        <note />
      </trans-unit>
      <trans-unit id="tcInvalidMemberName">
        <source>The name '({0})' should not be used as a member name. If defining a static member for use from other CLI languages then use the name '{1}' instead.</source>
        <target state="translated">이름 '({0})'은(는) 멤버 이름으로 사용하면 안 됩니다. 다른 CLI 언어를 통해 사용할 정적 멤버를 정의하는 경우에는 이름 '{1}'을(를) 대신 사용하세요.</target>
        <note />
      </trans-unit>
      <trans-unit id="tcInvalidMemberNameFixedTypes">
        <source>The name '({0})' should not be used as a member name because it is given a standard definition in the F# library over fixed types</source>
        <target state="translated">이름 '({0})'에는 고정 형식에 대한 F# 라이브러리의 표준 정의가 지정되어 있으므로 해당 이름을 멤버 이름으로 사용하면 안 됩니다.</target>
        <note />
      </trans-unit>
      <trans-unit id="tcInvalidOperatorDefinitionRelational">
        <source>The '{0}' operator should not normally be redefined. To define overloaded comparison semantics for a particular type, implement the 'System.IComparable' interface in the definition of that type.</source>
        <target state="translated">'{0}' 연산자는 일반적으로 다시 정의하면 안 됩니다. 특정 형식에 대한 오버로드된 비교 의미 체계를 정의하려면 해당 형식의 정의에서 'System.IComparable' 인터페이스를 구현하세요.</target>
        <note />
      </trans-unit>
      <trans-unit id="tcInvalidOperatorDefinitionEquality">
        <source>The '{0}' operator should not normally be redefined. To define equality semantics for a type, override the 'Object.Equals' member in the definition of that type.</source>
        <target state="translated">'{0}' 연산자는 일반적으로 다시 정의하면 안 됩니다. 형식에 대한 같음 의미 체계를 정의하려면 해당 형식의 정의에서 'Object.Equals' 멤버를 재정의하세요.</target>
        <note />
      </trans-unit>
      <trans-unit id="tcInvalidOperatorDefinition">
        <source>The '{0}' operator should not normally be redefined. Consider using a different operator name</source>
        <target state="translated">'{0}' 연산자는 일반적으로 다시 정의하면 안 됩니다. 다른 연산자 이름을 사용하세요.</target>
        <note />
      </trans-unit>
      <trans-unit id="tcInvalidIndexOperatorDefinition">
        <source>The '{0}' operator cannot be redefined. Consider using a different operator name</source>
        <target state="translated">'{0}' 연산자를 다시 정의할 수 없습니다. 다른 연산자 이름을 사용하세요.</target>
        <note />
      </trans-unit>
      <trans-unit id="tcExpectModuleOrNamespaceParent">
        <source>Expected module or namespace parent {0}</source>
        <target state="translated">모듈 또는 네임스페이스 부모 {0}이(가) 필요합니다.</target>
        <note />
      </trans-unit>
      <trans-unit id="tcImplementsIComparableExplicitly">
        <source>The struct, record or union type '{0}' implements the interface 'System.IComparable' explicitly. You must apply the 'CustomComparison' attribute to the type.</source>
        <target state="translated">구조체, 레코드 또는 공용 구조체 형식 '{0}'은(는) 'System.IComparable' 인터페이스를 명시적으로 구현합니다. 형식에 'CustomComparison' 특성을 적용해야 합니다.</target>
        <note />
      </trans-unit>
      <trans-unit id="tcImplementsGenericIComparableExplicitly">
        <source>The struct, record or union type '{0}' implements the interface 'System.IComparable&lt;_&gt;' explicitly. You must apply the 'CustomComparison' attribute to the type, and should also provide a consistent implementation of the non-generic interface System.IComparable.</source>
        <target state="translated">구조체, 레코드 또는 공용 구조체 형식 '{0}'은(는) 'System.IComparable&lt;_&gt;' 인터페이스를 명시적으로 구현합니다. 형식에 'CustomComparison' 특성을 적용하고 제네릭이 아닌 인터페이스 System.IComparable에 대한 일관된 구현도 제공해야 합니다.</target>
        <note />
      </trans-unit>
      <trans-unit id="tcImplementsIStructuralComparableExplicitly">
        <source>The struct, record or union type '{0}' implements the interface 'System.IStructuralComparable' explicitly. Apply the 'CustomComparison' attribute to the type.</source>
        <target state="translated">구조체, 레코드 또는 공용 구조체 형식 '{0}'은(는) 'System.IStructuralComparable' 인터페이스를 명시적으로 구현합니다. 형식에 'CustomComparison' 특성을 적용하세요.</target>
        <note />
      </trans-unit>
      <trans-unit id="tcRecordFieldInconsistentTypes">
        <source>This record contains fields from inconsistent types</source>
        <target state="translated">이 레코드에는 일관성이 없는 형식의 필드가 포함되어 있습니다.</target>
        <note />
      </trans-unit>
      <trans-unit id="tcDllImportStubsCannotBeInlined">
        <source>DLLImport stubs cannot be inlined</source>
        <target state="translated">DLLImport 스텁은 인라인할 수 없습니다.</target>
        <note />
      </trans-unit>
      <trans-unit id="tcStructsCanOnlyBindThisAtMemberDeclaration">
        <source>Structs may only bind a 'this' parameter at member declarations</source>
        <target state="translated">구조체는 멤버 선언에서만 'this' 매개 변수를 바인딩할 수 있습니다.</target>
        <note />
      </trans-unit>
      <trans-unit id="tcUnexpectedExprAtRecInfPoint">
        <source>Unexpected expression at recursive inference point</source>
        <target state="translated">재귀적 유추 지점에 예기치 않은 식이 있습니다.</target>
        <note />
      </trans-unit>
      <trans-unit id="tcLessGenericBecauseOfAnnotation">
        <source>This code is less generic than required by its annotations because the explicit type variable '{0}' could not be generalized. It was constrained to be '{1}'.</source>
        <target state="translated">명시적 형식 변수 '{0}'을(를) 일반화할 수 없으므로 이 코드는 해당 주석에 필요한 것보다 일반적이지 않습니다. 해당 변수는 '{1}'(으)로 제한되었습니다.</target>
        <note />
      </trans-unit>
      <trans-unit id="tcConstrainedTypeVariableCannotBeGeneralized">
        <source>One or more of the explicit class or function type variables for this binding could not be generalized, because they were constrained to other types</source>
        <target state="translated">이 바인딩에 대한 하나 이상의 명시적 클래스 또는 함수 형식 변수가 다른 형식의 제약을 받으므로 해당 변수를 일반화할 수 없습니다.</target>
        <note />
      </trans-unit>
      <trans-unit id="tcGenericParameterHasBeenConstrained">
        <source>A generic type parameter has been used in a way that constrains it to always be '{0}'</source>
        <target state="translated">제네릭 형식 매개 변수가 항상 '{0}'이(가) 되도록 제한하는 방식으로 해당 매개 변수가 사용되었습니다.</target>
        <note />
      </trans-unit>
      <trans-unit id="tcTypeParameterHasBeenConstrained">
        <source>This type parameter has been used in a way that constrains it to always be '{0}'</source>
        <target state="translated">이 형식 매개 변수가 항상 '{0}'이(가) 되도록 제한하는 방식으로 해당 매개 변수가 사용되었습니다.</target>
        <note />
      </trans-unit>
      <trans-unit id="tcTypeParametersInferredAreNotStable">
        <source>The type parameters inferred for this value are not stable under the erasure of type abbreviations. This is due to the use of type abbreviations which drop or reorder type parameters, e.g. \n\ttype taggedInt&lt;'a&gt; = int or\n\ttype swap&lt;'a,'b&gt; = 'b * 'a.\nConsider declaring the type parameters for this value explicitly, e.g.\n\tlet f&lt;'a,'b&gt; ((x,y) : swap&lt;'b,'a&gt;) : swap&lt;'a,'b&gt; = (y,x).</source>
        <target state="translated">이 값에 대해 유추된 형식 매개 변수는 형식 약어를 지울 경우 불안정한 상태가 됩니다. 이는 형식 매개 변수를 삭제 또는 다시 정렬하는 형식 약어를 사용했기 때문입니다(예: \n\ttype taggedInt&lt;'a&gt; = int or\n\ttype swap&lt;'a,'b&gt; = 'b * 'a).\n이 값에 대한 형식 매개 변수를 명시적으로 선언하세요(예: \n\tlet f&lt;'a,'b&gt; ((x,y) : swap&lt;'b,'a&gt;) : swap&lt;'a,'b&gt; = (y,x)).</target>
        <note />
      </trans-unit>
      <trans-unit id="tcExplicitTypeParameterInvalid">
        <source>Explicit type parameters may only be used on module or member bindings</source>
        <target state="translated">명시적 형식 매개 변수는 모듈 또는 멤버 바인딩에 대해서만 사용할 수 있습니다.</target>
        <note />
      </trans-unit>
      <trans-unit id="tcOverridingMethodRequiresAllOrNoTypeParameters">
        <source>You must explicitly declare either all or no type parameters when overriding a generic abstract method</source>
        <target state="translated">제네릭 추상 메서드를 재정의할 때는 모든 형식 매개 변수를 명시적으로 선언하거나 형식 매개 변수를 선언하지 않아야 합니다.</target>
        <note />
      </trans-unit>
      <trans-unit id="tcFieldsDoNotDetermineUniqueRecordType">
        <source>The field labels and expected type of this record expression or pattern do not uniquely determine a corresponding record type</source>
        <target state="translated">이 레코드 식 또는 패턴의 필요한 형식 및 필드 레이블이 해당하는 레코드 형식을 고유하게 확인하지 않습니다.</target>
        <note />
      </trans-unit>
      <trans-unit id="tcFieldAppearsTwiceInRecord">
        <source>The field '{0}' appears twice in this record expression or pattern</source>
        <target state="translated">'{0}' 필드가 이 레코드 식 또는 패턴에 두 번 나타납니다.</target>
        <note />
      </trans-unit>
      <trans-unit id="tcUnknownUnion">
        <source>Unknown union case</source>
        <target state="translated">알 수 없는 공용 구조체 케이스입니다.</target>
        <note />
      </trans-unit>
      <trans-unit id="tcNotSufficientlyGenericBecauseOfScope">
        <source>This code is not sufficiently generic. The type variable {0} could not be generalized because it would escape its scope.</source>
        <target state="translated">이 코드는 충분히 일반적이지 않습니다. 형식 변수 {0}을(를) 일반화하면 범위를 벗어나게 되므로 일반화할 수 없습니다.</target>
        <note />
      </trans-unit>
      <trans-unit id="tcPropertyRequiresExplicitTypeParameters">
        <source>A property cannot have explicit type parameters. Consider using a method instead.</source>
        <target state="translated">속성에는 명시적 형식 매개 변수를 지정할 수 없습니다. 대신 메서드를 사용하세요.</target>
        <note />
      </trans-unit>
      <trans-unit id="tcConstructorCannotHaveTypeParameters">
        <source>A constructor cannot have explicit type parameters. Consider using a static construction method instead.</source>
        <target state="translated">생성자에는 명시적 형식 매개 변수를 지정할 수 없습니다. 대신 정적 생성 메서드를 사용하세요.</target>
        <note />
      </trans-unit>
      <trans-unit id="tcInstanceMemberRequiresTarget">
        <source>This instance member needs a parameter to represent the object being invoked. Make the member static or use the notation 'member x.Member(args) = ...'.</source>
        <target state="translated">이 인스턴스 멤버에는 호출하는 개체를 나타내는 매개 변수가 필요합니다. 멤버를 정적 요소로 만들거나 'member x.Member(args) = ...' 표기법을 사용하세요.</target>
        <note />
      </trans-unit>
      <trans-unit id="tcUnexpectedPropertyInSyntaxTree">
        <source>Unexpected source-level property specification in syntax tree</source>
        <target state="translated">구문 트리에 예기치 않은 소스 수준 속성 지정이 있습니다.</target>
        <note />
      </trans-unit>
      <trans-unit id="tcStaticInitializerRequiresArgument">
        <source>A static initializer requires an argument</source>
        <target state="translated">정적 이니셜라이저를 사용하려면 인수가 필요합니다.</target>
        <note />
      </trans-unit>
      <trans-unit id="tcObjectConstructorRequiresArgument">
        <source>An object constructor requires an argument</source>
        <target state="translated">개체 생성자를 사용하려면 인수가 필요합니다.</target>
        <note />
      </trans-unit>
      <trans-unit id="tcStaticMemberShouldNotHaveThis">
        <source>This static member should not have a 'this' parameter. Consider using the notation 'member Member(args) = ...'.</source>
        <target state="translated">이 정적 멤버에는 'this' 매개 변수가 있으면 안 됩니다. 'member Member(args) = ...' 표기법을 사용하세요.</target>
        <note />
      </trans-unit>
      <trans-unit id="tcExplicitStaticInitializerSyntax">
        <source>An explicit static initializer should use the syntax 'static new(args) = expr'</source>
        <target state="translated">명시적 정적 이니셜라이저는 'static new(args) = expr' 구문을 사용해야 합니다.</target>
        <note />
      </trans-unit>
      <trans-unit id="tcExplicitObjectConstructorSyntax">
        <source>An explicit object constructor should use the syntax 'new(args) = expr'</source>
        <target state="translated">명시적 개체 생성자는 'new(args) = expr' 구문을 사용해야 합니다.</target>
        <note />
      </trans-unit>
      <trans-unit id="tcUnexpectedPropertySpec">
        <source>Unexpected source-level property specification</source>
        <target state="translated">예기치 않은 소스 수준 속성 지정입니다.</target>
        <note />
      </trans-unit>
      <trans-unit id="tcObjectExpressionFormDeprecated">
        <source>This form of object expression is not used in F#. Use 'member this.MemberName ... = ...' to define member implementations in object expressions.</source>
        <target state="translated">이러한 형식의 개체 식은 F#에서 사용되지 않습니다. 'member this.MemberName ... = ...'을 사용하여 개체 식에 멤버 구현을 정의하세요.</target>
        <note />
      </trans-unit>
      <trans-unit id="tcInvalidDeclaration">
        <source>Invalid declaration</source>
        <target state="translated">선언이 잘못되었습니다.</target>
        <note />
      </trans-unit>
      <trans-unit id="tcAttributesInvalidInPatterns">
        <source>Attributes are not allowed within patterns</source>
        <target state="translated">특성은 패턴 내에서 허용되지 않습니다.</target>
        <note />
      </trans-unit>
      <trans-unit id="tcFunctionRequiresExplicitTypeArguments">
        <source>The generic function '{0}' must be given explicit type argument(s)</source>
        <target state="translated">제네릭 함수 '{0}'에는 명시적 형식 인수를 지정해야 합니다.</target>
        <note />
      </trans-unit>
      <trans-unit id="tcDoesNotAllowExplicitTypeArguments">
        <source>The method or function '{0}' should not be given explicit type argument(s) because it does not declare its type parameters explicitly</source>
        <target state="translated">'{0}' 메서드 또는 함수는 해당 형식 매개 변수를 명시적으로 선언하지 않으므로 이 함수에 명시적 형식 인수를 지정하면 안 됩니다.</target>
        <note />
      </trans-unit>
      <trans-unit id="tcTypeParameterArityMismatch">
        <source>This value, type or method expects {0} type parameter(s) but was given {1}</source>
        <target state="translated">이 값, 형식 또는 메서드에는 {0}개의 형식 매개 변수가 필요한데 {1}개를 받았습니다.</target>
        <note />
      </trans-unit>
      <trans-unit id="tcDefaultStructConstructorCall">
        <source>The default, zero-initializing constructor of a struct type may only be used if all the fields of the struct type admit default initialization</source>
        <target state="translated">구조체 형식의 기본 0 초기화 생성자는 구조체 형식의 모든 필드가 기본 초기화를 허용하는 경우에만 사용할 수 있습니다.</target>
        <note />
      </trans-unit>
      <trans-unit id="tcCouldNotFindIDisposable">
        <source>Couldn't find Dispose on IDisposable, or it was overloaded</source>
        <target state="translated">IDisposable에서 Dispose를 찾을 수 없거나 Dispose가 오버로드되었습니다.</target>
        <note />
      </trans-unit>
      <trans-unit id="tcNonLiteralCannotBeUsedInPattern">
        <source>This value is not a literal and cannot be used in a pattern</source>
        <target state="translated">이 값은 리터럴이 아니며 패턴에 사용할 수 없습니다.</target>
        <note />
      </trans-unit>
      <trans-unit id="tcFieldIsReadonly">
        <source>This field is readonly</source>
        <target state="translated">이 필드는 읽기 전용입니다.</target>
        <note />
      </trans-unit>
      <trans-unit id="tcNameArgumentsMustAppearLast">
        <source>Named arguments must appear after all other arguments</source>
        <target state="translated">명명된 인수는 다른 모든 인수 뒤에 나타나야 합니다.</target>
        <note />
      </trans-unit>
      <trans-unit id="tcFunctionRequiresExplicitLambda">
        <source>This function value is being used to construct a delegate type whose signature includes a byref argument. You must use an explicit lambda expression taking {0} arguments.</source>
        <target state="translated">이 함수 값은 시그니처에 byref 인수가 포함된 대리자 형식을 생성하는 데 사용되고 있습니다. {0}개의 인수를 사용하는 명시적 람다 식을 사용해야 합니다.</target>
        <note />
      </trans-unit>
      <trans-unit id="tcTypeCannotBeEnumerated">
        <source>The type '{0}' is not a type whose values can be enumerated with this syntax, i.e. is not compatible with either seq&lt;_&gt;, IEnumerable&lt;_&gt; or IEnumerable and does not have a GetEnumerator method</source>
        <target state="translated">'{0}' 형식은 이 구문을 사용하여 열거할 수 있는 값을 포함하는 형식이 아닙니다. 즉, seq&lt;_&gt;, IEnumerable&lt;_&gt; 또는 IEnumerable과 호환되지 않으며 GetEnumerator 메서드를 가지지 않습니다.</target>
        <note />
      </trans-unit>
      <trans-unit id="tcInvalidMixtureOfRecursiveForms">
        <source>This recursive binding uses an invalid mixture of recursive forms</source>
        <target state="translated">이 재귀적 바인딩은 잘못된 재귀적 형식 조합을 사용합니다.</target>
        <note />
      </trans-unit>
      <trans-unit id="tcInvalidObjectConstructionExpression">
        <source>This is not a valid object construction expression. Explicit object constructors must either call an alternate constructor or initialize all fields of the object and specify a call to a super class constructor.</source>
        <target state="translated">올바른 개체 생성 식이 아닙니다. 명시적 개체 생성자에서는 대체 생성자를 호출하거나 개체의 모든 필드를 초기화한 후 상위 클래스 생성자에 대한 호출을 지정해야 합니다.</target>
        <note />
      </trans-unit>
      <trans-unit id="tcInvalidConstraint">
        <source>Invalid constraint</source>
        <target state="translated">제약 조건이 잘못되었습니다.</target>
        <note />
      </trans-unit>
      <trans-unit id="tcInvalidConstraintTypeSealed">
        <source>Invalid constraint: the type used for the constraint is sealed, which means the constraint could only be satisfied by at most one solution</source>
        <target state="translated">제약 조건이 잘못되었습니다. 제약 조건에 사용된 형식이 봉인되었습니다. 즉, 최대 하나의 솔루션을 통해서만 해당 제약 조건을 만족시킬 수 있습니다.</target>
        <note />
      </trans-unit>
      <trans-unit id="tcInvalidEnumConstraint">
        <source>An 'enum' constraint must be of the form 'enum&lt;type&gt;'</source>
        <target state="translated">'enum' 제약 조건의 형식은 'enum&lt;type&gt;'이어야 합니다.</target>
        <note />
      </trans-unit>
      <trans-unit id="tcInvalidNewConstraint">
        <source>'new' constraints must take one argument of type 'unit' and return the constructed type</source>
        <target state="translated">'new' 제약 조건은 'unit' 형식의 인수 하나를 사용하고 생성된 형식을 반환해야 합니다.</target>
        <note />
      </trans-unit>
      <trans-unit id="tcInvalidPropertyType">
        <source>This property has an invalid type. Properties taking multiple indexer arguments should have types of the form 'ty1 * ty2 -&gt; ty3'. Properties returning functions should have types of the form '(ty1 -&gt; ty2)'.</source>
        <target state="translated">이 속성에는 잘못된 형식이 있습니다. 다중 인덱서 인수를 사용하는 속성에는 'ty1 * ty2 -&gt; ty3'과 같은 형식이 있어야 합니다. 함수를 반환하는 속성에는 '(ty1 -&gt; ty2)'와 같은 형식이 있어야 합니다.</target>
        <note />
      </trans-unit>
      <trans-unit id="tcExpectedUnitOfMeasureMarkWithAttribute">
        <source>Expected unit-of-measure parameter, not type parameter. Explicit unit-of-measure parameters must be marked with the [&lt;Measure&gt;] attribute.</source>
        <target state="translated">형식 매개 변수가 아니라 측정 단위 매개 변수가 필요합니다. 명시적 측정 단위 매개 변수는 [&lt;Measure&gt;] 특성으로 표시해야 합니다.</target>
        <note />
      </trans-unit>
      <trans-unit id="tcExpectedTypeParameter">
        <source>Expected type parameter, not unit-of-measure parameter</source>
        <target state="translated">측정 단위 매개 변수가 아니라 형식 매개 변수가 필요합니다.</target>
        <note />
      </trans-unit>
      <trans-unit id="tcExpectedTypeNotUnitOfMeasure">
        <source>Expected type, not unit-of-measure</source>
        <target state="translated">측정 단위가 아니라 형식이 필요합니다.</target>
        <note />
      </trans-unit>
      <trans-unit id="tcExpectedUnitOfMeasureNotType">
        <source>Expected unit-of-measure, not type</source>
        <target state="translated">형식이 아니라 측정 단위가 필요합니다.</target>
        <note />
      </trans-unit>
      <trans-unit id="tcInvalidUnitsOfMeasurePrefix">
        <source>Units-of-measure cannot be used as prefix arguments to a type. Rewrite as postfix arguments in angle brackets.</source>
        <target state="translated">측정 단위는 형식에 대한 접두사 인수로 사용할 수 없습니다. 꺾쇠 괄호 안에 후위 인수로 다시 작성하세요.</target>
        <note />
      </trans-unit>
      <trans-unit id="tcUnitsOfMeasureInvalidInTypeConstructor">
        <source>Unit-of-measure cannot be used in type constructor application</source>
        <target state="translated">측정 단위는 형식 생성자 적용 시 사용할 수 없습니다.</target>
        <note />
      </trans-unit>
      <trans-unit id="tcRequireBuilderMethod">
        <source>This control construct may only be used if the computation expression builder defines a '{0}' method</source>
        <target state="translated">계산 식 작성기가 '{0}' 메서드를 정의하는 경우에만 이 제어 구문을 사용할 수 있습니다.</target>
        <note />
      </trans-unit>
      <trans-unit id="tcTypeHasNoNestedTypes">
        <source>This type has no nested types</source>
        <target state="translated">이 형식에는 중첩 형식이 없습니다.</target>
        <note />
      </trans-unit>
      <trans-unit id="tcUnexpectedSymbolInTypeExpression">
        <source>Unexpected {0} in type expression</source>
        <target state="translated">형식 식에 예기치 않은 {0}이(가) 있습니다.</target>
        <note />
      </trans-unit>
      <trans-unit id="tcTypeParameterInvalidAsTypeConstructor">
        <source>Type parameter cannot be used as type constructor</source>
        <target state="translated">형식 매개 변수는 형식 생성자로 사용할 수 없습니다.</target>
        <note />
      </trans-unit>
      <trans-unit id="tcIllegalSyntaxInTypeExpression">
        <source>Illegal syntax in type expression</source>
        <target state="translated">형식 식의 구문이 잘못되었습니다.</target>
        <note />
      </trans-unit>
      <trans-unit id="tcAnonymousUnitsOfMeasureCannotBeNested">
        <source>Anonymous unit-of-measure cannot be nested inside another unit-of-measure expression</source>
        <target state="translated">익명 측정 단위는 다른 측정 단위 식 내에 중첩할 수 없습니다.</target>
        <note />
      </trans-unit>
      <trans-unit id="tcAnonymousTypeInvalidInDeclaration">
        <source>Anonymous type variables are not permitted in this declaration</source>
        <target state="translated">익명 형식 변수는 이 선언에서 허용되지 않습니다.</target>
        <note />
      </trans-unit>
      <trans-unit id="tcUnexpectedSlashInType">
        <source>Unexpected / in type</source>
        <target state="translated">형식에 예기치 않은 /가 있습니다.</target>
        <note />
      </trans-unit>
      <trans-unit id="tcUnexpectedTypeArguments">
        <source>Unexpected type arguments</source>
        <target state="translated">예기치 않은 형식 인수입니다.</target>
        <note />
      </trans-unit>
      <trans-unit id="tcOptionalArgsOnlyOnMembers">
        <source>Optional arguments are only permitted on type members</source>
        <target state="translated">선택적 인수는 형식 멤버에 대해서만 허용됩니다.</target>
        <note />
      </trans-unit>
      <trans-unit id="tcNameNotBoundInPattern">
        <source>Name '{0}' not bound in pattern context</source>
        <target state="translated">이름 '{0}'은(는) 패턴 컨텍스트에 바인딩되지 않았습니다.</target>
        <note />
      </trans-unit>
      <trans-unit id="tcInvalidNonPrimitiveLiteralInPatternMatch">
        <source>Non-primitive numeric literal constants cannot be used in pattern matches because they can be mapped to multiple different types through the use of a NumericLiteral module. Consider using replacing with a variable, and use 'when &lt;variable&gt; = &lt;constant&gt;' at the end of the match clause.</source>
        <target state="translated">기본 형식이 아닌 숫자 리터럴 상수는 NumericLiteral 모듈을 사용하여 다양한 형식에 매핑될 수 있으므로 패턴 일치에 사용할 수 없습니다. 변수로 바꾸고 일치 절의 끝에 'when &lt;variable&gt; = &lt;constant&gt;'를 사용하세요.</target>
        <note />
      </trans-unit>
      <trans-unit id="tcInvalidTypeArgumentUsage">
        <source>Type arguments cannot be specified here</source>
        <target state="translated">형식 인수는 여기에 지정할 수 없습니다.</target>
        <note />
      </trans-unit>
      <trans-unit id="tcRequireActivePatternWithOneResult">
        <source>Only active patterns returning exactly one result may accept arguments</source>
        <target state="translated">하나의 결과를 반환하는 활성 패턴만 인수를 사용할 수 있습니다.</target>
        <note />
      </trans-unit>
      <trans-unit id="tcInvalidArgForParameterizedPattern">
        <source>Invalid argument to parameterized pattern label</source>
        <target state="translated">매개 변수가 있는 패턴 레이블에 대한 인수가 잘못되었습니다.</target>
        <note />
      </trans-unit>
      <trans-unit id="tcInvalidIndexIntoActivePatternArray">
        <source>Internal error. Invalid index into active pattern array</source>
        <target state="translated">내부 오류입니다. 활성 패턴 배열에 대한 인덱스가 잘못되었습니다.</target>
        <note />
      </trans-unit>
      <trans-unit id="tcUnionCaseDoesNotTakeArguments">
        <source>This union case does not take arguments</source>
        <target state="translated">이 공용 구조체 케이스는 인수를 사용하지 않습니다.</target>
        <note />
      </trans-unit>
      <trans-unit id="tcUnionCaseRequiresOneArgument">
        <source>This union case takes one argument</source>
        <target state="translated">이 공용 구조체 케이스는 하나의 인수를 사용합니다.</target>
        <note />
      </trans-unit>
      <trans-unit id="tcUnionCaseExpectsTupledArguments">
        <source>This union case expects {0} arguments in tupled form</source>
        <target state="translated">이 공용 구조체 케이스에는 튜플된 형식의 인수 {0}개가 필요합니다.</target>
        <note />
      </trans-unit>
      <trans-unit id="tcFieldIsNotStatic">
        <source>Field '{0}' is not static</source>
        <target state="translated">'{0}'은(는) 정적 필드가 아닙니다.</target>
        <note />
      </trans-unit>
      <trans-unit id="tcFieldNotLiteralCannotBeUsedInPattern">
        <source>This field is not a literal and cannot be used in a pattern</source>
        <target state="translated">이는 리터럴 필드가 아니며 패턴에 사용할 수 없습니다.</target>
        <note />
      </trans-unit>
      <trans-unit id="tcRequireVarConstRecogOrLiteral">
        <source>This is not a variable, constant, active recognizer or literal</source>
        <target state="translated">변수, 상수, 활성 인식기 또는 리터럴이 아닙니다.</target>
        <note />
      </trans-unit>
      <trans-unit id="tcInvalidPattern">
        <source>This is not a valid pattern</source>
        <target state="translated">올바른 패턴이 아닙니다.</target>
        <note />
      </trans-unit>
      <trans-unit id="tcUseWhenPatternGuard">
        <source>Character range matches have been removed in F#. Consider using a 'when' pattern guard instead.</source>
        <target state="translated">문자 범위 일치는 F#에서 제거되었습니다. 대신 'when' 패턴 가드를 사용하세요.</target>
        <note />
      </trans-unit>
      <trans-unit id="tcIllegalPattern">
        <source>Illegal pattern</source>
        <target state="translated">패턴이 잘못되었습니다.</target>
        <note />
      </trans-unit>
      <trans-unit id="tcSyntaxErrorUnexpectedQMark">
        <source>Syntax error - unexpected '?' symbol</source>
        <target state="translated">구문 오류 - 예기치 않은 '?' 기호입니다.</target>
        <note />
      </trans-unit>
      <trans-unit id="tcExpressionCountMisMatch">
        <source>Expected {0} expressions, got {1}</source>
        <target state="translated">{0}개의 식이 필요한데 {1}개를 받았습니다.</target>
        <note />
      </trans-unit>
      <trans-unit id="tcExprUndelayed">
        <source>TcExprUndelayed: delayed</source>
        <target state="translated">TcExprUndelayed: 지연되었습니다.</target>
        <note />
      </trans-unit>
      <trans-unit id="tcExpressionRequiresSequence">
        <source>This expression form may only be used in sequence and computation expressions</source>
        <target state="translated">이 식 형식은 시퀀스 및 계산 식에만 사용할 수 있습니다.</target>
        <note />
      </trans-unit>
      <trans-unit id="tcInvalidObjectExpressionSyntaxForm">
        <source>Invalid object expression. Objects without overrides or interfaces should use the expression form 'new Type(args)' without braces.</source>
        <target state="translated">개체 식이 잘못되었습니다. 재정의 또는 인터페이스가 없는 개체는 중괄호 없이 식 형식 'new Type(args)'을 사용해야 합니다.</target>
        <note />
      </trans-unit>
      <trans-unit id="tcInvalidObjectSequenceOrRecordExpression">
        <source>Invalid object, sequence or record expression</source>
        <target state="translated">개체, 시퀀스 또는 레코드 식이 잘못되었습니다.</target>
        <note />
      </trans-unit>
      <trans-unit id="tcInvalidSequenceExpressionSyntaxForm">
        <source>Invalid record, sequence or computation expression. Sequence expressions should be of the form 'seq {{ ... }}'</source>
        <target state="translated">레코드, 시퀀스 또는 계산 식이 잘못되었습니다. 시퀀스 식의 형식은 'seq {{ ... }}'여야 합니다.</target>
        <note />
      </trans-unit>
      <trans-unit id="tcExpressionWithIfRequiresParenthesis">
        <source>This list or array expression includes an element of the form 'if ... then ... else'. Parenthesize this expression to indicate it is an individual element of the list or array, to disambiguate this from a list generated using a sequence expression</source>
        <target state="translated">이 목록 또는 배열 식에는 'if ... then ... else' 형식의 요소가 포함되어 있습니다. 식이 목록 또는 배열의 개별 요소임을 나타내고 이를 시퀀스 식을 사용하여 생성된 목록과 구분하려면 이 식을 괄호로 묶으세요.</target>
        <note />
      </trans-unit>
      <trans-unit id="tcUnableToParseFormatString">
        <source>Unable to parse format string '{0}'</source>
        <target state="translated">서식 문자열 '{0}'을(를) 구문 분석할 수 없습니다.</target>
        <note />
      </trans-unit>
      <trans-unit id="tcListLiteralMaxSize">
        <source>This list expression exceeds the maximum size for list literals. Use an array for larger literals and call Array.ToList.</source>
        <target state="translated">이 목록 식은 목록 리터럴의 최대 크기를 초과합니다. 보다 큰 리터럴을 위한 배열을 사용하고 Array.ToList를 호출하세요.</target>
        <note />
      </trans-unit>
      <trans-unit id="tcExpressionFormRequiresObjectConstructor">
        <source>The expression form 'expr then expr' may only be used as part of an explicit object constructor</source>
        <target state="translated">식 형식 'expr then expr'은 명시적 개체 생성자의 일부로만 사용할 수 있습니다.</target>
        <note />
      </trans-unit>
      <trans-unit id="tcNamedArgumentsCannotBeUsedInMemberTraits">
        <source>Named arguments cannot be given to member trait calls</source>
        <target state="translated">명명된 인수는 멤버 특성 호출에 지정할 수 없습니다.</target>
        <note />
      </trans-unit>
      <trans-unit id="tcNotValidEnumCaseName">
        <source>This is not a valid name for an enumeration case</source>
        <target state="translated">열거형 케이스에 대한 올바른 이름이 아닙니다.</target>
        <note />
      </trans-unit>
      <trans-unit id="tcFieldIsNotMutable">
        <source>This field is not mutable</source>
        <target state="translated">이 필드는 변경할 수 없습니다.</target>
        <note />
      </trans-unit>
      <trans-unit id="tcConstructRequiresListArrayOrSequence">
        <source>This construct may only be used within list, array and sequence expressions, e.g. expressions of the form 'seq {{ ... }}', '[ ... ]' or '[| ... |]'. These use the syntax 'for ... in ... do ... yield...' to generate elements</source>
        <target state="translated">이 생성자는 목록, 배열 및 시퀀스 식 내에서만 사용할 수 있습니다(예: 'seq {{ ... }}', '[ ... ]' 또는 '[| ... |]' 형식의 식). 이러한 식은 'for ... in ... do ... yield...' 구문을 사용하여 요소를 생성합니다.</target>
        <note />
      </trans-unit>
      <trans-unit id="tcConstructRequiresComputationExpressions">
        <source>This construct may only be used within computation expressions. To return a value from an ordinary function simply write the expression without 'return'.</source>
        <target state="translated">이 생성자는 계산 식 내에서만 사용할 수 있습니다. 일반 함수에서 값을 반환하려면 단순히 'return' 없이 식을 작성하세요.</target>
        <note />
      </trans-unit>
      <trans-unit id="tcConstructRequiresSequenceOrComputations">
        <source>This construct may only be used within sequence or computation expressions</source>
        <target state="translated">이 생성자는 시퀀스 또는 계산 식 내에서만 사용할 수 있습니다.</target>
        <note />
      </trans-unit>
      <trans-unit id="tcConstructRequiresComputationExpression">
        <source>This construct may only be used within computation expressions</source>
        <target state="translated">이 생성자는 계산 식 내에서만 사용할 수 있습니다.</target>
        <note />
      </trans-unit>
      <trans-unit id="tcInvalidIndexerExpression">
        <source>Incomplete expression or invalid use of indexer syntax</source>
        <target state="translated">불완전한 식 또는 잘못된 인덱서 구문 사용</target>
        <note />
      </trans-unit>
      <trans-unit id="tcObjectOfIndeterminateTypeUsedRequireTypeConstraint">
        <source>The operator 'expr.[idx]' has been used on an object of indeterminate type based on information prior to this program point. Consider adding further type constraints</source>
        <target state="translated">'expr.[idx]' 연산자가 이 프로그램 지점 전의 정보를 기반으로 하는 확인할 수 없는 형식의 개체에 사용되었습니다. 형식 제약 조건을 더 추가해 보세요.</target>
        <note />
      </trans-unit>
      <trans-unit id="tcCannotInheritFromVariableType">
        <source>Cannot inherit from a variable type</source>
        <target state="translated">변수 형식에서 상속할 수 없습니다.</target>
        <note />
      </trans-unit>
      <trans-unit id="tcObjectConstructorsOnTypeParametersCannotTakeArguments">
        <source>Calls to object constructors on type parameters cannot be given arguments</source>
        <target state="translated">형식 매개 변수의 개체 생성자에 대한 호출에는 인수를 지정할 수 없습니다.</target>
        <note />
      </trans-unit>
      <trans-unit id="tcCompiledNameAttributeMisused">
        <source>The 'CompiledName' attribute cannot be used with this language element</source>
        <target state="translated">'CompiledName' 특성은 이 언어 요소에 사용할 수 없습니다.</target>
        <note />
      </trans-unit>
      <trans-unit id="tcNamedTypeRequired">
        <source>'{0}' may only be used with named types</source>
        <target state="translated">'{0}'은(는) 명명된 형식에만 사용할 수 있습니다.</target>
        <note />
      </trans-unit>
      <trans-unit id="tcInheritCannotBeUsedOnInterfaceType">
        <source>'inherit' cannot be used on interface types. Consider implementing the interface by using 'interface ... with ... end' instead.</source>
        <target state="translated">'inherit'은 인터페이스 형식에 대해 사용할 수 없습니다. 대신 'interface ... with ... end'를 사용하여 인터페이스를 구현하세요.</target>
        <note />
      </trans-unit>
      <trans-unit id="tcNewCannotBeUsedOnInterfaceType">
        <source>'new' cannot be used on interface types. Consider using an object expression '{{ new ... with ... }}' instead.</source>
        <target state="translated">'new'는 인터페이스 형식에 대해 사용할 수 없습니다. 대신 개체 식 '{{ new ... with ... }}'를 사용하세요.</target>
        <note />
      </trans-unit>
      <trans-unit id="tcAbstractTypeCannotBeInstantiated">
        <source>Instances of this type cannot be created since it has been marked abstract or not all methods have been given implementations. Consider using an object expression '{{ new ... with ... }}' instead.</source>
        <target state="translated">이 형식의 인스턴스가 abstract로 표시되었거나 메서드 중 일부에 구현이 지정되지 않았으므로 해당 인스턴스를 만들 수 없습니다. 대신 개체 식 '{{ new ... with ... }}'를 사용하세요.</target>
        <note />
      </trans-unit>
      <trans-unit id="tcIDisposableTypeShouldUseNew">
        <source>It is recommended that objects supporting the IDisposable interface are created using the syntax 'new Type(args)', rather than 'Type(args)' or 'Type' as a function value representing the constructor, to indicate that resources may be owned by the generated value</source>
        <target state="translated">IDisposable 인터페이스를 지원하는 개체는 생성 값이 리소스를 소유할 수도 있다는 것을 표시하기 위해 생성자를 나타내는 함수 값으로 'Type(args)' 또는 'Type'이 아니라 'new Type(args)' 구문을 사용하여 만드는 것이 좋습니다.</target>
        <note />
      </trans-unit>
      <trans-unit id="tcSyntaxCanOnlyBeUsedToCreateObjectTypes">
        <source>'{0}' may only be used to construct object types</source>
        <target state="translated">'{0}'은(는) 개체 형식을 생성하는 데에만 사용할 수 있습니다.</target>
        <note />
      </trans-unit>
      <trans-unit id="tcConstructorRequiresCall">
        <source>Constructors for the type '{0}' must directly or indirectly call its implicit object constructor. Use a call to the implicit object constructor instead of a record expression.</source>
        <target state="translated">'{0}' 형식에 대한 생성자는 직접 또는 간접적으로 해당 암시적 개체 생성자를 호출해야 합니다. 레코드 식 대신 암시적 개체 생성자에 대한 호출을 사용하세요.</target>
        <note />
      </trans-unit>
      <trans-unit id="tcUndefinedField">
        <source>The field '{0}' has been given a value, but is not present in the type '{1}'</source>
        <target state="translated">{0}' 필드에 값이 지정되었지만 해당 필드가 '{1}' 형식에 없습니다.</target>
        <note />
      </trans-unit>
      <trans-unit id="tcFieldRequiresAssignment">
        <source>No assignment given for field '{0}' of type '{1}'</source>
        <target state="translated">{1}' 형식의 '{0}' 필드에 대해 지정된 할당이 없습니다.</target>
        <note />
      </trans-unit>
      <trans-unit id="tcExtraneousFieldsGivenValues">
        <source>Extraneous fields have been given values</source>
        <target state="translated">잘못 사용된 필드에 값이 지정되었습니다.</target>
        <note />
      </trans-unit>
      <trans-unit id="tcObjectExpressionsCanOnlyOverrideAbstractOrVirtual">
        <source>Only overrides of abstract and virtual members may be specified in object expressions</source>
        <target state="translated">추상 및 가상 멤버의 재정의만 개체 식에 지정할 수 있습니다.</target>
        <note />
      </trans-unit>
      <trans-unit id="tcNoAbstractOrVirtualMemberFound">
        <source>The member '{0}' does not correspond to any abstract or virtual method available to override or implement.</source>
        <target state="translated">'{0}' 멤버는 재정의 또는 구현할 수 있는 어떠한 추상 또는 가상 메서드에도 해당하지 않습니다.</target>
        <note />
      </trans-unit>
      <trans-unit id="tcMemberFoundIsNotAbstractOrVirtual">
        <source>The type {0} contains the member '{1}' but it is not a virtual or abstract method that is available to override or implement.</source>
        <target state="translated">{0} 형식에 '{1}' 멤버가 포함되어 있지만 이 멤버는 재정의 또는 구현할 수 있는 가상 또는 추상 메서드가 아닙니다.</target>
        <note />
      </trans-unit>
      <trans-unit id="tcArgumentArityMismatch">
        <source>The member '{0}' does not accept the correct number of arguments. {1} argument(s) are expected, but {2} were given. The required signature is '{3}'.{4}</source>
        <target state="translated">{0}' 멤버가 올바른 수의 인수를 적용하지 않습니다. {1}개의 인수가 필요하지만 {2}개 지정되었습니다. 필요한 시그니처는 '{3}'입니다.{4}</target>
        <note />
      </trans-unit>
      <trans-unit id="tcArgumentArityMismatchOneOverload">
        <source>The member '{0}' does not accept the correct number of arguments. One overload accepts {1} arguments, but {2} were given. The required signature is '{3}'.{4}</source>
        <target state="translated">{0}' 멤버가 올바른 수의 인수를 받지 못했습니다. 하나의 오버로드는 {1}개의 인수를 받지만 {2}개가 주어졌습니다. 필요한 시그니처는 '{3}'입니다.{4}</target>
        <note />
      </trans-unit>
      <trans-unit id="tcSimpleMethodNameRequired">
        <source>A simple method name is required here</source>
        <target state="translated">단순 메서드 이름이 여기에 필요합니다.</target>
        <note />
      </trans-unit>
      <trans-unit id="tcPredefinedTypeCannotBeUsedAsSuperType">
        <source>The types System.ValueType, System.Enum, System.Delegate, System.MulticastDelegate and System.Array cannot be used as super types in an object expression or class</source>
        <target state="translated">System.ValueType, System.Enum, System.Delegate, System.MulticastDelegate 및 System.Array 형식은 개체 식 또는 클래스에서 상위 형식으로 사용할 수 없습니다.</target>
        <note />
      </trans-unit>
      <trans-unit id="tcNewMustBeUsedWithNamedType">
        <source>'new' must be used with a named type</source>
        <target state="translated">'new'는 명명된 형식에 사용해야 합니다.</target>
        <note />
      </trans-unit>
      <trans-unit id="tcCannotCreateExtensionOfSealedType">
        <source>Cannot create an extension of a sealed type</source>
        <target state="translated">봉인된 형식의 확장을 만들 수 없습니다.</target>
        <note />
      </trans-unit>
      <trans-unit id="tcNoArgumentsForRecordValue">
        <source>No arguments may be given when constructing a record value</source>
        <target state="translated">레코드 값을 생성할 때는 인수를 지정할 수 없습니다.</target>
        <note />
      </trans-unit>
      <trans-unit id="tcNoInterfaceImplementationForConstructionExpression">
        <source>Interface implementations cannot be given on construction expressions</source>
        <target state="translated">인터페이스 구현은 생성 식에서 지정할 수 없습니다.</target>
        <note />
      </trans-unit>
      <trans-unit id="tcObjectConstructionCanOnlyBeUsedInClassTypes">
        <source>Object construction expressions may only be used to implement constructors in class types</source>
        <target state="translated">개체 생성 식은 클래스 형식의 생성자를 구현하는 데에만 사용할 수 있습니다.</target>
        <note />
      </trans-unit>
      <trans-unit id="tcOnlySimpleBindingsCanBeUsedInConstructionExpressions">
        <source>Only simple bindings of the form 'id = expr' can be used in construction expressions</source>
        <target state="translated">'id = expr' 형식의 단순 바인딩만 생성 식에 사용할 수 있습니다.</target>
        <note />
      </trans-unit>
      <trans-unit id="tcObjectsMustBeInitializedWithObjectExpression">
        <source>Objects must be initialized by an object construction expression that calls an inherited object constructor and assigns a value to each field</source>
        <target state="translated">개체는 상속된 개체 생성자를 호출하고 각 필드에 값을 할당하는 개체 생성 식으로 초기화해야 합니다.</target>
        <note />
      </trans-unit>
      <trans-unit id="tcExpectedInterfaceType">
        <source>Expected an interface type</source>
        <target state="translated">인터페이스 형식이 필요합니다.</target>
        <note />
      </trans-unit>
      <trans-unit id="tcConstructorForInterfacesDoNotTakeArguments">
        <source>Constructor expressions for interfaces do not take arguments</source>
        <target state="translated">인터페이스에 대한 생성자 식에는 인수가 사용되지 않습니다.</target>
        <note />
      </trans-unit>
      <trans-unit id="tcConstructorRequiresArguments">
        <source>This object constructor requires arguments</source>
        <target state="translated">이 개체 생성자에는 인수가 필요합니다.</target>
        <note />
      </trans-unit>
      <trans-unit id="tcNewRequiresObjectConstructor">
        <source>'new' may only be used with object constructors</source>
        <target state="translated">'new'는 개체 생성자에만 사용할 수 있습니다.</target>
        <note />
      </trans-unit>
      <trans-unit id="tcAtLeastOneOverrideIsInvalid">
        <source>At least one override did not correctly implement its corresponding abstract member</source>
        <target state="translated">하나 이상의 재정의가 해당하는 추상 멤버를 올바르게 구현하지 않았습니다.</target>
        <note />
      </trans-unit>
      <trans-unit id="tcNumericLiteralRequiresModule">
        <source>This numeric literal requires that a module '{0}' defining functions FromZero, FromOne, FromInt32, FromInt64 and FromString be in scope</source>
        <target state="translated">이 숫자 리터럴을 사용하려면 FromZero, FromOne, FromInt32, FromInt64 및 FromString 함수를 정의하는 '{0}' 모듈이 범위 내에 있어야 합니다.</target>
        <note />
      </trans-unit>
      <trans-unit id="tcInvalidRecordConstruction">
        <source>Invalid record construction</source>
        <target state="translated">레코드 생성이 잘못되었습니다.</target>
        <note />
      </trans-unit>
      <trans-unit id="tcExpressionFormRequiresRecordTypes">
        <source>The expression form {{ expr with ... }} may only be used with record types. To build object types use {{ new Type(...) with ... }}</source>
        <target state="translated">식 형식 {{ expr with ... }}는 레코드 형식에만 사용할 수 있습니다. 개체 형식을 빌드하려면 {{ new Type(...) with ... }}를 사용하세요.</target>
        <note />
      </trans-unit>
      <trans-unit id="tcInheritedTypeIsNotObjectModelType">
        <source>The inherited type is not an object model type</source>
        <target state="translated">상속된 형식이 개체 모델 형식이 아닙니다.</target>
        <note />
      </trans-unit>
      <trans-unit id="tcObjectConstructionExpressionCanOnlyImplementConstructorsInObjectModelTypes">
        <source>Object construction expressions (i.e. record expressions with inheritance specifications) may only be used to implement constructors in object model types. Use 'new ObjectType(args)' to construct instances of object model types outside of constructors</source>
        <target state="translated">개체 생성 식, 즉 상속 지정이 있는 레코드 식은 개체 모델 형식의 생성자를 구현하는 데에만 사용할 수 있습니다. 'new ObjectType(args)'을 사용하여 생성자 외부에 개체 모델 형식의 인스턴스를 생성하세요.</target>
        <note />
      </trans-unit>
      <trans-unit id="tcEmptyRecordInvalid">
        <source>'{{ }}' is not a valid expression. Records must include at least one field. Empty sequences are specified by using Seq.empty or an empty list '[]'.</source>
        <target state="translated">'{{ }}'는 유효한 식이 아닙니다. 레코드에는 하나 이상의 필드를 포함해야 합니다. 빈 시퀀스는 Seq.empty 또는 빈 목록 '[]'를 사용하여 지정합니다.</target>
        <note />
      </trans-unit>
      <trans-unit id="tcTypeIsNotARecordTypeNeedConstructor">
        <source>This type is not a record type. Values of class and struct types must be created using calls to object constructors.</source>
        <target state="translated">이 형식은 레코드 형식이 아닙니다. 클래스 및 구조체 형식의 값은 개체 생성자에 대한 호출을 사용하여 만들어야 합니다.</target>
        <note />
      </trans-unit>
      <trans-unit id="tcTypeIsNotARecordType">
        <source>This type is not a record type</source>
        <target state="translated">이 형식은 레코드 형식이 아닙니다.</target>
        <note />
      </trans-unit>
      <trans-unit id="tcConstructIsAmbiguousInComputationExpression">
        <source>This construct is ambiguous as part of a computation expression. Nested expressions may be written using 'let _ = (...)' and nested computations using 'let! res = builder {{ ... }}'.</source>
        <target state="translated">이 구문은 계산 식의 일부로서 모호합니다. 중첩 식은 'let _ = (...)', 중첩 계산은 'let! res = builder {{ ... }}'를 사용하여 작성할 수 있습니다.</target>
        <note />
      </trans-unit>
      <trans-unit id="tcConstructIsAmbiguousInSequenceExpression">
        <source>This construct is ambiguous as part of a sequence expression. Nested expressions may be written using 'let _ = (...)' and nested sequences using 'yield! seq {{... }}'.</source>
        <target state="translated">이 구문은 시퀀스 식의 일부로서 모호합니다. 중첩 식은 'let _ = (...)', 중첩 시퀀스는 'yield! seq {{... }}'를 사용하여 작성할 수 있습니다.</target>
        <note />
      </trans-unit>
      <trans-unit id="tcDoBangIllegalInSequenceExpression">
        <source>'do!' cannot be used within sequence expressions</source>
        <target state="translated">'do!'는 시퀀스 식 내에 사용할 수 없습니다.</target>
        <note />
      </trans-unit>
      <trans-unit id="tcUseForInSequenceExpression">
        <source>The use of 'let! x = coll' in sequence expressions is not permitted. Use 'for x in coll' instead.</source>
        <target state="translated">'let! x = coll'은 시퀀스 식에 사용할 수 없습니다. 대신 'for x in coll'을 사용하세요.</target>
        <note />
      </trans-unit>
      <trans-unit id="tcTryIllegalInSequenceExpression">
        <source>'try'/'with' cannot be used within sequence expressions</source>
        <target state="translated">'try'/'with'는 시퀀스 식 내에 사용할 수 없습니다.</target>
        <note />
      </trans-unit>
      <trans-unit id="tcUseYieldBangForMultipleResults">
        <source>In sequence expressions, multiple results are generated using 'yield!'</source>
        <target state="translated">시퀀스 식에서는 'yield!'를 사용하여 다중 결과가 생성됩니다.</target>
        <note />
      </trans-unit>
      <trans-unit id="tcInvalidAssignment">
        <source>Invalid assignment</source>
        <target state="translated">할당이 잘못되었습니다.</target>
        <note />
      </trans-unit>
      <trans-unit id="tcInvalidUseOfTypeName">
        <source>Invalid use of a type name</source>
        <target state="translated">형식 이름을 잘못 사용했습니다.</target>
        <note />
      </trans-unit>
      <trans-unit id="tcTypeHasNoAccessibleConstructor">
        <source>This type has no accessible object constructors</source>
        <target state="translated">이 형식에는 액세스 가능한 개체 생성자가 없습니다.</target>
        <note />
      </trans-unit>
      <trans-unit id="tcInvalidUseOfInterfaceType">
        <source>Invalid use of an interface type</source>
        <target state="translated">인터페이스 형식을 잘못 사용했습니다.</target>
        <note />
      </trans-unit>
      <trans-unit id="tcInvalidUseOfDelegate">
        <source>Invalid use of a delegate constructor. Use the syntax 'new Type(args)' or just 'Type(args)'.</source>
        <target state="translated">대리 생성자를 잘못 사용했습니다. 'new Type(args)' 구문을 사용하거나 'Type(args)'만 사용하세요.</target>
        <note />
      </trans-unit>
      <trans-unit id="tcPropertyIsNotStatic">
        <source>Property '{0}' is not static</source>
        <target state="translated">'{0}'은(는) 정적 속성이 아닙니다.</target>
        <note />
      </trans-unit>
      <trans-unit id="tcPropertyIsNotReadable">
        <source>Property '{0}' is not readable</source>
        <target state="translated">'{0}' 속성은 읽을 수 없습니다.</target>
        <note />
      </trans-unit>
      <trans-unit id="tcLookupMayNotBeUsedHere">
        <source>This lookup cannot be used here</source>
        <target state="translated">이 조회는 여기에 사용할 수 없습니다.</target>
        <note />
      </trans-unit>
      <trans-unit id="tcPropertyIsStatic">
        <source>Property '{0}' is static</source>
        <target state="translated">'{0}'은(는) 정적 속성입니다.</target>
        <note />
      </trans-unit>
      <trans-unit id="tcPropertyCannotBeSet1">
        <source>Property '{0}' cannot be set</source>
        <target state="translated">'{0}' 속성은 설정할 수 없습니다.</target>
        <note />
      </trans-unit>
      <trans-unit id="tcConstructorsCannotBeFirstClassValues">
        <source>Constructors must be applied to arguments and cannot be used as first-class values. If necessary use an anonymous function '(fun arg1 ... argN -&gt; new Type(arg1,...,argN))'.</source>
        <target state="translated">생성자는 인수에 적용해야 하며 첫 번째 클래스 값으로 사용할 수 없습니다. 필요한 경우 익명 함수 '(fun arg1 ... argN -&gt; new Type(arg1,...,argN))'을 사용하세요.</target>
        <note />
      </trans-unit>
      <trans-unit id="tcSyntaxFormUsedOnlyWithRecordLabelsPropertiesAndFields">
        <source>The syntax 'expr.id' may only be used with record labels, properties and fields</source>
        <target state="translated">'expr.id' 구문은 레코드 레이블, 속성 및 필드에만 사용할 수 있습니다.</target>
        <note />
      </trans-unit>
      <trans-unit id="tcEventIsStatic">
        <source>Event '{0}' is static</source>
        <target state="translated">'{0}'은(는) 정적 이벤트입니다.</target>
        <note />
      </trans-unit>
      <trans-unit id="tcEventIsNotStatic">
        <source>Event '{0}' is not static</source>
        <target state="translated">'{0}'은(는) 정적 이벤트가 아닙니다.</target>
        <note />
      </trans-unit>
      <trans-unit id="tcNamedArgumentDidNotMatch">
        <source>The named argument '{0}' did not match any argument or mutable property</source>
        <target state="translated">명명된 인수 '{0}'이(가) 어떠한 인수 또는 변경할 수 있는 속성과도 일치하지 않습니다.</target>
        <note />
      </trans-unit>
      <trans-unit id="tcOverloadsCannotHaveCurriedArguments">
        <source>One or more of the overloads of this method has curried arguments. Consider redesigning these members to take arguments in tupled form.</source>
        <target state="translated">이 메서드에 대한 하나 이상의 오버로드에 커리된 인수가 있습니다. 튜플된 형식의 인수를 사용하려면 이러한 멤버를 다시 디자인하세요.</target>
        <note />
      </trans-unit>
      <trans-unit id="tcUnnamedArgumentsDoNotFormPrefix">
        <source>The unnamed arguments do not form a prefix of the arguments of the method called</source>
        <target state="translated">명명되지 않은 인수는 호출된 메서드의 인수에 대한 접두사를 형성하지 않습니다.</target>
        <note />
      </trans-unit>
      <trans-unit id="tcStaticOptimizationConditionalsOnlyForFSharpLibrary">
        <source>Static optimization conditionals are only for use within the F# library</source>
        <target state="translated">정적 최적화 조건은 F# 라이브러리 내에서만 사용해야 합니다.</target>
        <note />
      </trans-unit>
      <trans-unit id="tcFormalArgumentIsNotOptional">
        <source>The corresponding formal argument is not optional</source>
        <target state="translated">해당하는 형식 인수는 필수입니다.</target>
        <note />
      </trans-unit>
      <trans-unit id="tcInvalidOptionalAssignmentToPropertyOrField">
        <source>Invalid optional assignment to a property or field</source>
        <target state="translated">속성 또는 필드에 대한 선택적 할당이 잘못되었습니다.</target>
        <note />
      </trans-unit>
      <trans-unit id="tcDelegateConstructorMustBePassed">
        <source>A delegate constructor must be passed a single function value</source>
        <target state="translated">대리 생성자에는 단일 함수 값을 전달해야 합니다.</target>
        <note />
      </trans-unit>
      <trans-unit id="tcBindingCannotBeUseAndRec">
        <source>A binding cannot be marked both 'use' and 'rec'</source>
        <target state="translated">바인딩을 'use'와 'rec' 모두로 표시할 수 없습니다.</target>
        <note />
      </trans-unit>
      <trans-unit id="tcVolatileOnlyOnClassLetBindings">
        <source>The 'VolatileField' attribute may only be used on 'let' bindings in classes</source>
        <target state="translated">'VolatileField' 특성은 클래스의 'let' 바인딩에 대해서만 사용할 수 있습니다.</target>
        <note />
      </trans-unit>
      <trans-unit id="tcAttributesAreNotPermittedOnLetBindings">
        <source>Attributes are not permitted on 'let' bindings in expressions</source>
        <target state="translated">특성은 식의 'let' 바인딩에서 허용되지 않습니다.</target>
        <note />
      </trans-unit>
      <trans-unit id="tcDefaultValueAttributeRequiresVal">
        <source>The 'DefaultValue' attribute may only be used on 'val' declarations</source>
        <target state="translated">'DefaultValue' 특성은 'val' 선언에 대해서만 사용할 수 있습니다.</target>
        <note />
      </trans-unit>
      <trans-unit id="tcConditionalAttributeRequiresMembers">
        <source>The 'ConditionalAttribute' attribute may only be used on members</source>
        <target state="translated">'ConditionalAttribute' 특성은 멤버에 대해서만 사용할 수 있습니다.</target>
        <note />
      </trans-unit>
      <trans-unit id="tcInvalidActivePatternName">
        <source>This is not a valid name for an active pattern</source>
        <target state="translated">활성 패턴에 대한 올바른 이름이 아닙니다.</target>
        <note />
      </trans-unit>
      <trans-unit id="tcEntryPointAttributeRequiresFunctionInModule">
        <source>The 'EntryPointAttribute' attribute may only be used on function definitions in modules</source>
        <target state="translated">'EntryPointAttribute' 특성은 모듈의 함수 정의에 대해서만 사용할 수 있습니다.</target>
        <note />
      </trans-unit>
      <trans-unit id="tcMutableValuesCannotBeInline">
        <source>Mutable values cannot be marked 'inline'</source>
        <target state="translated">변경할 수 있는 값은 'inline'으로 표시할 수 없습니다.</target>
        <note />
      </trans-unit>
      <trans-unit id="tcMutableValuesMayNotHaveGenericParameters">
        <source>Mutable values cannot have generic parameters</source>
        <target state="translated">변경할 수 있는 값에는 제네릭 매개 변수를 지정할 수 없습니다.</target>
        <note />
      </trans-unit>
      <trans-unit id="tcMutableValuesSyntax">
        <source>Mutable function values should be written 'let mutable f = (fun args -&gt; ...)'</source>
        <target state="translated">변경할 수 있는 함수 값은 'let mutable f = (fun args -&gt; ...)'로 작성해야 합니다.</target>
        <note />
      </trans-unit>
      <trans-unit id="tcOnlyFunctionsCanBeInline">
        <source>Only functions may be marked 'inline'</source>
        <target state="translated">함수만 'inline'으로 표시할 수 있습니다.</target>
        <note />
      </trans-unit>
      <trans-unit id="tcIllegalAttributesForLiteral">
        <source>A literal value cannot be given the [&lt;ThreadStatic&gt;] or [&lt;ContextStatic&gt;] attributes</source>
        <target state="translated">리터럴 값에는 [&lt;ThreadStatic&gt;] 또는 [&lt;ContextStatic&gt;] 특성을 지정할 수 없습니다.</target>
        <note />
      </trans-unit>
      <trans-unit id="tcLiteralCannotBeMutable">
        <source>A literal value cannot be marked 'mutable'</source>
        <target state="translated">리터럴 값은 'mutable'로 표시할 수 없습니다.</target>
        <note />
      </trans-unit>
      <trans-unit id="tcLiteralCannotBeInline">
        <source>A literal value cannot be marked 'inline'</source>
        <target state="translated">리터럴 값은 'inline'으로 표시할 수 없습니다.</target>
        <note />
      </trans-unit>
      <trans-unit id="tcLiteralCannotHaveGenericParameters">
        <source>Literal values cannot have generic parameters</source>
        <target state="translated">리터럴 값에는 제네릭 매개 변수를 지정할 수 없습니다.</target>
        <note />
      </trans-unit>
      <trans-unit id="tcInvalidConstantExpression">
        <source>This is not a valid constant expression</source>
        <target state="translated">올바른 상수 식이 아닙니다.</target>
        <note />
      </trans-unit>
      <trans-unit id="tcTypeIsInaccessible">
        <source>This type is not accessible from this code location</source>
        <target state="translated">이 형식은 이 코드 위치에서 액세스할 수 없습니다.</target>
        <note />
      </trans-unit>
      <trans-unit id="tcUnexpectedConditionInImportedAssembly">
        <source>Unexpected condition in imported assembly: failed to decode AttributeUsage attribute</source>
        <target state="translated">가져온 어셈블리에 예기치 않은 상황이 발생했습니다. AttributeUsage 특성을 디코딩하지 못했습니다.</target>
        <note />
      </trans-unit>
      <trans-unit id="tcUnrecognizedAttributeTarget">
        <source>Unrecognized attribute target. Valid attribute targets are 'assembly', 'module', 'type', 'method', 'property', 'return', 'param', 'field', 'event', 'constructor'.</source>
        <target state="translated">인식할 수 없는 특성 대상입니다. 올바른 특성 대상은 'assembly', 'module', 'type', 'method', 'property', 'return', 'param', 'field', 'event', 'constructor'입니다.</target>
        <note />
      </trans-unit>
      <trans-unit id="tcAttributeIsNotValidForLanguageElementUseDo">
        <source>This attribute is not valid for use on this language element. Assembly attributes should be attached to a 'do ()' declaration, if necessary within an F# module.</source>
        <target state="translated">이 특성은 이 언어 요소에 사용할 수 없습니다. 어셈블리 특성은 필요한 경우 F# 모듈 내에서 'do ()' 선언에 연결해야 합니다.</target>
        <note />
      </trans-unit>
      <trans-unit id="tcAttributeIsNotValidForLanguageElement">
        <source>This attribute is not valid for use on this language element</source>
        <target state="translated">이 특성은 이 언어 요소에 사용할 수 없습니다.</target>
        <note />
      </trans-unit>
      <trans-unit id="tcOptionalArgumentsCannotBeUsedInCustomAttribute">
        <source>Optional arguments cannot be used in custom attributes</source>
        <target state="translated">선택적 인수는 사용자 지정 특성에 사용할 수 없습니다.</target>
        <note />
      </trans-unit>
      <trans-unit id="tcPropertyCannotBeSet0">
        <source>This property cannot be set</source>
        <target state="translated">이 속성은 설정할 수 없습니다.</target>
        <note />
      </trans-unit>
      <trans-unit id="tcPropertyOrFieldNotFoundInAttribute">
        <source>This property or field was not found on this custom attribute type</source>
        <target state="translated">이 속성 또는 필드를 이 사용자 지정 특성 형식에서 찾을 수 없습니다.</target>
        <note />
      </trans-unit>
      <trans-unit id="tcCustomAttributeMustBeReferenceType">
        <source>A custom attribute must be a reference type</source>
        <target state="translated">사용자 지정 특성은 참조 형식이어야 합니다.</target>
        <note />
      </trans-unit>
      <trans-unit id="tcCustomAttributeArgumentMismatch">
        <source>The number of args for a custom attribute does not match the expected number of args for the attribute constructor</source>
        <target state="translated">사용자 지정 특성에 대한 인수 수가 특성 생성자에 필요한 인수 수와 일치하지 않습니다.</target>
        <note />
      </trans-unit>
      <trans-unit id="tcCustomAttributeMustInvokeConstructor">
        <source>A custom attribute must invoke an object constructor</source>
        <target state="translated">사용자 지정 특성은 개체 생성자를 호출해야 합니다.</target>
        <note />
      </trans-unit>
      <trans-unit id="tcAttributeExpressionsMustBeConstructorCalls">
        <source>Attribute expressions must be calls to object constructors</source>
        <target state="translated">특성 식은 개체 생성자에 대한 호출이어야 합니다.</target>
        <note />
      </trans-unit>
      <trans-unit id="tcUnsupportedAttribute">
        <source>This attribute cannot be used in this version of F#</source>
        <target state="translated">이 특성은 이 버전의 F#에서 사용할 수 없습니다.</target>
        <note />
      </trans-unit>
      <trans-unit id="tcInvalidInlineSpecification">
        <source>Invalid inline specification</source>
        <target state="translated">인라인 지정이 잘못되었습니다.</target>
        <note />
      </trans-unit>
      <trans-unit id="tcInvalidUseBinding">
        <source>'use' bindings must be of the form 'use &lt;var&gt; = &lt;expr&gt;'</source>
        <target state="translated">'use' 바인딩은 'use &lt;var&gt; = &lt;expr&gt;' 형식이어야 합니다.</target>
        <note />
      </trans-unit>
      <trans-unit id="tcAbstractMembersIllegalInAugmentation">
        <source>Abstract members are not permitted in an augmentation - they must be defined as part of the type itself</source>
        <target state="translated">추상 멤버는 확대에서 허용되지 않으며 형식 자체의 일부로 정의해야 합니다.</target>
        <note />
      </trans-unit>
      <trans-unit id="tcMethodOverridesIllegalHere">
        <source>Method overrides and interface implementations are not permitted here</source>
        <target state="translated">메서드 재정의 및 인터페이스 구현은 여기에 허용되지 않습니다.</target>
        <note />
      </trans-unit>
      <trans-unit id="tcNoMemberFoundForOverride">
        <source>No abstract or interface member was found that corresponds to this override</source>
        <target state="translated">이 재정의에 해당하는 추상 또는 인터페이스 멤버를 찾을 수 없습니다.</target>
        <note />
      </trans-unit>
      <trans-unit id="tcOverrideArityMismatch">
        <source>This override takes a different number of arguments to the corresponding abstract member. The following abstract members were found:{0}</source>
        <target state="translated">이 재정의는 해당하는 추상 멤버와 다른 수의 인수를 사용합니다. 다음 추상 멤버를 찾았습니다. {0}</target>
        <note />
      </trans-unit>
      <trans-unit id="tcDefaultImplementationAlreadyExists">
        <source>This method already has a default implementation</source>
        <target state="translated">이 메서드에 이미 기본 구현이 있습니다.</target>
        <note />
      </trans-unit>
      <trans-unit id="tcDefaultAmbiguous">
        <source>The method implemented by this default is ambiguous</source>
        <target state="translated">이 기본값으로 구현된 메서드가 모호합니다.</target>
        <note />
      </trans-unit>
      <trans-unit id="tcNoPropertyFoundForOverride">
        <source>No abstract property was found that corresponds to this override</source>
        <target state="translated">이 재정의에 해당하는 추상 속성을 찾을 수 없습니다.</target>
        <note />
      </trans-unit>
      <trans-unit id="tcAbstractPropertyMissingGetOrSet">
        <source>This property overrides or implements an abstract property but the abstract property doesn't have a corresponding {0}</source>
        <target state="translated">이 속성은 추상 속성을 재정의하거나 구현하지만 추상 속성에 해당하는 {0}이(가) 없습니다.</target>
        <note />
      </trans-unit>
      <trans-unit id="tcInvalidSignatureForSet">
        <source>Invalid signature for set member</source>
        <target state="translated">집합 멤버의 시그니처가 잘못되었습니다.</target>
        <note />
      </trans-unit>
      <trans-unit id="tcNewMemberHidesAbstractMember">
        <source>This new member hides the abstract member '{0}'. Rename the member or use 'override' instead.</source>
        <target state="translated">이 새 멤버는 추상 멤버 '{0}'을(를) 숨깁니다. 멤버의 이름을 바꾸거나 대신 'override'를 사용하세요.</target>
        <note />
      </trans-unit>
      <trans-unit id="tcNewMemberHidesAbstractMemberWithSuffix">
        <source>This new member hides the abstract member '{0}' once tuples, functions, units of measure and/or provided types are erased. Rename the member or use 'override' instead.</source>
        <target state="translated">이 새 멤버는 튜플, 함수, 측정 단위 및/또는 제공된 형식이 지워지면 추상 멤버 '{0}'을(를) 숨깁니다. 멤버의 이름을 바꾸거나 대신 'override'를 사용하세요.</target>
        <note />
      </trans-unit>
      <trans-unit id="tcStaticInitializersIllegalInInterface">
        <source>Interfaces cannot contain definitions of static initializers</source>
        <target state="translated">인터페이스에는 정적 이니셜라이저의 정의를 포함할 수 없습니다.</target>
        <note />
      </trans-unit>
      <trans-unit id="tcObjectConstructorsIllegalInInterface">
        <source>Interfaces cannot contain definitions of object constructors</source>
        <target state="translated">인터페이스에는 개체 생성자의 정의를 포함할 수 없습니다.</target>
        <note />
      </trans-unit>
      <trans-unit id="tcMemberOverridesIllegalInInterface">
        <source>Interfaces cannot contain definitions of member overrides</source>
        <target state="translated">인터페이스에는 멤버 재정의의 정의를 포함할 수 없습니다.</target>
        <note />
      </trans-unit>
      <trans-unit id="tcConcreteMembersIllegalInInterface">
        <source>Interfaces cannot contain definitions of concrete members. You may need to define a constructor on your type to indicate that the type is a class.</source>
        <target state="translated">인터페이스에는 구체적인 멤버의 정의를 포함할 수 없습니다. 사용자 형식에 대한 생성자를 정의하여 해당 형식이 클래스임을 나타내야 할 수 있습니다.</target>
        <note />
      </trans-unit>
      <trans-unit id="tcConstructorsDisallowedInExceptionAugmentation">
        <source>Constructors cannot be specified in exception augmentations</source>
        <target state="translated">생성자는 예외 확대에 지정할 수 없습니다.</target>
        <note />
      </trans-unit>
      <trans-unit id="tcStructsCannotHaveConstructorWithNoArguments">
        <source>Structs cannot have an object constructor with no arguments. This is a restriction imposed on all CLI languages as structs automatically support a default constructor.</source>
        <target state="translated">구조체에는 인수가 없는 개체 생성자를 지정할 수 없습니다. 이는 구조체가 기본 생성자를 자동으로 지원하기 때문에 모든 CLI 언어에 적용되는 제한입니다.</target>
        <note />
      </trans-unit>
      <trans-unit id="tcConstructorsIllegalForThisType">
        <source>Constructors cannot be defined for this type</source>
        <target state="translated">생성자는 이 형식에 대해 지정할 수 없습니다.</target>
        <note />
      </trans-unit>
      <trans-unit id="tcRecursiveBindingsWithMembersMustBeDirectAugmentation">
        <source>Recursive bindings that include member specifications can only occur as a direct augmentation of a type</source>
        <target state="translated">멤버 지정을 포함하는 재귀적 바인딩은 형식의 직접 확대로만 발생할 수 있습니다.</target>
        <note />
      </trans-unit>
      <trans-unit id="tcOnlySimplePatternsInLetRec">
        <source>Only simple variable patterns can be bound in 'let rec' constructs</source>
        <target state="translated">단순 변수 패턴만 'let rec' 구문에 바인딩할 수 있습니다.</target>
        <note />
      </trans-unit>
      <trans-unit id="tcOnlyRecordFieldsAndSimpleLetCanBeMutable">
        <source>Mutable 'let' bindings can't be recursive or defined in recursive modules or namespaces</source>
        <target state="translated">변경이 가능한 'let' 바인딩을 반복하거나 재귀 모듈 또는 네임스페이스에서 정의할 수 없습니다.</target>
        <note />
      </trans-unit>
      <trans-unit id="tcMemberIsNotSufficientlyGeneric">
        <source>This member is not sufficiently generic</source>
        <target state="translated">이 멤버는 충분히 일반적이지 않습니다.</target>
        <note />
      </trans-unit>
      <trans-unit id="tcLiteralAttributeRequiresConstantValue">
        <source>A declaration may only be the [&lt;Literal&gt;] attribute if a constant value is also given, e.g. 'val x: int = 1'</source>
        <target state="translated">상수 값도 지정된 경우(예: 'val x: int = 1')에만 선언은 [&lt;Literal&gt;] 특성일 수 있습니다.</target>
        <note />
      </trans-unit>
      <trans-unit id="tcValueInSignatureRequiresLiteralAttribute">
        <source>A declaration may only be given a value in a signature if the declaration has the [&lt;Literal&gt;] attribute</source>
        <target state="translated">[&lt;Literal&gt;] 특성이 있는 경우에만 선언의 시그니처에 값을 지정할 수 있습니다.</target>
        <note />
      </trans-unit>
      <trans-unit id="tcThreadStaticAndContextStaticMustBeStatic">
        <source>Thread-static and context-static variables must be static and given the [&lt;DefaultValue&gt;] attribute to indicate that the value is initialized to the default value on each new thread</source>
        <target state="translated">Thread 정적 및 Context 정적 변수는 정적이어야 하며 값이 각 새 스레드에서 기본값으로 초기화됨을 나타내기 위해 [&lt;DefaultValue&gt;] 특성을 가져야 합니다.</target>
        <note />
      </trans-unit>
      <trans-unit id="tcVolatileFieldsMustBeMutable">
        <source>Volatile fields must be marked 'mutable' and cannot be thread-static</source>
        <target state="translated">volatile 필드는 'mutable'로 표시해야 하며 Thread 정적일 수 없습니다.</target>
        <note />
      </trans-unit>
      <trans-unit id="tcUninitializedValFieldsMustBeMutable">
        <source>Uninitialized 'val' fields must be mutable and marked with the '[&lt;DefaultValue&gt;]' attribute. Consider using a 'let' binding instead of a 'val' field.</source>
        <target state="translated">초기화되지 않은 'val' 필드는 변경할 수 있어야 하며 '[&lt;DefaultValue&gt;]' 특성으로 표시되어야 합니다. 'val' 필드 대신 'let' 바인딩을 사용해 보세요.</target>
        <note />
      </trans-unit>
      <trans-unit id="tcStaticValFieldsMustBeMutableAndPrivate">
        <source>Static 'val' fields in types must be mutable, private and marked with the '[&lt;DefaultValue&gt;]' attribute. They are initialized to the 'null' or 'zero' value for their type. Consider also using a 'static let mutable' binding in a class type.</source>
        <target state="translated">형식의 정적 'val' 필드는 변경할 수 있어야 하고 Private이어야 하며 '[&lt;DefaultValue&gt;]' 특성으로 표시되어야 합니다. 이러한 필드는 해당 형식에 맞게 'null' 또는 '0' 값으로 초기화됩니다. 클래스 형식에 'static let mutable' 바인딩도 사용해 보세요.</target>
        <note />
      </trans-unit>
      <trans-unit id="tcFieldRequiresName">
        <source>This field requires a name</source>
        <target state="translated">이 필드에는 이름이 필요합니다.</target>
        <note />
      </trans-unit>
      <trans-unit id="tcInvalidNamespaceModuleTypeUnionName">
        <source>Invalid namespace, module, type or union case name</source>
        <target state="translated">네임스페이스, 모듈, 형식 또는 공용 구조체 케이스 이름이 잘못되었습니다.</target>
        <note />
      </trans-unit>
      <trans-unit id="tcIllegalFormForExplicitTypeDeclaration">
        <source>Explicit type declarations for constructors must be of the form 'ty1 * ... * tyN -&gt; resTy'. Parentheses may be required around 'resTy'</source>
        <target state="translated">생성자에 대한 명시적 형식 선언의 형식은 'ty1 * ... * tyN -&gt; resTy'여야 합니다. 'resTy'를 괄호로 묶어야 할 수 있습니다.</target>
        <note />
      </trans-unit>
      <trans-unit id="tcReturnTypesForUnionMustBeSameAsType">
        <source>Return types of union cases must be identical to the type being defined, up to abbreviations</source>
        <target state="translated">공용 구조체 케이스의 반환 형식은 약어까지 정의 대상 형식과 동일해야 합니다.</target>
        <note />
      </trans-unit>
      <trans-unit id="tcInvalidEnumerationLiteral">
        <source>This is not a valid value for an enumeration literal</source>
        <target state="translated">열거형 리터럴에 대한 올바른 값이 아닙니다.</target>
        <note />
      </trans-unit>
      <trans-unit id="tcTypeIsNotInterfaceType1">
        <source>The type '{0}' is not an interface type</source>
        <target state="translated">'{0}' 형식은 인터페이스 형식이 아닙니다.</target>
        <note />
      </trans-unit>
      <trans-unit id="tcDuplicateSpecOfInterface">
        <source>Duplicate specification of an interface</source>
        <target state="translated">인터페이스가 중복 지정되었습니다.</target>
        <note />
      </trans-unit>
      <trans-unit id="tcFieldValIllegalHere">
        <source>A field/val declaration is not permitted here</source>
        <target state="translated">필드/val 선언은 여기에 허용되지 않습니다.</target>
        <note />
      </trans-unit>
      <trans-unit id="tcInheritIllegalHere">
        <source>A inheritance declaration is not permitted here</source>
        <target state="translated">상속 선언은 여기에 허용되지 않습니다.</target>
        <note />
      </trans-unit>
      <trans-unit id="tcModuleRequiresQualifiedAccess">
        <source>This declaration opens the module '{0}', which is marked as 'RequireQualifiedAccess'. Adjust your code to use qualified references to the elements of the module instead, e.g. 'List.map' instead of 'map'. This change will ensure that your code is robust as new constructs are added to libraries.</source>
        <target state="translated">이 선언은 'RequireQualifiedAccess'로 표시된 '{0}' 모듈을 엽니다. 대신 모듈의 요소에 대해 한정된 참조를 사용하도록 코드를 조정하십시오(예: 'map' 대신 'List.map'). 이렇게 변경하면 라이브러리에 새 구문이 추가될 때 코드가 견고성을 잃지 않게 됩니다.</target>
        <note />
      </trans-unit>
      <trans-unit id="tcOpenUsedWithPartiallyQualifiedPath">
        <source>This declaration opens the namespace or module '{0}' through a partially qualified path. Adjust this code to use the full path of the namespace. This change will make your code more robust as new constructs are added to the F# and CLI libraries.</source>
        <target state="translated">이 선언은 부분적으로 정규화된 경로를 통해 '{0}' 네임스페이스 또는 모듈을 엽니다. 네임스페이스의 전체 경로가 사용되도록 이 코드를 조정하세요. 이렇게 변경하면 F# 및 CLI 라이브러리에 새 구문이 추가될 때 코드가 더 견고해집니다.</target>
        <note />
      </trans-unit>
      <trans-unit id="tcLocalClassBindingsCannotBeInline">
        <source>Local class bindings cannot be marked inline. Consider lifting the definition out of the class or else do not mark it as inline.</source>
        <target state="translated">지역 클래스 바인딩은 inline으로 표시할 수 없습니다. 정의를 클래스 밖으로 이동하거나 inline으로 표시하지 마세요.</target>
        <note />
      </trans-unit>
      <trans-unit id="tcTypeAbbreviationsMayNotHaveMembers">
        <source>Type abbreviations cannot have members</source>
        <target state="translated">형식 약어에는 멤버를 지정할 수 없습니다.</target>
        <note />
      </trans-unit>
      <trans-unit id="tcTypeAbbreviationsCheckedAtCompileTime">
        <source>As of F# 4.1, the accessibility of type abbreviations is checked at compile-time. Consider changing the accessibility of the type abbreviation. Ignoring this warning might lead to runtime errors.</source>
        <target state="translated">F# 4.1부터 형식 약어의 액세스 가능성은 컴파일 시간에 확인합니다. 형식 약어의 액세스 가능성을 변경하세요. 이 경고를 무시하면 런타임 오류가 발생할 수 있습니다.</target>
        <note />
      </trans-unit>
      <trans-unit id="tcEnumerationsMayNotHaveMembers">
        <source>Enumerations cannot have members</source>
        <target state="translated">열거형에는 멤버를 지정할 수 없습니다.</target>
        <note />
      </trans-unit>
      <trans-unit id="tcMeasureDeclarationsRequireStaticMembers">
        <source>Measure declarations may have only static members</source>
        <target state="translated">측정값 선언에는 정적 멤버만 있을 수 있습니다.</target>
        <note />
      </trans-unit>
      <trans-unit id="tcStructsMayNotContainDoBindings">
        <source>Structs cannot contain 'do' bindings because the default constructor for structs would not execute these bindings</source>
        <target state="translated">구조체의 기본 생성자는 이러한 바인딩을 실행하지 않으므로 구조체에는 'do' 바인딩을 포함할 수 없습니다.</target>
        <note />
      </trans-unit>
      <trans-unit id="tcStructsMayNotContainLetBindings">
        <source>Structs cannot contain value definitions because the default constructor for structs will not execute these bindings. Consider adding additional arguments to the primary constructor for the type.</source>
        <target state="translated">구조체의 기본 생성자는 이러한 바인딩을 실행하지 않으므로 구조체에는 값 정의를 포함할 수 없습니다. 형식의 주 생성자에 인수를 더 추가하세요.</target>
        <note />
      </trans-unit>
      <trans-unit id="tcStaticLetBindingsRequireClassesWithImplicitConstructors">
        <source>Static value definitions may only be used in types with a primary constructor. Consider adding arguments to the type definition, e.g. 'type X(args) = ...'.</source>
        <target state="translated">정적 값 정의는 기본 생성자가 포함된 형식에서만 사용할 수 있습니다. 'type X(args) = ...'와 같이 형식 정의에 인수를 추가해 보세요.</target>
        <note />
      </trans-unit>
      <trans-unit id="tcMeasureDeclarationsRequireStaticMembersNotConstructors">
        <source>Measure declarations may have only static members: constructors are not available</source>
        <target state="translated">측정값 선언에는 정적 멤버만 있을 수 있습니다. 생성자는 사용할 수 없습니다.</target>
        <note />
      </trans-unit>
      <trans-unit id="tcMemberAndLocalClassBindingHaveSameName">
        <source>A member and a local class binding both have the name '{0}'</source>
        <target state="translated">멤버와 지역 클래스 바인딩 모두에 이름 '{0}'이(가) 있습니다.</target>
        <note />
      </trans-unit>
      <trans-unit id="tcTypeAbbreviationsCannotHaveInterfaceDeclaration">
        <source>Type abbreviations cannot have interface declarations</source>
        <target state="translated">형식 약어에는 인터페이스 선언을 지정할 수 없습니다.</target>
        <note />
      </trans-unit>
      <trans-unit id="tcEnumerationsCannotHaveInterfaceDeclaration">
        <source>Enumerations cannot have interface declarations</source>
        <target state="translated">열거형에는 인터페이스 선언을 지정할 수 없습니다.</target>
        <note />
      </trans-unit>
      <trans-unit id="tcTypeIsNotInterfaceType0">
        <source>This type is not an interface type</source>
        <target state="translated">이 형식은 인터페이스 형식이 아닙니다.</target>
        <note />
      </trans-unit>
      <trans-unit id="tcAllImplementedInterfacesShouldBeDeclared">
        <source>All implemented interfaces should be declared on the initial declaration of the type</source>
        <target state="translated">구현된 모든 인터페이스는 초기 형식 선언 시 선언해야 합니다.</target>
        <note />
      </trans-unit>
      <trans-unit id="tcDefaultImplementationForInterfaceHasAlreadyBeenAdded">
        <source>A default implementation of this interface has already been added because the explicit implementation of the interface was not specified at the definition of the type</source>
        <target state="translated">형식을 정의할 때 인터페이스의 명시적 구현이 지정되지 않았으므로 이 인터페이스의 기본 구현이 이미 추가되었습니다.</target>
        <note />
      </trans-unit>
      <trans-unit id="tcMemberNotPermittedInInterfaceImplementation">
        <source>This member is not permitted in an interface implementation</source>
        <target state="translated">이 멤버는 인터페이스 구현에서 허용되지 않습니다.</target>
        <note />
      </trans-unit>
      <trans-unit id="tcDeclarationElementNotPermittedInAugmentation">
        <source>This declaration element is not permitted in an augmentation</source>
        <target state="translated">이 선언 요소는 확대에서 허용되지 않습니다.</target>
        <note />
      </trans-unit>
      <trans-unit id="tcTypesCannotContainNestedTypes">
        <source>Types cannot contain nested type definitions</source>
        <target state="translated">형식에는 중첩 형식 정의를 포함할 수 없습니다.</target>
        <note />
      </trans-unit>
      <trans-unit id="tcTypeExceptionOrModule">
        <source>type, exception or module</source>
        <target state="translated">형식, 예외 또는 모듈입니다.</target>
        <note />
      </trans-unit>
      <trans-unit id="tcTypeOrModule">
        <source>type or module</source>
        <target state="translated">형식 또는 모듈입니다.</target>
        <note />
      </trans-unit>
      <trans-unit id="tcImplementsIStructuralEquatableExplicitly">
        <source>The struct, record or union type '{0}' implements the interface 'System.IStructuralEquatable' explicitly. Apply the 'CustomEquality' attribute to the type.</source>
        <target state="translated">구조체, 레코드 또는 공용 구조체 형식 '{0}'은(는) 'System.IStructuralEquatable' 인터페이스를 명시적으로 구현합니다. 형식에 'CustomEquality' 특성을 적용하세요.</target>
        <note />
      </trans-unit>
      <trans-unit id="tcImplementsIEquatableExplicitly">
        <source>The struct, record or union type '{0}' implements the interface 'System.IEquatable&lt;_&gt;' explicitly. Apply the 'CustomEquality' attribute to the type and provide a consistent implementation of the non-generic override 'System.Object.Equals(obj)'.</source>
        <target state="translated">구조체, 레코드 또는 공용 구조체 형식 '{0}'은(는) 'System.IEquatable&lt;_&gt;' 인터페이스를 명시적으로 구현합니다. 형식에 'CustomEquality' 특성을 적용하고 제네릭이 아닌 재정의 'System.Object.Equals(obj)'에 대한 일관된 구현을 제공하세요.</target>
        <note />
      </trans-unit>
      <trans-unit id="tcExplicitTypeSpecificationCannotBeUsedForExceptionConstructors">
        <source>Explicit type specifications cannot be used for exception constructors</source>
        <target state="translated">명시적 형식 지정은 예외 생성자에 대해 사용할 수 없습니다.</target>
        <note />
      </trans-unit>
      <trans-unit id="tcExceptionAbbreviationsShouldNotHaveArgumentList">
        <source>Exception abbreviations should not have argument lists</source>
        <target state="translated">예외 약어에는 인수 목록을 지정하면 안 됩니다.</target>
        <note />
      </trans-unit>
      <trans-unit id="tcAbbreviationsFordotNetExceptionsCannotTakeArguments">
        <source>Abbreviations for Common IL exceptions cannot take arguments</source>
        <target state="translated">공통 IL 예외에 대한 약어에는 인수를 사용할 수 없습니다.</target>
        <note />
      </trans-unit>
      <trans-unit id="tcExceptionAbbreviationsMustReferToValidExceptions">
        <source>Exception abbreviations must refer to existing exceptions or F# types deriving from System.Exception</source>
        <target state="translated">예외 약어는 기존 예외 또는 System.Exception에서 파생되는 F# 형식을 참조해야 합니다.</target>
        <note />
      </trans-unit>
      <trans-unit id="tcAbbreviationsFordotNetExceptionsMustHaveMatchingObjectConstructor">
        <source>Abbreviations for Common IL exception types must have a matching object constructor</source>
        <target state="translated">공통 IL 예외 형식에 대한 약어에는 일치하는 개체 생성자가 있어야 합니다.</target>
        <note />
      </trans-unit>
      <trans-unit id="tcNotAnException">
        <source>Not an exception</source>
        <target state="translated">예외가 아닙니다.</target>
        <note />
      </trans-unit>
      <trans-unit id="tcInvalidModuleName">
        <source>Invalid module name</source>
        <target state="translated">모듈 이름이 잘못되었습니다.</target>
        <note />
      </trans-unit>
      <trans-unit id="tcInvalidTypeExtension">
        <source>Invalid type extension</source>
        <target state="translated">형식 확장이 잘못되었습니다.</target>
        <note />
      </trans-unit>
      <trans-unit id="tcAttributesOfTypeSpecifyMultipleKindsForType">
        <source>The attributes of this type specify multiple kinds for the type</source>
        <target state="translated">이 형식의 특성은 형식에 대한 많은 종류를 지정합니다.</target>
        <note />
      </trans-unit>
      <trans-unit id="tcKindOfTypeSpecifiedDoesNotMatchDefinition">
        <source>The kind of the type specified by its attributes does not match the kind implied by its definition</source>
        <target state="translated">해당 특성으로 지정된 형식의 종류가 해당 정의에 의해 암시된 종류와 일치하지 않습니다.</target>
        <note />
      </trans-unit>
      <trans-unit id="tcMeasureDefinitionsCannotHaveTypeParameters">
        <source>Measure definitions cannot have type parameters</source>
        <target state="translated">측정값 정의에는 형식 매개 변수를 지정할 수 없습니다.</target>
        <note />
      </trans-unit>
      <trans-unit id="tcTypeRequiresDefinition">
        <source>This type requires a definition</source>
        <target state="translated">이 형식을 사용하려면 정의가 필요합니다.</target>
        <note />
      </trans-unit>
      <trans-unit id="tcTypeAbbreviationHasTypeParametersMissingOnType">
        <source>This type abbreviation has one or more declared type parameters that do not appear in the type being abbreviated. Type abbreviations must use all declared type parameters in the type being abbreviated. Consider removing one or more type parameters, or use a concrete type definition that wraps an underlying type, such as 'type C&lt;'a&gt; = C of ...'.</source>
        <target state="translated">이 형식 약어에는 간략화되는 형식에 나타나지 않는 하나 이상의 선언된 형식 매개 변수가 있습니다. 형식 약어는 간략화되는 형식에 있는 모든 선언된 형식 매개 변수를 사용해야 합니다. 하나 이상의 형식 매개 변수를 제거하거나 내부 형식을 래핑하는 구체적인 형식 정의(예: 'type C&lt;'a&gt; = C of ...'.)를 사용하세요.</target>
        <note />
      </trans-unit>
      <trans-unit id="tcStructsInterfacesEnumsDelegatesMayNotInheritFromOtherTypes">
        <source>Structs, interfaces, enums and delegates cannot inherit from other types</source>
        <target state="translated">구조체, 인터페이스, 열거형 및 대리자는 다른 형식에서 상속될 수 없습니다.</target>
        <note />
      </trans-unit>
      <trans-unit id="tcTypesCannotInheritFromMultipleConcreteTypes">
        <source>Types cannot inherit from multiple concrete types</source>
        <target state="translated">형식은 여러 구체적인 형식에서 상속될 수 없습니다.</target>
        <note />
      </trans-unit>
      <trans-unit id="tcRecordsUnionsAbbreviationsStructsMayNotHaveAllowNullLiteralAttribute">
        <source>Records, union, abbreviations and struct types cannot have the 'AllowNullLiteral' attribute</source>
        <target state="translated">레코드, 공용 구조체, 약어 및 구조체 형식에는 'AllowNullLiteral' 특성을 지정할 수 없습니다.</target>
        <note />
      </trans-unit>
      <trans-unit id="tcAllowNullTypesMayOnlyInheritFromAllowNullTypes">
        <source>Types with the 'AllowNullLiteral' attribute may only inherit from or implement types which also allow the use of the null literal</source>
        <target state="translated">'AllowNullLiteral' 특성이 지정된 형식은 null 리터럴도 사용할 수 있는 형식을 구현하거나 이 형식에서 상속되어야 합니다.</target>
        <note />
      </trans-unit>
      <trans-unit id="tcGenericTypesCannotHaveStructLayout">
        <source>Generic types cannot be given the 'StructLayout' attribute</source>
        <target state="translated">제네릭 형식에는 'StructLayout' 특성을 지정할 수 없습니다.</target>
        <note />
      </trans-unit>
      <trans-unit id="tcOnlyStructsCanHaveStructLayout">
        <source>Only structs and classes without primary constructors may be given the 'StructLayout' attribute</source>
        <target state="translated">기본 생성자가 없는 구조체 및 클래스에만 'StructLayout' 특성을 지정할 수 있습니다.</target>
        <note />
      </trans-unit>
      <trans-unit id="tcRepresentationOfTypeHiddenBySignature">
        <source>The representation of this type is hidden by the signature. It must be given an attribute such as [&lt;Sealed&gt;], [&lt;Class&gt;] or [&lt;Interface&gt;] to indicate the characteristics of the type.</source>
        <target state="translated">이 형식의 표현은 시그니처에 의해 숨겨져 있습니다. 형식의 특징을 나타내기 위해 이 형식에는 [&lt;Sealed&gt;], [&lt;Class&gt;] 또는 [&lt;Interface&gt;]와 같은 특성을 지정해야 합니다.</target>
        <note />
      </trans-unit>
      <trans-unit id="tcOnlyClassesCanHaveAbstract">
        <source>Only classes may be given the 'AbstractClass' attribute</source>
        <target state="translated">클래스에만 'AbstractClass' 특성을 지정할 수 있습니다.</target>
        <note />
      </trans-unit>
      <trans-unit id="tcOnlyTypesRepresentingUnitsOfMeasureCanHaveMeasure">
        <source>Only types representing units-of-measure may be given the 'Measure' attribute</source>
        <target state="translated">측정 단위를 나타내는 형식에만 'Measure' 특성을 지정할 수 있습니다.</target>
        <note />
      </trans-unit>
      <trans-unit id="tcOverridesCannotHaveVisibilityDeclarations">
        <source>Accessibility modifiers are not permitted on overrides or interface implementations</source>
        <target state="translated">액세스 가능성 한정자는 재정의 또는 인터페이스 구현에서 허용되지 않습니다.</target>
        <note />
      </trans-unit>
      <trans-unit id="tcTypesAreAlwaysSealedDU">
        <source>Discriminated union types are always sealed</source>
        <target state="translated">구분된 공용 구조체 형식은 항상 봉인됩니다.</target>
        <note />
      </trans-unit>
      <trans-unit id="tcTypesAreAlwaysSealedRecord">
        <source>Record types are always sealed</source>
        <target state="translated">레코드 형식은 항상 봉인됩니다.</target>
        <note />
      </trans-unit>
      <trans-unit id="tcTypesAreAlwaysSealedAssemblyCode">
        <source>Assembly code types are always sealed</source>
        <target state="translated">어셈블리 코드 형식은 항상 봉인됩니다.</target>
        <note />
      </trans-unit>
      <trans-unit id="tcTypesAreAlwaysSealedStruct">
        <source>Struct types are always sealed</source>
        <target state="translated">구조체 형식은 항상 봉인됩니다.</target>
        <note />
      </trans-unit>
      <trans-unit id="tcTypesAreAlwaysSealedDelegate">
        <source>Delegate types are always sealed</source>
        <target state="translated">대리자 형식은 항상 봉인됩니다.</target>
        <note />
      </trans-unit>
      <trans-unit id="tcTypesAreAlwaysSealedEnum">
        <source>Enum types are always sealed</source>
        <target state="translated">열거형 형식은 항상 봉인됩니다.</target>
        <note />
      </trans-unit>
      <trans-unit id="tcInterfaceTypesAndDelegatesCannotContainFields">
        <source>Interface types and delegate types cannot contain fields</source>
        <target state="translated">인터페이스 형식 및 대리자 형식에는 필드를 포함할 수 없습니다.</target>
        <note />
      </trans-unit>
      <trans-unit id="tcAbbreviatedTypesCannotBeSealed">
        <source>Abbreviated types cannot be given the 'Sealed' attribute</source>
        <target state="translated">간략화된 형식에는 'Sealed' 특성을 지정할 수 없습니다.</target>
        <note />
      </trans-unit>
      <trans-unit id="tcCannotInheritFromSealedType">
        <source>Cannot inherit a sealed type</source>
        <target state="translated">봉인된 형식을 상속할 수 없습니다.</target>
        <note />
      </trans-unit>
      <trans-unit id="tcCannotInheritFromInterfaceType">
        <source>Cannot inherit from interface type. Use interface ... with instead.</source>
        <target state="translated">인터페이스 형식에서 상속할 수 없습니다. 대신 interface ... with를 사용하세요.</target>
        <note />
      </trans-unit>
      <trans-unit id="tcStructTypesCannotContainAbstractMembers">
        <source>Struct types cannot contain abstract members</source>
        <target state="translated">구조체 형식에는 추상 멤버를 포함할 수 없습니다.</target>
        <note />
      </trans-unit>
      <trans-unit id="tcInterfaceTypesCannotBeSealed">
        <source>Interface types cannot be sealed</source>
        <target state="translated">인터페이스 형식은 봉인할 수 없습니다.</target>
        <note />
      </trans-unit>
      <trans-unit id="tcInvalidDelegateSpecification">
        <source>Delegate specifications must be of the form 'typ -&gt; typ'</source>
        <target state="translated">대리자 지정의 형식은 'typ -&gt; typ'여야 합니다.</target>
        <note />
      </trans-unit>
      <trans-unit id="tcDelegatesCannotBeCurried">
        <source>Delegate specifications must not be curried types. Use 'typ * ... * typ -&gt; typ' for multi-argument delegates, and 'typ -&gt; (typ -&gt; typ)' for delegates returning function values.</source>
        <target state="translated">대리자 지정은 커리된 형식이어서는 안 됩니다. 다중 인수 대리자의 경우 'typ * ... * typ -&gt; typ', 함수 값을 반환하는 대리자의 경우 'typ -&gt; (typ -&gt; typ)'를 사용하세요.</target>
        <note />
      </trans-unit>
      <trans-unit id="tcInvalidTypeForLiteralEnumeration">
        <source>Literal enumerations must have type int, uint, int16, uint16, int64, uint64, byte, sbyte or char</source>
        <target state="translated">리터럴 열거형의 형식은 int, uint, int16, uint16, int64, uint64, byte, sbyte 또는 char이어야 합니다.</target>
        <note />
      </trans-unit>
      <trans-unit id="tcTypeDefinitionIsCyclic">
        <source>This type definition involves an immediate cyclic reference through an abbreviation</source>
        <target state="translated">이 형식 정의에는 약어를 통해 직접 순환 참조가 사용됩니다.</target>
        <note />
      </trans-unit>
      <trans-unit id="tcTypeDefinitionIsCyclicThroughInheritance">
        <source>This type definition involves an immediate cyclic reference through a struct field or inheritance relation</source>
        <target state="translated">이 형식 정의에는 구조체 필드 또는 상속 관계를 통해 직접 순환 참조가 사용됩니다.</target>
        <note />
      </trans-unit>
      <trans-unit id="tcReservedSyntaxForAugmentation">
        <source>The syntax 'type X with ...' is reserved for augmentations. Types whose representations are hidden but which have members are now declared in signatures using 'type X = ...'. You may also need to add the '[&lt;Sealed&gt;] attribute to the type definition in the signature</source>
        <target state="translated">구문은 확대를 위해 예약되었습니다. 표현이 숨겨져 있지만 멤버를 가지고 있는 형식은 이제 'type X = ...'를 사용하여 시그니처에 선언됩니다. 시그니처에 있는 형식 정의에 '[&lt;Sealed&gt;] 특성을 추가해야 할 수도 있습니다.</target>
        <note />
      </trans-unit>
      <trans-unit id="tcMembersThatExtendInterfaceMustBePlacedInSeparateModule">
        <source>Members that extend interface, delegate or enum types must be placed in a module separate to the definition of the type. This module must either have the AutoOpen attribute or be opened explicitly by client code to bring the extension members into scope.</source>
        <target state="translated">인터페이스, 대리자 또는 열거형 형식을 확장하는 멤버는 형식의 정의와 별도로 모듈에 배치해야 합니다. 이 모듈은 확장 멤버를 범위 내로 가져오기 위해 AutoOpen 특성을 가지거나 클라이언트 코드를 통해 명시적으로 열어야 합니다.</target>
        <note />
      </trans-unit>
      <trans-unit id="tcDeclaredTypeParametersForExtensionDoNotMatchOriginal">
        <source>One or more of the declared type parameters for this type extension have a missing or wrong type constraint not matching the original type constraints on '{0}'</source>
        <target state="translated">이 형식 확장에 대해 선언된 하나 이상의 형식 매개 변수에 형식 제약 조건이 없거나 잘못되어 '{0}'의 원본 형식 제약 조건과 일치하지 않습니다.</target>
        <note />
      </trans-unit>
      <trans-unit id="tcTypeDefinitionsWithImplicitConstructionMustHaveOneInherit">
        <source>Type definitions may only have one 'inherit' specification and it must be the first declaration</source>
        <target state="translated">형식 정의에는 하나의 'inherit' 지정만 있을 수 있으며 이것이 첫 번째 선언이어야 합니다.</target>
        <note />
      </trans-unit>
      <trans-unit id="tcTypeDefinitionsWithImplicitConstructionMustHaveLocalBindingsBeforeMembers">
        <source>'let' and 'do' bindings must come before member and interface definitions in type definitions</source>
        <target state="translated">'let' 및 'do' 바인딩은 형식 정의에서 멤버 및 인터페이스 정의 앞에 와야 합니다.</target>
        <note />
      </trans-unit>
      <trans-unit id="tcInheritDeclarationMissingArguments">
        <source>This 'inherit' declaration specifies the inherited type but no arguments. Consider supplying arguments, e.g. 'inherit BaseType(args)'.</source>
        <target state="translated">이 'inherit' 선언은 상속된 형식을 지정하지만 인수는 지정하지 않습니다. 인수를 제공하십시오(예: 'inherit BaseType(args)').</target>
        <note />
      </trans-unit>
      <trans-unit id="tcInheritConstructionCallNotPartOfImplicitSequence">
        <source>This 'inherit' declaration has arguments, but is not in a type with a primary constructor. Consider adding arguments to your type definition, e.g. 'type X(args) = ...'.</source>
        <target state="translated">이 'inherit' 선언은 인수를 포함하지만 기본 생성자가 포함된 형식이 아닙니다. 'type X(args) = ...'와 같이 형식 정의에 인수를 추가해 보세요.</target>
        <note />
      </trans-unit>
      <trans-unit id="tcLetAndDoRequiresImplicitConstructionSequence">
        <source>This definition may only be used in a type with a primary constructor. Consider adding arguments to your type definition, e.g. 'type X(args) = ...'.</source>
        <target state="translated">이 정의는 기본 생성자가 포함된 형식에서만 사용할 수 있습니다. 'type X(args) = ...'와 같이 형식 정의에 인수를 추가해 보세요.</target>
        <note />
      </trans-unit>
      <trans-unit id="tcTypeAbbreviationsCannotHaveAugmentations">
        <source>Type abbreviations cannot have augmentations</source>
        <target state="translated">형식 약어에는 확대를 지정할 수 없습니다.</target>
        <note />
      </trans-unit>
      <trans-unit id="tcModuleAbbreviationForNamespace">
        <source>The path '{0}' is a namespace. A module abbreviation may not abbreviate a namespace.</source>
        <target state="translated">'{0}' 경로가 네임스페이스입니다. 모듈 약어가 네임스페이스의 약어가 아닐 수 있습니다.</target>
        <note />
      </trans-unit>
      <trans-unit id="tcTypeUsedInInvalidWay">
        <source>The type '{0}' is used in an invalid way. A value prior to '{1}' has an inferred type involving '{2}', which is an invalid forward reference.</source>
        <target state="translated">{0}' 형식이 잘못된 방식으로 사용되었습니다. '{1}' 앞에 있는 값에 '{2}'을(를) 사용하는 유추 형식이 있습니다. 이는 잘못된 전방 참조입니다.</target>
        <note />
      </trans-unit>
      <trans-unit id="tcMemberUsedInInvalidWay">
        <source>The member '{0}' is used in an invalid way. A use of '{1}' has been inferred prior to the definition of '{2}', which is an invalid forward reference.</source>
        <target state="translated">{0}' 멤버가 잘못된 방식으로 사용되었습니다. '{2}'이(가) 정의되기 전에 '{1}'의 사용이 유추되었습니다. 이는 잘못된 전방 참조입니다.</target>
        <note />
      </trans-unit>
      <trans-unit id="tcAttributeAutoOpenWasIgnored">
        <source>The attribute 'AutoOpen(\"{0}\")' in the assembly '{1}' did not refer to a valid module or namespace in that assembly and has been ignored</source>
        <target state="translated">{1}' 어셈블리의 특성 'AutoOpen(\"{0}\")'이 해당 어셈블리의 올바른 모듈 또는 네임스페이스를 참조하지 않아 무시되었습니다.</target>
        <note />
      </trans-unit>
      <trans-unit id="ilUndefinedValue">
        <source>Undefined value '{0}'</source>
        <target state="translated">정의되지 않은 값 '{0}'입니다.</target>
        <note />
      </trans-unit>
      <trans-unit id="ilLabelNotFound">
        <source>Label {0} not found</source>
        <target state="translated">{0} 레이블을 찾을 수 없습니다.</target>
        <note />
      </trans-unit>
      <trans-unit id="ilIncorrectNumberOfTypeArguments">
        <source>Incorrect number of type arguments to local call</source>
        <target state="translated">로컬 호출에 대한 형식 인수 수가 잘못되었습니다.</target>
        <note />
      </trans-unit>
      <trans-unit id="ilDynamicInvocationNotSupported">
        <source>Dynamic invocation of {0} is not supported</source>
        <target state="translated">{0}을(를) 동적으로 호출하는 작업은 지원되지 않습니다.</target>
        <note />
      </trans-unit>
      <trans-unit id="ilAddressOfLiteralFieldIsInvalid">
        <source>Taking the address of a literal field is invalid</source>
        <target state="translated">리터럴 필드의 주소를 사용하는 것은 올바르지 않습니다.</target>
        <note />
      </trans-unit>
      <trans-unit id="ilAddressOfValueHereIsInvalid">
        <source>This operation involves taking the address of a value '{0}' represented using a local variable or other special representation. This is invalid.</source>
        <target state="translated">이 작업을 수행하려면 지역 변수 또는 기타 특수 표현을 사용하여 표시된 값 '{0}'의 주소를 사용해야 합니다. 이는 올바르지 않습니다.</target>
        <note />
      </trans-unit>
      <trans-unit id="ilCustomMarshallersCannotBeUsedInFSharp">
        <source>Custom marshallers cannot be specified in F# code. Consider using a C# helper function.</source>
        <target state="translated">사용자 지정 마샬러는 F# 코드에 지정할 수 없습니다. C# 도우미 함수를 사용하세요.</target>
        <note />
      </trans-unit>
      <trans-unit id="ilMarshalAsAttributeCannotBeDecoded">
        <source>The MarshalAs attribute could not be decoded</source>
        <target state="translated">MarshalAs 특성을 디코딩할 수 없습니다.</target>
        <note />
      </trans-unit>
      <trans-unit id="ilSignatureForExternalFunctionContainsTypeParameters">
        <source>The signature for this external function contains type parameters. Constrain the argument and return types to indicate the types of the corresponding C function.</source>
        <target state="translated">이 외부 함수의 시그니처에 형식 매개 변수가 포함되어 있습니다. 인수 및 반환 형식을 제한하여 해당하는 C 함수의 형식을 나타내세요.</target>
        <note />
      </trans-unit>
      <trans-unit id="ilDllImportAttributeCouldNotBeDecoded">
        <source>The DllImport attribute could not be decoded</source>
        <target state="translated">DllImport 특성을 디코딩할 수 없습니다.</target>
        <note />
      </trans-unit>
      <trans-unit id="ilLiteralFieldsCannotBeSet">
        <source>Literal fields cannot be set</source>
        <target state="translated">리터럴 필드를 설정할 수 없습니다.</target>
        <note />
      </trans-unit>
      <trans-unit id="ilStaticMethodIsNotLambda">
        <source>GenSetStorage: {0} was represented as a static method but was not an appropriate lambda expression</source>
        <target state="translated">GenSetStorage: {0}이(가) 정적 메서드로 표시되었지만 적절한 람다 식이 아니었습니다.</target>
        <note />
      </trans-unit>
      <trans-unit id="ilMutableVariablesCannotEscapeMethod">
        <source>Mutable variables cannot escape their method</source>
        <target state="translated">변경할 수 있는 변수는 해당 메서드를 벗어날 수 없습니다.</target>
        <note />
      </trans-unit>
      <trans-unit id="ilUnexpectedUnrealizedValue">
        <source>Compiler error: unexpected unrealized value</source>
        <target state="translated">컴파일러 오류: 예기치 않은 구현되지 않은 값이 있습니다.</target>
        <note />
      </trans-unit>
      <trans-unit id="ilMainModuleEmpty">
        <source>Main module of program is empty: nothing will happen when it is run</source>
        <target state="translated">프로그램의 주 모듈이 비어 있습니다. 프로그램 실행 시 아무 작업도 수행되지 않습니다.</target>
        <note />
      </trans-unit>
      <trans-unit id="ilTypeCannotBeUsedForLiteralField">
        <source>This type cannot be used for a literal field</source>
        <target state="translated">이 형식은 리터럴 필드에 사용할 수 없습니다.</target>
        <note />
      </trans-unit>
      <trans-unit id="ilUnexpectedGetSetAnnotation">
        <source>Unexpected GetSet annotation on a property</source>
        <target state="translated">속성에 예기치 않은 GetSet 주석이 있습니다.</target>
        <note />
      </trans-unit>
      <trans-unit id="ilFieldOffsetAttributeCouldNotBeDecoded">
        <source>The FieldOffset attribute could not be decoded</source>
        <target state="translated">FieldOffset 특성을 디코딩할 수 없습니다.</target>
        <note />
      </trans-unit>
      <trans-unit id="ilStructLayoutAttributeCouldNotBeDecoded">
        <source>The StructLayout attribute could not be decoded</source>
        <target state="translated">StructLayout 특성을 디코딩할 수 없습니다.</target>
        <note />
      </trans-unit>
      <trans-unit id="ilDefaultAugmentationAttributeCouldNotBeDecoded">
        <source>The DefaultAugmentation attribute could not be decoded</source>
        <target state="translated">DefaultAugmentation 특성을 디코딩할 수 없습니다.</target>
        <note />
      </trans-unit>
      <trans-unit id="ilReflectedDefinitionsCannotUseSliceOperator">
        <source>Reflected definitions cannot contain uses of the prefix splice operator '%'</source>
        <target state="translated">반영된 정의에는 접두사 스플라이스 연산자 '%'을(를) 포함할 수 없습니다.</target>
        <note />
      </trans-unit>
      <trans-unit id="optsProblemWithCodepage">
        <source>Problem with codepage '{0}': {1}</source>
        <target state="translated">코드 페이지 '{0}'에 문제가 있습니다. {1}</target>
        <note />
      </trans-unit>
      <trans-unit id="optsCopyright">
        <source>Copyright (c) Microsoft Corporation. All Rights Reserved.</source>
        <target state="translated">Copyright (C) Microsoft Corporation. All rights reserved.</target>
        <note />
      </trans-unit>
      <trans-unit id="optsCopyrightCommunity">
        <source>Freely distributed under the MIT Open Source License.  https://github.com/Microsoft/visualfsharp/blob/master/License.txt</source>
        <target state="translated">MIT 오픈 소스 라이선스에 따라 무료로 배포되었습니다. https://github.com/Microsoft/visualfsharp/blob/master/License.txt</target>
        <note />
      </trans-unit>
      <trans-unit id="optsNameOfOutputFile">
        <source>Name of the output file (Short form: -o)</source>
        <target state="translated">출력 파일의 이름입니다(약식: -o).</target>
        <note />
      </trans-unit>
      <trans-unit id="optsBuildConsole">
        <source>Build a console executable</source>
        <target state="translated">콘솔 실행 파일을 빌드합니다.</target>
        <note />
      </trans-unit>
      <trans-unit id="optsBuildWindows">
        <source>Build a Windows executable</source>
        <target state="translated">Windows 실행 파일을 빌드합니다.</target>
        <note />
      </trans-unit>
      <trans-unit id="optsBuildLibrary">
        <source>Build a library (Short form: -a)</source>
        <target state="translated">라이브러리를 빌드합니다(약식: -a).</target>
        <note />
      </trans-unit>
      <trans-unit id="optsBuildModule">
        <source>Build a module that can be added to another assembly</source>
        <target state="translated">다른 어셈블리에 추가될 수 있는 모듈을 빌드합니다.</target>
        <note />
      </trans-unit>
      <trans-unit id="optsDelaySign">
        <source>Delay-sign the assembly using only the public portion of the strong name key</source>
        <target state="translated">강력한 이름 키의 공개 부분만 사용하여 어셈블리 서명을 연기합니다.</target>
        <note />
      </trans-unit>
      <trans-unit id="optsPublicSign">
        <source>Public-sign the assembly using only the public portion of the strong name key, and mark the assembly as signed</source>
        <target state="translated">강력한 이름 키의 공개 부분만 사용하여 어셈블리를 공개 서명하고, 어셈블리를 서명됨으로 표시합니다.</target>
        <note />
      </trans-unit>
      <trans-unit id="optsWriteXml">
        <source>Write the xmldoc of the assembly to the given file</source>
        <target state="translated">지정한 파일에 어셈블리의 xmldoc를 씁니다.</target>
        <note />
      </trans-unit>
      <trans-unit id="optsStrongKeyFile">
        <source>Specify a strong name key file</source>
        <target state="translated">강력한 이름의 키 파일을 지정합니다.</target>
        <note />
      </trans-unit>
      <trans-unit id="optsStrongKeyContainer">
        <source>Specify a strong name key container</source>
        <target state="translated">강력한 이름의 키 컨테이너를 지정합니다.</target>
        <note />
      </trans-unit>
      <trans-unit id="optsPlatform">
        <source>Limit which platforms this code can run on: x86, x64, Arm, Arm64, Itanium, anycpu32bitpreferred, or anycpu. The default is anycpu.</source>
        <target state="translated">x86, x64, Arm, Arm64, Itanium, anycpu32bitpreferred 또는 anycpu에서 실행할 수 있는 플랫폼을 제한합니다. 기본값은 anycpu입니다.</target>
        <note />
      </trans-unit>
      <trans-unit id="optsNoOpt">
        <source>Only include optimization information essential for implementing inlined constructs. Inhibits cross-module inlining but improves binary compatibility.</source>
        <target state="translated">인라인 구문을 구현하는 데 반드시 필요한 최적화 정보만 포함합니다. 크로스 모듈 인라인 처리가 금지되지만 이진 호환성은 개선됩니다.</target>
        <note />
      </trans-unit>
      <trans-unit id="optsNoInterface">
        <source>Don't add a resource to the generated assembly containing F#-specific metadata</source>
        <target state="translated">F# 관련 메타데이터를 포함하는 생성 어셈블리에 리소스를 추가하지 마세요.</target>
        <note />
      </trans-unit>
      <trans-unit id="optsSig">
        <source>Print the inferred interface of the assembly to a file</source>
        <target state="translated">어셈블리의 유추된 인터페이스를 파일에 출력합니다.</target>
        <note />
      </trans-unit>
      <trans-unit id="optsReference">
        <source>Reference an assembly (Short form: -r)</source>
        <target state="translated">어셈블리를 참조합니다(약식: -r).</target>
        <note />
      </trans-unit>
      <trans-unit id="optsWin32res">
        <source>Specify a Win32 resource file (.res)</source>
        <target state="translated">Win32 리소스 파일(.res)을 지정합니다.</target>
        <note />
      </trans-unit>
      <trans-unit id="optsWin32manifest">
        <source>Specify a Win32 manifest file</source>
        <target state="translated">Win32 매니페스트 파일을 지정합니다.</target>
        <note />
      </trans-unit>
      <trans-unit id="optsNowin32manifest">
        <source>Do not include the default Win32 manifest</source>
        <target state="translated">기본 Win32 매니페스트를 포함하지 마세요.</target>
        <note />
      </trans-unit>
      <trans-unit id="optsEmbedAllSource">
        <source>Embed all source files in the portable PDB file</source>
        <target state="translated">이식 가능한 PDB 파일에 모든 소스 파일 포함</target>
        <note />
      </trans-unit>
      <trans-unit id="optsEmbedSource">
        <source>Embed specific source files in the portable PDB file</source>
        <target state="translated">이식 가능한 PDB 파일에 특정 소스 파일을 포함합니다.</target>
        <note />
      </trans-unit>
      <trans-unit id="optsSourceLink">
        <source>Source link information file to embed in the portable PDB file</source>
        <target state="translated">이식 가능한 PDB 파일에 포함할 소스 링크 정보 파일</target>
        <note />
      </trans-unit>
      <trans-unit id="srcFileTooLarge">
        <source>Source file is too large to embed in a portable PDB</source>
        <target state="translated">소스 파일이 너무 커서 이식 가능한 PDB에 포함할 수 없습니다.</target>
        <note />
      </trans-unit>
      <trans-unit id="optsResource">
        <source>Embed the specified managed resource</source>
        <target state="translated">지정한 관리되는 리소스를 포함합니다.</target>
        <note />
      </trans-unit>
      <trans-unit id="optsLinkresource">
        <source>Link the specified resource to this assembly where the resinfo format is &lt;file&gt;[,&lt;string name&gt;[,public|private]]</source>
        <target state="translated">resinfo 형식이 &lt;file&gt;[,&lt;string name&gt;[,public|private]]인 경우 지정한 리소스를 이 어셈블리에 연결합니다.</target>
        <note />
      </trans-unit>
      <trans-unit id="optsDebugPM">
        <source>Emit debug information (Short form: -g)</source>
        <target state="translated">디버그 정보를 내보냅니다(약식: -g).</target>
        <note />
      </trans-unit>
      <trans-unit id="optsDebug">
        <source>Specify debugging type: full, portable, embedded, pdbonly. ('{0}' is the default if no debuggging type specified and enables attaching a debugger to a running program, 'portable' is a cross-platform format, 'embedded' is a cross-platform format embedded into the output file).</source>
        <target state="translated">디버깅 형식(full, portable, embedded, pdbonly)을 지정합니다. '{0}'은(는) 디버깅 형식을 지정하지 않은 경우 기본값이며 디버거를 실행 중인 프로그램에 연결할 수 있습니다. 'portable'은 플랫폼 간 형식이고, 'embedded'는 출력 파일에 포함된 플랫폼 간 형식입니다.</target>
        <note />
      </trans-unit>
      <trans-unit id="optsOptimize">
        <source>Enable optimizations (Short form: -O)</source>
        <target state="translated">최적화를 사용합니다(약식: -O).</target>
        <note />
      </trans-unit>
      <trans-unit id="optsTailcalls">
        <source>Enable or disable tailcalls</source>
        <target state="translated">마무리 호출을 사용하거나 사용하지 않습니다.</target>
        <note />
      </trans-unit>
      <trans-unit id="optsDeterministic">
        <source>Produce a deterministic assembly (including module version GUID and timestamp)</source>
        <target state="translated">결정적 어셈블리(모듈 버전 GUID 및 타임스탬프 포함) 생성</target>
        <note />
      </trans-unit>
      <trans-unit id="optsCrossoptimize">
        <source>Enable or disable cross-module optimizations</source>
        <target state="translated">크로스 모듈을 최적화하거나 최적화하지 않습니다.</target>
        <note />
      </trans-unit>
      <trans-unit id="optsWarnaserrorPM">
        <source>Report all warnings as errors</source>
        <target state="translated">모든 경고를 오류로 보고합니다.</target>
        <note />
      </trans-unit>
      <trans-unit id="optsWarnaserror">
        <source>Report specific warnings as errors</source>
        <target state="translated">특정 경고를 오류로 보고합니다.</target>
        <note />
      </trans-unit>
      <trans-unit id="optsWarn">
        <source>Set a warning level (0-5)</source>
        <target state="translated">경고 수준(0-5)을 설정합니다.</target>
        <note />
      </trans-unit>
      <trans-unit id="optsNowarn">
        <source>Disable specific warning messages</source>
        <target state="translated">특정 경고 메시지를 사용하지 않습니다.</target>
        <note />
      </trans-unit>
      <trans-unit id="optsWarnOn">
        <source>Enable specific warnings that may be off by default</source>
        <target state="translated">특정 경고 사용(기본적으로 해제됨)</target>
        <note />
      </trans-unit>
      <trans-unit id="optsChecked">
        <source>Generate overflow checks</source>
        <target state="translated">오버플로 검사를 생성합니다.</target>
        <note />
      </trans-unit>
      <trans-unit id="optsDefine">
        <source>Define conditional compilation symbols (Short form: -d)</source>
        <target state="translated">조건부 컴파일 기호를 정의합니다(약식: -d).</target>
        <note />
      </trans-unit>
      <trans-unit id="optsMlcompatibility">
        <source>Ignore ML compatibility warnings</source>
        <target state="translated">ML 호환성 경고를 무시합니다.</target>
        <note />
      </trans-unit>
      <trans-unit id="optsNologo">
        <source>Suppress compiler copyright message</source>
        <target state="translated">컴파일러 저작권 메시지를 표시하지 않습니다.</target>
        <note />
      </trans-unit>
      <trans-unit id="optsHelp">
        <source>Display this usage message (Short form: -?)</source>
        <target state="translated">이 사용법 메시지를 표시합니다(약식: -?).</target>
        <note />
      </trans-unit>
      <trans-unit id="optsResponseFile">
        <source>Read response file for more options</source>
        <target state="translated">추가 옵션을 보려면 지시 파일을 읽으세요.</target>
        <note />
      </trans-unit>
      <trans-unit id="optsCodepage">
        <source>Specify the codepage used to read source files</source>
        <target state="translated">소스 파일을 읽는 데 사용되는 코드 페이지를 지정합니다.</target>
        <note />
      </trans-unit>
      <trans-unit id="optsUtf8output">
        <source>Output messages in UTF-8 encoding</source>
        <target state="translated">UTF-8 인코딩으로 메시지를 출력합니다.</target>
        <note />
      </trans-unit>
      <trans-unit id="optsFullpaths">
        <source>Output messages with fully qualified paths</source>
        <target state="translated">정규화된 경로를 사용하여 메시지를 출력합니다.</target>
        <note />
      </trans-unit>
      <trans-unit id="optsLib">
        <source>Specify a directory for the include path which is used to resolve source files and assemblies (Short form: -I)</source>
        <target state="translated">소스 파일 및 어셈블리를 확인하는 데 사용되는 포함 경로의 디렉터리를 지정합니다(약식: -I).</target>
        <note />
      </trans-unit>
      <trans-unit id="optsBaseaddress">
        <source>Base address for the library to be built</source>
        <target state="translated">빌드할 라이브러리의 기준 주소</target>
        <note />
      </trans-unit>
      <trans-unit id="optsNoframework">
        <source>Do not reference the default CLI assemblies by default</source>
        <target state="translated">기본 CLI 어셈블리를 기본적으로 참조하지 마세요.</target>
        <note />
      </trans-unit>
      <trans-unit id="optsStandalone">
        <source>Statically link the F# library and all referenced DLLs that depend on it into the assembly being generated</source>
        <target state="translated">F# 라이브러리 및 이 라이브러리에 종속된 모든 참조 DLL을 생성되는 어셈블리에 정적으로 링크합니다.</target>
        <note />
      </trans-unit>
      <trans-unit id="optsStaticlink">
        <source>Statically link the given assembly and all referenced DLLs that depend on this assembly. Use an assembly name e.g. mylib, not a DLL name.</source>
        <target state="translated">지정한 어셈블리 및 이 어셈블리에 종속된 모든 참조 DLL을 정적으로 링크합니다. DLL 이름이 아니라 어셈블리 이름을 사용하십시오(예: mylib).</target>
        <note />
      </trans-unit>
      <trans-unit id="optsResident">
        <source>Use a resident background compilation service to improve compiler startup times.</source>
        <target state="translated">컴파일러 시작 시간을 단축하기 위해 상주 백그라운드 컴파일 서비스를 사용합니다.</target>
        <note />
      </trans-unit>
      <trans-unit id="optsPdb">
        <source>Name the output debug file</source>
        <target state="translated">출력 디버그 파일의 이름입니다.</target>
        <note />
      </trans-unit>
      <trans-unit id="optsSimpleresolution">
        <source>Resolve assembly references using directory-based rules rather than MSBuild resolution</source>
        <target state="translated">MSBuild 확인이 아니라 디렉터리 기반의 규칙을 사용하여 어셈블리 참조를 확인합니다.</target>
        <note />
      </trans-unit>
      <trans-unit id="optsUnrecognizedTarget">
        <source>Unrecognized target '{0}', expected 'exe', 'winexe', 'library' or 'module'</source>
        <target state="translated">인식할 수 없는 대상 '{0}'입니다. 'exe', 'winexe', 'library' 또는 'module'이 필요합니다.</target>
        <note />
      </trans-unit>
      <trans-unit id="optsUnrecognizedDebugType">
        <source>Unrecognized debug type '{0}', expected 'pdbonly' or 'full'</source>
        <target state="translated">인식할 수 없는 디버그 형식 '{0}'입니다. 'pdbonly' 또는 'full'이 필요합니다.</target>
        <note />
      </trans-unit>
      <trans-unit id="optsInvalidWarningLevel">
        <source>Invalid warning level '{0}'</source>
        <target state="translated">경고 수준 '{0}'이(가) 잘못되었습니다.</target>
        <note />
      </trans-unit>
      <trans-unit id="optsShortFormOf">
        <source>Short form of '{0}'</source>
        <target state="translated">'{0}'의 약식입니다.</target>
        <note />
      </trans-unit>
      <trans-unit id="optsClirootDeprecatedMsg">
        <source>The command-line option '--cliroot' has been deprecated. Use an explicit reference to a specific copy of mscorlib.dll instead.</source>
        <target state="translated">명령줄 옵션 '--cliroot'는 사용되지 않습니다. mscorlib.dll의 특정 복사본에 대한 명시적 참조를 대신 사용하세요.</target>
        <note />
      </trans-unit>
      <trans-unit id="optsClirootDescription">
        <source>Use to override where the compiler looks for mscorlib.dll and framework components</source>
        <target state="translated">컴파일러가 mscorlib.dll 및 프레임워크 구성 요소를 찾는 위치를 재정의하는 데 사용합니다.</target>
        <note />
      </trans-unit>
      <trans-unit id="optsHelpBannerOutputFiles">
        <source>- OUTPUT FILES -</source>
        <target state="translated">- 출력 파일 -</target>
        <note />
      </trans-unit>
      <trans-unit id="optsHelpBannerInputFiles">
        <source>- INPUT FILES -</source>
        <target state="translated">- 입력 파일 -</target>
        <note />
      </trans-unit>
      <trans-unit id="optsHelpBannerResources">
        <source>- RESOURCES -</source>
        <target state="translated">- 리소스 -</target>
        <note />
      </trans-unit>
      <trans-unit id="optsHelpBannerCodeGen">
        <source>- CODE GENERATION -</source>
        <target state="translated">- 코드 생성 -</target>
        <note />
      </trans-unit>
      <trans-unit id="optsHelpBannerAdvanced">
        <source>- ADVANCED -</source>
        <target state="translated">- 고급 -</target>
        <note />
      </trans-unit>
      <trans-unit id="optsHelpBannerMisc">
        <source>- MISCELLANEOUS -</source>
        <target state="translated">- 기타 -</target>
        <note />
      </trans-unit>
      <trans-unit id="optsHelpBannerLanguage">
        <source>- LANGUAGE -</source>
        <target state="translated">- 언어 -</target>
        <note />
      </trans-unit>
      <trans-unit id="optsHelpBannerErrsAndWarns">
        <source>- ERRORS AND WARNINGS -</source>
        <target state="translated">- 오류 및 경고 -</target>
        <note />
      </trans-unit>
      <trans-unit id="optsUnknownArgumentToTheTestSwitch">
        <source>Unknown --test argument: '{0}'</source>
        <target state="translated">알 수 없는 --test 인수입니다. '{0}'</target>
        <note />
      </trans-unit>
      <trans-unit id="optsUnknownPlatform">
        <source>Unrecognized platform '{0}', valid values are 'x86', 'x64', 'Arm', 'Arm64', 'Itanium', 'anycpu32bitpreferred', and 'anycpu'. The default is anycpu.</source>
        <target state="translated">인식할 수 없는 플랫폼 '{0}', 유효한 값은 'x86', 'x64', 'Arm', 'Arm64', 'Itanium', 'anycpu32bitpreferred' 및 'anycpu'입니다. 기본값은 anycpu입니다.</target>
        <note />
      </trans-unit>
      <trans-unit id="optsInternalNoDescription">
        <source>The command-line option '{0}' is for test purposes only</source>
        <target state="translated">명령줄 옵션 '{0}'은(는) 테스트를 위해서만 사용됩니다.</target>
        <note />
      </trans-unit>
      <trans-unit id="optsDCLONoDescription">
        <source>The command-line option '{0}' has been deprecated</source>
        <target state="translated">명령줄 옵션 '{0}'은(는) 사용되지 않습니다.</target>
        <note />
      </trans-unit>
      <trans-unit id="optsDCLODeprecatedSuggestAlternative">
        <source>The command-line option '{0}' has been deprecated. Use '{1}' instead.</source>
        <target state="translated">명령줄 옵션 '{0}'은(는) 사용되지 않습니다. 대신 '{1}'을(를) 사용하세요.</target>
        <note />
      </trans-unit>
      <trans-unit id="optsDCLOHtmlDoc">
        <source>The command-line option '{0}' has been deprecated. HTML document generation is now part of the F# Power Pack, via the tool FsHtmlDoc.exe.</source>
        <target state="translated">명령줄 옵션 '{0}'은(는) 사용되지 않습니다. HTML 문서 생성은 이제 FsHtmlDoc.exe를 통해 F# Power Pack에 포함됩니다.</target>
        <note />
      </trans-unit>
      <trans-unit id="optsConsoleColors">
        <source>Output warning and error messages in color</source>
        <target state="translated">경고 및 오류 메시지를 색으로 구분하여 출력</target>
        <note />
      </trans-unit>
      <trans-unit id="optsUseHighEntropyVA">
        <source>Enable high-entropy ASLR</source>
        <target state="translated">높은 엔트로피 ASLR 사용</target>
        <note />
      </trans-unit>
      <trans-unit id="optsSubSystemVersion">
        <source>Specify subsystem version of this assembly</source>
        <target state="translated">이 어셈블리의 하위 시스템 버전을 지정하세요.</target>
        <note />
      </trans-unit>
      <trans-unit id="optsTargetProfile">
        <source>Specify target framework profile of this assembly. Valid values are mscorlib, netcore or netstandard. Default - mscorlib</source>
        <target state="translated">이 어셈블리의 대상 프레임워크 프로필을 지정하세요. 올바른 값은 mscorlib, netcore 또는 netstandard입니다. 기본값은 - mscorlib입니다.</target>
        <note />
      </trans-unit>
      <trans-unit id="optsEmitDebugInfoInQuotations">
        <source>Emit debug information in quotations</source>
        <target state="translated">인용구의 디버그 정보를 내보냅니다.</target>
        <note />
      </trans-unit>
      <trans-unit id="optsPreferredUiLang">
        <source>Specify the preferred output language culture name (e.g. es-ES, ja-JP)</source>
        <target state="translated">기본 출력 언어 문화권 이름 지정(예: es-ES, ja-JP)</target>
        <note />
      </trans-unit>
      <trans-unit id="optsNoCopyFsharpCore">
        <source>Don't copy FSharp.Core.dll along the produced binaries</source>
        <target state="translated">FSharp.Core.dll을 생성된 바이너리와 함께 복사하지 않음</target>
        <note />
      </trans-unit>
      <trans-unit id="optsInvalidSubSystemVersion">
        <source>Invalid version '{0}' for '--subsystemversion'. The version must be 4.00 or greater.</source>
        <target state="translated">'--subsystemversion'의 버전 '{0}'이(가) 잘못되었습니다. 버전은 4.00 이상이어야 합니다.</target>
        <note />
      </trans-unit>
      <trans-unit id="optsInvalidTargetProfile">
        <source>Invalid value '{0}' for '--targetprofile', valid values are 'mscorlib', 'netcore' or 'netstandard'.</source>
        <target state="translated">'--targetprofile'에 대한 값 '{0}'이(가) 잘못되었습니다. 올바른 값은 'mscorlib', 'netcore' 또는 'netstandard'입니다.</target>
        <note />
      </trans-unit>
      <trans-unit id="typeInfoFullName">
        <source>Full name</source>
        <target state="translated">전체 이름</target>
        <note />
      </trans-unit>
      <trans-unit id="typeInfoOtherOverloads">
        <source>and {0} other overloads</source>
        <target state="translated">및 기타 오버로드 {0}개</target>
        <note />
      </trans-unit>
      <trans-unit id="typeInfoUnionCase">
        <source>union case</source>
        <target state="translated">공용 구조체 케이스</target>
        <note />
      </trans-unit>
      <trans-unit id="typeInfoActivePatternResult">
        <source>active pattern result</source>
        <target state="translated">활성 패턴 결과</target>
        <note />
      </trans-unit>
      <trans-unit id="typeInfoActiveRecognizer">
        <source>active recognizer</source>
        <target state="translated">활성 인식기</target>
        <note />
      </trans-unit>
      <trans-unit id="typeInfoField">
        <source>field</source>
        <target state="translated">필드</target>
        <note />
      </trans-unit>
      <trans-unit id="typeInfoEvent">
        <source>event</source>
        <target state="translated">이벤트</target>
        <note />
      </trans-unit>
      <trans-unit id="typeInfoProperty">
        <source>property</source>
        <target state="translated">속성</target>
        <note />
      </trans-unit>
      <trans-unit id="typeInfoExtension">
        <source>extension</source>
        <target state="translated">확장</target>
        <note />
      </trans-unit>
      <trans-unit id="typeInfoCustomOperation">
        <source>custom operation</source>
        <target state="translated">사용자 지정 연산</target>
        <note />
      </trans-unit>
      <trans-unit id="typeInfoArgument">
        <source>argument</source>
        <target state="translated">인수</target>
        <note />
      </trans-unit>
      <trans-unit id="typeInfoPatternVariable">
        <source>patvar</source>
        <target state="translated">patvar</target>
        <note />
      </trans-unit>
      <trans-unit id="typeInfoNamespace">
        <source>namespace</source>
        <target state="translated">네임스페이스</target>
        <note />
      </trans-unit>
      <trans-unit id="typeInfoModule">
        <source>module</source>
        <target state="translated">모듈</target>
        <note />
      </trans-unit>
      <trans-unit id="typeInfoNamespaceOrModule">
        <source>namespace/module</source>
        <target state="translated">네임스페이스/모듈</target>
        <note />
      </trans-unit>
      <trans-unit id="typeInfoFromFirst">
        <source>from {0}</source>
        <target state="translated">소스: {0}</target>
        <note />
      </trans-unit>
      <trans-unit id="typeInfoFromNext">
        <source>also from {0}</source>
        <target state="translated">공동 소스: {0}</target>
        <note />
      </trans-unit>
      <trans-unit id="typeInfoGeneratedProperty">
        <source>generated property</source>
        <target state="translated">생성된 속성</target>
        <note />
      </trans-unit>
      <trans-unit id="typeInfoGeneratedType">
        <source>generated type</source>
        <target state="translated">생성된 형식</target>
        <note />
      </trans-unit>
      <trans-unit id="assemblyResolutionFoundByAssemblyFoldersKey">
        <source>Found by AssemblyFolders registry key</source>
        <target state="translated">AssemblyFolders 레지스트리 키로 찾았습니다.</target>
        <note />
      </trans-unit>
      <trans-unit id="assemblyResolutionFoundByAssemblyFoldersExKey">
        <source>Found by AssemblyFoldersEx registry key</source>
        <target state="translated">AssemblyFoldersEx 레지스트리 키로 찾았습니다.</target>
        <note />
      </trans-unit>
      <trans-unit id="assemblyResolutionNetFramework">
        <source>.NET Framework</source>
        <target state="translated">.NET Framework</target>
        <note />
      </trans-unit>
      <trans-unit id="assemblyResolutionGAC">
        <source>Global Assembly Cache</source>
        <target state="translated">전역 어셈블리 캐시</target>
        <note />
      </trans-unit>
      <trans-unit id="recursiveClassHierarchy">
        <source>Recursive class hierarchy in type '{0}'</source>
        <target state="translated">'{0}' 형식에 재귀적 클래스 계층 구조가 있습니다.</target>
        <note />
      </trans-unit>
      <trans-unit id="InvalidRecursiveReferenceToAbstractSlot">
        <source>Invalid recursive reference to an abstract slot</source>
        <target state="translated">추상 슬롯에 대한 재귀 참조가 잘못되었습니다.</target>
        <note />
      </trans-unit>
      <trans-unit id="eventHasNonStandardType">
        <source>The event '{0}' has a non-standard type. If this event is declared in another CLI language, you may need to access this event using the explicit {1} and {2} methods for the event. If this event is declared in F#, make the type of the event an instantiation of either 'IDelegateEvent&lt;_&gt;' or 'IEvent&lt;_,_&gt;'.</source>
        <target state="translated">'{0}' 이벤트에 비표준 형식이 있습니다. 이 이벤트가 다른 CLI 언어로 선언된 경우 이벤트에 대한 명시적 {1} 및 {2} 메서드를 사용하여 이 이벤트에 액세스해야 할 수 있습니다. 이 이벤트가 F#으로 선언된 경우에는 이벤트의 형식을 'IDelegateEvent&lt;_&gt;' 또는 'IEvent&lt;_,_&gt;'의 인스턴스로 만드세요.</target>
        <note />
      </trans-unit>
      <trans-unit id="typeIsNotAccessible">
        <source>The type '{0}' is not accessible from this code location</source>
        <target state="translated">'{0}' 형식은 이 코드 위치에서 액세스할 수 없습니다.</target>
        <note />
      </trans-unit>
      <trans-unit id="unionCasesAreNotAccessible">
        <source>The union cases or fields of the type '{0}' are not accessible from this code location</source>
        <target state="translated">'{0}' 형식의 공용 구조체 케이스 또는 필드는 이 코드 위치에서 액세스할 수 없습니다.</target>
        <note />
      </trans-unit>
      <trans-unit id="valueIsNotAccessible">
        <source>The value '{0}' is not accessible from this code location</source>
        <target state="translated">값 '{0}'은(는) 이 코드 위치에서 액세스할 수 없습니다.</target>
        <note />
      </trans-unit>
      <trans-unit id="unionCaseIsNotAccessible">
        <source>The union case '{0}' is not accessible from this code location</source>
        <target state="translated">공용 구조체 케이스 '{0}'은(는) 이 코드 위치에서 액세스할 수 없습니다.</target>
        <note />
      </trans-unit>
      <trans-unit id="fieldIsNotAccessible">
        <source>The record, struct or class field '{0}' is not accessible from this code location</source>
        <target state="translated">레코드, 구조체 또는 클래스 필드 '{0}'은(는) 이 코드 위치에서 액세스할 수 없습니다.</target>
        <note />
      </trans-unit>
      <trans-unit id="structOrClassFieldIsNotAccessible">
        <source>The struct or class field '{0}' is not accessible from this code location</source>
        <target state="translated">구조체 또는 클래스 필드 '{0}'은(는) 이 코드 위치에서 액세스할 수 없습니다.</target>
        <note />
      </trans-unit>
      <trans-unit id="experimentalConstruct">
        <source>This construct is experimental</source>
        <target state="translated">이 구문은 실험적입니다.</target>
        <note />
      </trans-unit>
      <trans-unit id="noInvokeMethodsFound">
        <source>No Invoke methods found for delegate type</source>
        <target state="translated">대리자 형식에 대해 Invoke 메서드를 찾지 못했습니다.</target>
        <note />
      </trans-unit>
      <trans-unit id="moreThanOneInvokeMethodFound">
        <source>More than one Invoke method found for delegate type</source>
        <target state="translated">대리자 형식에 대해 둘 이상의 Invoke 메서드를 찾았습니다.</target>
        <note />
      </trans-unit>
      <trans-unit id="delegatesNotAllowedToHaveCurriedSignatures">
        <source>Delegates are not allowed to have curried signatures</source>
        <target state="translated">대리자는 커리된 시그니처를 가질 수 없습니다.</target>
        <note />
      </trans-unit>
      <trans-unit id="tlrUnexpectedTExpr">
        <source>Unexpected Expr.TyChoose</source>
        <target state="translated">예기치 않은 Expr.TyChoose입니다.</target>
        <note />
      </trans-unit>
      <trans-unit id="tlrLambdaLiftingOptimizationsNotApplied">
        <source>Note: Lambda-lifting optimizations have not been applied because of the use of this local constrained generic function as a first class value. Adding type constraints may resolve this condition.</source>
        <target state="translated">참고: 로컬 제약 조건이 있는 이 제네릭 함수를 첫 번째 클래스 값으로 사용했으므로 람다 리프팅 최적화가 적용되지 않았습니다. 형식 제약 조건을 추가하면 이 상황이 해결될 수 있습니다.</target>
        <note />
      </trans-unit>
      <trans-unit id="lexhlpIdentifiersContainingAtSymbolReserved">
        <source>Identifiers containing '@' are reserved for use in F# code generation</source>
        <target state="translated">'@'을 포함하는 식별자는 F# 코드 생성에 사용할 수 있도록 예약되었습니다.</target>
        <note />
      </trans-unit>
      <trans-unit id="lexhlpIdentifierReserved">
        <source>The identifier '{0}' is reserved for future use by F#</source>
        <target state="translated">'{0}' 식별자는 F#에서 나중에 사용할 수 있도록 예약되었습니다.</target>
        <note />
      </trans-unit>
      <trans-unit id="patcMissingVariable">
        <source>Missing variable '{0}'</source>
        <target state="translated">'{0}' 변수가 없습니다.</target>
        <note />
      </trans-unit>
      <trans-unit id="patcPartialActivePatternsGenerateOneResult">
        <source>Partial active patterns may only generate one result</source>
        <target state="translated">부분 활성 패턴은 하나의 결과만 생성할 수 있습니다.</target>
        <note />
      </trans-unit>
      <trans-unit id="impTypeRequiredUnavailable">
        <source>The type '{0}' is required here and is unavailable. You must add a reference to assembly '{1}'.</source>
        <target state="translated">{0}' 형식이 여기에 필요하지만 사용할 수 없습니다. '{1}' 어셈블리에 대한 참조를 추가해야 합니다.</target>
        <note />
      </trans-unit>
      <trans-unit id="impReferencedTypeCouldNotBeFoundInAssembly">
        <source>A reference to the type '{0}' in assembly '{1}' was found, but the type could not be found in that assembly</source>
        <target state="translated">{1}' 어셈블리에서 '{0}' 형식에 대한 참조를 찾았지만 이 어셈블리에서 해당 형식을 찾을 수 없습니다.</target>
        <note />
      </trans-unit>
      <trans-unit id="impNotEnoughTypeParamsInScopeWhileImporting">
        <source>Internal error or badly formed metadata: not enough type parameters were in scope while importing</source>
        <target state="translated">내부 오류 또는 잘못된 형식의 메타데이터: 가져오기 작업을 수행하는 동안 범위 내의 형식 매개 변수가 부족했습니다.</target>
        <note />
      </trans-unit>
      <trans-unit id="impReferenceToDllRequiredByAssembly">
        <source>A reference to the DLL {0} is required by assembly {1}. The imported type {2} is located in the first assembly and could not be resolved.</source>
        <target state="translated">{1} 어셈블리에 {0} DLL에 대한 참조가 필요합니다. 가져온 형식 {2}은(는) 첫 번째 어셈블리에 있으며 확인할 수 없습니다.</target>
        <note />
      </trans-unit>
      <trans-unit id="impImportedAssemblyUsesNotPublicType">
        <source>An imported assembly uses the type '{0}' but that type is not public</source>
        <target state="translated">가져온 어셈블리가 '{0}' 형식을 사용하지만 해당 형식이 public이 아닙니다.</target>
        <note />
      </trans-unit>
      <trans-unit id="optValueMarkedInlineButIncomplete">
        <source>The value '{0}' was marked inline but its implementation makes use of an internal or private function which is not sufficiently accessible</source>
        <target state="translated">값 '{0}'이(가) inline으로 표시되었지만 해당 구현이 충분히 액세스할 수 없는 내부 또는 개인 함수를 사용합니다.</target>
        <note />
      </trans-unit>
      <trans-unit id="optValueMarkedInlineButWasNotBoundInTheOptEnv">
        <source>The value '{0}' was marked inline but was not bound in the optimization environment</source>
        <target state="translated">값 '{0}'이(가) inline으로 표시되었지만 최적화 환경에 바인딩되지 않았습니다.</target>
        <note />
      </trans-unit>
      <trans-unit id="optLocalValueNotFoundDuringOptimization">
        <source>Local value {0} not found during optimization</source>
        <target state="translated">최적화하는 동안 로컬 값 {0}을(를) 찾을 수 없습니다.</target>
        <note />
      </trans-unit>
      <trans-unit id="optValueMarkedInlineHasUnexpectedValue">
        <source>A value marked as 'inline' has an unexpected value</source>
        <target state="translated">'inline'으로 표시된 값에 예기치 않은 값이 있습니다.</target>
        <note />
      </trans-unit>
      <trans-unit id="optValueMarkedInlineCouldNotBeInlined">
        <source>A value marked as 'inline' could not be inlined</source>
        <target state="translated">'inline'으로 표시된 값은 인라인할 수 없습니다.</target>
        <note />
      </trans-unit>
      <trans-unit id="optFailedToInlineValue">
        <source>Failed to inline the value '{0}' marked 'inline', perhaps because a recursive value was marked 'inline'</source>
        <target state="translated">'inline'으로 표시된 값 '{0}'을(를) 인라인하지 못했습니다. 재귀 값이 'inline'으로 표시된 것 같습니다.</target>
        <note />
      </trans-unit>
      <trans-unit id="optRecursiveValValue">
        <source>Recursive ValValue {0}</source>
        <target state="translated">재귀 ValValue {0}입니다.</target>
        <note />
      </trans-unit>
      <trans-unit id="lexfltIncorrentIndentationOfIn">
        <source>The indentation of this 'in' token is incorrect with respect to the corresponding 'let'</source>
        <target state="translated">이 'in' 토큰의 들여쓰기가 해당하는 'let'과 관련하여 올바르지 않습니다.</target>
        <note />
      </trans-unit>
      <trans-unit id="lexfltTokenIsOffsideOfContextStartedEarlier">
        <source>Possible incorrect indentation: this token is offside of context started at position {0}. Try indenting this token further or using standard formatting conventions.</source>
        <target state="translated">들여쓰기가 잘못되었을 수 있습니다. 이 토큰은 {0} 위치에서 시작된 컨텍스트를 벗어납니다. 이 토큰을 더 들여쓰거나 표준 서식 규칙을 사용하세요.</target>
        <note />
      </trans-unit>
      <trans-unit id="lexfltSeparatorTokensOfPatternMatchMisaligned">
        <source>The '|' tokens separating rules of this pattern match are misaligned by one column. Consider realigning your code or using further indentation.</source>
        <target state="translated">이 패턴 일치의 규칙을 구분하는 '|' 토큰의 한 열이 잘못 맞춤되어 있습니다. 코드를 다시 맞추거나 들여쓰기를 더 사용하세요.</target>
        <note />
      </trans-unit>
      <trans-unit id="nrInvalidModuleExprType">
        <source>Invalid module/expression/type</source>
        <target state="translated">모듈/식/형식이 잘못되었습니다.</target>
        <note />
      </trans-unit>
      <trans-unit id="nrTypeInstantiationNeededToDisambiguateTypesWithSameName">
        <source>Multiple types exist called '{0}', taking different numbers of generic parameters. Provide a type instantiation to disambiguate the type resolution, e.g. '{1}'.</source>
        <target state="translated">{0}'(이)라는 형식이 여러 개 있으며 이러한 형식에 서로 다른 수의 제네릭 매개 변수가 사용되고 있습니다. 형식 확인을 구분하기 위한 형식 인스턴스를 제공하십시오(예: '{1}').</target>
        <note />
      </trans-unit>
      <trans-unit id="nrTypeInstantiationIsMissingAndCouldNotBeInferred">
        <source>The instantiation of the generic type '{0}' is missing and can't be inferred from the arguments or return type of this member. Consider providing a type instantiation when accessing this type, e.g. '{1}'.</source>
        <target state="translated">제네릭 형식 '{0}'의 인스턴스가 없으며 이 멤버의 반환 형식 또는 인수로부터 해당 인스턴스를 유추할 수 없습니다. 이 형식에 액세스할 때 형식 인스턴스를 제공하십시오(예: '{1}').</target>
        <note />
      </trans-unit>
      <trans-unit id="nrGlobalUsedOnlyAsFirstName">
        <source>'global' may only be used as the first name in a qualified path</source>
        <target state="translated">'global'은 정규화된 경로에서 첫 번째 이름으로만 사용할 수 있습니다.</target>
        <note />
      </trans-unit>
      <trans-unit id="nrIsNotConstructorOrLiteral">
        <source>This is not a constructor or literal, or a constructor is being used incorrectly</source>
        <target state="translated">생성자 또는 리터럴이 아니거나 생성자가 잘못된 방식으로 사용되고 있습니다.</target>
        <note />
      </trans-unit>
      <trans-unit id="nrUnexpectedEmptyLongId">
        <source>Unexpected empty long identifier</source>
        <target state="translated">예기치 않은 빈 긴 식별자입니다.</target>
        <note />
      </trans-unit>
      <trans-unit id="nrRecordDoesNotContainSuchLabel">
        <source>The record type '{0}' does not contain a label '{1}'.</source>
        <target state="translated">레코드 종류 '{0}'에 '{1}' 레이블이 포함되어 있지 않습니다.</target>
        <note />
      </trans-unit>
      <trans-unit id="nrInvalidFieldLabel">
        <source>Invalid field label</source>
        <target state="translated">필드 레이블이 잘못되었습니다.</target>
        <note />
      </trans-unit>
      <trans-unit id="nrInvalidExpression">
        <source>Invalid expression '{0}'</source>
        <target state="translated">'{0}' 식이 잘못되었습니다.</target>
        <note />
      </trans-unit>
      <trans-unit id="nrNoConstructorsAvailableForType">
        <source>No constructors are available for the type '{0}'</source>
        <target state="translated">'{0}' 형식에 대해 사용할 수 있는 생성자가 없습니다.</target>
        <note />
      </trans-unit>
      <trans-unit id="nrUnionTypeNeedsQualifiedAccess">
        <source>The union type for union case '{0}' was defined with the RequireQualifiedAccessAttribute. Include the name of the union type ('{1}') in the name you are using.</source>
        <target state="translated">공용 구조체 케이스 '{0}'에 대한 공용 구조체 형식은 RequireQualifiedAccessAttribute로 정의됩니다. 사용 중인 이름에 공용 구조체 형식('{1}') 이름을 포함하세요.</target>
        <note />
      </trans-unit>
      <trans-unit id="nrRecordTypeNeedsQualifiedAccess">
        <source>The record type for the record field '{0}' was defined with the RequireQualifiedAccessAttribute. Include the name of the record type ('{1}') in the name you are using.</source>
        <target state="translated">레코드 필드 '{0}'에 대한 레코드 타입은 RequireQualifiedAccessAttribute로 정의됩니다. 사용 중인 이름에 레코드 타입('{1}') 이름을 포함하세요.</target>
        <note />
      </trans-unit>
      <trans-unit id="ilwriteErrorCreatingPdb">
        <source>Unexpected error creating debug information file '{0}'</source>
        <target state="translated">디버그 정보 파일 '{0}'을(를) 만드는 동안 예기치 않은 오류가 발생했습니다.</target>
        <note />
      </trans-unit>
      <trans-unit id="lexOutsideIntegerRange">
        <source>This number is outside the allowable range for this integer type</source>
        <target state="translated">이 숫자는 이 정수 형식에 대해 허용 가능한 범위를 벗어납니다.</target>
        <note />
      </trans-unit>
      <trans-unit id="lexCharNotAllowedInOperatorNames">
        <source>'{0}' is not permitted as a character in operator names and is reserved for future use</source>
        <target state="translated">'{0}'은(는) 연산자 이름에서 허용되는 문자가 아니며 나중에 사용할 수 있도록 예약되었습니다.</target>
        <note />
      </trans-unit>
      <trans-unit id="lexUnexpectedChar">
        <source>Unexpected character '{0}'</source>
        <target state="translated">예기치 않은 '{0}' 문자입니다.</target>
        <note />
      </trans-unit>
      <trans-unit id="lexByteArrayCannotEncode">
        <source>This byte array literal contains characters that do not encode as a single byte</source>
        <target state="translated">이 바이트 배열 리터럴에는 단일 바이트로 인코딩되지 않는 문자가 포함되어 있습니다.</target>
        <note />
      </trans-unit>
      <trans-unit id="lexIdentEndInMarkReserved">
        <source>Identifiers followed by '{0}' are reserved for future use</source>
        <target state="translated">식별자 다음에 '{0}'이(가) 있는 형식은 나중에 사용할 수 있도록 예약되었습니다.</target>
        <note />
      </trans-unit>
      <trans-unit id="lexOutsideEightBitSigned">
        <source>This number is outside the allowable range for 8-bit signed integers</source>
        <target state="translated">이 숫자는 부호 있는 8비트 정수에 대해 허용 가능한 범위를 벗어납니다.</target>
        <note />
      </trans-unit>
      <trans-unit id="lexOutsideEightBitSignedHex">
        <source>This number is outside the allowable range for hexadecimal 8-bit signed integers</source>
        <target state="translated">이 숫자는 부호 있는 16진수 8비트 정수에 대해 허용 가능한 범위를 벗어납니다.</target>
        <note />
      </trans-unit>
      <trans-unit id="lexOutsideEightBitUnsigned">
        <source>This number is outside the allowable range for 8-bit unsigned integers</source>
        <target state="translated">이 숫자는 부호 없는 8비트 정수에 대해 허용 가능한 범위를 벗어납니다.</target>
        <note />
      </trans-unit>
      <trans-unit id="lexOutsideSixteenBitSigned">
        <source>This number is outside the allowable range for 16-bit signed integers</source>
        <target state="translated">이 숫자는 부호 있는 16비트 정수에 대해 허용 가능한 범위를 벗어납니다.</target>
        <note />
      </trans-unit>
      <trans-unit id="lexOutsideSixteenBitUnsigned">
        <source>This number is outside the allowable range for 16-bit unsigned integers</source>
        <target state="translated">이 숫자는 부호 없는 16비트 정수에 대해 허용 가능한 범위를 벗어납니다.</target>
        <note />
      </trans-unit>
      <trans-unit id="lexOutsideThirtyTwoBitSigned">
        <source>This number is outside the allowable range for 32-bit signed integers</source>
        <target state="translated">이 숫자는 부호 있는 32비트 정수에 대해 허용 가능한 범위를 벗어납니다.</target>
        <note />
      </trans-unit>
      <trans-unit id="lexOutsideThirtyTwoBitUnsigned">
        <source>This number is outside the allowable range for 32-bit unsigned integers</source>
        <target state="translated">이 숫자는 부호 없는 32비트 정수에 대해 허용 가능한 범위를 벗어납니다.</target>
        <note />
      </trans-unit>
      <trans-unit id="lexOutsideSixtyFourBitSigned">
        <source>This number is outside the allowable range for 64-bit signed integers</source>
        <target state="translated">이 숫자는 부호 있는 64비트 정수에 대해 허용 가능한 범위를 벗어납니다.</target>
        <note />
      </trans-unit>
      <trans-unit id="lexOutsideSixtyFourBitUnsigned">
        <source>This number is outside the allowable range for 64-bit unsigned integers</source>
        <target state="translated">이 숫자는 부호 없는 64비트 정수에 대해 허용 가능한 범위를 벗어납니다.</target>
        <note />
      </trans-unit>
      <trans-unit id="lexOutsideNativeSigned">
        <source>This number is outside the allowable range for signed native integers</source>
        <target state="translated">이 숫자는 부호 있는 원시 정수에 대해 허용 가능한 범위를 벗어납니다.</target>
        <note />
      </trans-unit>
      <trans-unit id="lexOutsideNativeUnsigned">
        <source>This number is outside the allowable range for unsigned native integers</source>
        <target state="translated">이 숫자는 부호 없는 원시 정수에 대해 허용 가능한 범위를 벗어납니다.</target>
        <note />
      </trans-unit>
      <trans-unit id="lexInvalidFloat">
        <source>Invalid floating point number</source>
        <target state="translated">부동 소수점 수가 잘못되었습니다.</target>
        <note />
      </trans-unit>
      <trans-unit id="lexOusideDecimal">
        <source>This number is outside the allowable range for decimal literals</source>
        <target state="translated">이 숫자는 10진 리터럴에 대해 허용 가능한 범위를 벗어납니다.</target>
        <note />
      </trans-unit>
      <trans-unit id="lexOusideThirtyTwoBitFloat">
        <source>This number is outside the allowable range for 32-bit floats</source>
        <target state="translated">이 숫자는 32비트 부동 수에 대해 허용 가능한 범위를 벗어납니다.</target>
        <note />
      </trans-unit>
      <trans-unit id="lexInvalidNumericLiteral">
        <source>This is not a valid numeric literal. Valid numeric literals include 1, 0x1, 0o1, 0b1, 1l (int/int32), 1u (uint/uint32), 1L (int64), 1UL (uint64), 1s (int16), 1us (uint16), 1y (int8/sbyte), 1uy (uint8/byte), 1.0 (float/double), 1.0f (float32/single), 1.0m (decimal), 1I (bigint).</source>
        <target state="new">This is not a valid numeric literal. Valid numeric literals include 1, 0x1, 0o1, 0b1, 1l (int/int32), 1u (uint/uint32), 1L (int64), 1UL (uint64), 1s (int16), 1us (uint16), 1y (int8/sbyte), 1uy (uint8/byte), 1.0 (float/double), 1.0f (float32/single), 1.0m (decimal), 1I (bigint).</target>
        <note />
      </trans-unit>
      <trans-unit id="lexInvalidByteLiteral">
        <source>This is not a valid byte literal</source>
        <target state="translated">올바른 바이트 리터럴이 아닙니다.</target>
        <note />
      </trans-unit>
      <trans-unit id="lexInvalidCharLiteral">
        <source>This is not a valid character literal</source>
        <target state="translated">올바른 문자 리터럴이 아닙니다.</target>
        <note />
      </trans-unit>
      <trans-unit id="lexThisUnicodeOnlyInStringLiterals">
        <source>This Unicode encoding is only valid in string literals</source>
        <target state="translated">이 유니코드 인코딩은 문자열 리터럴에서만 올바릅니다.</target>
        <note />
      </trans-unit>
      <trans-unit id="lexTokenReserved">
        <source>This token is reserved for future use</source>
        <target state="translated">이 토큰은 나중에 사용할 수 있도록 예약되었습니다.</target>
        <note />
      </trans-unit>
      <trans-unit id="lexTabsNotAllowed">
        <source>TABs are not allowed in F# code unless the #indent \"off\" option is used</source>
        <target state="translated">#indent \"off\" 옵션을 사용하지 않는 한 TAB은 F# 코드에서 허용되지 않습니다.</target>
        <note />
      </trans-unit>
      <trans-unit id="lexInvalidLineNumber">
        <source>Invalid line number: '{0}'</source>
        <target state="translated">줄 번호가 잘못되었습니다. '{0}'</target>
        <note />
      </trans-unit>
      <trans-unit id="lexHashIfMustBeFirst">
        <source>#if directive must appear as the first non-whitespace character on a line</source>
        <target state="translated">#if 지시문은 줄에서 공백이 아닌 첫 번째 문자로 나타나야 합니다.</target>
        <note />
      </trans-unit>
      <trans-unit id="lexHashElseNoMatchingIf">
        <source>#else has no matching #if</source>
        <target state="translated">#else와 짝이 맞는 #if가 없습니다.</target>
        <note />
      </trans-unit>
      <trans-unit id="lexHashEndifRequiredForElse">
        <source>#endif required for #else</source>
        <target state="translated">#endif에 #else가 필요합니다.</target>
        <note />
      </trans-unit>
      <trans-unit id="lexHashElseMustBeFirst">
        <source>#else directive must appear as the first non-whitespace character on a line</source>
        <target state="translated">#else 지시문은 줄에서 공백이 아닌 첫 번째 문자로 나타나야 합니다.</target>
        <note />
      </trans-unit>
      <trans-unit id="lexHashEndingNoMatchingIf">
        <source>#endif has no matching #if</source>
        <target state="translated">#endif와 짝이 맞는 #if가 없습니다.</target>
        <note />
      </trans-unit>
      <trans-unit id="lexHashEndifMustBeFirst">
        <source>#endif directive must appear as the first non-whitespace character on a line</source>
        <target state="translated">#endif 지시문은 줄에서 공백이 아닌 첫 번째 문자로 나타나야 합니다.</target>
        <note />
      </trans-unit>
      <trans-unit id="lexHashIfMustHaveIdent">
        <source>#if directive should be immediately followed by an identifier</source>
        <target state="translated">#if 바로 다음에는 식별자가 있어야 합니다.</target>
        <note />
      </trans-unit>
      <trans-unit id="lexWrongNestedHashEndif">
        <source>Syntax error. Wrong nested #endif, unexpected tokens before it.</source>
        <target state="translated">구문 오류입니다. 잘못된 중첩 #endif가 있으며 이 앞에 예기치 않은 토큰이 있습니다.</target>
        <note />
      </trans-unit>
      <trans-unit id="lexHashBangMustBeFirstInFile">
        <source>#! may only appear as the first line at the start of a file.</source>
        <target state="translated">#!는 파일 시작의 첫 번째 줄에만 나타날 수 있습니다.</target>
        <note />
      </trans-unit>
      <trans-unit id="pplexExpectedSingleLineComment">
        <source>Expected single line comment or end of line</source>
        <target state="translated">한 줄로 된 주석이나 줄 끝이 필요합니다.</target>
        <note />
      </trans-unit>
      <trans-unit id="memberOperatorDefinitionWithNoArguments">
        <source>Infix operator member '{0}' has no arguments. Expected a tuple of 2 arguments, e.g. static member (+) (x,y) = ...</source>
        <target state="translated">중위 연산자 멤버 '{0}'에 인수가 없습니다. 2개 인수의 튜플이 필요합니다(예: 정적 멤버 (+) (x,y) = ...).</target>
        <note />
      </trans-unit>
      <trans-unit id="memberOperatorDefinitionWithNonPairArgument">
        <source>Infix operator member '{0}' has {1} initial argument(s). Expected a tuple of 2 arguments, e.g. static member (+) (x,y) = ...</source>
        <target state="translated">중위 연산자 멤버 '{0}'에 {1}개의 초기 인수가 있습니다. 2개 인수의 튜플이 필요합니다(예: 정적 멤버 (+) (x,y) = ...).</target>
        <note />
      </trans-unit>
      <trans-unit id="memberOperatorDefinitionWithCurriedArguments">
        <source>Infix operator member '{0}' has extra curried arguments. Expected a tuple of 2 arguments, e.g. static member (+) (x,y) = ...</source>
        <target state="translated">중위 연산자 멤버 '{0}'에 커리된 추가 인수가 있습니다. 2개 인수의 튜플이 필요합니다(예: 정적 멤버 (+) (x,y) = ...).</target>
        <note />
      </trans-unit>
      <trans-unit id="tcFSharpCoreRequiresExplicit">
        <source>All record, union and struct types in FSharp.Core.dll must be explicitly labelled with 'StructuralComparison' or 'NoComparison'</source>
        <target state="translated">FSharp.Core.dll의 레코드, 공용 구조체 및 구조체 형식에는 'StructuralComparison' 또는 'NoComparison'을 사용하여 명시적으로 레이블을 지정해야 합니다.</target>
        <note />
      </trans-unit>
      <trans-unit id="tcStructuralComparisonNotSatisfied1">
        <source>The struct, record or union type '{0}' has the 'StructuralComparison' attribute but the type parameter '{1}' does not satisfy the 'comparison' constraint. Consider adding the 'comparison' constraint to the type parameter</source>
        <target state="translated">구조체, 레코드 또는 공용 구조체 형식 '{0}'에 'StructuralComparison' 특성이 있지만 형식 매개 변수 '{1}'이(가) 'comparison' 제약 조건을 만족하지 않습니다. 형식 매개 변수에 'comparison' 제약 조건을 추가하세요.</target>
        <note />
      </trans-unit>
      <trans-unit id="tcStructuralComparisonNotSatisfied2">
        <source>The struct, record or union type '{0}' has the 'StructuralComparison' attribute but the component type '{1}' does not satisfy the 'comparison' constraint</source>
        <target state="translated">구조체, 레코드 또는 공용 구조체 형식 '{0}'에 'StructuralComparison' 특성이 있지만 구성 요소 형식 '{1}'이(가) 'comparison' 제약 조건을 만족하지 않습니다.</target>
        <note />
      </trans-unit>
      <trans-unit id="tcNoComparisonNeeded1">
        <source>The struct, record or union type '{0}' is not structurally comparable because the type parameter {1} does not satisfy the 'comparison' constraint. Consider adding the 'NoComparison' attribute to the type '{2}' to clarify that the type is not comparable</source>
        <target state="translated">형식 매개 변수 {1}이(가) 'comparison' 제약 조건을 만족하지 않으므로 구조체, 레코드 또는 공용 구조체 형식 '{0}'을(를) 구조적으로 비교할 수 없습니다. '{2}' 형식에 'NoComparison' 특성을 추가하여 해당 형식을 비교할 수 없음을 명확히 하세요.</target>
        <note />
      </trans-unit>
      <trans-unit id="tcNoComparisonNeeded2">
        <source>The struct, record or union type '{0}' is not structurally comparable because the type '{1}' does not satisfy the 'comparison' constraint. Consider adding the 'NoComparison' attribute to the type '{2}' to clarify that the type is not comparable</source>
        <target state="translated">{1}' 형식이 'comparison' 제약 조건을 만족하지 않으므로 구조체, 레코드 또는 공용 구조체 형식 '{0}'을(를) 구조적으로 비교할 수 없습니다. '{2}' 형식에 'NoComparison' 특성을 추가하여 해당 형식을 비교할 수 없음을 명확히 하세요.</target>
        <note />
      </trans-unit>
      <trans-unit id="tcNoEqualityNeeded1">
        <source>The struct, record or union type '{0}' does not support structural equality because the type parameter {1} does not satisfy the 'equality' constraint. Consider adding the 'NoEquality' attribute to the type '{2}' to clarify that the type does not support structural equality</source>
        <target state="translated">형식 매개 변수 {1}이(가) 'equality' 제약 조건을 만족하지 않으므로 구조체, 레코드 또는 공용 구조체 형식 '{0}'이(가) 구조적 같음을 지원하지 않습니다. '{2}' 형식에 'NoEquality' 특성을 추가하여 해당 형식이 구조적 같음을 지원하지 않음을 명확히 하세요.</target>
        <note />
      </trans-unit>
      <trans-unit id="tcNoEqualityNeeded2">
        <source>The struct, record or union type '{0}' does not support structural equality because the type '{1}' does not satisfy the 'equality' constraint. Consider adding the 'NoEquality' attribute to the type '{2}' to clarify that the type does not support structural equality</source>
        <target state="translated">{1}' 형식이 'equality' 제약 조건을 만족하지 않으므로 구조체, 레코드 또는 공용 구조체 형식 '{0}'이(가) 구조적 같음을 지원하지 않습니다. '{2}' 형식에 'NoEquality' 특성을 추가하여 해당 형식이 구조적 같음을 지원하지 않음을 명확히 하세요.</target>
        <note />
      </trans-unit>
      <trans-unit id="tcStructuralEqualityNotSatisfied1">
        <source>The struct, record or union type '{0}' has the 'StructuralEquality' attribute but the type parameter '{1}' does not satisfy the 'equality' constraint. Consider adding the 'equality' constraint to the type parameter</source>
        <target state="translated">구조체, 레코드 또는 공용 구조체 형식 '{0}'에 'StructuralEquality' 특성이 있지만 형식 매개 변수 '{1}'이(가) 'equality' 제약 조건을 만족하지 않습니다. 형식 매개 변수에 'equality' 제약 조건을 추가하세요.</target>
        <note />
      </trans-unit>
      <trans-unit id="tcStructuralEqualityNotSatisfied2">
        <source>The struct, record or union type '{0}' has the 'StructuralEquality' attribute but the component type '{1}' does not satisfy the 'equality' constraint</source>
        <target state="translated">구조체, 레코드 또는 공용 구조체 형식 '{0}'에 'StructuralEquality' 특성이 있지만 구성 요소 형식 '{1}'이(가) 'equality' 제약 조건을 만족하지 않습니다.</target>
        <note />
      </trans-unit>
      <trans-unit id="tcStructsMustDeclareTypesOfImplicitCtorArgsExplicitly">
        <source>Each argument of the primary constructor for a struct must be given a type, for example 'type S(x1:int, x2: int) = ...'. These arguments determine the fields of the struct.</source>
        <target state="translated">구조체의 주 생성자에 대한 각 인수에는 형식을 지정해야 합니다(예: 'type S(x1:int, x2: int) = ...'). 이러한 인수는 구조체의 필드를 결정합니다.</target>
        <note />
      </trans-unit>
      <trans-unit id="chkUnusedValue">
        <source>The value '{0}' is unused</source>
        <target state="translated">값 '{0}'을(를) 사용하지 않습니다.</target>
        <note />
      </trans-unit>
      <trans-unit id="chkUnusedThisVariable">
        <source>The recursive object reference '{0}' is unused. The presence of a recursive object reference adds runtime initialization checks to members in this and derived types. Consider removing this recursive object reference.</source>
        <target state="translated">재귀적 개체 참조 '{0}'을(를) 사용하지 않습니다. 재귀적 개체 참조가 있으면 이 형식 및 파생 형식의 멤버에 대한 런타임 초기화 검사가 추가됩니다. 이 재귀적 개체 참조를 제거하세요.</target>
        <note />
      </trans-unit>
      <trans-unit id="parsGetterAtMostOneArgument">
        <source>A getter property may have at most one argument group</source>
        <target state="translated">getter 속성에는 인수 그룹이 최대 하나만 있을 수 있습니다.</target>
        <note />
      </trans-unit>
      <trans-unit id="parsSetterAtMostTwoArguments">
        <source>A setter property may have at most two argument groups</source>
        <target state="translated">setter 속성에는 최대 2개의 인수 그룹이 있을 수 있습니다.</target>
        <note />
      </trans-unit>
      <trans-unit id="parsInvalidProperty">
        <source>Invalid property getter or setter</source>
        <target state="translated">속성 getter 또는 setter가 잘못되었습니다.</target>
        <note />
      </trans-unit>
      <trans-unit id="parsIndexerPropertyRequiresAtLeastOneArgument">
        <source>An indexer property must be given at least one argument</source>
        <target state="translated">인덱서 속성에는 하나 이상의 인수가 지정되어야 합니다.</target>
        <note />
      </trans-unit>
      <trans-unit id="tastInvalidAddressOfMutableAcrossAssemblyBoundary">
        <source>This operation accesses a mutable top-level value defined in another assembly in an unsupported way. The value cannot be accessed through its address. Consider copying the expression to a mutable local, e.g. 'let mutable x = ...', and if necessary assigning the value back after the completion of the operation</source>
        <target state="translated">이 작업은 다른 어셈블리에 정의된 변경할 수 있는 최상위 값에 지원되지 않는 방식으로 액세스합니다. 이 값은 해당 주소를 통해 액세스할 수 없습니다. 식을 변경할 수 있는 로컬 변수로 복사하고(예: 'let mutable x = ...') 필요한 경우 작업이 완료된 후에 값을 다시 할당하세요.</target>
        <note />
      </trans-unit>
      <trans-unit id="parsNonAdjacentTypars">
        <source>Remove spaces between the type name and type parameter, e.g. \"type C&lt;'T&gt;\", not type \"C   &lt;'T&gt;\". Type parameters must be placed directly adjacent to the type name.</source>
        <target state="translated">형식 이름과 형식 매개 변수 사이의 공백을 제거하세요(예: type \"C   &lt;'T&gt;\"가 아니라 \"type C&lt;'T&gt;\"). 형식 매개 변수는 형식 이름 바로 옆에 배치해야 합니다.</target>
        <note />
      </trans-unit>
      <trans-unit id="parsNonAdjacentTyargs">
        <source>Remove spaces between the type name and type parameter, e.g. \"C&lt;'T&gt;\", not \"C &lt;'T&gt;\". Type parameters must be placed directly adjacent to the type name.</source>
        <target state="translated">형식 이름과 형식 매개 변수 사이의 공백을 제거하세요(예: \"C &lt;'T&gt;\"가 아니라 \"C&lt;'T&gt;\"). 형식 매개 변수는 형식 이름 바로 옆에 배치해야 합니다.</target>
        <note />
      </trans-unit>
      <trans-unit id="parsNonAtomicType">
        <source>The use of the type syntax 'int C' and 'C  &lt;int&gt;' is not permitted here. Consider adjusting this type to be written in the form 'C&lt;int&gt;'</source>
        <target state="translated">형식 구문 'int C' 및 'C  &lt;int&gt;'는 여기에 허용되지 않습니다. 이 형식이 'C&lt;int&gt;' 형식으로 작성되도록 조정하세요.</target>
        <note />
      </trans-unit>
      <trans-unit id="tastUndefinedItemRefModuleNamespace">
        <source>The module/namespace '{0}' from compilation unit '{1}' did not contain the module/namespace '{2}'</source>
        <target state="translated">컴파일 단위 '{1}'의 '{0}' 모듈/네임스페이스에 '{2}' 모듈/네임스페이스가 없습니다.</target>
        <note />
      </trans-unit>
      <trans-unit id="tastUndefinedItemRefVal">
        <source>The module/namespace '{0}' from compilation unit '{1}' did not contain the val '{2}'</source>
        <target state="translated">컴파일 단위 '{1}'의 '{0}' 모듈/네임스페이스에 val '{2}'이(가) 없습니다.</target>
        <note />
      </trans-unit>
      <trans-unit id="tastUndefinedItemRefModuleNamespaceType">
        <source>The module/namespace '{0}' from compilation unit '{1}' did not contain the namespace, module or type '{2}'</source>
        <target state="translated">컴파일 단위 '{1}'의 '{0}' 모듈/네임스페이스에 '{2}' 네임스페이스, 모듈 또는 형식이 없습니다.</target>
        <note />
      </trans-unit>
      <trans-unit id="tcInvalidUseNullAsTrueValue">
        <source>The 'UseNullAsTrueValue' attribute flag may only be used with union types that have one nullary case and at least one non-nullary case</source>
        <target state="translated">'UseNullAsTrueValue' 특성 플래그는 하나의 nullary 케이스와 하나 이상의 nullary가 아닌 케이스를 포함하는 공용 구조체 형식에만 사용할 수 있습니다.</target>
        <note />
      </trans-unit>
      <trans-unit id="tcParameterInferredByref">
        <source>The parameter '{0}' was inferred to have byref type. Parameters of byref type must be given an explicit type annotation, e.g. 'x1: byref&lt;int&gt;'. When used, a byref parameter is implicitly dereferenced.</source>
        <target state="translated">'{0}' 매개 변수가 byref 형식으로 유추되었습니다. byref 형식의 매개 변수에는 명시적인 형식 주석(예: 'x1: byref&lt;int&gt;')이 지정되어야 합니다. byref 매개 변수는 사용될 경우 암시적으로 역참조됩니다.</target>
        <note />
      </trans-unit>
      <trans-unit id="tcNonUniformMemberUse">
        <source>The generic member '{0}' has been used at a non-uniform instantiation prior to this program point. Consider reordering the members so this member occurs first. Alternatively, specify the full type of the member explicitly, including argument types, return type and any additional generic parameters and constraints.</source>
        <target state="translated">제네릭 멤버 '{0}'이(가) 이 프로그램 지점 전의 비균일 인스턴스화에 사용되었습니다. 이 멤버가 처음에 오도록 멤버들을 다시 정렬해 보세요. 또는, 인수 형식, 반환 형식 및 추가 제네릭 매개 변수와 제약 조건을 포함한 멤버의 전체 형식을 명시적으로 지정하세요.</target>
        <note />
      </trans-unit>
      <trans-unit id="tcAttribArgsDiffer">
        <source>The attribute '{0}' appears in both the implementation and the signature, but the attribute arguments differ. Only the attribute from the signature will be included in the compiled code.</source>
        <target state="translated">'{0}' 특성이 구현과 시그니처 모두에 나타나지만 특성 인수가 다릅니다. 컴파일된 코드에는 시그니처에 있는 특성만 포함됩니다.</target>
        <note />
      </trans-unit>
      <trans-unit id="tcCannotCallAbstractBaseMember">
        <source>Cannot call an abstract base member: '{0}'</source>
        <target state="translated">추상 기본 멤버를 호출할 수 없습니다. '{0}'</target>
        <note />
      </trans-unit>
      <trans-unit id="typrelCannotResolveAmbiguityInUnmanaged">
        <source>Could not resolve the ambiguity in the use of a generic construct with an 'unmanaged' constraint at or near this position</source>
        <target state="translated">이 위치 또는 이 위치 근처에서 'unmanaged' 제약 조건을 사용하여 제네릭 구문 사용의 모호성을 해결할 수 없습니다.</target>
        <note />
      </trans-unit>
      <trans-unit id="mlCompatMessage">
        <source>This construct is for ML compatibility. {0}. You can disable this warning by using '--mlcompatibility' or '--nowarn:62'.</source>
        <target state="translated">이 구문은 ML 호환성을 위해 사용됩니다. {0}. 이 경고가 나타나지 않게 하려면 '--mlcompatibility' 또는 '--nowarn:62'를 사용합니다.</target>
        <note />
      </trans-unit>
      <trans-unit id="ilFieldDoesNotHaveValidOffsetForStructureLayout">
        <source>The type '{0}' has been marked as having an Explicit layout, but the field '{1}' has not been marked with the 'FieldOffset' attribute</source>
        <target state="translated">{0}' 형식이 명시적 레이아웃을 포함한다고 표시되어 있지만 '{1}' 필드가 'FieldOffset' 특성으로 표시되어 있지 않습니다.</target>
        <note />
      </trans-unit>
      <trans-unit id="tcInterfacesShouldUseInheritNotInterface">
        <source>Interfaces inherited by other interfaces should be declared using 'inherit ...' instead of 'interface ...'</source>
        <target state="translated">다른 인터페이스에서 상속된 인터페이스는 'interface ...' 대신 'inherit ...'를 사용하여 선언해야 합니다.</target>
        <note />
      </trans-unit>
      <trans-unit id="parsInvalidPrefixOperator">
        <source>Invalid prefix operator</source>
        <target state="translated">잘못된 전위 연산자</target>
        <note />
      </trans-unit>
      <trans-unit id="parsInvalidPrefixOperatorDefinition">
        <source>Invalid operator definition. Prefix operator definitions must use a valid prefix operator name.</source>
        <target state="translated">잘못된 연산자 정의입니다. 전위 연산자 정의에서는 유효한 전위 연산자 이름을 사용해야 합니다.</target>
        <note />
      </trans-unit>
      <trans-unit id="buildCompilingExtensionIsForML">
        <source>The file extensions '.ml' and '.mli' are for ML compatibility</source>
        <target state="translated">파일 확장명 '.ml' 및 '.mli'는 ML 호환성을 위한 것입니다.</target>
        <note />
      </trans-unit>
      <trans-unit id="lexIndentOffForML">
        <source>Consider using a file with extension '.ml' or '.mli' instead</source>
        <target state="translated">대신 확장명이 '.ml' 또는 '.mli'인 파일을 사용해 보세요.</target>
        <note />
      </trans-unit>
      <trans-unit id="activePatternIdentIsNotFunctionTyped">
        <source>Active pattern '{0}' is not a function</source>
        <target state="translated">활성 패턴 '{0}'이(가) 함수가 아닙니다.</target>
        <note />
      </trans-unit>
      <trans-unit id="activePatternChoiceHasFreeTypars">
        <source>Active pattern '{0}' has a result type containing type variables that are not determined by the input. The common cause is a when a result case is not mentioned, e.g. 'let (|A|B|) (x:int) = A x'. This can be fixed with a type constraint, e.g. 'let (|A|B|) (x:int) : Choice&lt;int,unit&gt; = A x'</source>
        <target state="translated">활성 패턴 '{0}'에 입력으로 확인되지 않는 형식 변수가 포함된 결과 형식이 있습니다. 이는 일반적으로 결과 케이스가 지정되지 않은 경우 발생합니다(예 'let (|A|B|) (x:int) = A x'). 이 문제는 형식 제약 조건을 지정하여 해결할 수 있습니다(예: 'let (|A|B|) (x:int) : Choice&lt;int,unit&gt; = A x').</target>
        <note />
      </trans-unit>
      <trans-unit id="ilFieldHasOffsetForSequentialLayout">
        <source>The FieldOffset attribute can only be placed on members of types marked with the StructLayout(LayoutKind.Explicit)</source>
        <target state="translated">FieldOffset 특성은 StructLayout(LayoutKind.Explicit)으로 표시된 형식의 멤버에만 배치할 수 있습니다.</target>
        <note />
      </trans-unit>
      <trans-unit id="tcOptionalArgsMustComeAfterNonOptionalArgs">
        <source>Optional arguments must come at the end of the argument list, after any non-optional arguments</source>
        <target state="translated">선택적 인수는 비선택적 인수 다음의 인수 목록 끝에 와야 합니다.</target>
        <note />
      </trans-unit>
      <trans-unit id="tcConditionalAttributeUsage">
        <source>Attribute 'System.Diagnostics.ConditionalAttribute' is only valid on methods or attribute classes</source>
        <target state="translated">'System.Diagnostics.ConditionalAttribute' 특성은 메서드 또는 특성 클래스에만 사용할 수 있습니다.</target>
        <note />
      </trans-unit>
      <trans-unit id="tcMemberOperatorDefinitionInExtrinsic">
        <source>Extension members cannot provide operator overloads.  Consider defining the operator as part of the type definition instead.</source>
        <target state="translated">확장 멤버가 연산자 오버로드를 제공할 수 없습니다.  대신 연산자를 형식 정의의 일부분으로 정의하세요.</target>
        <note />
      </trans-unit>
<<<<<<< HEAD
=======
      <trans-unit id="ilwriteMDBFileNameCannotBeChangedWarning">
        <source>The name of the MDB file must be &lt;assembly-file-name&gt;.mdb. The --pdb option will be ignored.</source>
        <target state="translated">MDB 파일의 이름은 &lt;assembly-file-name&gt;.mdb여야 합니다. --pdb 옵션은 무시됩니다.</target>
        <note />
      </trans-unit>
      <trans-unit id="ilwriteMDBMemberMissing">
        <source>MDB generation failed. Could not find compatible member {0}</source>
        <target state="translated">MDB를 생성하지 못했습니다. 호환 멤버 {0}을(를) 찾을 수 없습니다.</target>
        <note />
      </trans-unit>
      <trans-unit id="ilwriteErrorCreatingMdb">
        <source>Cannot generate MDB debug information. Failed to load the 'MonoSymbolWriter' type from the 'Mono.CompilerServices.SymbolWriter.dll' assembly.</source>
        <target state="translated">MDB 디버그 정보를 생성할 수 없습니다. 'Mono.CompilerServices.SymbolWriter.dll' 어셈블리에서 'MonoSymbolWriter' 형식을 로드하지 못했습니다.</target>
        <note />
      </trans-unit>
>>>>>>> e925083a
      <trans-unit id="tcUnionCaseNameConflictsWithGeneratedType">
        <source>The union case named '{0}' conflicts with the generated type '{1}'</source>
        <target state="translated">이름이 '{0}'인 공용 구조체가 생성된 형식 '{1}'과(와) 충돌합니다.</target>
        <note />
      </trans-unit>
      <trans-unit id="chkNoReflectedDefinitionOnStructMember">
        <source>ReflectedDefinitionAttribute may not be applied to an instance member on a struct type, because the instance member takes an implicit 'this' byref parameter</source>
        <target state="translated">ReflectedDefinitionAttribute를 구조체 형식 인스턴스 멤버에 적용할 수 없습니다. 해당 인스턴스 멤버가 암시적 'this' byref 매개 변수를 사용합니다.</target>
        <note />
      </trans-unit>
      <trans-unit id="tcDllImportNotAllowed">
        <source>DLLImport bindings must be static members in a class or function definitions in a module</source>
        <target state="translated">DLLImport 바인딩은 모듈의 클래스 또는 함수 정의에서 정적 멤버여야 합니다.</target>
        <note />
      </trans-unit>
      <trans-unit id="buildExpectedSigdataFile">
        <source>FSharp.Core.sigdata not found alongside FSharp.Core. File expected in {0}. Consider upgrading to a more recent version of FSharp.Core, where this file is no longer be required.</source>
        <target state="translated">FSharp.Core에서 FSharp.Core.sigdata를 찾을 수 없습니다. 파일이 {0}에 있어야 합니다. 이 파일이 더 이상 필요하지 않은 최신 버전의 FSharp.Core로의 업그레이드를 고려해 보세요.</target>
        <note />
      </trans-unit>
      <trans-unit id="buildExpectedFileAlongSideFSharpCore">
        <source>File '{0}' not found alongside FSharp.Core. File expected in {1}. Consider upgrading to a more recent version of FSharp.Core, where this file is no longer be required.</source>
        <target state="translated">FSharp.Core에서 '{0}' 파일을 찾을 수 없습니다. 파일이 {1}에 있어야 합니다. 이 파일이 더 이상 필요하지 않은 최신 버전의 FSharp.Core로의 업그레이드를 고려해 보세요.</target>
        <note />
      </trans-unit>
      <trans-unit id="buildUnexpectedFileNameCharacter">
        <source>Filename '{0}' contains invalid character '{1}'</source>
        <target state="translated">파일 이름 '{0}'에 잘못된 문자('{1}')가 있습니다.</target>
        <note />
      </trans-unit>
      <trans-unit id="tcInvalidUseBangBinding">
        <source>'use!' bindings must be of the form 'use! &lt;var&gt; = &lt;expr&gt;'</source>
        <target state="translated">'use!' 바인딩은 'use! &lt;var&gt; = &lt;expr&gt;' 형식이어야 합니다.</target>
        <note />
      </trans-unit>
      <trans-unit id="crefNoInnerGenericsInQuotations">
        <source>Inner generic functions are not permitted in quoted expressions. Consider adding some type constraints until this function is no longer generic.</source>
        <target state="translated">내부 제네릭 함수는 따옴표 붙은 식에 허용되지 않습니다. 이 함수가 더 이상 제네릭 형식이 아닐 때까지 형식 제약 조건을 추가하세요.</target>
        <note />
      </trans-unit>
      <trans-unit id="tcEnumTypeCannotBeEnumerated">
        <source>The type '{0}' is not a valid enumerator type , i.e. does not have a 'MoveNext()' method returning a bool, and a 'Current' property</source>
        <target state="translated">'{0}' 형식은 올바른 열거자 형식이 아닙니다(예: 부울을 반환하는 'MoveNext()' 메서드와 'Current' 속성이 포함되어 있지 않음).</target>
        <note />
      </trans-unit>
      <trans-unit id="parsEofInTripleQuoteString">
        <source>End of file in triple-quote string begun at or before here</source>
        <target state="translated">3중 따옴표 문자열의 파일 끝이 여기나 그 앞에서 시작됩니다.</target>
        <note />
      </trans-unit>
      <trans-unit id="parsEofInTripleQuoteStringInComment">
        <source>End of file in triple-quote string embedded in comment begun at or before here</source>
        <target state="translated">주석에 포함된 3중 따옴표 문자열의 파일 끝이 여기나 그 앞에서 시작됩니다.</target>
        <note />
      </trans-unit>
      <trans-unit id="tcTypeTestLosesMeasures">
        <source>This type test or downcast will ignore the unit-of-measure '{0}'</source>
        <target state="translated">이 형식 테스트 또는 다운캐스트는 '{0}' 측정 단위를 무시합니다.</target>
        <note />
      </trans-unit>
      <trans-unit id="parsMissingTypeArgs">
        <source>Expected type argument or static argument</source>
        <target state="translated">형식 인수 또는 정적 인수가 필요합니다.</target>
        <note />
      </trans-unit>
      <trans-unit id="parsMissingGreaterThan">
        <source>Unmatched '&lt;'. Expected closing '&gt;'</source>
        <target state="translated">'&lt;'의 짝이 맞지 않습니다. 닫는 '&gt;'가 필요합니다.</target>
        <note />
      </trans-unit>
      <trans-unit id="parsUnexpectedQuotationOperatorInTypeAliasDidYouMeanVerbatimString">
        <source>Unexpected quotation operator '&lt;@' in type definition. If you intend to pass a verbatim string as a static argument to a type provider, put a space between the '&lt;' and '@' characters.</source>
        <target state="translated">형식 정의에 예기치 않은 인용구 연산자 '&lt;@'가 있습니다. 축자 문자열을 정적 인수로 형식 공급자에 전달하려면 '&lt;'와 '@' 문자 사이에 공백을 추가하세요.</target>
        <note />
      </trans-unit>
      <trans-unit id="parsErrorParsingAsOperatorName">
        <source>Attempted to parse this as an operator name, but failed</source>
        <target state="translated">이 항목을 연산자 이름으로 구문 분석하려고 했지만 실패했습니다.</target>
        <note />
      </trans-unit>
      <trans-unit id="lexInvalidUnicodeLiteral">
        <source>\U{0} is not a valid Unicode character escape sequence</source>
        <target state="translated">\U{0}은(는) 유효한 유니코드 문자 이스케이프 시퀀스가 아닙니다.</target>
        <note />
      </trans-unit>
      <trans-unit id="tcCallerInfoWrongType">
        <source>'{0}' must be applied to an argument of type '{1}', but has been applied to an argument of type '{2}'</source>
        <target state="translated">'{0}'은(는) '{1}' 형식의 인수에 적용되어야 하지만 '{2}' 형식의 인수에 적용되었습니다.</target>
        <note />
      </trans-unit>
      <trans-unit id="tcCallerInfoNotOptional">
        <source>'{0}' can only be applied to optional arguments</source>
        <target state="translated">'{0}'은(는) 선택적 인수에만 적용할 수 있습니다.</target>
        <note />
      </trans-unit>
      <trans-unit id="toolLocationHelperUnsupportedFrameworkVersion">
        <source>The specified .NET Framework version '{0}' is not supported. Please specify a value from the enumeration Microsoft.Build.Utilities.TargetDotNetFrameworkVersion.</source>
        <target state="translated">지정한 .NET Framework 버전 "{0}"은(는) 지원되지 않습니다. Microsoft.Build.Utilities.TargetDotNetFrameworkVersion 열거형의 값을 지정하세요.</target>
        <note />
      </trans-unit>
      <trans-unit id="ilSignInvalidMagicValue">
        <source>Invalid Magic value in CLR Header</source>
        <target state="translated">CLR 헤더의 잘못된 매직 값</target>
        <note />
      </trans-unit>
      <trans-unit id="ilSignBadImageFormat">
        <source>Bad image format</source>
        <target state="translated">잘못된 이미지 형식</target>
        <note />
      </trans-unit>
      <trans-unit id="ilSignPrivateKeyExpected">
        <source>Private key expected</source>
        <target state="translated">개인 키가 필요합니다.</target>
        <note />
      </trans-unit>
      <trans-unit id="ilSignRsaKeyExpected">
        <source>RSA key expected</source>
        <target state="translated">RSA 키가 필요합니다.</target>
        <note />
      </trans-unit>
      <trans-unit id="ilSignInvalidBitLen">
        <source>Invalid bit Length</source>
        <target state="translated">잘못된 비트 길이</target>
        <note />
      </trans-unit>
      <trans-unit id="ilSignInvalidRSAParams">
        <source>Invalid RSAParameters structure - '{{0}}' expected</source>
        <target state="translated">잘못된 RSAParameters 구조 - '{{0}}'이(가) 필요합니다.</target>
        <note />
      </trans-unit>
      <trans-unit id="ilSignInvalidAlgId">
        <source>Invalid algId - 'Exponent' expected</source>
        <target state="translated">잘못된 algId - '지수'가 필요합니다.</target>
        <note />
      </trans-unit>
      <trans-unit id="ilSignInvalidSignatureSize">
        <source>Invalid signature size</source>
        <target state="translated">잘못된 서명 크기</target>
        <note />
      </trans-unit>
      <trans-unit id="ilSignNoSignatureDirectory">
        <source>No signature directory</source>
        <target state="translated">서명 디렉터리가 없습니다.</target>
        <note />
      </trans-unit>
      <trans-unit id="ilSignInvalidPKBlob">
        <source>Invalid Public Key blob</source>
        <target state="translated">잘못된 공개 키 Blob</target>
        <note />
      </trans-unit>
      <trans-unit id="fscTooManyErrors">
        <source>Exiting - too many errors</source>
        <target state="translated">끝내는 중 - 오류가 너무 많습니다.</target>
        <note />
      </trans-unit>
      <trans-unit id="docfileNoXmlSuffix">
        <source>The documentation file has no .xml suffix</source>
        <target state="translated">문서 파일에 .xml 접미사가 없습니다.</target>
        <note />
      </trans-unit>
      <trans-unit id="fscNoImplementationFiles">
        <source>No implementation files specified</source>
        <target state="translated">지정된 구현 파일이 없습니다.</target>
        <note />
      </trans-unit>
      <trans-unit id="fscBadAssemblyVersion">
        <source>The attribute {0} specified version '{1}', but this value is invalid and has been ignored</source>
        <target state="translated">특성 {0}이(가) 버전 '{1}'을(를) 지정했지만, 이 값이 잘못되어 무시되었습니다.</target>
        <note />
      </trans-unit>
      <trans-unit id="fscTwoResourceManifests">
        <source>Conflicting options specified: 'win32manifest' and 'win32res'. Only one of these can be used.</source>
        <target state="translated">지정된 옵션 'win32manifest'와 'win32res'가 충돌합니다. 둘 중 하나만 사용할 수 있습니다.</target>
        <note />
      </trans-unit>
      <trans-unit id="fscQuotationLiteralsStaticLinking">
        <source>The code in assembly '{0}' makes uses of quotation literals. Static linking may not include components that make use of quotation literals unless all assemblies are compiled with at least F# 4.0.</source>
        <target state="translated">어셈블리 '{0}'의 코드에서 따옴표로 묶인 리터럴을 사용합니다. 정적 링크에서는 모든 어셈블리가 최소 F# 4.0으로 컴파일된 경우가 아니라면 따옴표로 묶인 리터럴을 사용하는 구성 요소를 포함할 수 없습니다.</target>
        <note />
      </trans-unit>
      <trans-unit id="fscQuotationLiteralsStaticLinking0">
        <source>Code in this assembly makes uses of quotation literals. Static linking may not include components that make use of quotation literals unless all assemblies are compiled with at least F# 4.0.</source>
        <target state="translated">이 어셈블리의 코드에서 따옴표로 묶인 리터럴을 사용합니다. 정적 링크에서는 모든 어셈블리가 최소 F# 4.0으로 컴파일된 경우가 아니라면 따옴표로 묶인 리터럴을 사용하는 구성 요소를 포함할 수 없습니다.</target>
        <note />
      </trans-unit>
      <trans-unit id="fscStaticLinkingNoEXE">
        <source>Static linking may not include a .EXE</source>
        <target state="translated">정적 링크에는 .EXE를 포함할 수 없습니다.</target>
        <note />
      </trans-unit>
      <trans-unit id="fscStaticLinkingNoMixedDLL">
        <source>Static linking may not include a mixed managed/unmanaged DLL</source>
        <target state="translated">정적 링크에는 관리되는/관리되지 않는 형식이 혼합된 DLL을 포함할 수 없습니다.</target>
        <note />
      </trans-unit>
      <trans-unit id="fscIgnoringMixedWhenLinking">
        <source>Ignoring mixed managed/unmanaged assembly '{0}' during static linking</source>
        <target state="translated">정적 링크 중에 관리되는/관리되지 않는 어셈블리가 혼합된 '{0}'을(를) 무시합니다.</target>
        <note />
      </trans-unit>
      <trans-unit id="fscAssumeStaticLinkContainsNoDependencies">
        <source>Assembly '{0}' was referenced transitively and the assembly could not be resolved automatically. Static linking will assume this DLL has no dependencies on the F# library or other statically linked DLLs. Consider adding an explicit reference to this DLL.</source>
        <target state="translated">어셈블리 '{0}'이(가) 타동적으로 참조되었으며 어셈블리를 자동으로 확인할 수 없습니다. 정적 링크에서는 이 DLL에 F# 라이브러리나 다른 정적 링크 DLL에 대한 종속성이 없다고 가정합니다. 이 DLL에 대한 명시적 참조를 추가하는 것이 좋습니다.</target>
        <note />
      </trans-unit>
      <trans-unit id="fscAssemblyNotFoundInDependencySet">
        <source>Assembly '{0}' not found in dependency set of target binary. Statically linked roots should be specified using an assembly name, without a DLL or EXE extension. If this assembly was referenced explicitly then it is possible the assembly was not actually required by the generated binary, in which case it should not be statically linked.</source>
        <target state="translated">대상 이진 파일의 종속성 집합에서 어셈블리 '{0}'을(를) 찾지 못했습니다. 정적으로 링크된 루트는 DLL 또는 EXE 확장명이 없는 상태로 어셈블리 이름을 사용하여 지정해야 합니다. 이 어셈블리가 명시적으로 참조된 경우 생성된 이진 파일에서 실제로 필요하지 않을 수 있습니다. 이런 경우에는 정적으로 링크하지 마세요.</target>
        <note />
      </trans-unit>
      <trans-unit id="fscKeyFileCouldNotBeOpened">
        <source>The key file '{0}' could not be opened</source>
        <target state="translated">키 파일 '{0}'을(를) 열 수 없습니다.</target>
        <note />
      </trans-unit>
      <trans-unit id="fscProblemWritingBinary">
        <source>A problem occurred writing the binary '{0}': {1}</source>
        <target state="translated">이진 파일 '{0}'을(를) 쓰는 동안 오류가 발생했습니다. {1}</target>
        <note />
      </trans-unit>
      <trans-unit id="fscAssemblyVersionAttributeIgnored">
        <source>The 'AssemblyVersionAttribute' has been ignored because a version was given using a command line option</source>
        <target state="translated">명령줄 옵션을 사용하여 버전을 지정했기 때문에 'AssemblyVersionAttribute'가 무시되었습니다.</target>
        <note />
      </trans-unit>
      <trans-unit id="fscAssemblyCultureAttributeError">
        <source>Error emitting 'System.Reflection.AssemblyCultureAttribute' attribute -- 'Executables cannot be satellite assemblies, Culture should always be empty'</source>
        <target state="translated">'System.Reflection.AssemblyCultureAttribute' 특성을 내보내는 동안 오류 발생 -- '실행 파일은 위성 어셈블리일 수 없습니다. 문화권은 항상 비어 있어야 합니다.'</target>
        <note />
      </trans-unit>
      <trans-unit id="fscDelaySignWarning">
        <source>Option '--delaysign' overrides attribute 'System.Reflection.AssemblyDelaySignAttribute' given in a source file or added module</source>
        <target state="translated">'--delaysign' 옵션은 소스 파일이나 추가 모듈에 지정된 'System.Reflection.AssemblyDelaySignAttribute' 특성을 재정의합니다.</target>
        <note />
      </trans-unit>
      <trans-unit id="fscKeyFileWarning">
        <source>Option '--keyfile' overrides attribute 'System.Reflection.AssemblyKeyFileAttribute' given in a source file or added module</source>
        <target state="translated">'--keyfile' 옵션은 소스 파일 또는 추가 모듈에 지정된 'System.Reflection.AssemblyKeyFileAttribute' 특성을 재정의합니다.</target>
        <note />
      </trans-unit>
      <trans-unit id="fscKeyNameWarning">
        <source>Option '--keycontainer' overrides attribute 'System.Reflection.AssemblyNameAttribute' given in a source file or added module</source>
        <target state="translated">'--keycontainer' 옵션은 소스 파일이나 추가 모듈에 지정된 'System.Reflection.AssemblyNameAttribute' 특성을 재정의합니다.</target>
        <note />
      </trans-unit>
      <trans-unit id="fscReferenceOnCommandLine">
        <source>The assembly '{0}' is listed on the command line. Assemblies should be referenced using a command line flag such as '-r'.</source>
        <target state="translated">'{0}' 어셈블리가 명령줄에 나열되어 있습니다. '-r'과 같은 명령줄 플래그를 사용하여 어셈블리를 참조해야 합니다.</target>
        <note />
      </trans-unit>
      <trans-unit id="fscRemotingError">
        <source>The resident compilation service was not used because a problem occured in communicating with the server.</source>
        <target state="translated">서버와 통신하는 동안 문제가 발생하여 상주 컴파일 서비스를 사용하지 않았습니다.</target>
        <note />
      </trans-unit>
      <trans-unit id="pathIsInvalid">
        <source>Problem with filename '{0}': Illegal characters in path.</source>
        <target state="translated">파일 이름 '{0}'에 문제가 있습니다. 경로에 잘못된 문자가 있습니다.</target>
        <note />
      </trans-unit>
      <trans-unit id="fscResxSourceFileDeprecated">
        <source>Passing a .resx file ({0}) as a source file to the compiler is deprecated. Use resgen.exe to transform the .resx file into a .resources file to pass as a --resource option. If you are using MSBuild, this can be done via an &lt;EmbeddedResource&gt; item in the .fsproj project file.</source>
        <target state="translated">더 이상 .resx 파일({0})이 컴파일러에 소스 파일로 전달되지 않습니다. resgen.exe를 사용하여 .resx 파일을 .resources 파일로 변환해 --resource 옵션으로 전달하세요. MSBuild를 사용하는 경우 .fsproj 프로젝트 파일의 &lt;EmbeddedResource&gt; 항목을 통해 이 작업을 수행할 수 있습니다.</target>
        <note />
      </trans-unit>
      <trans-unit id="fscStaticLinkingNoProfileMismatches">
        <source>Static linking may not be used on an assembly referencing mscorlib (e.g. a .NET Framework assembly) when generating an assembly that references System.Runtime (e.g. a .NET Core or Portable assembly).</source>
        <target state="translated">System.Runtime을 참조하는 어셈블리(예: .NET Core 또는 이식 가능한 어셈블리)를 생성할 때 mscorlib를 참조하는 어셈블리(예: .NET Framework 어셈블리)에서 정적 링크를 사용할 수 없습니다.</target>
        <note />
      </trans-unit>
      <trans-unit id="fscAssemblyWildcardAndDeterminism">
        <source>An {0} specified version '{1}', but this value is a wildcard, and you have requested a deterministic build, these are in conflict.</source>
        <target state="translated">{0}이(가) '{1}' 버전을 지정했지만, 이 값은 와일드카드인데 사용자가 결정적 빌드를 요청하여 문제가 발생했습니다.</target>
        <note />
      </trans-unit>
      <trans-unit id="etIllegalCharactersInNamespaceName">
        <source>Character '{0}' is not allowed in provided namespace name '{1}'</source>
        <target state="translated">제공된 네임스페이스 이름 '{1}'에는 '{0}' 문자를 사용할 수 없습니다.</target>
        <note />
      </trans-unit>
      <trans-unit id="etNullOrEmptyMemberName">
        <source>The provided type '{0}' returned a member with a null or empty member name</source>
        <target state="translated">제공된 '{0}' 형식에서 멤버 이름이 비어 있거나 null인 멤버를 반환했습니다.</target>
        <note />
      </trans-unit>
      <trans-unit id="etNullMember">
        <source>The provided type '{0}' returned a null member</source>
        <target state="translated">제공된 '{0}' 형식에서 null 멤버를 반환했습니다.</target>
        <note />
      </trans-unit>
      <trans-unit id="etNullMemberDeclaringType">
        <source>The provided type '{0}' member info '{1}' has null declaring type</source>
        <target state="translated">제공된 '{0}' 형식의 멤버 정보('{1}')에 null 선언 형식이 있습니다.</target>
        <note />
      </trans-unit>
      <trans-unit id="etNullMemberDeclaringTypeDifferentFromProvidedType">
        <source>The provided type '{0}' has member '{1}' which has declaring type '{2}'. Expected declaring type to be the same as provided type.</source>
        <target state="translated">제공된 '{0}' 형식에 포함된 멤버 '{1}'의 선언 형식이 '{2}'입니다. 제공된 형식과 같은 선언 형식이 필요합니다.</target>
        <note />
      </trans-unit>
      <trans-unit id="etHostingAssemblyFoundWithoutHosts">
        <source>Referenced assembly '{0}' has assembly level attribute '{1}' but no public type provider classes were found</source>
        <target state="translated">참조된 '{0}' 어셈블리에 어셈블리 수준 특성 '{1}'이(가) 있지만 공용 형식 공급자 클래스는 없습니다.</target>
        <note />
      </trans-unit>
      <trans-unit id="etEmptyNamespaceOfTypeNotAllowed">
        <source>Type '{0}' from type provider '{1}' has an empty namespace. Use 'null' for the global namespace.</source>
        <target state="translated">형식 공급자 '{1}' 의 형식 '{0}'에 빈 네임스페이스가 있습니다. 전역 네임스페이스에 대해 'null'을 사용하세요.</target>
        <note />
      </trans-unit>
      <trans-unit id="etEmptyNamespaceNotAllowed">
        <source>Empty namespace found from the type provider '{0}'. Use 'null' for the global namespace.</source>
        <target state="translated">형식 공급자 '{0}'에 빈 네임스페이스가 있습니다. 전역 네임스페이스에 대해 'null'을 사용하세요.</target>
        <note />
      </trans-unit>
      <trans-unit id="etMustNotBeGeneric">
        <source>Provided type '{0}' has 'IsGenericType' as true, but generic types are not supported.</source>
        <target state="translated">제공된 '{0}' 형식의 'IsGenericType'이 true인데 제네릭 형식이 지원되지 않습니다.</target>
        <note />
      </trans-unit>
      <trans-unit id="etMustNotBeAnArray">
        <source>Provided type '{0}' has 'IsArray' as true, but array types are not supported.</source>
        <target state="translated">제공된 '{0}' 형식의 'IsArray'가 true인데 배열 형식이 지원되지 않습니다.</target>
        <note />
      </trans-unit>
      <trans-unit id="etMethodHasRequirements">
        <source>Invalid member '{0}' on provided type '{1}'. Provided type members must be public, and not be generic, virtual, or abstract.</source>
        <target state="translated">제공된 '{1}' 형식에 잘못된 멤버('{0}')가 있습니다. 제공된 형식 멤버는 공용이어야 하며 제네릭, 가상 또는 추상 멤버여서는 안 됩니다.</target>
        <note />
      </trans-unit>
      <trans-unit id="etUnsupportedMemberKind">
        <source>Invalid member '{0}' on provided type '{1}'. Only properties, methods and constructors are allowed</source>
        <target state="translated">제공된 형식 '{1}'의 '{0}' 멤버가 잘못되었습니다. 속성, 메서드 및 생성자만 허용됩니다.</target>
        <note />
      </trans-unit>
      <trans-unit id="etPropertyCanReadButHasNoGetter">
        <source>Property '{0}' on provided type '{1}' has CanRead=true but there was no value from GetGetMethod()</source>
        <target state="translated">제공된 '{1}' 형식의 '{0}' 속성에서 CanRead=true인데 GetGetMethod()의 값이 없습니다.</target>
        <note />
      </trans-unit>
      <trans-unit id="etPropertyHasGetterButNoCanRead">
        <source>Property '{0}' on provided type '{1}' has CanRead=false but GetGetMethod() returned a method</source>
        <target state="translated">제공된 '{1}' 형식의 '{0}' 속성에서 CanRead=false인데 GetGetMethod()에서 메서드를 반환했습니다.</target>
        <note />
      </trans-unit>
      <trans-unit id="etPropertyCanWriteButHasNoSetter">
        <source>Property '{0}' on provided type '{1}' has CanWrite=true but there was no value from GetSetMethod()</source>
        <target state="translated">제공된 '{1}' 형식의 '{0}' 속성에서 CanWrite=true인데 GetSetMethod()의 값이 없습니다.</target>
        <note />
      </trans-unit>
      <trans-unit id="etPropertyHasSetterButNoCanWrite">
        <source>Property '{0}' on provided type '{1}' has CanWrite=false but GetSetMethod() returned a method</source>
        <target state="translated">제공된 '{1}' 형식의 '{0}' 속성에서 CanWrite=fa인데 GetSetMethod()에서 메서드를 반환했습니다.</target>
        <note />
      </trans-unit>
      <trans-unit id="etOneOrMoreErrorsSeenDuringExtensionTypeSetting">
        <source>One or more errors seen during provided type setup</source>
        <target state="translated">제공된 형식을 설정하는 동안 하나 이상의 오류가 확인되었습니다.</target>
        <note />
      </trans-unit>
      <trans-unit id="etUnexpectedExceptionFromProvidedTypeMember">
        <source>Unexpected exception from provided type '{0}' member '{1}': {2}</source>
        <target state="translated">제공된 형식 '{0}' 멤버 '{1}'에서 예기치 않은 예외가 발생했습니다. {2}</target>
        <note />
      </trans-unit>
      <trans-unit id="etUnsupportedConstantType">
        <source>Unsupported constant type '{0}'. Quotations provided by type providers can only contain simple constants. The implementation of the type provider may need to be adjusted by moving a value declared outside a provided quotation literal to be a 'let' binding inside the quotation literal.</source>
        <target state="translated">지원되지 않는 상수 형식 '{0}'입니다. 형식 공급자가 제공하는 인용에는 간단한 상수만 포함될 수 있습니다. 인용구 리터럴 내에서 'let' 바인딩이 되려면 선언된 값을 제공된 인용구 리터럴 밖으로 이동시켜 형식 공급자의 구현을 조정해야 합니다.</target>
        <note />
      </trans-unit>
      <trans-unit id="etUnsupportedProvidedExpression">
        <source>Unsupported expression '{0}' from type provider. If you are the author of this type provider, consider adjusting it to provide a different provided expression.</source>
        <target state="translated">형식 공급자의 '{0}' 식은 지원되지 않습니다. 이 형식 공급자의 작성자인 경우 제공된 다른 식을 제공하도록 조정하세요.</target>
        <note />
      </trans-unit>
      <trans-unit id="etProvidedTypeHasUnexpectedName">
        <source>Expected provided type named '{0}' but provided type has 'Name' with value '{1}'</source>
        <target state="translated">이름이 '{0}'인 제공된 형식이 필요한데 제공된 형식의 'Name' 값은 '{1}'입니다.</target>
        <note />
      </trans-unit>
      <trans-unit id="etEventNoAdd">
        <source>Event '{0}' on provided type '{1}' has no value from GetAddMethod()</source>
        <target state="translated">제공된 형식 '{1}'에 대한 이벤트 '{0}'에 GetAddMethod()의 값이 없습니다.</target>
        <note />
      </trans-unit>
      <trans-unit id="etEventNoRemove">
        <source>Event '{0}' on provided type '{1}' has no value from GetRemoveMethod()</source>
        <target state="translated">제공된 형식 '{1}'에 대한 이벤트 '{0}'에 GetRemoveMethod()의 값이 없습니다.</target>
        <note />
      </trans-unit>
      <trans-unit id="etProviderHasWrongDesignerAssembly">
        <source>Assembly attribute '{0}' refers to a designer assembly '{1}' which cannot be loaded from path '{2}'. The exception reported was: {3} - {4}</source>
        <target state="translated">어셈블리 특성 '{0}'은(는) '{2}' 경로에서 로드할 수 없는 디자이너 어셈블리 '{1}'을(를) 참조합니다. 보고된 예외: {3} - {4}</target>
        <note />
      </trans-unit>
      <trans-unit id="etProviderDoesNotHaveValidConstructor">
        <source>The type provider does not have a valid constructor. A constructor taking either no arguments or one argument of type 'TypeProviderConfig' was expected.</source>
        <target state="translated">형식 공급자에 올바른 생성자가 없습니다. 인수를 사용하지 않거나 'TypeProviderConfig' 형식의 인수 하나를 사용하는 생성자가 필요합니다.</target>
        <note />
      </trans-unit>
      <trans-unit id="etProviderError">
        <source>The type provider '{0}' reported an error: {1}</source>
        <target state="translated">{0}' 형식 공급자가 오류를 보고했습니다. {1}</target>
        <note />
      </trans-unit>
      <trans-unit id="etIncorrectParameterExpression">
        <source>The type provider '{0}' used an invalid parameter in the ParameterExpression: {1}</source>
        <target state="translated">{0}' 형식 공급자가 ParameterExpression에서 잘못된 매개 변수를 사용했습니다. {1}</target>
        <note />
      </trans-unit>
      <trans-unit id="etIncorrectProvidedMethod">
        <source>The type provider '{0}' provided a method with a name '{1}' and metadata token '{2}', which is not reported among its methods of its declaring type '{3}'</source>
        <target state="translated">{0}' 형식 공급자가 이름이 '{1}'이고 메타데이터 토큰이 '{2}'인 메서드를 제공했는데, 이는 해당 선언 형식 '{3}'의 메서드에서 보고되지 않습니다.</target>
        <note />
      </trans-unit>
      <trans-unit id="etIncorrectProvidedConstructor">
        <source>The type provider '{0}' provided a constructor which is not reported among the constructors of its declaring type '{1}'</source>
        <target state="translated">선언 형식('{1}')의 생성자로부터 보고되지 않은 생성자를 형식 공급자 '{0}'에서 제공했습니다.</target>
        <note />
      </trans-unit>
      <trans-unit id="etDirectReferenceToGeneratedTypeNotAllowed">
        <source>A direct reference to the generated type '{0}' is not permitted. Instead, use a type definition, e.g. 'type TypeAlias = &lt;path&gt;'. This indicates that a type provider adds generated types to your assembly.</source>
        <target state="translated">생성된 형식 '{0}'을(를) 직접 참조할 수는 없습니다. 대신 형식 정의를 사용하세요(예: 'type TypeAlias = &lt;path&gt;'). 이 정의는 형식 공급자가 생성된 형식을 어셈블리에 추가함을 나타냅니다.</target>
        <note />
      </trans-unit>
      <trans-unit id="etProvidedTypeHasUnexpectedPath">
        <source>Expected provided type with path '{0}' but provided type has path '{1}'</source>
        <target state="translated">경로가 '{0}'인 제공된 형식이 필요한데 제공된 형식의 경로는 '{1}'입니다.</target>
        <note />
      </trans-unit>
      <trans-unit id="etUnexpectedNullFromProvidedTypeMember">
        <source>Unexpected 'null' return value from provided type '{0}' member '{1}'</source>
        <target state="translated">제공된 형식 '{0}' 멤버 '{1}'에 예기치 않은 'null' 반환 값이 있습니다.</target>
        <note />
      </trans-unit>
      <trans-unit id="etUnexpectedExceptionFromProvidedMemberMember">
        <source>Unexpected exception from member '{0}' of provided type '{1}' member '{2}': {3}</source>
        <target state="translated">제공된 형식 '{1}' 멤버 '{2}'의 멤버 '{0}'에서 예기치 않은 예외가 발생했습니다. {3}</target>
        <note />
      </trans-unit>
      <trans-unit id="etNestedProvidedTypesDoNotTakeStaticArgumentsOrGenericParameters">
        <source>Nested provided types do not take static arguments or generic parameters</source>
        <target state="translated">제공된 중첩 형식은 정적 인수 또는 제네릭 매개 변수를 사용하지 않습니다.</target>
        <note />
      </trans-unit>
      <trans-unit id="etInvalidStaticArgument">
        <source>Invalid static argument to provided type. Expected an argument of kind '{0}'.</source>
        <target state="translated">제공된 형식에 대한 정적 인수가 잘못되었습니다. '{0}' 종류의 인수가 필요합니다.</target>
        <note />
      </trans-unit>
      <trans-unit id="etErrorApplyingStaticArgumentsToType">
        <source>An error occured applying the static arguments to a provided type</source>
        <target state="translated">제공된 형식에 정적 인수를 적용하는 동안 오류가 발생했습니다.</target>
        <note />
      </trans-unit>
      <trans-unit id="etUnknownStaticArgumentKind">
        <source>Unknown static argument kind '{0}' when resolving a reference to a provided type or method '{1}'</source>
        <target state="translated">제공된 형식 또는 메서드 '{1}'에 대한 참조를 확인할 때 알 수 없는 정적 인수 종류('{0}')가 발견되었습니다.</target>
        <note />
      </trans-unit>
      <trans-unit id="invalidNamespaceForProvidedType">
        <source>invalid namespace for provided type</source>
        <target state="translated">제공된 형식의 네임스페이스가 잘못되었습니다.</target>
        <note />
      </trans-unit>
      <trans-unit id="invalidFullNameForProvidedType">
        <source>invalid full name for provided type</source>
        <target state="translated">제공된 형식의 전체 이름이 잘못되었습니다.</target>
        <note />
      </trans-unit>
      <trans-unit id="etProviderReturnedNull">
        <source>The type provider returned 'null', which is not a valid return value from '{0}'</source>
        <target state="translated">형식 공급자가 'null'을 반환했습니다. 이 값은 '{0}'(으)로부터의 올바른 반환 값이 아닙니다.</target>
        <note />
      </trans-unit>
      <trans-unit id="etTypeProviderConstructorException">
        <source>The type provider constructor has thrown an exception: {0}</source>
        <target state="translated">형식 공급자 생성자에서 예외가 발생했습니다. {0}</target>
        <note />
      </trans-unit>
      <trans-unit id="etNullProvidedExpression">
        <source>Type provider '{0}' returned null from GetInvokerExpression.</source>
        <target state="translated">'{0}' 형식 공급자가 GetInvokerExpression에서 null을 반환했습니다.</target>
        <note />
      </trans-unit>
      <trans-unit id="etProvidedAppliedTypeHadWrongName">
        <source>The type provider '{0}' returned an invalid type from 'ApplyStaticArguments'. A type with name '{1}' was expected, but a type with name '{2}' was returned.</source>
        <target state="translated">형식 공급자 '{0}'이(가) 'ApplyStaticArguments'에서 잘못된 형식을 반환했습니다. 이름이 '{1}'인 형식이 필요한데 이름이 '{2}'인 형식이 반환되었습니다.</target>
        <note />
      </trans-unit>
      <trans-unit id="etProvidedAppliedMethodHadWrongName">
        <source>The type provider '{0}' returned an invalid method from 'ApplyStaticArgumentsForMethod'. A method with name '{1}' was expected, but a method with name '{2}' was returned.</source>
        <target state="translated">{0}' 형식 공급자가 잘못된 메서드를 'ApplyStaticArgumentsForMethod'에서 반환했습니다. '{1}'라는 메서드를 예상했지만 '{2}'라는 메서드가 반환되었습니다.</target>
        <note />
      </trans-unit>
      <trans-unit id="tcTypeTestLossy">
        <source>This type test or downcast will erase the provided type '{0}' to the type '{1}'</source>
        <target state="translated">이 형식 테스트 또는 다운캐스트는 제공된 '{0}' 형식을 '{1}' 형식으로 지웁니다.</target>
        <note />
      </trans-unit>
      <trans-unit id="tcTypeCastErased">
        <source>This downcast will erase the provided type '{0}' to the type '{1}'.</source>
        <target state="translated">이 다운캐스트는 제공된 '{0}' 형식을 '{1}' 형식으로 지웁니다.</target>
        <note />
      </trans-unit>
      <trans-unit id="tcTypeTestErased">
        <source>This type test with a provided type '{0}' is not allowed because this provided type will be erased to '{1}' at runtime.</source>
        <target state="translated">제공된 형식 '{0}'이(가) 포함된 이 형식 테스트는 허용되지 않습니다. 이 제공된 형식은 런타임에 '{1}'(으)로 지워집니다.</target>
        <note />
      </trans-unit>
      <trans-unit id="tcCannotInheritFromErasedType">
        <source>Cannot inherit from erased provided type</source>
        <target state="translated">지워진 제공된 형식에는 상속될 수 없습니다.</target>
        <note />
      </trans-unit>
      <trans-unit id="etInvalidTypeProviderAssemblyName">
        <source>Assembly '{0}' hase TypeProviderAssembly attribute with invalid value '{1}'. The value should be a valid assembly name</source>
        <target state="translated">{0}' 어셈블리에 포함된 TypeProviderAssembly 특성의 값('{1}')이 잘못되었습니다. 값은 올바른 어셈블리 이름이어야 합니다.</target>
        <note />
      </trans-unit>
      <trans-unit id="tcInvalidMemberNameCtor">
        <source>Invalid member name. Members may not have name '.ctor' or '.cctor'</source>
        <target state="translated">멤버 이름이 잘못되었습니다. 멤버 이름은 '.ctor' 또는 '.cctor'일 수 없습니다.</target>
        <note />
      </trans-unit>
      <trans-unit id="tcInferredGenericTypeGivesRiseToInconsistency">
        <source>The function or member '{0}' is used in a way that requires further type annotations at its definition to ensure consistency of inferred types. The inferred signature is '{1}'.</source>
        <target state="translated">{0}' 함수 또는 멤버는 유추된 형식의 일관성을 유지하기 위해 해당 정의에서 형식 주석을 더 추가해야 하는 방식으로 사용됩니다. 유추된 서명은 '{1}'입니다.</target>
        <note />
      </trans-unit>
      <trans-unit id="tcInvalidTypeArgumentCount">
        <source>The number of type arguments did not match: '{0}' given, '{1}' expected. This may be related to a previously reported error.</source>
        <target state="translated">형식 인수의 수가 일치하지 않습니다. '{0}'개가 제공되었는데 '{1}'개가 필요합니다. 이전에 보고된 오류와 관련된 현상일 수 있습니다.</target>
        <note />
      </trans-unit>
      <trans-unit id="tcCannotOverrideSealedMethod">
        <source>Cannot override inherited member '{0}' because it is sealed</source>
        <target state="translated">상속된 '{0}' 멤버는 봉인되어 있으므로 재정의할 수 없습니다.</target>
        <note />
      </trans-unit>
      <trans-unit id="etProviderErrorWithContext">
        <source>The type provider '{0}' reported an error in the context of provided type '{1}', member '{2}'. The error: {3}</source>
        <target state="translated">{0}' 형식 공급자가 제공된 형식 '{1}', 멤버 '{2}'의 컨텍스트에서 오류를 보고했습니다. 오류는 {3}입니다.</target>
        <note />
      </trans-unit>
      <trans-unit id="etProvidedTypeWithNameException">
        <source>An exception occurred when accessing the '{0}' of a provided type: {1}</source>
        <target state="translated">제공된 형식 {1}의 '{0}'에 액세스하는 동안 예외가 발생했습니다.</target>
        <note />
      </trans-unit>
      <trans-unit id="etProvidedTypeWithNullOrEmptyName">
        <source>The '{0}' of a provided type was null or empty.</source>
        <target state="translated">제공된 형식의 '{0}'이 null이거나 비어 있습니다.</target>
        <note />
      </trans-unit>
      <trans-unit id="etIllegalCharactersInTypeName">
        <source>Character '{0}' is not allowed in provided type name '{1}'</source>
        <target state="translated">제공된 형식 이름 '{1}'에는 '{0}' 문자를 사용할 수 없습니다.</target>
        <note />
      </trans-unit>
      <trans-unit id="tcJoinMustUseSimplePattern">
        <source>In queries, '{0}' must use a simple pattern</source>
        <target state="translated">쿼리에서 '{0}'은(는) 단순 패턴을 사용해야 합니다.</target>
        <note />
      </trans-unit>
      <trans-unit id="tcMissingCustomOperation">
        <source>A custom query operation for '{0}' is required but not specified</source>
        <target state="translated">'{0}'에 대한 사용자 지정 쿼리 연산이 필요한데 지정되지 않았습니다.</target>
        <note />
      </trans-unit>
      <trans-unit id="etBadUnnamedStaticArgs">
        <source>Named static arguments must come after all unnamed static arguments</source>
        <target state="translated">명명되지 않은 모든 정적 인수 뒤에는 명명된 정적 인수가 와야 합니다.</target>
        <note />
      </trans-unit>
      <trans-unit id="etStaticParameterRequiresAValue">
        <source>The static parameter '{0}' of the provided type or method '{1}' requires a value. Static parameters to type providers may be optionally specified using named arguments, e.g. '{2}&lt;{3}=...&gt;'.</source>
        <target state="translated">제공된 형식 또는 메서드 '{0}'의 정적 매개 변수 '{1}'에 값이 필요합니다. 명명된 인수(예: '{2}&lt;{3}=...&gt;')를 사용하여 형식 공급자에 대한 정적 매개 변수를 선택적으로 지정할 수 있습니다.</target>
        <note />
      </trans-unit>
      <trans-unit id="etNoStaticParameterWithName">
        <source>No static parameter exists with name '{0}'</source>
        <target state="translated">이름이 '{0}'인 정적 매개 변수가 없습니다.</target>
        <note />
      </trans-unit>
      <trans-unit id="etStaticParameterAlreadyHasValue">
        <source>The static parameter '{0}' has already been given a value</source>
        <target state="translated">정적 매개 변수 '{0}'에 이미 값이 제공되었습니다.</target>
        <note />
      </trans-unit>
      <trans-unit id="etMultipleStaticParameterWithName">
        <source>Multiple static parameters exist with name '{0}'</source>
        <target state="translated">이름이 '{0}'인 정적 매개 변수가 여러 개 있습니다.</target>
        <note />
      </trans-unit>
      <trans-unit id="tcCustomOperationMayNotBeUsedInConjunctionWithNonSimpleLetBindings">
        <source>A custom operation may not be used in conjunction with a non-value or recursive 'let' binding in another part of this computation expression</source>
        <target state="translated">사용자 지정 연산은 이 계산 식의 다른 부분에 있는 값이 아니거나 재귀적인 'let' 바인딩과 함께 사용할 수 없습니다.</target>
        <note />
      </trans-unit>
      <trans-unit id="tcCustomOperationMayNotBeUsedHere">
        <source>A custom operation may not be used in conjunction with 'use', 'try/with', 'try/finally', 'if/then/else' or 'match' operators within this computation expression</source>
        <target state="translated">이 계산 식 내에서 사용자 지정 연산을 'use', 'try/with', 'try/finally', 'if/then/else' or 'match' 연산자와 함께 사용할 수 없습니다.</target>
        <note />
      </trans-unit>
      <trans-unit id="tcCustomOperationMayNotBeOverloaded">
        <source>The custom operation '{0}' refers to a method which is overloaded. The implementations of custom operations may not be overloaded.</source>
        <target state="translated">사용자 지정 연산 '{0}'에서 오버로드된 메서드를 참조합니다. 사용자 지정 연산의 구현은 오버로드될 수 없습니다.</target>
        <note />
      </trans-unit>
      <trans-unit id="tcIfThenElseMayNotBeUsedWithinQueries">
        <source>An if/then/else expression may not be used within queries. Consider using either an if/then expression, or use a sequence expression instead.</source>
        <target state="translated">if/then/else 식은 쿼리 내에서 사용할 수 없습니다. 대신 if/then 식을 사용하거나 시퀀스 식을 사용해 보세요.</target>
        <note />
      </trans-unit>
      <trans-unit id="ilxgenUnexpectedArgumentToMethodHandleOfDuringCodegen">
        <source>Invalid argument to 'methodhandleof' during codegen</source>
        <target state="translated">코드 생성 중에 'methodhandleof'에 대한 잘못된 인수가 발견되었습니다.</target>
        <note />
      </trans-unit>
      <trans-unit id="etProvidedTypeReferenceMissingArgument">
        <source>A reference to a provided type was missing a value for the static parameter '{0}'. You may need to recompile one or more referenced assemblies.</source>
        <target state="translated">제공된 형식에 대한 참조에서 정적 매개 변수 '{0}'의 값이 누락되었습니다. 참조되는 어셈블리를 하나 이상 다시 컴파일해야 할 수 있습니다.</target>
        <note />
      </trans-unit>
      <trans-unit id="etProvidedTypeReferenceInvalidText">
        <source>A reference to a provided type had an invalid value '{0}' for a static parameter. You may need to recompile one or more referenced assemblies.</source>
        <target state="translated">제공된 형식에 대한 참조의 값('{0}')이 정적 매개 변수에 대해 잘못되었습니다. 참조되는 어셈블리를 하나 이상 다시 컴파일해야 할 수 있습니다.</target>
        <note />
      </trans-unit>
      <trans-unit id="tcCustomOperationNotUsedCorrectly">
        <source>'{0}' is not used correctly. This is a custom operation in this query or computation expression.</source>
        <target state="translated">'{0}'이(가) 잘못 사용되었습니다. 이 항목은 이 쿼리 또는 계산 식의 사용자 지정 연산입니다.</target>
        <note />
      </trans-unit>
      <trans-unit id="tcCustomOperationNotUsedCorrectly2">
        <source>'{0}' is not used correctly. Usage: {1}. This is a custom operation in this query or computation expression.</source>
        <target state="translated">'{0}'이(가) 잘못 사용되었습니다. 사용법: {1}. 이 항목은 이 쿼리 또는 계산 식의 사용자 지정 연산입니다.</target>
        <note />
      </trans-unit>
      <trans-unit id="customOperationTextLikeJoin">
        <source>{0} var in collection {1} (outerKey = innerKey). Note that parentheses are required after '{2}'</source>
        <target state="translated">{0} var in collection {1} (outerKey = innerKey). '{2}' 뒤에 괄호가 필요합니다.</target>
        <note />
      </trans-unit>
      <trans-unit id="customOperationTextLikeGroupJoin">
        <source>{0} var in collection {1} (outerKey = innerKey) into group. Note that parentheses are required after '{2}'</source>
        <target state="translated">그룹에 {0} var in collection {1} (outerKey = innerKey). '{2}' 다음에 괄호가 필요합니다.</target>
        <note />
      </trans-unit>
      <trans-unit id="customOperationTextLikeZip">
        <source>{0} var in collection</source>
        <target state="translated">{0} var in collection</target>
        <note />
      </trans-unit>
      <trans-unit id="tcBinaryOperatorRequiresVariable">
        <source>'{0}' must be followed by a variable name. Usage: {1}.</source>
        <target state="translated">'{0}' 뒤에는 변수 이름이 와야 합니다. 사용법: {1}.</target>
        <note />
      </trans-unit>
      <trans-unit id="tcOperatorIncorrectSyntax">
        <source>Incorrect syntax for '{0}'. Usage: {1}.</source>
        <target state="translated">{0}' 구문이 잘못되었습니다. 사용법: {1}.</target>
        <note />
      </trans-unit>
      <trans-unit id="tcBinaryOperatorRequiresBody">
        <source>'{0}' must come after a 'for' selection clause and be followed by the rest of the query. Syntax: ... {1} ...</source>
        <target state="translated">'{0}' 앞에는 'for' 선택 절이 와야 하고 뒤에는 나머지 쿼리 부분이 와야 합니다. 구문: ... {1} ...</target>
        <note />
      </trans-unit>
      <trans-unit id="tcCustomOperationHasIncorrectArgCount">
        <source>'{0}' is used with an incorrect number of arguments. This is a custom operation in this query or computation expression. Expected {1} argument(s), but given {2}.</source>
        <target state="translated">'{0}'에 사용된 인수의 수가 잘못되었습니다. 이 항목은 이 쿼리나 계산 식의 사용자 지정 연산입니다. {1}개의 인수가 필요한데 {2}개가 제공되었습니다.</target>
        <note />
      </trans-unit>
      <trans-unit id="parsExpectedExpressionAfterToken">
        <source>Expected an expression after this point</source>
        <target state="translated">이 지점 뒤에 식이 필요합니다.</target>
        <note />
      </trans-unit>
      <trans-unit id="parsExpectedTypeAfterToken">
        <source>Expected a type after this point</source>
        <target state="translated">이 지점 뒤에 형식이 필요합니다.</target>
        <note />
      </trans-unit>
      <trans-unit id="parsUnmatchedLBrackLess">
        <source>Unmatched '[&lt;'. Expected closing '&gt;]'</source>
        <target state="translated">'[&lt;'의 짝이 맞지 않습니다. 닫는 '&gt;]'가 필요합니다.</target>
        <note />
      </trans-unit>
      <trans-unit id="parsUnexpectedEndOfFileMatch">
        <source>Unexpected end of input in 'match' expression. Expected 'match &lt;expr&gt; with | &lt;pat&gt; -&gt; &lt;expr&gt; | &lt;pat&gt; -&gt; &lt;expr&gt; ...'.</source>
        <target state="translated">'match' 식에 예기치 않은 입력의 끝이 있습니다. 'match &lt;expr&gt; with | &lt;pat&gt; -&gt; &lt;expr&gt; | &lt;pat&gt; -&gt; &lt;expr&gt; ...'이 필요합니다.</target>
        <note />
      </trans-unit>
      <trans-unit id="parsUnexpectedEndOfFileTry">
        <source>Unexpected end of input in 'try' expression. Expected 'try &lt;expr&gt; with &lt;rules&gt;' or 'try &lt;expr&gt; finally &lt;expr&gt;'.</source>
        <target state="translated">'try' 식에 예기치 않은 입력의 끝이 있습니다. 'try &lt;expr&gt; with &lt;rules&gt;' 또는 'try &lt;expr&gt; finally &lt;expr&gt;'이 필요합니다.</target>
        <note />
      </trans-unit>
      <trans-unit id="parsUnexpectedEndOfFileWhile">
        <source>Unexpected end of input in 'while' expression. Expected 'while &lt;expr&gt; do &lt;expr&gt;'.</source>
        <target state="translated">'while' 식에 예기치 않은 입력의 끝이 있습니다. 'while &lt;expr&gt; do &lt;expr&gt;'이 필요합니다.</target>
        <note />
      </trans-unit>
      <trans-unit id="parsUnexpectedEndOfFileFor">
        <source>Unexpected end of input in 'for' expression. Expected 'for &lt;pat&gt; in &lt;expr&gt; do &lt;expr&gt;'.</source>
        <target state="translated">'for' 식에 예기치 않은 입력 끝이 있습니다. 'for &lt;pat&gt; in &lt;expr&gt; do &lt;expr&gt;'이 필요합니다.</target>
        <note />
      </trans-unit>
      <trans-unit id="parsUnexpectedEndOfFileWith">
        <source>Unexpected end of input in 'match' or 'try' expression</source>
        <target state="translated">'match' 또는 'try' 식에 예기치 않은 입력의 끝이 있습니다.</target>
        <note />
      </trans-unit>
      <trans-unit id="parsUnexpectedEndOfFileThen">
        <source>Unexpected end of input in 'then' branch of conditional expression. Expected 'if &lt;expr&gt; then &lt;expr&gt;' or 'if &lt;expr&gt; then &lt;expr&gt; else &lt;expr&gt;'.</source>
        <target state="translated">조건식의 'then' 분기에 예기치 않은 입력의 끝이 있습니다. 'if &lt;expr&gt; then &lt;expr&gt;' 또는 'if &lt;expr&gt; then &lt;expr&gt; else &lt;expr&gt;'이 필요합니다.</target>
        <note />
      </trans-unit>
      <trans-unit id="parsUnexpectedEndOfFileElse">
        <source>Unexpected end of input in 'else' branch of conditional expression. Expected 'if &lt;expr&gt; then &lt;expr&gt;' or 'if &lt;expr&gt; then &lt;expr&gt; else &lt;expr&gt;'.</source>
        <target state="translated">조건식의 'else' 분기에 예기치 않은 입력의 끝이 있습니다. 'if &lt;expr&gt; then &lt;expr&gt;' 또는 'if &lt;expr&gt; then &lt;expr&gt; else &lt;expr&gt;'이 필요합니다.</target>
        <note />
      </trans-unit>
      <trans-unit id="parsUnexpectedEndOfFileFunBody">
        <source>Unexpected end of input in body of lambda expression. Expected 'fun &lt;pat&gt; ... &lt;pat&gt; -&gt; &lt;expr&gt;'.</source>
        <target state="translated">람다 식 본문에 예기치 않은 입력의 끝이 있습니다. 'fun &lt;pat&gt; ... &lt;pat&gt; -&gt; &lt;expr&gt;'이 필요합니다.</target>
        <note />
      </trans-unit>
      <trans-unit id="parsUnexpectedEndOfFileTypeArgs">
        <source>Unexpected end of input in type arguments</source>
        <target state="translated">형식 인수에 예기치 않은 입력의 끝이 있습니다.</target>
        <note />
      </trans-unit>
      <trans-unit id="parsUnexpectedEndOfFileTypeSignature">
        <source>Unexpected end of input in type signature</source>
        <target state="translated">형식 서명에 예기치 않은 입력의 끝이 있습니다.</target>
        <note />
      </trans-unit>
      <trans-unit id="parsUnexpectedEndOfFileTypeDefinition">
        <source>Unexpected end of input in type definition</source>
        <target state="translated">형식 정의에 예기치 않은 입력의 끝이 있습니다.</target>
        <note />
      </trans-unit>
      <trans-unit id="parsUnexpectedEndOfFileObjectMembers">
        <source>Unexpected end of input in object members</source>
        <target state="translated">개체 멤버에 예기치 않은 입력의 끝이 있습니다.</target>
        <note />
      </trans-unit>
      <trans-unit id="parsUnexpectedEndOfFileDefinition">
        <source>Unexpected end of input in value, function or member definition</source>
        <target state="translated">값, 함수 또는 멤버 정의에 예기치 않은 입력의 끝이 있습니다.</target>
        <note />
      </trans-unit>
      <trans-unit id="parsUnexpectedEndOfFileExpression">
        <source>Unexpected end of input in expression</source>
        <target state="translated">식에 예기치 않은 입력의 끝이 있습니다.</target>
        <note />
      </trans-unit>
      <trans-unit id="parsExpectedNameAfterToken">
        <source>Unexpected end of type. Expected a name after this point.</source>
        <target state="translated">예기치 않은 형식의 끝입니다. 이 지점 뒤에 이름이 필요합니다.</target>
        <note />
      </trans-unit>
      <trans-unit id="parsUnmatchedLet">
        <source>Incomplete value or function definition. If this is in an expression, the body of the expression must be indented to the same column as the 'let' keyword.</source>
        <target state="translated">값 또는 함수 정의가 불완전합니다. 해당 항목이 식인 경우 식 본문을 'let' 키워드와 같은 열로 들여써야 합니다.</target>
        <note />
      </trans-unit>
      <trans-unit id="parsUnmatchedLetBang">
        <source>Incomplete value definition. If this is in an expression, the body of the expression must be indented to the same column as the 'let!' keyword.</source>
        <target state="translated">값 정의가 불완전합니다. 해당 항목이 식인 경우 식 본문을 'let!' 키워드와 같은 열로 들여써야 합니다.</target>
        <note />
      </trans-unit>
      <trans-unit id="parsUnmatchedUseBang">
        <source>Incomplete value definition. If this is in an expression, the body of the expression must be indented to the same column as the 'use!' keyword.</source>
        <target state="translated">값 정의가 불완전합니다. 해당 항목이 식인 경우 식 본문을 'use!' 키워드와 같은 열로 들여써야 합니다.</target>
        <note />
      </trans-unit>
      <trans-unit id="parsUnmatchedUse">
        <source>Incomplete value definition. If this is in an expression, the body of the expression must be indented to the same column as the 'use' keyword.</source>
        <target state="translated">값 정의가 불완전합니다. 해당 항목이 식인 경우 식 본문을 'use' 키워드와 같은 열로 들여써야 합니다.</target>
        <note />
      </trans-unit>
      <trans-unit id="parsWhileDoExpected">
        <source>Missing 'do' in 'while' expression. Expected 'while &lt;expr&gt; do &lt;expr&gt;'.</source>
        <target state="translated">'while' 식에서 'do'가 누락되었습니다. 'while &lt;expr&gt; do &lt;expr&gt;'이 필요합니다.</target>
        <note />
      </trans-unit>
      <trans-unit id="parsForDoExpected">
        <source>Missing 'do' in 'for' expression. Expected 'for &lt;pat&gt; in &lt;expr&gt; do &lt;expr&gt;'.</source>
        <target state="translated">'for' 식에서 'do'가 누락되었습니다. 'for &lt;pat&gt; in &lt;expr&gt; do &lt;expr&gt;'이 필요합니다.</target>
        <note />
      </trans-unit>
      <trans-unit id="tcInvalidRelationInJoin">
        <source>Invalid join relation in '{0}'. Expected 'expr &lt;op&gt; expr', where &lt;op&gt; is =, =?, ?= or ?=?.</source>
        <target state="translated">'{0}'의 조인 관계가 잘못되었습니다. 'expr &lt;op&gt; expr'이 필요합니다. 여기서 &lt;op&gt;는 =, =?, ?= 또는 ?=?입니다.</target>
        <note />
      </trans-unit>
      <trans-unit id="typeInfoCallsWord">
        <source>Calls</source>
        <target state="translated">호출</target>
        <note />
      </trans-unit>
      <trans-unit id="impInvalidNumberOfGenericArguments">
        <source>Invalid number of generic arguments to type '{0}' in provided type. Expected '{1}' arguments, given '{2}'.</source>
        <target state="translated">제공된 형식에서 '{0}' 형식에 대한 제네릭 인수의 수가 잘못되었습니다. '{1}'개의 인수가 필요한데 '{2}'개가 제공되었습니다.</target>
        <note />
      </trans-unit>
      <trans-unit id="impInvalidMeasureArgument1">
        <source>Invalid value '{0}' for unit-of-measure parameter '{1}'</source>
        <target state="translated">측정 단위 매개 변수 '{1}'의 값 '{0}'이(가) 잘못되었습니다.</target>
        <note />
      </trans-unit>
      <trans-unit id="impInvalidMeasureArgument2">
        <source>Invalid value unit-of-measure parameter '{0}'</source>
        <target state="translated">측정 단위 매개 변수 '{0}'의 값이 잘못되었습니다.</target>
        <note />
      </trans-unit>
      <trans-unit id="etPropertyNeedsCanWriteOrCanRead">
        <source>Property '{0}' on provided type '{1}' is neither readable nor writable as it has CanRead=false and CanWrite=false</source>
        <target state="translated">제공된 '{1}' 형식의 '{0}' 속성은 CanRead=false이고 CanWrite=false이므로 읽거나 쓸 수 없습니다.</target>
        <note />
      </trans-unit>
      <trans-unit id="tcIntoNeedsRestOfQuery">
        <source>A use of 'into' must be followed by the remainder of the computation</source>
        <target state="translated">'into'를 사용하는 경우 뒤에 나머지 계산 부분이 와야 합니다.</target>
        <note />
      </trans-unit>
      <trans-unit id="tcOperatorDoesntAcceptInto">
        <source>The operator '{0}' does not accept the use of 'into'</source>
        <target state="translated">'{0}' 연산자에서는 'into'를 사용할 수 없습니다.</target>
        <note />
      </trans-unit>
      <trans-unit id="tcCustomOperationInvalid">
        <source>The definition of the custom operator '{0}' does not use a valid combination of attribute flags</source>
        <target state="translated">사용자 지정 연산자 '{0}'의 정의에서 올바른 특성 플래그 조합을 사용하지 않습니다.</target>
        <note />
      </trans-unit>
      <trans-unit id="tcThisTypeMayNotHaveACLIMutableAttribute">
        <source>This type definition may not have the 'CLIMutable' attribute. Only record types may have this attribute.</source>
        <target state="translated">이 형식 정의는 'CLIMutable' 특성을 포함할 수 없습니다. 레코드 형식만 이 특성을 포함할 수 있습니다.</target>
        <note />
      </trans-unit>
      <trans-unit id="tcAutoPropertyRequiresImplicitConstructionSequence">
        <source>'member val' definitions are only permitted in types with a primary constructor. Consider adding arguments to your type definition, e.g. 'type X(args) = ...'.</source>
        <target state="translated">'member val' 정의는 기본 생성자가 포함된 형식에서만 허용됩니다. 'type X(args) = ...'와 같이 형식 정의에 인수를 추가해 보세요.</target>
        <note />
      </trans-unit>
      <trans-unit id="parsMutableOnAutoPropertyShouldBeGetSet">
        <source>Property definitions may not be declared mutable. To indicate that this property can be set, use 'member val PropertyName = expr with get,set'.</source>
        <target state="translated">속성 정의는 mutable로 선언할 수 없습니다. 이 속성을 설정할 수 있도록 표시하려면 'member val PropertyName = expr with get,set'을 사용하세요.</target>
        <note />
      </trans-unit>
      <trans-unit id="parsMutableOnAutoPropertyShouldBeGetSetNotJustSet">
        <source>To indicate that this property can be set, use 'member val PropertyName = expr with get,set'.</source>
        <target state="translated">이 속성을 설정할 수 있도록 표시하려면 'member val PropertyName = expr with get,set'을 사용하세요.</target>
        <note />
      </trans-unit>
      <trans-unit id="chkNoByrefsOfByrefs">
        <source>Type '{0}' is illegal because in byref&lt;T&gt;, T cannot contain byref types.</source>
        <target state="translated">'{0}' 형식은 byref&lt;T&gt;에서 안에 있을 수 없습니다. T는 byref 형식을 포함할 수 없기 때문입니다.</target>
        <note />
      </trans-unit>
      <trans-unit id="tastopsMaxArrayThirtyTwo">
        <source>F# supports array ranks between 1 and 32. The value {0} is not allowed.</source>
        <target state="translated">F#에서는 1에서 32까지의 배열 순위를 지원합니다. {0} 값은 사용할 수 없습니다.</target>
        <note />
      </trans-unit>
      <trans-unit id="tcNoIntegerForLoopInQuery">
        <source>In queries, use the form 'for x in n .. m do ...' for ranging over integers</source>
        <target state="translated">쿼리에서 정수 범위를 지정하려면 'for x in n .. m do ...' 형식을 사용하세요.</target>
        <note />
      </trans-unit>
      <trans-unit id="tcNoWhileInQuery">
        <source>'while' expressions may not be used in queries</source>
        <target state="translated">'while' 식은 쿼리에서 사용할 수 없습니다.</target>
        <note />
      </trans-unit>
      <trans-unit id="tcNoTryFinallyInQuery">
        <source>'try/finally' expressions may not be used in queries</source>
        <target state="translated">'try/finally' 식은 쿼리에서 사용할 수 없습니다.</target>
        <note />
      </trans-unit>
      <trans-unit id="tcUseMayNotBeUsedInQueries">
        <source>'use' expressions may not be used in queries</source>
        <target state="translated">'use' 식은 쿼리에서 사용할 수 없습니다.</target>
        <note />
      </trans-unit>
      <trans-unit id="tcBindMayNotBeUsedInQueries">
        <source>'let!', 'use!' and 'do!' expressions may not be used in queries</source>
        <target state="translated">'let!', 'use!' 및 'do!' 식은 쿼리에서 사용할 수 없습니다.</target>
        <note />
      </trans-unit>
      <trans-unit id="tcReturnMayNotBeUsedInQueries">
        <source>'return' and 'return!' may not be used in queries</source>
        <target state="translated">'return' 및 'return!'은 쿼리에서 사용할 수 없습니다.</target>
        <note />
      </trans-unit>
      <trans-unit id="tcUnrecognizedQueryOperator">
        <source>This is not a known query operator. Query operators are identifiers such as 'select', 'where', 'sortBy', 'thenBy', 'groupBy', 'groupValBy', 'join', 'groupJoin', 'sumBy' and 'averageBy', defined using corresponding methods on the 'QueryBuilder' type.</source>
        <target state="translated">알려진 쿼리 연산자가 아닙니다. 쿼리 연산자는 'select', 'where', 'sortBy', 'thenBy', 'groupBy', 'groupValBy', 'join', 'groupJoin', 'sumBy' 및 'averageBy' 등의 식별자로, 'QueryBuilder' 형식에서 해당하는 메서드를 사용하여 정의됩니다.</target>
        <note />
      </trans-unit>
      <trans-unit id="tcTryWithMayNotBeUsedInQueries">
        <source>'try/with' expressions may not be used in queries</source>
        <target state="translated">'try/with' 식은 쿼리에서 사용할 수 없습니다.</target>
        <note />
      </trans-unit>
      <trans-unit id="tcNonSimpleLetBindingInQuery">
        <source>This 'let' definition may not be used in a query. Only simple value definitions may be used in queries.</source>
        <target state="translated">이 'let' 정의는 쿼리에서 사용할 수 없습니다. 단순 값 정의만 쿼리에서 사용할 수 있습니다.</target>
        <note />
      </trans-unit>
      <trans-unit id="etTooManyStaticParameters">
        <source>Too many static parameters. Expected at most {0} parameters, but got {1} unnamed and {2} named parameters.</source>
        <target state="translated">정적 매개 변수가 너무 많습니다. 최대 {0}개의 매개 변수가 필요한데 명명되지 않은 매개 변수 {1}개와 명명된 매개 변수 {2}개가 있습니다.</target>
        <note />
      </trans-unit>
      <trans-unit id="infosInvalidProvidedLiteralValue">
        <source>Invalid provided literal value '{0}'</source>
        <target state="translated">제공된 '{0}' 리터럴 값이 잘못되었습니다.</target>
        <note />
      </trans-unit>
      <trans-unit id="invalidPlatformTarget">
        <source>The 'anycpu32bitpreferred' platform can only be used with EXE targets. You must use 'anycpu' instead.</source>
        <target state="translated">'anycpu32bitpreferred' 플랫폼은 EXE 대상에만 사용할 수 있습니다. 대신 'anycpu'를 사용해야 합니다.</target>
        <note />
      </trans-unit>
      <trans-unit id="tcThisValueMayNotBeInlined">
        <source>This member, function or value declaration may not be declared 'inline'</source>
        <target state="translated">이 멤버, 함수 또는 값 선언은 'inline'으로 선언할 수 없습니다.</target>
        <note />
      </trans-unit>
      <trans-unit id="etErasedTypeUsedInGeneration">
        <source>The provider '{0}' returned a non-generated type '{1}' in the context of a set of generated types. Consider adjusting the type provider to only return generated types.</source>
        <target state="translated">{0}' 공급자가 생성된 형식 컨텍스트에 생성되지 않은 형식 '{1}'을(를) 반환했습니다. 생성된 형식만 반환하도록 형식 공급자를 조정하세요.</target>
        <note />
      </trans-unit>
      <trans-unit id="tcUnrecognizedQueryBinaryOperator">
        <source>Arguments to query operators may require parentheses, e.g. 'where (x &gt; y)' or 'groupBy (x.Length / 10)'</source>
        <target state="translated">쿼리 연산자의 인수에는 'where (x &gt; y)' 또는 'groupBy (x.Length / 10)'과 같이 괄호가 필요할 수 있습니다.</target>
        <note />
      </trans-unit>
      <trans-unit id="crefNoSetOfHole">
        <source>A quotation may not involve an assignment to or taking the address of a captured local variable</source>
        <target state="translated">인용구에 할당을 포함하거나 캡처된 로컬 변수의 주소를 사용할 수 없습니다.</target>
        <note />
      </trans-unit>
      <trans-unit id="nicePrintOtherOverloads1">
        <source>+ 1 overload</source>
        <target state="translated">+1개 오버로드</target>
        <note />
      </trans-unit>
      <trans-unit id="nicePrintOtherOverloadsN">
        <source>+ {0} overloads</source>
        <target state="translated">+ {0} 오버로드</target>
        <note />
      </trans-unit>
      <trans-unit id="erasedTo">
        <source>Erased to</source>
        <target state="translated">지운 시간</target>
        <note />
      </trans-unit>
      <trans-unit id="parsUnfinishedExpression">
        <source>Unexpected token '{0}' or incomplete expression</source>
        <target state="translated">예기치 않은 토큰 '{0}' 또는 불완전한 식</target>
        <note />
      </trans-unit>
      <trans-unit id="parsAttributeOnIncompleteCode">
        <source>Cannot find code target for this attribute, possibly because the code after the attribute is incomplete.</source>
        <target state="translated">이 특성에 대한 코드 대상을 찾을 수 없습니다. 특성 뒤의 코드가 완료되지 않았습니다.</target>
        <note />
      </trans-unit>
      <trans-unit id="parsTypeNameCannotBeEmpty">
        <source>Type name cannot be empty.</source>
        <target state="translated">형식 이름은 비워 둘 수 없습니다.</target>
        <note />
      </trans-unit>
      <trans-unit id="buildProblemReadingAssembly">
        <source>Problem reading assembly '{0}': {1}</source>
        <target state="translated">{0}' 어셈블리를 읽는 중 오류가 발생했습니다. {1}</target>
        <note />
      </trans-unit>
      <trans-unit id="tcTPFieldMustBeLiteral">
        <source>Invalid provided field. Provided fields of erased provided types must be literals.</source>
        <target state="translated">제공된 필드가 잘못되었습니다. 지워진 제공된 형식의 제공된 필드는 리터럴이어야 합니다.</target>
        <note />
      </trans-unit>
      <trans-unit id="loadingDescription">
        <source>(loading description...)</source>
        <target state="translated">(설명 로드 중...)</target>
        <note />
      </trans-unit>
      <trans-unit id="descriptionUnavailable">
        <source>(description unavailable...)</source>
        <target state="translated">(설명 없음...)</target>
        <note />
      </trans-unit>
      <trans-unit id="chkTyparMultipleClassConstraints">
        <source>A type variable has been constrained by multiple different class types. A type variable may only have one class constraint.</source>
        <target state="translated">형식 변수가 여러 클래스 형식에 의해 제약을 받습니다. 형식 변수의 클래스 제약 조건은 하나여야 합니다.</target>
        <note />
      </trans-unit>
      <trans-unit id="tcMatchMayNotBeUsedWithQuery">
        <source>'match' expressions may not be used in queries</source>
        <target state="translated">'match' 식은 쿼리에서 사용할 수 없습니다.</target>
        <note />
      </trans-unit>
      <trans-unit id="memberOperatorDefinitionWithNonTripleArgument">
        <source>Infix operator member '{0}' has {1} initial argument(s). Expected a tuple of 3 arguments</source>
        <target state="translated">중위 연산자 멤버 '{0}'에 {1}개의 초기 인수가 있습니다. 3개 인수의 튜플이 필요합니다.</target>
        <note />
      </trans-unit>
      <trans-unit id="cannotResolveNullableOperators">
        <source>The operator '{0}' cannot be resolved. Consider opening the module 'Microsoft.FSharp.Linq.NullableOperators'.</source>
        <target state="translated">'{0}' 연산자를 확인할 수 없습니다. 'Microsoft.FSharp.Linq.NullableOperators' 모듈을 열어 보세요.</target>
        <note />
      </trans-unit>
      <trans-unit id="tcOperatorRequiresIn">
        <source>'{0}' must be followed by 'in'. Usage: {1}.</source>
        <target state="translated">'{0}' 뒤에는 'in'이 와야 합니다. 사용법: {1}.</target>
        <note />
      </trans-unit>
      <trans-unit id="parsIllegalMemberVarInObjectImplementation">
        <source>Neither 'member val' nor 'override val' definitions are permitted in object expressions.</source>
        <target state="translated">개체 식에는 'member val' 또는 'override val' 정의를 사용할 수 없습니다.</target>
        <note />
      </trans-unit>
      <trans-unit id="tcEmptyCopyAndUpdateRecordInvalid">
        <source>Copy-and-update record expressions must include at least one field.</source>
        <target state="translated">레코드 복사 및 업데이트 식에는 적어도 하나의 필드가 포함되어야 합니다.</target>
        <note />
      </trans-unit>
      <trans-unit id="parsUnderscoreInvalidFieldName">
        <source>'_' cannot be used as field name</source>
        <target state="translated">필드 이름에는 '_'을(를) 사용할 수 없습니다.</target>
        <note />
      </trans-unit>
      <trans-unit id="tcGeneratedTypesShouldBeInternalOrPrivate">
        <source>The provided types generated by this use of a type provider may not be used from other F# assemblies and should be marked internal or private. Consider using 'type internal TypeName = ...' or 'type private TypeName = ...'.</source>
        <target state="translated">이런 방법으로 형식 공급자를 사용하여 생성된 제공된 형식은 다른 F# 어셈블리에서 사용할 수 없으므로 내부 또는 개인 형식으로 표시해야 합니다. 'type internal TypeName = ...' 또는 'type private TypeName = ...'을 사용하세요.</target>
        <note />
      </trans-unit>
      <trans-unit id="chkGetterAndSetterHaveSamePropertyType">
        <source>A property's getter and setter must have the same type. Property '{0}' has getter of type '{1}' but setter of type '{2}'.</source>
        <target state="translated">속성의 getter 및 setter는 형식이 같아야 합니다. '{0}' 속성의 getter 형식은 '{1}'인데 setter 형식은 '{2}'입니다.</target>
        <note />
      </trans-unit>
      <trans-unit id="tcRuntimeSuppliedMethodCannotBeUsedInUserCode">
        <source>Array method '{0}' is supplied by the runtime and cannot be directly used in code. For operations with array elements consider using family of GetArray/SetArray functions from LanguagePrimitives.IntrinsicFunctions module.</source>
        <target state="translated">배열 메서드 '{0}'은(는) 런타임에서 제공되며 코드에 직접 사용할 수 없습니다. 배열 요소를 사용하는 작업에서는 LanguagePrimitives.IntrinsicFunctions 모듈의 GetArray/SetArray 함수 패밀리를 사용하세요.</target>
        <note />
      </trans-unit>
      <trans-unit id="tcUnionCaseConstructorDoesNotHaveFieldWithGivenName">
        <source>The union case '{0}' does not have a field named '{1}'.</source>
        <target state="translated">공용 구조체 케이스 '{0}'에 '{1}' 필드가 없습니다.</target>
        <note />
      </trans-unit>
      <trans-unit id="tcUnionCaseFieldCannotBeUsedMoreThanOnce">
        <source>Union case/exception field '{0}' cannot be used more than once.</source>
        <target state="translated">공용 구조체 케이스/예외 필드 '{0}'은(는) 두 번 이상 사용할 수 없습니다.</target>
        <note />
      </trans-unit>
      <trans-unit id="tcFieldNameIsUsedModeThanOnce">
        <source>Named field '{0}' is used more than once.</source>
        <target state="translated">명명된 필드 {0}이(가) 두 번 이상 사용되었습니다.</target>
        <note />
      </trans-unit>
      <trans-unit id="tcFieldNameConflictsWithGeneratedNameForAnonymousField">
        <source>Named field '{0}' conflicts with autogenerated name for anonymous field.</source>
        <target state="translated">명명된 필드 '{0}'이(가) 자동 생성된 익명 필드 이름과 충돌합니다.</target>
        <note />
      </trans-unit>
      <trans-unit id="tastConstantExpressionOverflow">
        <source>This literal expression or attribute argument results in an arithmetic overflow.</source>
        <target state="translated">이 리터럴 식 또는 특성 인수를 사용하면 산술 연산 오버플로가 발생합니다.</target>
        <note />
      </trans-unit>
      <trans-unit id="tcIllegalStructTypeForConstantExpression">
        <source>This is not valid literal expression. The [&lt;Literal&gt;] attribute will be ignored.</source>
        <target state="translated">유효한 리터럴 식이 아닙니다. [&lt;Literal&gt;] 특성은 무시됩니다.</target>
        <note />
      </trans-unit>
      <trans-unit id="fscSystemRuntimeInteropServicesIsRequired">
        <source>System.Runtime.InteropServices assembly is required to use UnknownWrapper\DispatchWrapper classes.</source>
        <target state="translated">UnknownWrapper\DispatchWrapper 클래스를 사용하려면 System.Runtime.InteropServices 어셈블리가 필요합니다.</target>
        <note />
      </trans-unit>
      <trans-unit id="abImplicitHeapAllocation">
        <source>The mutable local '{0}' is implicitly allocated as a reference cell because it has been captured by a closure. This warning is for informational purposes only to indicate where implicit allocations are performed.</source>
        <target state="translated">변경할 수 있는 로컬 '{0}'이(가) 암시적으로 참조 셀로 할당되었습니다. 닫기에서 캡처되었기 때문입니다. 이 경고는 정보 제공 목적으로만 발생하며 암시적 할당이 수행되는 위치에 나타납니다.</target>
        <note />
      </trans-unit>
      <trans-unit id="estApplyStaticArgumentsForMethodNotImplemented">
        <source>A type provider implemented GetStaticParametersForMethod, but ApplyStaticArgumentsForMethod was not implemented or invalid</source>
        <target state="translated">형식 공급자는 GetStaticParametersForMethod를 구현하지만 ApplyStaticArgumentsForMethod는 구현되지 않거나 유효하지 않습니다.</target>
        <note />
      </trans-unit>
      <trans-unit id="etErrorApplyingStaticArgumentsToMethod">
        <source>An error occured applying the static arguments to a provided method</source>
        <target state="translated">제공된 메서드에 정적 인수를 적용하는 동안 오류가 발생했습니다.</target>
        <note />
      </trans-unit>
      <trans-unit id="pplexUnexpectedChar">
        <source>Unexpected character '{0}' in preprocessor expression</source>
        <target state="translated">전처리기 식에 예기치 않은 문자 '{0}'이(가) 있습니다.</target>
        <note />
      </trans-unit>
      <trans-unit id="ppparsUnexpectedToken">
        <source>Unexpected token '{0}' in preprocessor expression</source>
        <target state="translated">전처리기 식에 예기치 않은 토큰 '{0}'이(가) 있습니다.</target>
        <note />
      </trans-unit>
      <trans-unit id="ppparsIncompleteExpression">
        <source>Incomplete preprocessor expression</source>
        <target state="translated">전처리기 식이 불완전합니다.</target>
        <note />
      </trans-unit>
      <trans-unit id="ppparsMissingToken">
        <source>Missing token '{0}' in preprocessor expression</source>
        <target state="translated">전처리기 식에 토큰 '{0}'이(가) 없습니다.</target>
        <note />
      </trans-unit>
      <trans-unit id="pickleMissingDefinition">
        <source>An error occurred while reading the F# metadata node at position {0} in table '{1}' of assembly '{2}'. The node had no matching declaration. Please report this warning. You may need to recompile the F# assembly you are using.</source>
        <target state="translated">어셈블리 '{2}' 테이블 '{1}'의 {0} 위치에서 F# 메타데이터 노드를 읽는 중 오류가 발생했습니다. 노드에 일치하는 선언이 없습니다. 이 경고를 보고해 주세요. 사용하고 있는 F# 어셈블리를 다시 컴파일해야 할 수 있습니다.</target>
        <note />
      </trans-unit>
      <trans-unit id="checkNotSufficientlyGenericBecauseOfScope">
        <source>Type inference caused the type variable {0} to escape its scope. Consider adding an explicit type parameter declaration or adjusting your code to be less generic.</source>
        <target state="translated">형식 유추로 인해 형식 변수 {0}이(가) 범위를 벗어났습니다. 명시적인 형식 매개 변수 선언을 추가하거나 덜 일반적인 코드로 조정해 보세요.</target>
        <note />
      </trans-unit>
      <trans-unit id="checkNotSufficientlyGenericBecauseOfScopeAnon">
        <source>Type inference caused an inference type variable to escape its scope. Consider adding type annotations to make your code less generic.</source>
        <target state="translated">형식 유추로 인해 유추 형식 변수가 범위를 벗어났습니다. 형식 주석을 추가하여 덜 일반적인 코드로 만들어 보세요.</target>
        <note />
      </trans-unit>
      <trans-unit id="checkRaiseFamilyFunctionArgumentCount">
        <source>Redundant arguments are being ignored in function '{0}'. Expected {1} but got {2} arguments.</source>
        <target state="translated">중복 인수는 함수 '{0}'에서 무시되고 있습니다. {1}(을)를 예상했으나 {2} 인수를 받았습니다.</target>
        <note />
      </trans-unit>
      <trans-unit id="checkLowercaseLiteralBindingInPattern">
        <source>Lowercase literal '{0}' is being shadowed by a new pattern with the same name. Only uppercase and module-prefixed literals can be used as named patterns.</source>
        <target state="translated">소문자 리터럴 '{0}'이(가) 이름이 같은 새 패턴에서 섀도 처리되고 있습니다. 모듈이 접두사로 붙은 대문자 리터럴만 명명된 패턴으로 사용될 수 있습니다.</target>
        <note />
      </trans-unit>
      <trans-unit id="tcLiteralDoesNotTakeArguments">
        <source>This literal pattern does not take arguments</source>
        <target state="translated">이 리터럴 패턴은 인수를 사용하지 않습니다.</target>
        <note />
      </trans-unit>
      <trans-unit id="tcConstructorsIllegalInAugmentation">
        <source>Constructors are not permitted as extension members - they must be defined as part of the original definition of the type</source>
        <target state="translated">생성자는 확장 멤버로 사용할 수 없으며 원래 형식 정의의 일부로 정의되어야 합니다.</target>
        <note />
      </trans-unit>
      <trans-unit id="optsInvalidResponseFile">
        <source>Invalid response file '{0}' ( '{1}' )</source>
        <target state="translated">잘못된 지시 파일 '{0}'('{1}')</target>
        <note />
      </trans-unit>
      <trans-unit id="optsResponseFileNotFound">
        <source>Response file '{0}' not found in '{1}'</source>
        <target state="translated">{1}'에서 지시 파일 '{0}'을(를) 찾을 수 없습니다.</target>
        <note />
      </trans-unit>
      <trans-unit id="optsResponseFileNameInvalid">
        <source>Response file name '{0}' is empty, contains invalid characters, has a drive specification without an absolute path, or is too long</source>
        <target state="translated">지시 파일 이름 '{0}'이(가) 비어 있거나, 잘못된 문자를 포함하거나, 드라이브 사양에 절대 경로가 없거나, 길이가 너무 깁니다.</target>
        <note />
      </trans-unit>
      <trans-unit id="fsharpCoreNotFoundToBeCopied">
        <source>Cannot find FSharp.Core.dll in compiler's directory</source>
        <target state="translated">컴파일러의 디렉터리에서 FSharp.Core.dll을 찾을 수 없습니다.</target>
        <note />
      </trans-unit>
      <trans-unit id="tcTupleStructMismatch">
        <source>One tuple type is a struct tuple, the other is a reference tuple</source>
        <target state="translated">한 튜플 형식은 구조체 튜플이고 다른 튜플 형식은 참조 튜플입니다.</target>
        <note />
      </trans-unit>
      <trans-unit id="etMissingStaticArgumentsToMethod">
        <source>This provided method requires static parameters</source>
        <target state="translated">이 제공된 메서드는 정적 매개 변수가 필요합니다.</target>
        <note />
      </trans-unit>
      <trans-unit id="considerUpcast">
        <source>The conversion from {0} to {1} is a compile-time safe upcast, not a downcast. Consider using 'upcast' instead of 'downcast'.</source>
        <target state="translated">{0}에서 {1}(으)로의 변환은 컴파일 시간에 안전한 업캐스트이며 다운캐스트가 아닙니다. '다운캐스트'가 아닌 '업캐스트'를 사용해 보세요.</target>
        <note />
      </trans-unit>
      <trans-unit id="considerUpcastOperator">
        <source>The conversion from {0} to {1} is a compile-time safe upcast, not a downcast. Consider using the :&gt; (upcast) operator instead of the :?&gt; (downcast) operator.</source>
        <target state="translated">{0}에서 {1}(으)로의 변환은 컴파일 시간에 안전한 업캐스트이며 다운캐스트가 아닙니다. :?&gt; (다운캐스트) 연산자가 아닌 :?&gt; (업캐스트) 연산자를 사용하세요.</target>
        <note />
      </trans-unit>
      <trans-unit id="tcRecImplied">
        <source>The 'rec' on this module is implied by an outer 'rec' declaration and is being ignored</source>
        <target state="translated">이 모듈에 대한 'rec'는 외부 'rec' 선언에 의해 암시되며 무시됩니다.</target>
        <note />
      </trans-unit>
      <trans-unit id="tcOpenFirstInMutRec">
        <source>In a recursive declaration group, 'open' declarations must come first in each module</source>
        <target state="translated">재귀 선언 그룹에서 'open' 선언은 각 모듈에서 맨 앞에 있어야 합니다.</target>
        <note />
      </trans-unit>
      <trans-unit id="tcModuleAbbrevFirstInMutRec">
        <source>In a recursive declaration group, module abbreviations must come after all 'open' declarations and before other declarations</source>
        <target state="translated">재귀 선언 그룹에서 모듈 약어는 모든 'open' 선언의 뒤에 있으면서 다른 선언의 앞에 있어야 합니다.</target>
        <note />
      </trans-unit>
      <trans-unit id="tcUnsupportedMutRecDecl">
        <source>This declaration is not supported in recursive declaration groups</source>
        <target state="translated">이 선언은 재귀 선언 그룹에서는 지원되지 않습니다.</target>
        <note />
      </trans-unit>
      <trans-unit id="parsInvalidUseOfRec">
        <source>Invalid use of 'rec' keyword</source>
        <target state="translated">'rec' 키워드를 잘못 사용했습니다.</target>
        <note />
      </trans-unit>
      <trans-unit id="tcStructUnionMultiCaseDistinctFields">
        <source>If a union type has more than one case and is a struct, then all fields within the union type must be given unique names.</source>
        <target state="translated">공용 구조체 형식이 둘 이상의 case를 포함하고 구조체인 경우 공용 구조체 형식 내의 모든 필드에 고유한 이름을 지정해야 합니다.</target>
        <note />
      </trans-unit>
      <trans-unit id="CallerMemberNameIsOverriden">
        <source>The CallerMemberNameAttribute applied to parameter '{0}' will have no effect. It is overridden by the CallerFilePathAttribute.</source>
        <target state="translated">{0}' 매개 변수에 적용되는 CallerMemberNameAttribute는 효과가 없습니다. CallerFilePathAttribute에서 재정의합니다.</target>
        <note />
      </trans-unit>
      <trans-unit id="tcFixedNotAllowed">
        <source>Invalid use of 'fixed'. 'fixed' may only be used in a declaration of the form 'use x = fixed expr' where the expression is an array, the address of a field, the address of an array element or a string'</source>
        <target state="translated">'fixed'를 잘못 사용했습니다. 'fixed'는 식이 배열, 필드의 주소, 배열 요소 또는 문자열의 주소인 경우 'use x = fixed expr' 형식의 선언에만 사용할 수 있습니다.</target>
        <note />
      </trans-unit>
      <trans-unit id="tcCouldNotFindOffsetToStringData">
        <source>Could not find method System.Runtime.CompilerServices.OffsetToStringData in references when building 'fixed' expression.</source>
        <target state="translated">'fixed' 식을 빌드할 때 참조에서 System.Runtime.CompilerServices.OffsetToStringData 메서드를 찾을 수 없습니다.</target>
        <note />
      </trans-unit>
      <trans-unit id="tcNamedActivePattern">
        <source>{0} is an active pattern and cannot be treated as a discriminated union case with named fields.</source>
        <target state="translated">{0}은(는) 활성 패턴이며 명명된 필드가 있는 구분된 공용 구조체 케이스로 처리될 수 없습니다.</target>
        <note />
      </trans-unit>
      <trans-unit id="DefaultParameterValueNotAppropriateForArgument">
        <source>The default value does not have the same type as the argument. The DefaultParameterValue attribute and any Optional attribute will be ignored. Note: 'null' needs to be annotated with the correct type, e.g. 'DefaultParameterValue(null:obj)'.</source>
        <target state="translated">기본값에 인수와 같은 형식이 없습니다. DefaultParameterValue 특성 및 모든 Optional 특성은 무시됩니다. 참고: 'null'은 올바른 형식으로 주석이 추가되어야 합니다(예: 'DefaultParameterValue(null:obj)').</target>
        <note />
      </trans-unit>
      <trans-unit id="tcGlobalsSystemTypeNotFound">
        <source>The system type '{0}' was required but no referenced system DLL contained this type</source>
        <target state="translated">시스템 형식 '{0}'이(가) 필요했지만, 참조된 시스템 DLL에 이 형식이 포함되어 있지 않습니다.</target>
        <note />
      </trans-unit>
      <trans-unit id="typrelMemberHasMultiplePossibleDispatchSlots">
        <source>The member '{0}' matches multiple overloads of the same method.\nPlease restrict it to one of the following:{1}.</source>
        <target state="translated">{0}' 멤버는 동일한 메서드의 여러 오버로드와 일치합니다.\n다음 중 하나로 제한하세요. {1}.</target>
        <note />
      </trans-unit>
      <trans-unit id="methodIsNotStatic">
        <source>Method or object constructor '{0}' is not static</source>
        <target state="translated">메서드 또는 개체 생성자 '{0}'이(가) 정적이 아닙니다.</target>
        <note />
      </trans-unit>
      <trans-unit id="parsUnexpectedSymbolEqualsInsteadOfIn">
        <source>Unexpected symbol '=' in expression. Did you intend to use 'for x in y .. z do' instead?</source>
        <target state="translated">식에 예기치 않은 '=' 기호가 있습니다. 대신 'for x in y .. z do'를 사용하려고 했나요?</target>
        <note />
      </trans-unit>
      <trans-unit id="keywordDescriptionAbstract">
        <source>Indicates a method that either has no implementation in the type in which it is declared or that is virtual and has a default implementation.</source>
        <target state="translated">선언된 형식에 구현이 없는 메서드 또는 기본 구현이 있는 가상 메서드를 나타냅니다.</target>
        <note />
      </trans-unit>
      <trans-unit id="keyworkDescriptionAnd">
        <source>Used in mutually recursive bindings, in property declarations, and with multiple constraints on generic parameters.</source>
        <target state="translated">상호 재귀적 바인딩과 속성 선언에 사용되며 제네릭 매개 변수의 여러 제약 조건과 함께 사용됩니다.</target>
        <note />
      </trans-unit>
      <trans-unit id="keywordDescriptionAs">
        <source>Used to give the current class object an object name. Also used to give a name to a whole pattern within a pattern match.</source>
        <target state="translated">현재 클래스 개체 및 개체 이름을 제공하는 데 사용됩니다. 패턴 일치 내의 전체 패턴에 이름을 제공하는 데에도 사용됩니다.</target>
        <note />
      </trans-unit>
      <trans-unit id="keywordDescriptionAssert">
        <source>Used to verify code during debugging.</source>
        <target state="translated">디버그 중 코드를 확인하는 데 사용됩니다.</target>
        <note />
      </trans-unit>
      <trans-unit id="keywordDescriptionBase">
        <source>Used as the name of the base class object.</source>
        <target state="translated">기본 클래스 개체의 이름으로 사용됩니다.</target>
        <note />
      </trans-unit>
      <trans-unit id="keywordDescriptionBegin">
        <source>In verbose syntax, indicates the start of a code block.</source>
        <target state="translated">자세한 구문에서 코드 블록의 시작을 나타냅니다.</target>
        <note />
      </trans-unit>
      <trans-unit id="keywordDescriptionClass">
        <source>In verbose syntax, indicates the start of a class definition.</source>
        <target state="translated">자세한 구문에서 클래스 정의의 시작을 나타냅니다.</target>
        <note />
      </trans-unit>
      <trans-unit id="keywordDescriptionDefault">
        <source>Indicates an implementation of an abstract method; used together with an abstract method declaration to create a virtual method.</source>
        <target state="translated">추상 메서드의 구현을 나타냅니다. 추상 메서드 선언과 함께 사용하여 가상 메서드를 만듭니다.</target>
        <note />
      </trans-unit>
      <trans-unit id="keywordDescriptionDelegate">
        <source>Used to declare a delegate.</source>
        <target state="translated">대리자를 선언하는 데 사용됩니다.</target>
        <note />
      </trans-unit>
      <trans-unit id="keywordDescriptionDo">
        <source>Used in looping constructs or to execute imperative code.</source>
        <target state="translated">루프 구문에 사용되거나 명령형 코드를 실행하기 위해 사용됩니다.</target>
        <note />
      </trans-unit>
      <trans-unit id="keywordDescriptionDone">
        <source>In verbose syntax, indicates the end of a block of code in a looping expression.</source>
        <target state="translated">자세한 구문에서 루프 식의 코드 블록 끝을 나타냅니다.</target>
        <note />
      </trans-unit>
      <trans-unit id="keywordDescriptionDowncast">
        <source>Used to convert to a type that is lower in the inheritance chain.</source>
        <target state="translated">상속 체인에서 더 낮은 형식으로 변환하는 데 사용됩니다.</target>
        <note />
      </trans-unit>
      <trans-unit id="keywordDescriptionDownto">
        <source>In a for expression, used when counting in reverse.</source>
        <target state="translated">for 식에서 역으로 계산할 때 사용됩니다.</target>
        <note />
      </trans-unit>
      <trans-unit id="keywordDescriptionElif">
        <source>Used in conditional branching. A short form of else if.</source>
        <target state="translated">조건부 분기에 사용됩니다. else if의 약식입니다.</target>
        <note />
      </trans-unit>
      <trans-unit id="keywordDescriptionElse">
        <source>Used in conditional branching.</source>
        <target state="translated">조건부 분기에 사용됩니다.</target>
        <note />
      </trans-unit>
      <trans-unit id="keywordDescriptionEnd">
        <source>In type definitions and type extensions, indicates the end of a section of member definitions. In verbose syntax, used to specify the end of a code block that starts with the begin keyword.</source>
        <target state="translated">형식 정의 및 형식 확장에서 멤버 정의 섹션의 끝을 나타냅니다. 자세한 구문에서 begin 키워드로 시작하는 코드 블록의 끝을 지정하는 데 사용됩니다.</target>
        <note />
      </trans-unit>
      <trans-unit id="keywordDescriptionException">
        <source>Used to declare an exception type.</source>
        <target state="translated">예외 형식을 선언하는 데 사용됩니다.</target>
        <note />
      </trans-unit>
      <trans-unit id="keywordDescriptionExtern">
        <source>Indicates that a declared program element is defined in another binary or assembly.</source>
        <target state="translated">선언된 프로그램 요소가 다른 이진 또는 어셈블리에 정의됨을 나타냅니다.</target>
        <note />
      </trans-unit>
      <trans-unit id="keywordDescriptionTrueFalse">
        <source>Used as a Boolean literal.</source>
        <target state="translated">부울 리터럴로 사용됩니다.</target>
        <note />
      </trans-unit>
      <trans-unit id="keywordDescriptionFinally">
        <source>Used together with try to introduce a block of code that executes regardless of whether an exception occurs.</source>
        <target state="translated">예외 발생 여부에 상관없이 실행되는 코드 블록을 지정하기 위해 try와 함께 사용됩니다.</target>
        <note />
      </trans-unit>
      <trans-unit id="keywordDescriptionFor">
        <source>Used in looping constructs.</source>
        <target state="translated">루프 구문에 사용됩니다.</target>
        <note />
      </trans-unit>
      <trans-unit id="keywordDescriptionFun">
        <source>Used in lambda expressions, also known as anonymous functions.</source>
        <target state="translated">익명 함수라고도 하는 람다 식에 사용됩니다.</target>
        <note />
      </trans-unit>
      <trans-unit id="keywordDescriptionFunction">
        <source>Used as a shorter alternative to the fun keyword and a match expression in a lambda expression that has pattern matching on a single argument.</source>
        <target state="translated">단일 인수에 패턴 일치가 있는 람다 식에서 fun 키워드 및 일치 식에 대한 간단한 대체로 사용됩니다.</target>
        <note />
      </trans-unit>
      <trans-unit id="keywordDescriptionGlobal">
        <source>Used to reference the top-level .NET namespace.</source>
        <target state="translated">최상위 .NET 네임스페이스를 참조하는 데 사용됩니다.</target>
        <note />
      </trans-unit>
      <trans-unit id="keywordDescriptionIf">
        <source>Used in conditional branching constructs.</source>
        <target state="translated">조건부 분기 구문에 사용됩니다.</target>
        <note />
      </trans-unit>
      <trans-unit id="keywordDescriptionIn">
        <source>Used for sequence expressions and, in verbose syntax, to separate expressions from bindings.</source>
        <target state="translated">바인딩에서 식을 구분하기 위해 시퀀스 식과 자세한 구문에서 사용됩니다.</target>
        <note />
      </trans-unit>
      <trans-unit id="keywordDescriptionInherit">
        <source>Used to specify a base class or base interface.</source>
        <target state="translated">기본 클래스 또는 기본 인터페이스를 지정하는 데 사용됩니다.</target>
        <note />
      </trans-unit>
      <trans-unit id="keywordDescriptionInline">
        <source>Used to indicate a function that should be integrated directly into the caller's code.</source>
        <target state="translated">호출자의 코드로 바로 통합되어야 하는 함수를 나타내는 데 사용됩니다.</target>
        <note />
      </trans-unit>
      <trans-unit id="keywordDescriptionInterface">
        <source>Used to declare and implement interfaces.</source>
        <target state="translated">인터페이스를 선언하고 구현하는 데 사용됩니다.</target>
        <note />
      </trans-unit>
      <trans-unit id="keywordDescriptionInternal">
        <source>Used to specify that a member is visible inside an assembly but not outside it.</source>
        <target state="translated">멤버가 어셈블리 안에서는 보이지만 어셈블리 밖에서는 보이지 않도록 지정하는 데 사용됩니다.</target>
        <note />
      </trans-unit>
      <trans-unit id="keywordDescriptionLazy">
        <source>Used to specify a computation that is to be performed only when a result is needed.</source>
        <target state="translated">결과가 필요한 경우에만 수행되는 계산을 지정하는 데 사용됩니다.</target>
        <note />
      </trans-unit>
      <trans-unit id="keywordDescriptionLet">
        <source>Used to associate, or bind, a name to a value or function.</source>
        <target state="translated">값 또는 함수에 이름을 연결하거나 바인딩하기 위해 사용됩니다.</target>
        <note />
      </trans-unit>
      <trans-unit id="keywordDescriptionLetBang">
        <source>Used in computation expressions to bind a name to the result of another computation expression.</source>
        <target state="translated">계산 식에 사용되어 다른 계산 식 결과에 이름을 바인딩합니다.</target>
        <note />
      </trans-unit>
      <trans-unit id="keywordDescriptionMatch">
        <source>Used to branch by comparing a value to a pattern.</source>
        <target state="translated">패턴에 대한 값을 비교하여 분기하는 데 사용됩니다.</target>
        <note />
      </trans-unit>
      <trans-unit id="keywordDescriptionMember">
        <source>Used to declare a property or method in an object type.</source>
        <target state="translated">개체 형식에서 속성 또는 메서드를 선언하는 데 사용됩니다.</target>
        <note />
      </trans-unit>
      <trans-unit id="keywordDescriptionModule">
        <source>Used to associate a name with a group of related types, values, and functions, to logically separate it from other code.</source>
        <target state="translated">관련 형식, 값 및 함수 그룹과 이름을 연결하기 위해 사용되며, 다른 코드와 논리적으로 구별하기 위해 사용됩니다.</target>
        <note />
      </trans-unit>
      <trans-unit id="keywordDescriptionMutable">
        <source>Used to declare a variable, that is, a value that can be changed.</source>
        <target state="translated">변경될 수 있는 값인 변수를 선언하는 데 사용됩니다.</target>
        <note />
      </trans-unit>
      <trans-unit id="keywordDescriptionNamespace">
        <source>Used to associate a name with a group of related types and modules, to logically separate it from other code.</source>
        <target state="translated">관련 형식 및 모듈 그룹과 이름을 연결하기 위해 사용되며, 다른 코드와 논리적으로 구별하기 위해 사용됩니다.</target>
        <note />
      </trans-unit>
      <trans-unit id="keywordDescriptionNew">
        <source>Used to declare, define, or invoke a constructor that creates or that can create an object. Also used in generic parameter constraints to indicate that a type must have a certain constructor.</source>
        <target state="translated">개체를 생성하거나 생성할 수 있는 생성자를 선언하거나 정의하거나 호출하는 데 사용됩니다. 형식에 특정 생성자가 있어야 함을 나타내기 위해 제네릭 매개 변수 제약 조건에서도 사용됩니다.</target>
        <note />
      </trans-unit>
      <trans-unit id="keywordDescriptionNot">
        <source>Not actually a keyword. However, not struct in combination is used as a generic parameter constraint.</source>
        <target state="translated">실제로 키워드가 아니지만, 조합의 not struct는 제네릭 매개 변수 제약 조건으로 사용됩니다.</target>
        <note />
      </trans-unit>
      <trans-unit id="keywordDescriptionNull">
        <source>Indicates the absence of an object. Also used in generic parameter constraints.</source>
        <target state="translated">개체가 없음을 나타냅니다. 제네릭 매개 변수 제약 조건에서도 사용됩니다.</target>
        <note />
      </trans-unit>
      <trans-unit id="keywordDescriptionOf">
        <source>Used in discriminated unions to indicate the type of categories of values, and in delegate and exception declarations.</source>
        <target state="translated">구분된 공용 구조체에 사용되어 값 범주의 형식을 나타내고, 대리자 및 예외 선언에 사용됩니다.</target>
        <note />
      </trans-unit>
      <trans-unit id="keywordDescriptionOpen">
        <source>Used to make the contents of a namespace or module available without qualification.</source>
        <target state="translated">한정자 없이 사용할 수 있는 네임스페이스 또는 모듈의 콘텐츠를 만드는 데 사용됩니다.</target>
        <note />
      </trans-unit>
      <trans-unit id="keywordDescriptionOr">
        <source>Used with Boolean conditions as a Boolean or operator. Equivalent to ||. Also used in member constraints.</source>
        <target state="translated">부울 또는 연산자로 부울 조건과 함께 사용됩니다. ||와 같습니다. 멤버 제약 조건에도 사용됩니다.</target>
        <note />
      </trans-unit>
      <trans-unit id="keywordDescriptionOverride">
        <source>Used to implement a version of an abstract or virtual method that differs from the base version.</source>
        <target state="translated">기본 버전과 다른, 추상 메서드 또는 가상 메서드의 버전을 구현하는 데 사용됩니다.</target>
        <note />
      </trans-unit>
      <trans-unit id="keywordDescriptionPrivate">
        <source>Restricts access to a member to code in the same type or module.</source>
        <target state="translated">동일한 형식 또는 모듈에서 코딩하기 위해 멤버에 대한 액세스를 제한합니다.</target>
        <note />
      </trans-unit>
      <trans-unit id="keywordDescriptionPublic">
        <source>Allows access to a member from outside the type.</source>
        <target state="translated">형식 외부에서 멤버에 대한 액세스를 허용합니다.</target>
        <note />
      </trans-unit>
      <trans-unit id="keywordDescriptionRec">
        <source>Used to indicate that a function is recursive.</source>
        <target state="translated">함수가 재귀적임을 나타내는 데 사용됩니다.</target>
        <note />
      </trans-unit>
      <trans-unit id="keywordDescriptionReturn">
        <source>Used to provide a value for the result of the containing computation expression.</source>
        <target state="translated">포함하는 계산 식의 결과에 대한 값을 제공하는 데 사용됩니다.</target>
        <note />
      </trans-unit>
      <trans-unit id="keywordDescriptionReturnBang">
        <source>Used to provide a value for the result of the containing computation expression, where that value itself comes from the result another computation expression.</source>
        <target state="translated">포함하는 계산 식의 결과에 대한 값을 제공하는 데 사용되지만, 값 자체는 다른 계산 식의 결과에서 가져온 것입니다.</target>
        <note />
      </trans-unit>
      <trans-unit id="keywordDescriptionSelect">
        <source>Used in query expressions to specify what fields or columns to extract. Note that this is a contextual keyword, which means that it is not actually a reserved word and it only acts like a keyword in appropriate context.</source>
        <target state="translated">추출할 필드 또는 열을 지정하기 위해 쿼리 식에 사용됩니다. 이것은 상황별 키워드입니다. 즉 실제로 예약어가 아니며, 적절한 컨텍스트에서 키워드처럼만 작동합니다.</target>
        <note />
      </trans-unit>
      <trans-unit id="keywordDescriptionStatic">
        <source>Used to indicate a method or property that can be called without an instance of a type, or a value member that is shared among all instances of a type.</source>
        <target state="translated">형식의 인스턴스 없이 호출될 수 있는 메서드나 속성, 또는 모든 형식의 인스턴스 간 공유되는 값 멤버를 나타내는 데 사용됩니다.</target>
        <note />
      </trans-unit>
      <trans-unit id="keywordDescriptionStruct">
        <source>Used to declare a structure type. Also used in generic parameter constraints.</source>
        <target state="translated">구조체 유형을 선언하는 데 사용됩니다. 일반 매개 변수 제약 조건에서도 사용됩니다.</target>
        <note />
      </trans-unit>
      <trans-unit id="keywordDescriptionThen">
        <source>Used in conditional expressions. Also used to perform side effects after object construction.</source>
        <target state="translated">조건식에 사용됩니다. 또한 개체 생성 후 파생 작업을 수행하는 데 사용됩니다.</target>
        <note />
      </trans-unit>
      <trans-unit id="keywordDescriptionTo">
        <source>Used in for loops to indicate a range.</source>
        <target state="translated">범위를 나타내기 위해 루프에 사용됩니다.</target>
        <note />
      </trans-unit>
      <trans-unit id="keywordDescriptionTry">
        <source>Used to introduce a block of code that might generate an exception. Used together with with or finally.</source>
        <target state="translated">예외를 생성할 수 있는 코드 블록을 지정하는 데 사용됩니다. with 또는 finally와 함께 사용됩니다.</target>
        <note />
      </trans-unit>
      <trans-unit id="keywordDescriptionType">
        <source>Used to declare a class, record, structure, discriminated union, enumeration type, unit of measure, or type abbreviation.</source>
        <target state="translated">클래스, 레코드, 구조체, 구분된 공용 구조체, 열거형 형식, 측정 단위 또는 형식 약어를 선언하는 데 사용됩니다.</target>
        <note />
      </trans-unit>
      <trans-unit id="keywordDescriptionUpcast">
        <source>Used to convert to a type that is higher in the inheritance chain.</source>
        <target state="translated">상속 체인에서 더 높은 형식으로 변환하는 데 사용됩니다.</target>
        <note />
      </trans-unit>
      <trans-unit id="keywordDescriptionUse">
        <source>Used instead of let for values that implement IDisposable</source>
        <target state="translated">IDisposable을 구현하는 값에 let 대신 사용되었습니다.</target>
        <note />
      </trans-unit>
      <trans-unit id="keywordDescriptionUseBang">
        <source>Used instead of let! in computation expressions for computation expression results that implement IDisposable.</source>
        <target state="translated">IDisposable을 구현하는 계산 식 결과를 위해 계산 식에서 let! 대신 사용됩니다.</target>
        <note />
      </trans-unit>
      <trans-unit id="keywordDescriptionVal">
        <source>Used in a signature to indicate a value, or in a type to declare a member, in limited situations.</source>
        <target state="translated">시그니처에 사용되어 값을 나타내거나 형식에 사용되어 제한된 상황에서 멤버를 선언합니다.</target>
        <note />
      </trans-unit>
      <trans-unit id="keywordDescriptionVoid">
        <source>Indicates the .NET void type. Used when interoperating with other .NET languages.</source>
        <target state="translated">.NET void 형식을 나타냅니다. 다른 .NET 언어와 상호 운용할 때 사용됩니다.</target>
        <note />
      </trans-unit>
      <trans-unit id="keywordDescriptionWhen">
        <source>Used for Boolean conditions (when guards) on pattern matches and to introduce a constraint clause for a generic type parameter.</source>
        <target state="translated">패턴 일치의 부울 조건(가드 시)으로 사용되며, 제네릭 형식 매개 변수에 대한 제약 조건 절을 지정하는 데 사용됩니다.</target>
        <note />
      </trans-unit>
      <trans-unit id="keywordDescriptionWhile">
        <source>Introduces a looping construct.</source>
        <target state="translated">루프 구문을 지정합니다.</target>
        <note />
      </trans-unit>
      <trans-unit id="keywordDescriptionWith">
        <source>Used together with the match keyword in pattern matching expressions. Also used in object expressions, record copying expressions, and type extensions to introduce member definitions, and to introduce exception handlers.</source>
        <target state="translated">패턴 일치 식에서 일치 키워드와 함께 사용됩니다. 또한 개체 식, 레코드 복사 식, 형식 확장에 사용되어 멤버 정의를 지정하고 예외 처리기를 지정합니다.</target>
        <note />
      </trans-unit>
      <trans-unit id="keywordDescriptionYield">
        <source>Used in a sequence expression to produce a value for a sequence.</source>
        <target state="translated">시퀀스에 대한 값을 생성하기 위해 시퀀스 식에 사용됩니다.</target>
        <note />
      </trans-unit>
      <trans-unit id="keywordDescriptionYieldBang">
        <source>Used in a computation expression to append the result of a given computation expression to a collection of results for the containing computation expression.</source>
        <target state="translated">포함하는 계산 식의 결과 모음에 제공된 계산 식의 결과를 추가하기 위해, 계산 식에 사용됩니다.</target>
        <note />
      </trans-unit>
      <trans-unit id="keywordDescriptionRightArrow">
        <source>In function types, delimits arguments and return values. Yields an expression (in sequence expressions); equivalent to the yield keyword. Used in match expressions</source>
        <target state="translated">함수 형식에서 인수와 반환 값을 구분합니다. 시퀀스 식에서 식을 만들며, yield 키워드와 동일합니다. 일치 식에서 사용됩니다.</target>
        <note />
      </trans-unit>
      <trans-unit id="keywordDescriptionLeftArrow">
        <source>Assigns a value to a variable.</source>
        <target state="translated">변수에 값을 할당합니다.</target>
        <note />
      </trans-unit>
      <trans-unit id="keywordDescriptionCast">
        <source>Converts a type to type that is higher in the hierarchy.</source>
        <target state="translated">계층 구조에서 더 높은 형식으로 형식을 변환합니다.</target>
        <note />
      </trans-unit>
      <trans-unit id="keywordDescriptionDynamicCast">
        <source>Converts a type to a type that is lower in the hierarchy.</source>
        <target state="translated">계층 구조에서 더 낮은 형식으로 형식을 변환합니다.</target>
        <note />
      </trans-unit>
      <trans-unit id="keywordDescriptionTypedQuotation">
        <source>Delimits a typed code quotation.</source>
        <target state="translated">형식이 지정된 코드 인용을 구분합니다.</target>
        <note />
      </trans-unit>
      <trans-unit id="keywordDescriptionUntypedQuotation">
        <source>Delimits a untyped code quotation.</source>
        <target state="translated">형식이 지정되지 않은 코드 인용을 구분합니다.</target>
        <note />
      </trans-unit>
      <trans-unit id="itemNotFoundDuringDynamicCodeGen">
        <source>{0} '{1}' not found in assembly '{2}'. A possible cause may be a version incompatibility. You may need to explicitly reference the correct version of this assembly to allow all referenced components to use the correct version.</source>
        <target state="translated">{2}' 어셈블리에서 {0} '{1}'을(를) 찾을 수 없습니다. 가능한 원인은 버전이 호환되지 않기 때문일 수 있습니다. 참조된 모든 구성 요소에서 올바른 버전을 사용할 수 있게 하려면 이 어셈블리의 올바른 버전을 명시적으로 참조해야 할 수 있습니다.</target>
        <note />
      </trans-unit>
      <trans-unit id="itemNotFoundInTypeDuringDynamicCodeGen">
        <source>{0} '{1}' not found in type '{2}' from assembly '{3}'. A possible cause may be a version incompatibility. You may need to explicitly reference the correct version of this assembly to allow all referenced components to use the correct version.</source>
        <target state="translated">{3}' 어셈블리의 '{2}' 형식에서 {0} '{1}'을(를) 찾을 수 없습니다. 가능한 원인은 버전이 호환되지 않기 때문일 수 있습니다. 참조된 모든 구성 요소에서 올바른 버전을 사용할 수 있게 하려면 이 어셈블리의 올바른 버전을 명시적으로 참조해야 할 수 있습니다.</target>
        <note />
      </trans-unit>
      <trans-unit id="descriptionWordIs">
        <source>is</source>
        <target state="translated">은(는)</target>
        <note />
      </trans-unit>
      <trans-unit id="notAFunction">
        <source>This value is not a function and cannot be applied.</source>
        <target state="translated">이 값은 함수가 아니며 적용할 수 없습니다.</target>
        <note />
      </trans-unit>
      <trans-unit id="notAFunctionButMaybeIndexerWithName">
        <source>This value is not a function and cannot be applied. Did you intend to access the indexer via '{0}.[index]'?</source>
        <target state="translated">이 값은 함수가 아니며 적용할 수 없습니다. '{0}.[index]'를 통해 인덱서에 액세스하려고 했습니까?</target>
        <note />
      </trans-unit>
      <trans-unit id="notAFunctionButMaybeIndexer">
        <source>This expression is not a function and cannot be applied. Did you intend to access the indexer via 'expr.[index]'?</source>
        <target state="translated">이 표현식은 함수가 아니며 적용할 수 없습니다. 'expr.[index]'를 통해 인덱서에 액세스하려고 했습니까?</target>
        <note />
      </trans-unit>
      <trans-unit id="notAFunctionButMaybeDeclaration">
        <source>This value is not a function and cannot be applied. Did you forget to terminate a declaration?</source>
        <target state="translated">이 값은 함수가 아니며 적용할 수 없습니다. 선언을 종료해야 합니다.</target>
        <note />
      </trans-unit>
      <trans-unit id="ArgumentsInSigAndImplMismatch">
        <source>The argument names in the signature '{0}' and implementation '{1}' do not match. The argument name from the signature file will be used. This may cause problems when debugging or profiling.</source>
        <target state="translated">시그니처 '{0}'과(와) 구현 '{1}'의 인수 이름이 일치하지 않습니다. 시그니처 파일의 인수 이름이 사용됩니다. 이로 인해 디버깅 또는 프로파일링 시 문제가 발생할 수 있습니다.</target>
        <note />
      </trans-unit>
      <trans-unit id="pickleUnexpectedNonZero">
        <source>An error occurred while reading the F# metadata of assembly '{0}'. A reserved construct was utilized. You may need to upgrade your F# compiler or use an earlier version of the assembly that doesn't make use of a specific construct.</source>
        <target state="translated">'{0}' 어셈블리의 F# 메타데이터를 읽는 동안 오류가 발생했습니다. 예약 구문이 활용되었습니다. F# 컴파일러를 업그레이드하거나 특정 구문을 사용하지 않는 이전 버전의 어셈블리를 사용해야 할 수 있습니다.</target>
        <note />
      </trans-unit>
      <trans-unit id="tcTupleMemberNotNormallyUsed">
        <source>This method or property is not normally used from F# code, use an explicit tuple pattern for deconstruction instead.</source>
        <target state="translated">이 메서드 또는 속성은 일반적으로 F# 코드에서 사용되지 않습니다. 대신 분해에 대해 명시적 튜플 패턴을 사용하세요.</target>
        <note />
      </trans-unit>
      <trans-unit id="implicitlyDiscardedInSequenceExpression">
        <source>This expression returns a value of type '{0}' but is implicitly discarded. Consider using 'let' to bind the result to a name, e.g. 'let result = expression'. If you intended to use the expression as a value in the sequence then use an explicit 'yield'.</source>
        <target state="translated">이 식은 '{0}' 형식의 값을 반환하지만 암시적으로 삭제됩니다. 'let'을 사용하여 결과를 이름에 바인딩하세요(예: 'let result = expression'). 식을 시퀀스의 값으로 사용하려면 명시적 'yield'를 사용하세요.</target>
        <note />
      </trans-unit>
      <trans-unit id="implicitlyDiscardedSequenceInSequenceExpression">
        <source>This expression returns a value of type '{0}' but is implicitly discarded. Consider using 'let' to bind the result to a name, e.g. 'let result = expression'. If you intended to use the expression as a value in the sequence then use an explicit 'yield!'.</source>
        <target state="translated">이 식은 '{0}' 형식의 값을 반환하지만 암시적으로 삭제됩니다. 'let'을 사용하여 결과를 이름에 바인딩하세요(예: 'let result = expression'). 식을 시퀀스의 값으로 사용하려면 명시적 'yield!'를 사용하세요.</target>
        <note />
      </trans-unit>
      <trans-unit id="keywordDescriptionMatchBang">
        <source>Used in computation expressions to pattern match directly over the result of another computation expression.</source>
        <target state="translated">다른 계산 식의 결과에 대해 직접적으로 패턴 일치에 대한 계산 식에 사용됩니다.</target>
        <note />
      </trans-unit>
      <trans-unit id="ilreadFileChanged">
        <source>The file '{0}' changed on disk unexpectedly, please reload.</source>
        <target state="translated">'{0}' 파일이 디스크에서 예기치 않게 변경되었습니다. 다시 로드하세요.</target>
        <note />
      </trans-unit>
      <trans-unit id="writeToReadOnlyByref">
        <source>The byref pointer is readonly, so this write is not permitted.</source>
        <target state="translated">byref 포인터는 읽기 전용이므로 이 쓰기가 허용되지 않습니다.</target>
        <note />
      </trans-unit>
      <trans-unit id="tastValueMustBeMutable">
        <source>A value must be mutable in order to mutate the contents or take the address of a value type, e.g. 'let mutable x = ...'</source>
        <target state="translated">내용을 변경하거나 값 형식의 주소를 사용하려면 값을 변경할 수 있어야 합니다(예: 'let mutable x = ...').</target>
        <note />
      </trans-unit>
      <trans-unit id="readOnlyAttributeOnStructWithMutableField">
        <source>A ReadOnly attribute has been applied to a struct type with a mutable field.</source>
        <target state="translated">변경할 수 있는 필드가 있는 구조체 형식에 ReadOnly 특성이 적용되었습니다.</target>
        <note />
      </trans-unit>
      <trans-unit id="tcByrefReturnImplicitlyDereferenced">
        <source>A byref pointer returned by a function or method is implicitly dereferenced as of F# 4.5. To acquire the return value as a pointer, use the address-of operator, e.g. '&amp;f(x)' or '&amp;obj.Method(arg1, arg2)'.</source>
        <target state="translated">함수 또는 메서드에 의해 반환된 byref 포인터가 F# 4.5부터 암시적으로 역참조됩니다. 포인터로 반환 값을 가져오려면 address-of 연산자를 사용하세요(예: '&amp;f(x)' 또는 '&amp;obj.Method(arg1, arg2)').</target>
        <note />
      </trans-unit>
      <trans-unit id="tcByRefLikeNotStruct">
        <source>A type annotated with IsByRefLike must also be a struct. Consider adding the [&lt;Struct&gt;] attribute to the type.</source>
        <target state="translated">IsByRefLike로 주석이 추가된 형식은 구조체여야 합니다. 형식에 [&lt;Struct&gt;] 특성을 추가하세요.</target>
        <note />
      </trans-unit>
      <trans-unit id="chkNoByrefAddressOfLocal">
        <source>The address of the variable '{0}' or a related expression cannot be used at this point. This is to ensure the address of the local value does not escape its scope.</source>
        <target state="translated">지금은 '{0}' 변수의 주소 또는 관련 식을 사용할 수 없습니다. 로컬 값의 주소가 범위를 벗어나지 않도록 하기 위한 것입니다.</target>
        <note />
      </trans-unit>
      <trans-unit id="chkNoWriteToLimitedSpan">
        <source>This value can't be assigned because the target '{0}' may refer to non-stack-local memory, while the expression being assigned is assessed to potentially refer to stack-local memory. This is to help prevent pointers to stack-bound memory escaping their scope.</source>
        <target state="translated">'{0}' 대상이 비스택 로컬 메모리를 참조할 수 있는데, 할당되는 식은 잠재적으로 스택 로컬 메모리를 참조하도록 평가되므로 이 값을 할당할 수 없습니다. 스택에 바인딩된 메모리에 대한 포인터가 범위를 벗어나지 않도록 하기 위한 것입니다.</target>
        <note />
      </trans-unit>
      <trans-unit id="tastValueMustBeLocal">
        <source>A value defined in a module must be mutable in order to take its address, e.g. 'let mutable x = ...'</source>
        <target state="translated">해당 주소를 사용하려면 모듈에 정의된 값이 변경 가능해야 합니다(예: 'let mutable x = ...').</target>
        <note />
      </trans-unit>
      <trans-unit id="tcIsReadOnlyNotStruct">
        <source>A type annotated with IsReadOnly must also be a struct. Consider adding the [&lt;Struct&gt;] attribute to the type.</source>
        <target state="translated">IsReadOnly로 주석이 추가된 형식은 구조체여야 합니다. 형식에 [&lt;Struct&gt;] 특성을 추가하세요.</target>
        <note />
      </trans-unit>
      <trans-unit id="chkStructsMayNotReturnAddressesOfContents">
        <source>Struct members cannot return the address of fields of the struct by reference</source>
        <target state="translated">구조체 멤버는 구조체의 필드 주소를 참조로 반환할 수 없습니다.</target>
        <note />
      </trans-unit>
      <trans-unit id="chkNoByrefLikeFunctionCall">
        <source>The function or method call cannot be used at this point, because one argument that is a byref of a non-stack-local Span or IsByRefLike type is used with another argument that is a stack-local Span or IsByRefLike type. This is to ensure the address of the local value does not escape its scope.</source>
        <target state="translated">비스택 로컬 Span 또는 IsByRefLike 형식의 byref인 한 인수가 스택 로컬 Span 또는 IsByRefLike 형식인 다른 인수와 함께 사용되므로 지금은 함수 또는 메서드 호출을 사용할 수 없습니다. 로컬 값의 주소가 범위를 벗어나지 않도록 하기 위한 것입니다.</target>
        <note />
      </trans-unit>
      <trans-unit id="chkNoByrefAddressOfValueFromExpression">
        <source>The address of a value returned from the expression cannot be used at this point. This is to ensure the address of the local value does not escape its scope.</source>
        <target state="translated">지금은 식에서 반환된 값의 주소를 사용할 수 없습니다. 로컬 값의 주소가 범위를 벗어나지 않도록 하기 위한 것입니다.</target>
        <note />
      </trans-unit>
      <trans-unit id="chkNoSpanLikeVariable">
        <source>The Span or IsByRefLike variable '{0}' cannot be used at this point. This is to ensure the address of the local value does not escape its scope.</source>
        <target state="translated">지금은 Span 또는 IsByRefLike 변수 '{0}'을(를) 사용할 수 없습니다. 로컬 값의 주소가 범위를 벗어나지 않도록 하기 위한 것입니다.</target>
        <note />
      </trans-unit>
      <trans-unit id="chkNoSpanLikeValueFromExpression">
        <source>A Span or IsByRefLike value returned from the expression cannot be used at ths point. This is to ensure the address of the local value does not escape its scope.</source>
        <target state="translated">지금은 식에서 반환된 Span 또는 IsByRefLike 값을 사용할 수 없습니다. 로컬 값의 주소가 범위를 벗어나지 않도록 하기 위한 것입니다.</target>
        <note />
      </trans-unit>
      <trans-unit id="tastCantTakeAddressOfExpression">
        <source>Cannot take the address of the value returned from the expression. Assign the returned value to a let-bound value before taking the address.</source>
        <target state="translated">식에서 반환된 값의 주소를 가져올 수 없습니다. 주소를 가져오기 전에 반환된 값을 let 바인딩 값에 할당하세요.</target>
        <note />
      </trans-unit>
      <trans-unit id="parsUnmatchedBraceBar">
        <source>Unmatched '{{|'</source>
        <target state="translated">'{{|'의 짝이 맞지 않습니다.</target>
        <note />
      </trans-unit>
      <trans-unit id="typeInfoAnonRecdField">
        <source>anonymous record field</source>
        <target state="translated">무명 레코드 필드</target>
        <note />
      </trans-unit>
      <trans-unit id="tcExceptionConstructorDoesNotHaveFieldWithGivenName">
        <source>The exception '{0}' does not have a field named '{1}'.</source>
        <target state="translated">'{0}' 예외에 '{1}'(이)라는 필드가 없습니다.</target>
        <note />
      </trans-unit>
      <trans-unit id="tcActivePatternsDoNotHaveFields">
        <source>Active patterns do not have fields. This syntax is invalid.</source>
        <target state="translated">활성 패턴에 필드가 없습니다. 이 구문은 유효하지 않습니다.</target>
        <note />
      </trans-unit>
      <trans-unit id="tcConstructorDoesNotHaveFieldWithGivenName">
        <source>The constructor does not have a field named '{0}'.</source>
        <target state="translated">생성자에 '{0}'(이)라는 필드가 없습니다.</target>
        <note />
      </trans-unit>
      <trans-unit id="tcAnonRecdCcuMismatch">
        <source>Two anonymous record types are from different assemblies '{0}' and '{1}'</source>
        <target state="translated">두 무명 레코드 형식은 서로 다른 어셈블리 '{0}' 및 '{1}'에서 가져왔습니다.</target>
        <note />
      </trans-unit>
      <trans-unit id="tcAnonRecdFieldNameMismatch">
        <source>This anonymous record does not exactly match the expected shape. Add the missing fields {0} and remove the extra fields {1}.</source>
        <target state="translated">이 익명 레코드는 필요한 도형과 정확하게 일치하지 않습니다. 누락된 필드 {0}을(를) 추가하고 추가 필드 {1}을(를) 제거하세요.</target>
        <note />
      </trans-unit>
      <trans-unit id="tcCannotCallExtensionMethodInrefToByref">
        <source>Cannot call the byref extension method '{0}. The first parameter requires the value to be mutable or a non-readonly byref type.</source>
        <target state="translated">byref 확장 메서드 '{0}'을(를) 호출할 수 없습니다. 첫 번째 매개 변수는 변경할 수 있거나 읽기 전용이 아닌 byref 형식인 값이 필요합니다.</target>
        <note />
      </trans-unit>
      <trans-unit id="tcByrefsMayNotHaveTypeExtensions">
        <source>Byref types are not allowed to have optional type extensions.</source>
        <target state="translated">byref 형식에는 선택적 형식 확장을 사용할 수 없습니다.</target>
        <note />
      </trans-unit>
      <trans-unit id="tcCannotPartiallyApplyExtensionMethodForByref">
        <source>Cannot partially apply the extension method '{0}' because the first parameter is a byref type.</source>
        <target state="translated">첫 번째 매개 변수가 byref 형식이므로 '{0}' 확장 메서드를 부분적으로 적용할 수 없습니다.</target>
        <note />
      </trans-unit>
      <trans-unit id="tcTypeDoesNotInheritAttribute">
        <source>This type does not inherit Attribute, it will not work correctly with other .NET languages.</source>
        <target state="translated">이 형식을 특성을 상속하지 않으므로 다른 .NET 언어에서 올바로 작동하지 않습니다.</target>
        <note />
      </trans-unit>
      <trans-unit id="parsInvalidAnonRecdExpr">
        <source>Invalid anonymous record expression</source>
        <target state="translated">잘못된 무명 레코드 식</target>
        <note />
      </trans-unit>
      <trans-unit id="parsInvalidAnonRecdType">
        <source>Invalid anonymous record type</source>
        <target state="translated">잘못된 무명 레코드 형식</target>
        <note />
      </trans-unit>
      <trans-unit id="tcCopyAndUpdateNeedsRecordType">
        <source>The input to a copy-and-update expression that creates an anonymous record must be either an anonymous record or a record</source>
        <target state="translated">무명 레코드를 만드는 복사 및 업데이트 식의 입력은 무명 레코드이거나 레코드여야 합니다.</target>
        <note />
      </trans-unit>
      <trans-unit id="chkInvalidFunctionParameterType">
        <source>The parameter '{0}' has an invalid type '{1}'. This is not permitted by the rules of Common IL.</source>
        <target state="translated">'{0}' 매개 변수에 잘못된 형식 '{1}'이(가) 있습니다. 이 형식은 공통 IL의 규칙에서 허용하지 않습니다.</target>
        <note />
      </trans-unit>
      <trans-unit id="chkInvalidFunctionReturnType">
        <source>The function or method has an invalid return type '{0}'. This is not permitted by the rules of Common IL.</source>
        <target state="translated">함수 또는 메서드에 잘못된 반환 형식 '{0}'이(가) 있습니다. 이는 공통 IL의 규칙에서 허용하지 않습니다.</target>
        <note />
      </trans-unit>
      <trans-unit id="typrelNoImplementationGivenSeveral">
        <source>No implementation was given for those members: {0}</source>
        <target state="translated">멤버 {0}에 지정된 구현이 없습니다.</target>
        <note />
      </trans-unit>
      <trans-unit id="typrelNoImplementationGivenSeveralWithSuggestion">
        <source>No implementation was given for those members: {0}Note that all interface members must be implemented and listed under an appropriate 'interface' declaration, e.g. 'interface ... with member ...'.</source>
        <target state="translated">멤버 {0}에 지정된 구현이 없습니다. 모든 인터페이스 멤버가 구현되어 적절한 'interface' 선언에 나열되어야 합니다(예: 'interface ... with member ...').</target>
        <note />
      </trans-unit>
      <trans-unit id="typrelNoImplementationGivenSeveralTruncated">
        <source>No implementation was given for those members (some results omitted): {0}</source>
        <target state="translated">멤버 {0}에 지정된 구현이 없습니다(일부 결과는 생략됨).</target>
        <note />
      </trans-unit>
      <trans-unit id="typrelNoImplementationGivenSeveralTruncatedWithSuggestion">
        <source>No implementation was given for those members (some results omitted): {0}Note that all interface members must be implemented and listed under an appropriate 'interface' declaration, e.g. 'interface ... with member ...'.</source>
        <target state="translated">멤버 {0}에 지정된 구현이 없습니다(일부 결과는 생략됨). 모든 인터페이스 멤버가 구현되어 적절한 'interface' 선언에 나열되어야 합니다(예: 'interface ... with member ...').</target>
        <note />
      </trans-unit>
      <trans-unit id="expressionHasNoName">
        <source>Expression does not have a name.</source>
        <target state="translated">식에 이름이 없습니다.</target>
        <note />
      </trans-unit>
      <trans-unit id="chkNoFirstClassNameOf">
        <source>Using the 'nameof' operator as a first-class function value is not permitted.</source>
        <target state="translated">'nameof' 연산자는 첫 번째 클래스 함수 값으로 사용할 수 없습니다.</target>
        <note />
      </trans-unit>
      <trans-unit id="optsPathMap">
        <source>Maps physical paths to source path names output by the compiler</source>
        <target state="translated">컴파일러에서 실제 경로를 소스 경로 이름 출력에 매핑합니다.</target>
        <note />
      </trans-unit>
      <trans-unit id="optsInvalidPathMapFormat">
        <source>Invalid path map. Mappings must be comma separated and of the format 'path=sourcePath'</source>
        <target state="translated">잘못된 경로 맵입니다. 매핑은 쉼표로 구분되어야 하며 'path=sourcePath' 형식이어야 합니다.</target>
        <note />
      </trans-unit>
      <trans-unit id="optsCompilerTool">
        <source>Reference an assembly or directory containing a design time tool (Short form: -t)</source>
        <target state="translated">디자인 타임 도구를 포함하는 어셈블리 또는 디렉터리를 참조합니다(약식: -t).</target>
        <note />
      </trans-unit>
      <trans-unit id="packageManagerUnknown">
        <source>Package manager key '{0}' was not registered in {1}. Currently registered: {2}</source>
        <target state="translated">패키지 관리자 키 '{0}'이(가) {1}에 등록되지 않았습니다. 현재 {2}이(가) 등록되었습니다.</target>
        <note />
      </trans-unit>
      <trans-unit id="packageManagerError">
        <source>{0}</source>
        <target state="translated">{0}</target>
        <note />
      </trans-unit>
      <trans-unit id="couldNotLoadDependencyManagerExtension">
        <source>The dependency manager extension {0} could not be loaded. Message: {1}</source>
        <target state="translated">종속성 관리자 확장 {0}을(를) 로드할 수 없습니다. 메시지: {1}</target>
        <note />
      </trans-unit>
    </body>
  </file>
</xliff><|MERGE_RESOLUTION|>--- conflicted
+++ resolved
@@ -6137,24 +6137,6 @@
         <target state="translated">확장 멤버가 연산자 오버로드를 제공할 수 없습니다.  대신 연산자를 형식 정의의 일부분으로 정의하세요.</target>
         <note />
       </trans-unit>
-<<<<<<< HEAD
-=======
-      <trans-unit id="ilwriteMDBFileNameCannotBeChangedWarning">
-        <source>The name of the MDB file must be &lt;assembly-file-name&gt;.mdb. The --pdb option will be ignored.</source>
-        <target state="translated">MDB 파일의 이름은 &lt;assembly-file-name&gt;.mdb여야 합니다. --pdb 옵션은 무시됩니다.</target>
-        <note />
-      </trans-unit>
-      <trans-unit id="ilwriteMDBMemberMissing">
-        <source>MDB generation failed. Could not find compatible member {0}</source>
-        <target state="translated">MDB를 생성하지 못했습니다. 호환 멤버 {0}을(를) 찾을 수 없습니다.</target>
-        <note />
-      </trans-unit>
-      <trans-unit id="ilwriteErrorCreatingMdb">
-        <source>Cannot generate MDB debug information. Failed to load the 'MonoSymbolWriter' type from the 'Mono.CompilerServices.SymbolWriter.dll' assembly.</source>
-        <target state="translated">MDB 디버그 정보를 생성할 수 없습니다. 'Mono.CompilerServices.SymbolWriter.dll' 어셈블리에서 'MonoSymbolWriter' 형식을 로드하지 못했습니다.</target>
-        <note />
-      </trans-unit>
->>>>>>> e925083a
       <trans-unit id="tcUnionCaseNameConflictsWithGeneratedType">
         <source>The union case named '{0}' conflicts with the generated type '{1}'</source>
         <target state="translated">이름이 '{0}'인 공용 구조체가 생성된 형식 '{1}'과(와) 충돌합니다.</target>
