--- conflicted
+++ resolved
@@ -3997,11 +3997,7 @@
     /// TType_app(tyconRef, typeInstantiation, nullness).
     ///
     /// Indicates the type is built from a named type and a number of type arguments
-<<<<<<< HEAD
-    | TType_app of TyconRef * TypeInst * Nullness
-=======
-    | TType_app of tyconRef: TyconRef * typeInstantiation: TypeInst
->>>>>>> 341121b1
+    | TType_app of TyconRef * typeInstantiation: TypeInst * nullness: Nullness
 
     /// TType_anon
     ///
@@ -4016,11 +4012,7 @@
     /// TType_fun(domainType, rangeType, nullness).
     ///
     /// Indicates the type is a function type 
-<<<<<<< HEAD
-    | TType_fun of TType * TType * Nullness
-=======
-    | TType_fun of domainType: TType * rangeType: TType
->>>>>>> 341121b1
+    | TType_fun of domainType: TType * rangeType: TType * nullness: Nullness
 
     /// TType_ucase(unionCaseRef, typeInstantiation)
     ///
@@ -4030,11 +4022,7 @@
     | TType_ucase of unionCaseRef: UnionCaseRef * typeInstantiation: TypeInst
 
     /// Indicates the type is a variable type, whether declared, generalized or an inference type parameter  
-<<<<<<< HEAD
-    | TType_var of Typar * Nullness
-=======
-    | TType_var of typar: Typar 
->>>>>>> 341121b1
+    | TType_var of Typar * nullness: Nullness
 
     /// Indicates the type is a unit-of-measure expression being used as an argument to a type or member
     | TType_measure of measure: Measure
