// Copyright (c) Microsoft Corporation. All Rights Reserved. See License.txt in the project root for license information.
  
/// Defines the typed abstract syntax intermediate representation used throughout the F# compiler.
module internal rec FSharp.Compiler.TypedTree 

open System
open System.Collections.Generic 
open System.Diagnostics
open System.Reflection

open Internal.Utilities.Collections
open Internal.Utilities.Library
open Internal.Utilities.Library.Extras
open Internal.Utilities.Rational

open FSharp.Compiler 
open FSharp.Compiler.AbstractIL 
open FSharp.Compiler.AbstractIL.IL 
open FSharp.Compiler.AbstractIL.ILX.Types
open FSharp.Compiler.CompilerGlobalState
open FSharp.Compiler.ErrorLogger
open FSharp.Compiler.Syntax
open FSharp.Compiler.Syntax.PrettyNaming
open FSharp.Compiler.QuotationPickler
open FSharp.Compiler.SyntaxTreeOps
open FSharp.Compiler.Text
open FSharp.Compiler.Text.Range
open FSharp.Compiler.Xml

#if !NO_EXTENSIONTYPING
open FSharp.Compiler.ExtensionTyping
open FSharp.Core.CompilerServices
#endif

type Stamp = int64

type StampMap<'T> = Map<Stamp, 'T>

[<RequireQualifiedAccess>]
type ValInline =

    /// Indicates the value is inlined but the .NET IL code for the function still exists, e.g. to satisfy interfaces on objects, but that it is also always inlined 
    | Always

    /// Indicates the value may optionally be inlined by the optimizer
    | Optional

    /// Indicates the value must never be inlined by the optimizer
    | Never

    /// Returns true if the implementation of a value must always be inlined
    member x.MustInline = 
        match x with 
        | ValInline.Always -> true 
        | ValInline.Optional | ValInline.Never -> false

/// A flag associated with values that indicates whether the recursive scope of the value is currently being processed, and 
/// if the value has been generalized or not as yet.
type ValRecursiveScopeInfo =

    /// Set while the value is within its recursive scope. The flag indicates if the value has been eagerly generalized and accepts generic-recursive calls 
    | ValInRecScope of bool

    /// The normal value for this flag when the value is not within its recursive scope 
    | ValNotInRecScope

type ValMutability = 
    | Immutable 
    | Mutable 

[<RequireQualifiedAccess>]
/// Indicates if a type parameter is needed at runtime and may not be eliminated
type TyparDynamicReq = 

    /// Indicates the type parameter is not needed at runtime and may be eliminated
    | No 

    /// Indicates the type parameter is needed at runtime and may not be eliminated
    | Yes

type ValBaseOrThisInfo = 

    /// Indicates a ref-cell holding 'this' or the implicit 'this' used throughout an 
    /// implicit constructor to access and set values
    | CtorThisVal 

    /// Indicates the value called 'base' available for calling base class members
    | BaseVal  

    /// Indicates a normal value
    | NormalVal  

    /// Indicates the 'this' value specified in a memberm e.g. 'x' in 'member x.M() = 1'
    | MemberThisVal 

[<Struct>]
/// Flags on values
type ValFlags(flags: int64) = 

    new (recValInfo, baseOrThis, isCompGen, inlineInfo, isMutable, isModuleOrMemberBinding, isExtensionMember, isIncrClassSpecialMember, isTyFunc, allowTypeInst, isGeneratedEventVal) =
        let flags = 
                     (match baseOrThis with
                                        | BaseVal ->                         0b00000000000000000000L
                                        | CtorThisVal ->                     0b00000000000000000010L
                                        | NormalVal ->                       0b00000000000000000100L
                                        | MemberThisVal ->                   0b00000000000000000110L) |||
                     (if isCompGen then                                      0b00000000000000001000L 
                      else                                                   0b000000000000000000000L) |||
                     (match inlineInfo with
                                        | ValInline.Always ->                0b00000000000000010000L
                                        | ValInline.Optional ->              0b00000000000000100000L
                                        | ValInline.Never ->                 0b00000000000000110000L) |||
                     (match isMutable with
                                        | Immutable ->                       0b00000000000000000000L
                                        | Mutable   ->                       0b00000000000001000000L) |||

                     (match isModuleOrMemberBinding with
                                        | false     ->                       0b00000000000000000000L
                                        | true      ->                       0b00000000000010000000L) |||
                     (match isExtensionMember with
                                        | false     ->                       0b00000000000000000000L
                                        | true      ->                       0b00000000000100000000L) |||
                     (match isIncrClassSpecialMember with
                                        | false     ->                       0b00000000000000000000L
                                        | true      ->                       0b00000000001000000000L) |||
                     (match isTyFunc with
                                        | false     ->                       0b00000000000000000000L
                                        | true      ->                       0b00000000010000000000L) |||

                     (match recValInfo with
                                     | ValNotInRecScope     ->               0b00000000000000000000L
                                     | ValInRecScope true   ->               0b00000000100000000000L
                                     | ValInRecScope false  ->               0b00000001000000000000L) |||

                     (match allowTypeInst with
                                        | false     ->                       0b00000000000000000000L
                                        | true      ->                       0b00000100000000000000L) |||

                     (match isGeneratedEventVal with
                                        | false     ->                       0b00000000000000000000L
                                        | true      ->                       0b00100000000000000000L)                                          

        ValFlags flags

    member x.BaseOrThisInfo = 
                                  match (flags       &&&                     0b00000000000000000110L) with 
                                                             |               0b00000000000000000000L -> BaseVal
                                                             |               0b00000000000000000010L -> CtorThisVal
                                                             |               0b00000000000000000100L -> NormalVal
                                                             |               0b00000000000000000110L -> MemberThisVal
                                                             | _          -> failwith "unreachable"



    member x.IsCompilerGenerated =      (flags       &&&                     0b00000000000000001000L) <> 0x0L

    member x.WithIsCompilerGenerated isCompGen = 
            let flags =                 (flags       &&&                  ~~~0b00000000000000001000L) |||
                                        (match isCompGen with
                                          | false           ->               0b00000000000000000000L
                                          | true            ->               0b00000000000000001000L)
            ValFlags flags

    member x.InlineInfo = 
                                  match (flags       &&&                     0b00000000000000110000L) with 
                                                             |               0b00000000000000000000L
                                                             |               0b00000000000000010000L -> ValInline.Always
                                                             |               0b00000000000000100000L -> ValInline.Optional
                                                             |               0b00000000000000110000L -> ValInline.Never
                                                             | _          -> failwith "unreachable"

    member x.MutabilityInfo = 
                                  match (flags       &&&                     0b00000000000001000000L) with 
                                                             |               0b00000000000000000000L -> Immutable
                                                             |               0b00000000000001000000L -> Mutable
                                                             | _          -> failwith "unreachable"


    member x.IsMemberOrModuleBinding = 
                                  match (flags       &&&                     0b00000000000010000000L) with 
                                                             |               0b00000000000000000000L -> false
                                                             |               0b00000000000010000000L -> true
                                                             | _          -> failwith "unreachable"


    member x.WithIsMemberOrModuleBinding = ValFlags(flags |||                0b00000000000010000000L)


    member x.IsExtensionMember        = (flags       &&&                     0b00000000000100000000L) <> 0L

    member x.IsIncrClassSpecialMember = (flags       &&&                     0b00000000001000000000L) <> 0L

    member x.IsTypeFunction           = (flags       &&&                     0b00000000010000000000L) <> 0L

    member x.RecursiveValInfo =   match (flags       &&&                     0b00000001100000000000L) with 
                                                             |               0b00000000000000000000L -> ValNotInRecScope
                                                             |               0b00000000100000000000L -> ValInRecScope true
                                                             |               0b00000001000000000000L -> ValInRecScope false
                                                             | _                   -> failwith "unreachable"

    member x.WithRecursiveValInfo recValInfo = 
            let flags = 
                     (flags       &&&                                     ~~~0b00000001100000000000L) |||
                     (match recValInfo with
                                     | ValNotInRecScope     ->               0b00000000000000000000L
                                     | ValInRecScope true  ->                0b00000000100000000000L
                                     | ValInRecScope false ->                0b00000001000000000000L) 
            ValFlags flags

    member x.MakesNoCriticalTailcalls         =                   (flags &&& 0b00000010000000000000L) <> 0L

    member x.WithMakesNoCriticalTailcalls =               ValFlags(flags ||| 0b00000010000000000000L)

    member x.PermitsExplicitTypeInstantiation =                   (flags &&& 0b00000100000000000000L) <> 0L

    member x.HasBeenReferenced                =                   (flags &&& 0b00001000000000000000L) <> 0L

    member x.WithHasBeenReferenced                     =  ValFlags(flags ||| 0b00001000000000000000L)

    member x.IsCompiledAsStaticPropertyWithoutField =             (flags &&& 0b00010000000000000000L) <> 0L

    member x.WithIsCompiledAsStaticPropertyWithoutField = ValFlags(flags ||| 0b00010000000000000000L)

    member x.IsGeneratedEventVal =                                (flags &&& 0b00100000000000000000L) <> 0L

    member x.IsFixed                                =             (flags &&& 0b01000000000000000000L) <> 0L

    member x.WithIsFixed                               =  ValFlags(flags ||| 0b01000000000000000000L)

    member x.IgnoresByrefScope                         =          (flags &&& 0b10000000000000000000L) <> 0L

    member x.WithIgnoresByrefScope                     =  ValFlags(flags ||| 0b10000000000000000000L)

    member x.InlineIfLambda                            =         (flags &&& 0b100000000000000000000L) <> 0L
    
    member x.WithInlineIfLambda                        = ValFlags(flags ||| 0b100000000000000000000L)

    /// Get the flags as included in the F# binary metadata
    member x.PickledBits = 
        // Clear the RecursiveValInfo, only used during inference and irrelevant across assembly boundaries
        // Clear the IsCompiledAsStaticPropertyWithoutField, only used to determine whether to use a true field for a value, and to eliminate the optimization info for observable bindings
        // Clear the HasBeenReferenced, only used to report "unreferenced variable" warnings and to help collect 'it' values in FSI.EXE
        // Clear the IsGeneratedEventVal, since there's no use in propagating specialname information for generated add/remove event vals
                                                      (flags       &&&   ~~~0b010011001100000000000L) 

/// Represents the kind of a type parameter
[<RequireQualifiedAccess (* ; StructuredFormatDisplay("{DebugText}") *) >]
type TyparKind = 

    | Type 

    | Measure

    member x.AttrName =
        match x with
        | TyparKind.Type -> ValueNone
        | TyparKind.Measure -> ValueSome "Measure"

    //[<DebuggerBrowsable(DebuggerBrowsableState.Never)>]
    //member x.DebugText  =  x.ToString()

    override x.ToString() =
        match x with
        | TyparKind.Type -> "type"
        | TyparKind.Measure -> "measure"

/// Indicates if the type variable can be solved or given new constraints. The status of a type variable
/// evolves towards being either rigid or solved. 
[<RequireQualifiedAccess>]
type TyparRigidity = 

    /// Indicates the type parameter can't be solved
    | Rigid 

    /// Indicates the type parameter can't be solved, but the variable is not set to "rigid" until after inference is complete
    | WillBeRigid 

    /// Indicates we give a warning if the type parameter is ever solved
    | WarnIfNotRigid 

    /// Indicates the type parameter is an inference variable may be solved
    | Flexible

    /// Indicates the type parameter derives from an '_' anonymous type
    /// For units-of-measure, we give a warning if this gets solved to '1'
    | Anon

    member x.ErrorIfUnified = match x with TyparRigidity.Rigid -> true | _ -> false

    member x.WarnIfUnified = match x with TyparRigidity.WillBeRigid | TyparRigidity.WarnIfNotRigid -> true | _ -> false

    member x.WarnIfMissingConstraint = match x with TyparRigidity.WillBeRigid -> true | _ -> false


/// Encode typar flags into a bit field  
[<Struct>]
type TyparFlags(flags: int32) =

    new (kind: TyparKind, rigidity: TyparRigidity, isFromError: bool, isCompGen: bool, staticReq: TyparStaticReq, dynamicReq: TyparDynamicReq, equalityDependsOn: bool, comparisonDependsOn: bool) = 
        TyparFlags((if isFromError then                0b00000000000000010 else 0) |||
                   (if isCompGen   then                0b00000000000000100 else 0) |||
                   (match staticReq with
                     | TyparStaticReq.None                  -> 0b00000000000000000
                     | TyparStaticReq.HeadType            -> 0b00000000000001000) |||
                   (match rigidity with
                     | TyparRigidity.Rigid          -> 0b00000000000000000
                     | TyparRigidity.WillBeRigid    -> 0b00000000000100000
                     | TyparRigidity.WarnIfNotRigid -> 0b00000000001000000
                     | TyparRigidity.Flexible       -> 0b00000000001100000
                     | TyparRigidity.Anon           -> 0b00000000010000000) |||
                   (match kind with
                     | TyparKind.Type               -> 0b00000000000000000
                     | TyparKind.Measure            -> 0b00000000100000000) |||   
                   (if comparisonDependsOn then 
                                                       0b00000001000000000 else 0) |||
                   (match dynamicReq with
                     | TyparDynamicReq.No           -> 0b00000000000000000
                     | TyparDynamicReq.Yes          -> 0b00000010000000000) |||
                   (if equalityDependsOn then 
                                                       0b00000100000000000 else 0))

    /// Indicates if the type inference variable was generated after an error when type checking expressions or patterns
    member x.IsFromError         = (flags &&& 0b00000000000000010) <> 0x0

    /// Indicates if the type variable is compiler generated, i.e. is an implicit type inference variable 
    member x.IsCompilerGenerated = (flags &&& 0b00000000000000100) <> 0x0

    /// Indicates if the type variable has a static "head type" requirement, i.e. ^a variables used in FSharp.Core and member constraints.
    member x.StaticReq = 
                             match (flags &&& 0b00000000000001000) with 
                                            | 0b00000000000000000 -> TyparStaticReq.None
                                            | 0b00000000000001000 -> TyparStaticReq.HeadType
                                            | _             -> failwith "unreachable"

    /// Indicates if the type variable can be solved or given new constraints. The status of a type variable
    /// generally always evolves towards being either rigid or solved. 
    member x.Rigidity = 
                             match (flags &&& 0b00000000011100000) with 
                                            | 0b00000000000000000 -> TyparRigidity.Rigid
                                            | 0b00000000000100000 -> TyparRigidity.WillBeRigid
                                            | 0b00000000001000000 -> TyparRigidity.WarnIfNotRigid
                                            | 0b00000000001100000 -> TyparRigidity.Flexible
                                            | 0b00000000010000000 -> TyparRigidity.Anon
                                            | _          -> failwith "unreachable"

    /// Indicates whether a type variable can be instantiated by types or units-of-measure.
    member x.Kind = 
                             match (flags &&& 0b00001000100000000) with 
                                            | 0b00000000000000000 -> TyparKind.Type
                                            | 0b00000000100000000 -> TyparKind.Measure
                                            | _             -> failwith "unreachable"


    /// Indicates that whether or not a generic type definition satisfies the comparison constraint is dependent on whether this type variable satisfies the comparison constraint.
    member x.ComparisonConditionalOn =
                                   (flags &&& 0b00000001000000000) <> 0x0

    /// Indicates if a type parameter is needed at runtime and may not be eliminated
    member x.DynamicReq = 
                             match (flags &&& 0b00000010000000000) with 
                                            | 0b00000000000000000 -> TyparDynamicReq.No
                                            | 0b00000010000000000 -> TyparDynamicReq.Yes
                                            | _             -> failwith "unreachable"

    /// Indicates that whether or not a generic type definition satisfies the equality constraint is dependent on whether this type variable satisfies the equality constraint.
    member x.EqualityConditionalOn = 
                                   (flags &&& 0b00000100000000000) <> 0x0

    /// Indicates that whether this type parameter is a compat-flex type parameter (i.e. where "expr :> tp" only emits an optional warning)
    member x.IsCompatFlex = 
                                   (flags &&& 0b00010000000000000) <> 0x0

    member x.WithCompatFlex b =  
                  if b then 
                      TyparFlags(flags |||    0b00010000000000000)
                  else
                      TyparFlags(flags &&& ~~~0b00010000000000000)

    /// Get the flags as included in the F# binary metadata. We pickle this as int64 to allow for future expansion
    member x.PickledBits = flags       

/// Encode entity flags into a bit field. We leave lots of space to allow for future expansion.
[<Struct>]
type EntityFlags(flags: int64) =

    new (usesPrefixDisplay, isModuleOrNamespace, preEstablishedHasDefaultCtor, hasSelfReferentialCtor, isStructRecordOrUnionType) = 
        EntityFlags((if isModuleOrNamespace then                        0b000000000000001L else 0L) |||
                    (if usesPrefixDisplay   then                        0b000000000000010L else 0L) |||
                    (if preEstablishedHasDefaultCtor then               0b000000000000100L else 0L) |||
                    (if hasSelfReferentialCtor then                     0b000000000001000L else 0L) |||
                    (if isStructRecordOrUnionType then                  0b000000000100000L else 0L)) 

    /// Indicates the Entity is actually a module or namespace, not a type definition
    member x.IsModuleOrNamespace                 = (flags       &&&     0b000000000000001L) <> 0x0L

    /// Indicates the type prefers the "tycon<a, b>" syntax for display etc. 
    member x.IsPrefixDisplay                     = (flags       &&&     0b000000000000010L) <> 0x0L
    
    // This bit is not pickled, only used while establishing a type constructor. It is needed because the type constructor
    // is known to satisfy the default constructor constraint even before any of its members have been established.
    member x.PreEstablishedHasDefaultConstructor = (flags       &&&     0b000000000000100L) <> 0x0L

    // This bit represents an F# specific condition where a type has at least one constructor that may access
    // the 'this' pointer prior to successful initialization of the partial contents of the object. In this
    // case sub-classes must protect themselves against early access to their contents.
    member x.HasSelfReferentialConstructor       = (flags       &&&     0b000000000001000L) <> 0x0L

    /// This bit is reserved for us in the pickle format, see pickle.fs, it's being listed here to stop it ever being used for anything else
    static member ReservedBitForPickleFormatTyconReprFlag   =           0b000000000010000L

    /// This bit represents a F# record that is a value type, or a struct record.
    member x.IsStructRecordOrUnionType           = (flags       &&&     0b000000000100000L) <> 0x0L

    /// These two bits represents the on-demand analysis about whether the entity has the IsByRefLike attribute
    member x.TryIsByRefLike                      = (flags       &&&     0b000000011000000L) 
                                                                |> function 
                                                                      | 0b000000011000000L -> ValueSome true
                                                                      | 0b000000010000000L -> ValueSome false
                                                                      | _                  -> ValueNone

    /// Adjust the on-demand analysis about whether the entity has the IsByRefLike attribute
    member x.WithIsByRefLike flag = 
            let flags = 
                     (flags       &&&                                ~~~0b000000011000000L) |||
                     (match flag with
                      | true  ->                                        0b000000011000000L
                      | false ->                                        0b000000010000000L) 
            EntityFlags flags

    /// These two bits represents the on-demand analysis about whether the entity has the IsReadOnly attribute
    member x.TryIsReadOnly                       = (flags       &&&     0b000001100000000L) 
                                                                |> function 
                                                                      | 0b000001100000000L -> ValueSome true
                                                                      | 0b000001000000000L -> ValueSome false
                                                                      | _                  -> ValueNone

    /// Adjust the on-demand analysis about whether the entity has the IsReadOnly attribute
    member x.WithIsReadOnly flag = 
            let flags = 
                     (flags       &&&                                ~~~0b000001100000000L) |||
                     (match flag with
                      | true  ->                                        0b000001100000000L
                      | false ->                                        0b000001000000000L) 
            EntityFlags flags

    /// These two bits represents the on-demand analysis about whether the entity is assumed to be a readonly struct
    member x.TryIsAssumedReadOnly                = (flags       &&&     0b000110000000000L) 
                                                                |> function 
                                                                      | 0b000110000000000L -> ValueSome true
                                                                      | 0b000100000000000L -> ValueSome false
                                                                      | _                  -> ValueNone

    /// Adjust the on-demand analysis about whether the entity is assumed to be a readonly struct
    member x.WithIsAssumedReadOnly flag = 
            let flags = 
                     (flags       &&&                                ~~~0b000110000000000L) |||
                     (match flag with
                      | true  ->                                        0b000110000000000L
                      | false ->                                        0b000100000000000L) 
            EntityFlags flags

    /// Get the flags as included in the F# binary metadata
    member x.PickledBits =                         (flags       &&&  ~~~0b000111111000100L)



exception UndefinedName of 
    depth: int * 
    error: (string -> string) * 
    id: Ident * 
    suggestions: Suggestions

exception InternalUndefinedItemRef of (string * string * string -> int * string) * string * string * string

type ModuleOrNamespaceKind = 

    /// Indicates that a module is compiled to a class with the "Module" suffix added. 
    | FSharpModuleWithSuffix 

    /// Indicates that a module is compiled to a class with the same name as the original module 
    | ModuleOrType 

    /// Indicates that a 'module' is really a namespace 
    | Namespace

/// A public path records where a construct lives within the global namespace
/// of a CCU.
type PublicPath = 
    | PubPath of string[] 
    member x.EnclosingPath = 
        let (PubPath pp) = x 
        assert (pp.Length >= 1)
        pp.[0..pp.Length-2]


/// The information ILXGEN needs about the location of an item
type CompilationPath = 
    | CompPath of ILScopeRef * (string * ModuleOrNamespaceKind) list

    member x.ILScopeRef = (let (CompPath(scoref, _)) = x in scoref)

    member x.AccessPath = (let (CompPath(_, p)) = x in p)

    member x.MangledPath = List.map fst x.AccessPath

    member x.NestedPublicPath (id: Ident) = PubPath(Array.append (Array.ofList x.MangledPath) [| id.idText |])

    member x.ParentCompPath = 
        let a, _ = List.frontAndBack x.AccessPath
        CompPath(x.ILScopeRef, a)

    member x.NestedCompPath n modKind = CompPath(x.ILScopeRef, x.AccessPath@[(n, modKind)])

    member x.DemangledPath = 
        x.AccessPath |> List.map (fun (nm, k) -> CompilationPath.DemangleEntityName nm k)

    /// String 'Module' off an F# module name, if FSharpModuleWithSuffix is used
    static member DemangleEntityName nm k =  
        match k with 
        | FSharpModuleWithSuffix -> String.dropSuffix nm FSharpModuleSuffix
        | _ -> nm

[<NoEquality; NoComparison; StructuredFormatDisplay("{DebugText}")>]
type EntityOptionalData =
    {
      /// The name of the type, possibly with `n mangling 
      // MUTABILITY; used only when establishing tycons. 
      mutable entity_compiled_name: string option

      // MUTABILITY: the signature is adjusted when it is checked
      /// If this field is populated, this is the implementation range for an item in a signature, otherwise it is 
      /// the signature range for an item in an implementation
      mutable entity_other_range: (range * bool) option

      // MUTABILITY; used only when establishing tycons. 
      mutable entity_kind: TyparKind

      /// The declared documentation for the type or module 
      // MUTABILITY: only for unpickle linkage
      mutable entity_xmldoc: XmlDoc
      
      /// The XML document signature for this entity
      mutable entity_xmldocsig: string

      /// If non-None, indicates the type is an abbreviation for another type. 
      //
      // MUTABILITY; used only during creation and remapping of tycons 
      mutable entity_tycon_abbrev: TType option             

      /// The declared accessibility of the representation, not taking signatures into account 
      mutable entity_tycon_repr_accessibility: Accessibility

      /// Indicates how visible is the entity is.
      // MUTABILITY: only for unpickle linkage
      mutable entity_accessibility: Accessibility   

      /// Field used when the 'tycon' is really an exception definition
      // 
      // MUTABILITY; used only during creation and remapping of tycons 
      mutable entity_exn_info: ExceptionInfo     
    }

    [<DebuggerBrowsable(DebuggerBrowsableState.Never)>]
    member x.DebugText = x.ToString()

    override x.ToString() = "EntityOptionalData(...)"

/// Represents a type definition, exception definition, module definition or namespace definition.
[<NoEquality; NoComparison; RequireQualifiedAccess; StructuredFormatDisplay("{DebugText}")>] 
type Entity = 
    {
      /// The declared type parameters of the type  
      // MUTABILITY; used only during creation and remapping of tycons 
      mutable entity_typars: LazyWithContext<Typars, range>        
      
      mutable entity_flags: EntityFlags
      
      /// The unique stamp of the "tycon blob". Note the same tycon in signature and implementation get different stamps 
      // MUTABILITY: only for unpickle linkage
      mutable entity_stamp: Stamp

      /// The name of the type, possibly with `n mangling 
      // MUTABILITY: only for unpickle linkage
      mutable entity_logical_name: string

      /// The declaration location for the type constructor 
      mutable entity_range: range
      
      /// The declared attributes for the type 
      // MUTABILITY; used during creation and remapping of tycons 
      // MUTABILITY; used when propagating signature attributes into the implementation.
      mutable entity_attribs: Attribs     
                
      /// The declared representation of the type, i.e. record, union, class etc. 
      //
      // MUTABILITY; used only during creation and remapping of tycons 
      mutable entity_tycon_repr: TyconRepresentation 
      
      /// The methods and properties of the type 
      //
      // MUTABILITY; used only during creation and remapping of tycons 
      mutable entity_tycon_tcaug: TyconAugmentation
      
      /// This field is used when the 'tycon' is really a module definition. It holds statically nested type definitions and nested modules 
      //
      // MUTABILITY: only used during creation and remapping of tycons and 
      // when compiling fslib to fixup compiler forward references to internal items 
      mutable entity_modul_contents: MaybeLazy<ModuleOrNamespaceType>     

      /// The stable path to the type, e.g. Microsoft.FSharp.Core.FSharpFunc`2 
      // REVIEW: it looks like entity_cpath subsumes this 
      // MUTABILITY: only for unpickle linkage
      mutable entity_pubpath: PublicPath option 
 
      /// The stable path to the type, e.g. Microsoft.FSharp.Core.FSharpFunc`2 
      // MUTABILITY: only for unpickle linkage
      mutable entity_cpath: CompilationPath option 

      /// Used during codegen to hold the ILX representation indicating how to access the type 
      // MUTABILITY: only for unpickle linkage and caching
      mutable entity_il_repr_cache: CompiledTypeRepr cache

      mutable entity_opt_data: EntityOptionalData option
    }

    static member NewEmptyEntityOptData() = 
        { entity_compiled_name = None 
          entity_other_range = None
          entity_kind = TyparKind.Type
          entity_xmldoc = XmlDoc.Empty 
          entity_xmldocsig = ""
          entity_tycon_abbrev = None
          entity_tycon_repr_accessibility = TAccess []
          entity_accessibility = TAccess []
          entity_exn_info = TExnNone }

    /// The name of the namespace, module or type, possibly with mangling, e.g. List`1, List or FailureException 
    member x.LogicalName = x.entity_logical_name

    /// The compiled name of the namespace, module or type, e.g. FSharpList`1, ListModule or FailureException 
    member x.CompiledName = 
        match x.entity_opt_data with 
        | Some { entity_compiled_name = Some s } -> s
        | _ -> x.LogicalName 

    member x.EntityCompiledName =
        match x.entity_opt_data with 
        | Some optData -> optData.entity_compiled_name
        | _ -> None 

    member x.SetCompiledName name =
        match x.entity_opt_data with
        | Some optData -> optData.entity_compiled_name <- name
        | _ -> x.entity_opt_data <- Some { Entity.NewEmptyEntityOptData() with entity_compiled_name = name }

    /// The display name of the namespace, module or type, e.g. List instead of List`1, and no static parameters
    member x.DisplayName = x.GetDisplayName()

    /// The display name of the namespace, module or type with <'T, 'U, 'V> added for generic types, plus static parameters if any
    member x.DisplayNameWithStaticParametersAndTypars = x.GetDisplayName(withStaticParameters=true, withTypars=true, withUnderscoreTypars=false)

    /// The display name of the namespace, module or type with <_, _, _> added for generic types, plus static parameters if any
    member x.DisplayNameWithStaticParametersAndUnderscoreTypars = x.GetDisplayName(withStaticParameters=true, withTypars=false, withUnderscoreTypars=true)

    /// The display name of the namespace, module or type, e.g. List instead of List`1, including static parameters if any
    member x.DisplayNameWithStaticParameters = x.GetDisplayName(withStaticParameters=true, withTypars=false, withUnderscoreTypars=false)

#if !NO_EXTENSIONTYPING
    member x.IsStaticInstantiationTycon = 
        x.IsProvidedErasedTycon &&
            let _nm, args = demangleProvidedTypeName x.LogicalName
            args.Length > 0 
#endif

    member x.GetDisplayName(?withStaticParameters, ?withTypars, ?withUnderscoreTypars) =
        let withStaticParameters = defaultArg withStaticParameters false
        let withTypars = defaultArg withTypars false
        let withUnderscoreTypars = defaultArg withUnderscoreTypars false
        let nm = x.LogicalName

        let getName () =
            match x.TyparsNoRange with 
            | [] -> nm
            | tps -> 
                let nm = DemangleGenericTypeName nm
                if (withUnderscoreTypars || withTypars) && not (List.isEmpty tps) then
                    let typearNames = tps |> List.map (fun typar -> if withUnderscoreTypars then "_" else typar.Name)
                    nm + "<" + String.concat "," typearNames + ">"
                else
                    nm

#if !NO_EXTENSIONTYPING
        if x.IsProvidedErasedTycon then 
            let nm, args = demangleProvidedTypeName nm
            if withStaticParameters && args.Length > 0 then 
                nm + "<" + String.concat "," (Array.map snd args) + ">"
            else
                nm
        else
            getName ()
#else
        ignore withStaticParameters
        getName ()
#endif


    /// The code location where the module, namespace or type is defined.
    member x.Range = 
#if !NO_EXTENSIONTYPING    
        match x.TypeReprInfo with
        | TProvidedTypeExtensionPoint info ->
            match Construct.ComputeDefinitionLocationOfProvidedItem info.ProvidedType with
            | Some range -> range
            | None -> x.entity_range
        | _ -> 
#endif
        x.entity_range

    /// The range in the implementation, adjusted for an item in a signature
    member x.DefinitionRange = 
        match x.entity_opt_data with 
        | Some { entity_other_range = Some (r, true) } -> r
        | _ -> x.Range

    member x.SigRange = 
        match x.entity_opt_data with 
        | Some { entity_other_range = Some (r, false) } -> r
        | _ -> x.Range

    member x.SetOtherRange m = 
        match x.entity_opt_data with 
        | Some optData -> optData.entity_other_range <- Some m
        | _ -> x.entity_opt_data <- Some { Entity.NewEmptyEntityOptData() with entity_other_range = Some m }

    /// A unique stamp for this module, namespace or type definition within the context of this compilation. 
    /// Note that because of signatures, there are situations where in a single compilation the "same" 
    /// module, namespace or type may have two distinct Entity objects that have distinct stamps.
    member x.Stamp = x.entity_stamp

    /// The F#-defined custom attributes of the entity, if any. If the entity is backed by Abstract IL or provided metadata
    /// then this does not include any attributes from those sources.
    member x.Attribs = x.entity_attribs

    /// The XML documentation of the entity, if any. If the entity is backed by provided metadata
    /// then this _does_ include this documentation. If the entity is backed by Abstract IL metadata
    /// or comes from another F# assembly then it does not (because the documentation will get read from 
    /// an XML file).
    member x.XmlDoc = 
#if !NO_EXTENSIONTYPING
        match x.TypeReprInfo with
        | TProvidedTypeExtensionPoint info ->
            let lines = info.ProvidedType.PUntaintNoFailure(fun st -> (st :> IProvidedCustomAttributeProvider).GetXmlDocAttributes(info.ProvidedType.TypeProvider.PUntaintNoFailure id))
            XmlDoc (lines, x.DefinitionRange)
        | _ -> 
#endif
        match x.entity_opt_data with
        | Some optData -> optData.entity_xmldoc
        | _ -> XmlDoc.Empty

    /// The XML documentation sig-string of the entity, if any, to use to lookup an .xml doc file. This also acts
    /// as a cache for this sig-string computation.
    member x.XmlDocSig 
        with get() = 
            match x.entity_opt_data with
            | Some optData -> optData.entity_xmldocsig
            | _ -> ""
        and set v =
            match x.entity_opt_data with
            | Some optData -> optData.entity_xmldocsig <- v
            | _ -> x.entity_opt_data <- Some { Entity.NewEmptyEntityOptData() with entity_xmldocsig = v }

    /// The logical contents of the entity when it is a module or namespace fragment.
    member x.ModuleOrNamespaceType = x.entity_modul_contents.Force()

    /// The logical contents of the entity when it is a type definition.
    member x.TypeContents = x.entity_tycon_tcaug

    /// The kind of the type definition - is it a measure definition or a type definition?
    member x.TypeOrMeasureKind =
        match x.entity_opt_data with
        | Some optData -> optData.entity_kind
        | _ -> TyparKind.Type

    member x.SetTypeOrMeasureKind kind =
        match x.entity_opt_data with
        | Some optData -> optData.entity_kind <- kind
        | _ -> x.entity_opt_data <- Some { Entity.NewEmptyEntityOptData() with entity_kind = kind }

    /// The identifier at the point of declaration of the type definition.
    member x.Id = ident(x.LogicalName, x.Range)

    /// The information about the r.h.s. of a type definition, if any. For example, the r.h.s. of a union or record type.
    member x.TypeReprInfo = x.entity_tycon_repr

    /// The information about the r.h.s. of an F# exception definition, if any. 
    member x.ExceptionInfo =
        match x.entity_opt_data with
        | Some optData -> optData.entity_exn_info
        | _ -> TExnNone

    member x.SetExceptionInfo exn_info =
        match x.entity_opt_data with
        | Some optData -> optData.entity_exn_info <- exn_info
        | _ -> x.entity_opt_data <- Some { Entity.NewEmptyEntityOptData() with entity_exn_info = exn_info }

    /// Indicates if the entity represents an F# exception declaration.
    member x.IsExceptionDecl = match x.ExceptionInfo with TExnNone -> false | _ -> true

    /// Demangle the module name, if FSharpModuleWithSuffix is used
    member x.DemangledModuleOrNamespaceName =  
          CompilationPath.DemangleEntityName x.LogicalName x.ModuleOrNamespaceType.ModuleOrNamespaceKind
    
    /// Get the type parameters for an entity that is a type declaration, otherwise return the empty list.
    /// 
    /// Lazy because it may read metadata, must provide a context "range" in case error occurs reading metadata.
    member x.Typars m = x.entity_typars.Force m

    /// Get the type parameters for an entity that is a type declaration, otherwise return the empty list.
    member x.TyparsNoRange: Typars = x.Typars x.Range

    /// Get the type abbreviated by this type definition, if it is an F# type abbreviation definition
    member x.TypeAbbrev = 
        match x.entity_opt_data with
        | Some optData -> optData.entity_tycon_abbrev
        | _ -> None

    member x.SetTypeAbbrev tycon_abbrev = 
        match x.entity_opt_data with
        | Some optData -> optData.entity_tycon_abbrev <- tycon_abbrev
        | _ -> x.entity_opt_data <- Some { Entity.NewEmptyEntityOptData() with entity_tycon_abbrev = tycon_abbrev }

    /// Indicates if this entity is an F# type abbreviation definition
    member x.IsTypeAbbrev = x.TypeAbbrev.IsSome

    /// Get the value representing the accessibility of the r.h.s. of an F# type definition.
    member x.TypeReprAccessibility =
        match x.entity_opt_data with
        | Some optData -> optData.entity_tycon_repr_accessibility
        | _ -> TAccess []

    /// Get the cache of the compiled ILTypeRef representation of this module or type.
    member x.CompiledReprCache = x.entity_il_repr_cache

    /// Get a blob of data indicating how this type is nested in other namespaces, modules or types.
    member x.PublicPath = x.entity_pubpath

    /// Get the value representing the accessibility of an F# type definition or module.
    member x.Accessibility =
        match x.entity_opt_data with
        | Some optData -> optData.entity_accessibility
        | _ -> TAccess []

    /// Indicates the type prefers the "tycon<a, b>" syntax for display etc. 
    member x.IsPrefixDisplay = x.entity_flags.IsPrefixDisplay

    /// Indicates the Entity is actually a module or namespace, not a type definition
    member x.IsModuleOrNamespace = x.entity_flags.IsModuleOrNamespace

    /// Indicates if the entity is a namespace
    member x.IsNamespace = x.IsModuleOrNamespace && (match x.ModuleOrNamespaceType.ModuleOrNamespaceKind with Namespace -> true | _ -> false)

    /// Indicates if the entity is an F# module definition
    member x.IsModule = x.IsModuleOrNamespace && (match x.ModuleOrNamespaceType.ModuleOrNamespaceKind with Namespace -> false | _ -> true)
#if !NO_EXTENSIONTYPING

    /// Indicates if the entity is a provided type or namespace definition
    member x.IsProvided = 
        match x.TypeReprInfo with 
        | TProvidedTypeExtensionPoint _ -> true
        | TProvidedNamespaceExtensionPoint _ -> true
        | _ -> false

    /// Indicates if the entity is a provided namespace fragment
    member x.IsProvidedNamespace = 
        match x.TypeReprInfo with 
        | TProvidedNamespaceExtensionPoint _ -> true
        | _ -> false

    /// Indicates if the entity is an erased provided type definition
    member x.IsProvidedErasedTycon = 
        match x.TypeReprInfo with 
        | TProvidedTypeExtensionPoint info -> info.IsErased
        | _ -> false

    /// Indicates if the entity is a generated provided type definition, i.e. not erased.
    member x.IsProvidedGeneratedTycon = 
        match x.TypeReprInfo with 
        | TProvidedTypeExtensionPoint info -> info.IsGenerated
        | _ -> false
#endif

    /// Indicates if the entity is erased, either a measure definition, or an erased provided type definition
    member x.IsErased = 
        x.IsMeasureableReprTycon 
#if !NO_EXTENSIONTYPING
        || x.IsProvidedErasedTycon
#endif

    /// Get a blob of data indicating how this type is nested inside other namespaces, modules and types.
    member x.CompilationPathOpt = x.entity_cpath 

    /// Get a blob of data indicating how this type is nested inside other namespaces, modules and types.
    member x.CompilationPath = 
        match x.CompilationPathOpt with 
        | Some cpath -> cpath 
        | None -> error(Error(FSComp.SR.tastTypeOrModuleNotConcrete(x.LogicalName), x.Range))
    
    /// Get a table of fields for all the F#-defined record, struct and class fields in this type definition, including
    /// static fields, 'val' declarations and hidden fields from the compilation of implicit class constructions.
    member x.AllFieldTable = 
        match x.TypeReprInfo with 
        | TRecdRepr x | TFSharpObjectRepr {fsobjmodel_rfields=x} -> x
        | _ -> 
        match x.ExceptionInfo with 
        | TExnFresh x -> x
        | _ -> 
        { FieldsByIndex = [| |] 
          FieldsByName = NameMap.empty }

    /// Get an array of fields for all the F#-defined record, struct and class fields in this type definition, including
    /// static fields, 'val' declarations and hidden fields from the compilation of implicit class constructions.
    member x.AllFieldsArray = x.AllFieldTable.FieldsByIndex

    /// Get a list of fields for all the F#-defined record, struct and class fields in this type definition, including
    /// static fields, 'val' declarations and hidden fields from the compilation of implicit class constructions.
    member x.AllFieldsAsList = x.AllFieldsArray |> Array.toList

    /// Get a list of all instance fields for F#-defined record, struct and class fields in this type definition.
    /// including hidden fields from the compilation of implicit class constructions.
    // NOTE: This method doesn't perform particularly well, and is over-used, but doesn't seem to appear on performance traces
    member x.AllInstanceFieldsAsList = x.AllFieldsAsList |> List.filter (fun f -> not f.IsStatic)

    /// Get a list of all fields for F#-defined record, struct and class fields in this type definition,
    /// including static fields, but excluding compiler-generate fields.
    member x.TrueFieldsAsList = x.AllFieldsAsList |> List.filter (fun f -> not f.IsCompilerGenerated)

    /// Get a list of all instance fields for F#-defined record, struct and class fields in this type definition,
    /// excluding compiler-generate fields.
    member x.TrueInstanceFieldsAsList = x.AllFieldsAsList |> List.filter (fun f -> not f.IsStatic && not f.IsCompilerGenerated)

    /// Get a field by index in definition order
    member x.GetFieldByIndex n = x.AllFieldTable.FieldByIndex n

    /// Get a field by name.
    member x.GetFieldByName n = x.AllFieldTable.FieldByName n

    /// Indicate if this is a type whose r.h.s. is known to be a union type definition.
    member x.IsUnionTycon = match x.TypeReprInfo with | TUnionRepr _ -> true | _ -> false

    /// Get the union cases and other union-type information for a type, if any
    member x.UnionTypeInfo = 
        match x.TypeReprInfo with 
        | TUnionRepr x -> ValueSome x 
        | _ -> ValueNone

    /// Get the union cases for a type, if any
    member x.UnionCasesArray = 
        match x.UnionTypeInfo with 
        | ValueSome x -> x.CasesTable.CasesByIndex 
        | ValueNone -> [| |] 

    /// Get the union cases for a type, if any, as a list
    member x.UnionCasesAsList = x.UnionCasesArray |> Array.toList

    /// Get a union case of a type by name
    member x.GetUnionCaseByName n =
        match x.UnionTypeInfo with 
        | ValueSome x -> NameMap.tryFind n x.CasesTable.CasesByName
        | ValueNone -> None

    
    /// Create a new entity with empty, unlinked data. Only used during unpickling of F# metadata.
    static member NewUnlinked() : Entity = 
        { entity_typars = Unchecked.defaultof<_>
          entity_flags = Unchecked.defaultof<_>
          entity_stamp = Unchecked.defaultof<_>
          entity_logical_name = Unchecked.defaultof<_> 
          entity_range = Unchecked.defaultof<_> 
          entity_attribs = Unchecked.defaultof<_>
          entity_tycon_repr= Unchecked.defaultof<_>
          entity_tycon_tcaug= Unchecked.defaultof<_>
          entity_modul_contents= Unchecked.defaultof<_>
          entity_pubpath = Unchecked.defaultof<_>
          entity_cpath = Unchecked.defaultof<_>
          entity_il_repr_cache = Unchecked.defaultof<_>
          entity_opt_data = Unchecked.defaultof<_>}

    /// Create a new entity with the given backing data. Only used during unpickling of F# metadata.
    static member New _reason (data: Entity) : Entity = data

    /// Link an entity based on empty, unlinked data to the given data. Only used during unpickling of F# metadata.
    member x.Link (tg: EntityData) = 
        x.entity_typars <- tg.entity_typars 
        x.entity_flags <- tg.entity_flags 
        x.entity_stamp <- tg.entity_stamp 
        x.entity_logical_name <- tg.entity_logical_name  
        x.entity_range <- tg.entity_range  
        x.entity_attribs <- tg.entity_attribs 
        x.entity_tycon_repr <- tg.entity_tycon_repr
        x.entity_tycon_tcaug <- tg.entity_tycon_tcaug
        x.entity_modul_contents <- tg.entity_modul_contents
        x.entity_pubpath <- tg.entity_pubpath 
        x.entity_cpath <- tg.entity_cpath 
        x.entity_il_repr_cache <- tg.entity_il_repr_cache 
        match tg.entity_opt_data with
        | Some tg ->
            x.entity_opt_data <- 
                Some { entity_compiled_name = tg.entity_compiled_name
                       entity_other_range = tg.entity_other_range
                       entity_kind = tg.entity_kind
                       entity_xmldoc = tg.entity_xmldoc
                       entity_xmldocsig = tg.entity_xmldocsig
                       entity_tycon_abbrev = tg.entity_tycon_abbrev
                       entity_tycon_repr_accessibility = tg.entity_tycon_repr_accessibility
                       entity_accessibility = tg.entity_accessibility
                       entity_exn_info = tg.entity_exn_info }
        | None -> ()


    /// Indicates if the entity is linked to backing data. Only used during unpickling of F# metadata.
    member x.IsLinked = match box x.entity_attribs with null -> false | _ -> true 

    /// Get the blob of information associated with an F# object-model type definition, i.e. class, interface, struct etc.
    member x.FSharpObjectModelTypeInfo = 
         match x.TypeReprInfo with 
         | TFSharpObjectRepr x -> x 
         | _ -> failwith "not an F# object model type definition"

    /// Indicate if this is a type definition backed by Abstract IL metadata.
    member x.IsILTycon = match x.TypeReprInfo with | TILObjectRepr _ -> true | _ -> false

    /// Get the Abstract IL scope, nesting and metadata for this 
    /// type definition, assuming it is backed by Abstract IL metadata.
    member x.ILTyconInfo = match x.TypeReprInfo with | TILObjectRepr data -> data | _ -> failwith "not a .NET type definition"

    /// Get the Abstract IL metadata for this type definition, assuming it is backed by Abstract IL metadata.
    member x.ILTyconRawMetadata = let (TILObjectReprData(_, _, td)) = x.ILTyconInfo in td

    /// Indicates if this is an F# type definition whose r.h.s. is known to be a record type definition.
    member x.IsRecordTycon = match x.TypeReprInfo with | TRecdRepr _ -> true | _ -> false

    /// Indicates if this is an F# type definition whose r.h.s. is known to be a record type definition that is a value type.
    member x.IsStructRecordOrUnionTycon = match x.TypeReprInfo with TRecdRepr _ | TUnionRepr _ -> x.entity_flags.IsStructRecordOrUnionType | _ -> false

    /// The on-demand analysis about whether the entity has the IsByRefLike attribute
    member x.TryIsByRefLike = x.entity_flags.TryIsByRefLike

    /// Set the on-demand analysis about whether the entity has the IsByRefLike attribute
    member x.SetIsByRefLike b = x.entity_flags <- x.entity_flags.WithIsByRefLike b 

    /// These two bits represents the on-demand analysis about whether the entity has the IsReadOnly attribute
    member x.TryIsReadOnly = x.entity_flags.TryIsReadOnly

    /// Set the on-demand analysis about whether the entity has the IsReadOnly attribute
    member x.SetIsReadOnly b = x.entity_flags <- x.entity_flags.WithIsReadOnly b 

    /// These two bits represents the on-demand analysis about whether the entity is assumed to be a readonly struct
    member x.TryIsAssumedReadOnly = x.entity_flags.TryIsAssumedReadOnly

    /// Set the on-demand analysis about whether the entity is assumed to be a readonly struct
    member x.SetIsAssumedReadOnly b = x.entity_flags <- x.entity_flags.WithIsAssumedReadOnly b 

    /// Indicates if this is an F# type definition whose r.h.s. is known to be some kind of F# object model definition
    member x.IsFSharpObjectModelTycon = match x.TypeReprInfo with | TFSharpObjectRepr _ -> true | _ -> false

    /// Indicates if this is an F# type definition which is one of the special types in FSharp.Core.dll which uses 
    /// an assembly-code representation for the type, e.g. the primitive array type constructor.
    member x.IsAsmReprTycon = match x.TypeReprInfo with | TAsmRepr _ -> true | _ -> false

    /// Indicates if this is an F# type definition which is one of the special types in FSharp.Core.dll like 'float<_>' which
    /// defines a measure type with a relation to an existing non-measure type as a representation.
    member x.IsMeasureableReprTycon = match x.TypeReprInfo with | TMeasureableRepr _ -> true | _ -> false

    /// Indicates if this is an F# type definition whose r.h.s. definition is unknown (i.e. a traditional ML 'abstract' type in a signature,
    /// which in F# is called a 'unknown representation' type).
    member x.IsHiddenReprTycon = match x.TypeAbbrev, x.TypeReprInfo with | None, TNoRepr -> true | _ -> false

    /// Indicates if this is an F#-defined interface type definition 
    member x.IsFSharpInterfaceTycon = x.IsFSharpObjectModelTycon && match x.FSharpObjectModelTypeInfo.fsobjmodel_kind with TTyconInterface -> true | _ -> false

    /// Indicates if this is an F#-defined delegate type definition 
    member x.IsFSharpDelegateTycon = x.IsFSharpObjectModelTycon && match x.FSharpObjectModelTypeInfo.fsobjmodel_kind with TTyconDelegate _ -> true | _ -> false

    /// Indicates if this is an F#-defined enum type definition 
    member x.IsFSharpEnumTycon = x.IsFSharpObjectModelTycon && match x.FSharpObjectModelTypeInfo.fsobjmodel_kind with TTyconEnum -> true | _ -> false

    /// Indicates if this is an F#-defined class type definition 
    member x.IsFSharpClassTycon = x.IsFSharpObjectModelTycon && match x.FSharpObjectModelTypeInfo.fsobjmodel_kind with TTyconClass -> true | _ -> false

    /// Indicates if this is a .NET-defined enum type definition 
    member x.IsILEnumTycon = x.IsILTycon && x.ILTyconRawMetadata.IsEnum

    /// Indicates if this is an enum type definition 
    member x.IsEnumTycon = 
#if !NO_EXTENSIONTYPING
        match x.TypeReprInfo with 
        | TProvidedTypeExtensionPoint info -> info.IsEnum 
        | TProvidedNamespaceExtensionPoint _ -> false
        | _ ->
#endif
        x.IsILEnumTycon || x.IsFSharpEnumTycon


    /// Indicates if this is an F#-defined struct or enum type definition, i.e. a value type definition
    member x.IsFSharpStructOrEnumTycon =
        match x.TypeReprInfo with
        | TRecdRepr _ -> x.IsStructRecordOrUnionTycon
        | TUnionRepr _ -> x.IsStructRecordOrUnionTycon
        | TFSharpObjectRepr info ->
            match info.fsobjmodel_kind with
            | TTyconClass | TTyconInterface | TTyconDelegate _ -> false
            | TTyconStruct | TTyconEnum -> true
        | _ -> false

    /// Indicates if this is a .NET-defined struct or enum type definition, i.e. a value type definition
    member x.IsILStructOrEnumTycon =
        x.IsILTycon && 
        x.ILTyconRawMetadata.IsStructOrEnum

    /// Indicates if this is a struct or enum type definition, i.e. a value type definition
    member x.IsStructOrEnumTycon = 
#if !NO_EXTENSIONTYPING
        match x.TypeReprInfo with 
        | TProvidedTypeExtensionPoint info -> info.IsStructOrEnum 
        | TProvidedNamespaceExtensionPoint _ -> false
        | _ ->
#endif
        x.IsILStructOrEnumTycon || x.IsFSharpStructOrEnumTycon

    /// Gets the immediate interface definitions of an F# type definition. Further interfaces may be supported through class and interface inheritance.
    member x.ImmediateInterfacesOfFSharpTycon =
        x.TypeContents.tcaug_interfaces

    /// Gets the immediate interface types of an F# type definition. Further interfaces may be supported through class and interface inheritance.
    member x.ImmediateInterfaceTypesOfFSharpTycon =
        x.ImmediateInterfacesOfFSharpTycon |> List.map (fun (x, _, _) -> x)

    /// Gets the immediate members of an F# type definition, excluding compiler-generated ones.
    /// Note: result is alphabetically sorted, then for each name the results are in declaration order
    member x.MembersOfFSharpTyconSorted =
        x.TypeContents.tcaug_adhoc 
        |> NameMultiMap.rangeReversingEachBucket 
        |> List.filter (fun v -> not v.IsCompilerGenerated)

    /// Gets all immediate members of an F# type definition keyed by name, including compiler-generated ones.
    /// Note: result is a indexed table, and for each name the results are in reverse declaration order
    member x.MembersOfFSharpTyconByName =
        x.TypeContents.tcaug_adhoc 

    /// Gets any implicit hash/equals (with comparer argument) methods added to an F# record, union or struct type definition.
    member x.GeneratedHashAndEqualsWithComparerValues = x.TypeContents.tcaug_hash_and_equals_withc 

    /// Gets any implicit CompareTo (with comparer argument) methods added to an F# record, union or struct type definition.
    member x.GeneratedCompareToWithComparerValues = x.TypeContents.tcaug_compare_withc

    /// Gets any implicit CompareTo methods added to an F# record, union or struct type definition.
    member x.GeneratedCompareToValues = x.TypeContents.tcaug_compare

    /// Gets any implicit hash/equals methods added to an F# record, union or struct type definition.
    member x.GeneratedHashAndEqualsValues = x.TypeContents.tcaug_equals

    /// Gets all implicit hash/equals/compare methods added to an F# record, union or struct type definition.
    member x.AllGeneratedValues = 
        [ match x.GeneratedCompareToValues with 
          | None -> ()
          | Some (v1, v2) -> yield v1; yield v2
          match x.GeneratedCompareToWithComparerValues with
          | None -> ()
          | Some v -> yield v
          match x.GeneratedHashAndEqualsValues with
          | None -> ()
          | Some (v1, v2) -> yield v1; yield v2
          match x.GeneratedHashAndEqualsWithComparerValues with
          | None -> ()
          | Some (v1, v2, v3) -> yield v1; yield v2; yield v3 ]
    

    /// Gets the data indicating the compiled representation of a type or module in terms of Abstract IL data structures.
    member x.CompiledRepresentation =
#if !NO_EXTENSIONTYPING
        match x.TypeReprInfo with 
        // We should never be computing this property for erased types
        | TProvidedTypeExtensionPoint info when info.IsErased -> 
            failwith "No compiled representation for provided erased type"
        
        // Generated types that are not relocated just point straight to the generated backing assembly, computed from "st".
        // These are used when running F# Interactive, which does not use static linking of provider-generated assemblies,
        // and also for types with relocation suppressed.
        | TProvidedTypeExtensionPoint info when info.IsGenerated && info.IsSuppressRelocate -> 
            let st = info.ProvidedType
            let tref = GetILTypeRefOfProvidedType (st, x.Range)
            let boxity = if x.IsStructOrEnumTycon then AsValue else AsObject
            CompiledTypeRepr.ILAsmNamed(tref, boxity, None)
        | TProvidedNamespaceExtensionPoint _ -> failwith "No compiled representation for provided namespace"
        | _ ->
#endif
            let ilTypeRefForCompilationPath (CompPath(sref, p)) item = 
                let rec top racc p = 
                    match p with 
                    | [] -> ILTypeRef.Create(sref, [], textOfPath (List.rev (item :: racc)))
                    | (h, isType) :: t -> 
                        match isType with 
                        | FSharpModuleWithSuffix | ModuleOrType -> 
                            let outerTypeName = (textOfPath (List.rev (h :: racc)))
                            ILTypeRef.Create(sref, (outerTypeName :: List.map (fun (nm, _) -> nm) t), item)
                        | _ -> 
                          top (h :: racc) t
                top [] p 


            cached x.CompiledReprCache (fun () -> 
                match x.ExceptionInfo with 
                | TExnAbbrevRepr ecref2 -> ecref2.CompiledRepresentation
                | TExnAsmRepr tref -> CompiledTypeRepr.ILAsmNamed(tref, AsObject, Some (mkILTy AsObject (mkILTySpec (tref, []))))
                | _ -> 
                match x.TypeReprInfo with 
                | TAsmRepr ty -> CompiledTypeRepr.ILAsmOpen ty
                | _ -> 
                    let boxity = if x.IsStructOrEnumTycon then AsValue else AsObject
                    let ilTypeRef = 
                        match x.TypeReprInfo with 
                        | TILObjectRepr (TILObjectReprData(ilScopeRef, ilEnclosingTypeDefs, ilTypeDef)) -> mkRefForNestedILTypeDef ilScopeRef (ilEnclosingTypeDefs, ilTypeDef)
                        | _ -> ilTypeRefForCompilationPath x.CompilationPath x.CompiledName
                    // Pre-allocate a ILType for monomorphic types, to reduce memory usage from Abstract IL nodes
                    let ilTypeOpt = 
                        match x.TyparsNoRange with 
                        | [] -> Some (mkILTy boxity (mkILTySpec (ilTypeRef, []))) 
                        | _ -> None
                    CompiledTypeRepr.ILAsmNamed (ilTypeRef, boxity, ilTypeOpt))

    /// Gets the data indicating the compiled representation of a named type or module in terms of Abstract IL data structures.
    member x.CompiledRepresentationForNamedType =
        match x.CompiledRepresentation with 
        | CompiledTypeRepr.ILAsmNamed(tref, _, _) -> tref
        | CompiledTypeRepr.ILAsmOpen _ -> invalidOp (FSComp.SR.tastTypeHasAssemblyCodeRepresentation(x.DisplayNameWithStaticParametersAndUnderscoreTypars))


    /// Indicates if we have pre-determined that a type definition has a default constructor.
    member x.PreEstablishedHasDefaultConstructor = x.entity_flags.PreEstablishedHasDefaultConstructor

    /// Indicates if we have pre-determined that a type definition has a self-referential constructor using 'as x'
    member x.HasSelfReferentialConstructor = x.entity_flags.HasSelfReferentialConstructor

    /// Set the custom attributes on an F# type definition.
    member x.SetAttribs attribs = x.entity_attribs <- attribs

    /// Sets the structness of a record or union type definition
    member x.SetIsStructRecordOrUnion b = let flags = x.entity_flags in x.entity_flags <- EntityFlags(flags.IsPrefixDisplay, flags.IsModuleOrNamespace, flags.PreEstablishedHasDefaultConstructor, flags.HasSelfReferentialConstructor, b)

    [<DebuggerBrowsable(DebuggerBrowsableState.Never)>]
    member x.DebugText = x.ToString()

    override x.ToString() = x.LogicalName

type EntityData = Entity

/// Represents the parent entity of a type definition, if any
type ParentRef = 
    | Parent of parent: EntityRef
    | ParentNone
    
/// Specifies the compiled representations of type and exception definitions. Basically
/// just an ILTypeRef. Computed and cached by later phases. Stored in 
/// type and exception definitions. Not pickled. Store an optional ILType object for 
/// non-generic types.
[<NoEquality; NoComparison; RequireQualifiedAccess; StructuredFormatDisplay("{DebugText}")>]
type CompiledTypeRepr = 

    /// An AbstractIL type representation that is just the name of a type.
    ///
    /// CompiledTypeRepr.ILAsmNamed (ilTypeRef, ilBoxity, ilTypeOpt)
    /// 
    /// The ilTypeOpt is present for non-generic types. It is an ILType corresponding to the first two elements of the case. This
    /// prevents reallocation of the ILType each time we need to generate it. For generic types, it is None.
    | ILAsmNamed of 
         ilTypeRef: ILTypeRef * 
         ilBoxity: ILBoxity * 
         ilTypeOpt: ILType option
         
    /// An AbstractIL type representation that may include type variables
    // This case is only used for types defined in the F# library by their translation to ILASM types, e.g.
    //   type ``[]``<'T> = (# "!0[]" #)
    //   type ``[, ]``<'T> = (# "!0[0 ..., 0 ...]" #)
    //   type ``[, , ]``<'T> = (# "!0[0 ..., 0 ..., 0 ...]" #)
    //   type byref<'T> = (# "!0&" #)
    //   type nativeptr<'T when 'T: unmanaged> = (# "native int" #)
    //   type ilsigptr<'T> = (# "!0*" #)
    | ILAsmOpen of ilType: ILType  

    [<DebuggerBrowsable(DebuggerBrowsableState.Never)>]
    member x.DebugText = x.ToString()

    override x.ToString() = "CompiledTypeRepr(...)"

[<NoEquality; NoComparison; RequireQualifiedAccess; StructuredFormatDisplay("{DebugText}")>]
type TyconAugmentation = 
    {
      /// This is the value implementing the auto-generated comparison 
      /// semantics if any. It is not present if the type defines its own implementation 
      /// of IComparable or if the type doesn't implement IComparable implicitly. 
      mutable tcaug_compare: (ValRef * ValRef) option
      
      /// This is the value implementing the auto-generated comparison
      /// semantics if any. It is not present if the type defines its own implementation
      /// of IStructuralComparable or if the type doesn't implement IComparable implicitly.
      mutable tcaug_compare_withc: ValRef option                      

      /// This is the value implementing the auto-generated equality 
      /// semantics if any. It is not present if the type defines its own implementation 
      /// of Object.Equals or if the type doesn't override Object.Equals implicitly. 
      mutable tcaug_equals: (ValRef * ValRef) option

      /// This is the value implementing the auto-generated comparison
      /// semantics if any. It is not present if the type defines its own implementation
      /// of IStructuralEquatable or if the type doesn't implement IComparable implicitly.
      mutable tcaug_hash_and_equals_withc: (ValRef * ValRef * ValRef) option                                    

      /// True if the type defined an Object.GetHashCode method. In this 
      /// case we give a warning if we auto-generate a hash method since the semantics may not match up
      mutable tcaug_hasObjectGetHashCode: bool             
      
      /// Properties, methods etc. in declaration order. The boolean flag for each indicates if the
      /// member is known to be an explicit interface implementation. This must be computed and
      /// saved prior to remapping assembly information.
      tcaug_adhoc_list: ResizeArray<bool * ValRef> 
      
      /// Properties, methods etc. as lookup table
      mutable tcaug_adhoc: NameMultiMap<ValRef>
      
      /// Interface implementations - boolean indicates compiler-generated 
      mutable tcaug_interfaces: (TType * bool * range) list  
      
      /// Super type, if any 
      mutable tcaug_super: TType option                 
      
      /// Set to true at the end of the scope where proper augmentations are allowed 
      mutable tcaug_closed: bool                       

      /// Set to true if the type is determined to be abstract 
      mutable tcaug_abstract: bool                       
    }

    member tcaug.SetCompare x = tcaug.tcaug_compare <- Some x

    member tcaug.SetCompareWith x = tcaug.tcaug_compare_withc <- Some x

    member tcaug.SetEquals x = tcaug.tcaug_equals <- Some x

    member tcaug.SetHashAndEqualsWith x = tcaug.tcaug_hash_and_equals_withc <- Some x

    member tcaug.SetHasObjectGetHashCode b = tcaug.tcaug_hasObjectGetHashCode <- b

    static member Create() =
        { tcaug_compare=None 
          tcaug_compare_withc=None 
          tcaug_equals=None 
          tcaug_hash_and_equals_withc=None 
          tcaug_hasObjectGetHashCode=false 
          tcaug_adhoc=NameMultiMap.empty 
          tcaug_adhoc_list=new ResizeArray<_>() 
          tcaug_super=None
          tcaug_interfaces=[] 
          tcaug_closed=false 
          tcaug_abstract=false }

    [<DebuggerBrowsable(DebuggerBrowsableState.Never)>]
    member x.DebugText = x.ToString()

    override x.ToString() = "SynTypeDefnKind.Augmentation(...)"

/// The information for the contents of a type. Also used for a provided namespace.
[<NoEquality; NoComparison (*; StructuredFormatDisplay("{DebugText}") *) >]
type TyconRepresentation = 

    /// Indicates the type is a class, struct, enum, delegate or interface 
    | TFSharpObjectRepr of TyconObjModelData

    /// Indicates the type is a record 
    | TRecdRepr of TyconRecdFields

    /// Indicates the type is a discriminated union 
    | TUnionRepr of TyconUnionData 

    /// Indicates the type is a type from a .NET assembly without F# metadata.
    | TILObjectRepr of TILObjectReprData

    /// Indicates the type is implemented as IL assembly code using the given closed Abstract IL type 
    | TAsmRepr of ILType

    /// Indicates the type is parameterized on a measure (e.g. float<_>) but erases to some other type (e.g. float)
    | TMeasureableRepr of TType

#if !NO_EXTENSIONTYPING
    /// TProvidedTypeExtensionPoint
    ///
    /// Indicates the representation information for a provided type. 
    | TProvidedTypeExtensionPoint of TProvidedTypeInfo

    /// Indicates the representation information for a provided namespace.  
    //
    // Note, the list could probably be a list of IProvidedNamespace rather than ITypeProvider
    | TProvidedNamespaceExtensionPoint of ResolutionEnvironment * Tainted<ITypeProvider> list
#endif

    /// The 'NoRepr' value here has four meanings: 
    ///     (1) it indicates 'not yet known' during the first 2 phases of establishing type definitions
    ///     (2) it indicates 'no representation', i.e. 'type X' in signatures
    ///     (3) it is the setting used for exception definitions (!)
    ///     (4) it is the setting used for modules and namespaces.
    /// 
    /// It would be better to separate the "not yet known" and other cases out.
    /// The information for exception definitions should be folded into here.
    | TNoRepr

    //[<DebuggerBrowsable(DebuggerBrowsableState.Never)>]
    //member x.DebugText = x.ToString()

    override x.ToString() = sprintf "%+A" x 

[<NoEquality; NoComparison; StructuredFormatDisplay("{DebugText}")>]
type TILObjectReprData = 
    | TILObjectReprData of scope: ILScopeRef * nesting: ILTypeDef list * definition: ILTypeDef 

    [<DebuggerBrowsable(DebuggerBrowsableState.Never)>]
    member x.DebugText = x.ToString()

    override x.ToString() = "TILObjectReprData(...)"


#if !NO_EXTENSIONTYPING

/// The information kept about a provided type
[<NoComparison; NoEquality; RequireQualifiedAccess; StructuredFormatDisplay("{DebugText}")>]
type TProvidedTypeInfo = 
    { 
      /// The parameters given to the provider that provided to this type.
      ResolutionEnvironment: ExtensionTyping.ResolutionEnvironment

      /// The underlying System.Type (wrapped as a ProvidedType to make sure we don't call random things on
      /// System.Type, and wrapped as Tainted to make sure we track which provider this came from, for reporting
      /// error messages)
      ProvidedType: Tainted<ProvidedType>

      /// The base type of the type. We use it to compute the compiled representation of the type for erased types.
      /// Reading is delayed, since it does an import on the underlying type
      LazyBaseType: LazyWithContext<TType, range * TType> 

      /// A flag read eagerly from the provided type and used to compute basic properties of the type definition.
      IsClass: bool 

      /// A flag read eagerly from the provided type and used to compute basic properties of the type definition.
      IsSealed: bool 

      /// A flag read eagerly from the provided type and used to compute basic properties of the type definition.
      IsAbstract:  bool 

      /// A flag read eagerly from the provided type and used to compute basic properties of the type definition.
      IsInterface:  bool 

      /// A flag read eagerly from the provided type and used to compute basic properties of the type definition.
      IsStructOrEnum: bool 

      /// A flag read eagerly from the provided type and used to compute basic properties of the type definition.
      IsEnum: bool 

      /// A type read from the provided type and used to compute basic properties of the type definition.
      /// Reading is delayed, since it does an import on the underlying type
      UnderlyingTypeOfEnum: unit -> TType 

      /// A flag read from the provided type and used to compute basic properties of the type definition.
      /// Reading is delayed, since it looks at the .BaseType
      IsDelegate: unit -> bool 

      /// Indicates the type is erased
      IsErased: bool 

      /// Indicates the type is generated, but type-relocation is suppressed
      IsSuppressRelocate: bool
    }

    /// Indicates if the provided type is generated, i.e. not erased
    member info.IsGenerated = not info.IsErased

    /// Gets the base type of an erased provided type
    member info.BaseTypeForErased (m, objTy) = 
       if info.IsErased then info.LazyBaseType.Force (m, objTy) 
       else failwith "expect erased type"

    [<DebuggerBrowsable(DebuggerBrowsableState.Never)>]
    member x.DebugText = x.ToString()

    override _.ToString() = "TProvidedTypeInfo(...)"

#endif

type TyconObjModelKind = 
    /// Indicates the type is a class (also used for units-of-measure)
    | TTyconClass 

    /// Indicates the type is an interface 
    | TTyconInterface 

    /// Indicates the type is a struct 
    | TTyconStruct 

    /// Indicates the type is a delegate with the given Invoke signature 
    | TTyconDelegate of slotSig: SlotSig 

    /// Indicates the type is an enumeration 
    | TTyconEnum
    
    /// Indicates if the type definition is a value type
    member x.IsValueType =
        match x with 
        | TTyconClass | TTyconInterface | TTyconDelegate _ -> false
        | TTyconStruct | TTyconEnum -> true

/// Represents member values and class fields relating to the F# object model
[<NoEquality; NoComparison; StructuredFormatDisplay("{DebugText}")>]
type TyconObjModelData = 
    { 
      /// Indicates whether the type declaration is a class, interface, enum, delegate or struct 
      fsobjmodel_kind: TyconObjModelKind

      /// The declared abstract slots of the class, interface or struct 
      fsobjmodel_vslots: ValRef list

      /// The fields of the class, struct or enum 
      fsobjmodel_rfields: TyconRecdFields
    }

    [<DebuggerBrowsable(DebuggerBrowsableState.Never)>]
    member x.DebugText = x.ToString()

    override x.ToString() = "TyconObjModelData(...)"

/// Represents record fields in an F# type definition
[<NoEquality; NoComparison; RequireQualifiedAccess; StructuredFormatDisplay("{DebugText}")>]
type TyconRecdFields = 
    { 
      /// The fields of the record, in declaration order. 
      FieldsByIndex: RecdField[]
      
      /// The fields of the record, indexed by name. 
      FieldsByName: NameMap<RecdField>
    }

    /// Get a field by index
    member x.FieldByIndex n = 
        if n >= 0 && n < x.FieldsByIndex.Length then x.FieldsByIndex.[n] 
        else failwith "FieldByIndex"

    /// Get a field by name
    member x.FieldByName nm = x.FieldsByName.TryFind nm

    /// Get all the fields as a list
    member x.AllFieldsAsList = x.FieldsByIndex |> Array.toList

    /// Get all non-compiler-generated fields as a list
    member x.TrueFieldsAsList = x.AllFieldsAsList |> List.filter (fun f -> not f.IsCompilerGenerated)   

    /// Get all non-compiler-generated instance fields as a list
    member x.TrueInstanceFieldsAsList = x.AllFieldsAsList |> List.filter (fun f -> not f.IsStatic && not f.IsCompilerGenerated)   

    [<DebuggerBrowsable(DebuggerBrowsableState.Never)>]
    member x.DebugText = x.ToString()

    override x.ToString() = "TyconRecdFields(...)"

/// Represents union cases in an F# type definition
[<NoEquality; NoComparison; RequireQualifiedAccess; StructuredFormatDisplay("{DebugText}")>]
type TyconUnionCases = 
    { 
      /// The cases of the discriminated union, in declaration order. 
      CasesByIndex: UnionCase[]

      /// The cases of the discriminated union, indexed by name. 
      CasesByName: NameMap<UnionCase>
    }

    /// Get a union case by index
    member x.GetUnionCaseByIndex n = 
        if n >= 0 && n < x.CasesByIndex.Length then x.CasesByIndex.[n] 
        else invalidArg "n" "GetUnionCaseByIndex"

    /// Get the union cases as a list
    member x.UnionCasesAsList = x.CasesByIndex |> Array.toList

    [<DebuggerBrowsable(DebuggerBrowsableState.Never)>]
    member x.DebugText = x.ToString()

    override x.ToString() = "TyconUnionCases(...)"

/// Represents the union cases and related information in an F# type definition
[<NoEquality; NoComparison; RequireQualifiedAccess; StructuredFormatDisplay("{DebugText}")>]
type TyconUnionData =
    {
      /// The cases contained in the discriminated union. 
      CasesTable: TyconUnionCases

      /// The ILX data structure representing the discriminated union. 
      CompiledRepresentation: IlxUnionRef cache 
    }

    /// Get the union cases as a list
    member x.UnionCasesAsList = x.CasesTable.CasesByIndex |> Array.toList

    [<DebuggerBrowsable(DebuggerBrowsableState.Never)>]
    member x.DebugText = x.ToString()

    override x.ToString() = "TyconUnionData(...)"

/// Represents a union case in an F# type definition
[<NoEquality; NoComparison; RequireQualifiedAccess; StructuredFormatDisplay("{DebugText}")>]
type UnionCase =
    { 
      /// Data carried by the case. 
      FieldTable: TyconRecdFields

      /// Return type constructed by the case. Normally exactly the type of the enclosing type, sometimes an abbreviation of it 
      ReturnType: TType

      /// Documentation for the case 
      XmlDoc: XmlDoc

      /// XML documentation signature for the case
      mutable XmlDocSig: string

      /// Name/range of the case 
      Id: Ident 

      /// If this field is populated, this is the implementation range for an item in a signature, otherwise it is 
      /// the signature range for an item in an implementation
      // MUTABILITY: used when propagating signature attributes into the implementation.
      mutable OtherRangeOpt: (range * bool) option

      ///  Indicates the declared visibility of the union constructor, not taking signatures into account 
      Accessibility: Accessibility 

      /// Attributes, attached to the generated static method to make instances of the case 
      // MUTABILITY: used when propagating signature attributes into the implementation.
      mutable Attribs: Attribs
    }

    /// Get the declaration location of the union case
    member uc.Range = uc.Id.idRange

    /// Get the definition location of the union case
    member uc.DefinitionRange = 
        match uc.OtherRangeOpt with 
        | Some (m, true) -> m
        | _ -> uc.Range 

    /// Get the signature location of the union case
    member uc.SigRange = 
        match uc.OtherRangeOpt with 
        | Some (m, false) -> m
        | _ -> uc.Range 

    /// Get the display name of the union case
    member uc.DisplayName = uc.Id.idText

    /// Get the name of the case in generated IL code.
    member uc.CompiledName =
        let idText = uc.Id.idText
        if idText = opNameCons then "Cons" 
        elif idText = opNameNil then "Empty"
        else idText

    /// Get the full array of fields of the union case
    member uc.RecdFieldsArray = uc.FieldTable.FieldsByIndex 

    /// Get the full list of fields of the union case
    member uc.RecdFields = uc.FieldTable.FieldsByIndex |> Array.toList

    /// Get a field of the union case by name
    member uc.GetFieldByName nm = uc.FieldTable.FieldByName nm

    /// Get a field of the union case by position
    member uc.GetFieldByIndex n = uc.FieldTable.FieldByIndex n

    /// Indicates if the union case has no fields
    member uc.IsNullary = (uc.FieldTable.FieldsByIndex.Length = 0)

    [<DebuggerBrowsable(DebuggerBrowsableState.Never)>]
    member x.DebugText = x.ToString()

    override x.ToString() = "UnionCase(" + x.DisplayName + ")"

/// Represents a class, struct or record field in an F# type definition.
/// This may represent a "field" in either a struct, class, record or union.
[<NoEquality; NoComparison; StructuredFormatDisplay("{DebugText}")>]
type RecdField =
    {
      /// Is the field declared mutable in F#? 
      rfield_mutable: bool

      /// Documentation for the field 
      rfield_xmldoc: XmlDoc

      /// XML Documentation signature for the field
      mutable rfield_xmldocsig: string

      /// The type of the field, w.r.t. the generic parameters of the enclosing type constructor 
      rfield_type: TType

      /// Indicates a static field 
      rfield_static: bool

      /// Indicates a volatile field 
      rfield_volatile: bool

      /// Indicates a compiler generated field, not visible to Intellisense or name resolution 
      rfield_secret: bool

      /// The default initialization info, for static literals 
      rfield_const: Const option 

      ///  Indicates the declared visibility of the field, not taking signatures into account 
      rfield_access: Accessibility 

      /// Attributes attached to generated property 
      // MUTABILITY: used when propagating signature attributes into the implementation.
      mutable rfield_pattribs: Attribs 

      /// Attributes attached to generated field 
      // MUTABILITY: used when propagating signature attributes into the implementation.
      mutable rfield_fattribs: Attribs 

      /// Name/declaration-location of the field 
      rfield_id: Ident

      rfield_name_generated: bool

      /// If this field is populated, this is the implementation range for an item in a signature, otherwise it is 
      /// the signature range for an item in an implementation
      // MUTABILITY: used when propagating signature attributes into the implementation.
      mutable rfield_other_range: (range * bool) option }

    ///  Indicates the declared visibility of the field, not taking signatures into account 
    member v.Accessibility = v.rfield_access

    /// Attributes attached to generated property 
    member v.PropertyAttribs = v.rfield_pattribs

    /// Attributes attached to generated field 
    member v.FieldAttribs = v.rfield_fattribs

    /// Get the declaration location of the field 
    member v.Range = v.rfield_id.idRange

    /// Get the definition location of the field 
    member v.DefinitionRange = 
        match v.rfield_other_range with 
        | Some (m, true) -> m
        | _ -> v.Range 

    /// Get the signature location of the field 
    member v.SigRange = 
        match v.rfield_other_range with 
        | Some (m, false) -> m
        | _ -> v.Range 

    /// Name/declaration-location of the field 
    member v.Id = v.rfield_id

    /// Name of the field 
    member v.Name = v.rfield_id.idText

      /// Indicates a compiler generated field, not visible to Intellisense or name resolution 
    member v.IsCompilerGenerated = v.rfield_secret

    /// Is the field declared mutable in F#? 
    member v.IsMutable = v.rfield_mutable

    /// Indicates a static field 
    member v.IsStatic = v.rfield_static

    /// Indicates a volatile field 
    member v.IsVolatile = v.rfield_volatile

    /// The type of the field, w.r.t. the generic parameters of the enclosing type constructor 
    member v.FormalType = v.rfield_type

    /// XML Documentation signature for the field
    member v.XmlDoc = v.rfield_xmldoc

    /// Get or set the XML documentation signature for the field
    member v.XmlDocSig
        with get() = v.rfield_xmldocsig
        and set x = v.rfield_xmldocsig <- x

    /// The default initialization info, for static literals 
    member v.LiteralValue = 
        match v.rfield_const with 
        | None -> None
        | Some Const.Zero -> None
        | Some k -> Some k

    /// Indicates if the field is zero-initialized
    member v.IsZeroInit = 
        match v.rfield_const with 
        | None -> false 
        | Some Const.Zero -> true 
        | _ -> false

    [<DebuggerBrowsable(DebuggerBrowsableState.Never)>]
    member x.DebugText = x.ToString()

    override x.ToString() = x.Name

/// Represents the implementation of an F# exception definition.
[<NoEquality; NoComparison (*; StructuredFormatDisplay("{DebugText}") *) >]
type ExceptionInfo =

    /// Indicates that an exception is an abbreviation for the given exception 
    | TExnAbbrevRepr of TyconRef 

    /// Indicates that an exception is shorthand for the given .NET exception type 
    | TExnAsmRepr of ILTypeRef

    /// Indicates that an exception carries the given record of values 
    | TExnFresh of TyconRecdFields

    /// Indicates that an exception is abstract, i.e. is in a signature file, and we do not know the representation 
    | TExnNone

    // %+A formatting is used, so this is not needed
    //[<DebuggerBrowsable(DebuggerBrowsableState.Never)>]
    //member x.DebugText = x.ToString()

    override x.ToString() = sprintf "%+A" x 

/// Represents the contents of of a module of namespace
[<Sealed; StructuredFormatDisplay("{DebugText}")>]
type ModuleOrNamespaceType(kind: ModuleOrNamespaceKind, vals: QueueList<Val>, entities: QueueList<Entity>) = 

    /// Mutation used during compilation of FSharp.Core.dll
    let mutable entities = entities 
      
    // Lookup tables keyed the way various clients expect them to be keyed.
    // We attach them here so we don't need to store lookup tables via any other technique.
    //
    // The type option ref is used because there are a few functions that treat these as first class values.
    // We should probably change to 'mutable'.
    //
    // We do not need to lock this mutable state this it is only ever accessed from the compiler thread.
    let activePatternElemRefCache: NameMap<ActivePatternElemRef> option ref = ref None

    let mutable modulesByDemangledNameCache: NameMap<ModuleOrNamespace> option = None

    let mutable exconsByDemangledNameCache: NameMap<Tycon> option = None

    let mutable tyconsByDemangledNameAndArityCache: LayeredMap<NameArityPair, Tycon> option = None

    let mutable tyconsByAccessNamesCache: LayeredMultiMap<string, Tycon> option = None

    let mutable tyconsByMangledNameCache: NameMap<Tycon> option = None

    let mutable allEntitiesByMangledNameCache: NameMap<Entity> option = None

    let mutable allValsAndMembersByPartialLinkageKeyCache: MultiMap<ValLinkagePartialKey, Val> option = None

    let mutable allValsByLogicalNameCache: NameMap<Val> option = None
  
    /// Namespace or module-compiled-as-type? 
    member _.ModuleOrNamespaceKind = kind 
              
    /// Values, including members in F# types in this module-or-namespace-fragment. 
    member _.AllValsAndMembers = vals

    /// Type, mapping mangled name to Tycon, e.g. 
    ////     "Dictionary`2" --> Tycon 
    ////     "ListModule" --> Tycon with module info
    ////     "FooException" --> Tycon with exception info
    member _.AllEntities = entities

    /// Mutation used during compilation of FSharp.Core.dll
    member _.AddModuleOrNamespaceByMutation(modul: ModuleOrNamespace) =
        entities <- QueueList.appendOne entities modul
        modulesByDemangledNameCache <- None          
        allEntitiesByMangledNameCache <- None       

#if !NO_EXTENSIONTYPING
    /// Mutation used in hosting scenarios to hold the hosted types in this module or namespace
    member mtyp.AddProvidedTypeEntity(entity: Entity) = 
        entities <- QueueList.appendOne entities entity
        tyconsByMangledNameCache <- None          
        tyconsByDemangledNameAndArityCache <- None
        tyconsByAccessNamesCache <- None
        allEntitiesByMangledNameCache <- None             
#endif 
          
    /// Return a new module or namespace type with an entity added.
    member _.AddEntity(tycon: Tycon) = 
        ModuleOrNamespaceType(kind, vals, entities.AppendOne tycon)
          
    /// Return a new module or namespace type with a value added.
    member _.AddVal(vspec: Val) = 
        ModuleOrNamespaceType(kind, vals.AppendOne vspec, entities)
          
    /// Get a table of the active patterns defined in this module.
    member _.ActivePatternElemRefLookupTable = activePatternElemRefCache
  
    /// Get a list of types defined within this module, namespace or type. 
    member _.TypeDefinitions = entities |> Seq.filter (fun x -> not x.IsExceptionDecl && not x.IsModuleOrNamespace) |> Seq.toList

    /// Get a list of F# exception definitions defined within this module, namespace or type. 
    member _.ExceptionDefinitions = entities |> Seq.filter (fun x -> x.IsExceptionDecl) |> Seq.toList

    /// Get a list of module and namespace definitions defined within this module, namespace or type. 
    member _.ModuleAndNamespaceDefinitions = entities |> Seq.filter (fun x -> x.IsModuleOrNamespace) |> Seq.toList

    /// Get a list of type and exception definitions defined within this module, namespace or type. 
    member _.TypeAndExceptionDefinitions = entities |> Seq.filter (fun x -> not x.IsModuleOrNamespace) |> Seq.toList

    /// Get a table of types defined within this module, namespace or type. The 
    /// table is indexed by both name and generic arity. This means that for generic 
    /// types "List`1", the entry (List, 1) will be present.
    member mtyp.TypesByDemangledNameAndArity = 
        cacheOptByref &tyconsByDemangledNameAndArityCache (fun () -> 
           LayeredMap.Empty.AddAndMarkAsCollapsible( mtyp.TypeAndExceptionDefinitions |> List.map (fun (tc: Tycon) -> Construct.KeyTyconByDecodedName tc.LogicalName tc) |> List.toArray))

    /// Get a table of types defined within this module, namespace or type. The 
    /// table is indexed by both name and, for generic types, also by mangled name.
    member mtyp.TypesByAccessNames = 
        cacheOptByref &tyconsByAccessNamesCache (fun () -> 
             LayeredMultiMap.Empty.AddAndMarkAsCollapsible (mtyp.TypeAndExceptionDefinitions |> List.toArray |> Array.collect (fun (tc: Tycon) -> Construct.KeyTyconByAccessNames tc.LogicalName tc)))

    // REVIEW: we can remove this lookup and use AllEntitiesByMangledName instead?
    member mtyp.TypesByMangledName = 
        let addTyconByMangledName (x: Tycon) tab = NameMap.add x.LogicalName x tab 
        cacheOptByref &tyconsByMangledNameCache (fun () -> 
             List.foldBack addTyconByMangledName mtyp.TypeAndExceptionDefinitions Map.empty)

    /// Get a table of entities indexed by both logical and compiled names
    member _.AllEntitiesByCompiledAndLogicalMangledNames: NameMap<Entity> = 
        let addEntityByMangledName (x: Entity) tab = 
            let name1 = x.LogicalName
            let name2 = x.CompiledName
            let tab = NameMap.add name1 x tab 
            if name1 = name2 then tab
            else NameMap.add name2 x tab 
          
        cacheOptByref &allEntitiesByMangledNameCache (fun () -> 
             QueueList.foldBack addEntityByMangledName entities Map.empty)

    /// Get a table of entities indexed by both logical name
    member _.AllEntitiesByLogicalMangledName: NameMap<Entity> = 
        let addEntityByMangledName (x: Entity) tab = NameMap.add x.LogicalName x tab 
        QueueList.foldBack addEntityByMangledName entities Map.empty

    /// Get a table of values and members indexed by partial linkage key, which includes name, the mangled name of the parent type (if any),
    /// and the method argument count (if any).
    member _.AllValsAndMembersByPartialLinkageKey = 
        let addValByMangledName (x: Val) tab = 
           if x.IsCompiledAsTopLevel then
               let key = x.GetLinkagePartialKey()
               MultiMap.add key x tab 
           else
               tab
        cacheOptByref &allValsAndMembersByPartialLinkageKeyCache (fun () -> 
             QueueList.foldBack addValByMangledName vals MultiMap.empty)

    /// Try to find the member with the given linkage key in the given module.
    member mtyp.TryLinkVal(ccu: CcuThunk, key: ValLinkageFullKey) = 
        mtyp.AllValsAndMembersByPartialLinkageKey
          |> MultiMap.find key.PartialKey
          |> List.tryFind (fun v -> match key.TypeForLinkage with 
                                    | None -> true
                                    | Some keyTy -> ccu.MemberSignatureEquality(keyTy, v.Type))
          |> ValueOptionInternal.ofOption

    /// Get a table of values indexed by logical name
    member _.AllValsByLogicalName = 
        let addValByName (x: Val) tab = 
           // Note: names may occur twice prior to raising errors about this in PostTypeCheckSemanticChecks
           // Earlier ones take precedence since we report errors about the later ones
           if not x.IsMember && not x.IsCompilerGenerated then 
               NameMap.add x.LogicalName x tab 
           else
               tab
        cacheOptByref &allValsByLogicalNameCache (fun () -> 
           QueueList.foldBack addValByName vals Map.empty)

    /// Compute a table of values and members indexed by logical name.
    member _.AllValsAndMembersByLogicalNameUncached = 
        let addValByName (x: Val) tab = 
            if not x.IsCompilerGenerated then 
                MultiMap.add x.LogicalName x tab 
            else
                tab
        QueueList.foldBack addValByName vals MultiMap.empty

    /// Get a table of F# exception definitions indexed by demangled name, so 'FailureException' is indexed by 'Failure'
    member mtyp.ExceptionDefinitionsByDemangledName = 
        let add (tycon: Tycon) acc = NameMap.add tycon.LogicalName tycon acc
        cacheOptByref &exconsByDemangledNameCache (fun () -> 
            List.foldBack add mtyp.ExceptionDefinitions Map.empty)

    /// Get a table of nested module and namespace fragments indexed by demangled name (so 'ListModule' becomes 'List')
    member _.ModulesAndNamespacesByDemangledName = 
        let add (entity: Entity) acc = 
            if entity.IsModuleOrNamespace then 
                NameMap.add entity.DemangledModuleOrNamespaceName entity acc
            else acc
        cacheOptByref &modulesByDemangledNameCache (fun () -> 
            QueueList.foldBack add entities Map.empty)

    [<DebuggerBrowsable(DebuggerBrowsableState.Never)>]
    member mtyp.DebugText = mtyp.ToString()

    override _.ToString() = "ModuleOrNamespaceType(...)"

/// Represents a module or namespace definition in the typed AST
type ModuleOrNamespace = Entity 

/// Represents a type or exception definition in the typed AST
type Tycon = Entity 

/// Represents the constraint on access for a construct
[<StructuralEquality; NoComparison; StructuredFormatDisplay("{DebugText}")>]
type Accessibility = 

    /// Indicates the construct can only be accessed from any code in the given type constructor, module or assembly. [] indicates global scope. 
    | TAccess of compilationPaths: CompilationPath list
    
    [<DebuggerBrowsable(DebuggerBrowsableState.Never)>]
    member x.DebugText = x.ToString()

    override x.ToString() = "Accessibility(...)"

/// Represents less-frequently-required data about a type parameter of type inference variable
[<NoEquality; NoComparison; StructuredFormatDisplay("{DebugText}")>]
type TyparOptionalData =
    {
      /// MUTABILITY: we set the names of generalized inference type parameters to make the look nice for IL code generation 
      /// The storage for the IL name for the type parameter.
      mutable typar_il_name: string option 

      /// The documentation for the type parameter. Empty for inference variables.
      /// MUTABILITY: for linking when unpickling
      mutable typar_xmldoc: XmlDoc

      /// The inferred constraints for the type parameter or inference variable.
      mutable typar_constraints: TyparConstraint list 

      /// The declared attributes of the type parameter. Empty for type inference variables. 
      mutable typar_attribs: Attribs
    }

    [<DebuggerBrowsable(DebuggerBrowsableState.Never)>]
    member x.DebugText = x.ToString()

    override _.ToString() = sprintf "TyparOptionalData(...)"

type TyparData = Typar

/// A declared generic type/measure parameter, or a type/measure inference variable.
[<NoEquality; NoComparison; StructuredFormatDisplay("{DebugText}")>]
type Typar = 
    {
      /// MUTABILITY: we set the names of generalized inference type parameters to make the look nice for IL code generation 
      /// The identifier for the type parameter
      mutable typar_id: Ident 
       
      /// The flag data for the type parameter
      mutable typar_flags: TyparFlags
       
      /// The unique stamp of the type parameter
      /// MUTABILITY: for linking when unpickling
      mutable typar_stamp: Stamp       
       
       /// An inferred equivalence for a type inference variable. 
      mutable typar_solution: TType option

      /// A cached TAST type used when this type variable is used as type.
      mutable typar_astype: TType
      
      /// The optional data for the type parameter
      mutable typar_opt_data: TyparOptionalData option
    }

    /// The name of the type parameter 
    member x.Name = x.typar_id.idText

    /// The range of the identifier for the type parameter definition
    member x.Range = x.typar_id.idRange

    /// The identifier for a type parameter definition
    member x.Id = x.typar_id

    /// The unique stamp of the type parameter
    member x.Stamp = x.typar_stamp

    /// The inferred equivalence for the type inference variable, if any.
    member x.Solution = x.typar_solution

    /// The inferred constraints for the type inference variable, if any
    member x.Constraints = 
        match x.typar_opt_data with
        | Some optData -> optData.typar_constraints
        | _ -> []

    /// Indicates if the type variable is compiler generated, i.e. is an implicit type inference variable 
    member x.IsCompilerGenerated = x.typar_flags.IsCompilerGenerated

    /// Indicates if the type variable can be solved or given new constraints. The status of a type variable
    /// generally always evolves towards being either rigid or solved. 
    member x.Rigidity = x.typar_flags.Rigidity

    /// Indicates if a type parameter is needed at runtime and may not be eliminated
    member x.DynamicReq = x.typar_flags.DynamicReq

    /// Indicates that whether or not a generic type definition satisfies the equality constraint is dependent on whether this type variable satisfies the equality constraint.
    member x.EqualityConditionalOn = x.typar_flags.EqualityConditionalOn

    /// Indicates that whether or not a generic type definition satisfies the comparison constraint is dependent on whether this type variable satisfies the comparison constraint.
    member x.ComparisonConditionalOn = x.typar_flags.ComparisonConditionalOn

    /// Indicates if the type variable has a static "head type" requirement, i.e. ^a variables used in FSharp.Core and member constraints.
    member x.StaticReq = x.typar_flags.StaticReq

    /// Indicates if the type inference variable was generated after an error when type checking expressions or patterns
    member x.IsFromError = x.typar_flags.IsFromError

    /// Indicates that whether this type parameter is a compat-flex type parameter (i.e. where "expr :> tp" only emits an optional warning)
    member x.IsCompatFlex = x.typar_flags.IsCompatFlex

    /// Set whether this type parameter is a compat-flex type parameter (i.e. where "expr :> tp" only emits an optional warning)
    member x.SetIsCompatFlex b = x.typar_flags <- x.typar_flags.WithCompatFlex b

    /// Indicates whether a type variable can be instantiated by types or units-of-measure.
    member x.Kind = x.typar_flags.Kind

    /// Indicates whether a type variable is erased in compiled .NET IL code, i.e. whether it is a unit-of-measure variable
    member x.IsErased = match x.Kind with TyparKind.Type -> false | _ -> true

    /// The declared attributes of the type parameter. Empty for type inference variables and parameters from .NET.
    member x.Attribs = 
        match x.typar_opt_data with
        | Some optData -> optData.typar_attribs
        | _ -> []

    /// Set the attributes on the type parameter
    member x.SetAttribs attribs = 
        match attribs, x.typar_opt_data with
        | [], None -> ()
        | [], Some { typar_il_name = None; typar_xmldoc = doc; typar_constraints = [] } when doc.IsEmpty ->
            x.typar_opt_data <- None
        | _, Some optData -> optData.typar_attribs <- attribs
        | _ -> x.typar_opt_data <- Some { typar_il_name = None; typar_xmldoc = XmlDoc.Empty; typar_constraints = []; typar_attribs = attribs }

    /// Get the XML documetnation for the type parameter
    member x.XmlDoc =
        match x.typar_opt_data with
        | Some optData -> optData.typar_xmldoc
        | _ -> XmlDoc.Empty

    /// Get the IL name of the type parameter
    member x.ILName =
        match x.typar_opt_data with
        | Some optData -> optData.typar_il_name
        | _ -> None

    /// Set the IL name of the type parameter
    member x.SetILName il_name =
        match x.typar_opt_data with
        | Some optData -> optData.typar_il_name <- il_name
        | _ -> x.typar_opt_data <- Some { typar_il_name = il_name; typar_xmldoc = XmlDoc.Empty; typar_constraints = []; typar_attribs = [] }

    /// Indicates the display name of a type variable
    member x.DisplayName = if x.Name = "?" then "?"+string x.Stamp else x.Name

    /// Adjusts the constraints associated with a type variable
    member x.SetConstraints cs =
        match cs, x.typar_opt_data with
        | [], None -> ()
        | [], Some { typar_il_name = None; typar_xmldoc = doc; typar_attribs = [] } when doc.IsEmpty ->
            x.typar_opt_data <- None
        | _, Some optData -> optData.typar_constraints <- cs
        | _ -> x.typar_opt_data <- Some { typar_il_name = None; typar_xmldoc = XmlDoc.Empty; typar_constraints = cs; typar_attribs = [] }

    /// Creates a type variable that contains empty data, and is not yet linked. Only used during unpickling of F# metadata.
    static member NewUnlinked() : Typar = 
        { typar_id = Unchecked.defaultof<_>
          typar_flags = Unchecked.defaultof<_>
          typar_stamp = -1L
          typar_solution = Unchecked.defaultof<_>
          typar_astype = Unchecked.defaultof<_>
          typar_opt_data = Unchecked.defaultof<_> }

    /// Creates a type variable based on the given data. Only used during unpickling of F# metadata.
    static member New (data: TyparData) : Typar = data

    /// Links a previously unlinked type variable to the given data. Only used during unpickling of F# metadata.
    member x.Link (tg: TyparData) = 
        x.typar_id <- tg.typar_id
        x.typar_flags <- tg.typar_flags
        x.typar_stamp <- tg.typar_stamp
        x.typar_solution <- tg.typar_solution
        match tg.typar_opt_data with
        | Some tg -> 
            let optData = { typar_il_name = tg.typar_il_name; typar_xmldoc = tg.typar_xmldoc; typar_constraints = tg.typar_constraints; typar_attribs = tg.typar_attribs }
            x.typar_opt_data <- Some optData
        | None -> ()

    /// Links a previously unlinked type variable to the given data. Only used during unpickling of F# metadata.
    member x.AsType nullness = 
        match nullness with 
        | Nullness.Known NullnessInfo.AmbivalentToNull -> 
            let ty = x.typar_astype
            match box ty with 
            | null -> 
                let ty2 = TType_var (x, Nullness.Known NullnessInfo.AmbivalentToNull)
                x.typar_astype <- ty2
                ty2
            | _ -> ty
        | _ -> 
            TType_var (x, nullness)

    /// Indicates if a type variable has been linked. Only used during unpickling of F# metadata.
    member x.IsLinked = x.typar_stamp <> -1L

    /// Indicates if a type variable has been solved.
    member x.IsSolved = 
        match x.Solution with 
        | None -> false
        | _ -> true

    /// Sets the identifier associated with a type variable
    member x.SetIdent id = x.typar_id <- id

    /// Sets the rigidity of a type variable
    member x.SetRigidity b = let flags = x.typar_flags in x.typar_flags <- TyparFlags(flags.Kind, b, flags.IsFromError, flags.IsCompilerGenerated, flags.StaticReq, flags.DynamicReq, flags.EqualityConditionalOn, flags.ComparisonConditionalOn) 

    /// Sets whether a type variable is compiler generated
    member x.SetCompilerGenerated b = let flags = x.typar_flags in x.typar_flags <- TyparFlags(flags.Kind, flags.Rigidity, flags.IsFromError, b, flags.StaticReq, flags.DynamicReq, flags.EqualityConditionalOn, flags.ComparisonConditionalOn) 

    /// Sets whether a type variable has a static requirement
    member x.SetStaticReq b = let flags = x.typar_flags in x.typar_flags <- TyparFlags(flags.Kind, flags.Rigidity, flags.IsFromError, flags.IsCompilerGenerated, b, flags.DynamicReq, flags.EqualityConditionalOn, flags.ComparisonConditionalOn) 

    /// Sets whether a type variable is required at runtime
    member x.SetDynamicReq b = let flags = x.typar_flags in x.typar_flags <- TyparFlags(flags.Kind, flags.Rigidity, flags.IsFromError, flags.IsCompilerGenerated, flags.StaticReq, b, flags.EqualityConditionalOn, flags.ComparisonConditionalOn) 

    /// Sets whether the equality constraint of a type definition depends on this type variable 
    member x.SetEqualityDependsOn b = let flags = x.typar_flags in x.typar_flags <- TyparFlags(flags.Kind, flags.Rigidity, flags.IsFromError, flags.IsCompilerGenerated, flags.StaticReq, flags.DynamicReq, b, flags.ComparisonConditionalOn) 

    /// Sets whether the comparison constraint of a type definition depends on this type variable 
    member x.SetComparisonDependsOn b = let flags = x.typar_flags in x.typar_flags <- TyparFlags(flags.Kind, flags.Rigidity, flags.IsFromError, flags.IsCompilerGenerated, flags.StaticReq, flags.DynamicReq, flags.EqualityConditionalOn, b) 

    [<DebuggerBrowsable(DebuggerBrowsableState.Never)>]
    member x.DebugText = x.ToString()

    override x.ToString() = x.Name

/// Represents a constraint on a type parameter or type
[<NoEquality; NoComparison; RequireQualifiedAccess (*; StructuredFormatDisplay("{DebugText}") *) >]
type TyparConstraint = 

    /// A constraint that a type is a subtype of the given type 
    | CoercesTo of ty: TType * range: range

    /// A constraint for a default value for an inference type variable should it be neither generalized nor solved 
    | DefaultsTo of priority: int * ty: TType * range: range 
    
    /// A constraint that a type has a 'null' value 
    | SupportsNull of range: range 
    
    /// A constraint that a type doesn't support nullness
    | NotSupportsNull            of range 
    
    /// A constraint that a type has a member with the given signature 
    | MayResolveMember of constraintInfo: TraitConstraintInfo * range: range
    
    /// A constraint that a type is a non-Nullable value type 
    /// These are part of .NET's model of generic constraints, and in order to 
    /// generate verifiable code we must attach them to F# generalized type variables as well. 
    | IsNonNullableStruct of range: range 
    
    /// A constraint that a type is a reference type 
    | IsReferenceType of range: range 

    /// A constraint that a type is a simple choice between one of the given ground types. Only arises from 'printf' format strings. See format.fs 
    | SimpleChoice of tys: TTypes * range: range 

    /// A constraint that a type has a parameterless constructor 
    | RequiresDefaultConstructor of range: range 

    /// A constraint that a type is an enum with the given underlying 
    | IsEnum of ty: TType * range: range 
    
    /// A constraint that a type implements IComparable, with special rules for some known structural container types
    | SupportsComparison of range: range 
    
    /// A constraint that a type does not have the Equality(false) attribute, or is not a structural type with this attribute, with special rules for some known structural container types
    | SupportsEquality of range: range 
    
    /// A constraint that a type is a delegate from the given tuple of args to the given return type
    | IsDelegate of aty: TType * bty: TType * range: range 
    
    /// A constraint that a type is .NET unmanaged type
    | IsUnmanaged of range: range

    // %+A formatting is used, so this is not needed
    //[<DebuggerBrowsable(DebuggerBrowsableState.Never)>]
    //member x.DebugText = x.ToString()
    
    override x.ToString() = sprintf "%+A" x 
    
[<NoEquality; NoComparison; StructuredFormatDisplay("{DebugText}")>]
type TraitWitnessInfo = 
    | TraitWitnessInfo of TTypes * string * SynMemberFlags * TTypes * TType option
    
    /// Get the member name associated with the member constraint.
    member x.MemberName = (let (TraitWitnessInfo(_, b, _, _, _)) = x in b)

    /// Get the return type recorded in the member constraint.
    member x.ReturnType = (let (TraitWitnessInfo(_, _, _, _, ty)) = x in ty)

    [<DebuggerBrowsable(DebuggerBrowsableState.Never)>]
    member x.DebugText = x.ToString()

    override x.ToString() = "TTrait(" + x.MemberName + ")"
    
/// The specification of a member constraint that must be solved 
[<NoEquality; NoComparison; StructuredFormatDisplay("{DebugText}")>]
type TraitConstraintInfo = 

    /// Indicates the signature of a member constraint. Contains a mutable solution cell
    /// to store the inferred solution of the constraint.
    | TTrait of tys: TTypes * memberName: string * _memFlags: SynMemberFlags * argTys: TTypes * returnTy: TType option * solution: TraitConstraintSln option ref 

    /// Get the key associated with the member constraint.
    member x.TraitKey = (let (TTrait(a, b, c, d, e, _)) = x in TraitWitnessInfo(a, b, c, d, e))

    /// Get the member name associated with the member constraint.
    member x.MemberName = (let (TTrait(_, nm, _, _, _, _)) = x in nm)

    /// Get the member flags associated with the member constraint.
    member x.MemberFlags = (let (TTrait(_, _, flags, _, _, _)) = x in flags)

    /// Get the argument types recorded in the member constraint. This includes the object instance type for
    /// instance members.
    member x.ArgumentTypes = (let (TTrait(_, _, _, argtys, _, _)) = x in argtys)

    /// Get the return type recorded in the member constraint.
    member x.ReturnType = (let (TTrait(_, _, _, _, ty, _)) = x in ty)

    /// Get or set the solution of the member constraint during inference
    member x.Solution 
        with get() = (let (TTrait(_, _, _, _, _, sln)) = x in sln.Value)
        and set v = (let (TTrait(_, _, _, _, _, sln)) = x in sln.Value <- v)

    [<DebuggerBrowsable(DebuggerBrowsableState.Never)>]
    member x.DebugText = x.ToString()

    override x.ToString() = "TTrait(" + x.MemberName + ")"
    
/// Represents the solution of a member constraint during inference.
[<NoEquality; NoComparison (* ; StructuredFormatDisplay("{DebugText}") *) >]
type TraitConstraintSln = 

    /// FSMethSln(ty, vref, minst)
    ///
    /// Indicates a trait is solved by an F# method.
    ///    ty -- the type and its instantiation
    ///    vref -- the method that solves the trait constraint
    ///    minst -- the generic method instantiation 
    | FSMethSln of ty: TType * vref: ValRef * minst: TypeInst 

    /// FSRecdFieldSln(tinst, rfref, isSetProp)
    ///
    /// Indicates a trait is solved by an F# record field.
    ///    tinst -- the instantiation of the declaring type
    ///    rfref -- the reference to the record field
    ///    isSetProp -- indicates if this is a set of a record field
    | FSRecdFieldSln of tinst: TypeInst * rfref: RecdFieldRef * isSetProp: bool

    /// Indicates a trait is solved by an F# anonymous record field.
    | FSAnonRecdFieldSln of anonInfo: AnonRecdTypeInfo * tinst: TypeInst * index: int

    /// ILMethSln(ty, extOpt, ilMethodRef, minst)
    ///
    /// Indicates a trait is solved by a .NET method.
    ///    ty -- the type and its instantiation
    ///    extOpt -- information about an extension member, if any
    ///    ilMethodRef -- the method that solves the trait constraint
    ///    minst -- the generic method instantiation 
    | ILMethSln of ty: TType * extOpt: ILTypeRef option * ilMethodRef: ILMethodRef * minst: TypeInst    

    /// ClosedExprSln expr
    ///
    /// Indicates a trait is solved by an erased provided expression
    | ClosedExprSln of expr: Expr 

    /// Indicates a trait is solved by a 'fake' instance of an operator, like '+' on integers
    | BuiltInSln

    // %+A formatting is used, so this is not needed
    //[<DebuggerBrowsable(DebuggerBrowsableState.Never)>]
    //member x.DebugText = x.ToString()

    override x.ToString() = sprintf "%+A" x 

/// The partial information used to index the methods of all those in a ModuleOrNamespace.
[<RequireQualifiedAccess; StructuredFormatDisplay("{DebugText}")>]
type ValLinkagePartialKey = 
   {
     /// The name of the type with which the member is associated. None for non-member values.
     MemberParentMangledName: string option 

     /// Indicates if the member is an override. 
     MemberIsOverride: bool 

     /// Indicates the logical name of the member. 
     LogicalName: string 

     /// Indicates the total argument count of the member.
     TotalArgCount: int
    } 

    [<DebuggerBrowsable(DebuggerBrowsableState.Never)>]
    member x.DebugText = x.ToString()

    override x.ToString() = "ValLinkagePartialKey(" + x.LogicalName + ")"

/// The full information used to identify a specific overloaded method
/// amongst all those in a ModuleOrNamespace.
[<StructuredFormatDisplay("{DebugText}")>]
type ValLinkageFullKey(partialKey: ValLinkagePartialKey, typeForLinkage: TType option) =

    /// The partial information used to index the value in a ModuleOrNamespace.
    member x.PartialKey = partialKey

    /// The full type of the value for the purposes of linking. May be None for non-members, since they can't be overloaded.
    member x.TypeForLinkage = typeForLinkage

    [<DebuggerBrowsable(DebuggerBrowsableState.Never)>]
    member x.DebugText = x.ToString()

    override x.ToString() = "ValLinkageFullKey(" + partialKey.LogicalName + ")"

[<NoEquality; NoComparison; StructuredFormatDisplay("{DebugText}")>]
type ValOptionalData =
    {
      /// MUTABILITY: for unpickle linkage
      mutable val_compiled_name: string option

      /// If this field is populated, this is the implementation range for an item in a signature, otherwise it is 
      /// the signature range for an item in an implementation
      mutable val_other_range: (range * bool) option 

      mutable val_const: Const option
      
      /// What is the original, unoptimized, closed-term definition, if any? 
      /// Used to implement [<ReflectedDefinition>]
      mutable val_defn: Expr option 

      // MUTABILITY CLEANUP: mutability of this field is used by 
      //     -- adjustAllUsesOfRecValue 
      //     -- TLR optimizations
      //     -- LinearizeTopMatch
      //
      // For example, we use mutability to replace the empty arity initially assumed with an arity garnered from the 
      // type-checked expression.  
      mutable val_repr_info: ValReprInfo option

      /// How visible is this? 
      /// MUTABILITY: for unpickle linkage
      mutable val_access: Accessibility 

      /// XML documentation attached to a value.
      /// MUTABILITY: for unpickle linkage
      mutable val_xmldoc: XmlDoc 

      /// Is the value actually an instance method/property/event that augments 
      /// a type, and if so what name does it take in the IL?
      /// MUTABILITY: for unpickle linkage
      mutable val_member_info: ValMemberInfo option

      // MUTABILITY CLEANUP: mutability of this field is used by 
      //     -- LinearizeTopMatch
      //
      // The fresh temporary should just be created with the right parent
      mutable val_declaring_entity: ParentRef

      /// XML documentation signature for the value
      mutable val_xmldocsig: string

      /// Custom attributes attached to the value. These contain references to other values (i.e. constructors in types). Mutable to fixup  
      /// these value references after copying a collection of values. 
      mutable val_attribs: Attribs
    }

    [<DebuggerBrowsable(DebuggerBrowsableState.Never)>]
    member x.DebugText = x.ToString()

    override x.ToString() = "ValOptionalData(...)"

type ValData = Val

[<NoEquality; NoComparison; StructuredFormatDisplay("{DebugText}")>]
type Val = 
    {
      /// Mutable for unpickle linkage
      mutable val_logical_name: string

      /// Mutable for unpickle linkage
      mutable val_range: range

      mutable val_type: TType

      /// Mutable for unpickle linkage
      mutable val_stamp: Stamp 

      /// See vflags section further below for encoding/decodings here
      mutable val_flags: ValFlags

      mutable val_opt_data: ValOptionalData option }

    static member NewEmptyValOptData() =
        { val_compiled_name = None
          val_other_range = None
          val_const = None
          val_defn = None
          val_repr_info = None
          val_access = TAccess []
          val_xmldoc = XmlDoc.Empty
          val_member_info = None
          val_declaring_entity = ParentNone
          val_xmldocsig = String.Empty
          val_attribs = [] }

    /// Range of the definition (implementation) of the value, used by Visual Studio 
    member x.DefinitionRange = 
        match x.val_opt_data with
        | Some { val_other_range = Some(m, true) } -> m
        | _ -> x.val_range

    /// Range of the definition (signature) of the value, used by Visual Studio 
    member x.SigRange = 
        match x.val_opt_data with
        | Some { val_other_range = Some(m, false) } -> m
        | _ -> x.val_range

    /// The place where the value was defined. 
    member x.Range = x.val_range

    /// A unique stamp within the context of this invocation of the compiler process 
    member x.Stamp = x.val_stamp

    /// The type of the value. 
    /// May be a TType_forall for a generic value. 
    /// May be a type variable or type containing type variables during type inference. 
    //
    // Note: this data is mutated during inference by adjustAllUsesOfRecValue when we replace the inferred type with a schema. 
    member x.Type = x.val_type

    /// How visible is this value, function or member?
    member x.Accessibility = 
        match x.val_opt_data with
        | Some optData -> optData.val_access
        | _ -> TAccess []

    /// The value of a value or member marked with [<LiteralAttribute>] 
    member x.LiteralValue = 
        match x.val_opt_data with
        | Some optData -> optData.val_const
        | _ -> None

    /// Records the "extra information" for a value compiled as a method.
    ///
    /// This indicates the number of arguments in each position for a curried 
    /// functions, and relates to the F# spec for arity analysis.
    /// For module-defined values, the currying is based 
    /// on the number of lambdas, and in each position the elements are 
    /// based on attempting to deconstruct the type of the argument as a 
    /// tuple-type.  
    ///
    /// The field is mutable because arities for recursive 
    /// values are only inferred after the r.h.s. is analyzed, but the 
    /// value itself is created before the r.h.s. is analyzed. 
    ///
    /// TLR also sets this for inner bindings that it wants to 
    /// represent as "top level" bindings.     
    member x.ValReprInfo: ValReprInfo option =
        match x.val_opt_data with
        | Some optData -> optData.val_repr_info
        | _ -> None

    member x.Id = ident(x.LogicalName, x.Range)

    /// Is this represented as a "top level" static binding (i.e. a static field, static member,
    /// instance member), rather than an "inner" binding that may result in a closure.
    ///
    /// This is implied by IsMemberOrModuleBinding, however not vice versa, for two reasons.
    /// Some optimizations mutate this value when they decide to change the representation of a 
    /// binding to be IsCompiledAsTopLevel. Second, even immediately after type checking we expect
    /// some non-module, non-member bindings to be marked IsCompiledAsTopLevel, e.g. 'y' in 
    /// 'let x = let y = 1 in y + y' (NOTE: check this, don't take it as gospel)
    member x.IsCompiledAsTopLevel = x.ValReprInfo.IsSome 

    /// The partial information used to index the methods of all those in a ModuleOrNamespace.
    member x.GetLinkagePartialKey() : ValLinkagePartialKey = 
        assert x.IsCompiledAsTopLevel
        { LogicalName = x.LogicalName 
          MemberParentMangledName = (if x.IsMember then Some x.MemberApparentEntity.LogicalName else None)
          MemberIsOverride = x.IsOverrideOrExplicitImpl
          TotalArgCount = if x.IsMember then x.ValReprInfo.Value.TotalArgCount else 0 }

    /// The full information used to identify a specific overloaded method amongst all those in a ModuleOrNamespace.
    member x.GetLinkageFullKey() : ValLinkageFullKey = 
        assert x.IsCompiledAsTopLevel
        let key = x.GetLinkagePartialKey()
        ValLinkageFullKey(key, (if x.IsMember then Some x.Type else None))

    /// Is this a member definition or module definition?
    member x.IsMemberOrModuleBinding = x.val_flags.IsMemberOrModuleBinding

    /// Indicates if this is an F#-defined extension member
    member x.IsExtensionMember = x.val_flags.IsExtensionMember

    /// The quotation expression associated with a value given the [<ReflectedDefinition>] tag
    member x.ReflectedDefinition =
        match x.val_opt_data with
        | Some optData -> optData.val_defn
        | _ -> None

    /// Is this a member, if so some more data about the member.
    ///
    /// Note, the value may still be (a) an extension member or (b) and abstract slot without
    /// a true body. These cases are often causes of bugs in the compiler.
    member x.MemberInfo = 
        match x.val_opt_data with
        | Some optData -> optData.val_member_info
        | _ -> None

    /// Indicates if this is a member
    member x.IsMember = x.MemberInfo.IsSome

    /// Indicates if this is a member, excluding extension members
    member x.IsIntrinsicMember = x.IsMember && not x.IsExtensionMember

    /// Indicates if this is an F#-defined value in a module, or an extension member, but excluding compiler generated bindings from optimizations
    member x.IsModuleBinding = x.IsMemberOrModuleBinding && not x.IsMember 

    /// Indicates if this is something compiled into a module, i.e. a user-defined value, an extension member or a compiler-generated value
    member x.IsCompiledIntoModule = x.IsExtensionMember || x.IsModuleBinding

    /// Indicates if this is an F#-defined instance member. 
    ///
    /// Note, the value may still be (a) an extension member or (b) and abstract slot without
    /// a true body. These cases are often causes of bugs in the compiler.
    member x.IsInstanceMember = x.IsMember && x.MemberInfo.Value.MemberFlags.IsInstance

    /// Indicates if this is an F#-defined 'new' constructor member
    member x.IsConstructor =
        match x.MemberInfo with 
        | Some memberInfo when not x.IsExtensionMember && (memberInfo.MemberFlags.MemberKind = SynMemberKind.Constructor) -> true
        | _ -> false

    /// Indicates if this is a compiler-generated class constructor member
    member x.IsClassConstructor =
        match x.MemberInfo with 
        | Some memberInfo when not x.IsExtensionMember && (memberInfo.MemberFlags.MemberKind = SynMemberKind.ClassConstructor) -> true
        | _ -> false

    /// Indicates if this value was a member declared 'override' or an implementation of an interface slot
    member x.IsOverrideOrExplicitImpl =
        match x.MemberInfo with 
        | Some memberInfo when memberInfo.MemberFlags.IsOverrideOrExplicitImpl -> true
        | _ -> false
            
    /// Indicates if this is declared 'mutable'
    member x.IsMutable = (match x.val_flags.MutabilityInfo with Immutable -> false | Mutable -> true)

    /// Indicates if this is inferred to be a method or function that definitely makes no critical tailcalls?
    member x.MakesNoCriticalTailcalls = x.val_flags.MakesNoCriticalTailcalls
    
    /// Indicates if this is ever referenced?
    member x.HasBeenReferenced = x.val_flags.HasBeenReferenced

    /// Indicates if the backing field for a static value is suppressed.
    member x.IsCompiledAsStaticPropertyWithoutField = 
            let hasValueAsStaticProperty = x.Attribs |> List.exists(fun (Attrib(tc, _, _, _, _, _, _)) -> tc.CompiledName = "ValueAsStaticPropertyAttribute")
            x.val_flags.IsCompiledAsStaticPropertyWithoutField || hasValueAsStaticProperty

    /// Indicates if the value is pinned/fixed
    member x.IsFixed = x.val_flags.IsFixed

    /// Indicates if the value will ignore byref scoping rules
    member x.IgnoresByrefScope = x.val_flags.IgnoresByrefScope

    /// Indicates if this value allows the use of an explicit type instantiation (i.e. does it itself have explicit type arguments,
    /// or does it have a signature?)
    member x.PermitsExplicitTypeInstantiation = x.val_flags.PermitsExplicitTypeInstantiation

    /// Indicates if this is a member generated from the de-sugaring of 'let' function bindings in the implicit class syntax?
    member x.IsIncrClassGeneratedMember = x.IsCompilerGenerated && x.val_flags.IsIncrClassSpecialMember

    /// Indicates if this is a constructor member generated from the de-sugaring of implicit constructor for a class type?
    member x.IsIncrClassConstructor = x.IsConstructor && x.val_flags.IsIncrClassSpecialMember

    /// Get the information about the value used during type inference
    member x.RecursiveValInfo = x.val_flags.RecursiveValInfo

    /// Indicates if this is a 'base' or 'this' value?
    member x.BaseOrThisInfo = x.val_flags.BaseOrThisInfo

    //  Indicates if this value was declared to be a type function, e.g. "let f<'a> = typeof<'a>"
    member x.IsTypeFunction = x.val_flags.IsTypeFunction

    /// Get the inline declaration on the value
    member x.InlineInfo = x.val_flags.InlineInfo

    /// Get the inline declaration on a parameter or other non-function-declaration value, used for optimization
    member x.InlineIfLambda = x.val_flags.InlineIfLambda

    /// Indicates whether the inline declaration for the value indicate that the value must be inlined?
    member x.MustInline = x.InlineInfo.MustInline

    /// Indicates whether this value was generated by the compiler.
    ///
    /// Note: this is true for the overrides generated by hash/compare augmentations
    member x.IsCompilerGenerated = x.val_flags.IsCompilerGenerated
    
    /// Get the declared attributes for the value
    member x.Attribs = 
        match x.val_opt_data with
        | Some optData -> optData.val_attribs
        | _ -> []

    /// Get the declared documentation for the value
    member x.XmlDoc =
        match x.val_opt_data with
        | Some optData -> optData.val_xmldoc
        | _ -> XmlDoc.Empty
    
    ///Get the signature for the value's XML documentation
    member x.XmlDocSig 
        with get() = 
            match x.val_opt_data with 
            | Some optData -> optData.val_xmldocsig 
            | _ -> String.Empty
        and set v = 
            match x.val_opt_data with 
            | Some optData -> optData.val_xmldocsig <- v 
            | _ -> x.val_opt_data <- Some { Val.NewEmptyValOptData() with val_xmldocsig = v }

    /// The parent type or module, if any (None for expression bindings and parameters)
    member x.DeclaringEntity = 
        match x.val_opt_data with
        | Some optData -> optData.val_declaring_entity
        | _ -> ParentNone

    /// Get the actual parent entity for the value (a module or a type), i.e. the entity under which the
    /// value will appear in compiled code. For extension members this is the module where the extension member
    /// is declared.
    member x.TopValDeclaringEntity = 
        match x.DeclaringEntity with 
        | Parent tcref -> tcref
        | ParentNone -> error(InternalError("TopValDeclaringEntity: does not have a parent", x.Range))

    member x.HasDeclaringEntity = 
        match x.DeclaringEntity with 
        | Parent _ -> true
        | ParentNone -> false
            
    /// Get the apparent parent entity for a member
    member x.MemberApparentEntity: TyconRef = 
        match x.MemberInfo with 
        | Some membInfo -> membInfo.ApparentEnclosingEntity
        | None -> error(InternalError("MemberApparentEntity", x.Range))

    /// Get the number of 'this'/'self' object arguments for the member. Instance extension members return '1'.
    member v.NumObjArgs =
        match v.MemberInfo with 
        | Some membInfo -> if membInfo.MemberFlags.IsInstance then 1 else 0
        | None -> 0

    /// Get the apparent parent entity for the value, i.e. the entity under with which the
    /// value is associated. For extension members this is the nominal type the member extends.
    /// For other values it is just the actual parent.
    member x.ApparentEnclosingEntity = 
        match x.MemberInfo with 
        | Some membInfo -> Parent(membInfo.ApparentEnclosingEntity)
        | None -> x.DeclaringEntity

    /// Get the public path to the value, if any? Should be set if and only if
    /// IsMemberOrModuleBinding is set.
    //
    // We use it here:
    //   - in opt.fs: when compiling fslib, we bind an entry for the value in a global table (see bind_escaping_local_vspec)
    //   - in ilxgen.fs: when compiling fslib, we bind an entry for the value in a global table (see bind_escaping_local_vspec)
    //   - in opt.fs: (fullDebugTextOfValRef) for error reporting of non-inlinable values
    //   - in service.fs (boutput_item_description): to display the full text of a value's binding location
    //   - in check.fs: as a boolean to detect public values for saving quotations 
    //   - in ilxgen.fs: as a boolean to detect public values for saving quotations 
    //   - in MakeExportRemapping, to build non-local references for values
    member x.PublicPath = 
        match x.DeclaringEntity with 
        | Parent eref -> 
            match eref.PublicPath with 
            | None -> None
            | Some p -> Some(ValPubPath(p, x.GetLinkageFullKey()))
        | ParentNone -> 
            None

    /// Indicates if this member is an F#-defined dispatch slot.
    member x.IsDispatchSlot = 
        match x.MemberInfo with 
        | Some membInfo -> membInfo.MemberFlags.IsDispatchSlot 
        | _ -> false

    /// Get the type of the value including any generic type parameters
    member x.TypeScheme = 
        match x.Type with 
        | TType_forall(tps, tau) -> tps, tau
        | ty -> [], ty

    /// Get the type of the value after removing any generic type parameters
    member x.TauType = 
        match x.Type with 
        | TType_forall(_, tau) -> tau
        | ty -> ty

    /// Get the generic type parameters for the value
    member x.Typars = 
        match x.Type with 
        | TType_forall(tps, _) -> tps
        | _ -> []

    /// The name of the method. 
    ///   - If this is a property then this is 'get_Foo' or 'set_Foo'
    ///   - If this is an implementation of an abstract slot then this is the name of the method implemented by the abstract slot
    ///   - If this is an extension member then this will be the simple name
    member x.LogicalName = 
        match x.MemberInfo with 
        | None -> x.val_logical_name
        | Some membInfo -> 
            match membInfo.ImplementedSlotSigs with 
            | slotsig :: _ -> slotsig.Name
            | _ -> x.val_logical_name

    // Set the logical name of the value
    member x.SetLogicalName(nm) = 
        x.val_logical_name <- nm

    member x.ValCompiledName =
        match x.val_opt_data with
        | Some optData -> optData.val_compiled_name
        | _ -> None

    /// The name of the method in compiled code (with some exceptions where ilxgen.fs decides not to use a method impl)
    ///   - If this is a property then this is 'get_Foo' or 'set_Foo'
    ///   - If this is an implementation of an abstract slot then this may be a mangled name
    ///   - If this is an extension member then this will be a mangled name
    ///   - If this is an operator then this is 'op_Addition'
    member x.CompiledName (compilerGlobalState:CompilerGlobalState option) =
        let givenName = 
            match x.val_opt_data with 
            | Some { val_compiled_name = Some n } -> n
            | _ -> x.LogicalName 
        // These cases must get stable unique names for their static field & static property. This name
        // must be stable across quotation generation and IL code generation (quotations can refer to the 
        // properties implicit in these)
        //
        //    Variable 'x' here, which is compiled as a top level static:
        //         do let x = expr in ...    // IsMemberOrModuleBinding = false, IsCompiledAsTopLevel = true, IsMember = false, CompilerGenerated=false
        //
        //    The implicit 'patternInput' variable here:
        //         let [x] = expr in ...    // IsMemberOrModuleBinding = true, IsCompiledAsTopLevel = true, IsMember = false, CompilerGenerated=true
        //    
        //    The implicit 'copyOfStruct' variables here:
        //         let dt = System.DateTime.Now - System.DateTime.Now // IsMemberOrModuleBinding = false, IsCompiledAsTopLevel = true, IsMember = false, CompilerGenerated=true
        //    
        // However we don't need this for CompilerGenerated members such as the implementations of IComparable
        match compilerGlobalState with
        | Some state when x.IsCompiledAsTopLevel && not x.IsMember && (x.IsCompilerGenerated || not x.IsMemberOrModuleBinding) ->
            state.StableNameGenerator.GetUniqueCompilerGeneratedName(givenName, x.Range, x.Stamp) 
        | _ -> givenName

    /// The name of the property.
    /// - If this is a property then this is 'Foo' 
    ///  - If this is an implementation of an abstract slot then this is the name of the property implemented by the abstract slot
    member x.PropertyName = 
        let logicalName = x.LogicalName
        ChopPropertyName logicalName

    /// The name of the method. 
    ///   - If this is a property then this is 'Foo' 
    ///   - If this is an implementation of an abstract slot then this is the name of the method implemented by the abstract slot
    ///   - If this is an operator then this is 'op_Addition'
    member x.CoreDisplayName = 
        match x.MemberInfo with 
        | Some membInfo -> 
            match membInfo.MemberFlags.MemberKind with 
            | SynMemberKind.ClassConstructor 
            | SynMemberKind.Constructor 
            | SynMemberKind.Member -> x.LogicalName
            | SynMemberKind.PropertyGetSet 
            | SynMemberKind.PropertySet
            | SynMemberKind.PropertyGet -> x.PropertyName
        | None -> x.LogicalName

    ///   - If this is a property then this is 'Foo' 
    ///   - If this is an implementation of an abstract slot then this is the name of the method implemented by the abstract slot
    ///   - If this is an operator then this is '(+)'
    member x.DisplayName = 
        DemangleOperatorName x.CoreDisplayName

    member x.SetValRec b = x.val_flags <- x.val_flags.WithRecursiveValInfo b 

    member x.SetIsCompilerGenerated(v) = x.val_flags <- x.val_flags.WithIsCompilerGenerated(v) 

    member x.SetIsMemberOrModuleBinding() = x.val_flags <- x.val_flags.WithIsMemberOrModuleBinding 

    member x.SetMakesNoCriticalTailcalls() = x.val_flags <- x.val_flags.WithMakesNoCriticalTailcalls

    member x.SetHasBeenReferenced() = x.val_flags <- x.val_flags.WithHasBeenReferenced

    member x.SetIsCompiledAsStaticPropertyWithoutField() = x.val_flags <- x.val_flags.WithIsCompiledAsStaticPropertyWithoutField

    member x.SetIsFixed() = x.val_flags <- x.val_flags.WithIsFixed

    member x.SetIgnoresByrefScope() = x.val_flags <- x.val_flags.WithIgnoresByrefScope

    member x.SetInlineIfLambda() = x.val_flags <- x.val_flags.WithInlineIfLambda

    member x.SetValReprInfo info = 
        match x.val_opt_data with
        | Some optData -> optData.val_repr_info <- info
        | _ -> x.val_opt_data <- Some { Val.NewEmptyValOptData() with val_repr_info = info }

    member x.SetType ty = x.val_type <- ty

    member x.SetOtherRange m =
        match x.val_opt_data with
        | Some optData -> optData.val_other_range <- Some m
        | _ -> x.val_opt_data <- Some { Val.NewEmptyValOptData() with val_other_range = Some m }

    member x.SetDeclaringEntity parent = 
        match x.val_opt_data with
        | Some optData -> optData.val_declaring_entity <- parent
        | _ -> x.val_opt_data <- Some { Val.NewEmptyValOptData() with val_declaring_entity = parent }

    member x.SetAttribs attribs = 
        match x.val_opt_data with
        | Some optData -> optData.val_attribs <- attribs
        | _ -> x.val_opt_data <- Some { Val.NewEmptyValOptData() with val_attribs = attribs }

    member x.SetMemberInfo member_info = 
        match x.val_opt_data with
        | Some optData -> optData.val_member_info <- Some member_info
        | _ -> x.val_opt_data <- Some { Val.NewEmptyValOptData() with val_member_info = Some member_info }

    member x.SetValDefn val_defn = 
        match x.val_opt_data with
        | Some optData -> optData.val_defn <- Some val_defn
        | _ -> x.val_opt_data <- Some { Val.NewEmptyValOptData() with val_defn = Some val_defn }

    /// Create a new value with empty, unlinked data. Only used during unpickling of F# metadata.
    static member NewUnlinked() : Val = 
        { val_logical_name = Unchecked.defaultof<_>
          val_range = Unchecked.defaultof<_>
          val_type = Unchecked.defaultof<_>
          val_stamp = Unchecked.defaultof<_>
          val_flags = Unchecked.defaultof<_>
          val_opt_data = Unchecked.defaultof<_> }


    /// Create a new value with the given backing data. Only used during unpickling of F# metadata.
    static member New data: Val = data

    /// Link a value based on empty, unlinked data to the given data. Only used during unpickling of F# metadata.
    member x.Link (tg: ValData) = x.SetData tg

    /// Set all the data on a value
    member x.SetData (tg: ValData) = 
        x.val_logical_name <- tg.val_logical_name 
        x.val_range <- tg.val_range        
        x.val_type <- tg.val_type         
        x.val_stamp <- tg.val_stamp        
        x.val_flags <- tg.val_flags        
        match tg.val_opt_data with
        | Some tg -> 
            x.val_opt_data <- 
                Some { val_compiled_name = tg.val_compiled_name
                       val_other_range = tg.val_other_range
                       val_const = tg.val_const
                       val_defn = tg.val_defn
                       val_repr_info = tg.val_repr_info
                       val_access = tg.val_access
                       val_xmldoc = tg.val_xmldoc
                       val_member_info = tg.val_member_info
                       val_declaring_entity = tg.val_declaring_entity
                       val_xmldocsig = tg.val_xmldocsig
                       val_attribs = tg.val_attribs }
        | None -> ()

    /// Indicates if a value is linked to backing data yet. Only used during unpickling of F# metadata.
    member x.IsLinked = match box x.val_logical_name with null -> false | _ -> true 

    [<DebuggerBrowsable(DebuggerBrowsableState.Never)>]
    member x.DebugText = x.ToString()

    override x.ToString() = x.LogicalName
    
    
/// Represents the extra information stored for a member
[<NoEquality; NoComparison; RequireQualifiedAccess; StructuredFormatDisplay("{DebugText}")>]
type ValMemberInfo = 
    {
      /// The parent type. For an extension member this is the type being extended 
      ApparentEnclosingEntity: TyconRef  

      /// Updated with the full implemented slotsig after interface implementation relation is checked 
      mutable ImplementedSlotSigs: SlotSig list 

      /// Gets updated with 'true' if an abstract slot is implemented in the file being typechecked. Internal only. 
      mutable IsImplemented: bool                      

      MemberFlags: SynMemberFlags
    }

    [<DebuggerBrowsable(DebuggerBrowsableState.Never)>]
    member x.DebugText = x.ToString()

    override x.ToString() = "ValMemberInfo(...)"

[<NoEquality; NoComparison; RequireQualifiedAccess; StructuredFormatDisplay("{DebugText}")>]
type NonLocalValOrMemberRef = 
    {
      /// A reference to the entity containing the value or member. This will always be a non-local reference
      EnclosingEntity: EntityRef 

      /// The name of the value, or the full signature of the member
      ItemKey: ValLinkageFullKey
    }

    /// Get the thunk for the assembly referred to
    member x.Ccu = x.EnclosingEntity.nlr.Ccu

    /// Get the name of the assembly referred to
    member x.AssemblyName = x.EnclosingEntity.nlr.AssemblyName

    /// For debugging
    [<DebuggerBrowsable(DebuggerBrowsableState.Never)>]
    member x.DebugText = x.ToString()

    /// For debugging
    override x.ToString() = x.EnclosingEntity.nlr.ToString() + "::" + x.ItemKey.PartialKey.LogicalName
      
/// Represents the path information for a reference to a value or member in another assembly, disassociated
/// from any particular reference.
[<NoEquality; NoComparison; StructuredFormatDisplay("{DebugText}")>]
type ValPublicPath = 
    | ValPubPath of PublicPath * ValLinkageFullKey

    [<DebuggerBrowsable(DebuggerBrowsableState.Never)>]
    member x.DebugText = x.ToString()

    override _.ToString() = sprintf "ValPubPath(...)"

/// Represents an index into the namespace/module structure of an assembly
[<NoEquality; NoComparison; StructuredFormatDisplay("{DebugText}")>]
type NonLocalEntityRef = 
    | NonLocalEntityRef of CcuThunk * string[]

    /// Try to find the entity corresponding to the given path in the given CCU
    static member TryDerefEntityPath(ccu: CcuThunk, path: string[], i: int, entity: Entity) = 
        if i >= path.Length then ValueSome entity
        else  
            match entity.ModuleOrNamespaceType.AllEntitiesByCompiledAndLogicalMangledNames.TryGetValue path.[i] with 
            | true, res -> NonLocalEntityRef.TryDerefEntityPath(ccu, path, (i+1), res)
#if !NO_EXTENSIONTYPING
            | _ -> NonLocalEntityRef.TryDerefEntityPathViaProvidedType(ccu, path, i, entity)
#else
            | _ -> ValueNone
#endif

#if !NO_EXTENSIONTYPING
    /// Try to find the entity corresponding to the given path, using type-providers to link the data
    static member TryDerefEntityPathViaProvidedType(ccu: CcuThunk, path: string[], i: int, entity: Entity) = 
        // Errors during linking are not necessarily given good ranges. This has always been the case in F# 2.0, but also applies to
        // type provider type linking errors in F# 3.0.
        let m = range0
        match entity.TypeReprInfo with
        | TProvidedTypeExtensionPoint info -> 
            let resolutionEnvironment = info.ResolutionEnvironment
            let st = info.ProvidedType
                        
            // In this case, we're safely in the realm of types. Just iterate through the nested
            // types until i = path.Length-1. Create the Tycon's as needed
            let rec tryResolveNestedTypeOf(parentEntity: Entity, resolutionEnvironment, st: Tainted<ProvidedType>, i) = 
                match st.PApply((fun st -> st.GetNestedType path.[i]), m) with
                | Tainted.Null -> ValueNone
                | Tainted.NonNull st -> 
                    let newEntity = Construct.NewProvidedTycon(resolutionEnvironment, st, ccu.ImportProvidedType, false, m)
                    parentEntity.ModuleOrNamespaceType.AddProvidedTypeEntity newEntity
                    if i = path.Length-1 then ValueSome newEntity
                    else tryResolveNestedTypeOf(newEntity, resolutionEnvironment, st, i+1)

            tryResolveNestedTypeOf(entity, resolutionEnvironment, st, i)

        | TProvidedNamespaceExtensionPoint(resolutionEnvironment, resolvers) -> 

            // In this case, we're still in the realm of extensible namespaces. 
            //     <----entity-->
            //     0 .........i-1..i .......... j ..... path.Length-1
            //
            //     <----entity-->  <---resolver---->
            //     0 .........i-1..i ............. j ..... path.Length-1
            //
            //     <----entity-->  <---resolver----> <--loop--->
            //     0 .........i-1..i ............. j ..... path.Length-1
            //
            // We now query the resolvers with 
            //      moduleOrNamespace = path.[0..j-1] 
            //      typeName = path.[j] 
            // starting with j = i and then progressively increasing j
                        
            // This function queries at 'j'
            let tryResolvePrefix j = 
                assert (j >= 0)
                assert (j <= path.Length - 1)
                let matched = 
                    [ for resolver in resolvers  do
                        let moduleOrNamespace = if j = 0 then [| |] else path.[0..j-1]
                        let typename = path.[j]
                        let resolution = TryLinkProvidedType(resolver, moduleOrNamespace, typename, m)
                        match resolution with
<<<<<<< HEAD
                        | None -> ()
                        | Some st -> 
                            match st with
                            | Tainted.Null -> ()
                            | Tainted.NonNull st -> yield (resolver, st) ]
=======
                        | None | Some Tainted.Null -> ()
                        | Some st -> yield (resolver, st) ]
>>>>>>> 9d4fb7d1
                match matched with
                | [(_, st)] ->
                    // 'entity' is at position i in the dereference chain. We resolved to position 'j'.
                    // Inject namespaces until we're an position j, and then inject the type.
                    // Note: this is similar to code in CompileOps.fs
                    let rec injectNamespacesFromIToJ (entity: Entity) k = 
                        if k = j then 
                            let newEntity = Construct.NewProvidedTycon(resolutionEnvironment, st, ccu.ImportProvidedType, false, m)
                            entity.ModuleOrNamespaceType.AddProvidedTypeEntity newEntity
                            newEntity
                        else
                            let cpath = entity.CompilationPath.NestedCompPath entity.LogicalName ModuleOrNamespaceKind.Namespace
                            let newEntity = 
                                Construct.NewModuleOrNamespace 
                                    (Some cpath) 
                                    (TAccess []) (ident(path.[k], m)) XmlDoc.Empty [] 
                                    (MaybeLazy.Strict (Construct.NewEmptyModuleOrNamespaceType Namespace)) 
                            entity.ModuleOrNamespaceType.AddModuleOrNamespaceByMutation newEntity
                            injectNamespacesFromIToJ newEntity (k+1)
                    let newEntity = injectNamespacesFromIToJ entity i
                                
                    // newEntity is at 'j'
                    NonLocalEntityRef.TryDerefEntityPath(ccu, path, (j+1), newEntity) 

                | [] -> ValueNone 
                | _ -> failwith "Unexpected"

            let rec tryResolvePrefixes j = 
                if j >= path.Length then ValueNone
                else match tryResolvePrefix j with 
                      | ValueNone -> tryResolvePrefixes (j+1)
                      | ValueSome res -> ValueSome res

            tryResolvePrefixes i

        | _ -> ValueNone
#endif
            
    /// Try to link a non-local entity reference to an actual entity
    member nleref.TryDeref canError = 
        let (NonLocalEntityRef(ccu, path)) = nleref 
        if canError then 
            ccu.EnsureDerefable path

        if ccu.IsUnresolvedReference then ValueNone else

        match NonLocalEntityRef.TryDerefEntityPath(ccu, path, 0, ccu.Contents) with
        | ValueSome _ as r -> r
        | ValueNone ->
            // OK, the lookup failed. Check if we can redirect through a type forwarder on this assembly.
            // Look for a forwarder for each prefix-path
            let rec tryForwardPrefixPath i = 
                if i < path.Length then 
                    match ccu.TryForward(path.[0..i-1], path.[i]) with
                       // OK, found a forwarder, now continue with the lookup to find the nested type
                    | Some tcref -> NonLocalEntityRef.TryDerefEntityPath(ccu, path, (i+1), tcref.Deref)  
                    | None -> tryForwardPrefixPath (i+1)
                else
                    ValueNone
            tryForwardPrefixPath 0
        
    /// Get the CCU referenced by the nonlocal reference.
    member nleref.Ccu =
        let (NonLocalEntityRef(ccu, _)) = nleref 
        ccu

    /// Get the path into the CCU referenced by the nonlocal reference.
    member nleref.Path =
        let (NonLocalEntityRef(_, p)) = nleref 
        p

    member nleref.DisplayName =
        String.concat "." nleref.Path

    /// Get the mangled name of the last item in the path of the nonlocal reference.
    member nleref.LastItemMangledName = 
        let p = nleref.Path
        p.[p.Length-1]

    /// Get the all-but-last names of the path of the nonlocal reference.
    member nleref.EnclosingMangledPath =  
        let p = nleref.Path
        p.[0..p.Length-2]
        
    /// Get the name of the assembly referenced by the nonlocal reference.
    member nleref.AssemblyName = nleref.Ccu.AssemblyName

    /// Dereference the nonlocal reference, and raise an error if this fails.
    member nleref.Deref = 
        match nleref.TryDeref(canError=true) with 
        | ValueSome res -> res
        | ValueNone -> 
              errorR (InternalUndefinedItemRef (FSComp.SR.tastUndefinedItemRefModuleNamespace, nleref.DisplayName, nleref.AssemblyName, "<some module on this path>")) 
              raise (KeyNotFoundException())
        
    /// Get the details of the module or namespace fragment for the entity referred to by this non-local reference.
    member nleref.ModuleOrNamespaceType = 
        nleref.Deref.ModuleOrNamespaceType

    [<DebuggerBrowsable(DebuggerBrowsableState.Never)>]
    member x.DebugText = x.ToString()

    override x.ToString() = x.DisplayName
        
[<NoEquality; NoComparison; StructuredFormatDisplay("{DebugText}")>]
type EntityRef = 
    {
      /// Indicates a reference to something bound in this CCU 
      mutable binding: NonNullSlot<Entity>

      /// Indicates a reference to something bound in another CCU 
      nlr: NonLocalEntityRef
    }

    /// Indicates if the reference is a local reference
    member x.IsLocalRef = match box x.nlr with null -> true | _ -> false

    /// Indicates if the reference has been resolved
    member x.IsResolved = match box x.binding with null -> false | _ -> true

    /// The resolved target of the reference
    member x.ResolvedTarget = x.binding

    /// Resolve the reference
    member private tcr.Resolve canError = 
        let res = tcr.nlr.TryDeref canError
        match res with 
        | ValueSome r -> 
             tcr.binding <- nullableSlotFull r 
        | ValueNone -> 
             ()

    /// Dereference the TyconRef to a Tycon. Amortize the cost of doing this.
    /// This path should not allocate in the amortized case
    member tcr.Deref = 
        match box tcr.binding with 
        | null ->
            tcr.Resolve(canError=true)
            match box tcr.binding with 
            | null -> error (InternalUndefinedItemRef (FSComp.SR.tastUndefinedItemRefModuleNamespaceType, String.concat "." tcr.nlr.EnclosingMangledPath, tcr.nlr.AssemblyName, tcr.nlr.LastItemMangledName))
            | _ -> tcr.binding
        | _ -> 
            tcr.binding

    /// Dereference the TyconRef to a Tycon option.
    member tcr.TryDeref = 
        match box tcr.binding with 
        | null -> 
            tcr.Resolve(canError=false)
            match box tcr.binding with 
            | null -> ValueNone
            | _ -> ValueSome tcr.binding

        | _ -> 
            ValueSome tcr.binding

    /// Is the destination assembly available?
    member tcr.CanDeref = tcr.TryDeref.IsSome

    /// Gets the data indicating the compiled representation of a type or module in terms of Abstract IL data structures.
    member x.CompiledRepresentation = x.Deref.CompiledRepresentation

    /// Gets the data indicating the compiled representation of a named type or module in terms of Abstract IL data structures.
    member x.CompiledRepresentationForNamedType = x.Deref.CompiledRepresentationForNamedType

    /// The implementation definition location of the namespace, module or type
    member x.DefinitionRange = x.Deref.DefinitionRange

    /// The signature definition location of the namespace, module or type
    member x.SigRange = x.Deref.SigRange

    /// The name of the namespace, module or type, possibly with mangling, e.g. List`1, List or FailureException 
    member x.LogicalName = x.Deref.LogicalName

    /// The compiled name of the namespace, module or type, e.g. FSharpList`1, ListModule or FailureException 
    member x.CompiledName = x.Deref.CompiledName

    /// The display name of the namespace, module or type, e.g. List instead of List`1, not including static parameters
    member x.DisplayName = x.Deref.DisplayName

    /// The display name of the namespace, module or type with <'T, 'U, 'V> added for generic types, including static parameters
    member x.DisplayNameWithStaticParametersAndTypars = x.Deref.DisplayNameWithStaticParametersAndTypars

    /// The display name of the namespace, module or type with <_, _, _> added for generic types, including static parameters
    member x.DisplayNameWithStaticParametersAndUnderscoreTypars = x.Deref.DisplayNameWithStaticParametersAndUnderscoreTypars

    /// The display name of the namespace, module or type, e.g. List instead of List`1, including static parameters
    member x.DisplayNameWithStaticParameters = x.Deref.DisplayNameWithStaticParameters

    /// The code location where the module, namespace or type is defined.
    member x.Range = x.Deref.Range

    /// A unique stamp for this module, namespace or type definition within the context of this compilation. 
    /// Note that because of signatures, there are situations where in a single compilation the "same" 
    /// module, namespace or type may have two distinct Entity objects that have distinct stamps.
    member x.Stamp = x.Deref.Stamp

    /// The F#-defined custom attributes of the entity, if any. If the entity is backed by Abstract IL or provided metadata
    /// then this does not include any attributes from those sources.
    member x.Attribs = x.Deref.Attribs

    /// The XML documentation of the entity, if any. If the entity is backed by provided metadata
    /// then this _does_ include this documentation. If the entity is backed by Abstract IL metadata
    /// or comes from another F# assembly then it does not (because the documentation will get read from 
    /// an XML file).
    member x.XmlDoc = x.Deref.XmlDoc

    /// The XML documentation sig-string of the entity, if any, to use to lookup an .xml doc file. This also acts
    /// as a cache for this sig-string computation.
    member x.XmlDocSig = x.Deref.XmlDocSig

    /// The logical contents of the entity when it is a module or namespace fragment.
    member x.ModuleOrNamespaceType = x.Deref.ModuleOrNamespaceType
    
    /// Demangle the module name, if FSharpModuleWithSuffix is used
    member x.DemangledModuleOrNamespaceName = x.Deref.DemangledModuleOrNamespaceName

    /// The logical contents of the entity when it is a type definition.
    member x.TypeContents = x.Deref.TypeContents

    /// The kind of the type definition - is it a measure definition or a type definition?
    member x.TypeOrMeasureKind = x.Deref.TypeOrMeasureKind

    /// The identifier at the point of declaration of the type definition.
    member x.Id = x.Deref.Id

    /// The information about the r.h.s. of a type definition, if any. For example, the r.h.s. of a union or record type.
    member x.TypeReprInfo = x.Deref.TypeReprInfo

    /// The information about the r.h.s. of an F# exception definition, if any. 
    member x.ExceptionInfo = x.Deref.ExceptionInfo

    /// Indicates if the entity represents an F# exception declaration.
    member x.IsExceptionDecl = x.Deref.IsExceptionDecl
    
    /// Get the type parameters for an entity that is a type declaration, otherwise return the empty list.
    /// 
    /// Lazy because it may read metadata, must provide a context "range" in case error occurs reading metadata.
    member x.Typars m = x.Deref.Typars m

    /// Get the type parameters for an entity that is a type declaration, otherwise return the empty list.
    member x.TyparsNoRange = x.Deref.TyparsNoRange

    /// Indicates if this entity is an F# type abbreviation definition
    member x.TypeAbbrev = x.Deref.TypeAbbrev

    /// Indicates if this entity is an F# type abbreviation definition
    member x.IsTypeAbbrev = x.Deref.IsTypeAbbrev

    /// Get the value representing the accessibility of the r.h.s. of an F# type definition.
    member x.TypeReprAccessibility = x.Deref.TypeReprAccessibility

    /// Get the cache of the compiled ILTypeRef representation of this module or type.
    member x.CompiledReprCache = x.Deref.CompiledReprCache

    /// Get a blob of data indicating how this type is nested in other namespaces, modules or types.
    member x.PublicPath: PublicPath option = x.Deref.PublicPath

    /// Get the value representing the accessibility of an F# type definition or module.
    member x.Accessibility = x.Deref.Accessibility

    /// Indicates the type prefers the "tycon<a, b>" syntax for display etc. 
    member x.IsPrefixDisplay = x.Deref.IsPrefixDisplay

    /// Indicates the "tycon blob" is actually a module 
    member x.IsModuleOrNamespace = x.Deref.IsModuleOrNamespace

    /// Indicates if the entity is a namespace
    member x.IsNamespace = x.Deref.IsNamespace

    /// Indicates if the entity is an F# module definition
    member x.IsModule = x.Deref.IsModule

    /// Get a blob of data indicating how this type is nested inside other namespaces, modules and types.
    member x.CompilationPathOpt = x.Deref.CompilationPathOpt

#if !NO_EXTENSIONTYPING
    /// Indicates if the entity is a provided namespace fragment
    member x.IsProvided = x.Deref.IsProvided

    /// Indicates if the entity is a provided namespace fragment
    member x.IsProvidedNamespace = x.Deref.IsProvidedNamespace

    /// Indicates if the entity is an erased provided type definition
    member x.IsProvidedErasedTycon = x.Deref.IsProvidedErasedTycon

    /// Indicates if the entity is an erased provided type definition that incorporates a static instantiation (and therefore in some sense compiler generated)
    member x.IsStaticInstantiationTycon = x.Deref.IsStaticInstantiationTycon

    /// Indicates if the entity is a generated provided type definition, i.e. not erased.
    member x.IsProvidedGeneratedTycon = x.Deref.IsProvidedGeneratedTycon
#endif

    /// Get a blob of data indicating how this type is nested inside other namespaces, modules and types.
    member x.CompilationPath = x.Deref.CompilationPath

    /// Get a table of fields for all the F#-defined record, struct and class fields in this type definition, including
    /// static fields, 'val' declarations and hidden fields from the compilation of implicit class constructions.
    member x.AllFieldTable = x.Deref.AllFieldTable

    /// Get an array of fields for all the F#-defined record, struct and class fields in this type definition, including
    /// static fields, 'val' declarations and hidden fields from the compilation of implicit class constructions.
    member x.AllFieldsArray = x.Deref.AllFieldsArray

    /// Get a list of fields for all the F#-defined record, struct and class fields in this type definition, including
    /// static fields, 'val' declarations and hidden fields from the compilation of implicit class constructions.
    member x.AllFieldsAsList = x.Deref.AllFieldsAsList

    /// Get a list of all fields for F#-defined record, struct and class fields in this type definition,
    /// including static fields, but excluding compiler-generate fields.
    member x.TrueFieldsAsList = x.Deref.TrueFieldsAsList

    /// Get a list of all instance fields for F#-defined record, struct and class fields in this type definition,
    /// excluding compiler-generate fields.
    member x.TrueInstanceFieldsAsList = x.Deref.TrueInstanceFieldsAsList

    /// Get a list of all instance fields for F#-defined record, struct and class fields in this type definition.
    /// including hidden fields from the compilation of implicit class constructions.
    member x.AllInstanceFieldsAsList = x.Deref.AllInstanceFieldsAsList

    /// Get a field by index in definition order
    member x.GetFieldByIndex n = x.Deref.GetFieldByIndex n

    /// Get a field by name.
    member x.GetFieldByName n = x.Deref.GetFieldByName n

    /// Get the union cases and other union-type information for a type, if any
    member x.UnionTypeInfo = x.Deref.UnionTypeInfo

    /// Get the union cases for a type, if any
    member x.UnionCasesArray = x.Deref.UnionCasesArray

    /// Get the union cases for a type, if any, as a list
    member x.UnionCasesAsList = x.Deref.UnionCasesAsList

    /// Get a union case of a type by name
    member x.GetUnionCaseByName n = x.Deref.GetUnionCaseByName n

    /// Get the blob of information associated with an F# object-model type definition, i.e. class, interface, struct etc.
    member x.FSharpObjectModelTypeInfo = x.Deref.FSharpObjectModelTypeInfo

    /// Gets the immediate interface definitions of an F# type definition. Further interfaces may be supported through class and interface inheritance.
    member x.ImmediateInterfacesOfFSharpTycon = x.Deref.ImmediateInterfacesOfFSharpTycon

    /// Gets the immediate interface types of an F# type definition. Further interfaces may be supported through class and interface inheritance.
    member x.ImmediateInterfaceTypesOfFSharpTycon = x.Deref.ImmediateInterfaceTypesOfFSharpTycon

    /// Gets the immediate members of an F# type definition, excluding compiler-generated ones.
    /// Note: result is alphabetically sorted, then for each name the results are in declaration order
    member x.MembersOfFSharpTyconSorted = x.Deref.MembersOfFSharpTyconSorted

    /// Gets all immediate members of an F# type definition keyed by name, including compiler-generated ones.
    /// Note: result is a indexed table, and for each name the results are in reverse declaration order
    member x.MembersOfFSharpTyconByName = x.Deref.MembersOfFSharpTyconByName

    /// Indicates if this is a struct or enum type definition, i.e. a value type definition
    member x.IsStructOrEnumTycon = x.Deref.IsStructOrEnumTycon

    /// Indicates if this is an F# type definition which is one of the special types in FSharp.Core.dll which uses 
    /// an assembly-code representation for the type, e.g. the primitive array type constructor.
    member x.IsAsmReprTycon = x.Deref.IsAsmReprTycon

    /// Indicates if this is an F# type definition which is one of the special types in FSharp.Core.dll like 'float<_>' which
    /// defines a measure type with a relation to an existing non-measure type as a representation.
    member x.IsMeasureableReprTycon = x.Deref.IsMeasureableReprTycon

    /// Indicates if the entity is erased, either a measure definition, or an erased provided type definition
    member x.IsErased = x.Deref.IsErased
    
    /// Gets any implicit hash/equals (with comparer argument) methods added to an F# record, union or struct type definition.
    member x.GeneratedHashAndEqualsWithComparerValues = x.Deref.GeneratedHashAndEqualsWithComparerValues

    /// Gets any implicit CompareTo (with comparer argument) methods added to an F# record, union or struct type definition.
    member x.GeneratedCompareToWithComparerValues = x.Deref.GeneratedCompareToWithComparerValues

    /// Gets any implicit CompareTo methods added to an F# record, union or struct type definition.
    member x.GeneratedCompareToValues = x.Deref.GeneratedCompareToValues

    /// Gets any implicit hash/equals methods added to an F# record, union or struct type definition.
    member x.GeneratedHashAndEqualsValues = x.Deref.GeneratedHashAndEqualsValues
    
    /// Indicate if this is a type definition backed by Abstract IL metadata.
    member x.IsILTycon = x.Deref.IsILTycon

    /// Get the Abstract IL scope, nesting and metadata for this 
    /// type definition, assuming it is backed by Abstract IL metadata.
    member x.ILTyconInfo = x.Deref.ILTyconInfo

    /// Get the Abstract IL metadata for this type definition, assuming it is backed by Abstract IL metadata.
    member x.ILTyconRawMetadata = x.Deref.ILTyconRawMetadata

    /// Indicate if this is a type whose r.h.s. is known to be a union type definition.
    member x.IsUnionTycon = x.Deref.IsUnionTycon

    /// Indicates if this is an F# type definition whose r.h.s. is known to be a record type definition.
    member x.IsRecordTycon = x.Deref.IsRecordTycon

    /// Indicates if this is an F# type definition whose r.h.s. is known to be some kind of F# object model definition
    member x.IsFSharpObjectModelTycon = x.Deref.IsFSharpObjectModelTycon

    /// The on-demand analysis about whether the entity has the IsByRefLike attribute
    member x.TryIsByRefLike = x.Deref.TryIsByRefLike

    /// Set the on-demand analysis about whether the entity has the IsByRefLike attribute
    member x.SetIsByRefLike b = x.Deref.SetIsByRefLike b

    /// The on-demand analysis about whether the entity has the IsReadOnly attribute
    member x.TryIsReadOnly = x.Deref.TryIsReadOnly

    /// Set the on-demand analysis about whether the entity has the IsReadOnly attribute
    member x.SetIsReadOnly b = x.Deref.SetIsReadOnly b

    /// The on-demand analysis about whether the entity is assumed to be a readonly struct
    member x.TryIsAssumedReadOnly = x.Deref.TryIsAssumedReadOnly

    /// Set the on-demand analysis about whether the entity is assumed to be a readonly struct
    member x.SetIsAssumedReadOnly b = x.Deref.SetIsAssumedReadOnly b

    /// Indicates if this is an F# type definition whose r.h.s. definition is unknown (i.e. a traditional ML 'abstract' type in a signature,
    /// which in F# is called a 'unknown representation' type).
    member x.IsHiddenReprTycon = x.Deref.IsHiddenReprTycon

    /// Indicates if this is an F#-defined interface type definition 
    member x.IsFSharpInterfaceTycon = x.Deref.IsFSharpInterfaceTycon

    /// Indicates if this is an F#-defined delegate type definition 
    member x.IsFSharpDelegateTycon = x.Deref.IsFSharpDelegateTycon

    /// Indicates if this is an F#-defined enum type definition 
    member x.IsFSharpEnumTycon = x.Deref.IsFSharpEnumTycon

    /// Indicates if this is a .NET-defined enum type definition 
    member x.IsILEnumTycon = x.Deref.IsILEnumTycon

    /// Indicates if this is an enum type definition 
    member x.IsEnumTycon = x.Deref.IsEnumTycon

    /// Indicates if this is an F#-defined struct or enum type definition, i.e. a value type definition
    member x.IsFSharpStructOrEnumTycon = x.Deref.IsFSharpStructOrEnumTycon

    /// Indicates if this is a .NET-defined struct or enum type definition, i.e. a value type definition
    member x.IsILStructOrEnumTycon = x.Deref.IsILStructOrEnumTycon

    /// Indicates if we have pre-determined that a type definition has a default constructor.
    member x.PreEstablishedHasDefaultConstructor = x.Deref.PreEstablishedHasDefaultConstructor

    /// Indicates if we have pre-determined that a type definition has a self-referential constructor using 'as x'
    member x.HasSelfReferentialConstructor = x.Deref.HasSelfReferentialConstructor

    member x.UnionCasesAsRefList = x.UnionCasesAsList |> List.map x.MakeNestedUnionCaseRef

    member x.TrueInstanceFieldsAsRefList = x.TrueInstanceFieldsAsList |> List.map x.MakeNestedRecdFieldRef

    member x.AllFieldAsRefList = x.AllFieldsAsList |> List.map x.MakeNestedRecdFieldRef

    member x.MakeNestedRecdFieldRef (rf: RecdField) = RecdFieldRef (x, rf.Name)

    member x.MakeNestedUnionCaseRef (uc: UnionCase) = UnionCaseRef (x, uc.Id.idText)

    [<DebuggerBrowsable(DebuggerBrowsableState.Never)>]
    member x.DebugText = x.ToString()

    override x.ToString() = 
       if x.IsLocalRef then 
           x.ResolvedTarget.DisplayName 
       else 
           x.nlr.DisplayName 

/// Represents a module-or-namespace reference in the typed abstract syntax.
type ModuleOrNamespaceRef = EntityRef

/// Represents a type definition reference in the typed abstract syntax.
type TyconRef = EntityRef

/// References are either local or nonlocal
[<NoEquality; NoComparison; StructuredFormatDisplay("{DebugText}")>]
type ValRef = 
    {
      /// Indicates a reference to something bound in this CCU 
      mutable binding: NonNullSlot<Val>

      /// Indicates a reference to something bound in another CCU 
      nlr: NonLocalValOrMemberRef
    }

    member x.IsLocalRef = obj.ReferenceEquals(x.nlr, null)

    member x.IsResolved = not (obj.ReferenceEquals(x.binding, null))

    member x.ResolvedTarget = x.binding

    /// Dereference the ValRef to a Val.
    member vr.Deref = 
        if obj.ReferenceEquals(vr.binding, null) then
            let res = 
                let nlr = vr.nlr 
                let e = nlr.EnclosingEntity.Deref 
                let possible = e.ModuleOrNamespaceType.TryLinkVal(nlr.EnclosingEntity.nlr.Ccu, nlr.ItemKey)
                match possible with 
                | ValueNone -> error (InternalUndefinedItemRef (FSComp.SR.tastUndefinedItemRefVal, e.DisplayNameWithStaticParameters, nlr.AssemblyName, sprintf "%+A" nlr.ItemKey.PartialKey))
                | ValueSome h -> h
            vr.binding <- nullableSlotFull res 
            res 
        else vr.binding

    /// Dereference the ValRef to a Val option.
    member vr.TryDeref = 
        if obj.ReferenceEquals(vr.binding, null) then
            let resOpt = 
                match vr.nlr.EnclosingEntity.TryDeref with 
                | ValueNone -> ValueNone
                | ValueSome e -> e.ModuleOrNamespaceType.TryLinkVal(vr.nlr.EnclosingEntity.nlr.Ccu, vr.nlr.ItemKey)
            match resOpt with 
            | ValueNone -> ()
            | ValueSome res -> 
                vr.binding <- nullableSlotFull res 
            resOpt
        else ValueSome vr.binding

    /// The type of the value. May be a TType_forall for a generic value. 
    /// May be a type variable or type containing type variables during type inference. 
    member x.Type = x.Deref.Type

    /// Get the type of the value including any generic type parameters
    member x.TypeScheme = x.Deref.TypeScheme

    /// Get the type of the value after removing any generic type parameters
    member x.TauType = x.Deref.TauType

    member x.Typars = x.Deref.Typars

    member x.LogicalName = x.Deref.LogicalName

    member x.DisplayName = x.Deref.DisplayName

    member x.CoreDisplayName = x.Deref.CoreDisplayName

    member x.Range = x.Deref.Range

    /// Get the value representing the accessibility of an F# type definition or module.
    member x.Accessibility = x.Deref.Accessibility

    /// The parent type or module, if any (None for expression bindings and parameters)
    member x.DeclaringEntity = x.Deref.DeclaringEntity

    /// Get the apparent parent entity for the value, i.e. the entity under with which the
    /// value is associated. For extension members this is the nominal type the member extends.
    /// For other values it is just the actual parent.
    member x.ApparentEnclosingEntity = x.Deref.ApparentEnclosingEntity

    member x.DefinitionRange = x.Deref.DefinitionRange

    member x.SigRange = x.Deref.SigRange

    /// The value of a value or member marked with [<LiteralAttribute>] 
    member x.LiteralValue = x.Deref.LiteralValue

    member x.Id = x.Deref.Id

    /// Get the name of the value, assuming it is compiled as a property.
    ///   - If this is a property then this is 'Foo' 
    ///   - If this is an implementation of an abstract slot then this is the name of the property implemented by the abstract slot
    member x.PropertyName = x.Deref.PropertyName

    /// Indicates whether this value represents a property getter.
    member x.IsPropertyGetterMethod = 
        match x.MemberInfo with
        | None -> false
        | Some (memInfo: ValMemberInfo) -> memInfo.MemberFlags.MemberKind = SynMemberKind.PropertyGet || memInfo.MemberFlags.MemberKind = SynMemberKind.PropertyGetSet

    /// Indicates whether this value represents a property setter.
    member x.IsPropertySetterMethod = 
        match x.MemberInfo with
        | None -> false
        | Some (memInfo: ValMemberInfo) -> memInfo.MemberFlags.MemberKind = SynMemberKind.PropertySet || memInfo.MemberFlags.MemberKind = SynMemberKind.PropertyGetSet

    /// A unique stamp within the context of this invocation of the compiler process 
    member x.Stamp = x.Deref.Stamp

    /// Is this represented as a "top level" static binding (i.e. a static field, static member,
    /// instance member), rather than an "inner" binding that may result in a closure.
    member x.IsCompiledAsTopLevel = x.Deref.IsCompiledAsTopLevel

    /// Indicates if this member is an F#-defined dispatch slot.
    member x.IsDispatchSlot = x.Deref.IsDispatchSlot

    /// The name of the method in compiled code (with some exceptions where ilxgen.fs decides not to use a method impl)
    member x.CompiledName = x.Deref.CompiledName

    /// Get the public path to the value, if any? Should be set if and only if
    /// IsMemberOrModuleBinding is set.
    member x.PublicPath = x.Deref.PublicPath

    /// The quotation expression associated with a value given the [<ReflectedDefinition>] tag
    member x.ReflectedDefinition = x.Deref.ReflectedDefinition

    /// Indicates if this is an F#-defined 'new' constructor member
    member x.IsConstructor = x.Deref.IsConstructor

    /// Indicates if this value was a member declared 'override' or an implementation of an interface slot
    member x.IsOverrideOrExplicitImpl = x.Deref.IsOverrideOrExplicitImpl

    /// Is this a member, if so some more data about the member.
    member x.MemberInfo = x.Deref.MemberInfo

    /// Indicates if this is a member
    member x.IsMember = x.Deref.IsMember

    /// Indicates if this is an F#-defined value in a module, or an extension member, but excluding compiler generated bindings from optimizations
    member x.IsModuleBinding = x.Deref.IsModuleBinding

    /// Indicates if this is an F#-defined instance member. 
    ///
    /// Note, the value may still be (a) an extension member or (b) and abstract slot without
    /// a true body. These cases are often causes of bugs in the compiler.
    member x.IsInstanceMember = x.Deref.IsInstanceMember

    /// Indicates if this value is declared 'mutable'
    member x.IsMutable = x.Deref.IsMutable

    /// Indicates if this value allows the use of an explicit type instantiation (i.e. does it itself have explicit type arguments,
    /// or does it have a signature?)
    member x.PermitsExplicitTypeInstantiation = x.Deref.PermitsExplicitTypeInstantiation

    /// Indicates if this is inferred to be a method or function that definitely makes no critical tailcalls?
    member x.MakesNoCriticalTailcalls = x.Deref.MakesNoCriticalTailcalls

    /// Is this a member definition or module definition?
    member x.IsMemberOrModuleBinding = x.Deref.IsMemberOrModuleBinding

    /// Indicates if this is an F#-defined extension member
    member x.IsExtensionMember = x.Deref.IsExtensionMember

    /// Indicates if this is a constructor member generated from the de-sugaring of implicit constructor for a class type?
    member x.IsIncrClassConstructor = x.Deref.IsIncrClassConstructor

    /// Indicates if this is a member generated from the de-sugaring of 'let' function bindings in the implicit class syntax?
    member x.IsIncrClassGeneratedMember = x.Deref.IsIncrClassGeneratedMember

    /// Get the information about a recursive value used during type inference
    member x.RecursiveValInfo = x.Deref.RecursiveValInfo

    /// Indicates if this is a 'base' or 'this' value?
    member x.BaseOrThisInfo = x.Deref.BaseOrThisInfo

    ///  Indicates if this value was declared to be a type function, e.g. "let f<'a> = typeof<'a>"
    member x.IsTypeFunction = x.Deref.IsTypeFunction

    /// Records the "extra information" for a value compiled as a method.
    ///
    /// This indicates the number of arguments in each position for a curried function.
    member x.ValReprInfo = x.Deref.ValReprInfo

    /// Get the inline declaration on the value
    member x.InlineInfo = x.Deref.InlineInfo

    /// Get the inline declaration on a parameter or other non-function-declaration value, used for optimization
    member x.InlineIfLambda = x.Deref.InlineIfLambda

    /// Indicates whether the inline declaration for the value indicate that the value must be inlined?
    member x.MustInline = x.Deref.MustInline

    /// Indicates whether this value was generated by the compiler.
    ///
    /// Note: this is true for the overrides generated by hash/compare augmentations
    member x.IsCompilerGenerated = x.Deref.IsCompilerGenerated

    /// Get the declared attributes for the value
    member x.Attribs = x.Deref.Attribs

    /// Get the declared documentation for the value
    member x.XmlDoc = x.Deref.XmlDoc

    /// Get or set the signature for the value's XML documentation
    member x.XmlDocSig = x.Deref.XmlDocSig

    /// Get the actual parent entity for the value (a module or a type), i.e. the entity under which the
    /// value will appear in compiled code. For extension members this is the module where the extension member
    /// is declared.
    member x.TopValDeclaringEntity = x.Deref.TopValDeclaringEntity

    // Can be false for members after error recovery
    member x.HasDeclaringEntity = x.Deref.HasDeclaringEntity

    /// Get the apparent parent entity for a member
    member x.MemberApparentEntity = x.Deref.MemberApparentEntity

    /// Get the number of 'this'/'self' object arguments for the member. Instance extension members return '1'.
    member x.NumObjArgs = x.Deref.NumObjArgs

    [<DebuggerBrowsable(DebuggerBrowsableState.Never)>]
    member x.DebugText = x.ToString()

    override x.ToString() = 
       if x.IsLocalRef then x.ResolvedTarget.DisplayName 
       else x.nlr.ToString()

/// Represents a reference to a case of a union type
[<NoEquality; NoComparison; StructuredFormatDisplay("{DebugText}")>]
type UnionCaseRef = 
    | UnionCaseRef of TyconRef * string

    /// Get a reference to the type containing this union case
    member x.TyconRef = let (UnionCaseRef(tcref, _)) = x in tcref

    /// Get the name of this union case
    member x.CaseName = let (UnionCaseRef(_, nm)) = x in nm

    /// Get the Entity for the type containing this union case
    member x.Tycon = x.TyconRef.Deref

    /// Dereference the reference to the union case
    member x.UnionCase = 
        match x.TyconRef.GetUnionCaseByName x.CaseName with 
        | Some res -> res
        | None -> error(InternalError(sprintf "union case %s not found in type %s" x.CaseName x.TyconRef.LogicalName, x.TyconRef.Range))

    /// Try to dereference the reference 
    member x.TryUnionCase =
        x.TyconRef.TryDeref 
        |> ValueOptionInternal.bind (fun tcref -> tcref.GetUnionCaseByName x.CaseName |> ValueOptionInternal.ofOption)

    /// Get the attributes associated with the union case
    member x.Attribs = x.UnionCase.Attribs

    /// Get the range of the union case
    member x.Range = x.UnionCase.Range

    /// Get the definition range of the union case
    member x.DefinitionRange = x.UnionCase.DefinitionRange

    /// Get the signature range of the union case
    member x.SigRange = x.UnionCase.SigRange

    /// Get the index of the union case amongst the cases
    member x.Index = 
        try 
           // REVIEW: this could be faster, e.g. by storing the index in the NameMap 
            x.TyconRef.UnionCasesArray |> Array.findIndex (fun ucspec -> ucspec.DisplayName = x.CaseName) 
        with :? KeyNotFoundException -> 
            error(InternalError(sprintf "union case %s not found in type %s" x.CaseName x.TyconRef.LogicalName, x.TyconRef.Range))

    /// Get the fields of the union case
    member x.AllFieldsAsList = x.UnionCase.FieldTable.AllFieldsAsList

    /// Get the resulting type of the union case
    member x.ReturnType = x.UnionCase.ReturnType

    /// Get a field of the union case by index
    member x.FieldByIndex n = x.UnionCase.FieldTable.FieldByIndex n

    [<DebuggerBrowsable(DebuggerBrowsableState.Never)>]
    member x.DebugText = x.ToString()

    override x.ToString() = x.CaseName

/// Represents a reference to a field in a record, class or struct
[<NoEquality; NoComparison; StructuredFormatDisplay("{DebugText}")>]
type RecdFieldRef = 
    | RecdFieldRef of tcref: TyconRef * id: string

    /// Get a reference to the type containing this union case
    member x.TyconRef = let (RecdFieldRef(tcref, _)) = x in tcref

    /// Get the name off the field
    member x.FieldName = let (RecdFieldRef(_, id)) = x in id

    /// Get the Entity for the type containing this union case
    member x.Tycon = x.TyconRef.Deref

    /// Dereference the reference 
    member x.RecdField = 
        let (RecdFieldRef(tcref, id)) = x
        match tcref.GetFieldByName id with 
        | Some res -> res
        | None -> error(InternalError(sprintf "field %s not found in type %s" id tcref.LogicalName, tcref.Range))

    /// Try to dereference the reference 
    member x.TryRecdField = 
        x.TyconRef.TryDeref 
        |> ValueOptionInternal.bind (fun tcref -> tcref.GetFieldByName x.FieldName |> ValueOptionInternal.ofOption)

    /// Get the attributes associated with the compiled property of the record field 
    member x.PropertyAttribs = x.RecdField.PropertyAttribs

    /// Get the declaration range of the record field 
    member x.Range = x.RecdField.Range

    /// Get the definition range of the record field 
    member x.DefinitionRange = x.RecdField.DefinitionRange

    /// Get the signature range of the record field 
    member x.SigRange = x.RecdField.SigRange

    member x.Index =
        let (RecdFieldRef(tcref, id)) = x
        try 
            // REVIEW: this could be faster, e.g. by storing the index in the NameMap 
            tcref.AllFieldsArray |> Array.findIndex (fun rfspec -> rfspec.Name = id)  
        with :? KeyNotFoundException -> 
            error(InternalError(sprintf "field %s not found in type %s" id tcref.LogicalName, tcref.Range))

    [<DebuggerBrowsable(DebuggerBrowsableState.Never)>]
    member x.DebugText = x.ToString()

    override x.ToString() = x.FieldName

[<RequireQualifiedAccess>]
type Nullness = 
   | Known of NullnessInfo
   | Variable of NullnessVar

   member n.Evaluate() = 
       match n with 
       | Known info -> info
       | Variable v -> v.Evaluate()

   member n.TryEvaluate() = 
       match n with 
       | Known info -> ValueSome info
       | Variable v -> v.TryEvaluate()

   override n.ToString() = match n.Evaluate() with NullnessInfo.WithNull -> "?"  | NullnessInfo.WithoutNull -> "" | NullnessInfo.AmbivalentToNull -> "%"

// Note, nullness variables are only created if the nullness checking feature is on
type NullnessVar() = 
    let mutable solution: Nullness option = None

    member nv.Evaluate() = 
       match solution with 
       | None -> NullnessInfo.WithoutNull
       | Some soln -> soln.Evaluate()

    member nv.TryEvaluate() = 
       match solution with 
       | None -> ValueNone
       | Some soln -> soln.TryEvaluate()

    member nv.IsSolved = solution.IsSome

    member nv.Set(nullness) = 
       assert (not nv.IsSolved) 
       solution <- Some nullness

    member nv.Unset() = 
       assert nv.IsSolved
       solution <- None

    member nv.Solution = 
       assert nv.IsSolved
       solution.Value

[<RequireQualifiedAccess>]
type NullnessInfo = 

    /// we know that there is an extra null value in the type
    | WithNull

    /// we know that there is no extra null value in the type
    | WithoutNull

    /// we know we don't care
    | AmbivalentToNull

/// Represents a type in the typed abstract syntax
[<NoEquality; NoComparison; StructuredFormatDisplay("{DebugText}")>]
type TType =

    /// TType_forall(typars, bodyTy).
    ///
    /// Indicates the type is a universal type, only used for types of values and members 
    | TType_forall of typars: Typars * bodyTy: TType

    /// TType_app(tyconRef, typeInstantiation, nullness).
    ///
    /// Indicates the type is built from a named type and a number of type arguments
    | TType_app of TyconRef * typeInstantiation: TypeInst * nullness: Nullness

    /// TType_anon
    ///
    /// Indicates the type is an anonymous record type whose compiled representation is located in the given assembly
    | TType_anon of anonInfo: AnonRecdTypeInfo * tys: TType list

    /// TType_tuple(elementTypes).
    ///
    /// Indicates the type is a tuple type. elementTypes must be of length 2 or greater.
    | TType_tuple of tupInfo: TupInfo * elementTypes: TTypes

    /// TType_fun(domainType, rangeType, nullness).
    ///
    /// Indicates the type is a function type 
    | TType_fun of domainType: TType * rangeType: TType * nullness: Nullness

    /// TType_ucase(unionCaseRef, typeInstantiation)
    ///
    /// Indicates the type is a non-F#-visible type representing a "proof" that a union value belongs to a particular union case
    /// These types are not user-visible and will never appear as an inferred type. They are the types given to
    /// the temporaries arising out of pattern matching on union values.
    | TType_ucase of unionCaseRef: UnionCaseRef * typeInstantiation: TypeInst

    /// Indicates the type is a variable type, whether declared, generalized or an inference type parameter  
    | TType_var of Typar * nullness: Nullness

    /// Indicates the type is a unit-of-measure expression being used as an argument to a type or member
    | TType_measure of measure: Measure


    /// For now, used only as a discriminant in error message.
    /// See https://github.com/Microsoft/visualfsharp/issues/2561
    member x.GetAssemblyName() =
        match x with
        | TType_forall (_tps, ty)        -> ty.GetAssemblyName()
        | TType_app (tcref, _tinst, _) -> tcref.CompilationPath.ILScopeRef.QualifiedName
        | TType_tuple _ -> ""
        | TType_anon (anonInfo, _tinst) -> defaultArg anonInfo.Assembly.QualifiedName ""
        | TType_fun _ -> ""
        | TType_measure _ -> ""
        | TType_var (tp, _nullness) -> tp.Solution |> function Some sln -> sln.GetAssemblyName() | None -> ""
        | TType_ucase (_uc, _tinst) ->
            let (TILObjectReprData(scope, _nesting, _definition)) = _uc.Tycon.ILTyconInfo
            scope.QualifiedName

    [<DebuggerBrowsable(DebuggerBrowsableState.Never)>]
    member x.DebugText = x.ToString()

    override x.ToString() =  
        match x with 
        | TType_forall (_tps, ty) -> "forall ...  " + ty.ToString()
        | TType_app (tcref, tinst, nullness) -> tcref.DisplayName + (match tinst with [] -> "" | tys -> "<" + String.concat "," (List.map string tys) + ">") + nullness.ToString() 
        | TType_tuple (tupInfo, tinst) -> 
            (match tupInfo with 
             | TupInfo.Const false -> ""
             | TupInfo.Const true -> "struct ")
             + String.concat "," (List.map string tinst) + ")"
        | TType_fun (d,r,nullness) -> "(" + string d + " -> " + string r + ")" + nullness.ToString()
        | TType_anon (anonInfo, tinst) -> 
            (match anonInfo.TupInfo with 
             | TupInfo.Const false -> ""
             | TupInfo.Const true -> "struct ")
             + "{|" + String.concat "," (Seq.map2 (fun nm ty -> nm + " " + string ty + ";") anonInfo.SortedNames tinst) + ")" + "|}"
        | TType_ucase (uc, tinst) -> "ucase " + uc.CaseName + (match tinst with [] -> "" | tys -> "<" + String.concat "," (List.map string tys) + ">")
        | TType_var (tp, _nullness) -> 
            match tp.Solution with 
            | None -> tp.DisplayName
            | Some _ -> tp.DisplayName + " (solved)"
        | TType_measure ms -> ms.ToString()

type TypeInst = TType list 

type TTypes = TType list 

/// Represents the information identifying an anonymous record 
[<RequireQualifiedAccess>] 
type AnonRecdTypeInfo = 
    {
      // Mutability for pickling/unpickling only
      mutable Assembly: CcuThunk 

      mutable TupInfo: TupInfo

      mutable SortedIds: Ident[]

      mutable Stamp: Stamp

      mutable SortedNames: string[]
    }

    /// Create an AnonRecdTypeInfo from the basic data
    static member Create(ccu: CcuThunk, tupInfo, ids: Ident[]) = 
        let sortedIds = ids |> Array.sortBy (fun id -> id.idText)
        // Hash all the data to form a unique stamp
        let stamp = 
            sha1HashInt64 
                [| for c in ccu.AssemblyName do yield byte c; yield byte (int32 c >>> 8)
                   match tupInfo with 
                   | TupInfo.Const b -> yield (if b then 0uy else 1uy)
                   for id in sortedIds do 
                       for c in id.idText do yield byte c; yield byte (int32 c >>> 8) |]
        let sortedNames = Array.map textOfId sortedIds
        { Assembly = ccu; TupInfo = tupInfo; SortedIds = sortedIds; Stamp = stamp; SortedNames = sortedNames }

    /// Get the ILTypeRef for the generated type implied by the anonymous type
    member x.ILTypeRef = 
        let ilTypeName = sprintf "<>f__AnonymousType%s%u`%d" (match x.TupInfo with TupInfo.Const b -> if b then "1000" else "") (uint32 x.Stamp) x.SortedIds.Length
        mkILTyRef(x.Assembly.ILScopeRef, ilTypeName)

    static member NewUnlinked() : AnonRecdTypeInfo = 
        { Assembly = Unchecked.defaultof<_>
          TupInfo = Unchecked.defaultof<_>
          SortedIds = Unchecked.defaultof<_>
          Stamp = Unchecked.defaultof<_> 
          SortedNames = Unchecked.defaultof<_> }

    member x.Link d = 
        let sortedNames = Array.map textOfId d.SortedIds
        x.Assembly <- d.Assembly
        x.TupInfo <- d.TupInfo
        x.SortedIds <- d.SortedIds
        x.Stamp <- d.Stamp
        x.SortedNames <- sortedNames

    member x.IsLinked = (match box x.SortedIds with null -> true | _ -> false)
    
[<RequireQualifiedAccess>] 
type TupInfo = 
    /// Some constant, e.g. true or false for tupInfo
    | Const of bool

/// Represents a unit of measure in the typed AST
[<RequireQualifiedAccess (* ; StructuredFormatDisplay("{DebugText}") *) >]
type Measure = 

    /// A variable unit-of-measure
    | Var of typar: Typar

    /// A constant, leaf unit-of-measure such as 'kg' or 'm'
    | Con of tyconRef: TyconRef

    /// A product of two units of measure
    | Prod of measure1: Measure * measure2: Measure

    /// An inverse of a units of measure expression
    | Inv of measure: Measure

    /// The unit of measure '1', e.g. float = float<1>
    | One

    /// Raising a measure to a rational power 
    | RationalPower of measure: Measure * power: Rational

    // %+A formatting is used, so this is not needed
    //[<DebuggerBrowsable(DebuggerBrowsableState.Never)>]
    //member x.DebugText = x.ToString()
    
    override x.ToString() = sprintf "%+A" x 

type Attribs = Attrib list 

[<NoEquality; NoComparison (* ; StructuredFormatDisplay("{DebugText}") *) >]
type AttribKind = 

    /// Indicates an attribute refers to a type defined in an imported .NET assembly 
    | ILAttrib of ilMethodRef: ILMethodRef 

    /// Indicates an attribute refers to a type defined in an imported F# assembly 
    | FSAttrib of valRef: ValRef

    // %+A formatting is used, so this is not needed
    //[<DebuggerBrowsable(DebuggerBrowsableState.Never)>]
    //member x.DebugText = x.ToString()

    override x.ToString() = sprintf "%+A" x 

/// Attrib(tyconRef, kind, unnamedArgs, propVal, appliedToAGetterOrSetter, targetsOpt, range)
[<NoEquality; NoComparison; StructuredFormatDisplay("{DebugText}")>]
type Attrib = 

    | Attrib of
        tyconRef: TyconRef *
        kind: AttribKind *
        unnamedArgs: AttribExpr list *
        propVal: AttribNamedArg list *
        appliedToAGetterOrSetter: bool *
        targetsOpt: AttributeTargets option *
        range: range

    [<DebuggerBrowsable(DebuggerBrowsableState.Never)>]
    member x.DebugText = x.ToString()

    member x.TyconRef = (let (Attrib(tcref, _, _, _, _, _, _)) = x in tcref)

    member x.Range = (let (Attrib(_, _, _, _, _, _, m)) = x in m)

    override x.ToString() = "attrib" + x.TyconRef.ToString()

/// We keep both source expression and evaluated expression around to help intellisense and signature printing
[<NoEquality; NoComparison; StructuredFormatDisplay("{DebugText}")>]
type AttribExpr = 

    /// AttribExpr(source, evaluated)
    | AttribExpr of source: Expr * evaluated: Expr 

    [<DebuggerBrowsable(DebuggerBrowsableState.Never)>]
    member x.DebugText = x.ToString()

    override x.ToString() = sprintf "AttribExpr(...)"

/// AttribNamedArg(name, type, isField, value)
[<NoEquality; NoComparison; StructuredFormatDisplay("{DebugText}")>]
type AttribNamedArg = 
    | AttribNamedArg of (string*TType*bool*AttribExpr)

    [<DebuggerBrowsable(DebuggerBrowsableState.Never)>]
    member x.DebugText = x.ToString()

    override x.ToString() = sprintf "AttribNamedArg(...)"

/// Constants in expressions
[<RequireQualifiedAccess; StructuredFormatDisplay("{DebugText}")>]
type Const = 
    | Bool of bool
    | SByte of sbyte
    | Byte of byte
    | Int16 of int16
    | UInt16 of uint16
    | Int32 of int32
    | UInt32 of uint32
    | Int64 of int64
    | UInt64 of uint64
    | IntPtr of int64
    | UIntPtr of uint64
    | Single of single
    | Double of double
    | Char of char
    | String of string
    | Decimal of Decimal 
    | Unit
    | Zero // null/zero-bit-pattern 

    [<DebuggerBrowsable(DebuggerBrowsableState.Never)>]
    member x.DebugText = x.ToString()

    override c.ToString() =
        match c with
        | Bool b -> (if b then "true" else "false")
        | SByte x -> string x + "y"
        | Byte x -> string x + "uy"
        | Int16 x -> string x + "s"
        | UInt16 x -> string x + "us"
        | Int32 x -> string x
        | UInt32 x -> string x + "u"
        | Int64 x -> string x + "L"
        | UInt64 x -> string x + "UL"
        | IntPtr x -> string x + "n"
        | UIntPtr x -> string x + "un"
        | Single x -> string x + "f"
        | Double x -> string x
        | Char x -> "'" + string x + "'"
        | String  x -> "\"" + x + "\""
        | Decimal  x -> string x + "M"
        | Unit  -> "()"
        | Zero -> "Const.Zero"

/// Decision trees. Pattern matching has been compiled down to
/// a decision tree by this point. The right-hand-sides (actions) of
/// a decision tree by this point. The right-hand-sides (actions) of
/// the decision tree are labelled by integers that are unique for that
/// particular tree.
[<NoEquality; NoComparison (* ; StructuredFormatDisplay("{DebugText}") *) >]
type DecisionTree = 

    /// TDSwitch(input, cases, default, range)
    ///
    /// Indicates a decision point in a decision tree. 
    ///    input -- The expression being tested. If switching over a struct union this 
    ///             must be the address of the expression being tested.
    ///    cases -- The list of tests and their subsequent decision trees
    ///    default -- The default decision tree, if any
    ///    range -- (precise documentation needed)
    | TDSwitch of input: Expr * cases: DecisionTreeCase list * defaultOpt: DecisionTree option * range: range

    /// TDSuccess(results, targets)
    ///
    /// Indicates the decision tree has terminated with success, transferring control to the given target with the given parameters.
    ///    results -- the expressions to be bound to the variables at the target
    ///    target -- the target number for the continuation
    | TDSuccess of results: Exprs * targetNum: int  

    /// TDBind(binding, body)
    ///
    /// Bind the given value through the remaining cases of the dtree. 
    /// These arise from active patterns and some optimizations to prevent
    /// repeated computations in decision trees.
    ///    binding -- the value and the expression it is bound to
    ///    body -- the rest of the decision tree
    | TDBind of binding: Binding * body: DecisionTree

    // %+A formatting is used, so this is not needed
    //[<DebuggerBrowsable(DebuggerBrowsableState.Never)>]
    //member x.DebugText = x.ToString()

    override x.ToString() = sprintf "%+A" x 

/// Represents a test and a subsequent decision tree
[<NoEquality; NoComparison; StructuredFormatDisplay("{DebugText}")>]
type DecisionTreeCase = 
    | TCase of discriminator: DecisionTreeTest * caseTree: DecisionTree

    /// Get the discriminator associated with the case
    member x.Discriminator = let (TCase(d, _)) = x in d

    /// Get the decision tree or a successful test
    member x.CaseTree = let (TCase(_, d)) = x in d

    [<DebuggerBrowsable(DebuggerBrowsableState.Never)>]
    member x.DebugText = x.ToString()

    override x.ToString() = sprintf "DecisionTreeCase(...)"

[<NoEquality; NoComparison; RequireQualifiedAccess (*; StructuredFormatDisplay("{DebugText}") *) >]
type DecisionTreeTest = 
    /// Test if the input to a decision tree matches the given union case
    | UnionCase of caseRef: UnionCaseRef * tinst: TypeInst

    /// Test if the input to a decision tree is an array of the given length 
    | ArrayLength of length: int * ty: TType  

    /// Test if the input to a decision tree is the given constant value 
    | Const of value: Const

    /// Test if the input to a decision tree is null 
    | IsNull 

    /// IsInst(source, target)
    ///
    /// Test if the input to a decision tree is an instance of the given type 
    | IsInst of source: TType * target: TType

    /// Test.ActivePatternCase(activePatExpr, activePatResTys, isStructRetTy, activePatIdentity, idx, activePatInfo)
    ///
    /// Run the active pattern and bind a successful result to a 
    /// variable in the remaining tree. 
    ///     activePatExpr -- The active pattern function being called, perhaps applied to some active pattern parameters.
    ///     activePatResTys -- The result types (case types) of the active pattern.
    ///     isStructRetTy -- Is the active pattern a struct return
    ///     activePatIdentity -- The value and the types it is applied to. If there are any active pattern parameters then this is empty. 
    ///     idx -- The case number of the active pattern which the test relates to.
    ///     activePatternInfo -- The extracted info for the active pattern.
    | ActivePatternCase of
        activePatExpr: Expr *        
        activePatResTys: TTypes *
        isStructRetTy: bool *
        activePatIdentity: (ValRef * TypeInst) option *
        idx: int *
        activePatternInfo: ActivePatternInfo

    /// Used in error recovery
    | Error of range: range

    // %+A formatting is used, so this is not needed
    //[<DebuggerBrowsable(DebuggerBrowsableState.Never)>]
    //member x.DebugText = x.ToString()

    override x.ToString() = sprintf "%+A" x 

/// A target of a decision tree. Can be thought of as a little function, though is compiled as a local block. 
///   -- boundVals - The values bound at the target, matching the valuesin the TDSuccess
///   -- targetExpr - The expression to evaluate if we branch to the target
///   -- debugPoint - The debug point for the target
///   -- isStateVarFlags - Indicates which, if any, of the values are repesents as state machine variables
[<NoEquality; NoComparison; StructuredFormatDisplay("{DebugText}")>]
type DecisionTreeTarget = 
    | TTarget of 
        boundVals: Val list *
        targetExpr: Expr *
        debugPoint: DebugPointForTarget *
        isStateVarFlags: bool list option

    [<DebuggerBrowsable(DebuggerBrowsableState.Never)>]
    member x.DebugText = x.ToString()

    member x.TargetExpression = (let (TTarget(_, expr, _, _)) = x in expr)

    override x.ToString() = sprintf "DecisionTreeTarget(...)"

/// A collection of simultaneous bindings
type Bindings = Binding list

/// A binding of a variable to an expression, as in a `let` binding or similar
///  -- val: The value being bound
///  -- expr: The expression to execute to get the value
///  -- debugPoint: The debug point for the binding
[<NoEquality; NoComparison; StructuredFormatDisplay("{DebugText}")>]
type Binding = 
    | TBind of
        var: Val *
        expr: Expr *
        debugPoint: DebugPointAtBinding

    /// The value being bound
    member x.Var = (let (TBind(v, _, _)) = x in v)

    /// The expression the value is being bound to
    member x.Expr = (let (TBind(_, e, _)) = x in e)

    /// The information about whether to emit a sequence point for the binding
    member x.DebugPoint = (let (TBind(_, _, sp)) = x in sp)

    [<DebuggerBrowsable(DebuggerBrowsableState.Never)>]
    member x.DebugText = x.ToString()

    override x.ToString() =  sprintf "TBind(%s, ...)" (x.Var.CompiledName None)

/// Represents a reference to an active pattern element. The 
/// integer indicates which choice in the target set is being selected by this item. 
[<NoEquality; NoComparison; StructuredFormatDisplay("{DebugText}")>]
type ActivePatternElemRef = 
    | APElemRef of
        activePatternInfo: ActivePatternInfo *
        activePatternVal: ValRef *
        caseIndex: int *
        isStructRetTy: bool

    /// Get the full information about the active pattern being referred to
    member x.ActivePatternInfo = (let (APElemRef(info, _, _, _)) = x in info)

    /// Get a reference to the value for the active pattern being referred to
    member x.ActivePatternVal = (let (APElemRef(_, vref, _, _)) = x in vref)

    /// Get a reference to the value for the active pattern being referred to
    member x.IsStructReturn = (let (APElemRef(_, _, _, isStructRetTy)) = x in isStructRetTy)

    /// Get the index of the active pattern element within the overall active pattern 
    member x.CaseIndex = (let (APElemRef(_, _, n, _)) = x in n)

    [<DebuggerBrowsable(DebuggerBrowsableState.Never)>]
    member x.DebugText = x.ToString()

    override _.ToString() = "ActivePatternElemRef(...)"

/// Records the "extra information" for a value compiled as a method (rather
/// than a closure or a local), including argument names, attributes etc.
[<NoEquality; NoComparison; StructuredFormatDisplay("{DebugText}")>]
type ValReprInfo = 
    /// ValReprInfo (typars, args, result)
    | ValReprInfo of
        typars: TyparReprInfo list *
        args: ArgReprInfo list list *
        result: ArgReprInfo 

    /// Get the extra information about the arguments for the value
    member x.ArgInfos = (let (ValReprInfo(_, args, _)) = x in args)

    /// Get the number of curried arguments of the value
    member x.NumCurriedArgs = (let (ValReprInfo(_, args, _)) = x in args.Length)

    /// Get the number of type parameters of the value
    member x.NumTypars = (let (ValReprInfo(n, _, _)) = x in n.Length)

    /// Indicates if the value has no arguments - neither type parameters nor value arguments
    member x.HasNoArgs = (let (ValReprInfo(n, args, _)) = x in n.IsEmpty && args.IsEmpty)

    /// Get the number of tupled arguments in each curried argument position
    member x.AritiesOfArgs = (let (ValReprInfo(_, args, _)) = x in List.map List.length args)

    /// Get the kind of each type parameter
    member x.KindsOfTypars = (let (ValReprInfo(n, _, _)) = x in n |> List.map (fun (TyparReprInfo(_, k)) -> k))

    /// Get the total number of arguments 
    member x.TotalArgCount = 
        let (ValReprInfo(_, args, _)) = x
        // This is List.sumBy List.length args
        // We write this by hand as it can be a performance bottleneck in LinkagePartialKey
        let rec loop (args: ArgReprInfo list list) acc = 
            match args with 
            | [] -> acc 
            | [] :: t -> loop t acc 
            | [_] :: t -> loop t (acc+1) 
            | (_ :: _ :: h) :: t -> loop t (acc + h.Length + 2) 
        loop args 0

    member x.ArgNames =
        Some [ for argtys in x.ArgInfos do for arginfo in argtys do match arginfo.Name with None -> () | Some nm -> nm.idText ]

    [<DebuggerBrowsable(DebuggerBrowsableState.Never)>]
    member x.DebugText = x.ToString()

    override _.ToString() = "ValReprInfo(...)"

/// Records the "extra information" for an argument compiled as a real
/// method argument, specifically the argument name and attributes.
[<NoEquality; NoComparison; RequireQualifiedAccess; StructuredFormatDisplay("{DebugText}")>]
type ArgReprInfo = 
    { 
      /// The attributes for the argument
      // MUTABILITY: used when propagating signature attributes into the implementation.
      mutable Attribs: Attribs 

      /// The name for the argument at this position, if any
      // MUTABILITY: used when propagating names of parameters from signature into the implementation.
      mutable Name: Ident option
    }

    [<DebuggerBrowsable(DebuggerBrowsableState.Never)>]
    member x.DebugText = x.ToString()

    override _.ToString() = "ArgReprInfo(...)"

/// Records the extra metadata stored about typars for type parameters
/// compiled as "real" IL type parameters, specifically for values with 
/// ValReprInfo. Any information here is propagated from signature through
/// to the compiled code.
type TyparReprInfo = TyparReprInfo of Ident * TyparKind

type Typars = Typar list
 
type Exprs = Expr list

type Vals = Val list

/// Represents an expression in the typed abstract syntax
[<NoEquality; NoComparison; RequireQualifiedAccess; StructuredFormatDisplay("{DebugText}")>]
type Expr =
    /// A constant expression. 
    | Const of
        value: Const *
        range: range *
        constType: TType

    /// Reference a value. The flag is only relevant if the value is an object model member 
    /// and indicates base calls and special uses of object constructors. 
    | Val of
        valRef: ValRef *
        flags: ValUseFlag *
        range: range

    /// Sequence expressions, used for "a;b", "let a = e in b;a" and "a then b" (the last an OO constructor). 
    | Sequential of
        expr1: Expr *
        expr2: Expr *
        kind: SequentialOpKind *
        debugPoint: DebugPointAtSequential *
        range: range

    /// Lambda expressions. 
    
    /// Why multiple vspecs? A Expr.Lambda taking multiple arguments really accepts a tuple. 
    /// But it is in a convenient form to be compile accepting multiple 
    /// arguments, e.g. if compiled as a toplevel static method. 
    | Lambda of
        unique: Unique *
        ctorThisValOpt: Val option *
        baseValOpt: Val option *
        valParams: Val list *
        bodyExpr: Expr * 
        range: range *
        overallType: TType

    /// Type lambdas. These are used for the r.h.s. of polymorphic 'let' bindings and 
    /// for expressions that implement first-class polymorphic values. 
    | TyLambda of
        unique: Unique *
        typeParams: Typars *
        bodyExpr: Expr *
        range: range *
        overallType: TType

    /// Applications.
    /// Applications combine type and term applications, and are normalized so 
    /// that sequential applications are combined, so "(f x y)" becomes "f [[x];[y]]". 
    /// The type attached to the function is the formal function type, used to ensure we don't build application 
    /// nodes that over-apply when instantiating at function types. 
    | App of
        funcExpr: Expr *
        formalType: TType *
        typeArgs: TypeInst *
        args: Exprs *
        range: range 

    /// Bind a recursive set of values. 
    | LetRec of
        bindings: Bindings *
        bodyExpr: Expr *
        range: range *
        frees: FreeVarsCache

    /// Bind a value. 
    | Let of
        binding: Binding *
        bodyExpr: Expr *
        range: range *
        frees: FreeVarsCache

    // Object expressions: A closure that implements an interface or a base type. 
    // The base object type might be a delegate type. 
    | Obj of 
        unique: Unique * 
        objTy: TType * (* <-- NOTE: specifies type parameters for base type *)
        baseVal: Val option * 
        ctorCall:  Expr * 
        overrides: ObjExprMethod list * 
        interfaceImpls: (TType * ObjExprMethod list) list *                   
        range: range

    /// Matches are a more complicated form of "let" with multiple possible destinations 
    /// and possibly multiple ways to get to each destination.  
    /// The first range is that of the expression being matched, which is used 
    /// as the range for all the decision making and binding that happens during the decision tree
    /// execution.
    | Match of
        debugPoint: DebugPointAtBinding *
        inputRange: range *
        decision: DecisionTree *
        targets: DecisionTreeTarget array *
        fullRange: range *
        exprType: TType

    /// If we statically know some information then in many cases we can use a more optimized expression 
    /// This is primarily used by terms in the standard library, particularly those implementing overloaded 
    /// operators. 
    | StaticOptimization of
        conditions: StaticOptimization list *
        expr: Expr *
        alternativeExpr: Expr *
        range: range

    /// An intrinsic applied to some (strictly evaluated) arguments 
    /// A few of intrinsics (TOp_try, TOp.While, TOp.For) expect arguments kept in a normal form involving lambdas 
    | Op of
        op: TOp *
        typeArgs: TypeInst *
        args: Exprs *
        range: range

    /// Indicates the expression is a quoted expression tree. 
    ///
    // MUTABILITY: this use of mutability is awkward and perhaps should be removed
    | Quote of
        quotedExpr: Expr *
        quotationInfo: ((ILTypeRef list * TTypes * Exprs * ExprData) * (ILTypeRef list * TTypes * Exprs * ExprData)) option ref *
        isFromQueryExpression: bool *
        range: range *
        quotedType: TType  
    
    /// Used in quotation generation to indicate a witness argument, spliced into a quotation literal.
    ///
    /// For example:
    ///
    ///     let inline f x = <@ sin x @>
    ///
    /// needs to pass a witness argument to `sin x`, captured from the surrounding context, for the witness-passing
    /// version of the code.  Thus the QuotationTranslation and IlxGen makes the generated code as follows:
    ///
    ///  f(x) { return Deserialize(<@ sin _spliceHole @>, [| x |]) }
    ///
    ///  f$W(witnessForSin, x) { return Deserialize(<@ sin$W _spliceHole1 _spliceHole2 @>, [| WitnessArg(witnessForSin), x |]) }
    ///
    /// where _spliceHole1 will be the location of the witness argument in the quotation data, and 
    /// witnessArg is the lambda for the witness
    /// 
    | WitnessArg of
        traitInfo: TraitConstraintInfo *
        range: range

    /// Indicates a free choice of typars that arises due to 
    /// minimization of polymorphism at let-rec bindings. These are 
    /// resolved to a concrete instantiation on subsequent rewrites. 
    | TyChoose of
        typeParams: Typars *
        bodyExpr: Expr *
        range: range

    /// An instance of a link node occurs for every use of a recursively bound variable. When type-checking 
    /// the recursive bindings a dummy expression is stored in the mutable reference cell. 
    /// After type checking the bindings this is replaced by a use of the variable, perhaps at an 
    /// appropriate type instantiation. These are immediately eliminated on subsequent rewrites. 
    | Link of Expr ref

    [<DebuggerBrowsable(DebuggerBrowsableState.Never)>]
    member expr.DebugText = expr.ToDebugString(3)

    override expr.ToString() = expr.ToDebugString(3)

    member expr.ToDebugString(depth: int) = 
        if depth = 0 then ".." else
        let depth = depth - 1
        match expr with 
        | Const (c, _, _) -> c.ToString()
        | Val (v, _, _) -> v.LogicalName
        | Sequential (e1, e2, _, _, _) -> "Sequential(" + e1.ToDebugString(depth) + ", " + e2.ToDebugString(depth) + ")"
        | Lambda (_, _, _, vs, body, _, _) -> sprintf "Lambda(%+A, " vs + body.ToDebugString(depth) + ")" 
        | TyLambda (_, tps, body, _, _) -> sprintf "TyLambda(%+A, " tps + body.ToDebugString(depth) + ")"
        | App (f, _, _, args, _) -> "App(" + f.ToDebugString(depth) + ", [" + String.concat ", " (args |> List.map (fun e -> e.ToDebugString(depth))) + "])"
        | LetRec _ -> "LetRec(..)"
        | Let (bind, body, _, _) -> "Let(" + bind.Var.DisplayName + ", " + bind.Expr.ToDebugString(depth) + ", " + body.ToDebugString(depth) + ")"
        | Obj (_, _objTy, _, _, _, _, _) -> "Obj(..)"
        | Match (_, _, _dt, _tgs, _, _) -> "Match(..)"
        | StaticOptimization _ -> "StaticOptimization(..)"
        | Op (op, _, args, _) -> "Op(" + op.ToString() + ", " + String.concat ", " (args |> List.map (fun e -> e.ToDebugString(depth))) + ")"
        | Quote _ -> "Quote(..)"
        | WitnessArg _  -> "WitnessArg(..)"
        | TyChoose _ -> "TyChoose(..)"
        | Link e -> "Link(" + e.Value.ToDebugString(depth) + ")"

[<NoEquality; NoComparison; RequireQualifiedAccess; StructuredFormatDisplay("{DebugText}") >]
type TOp =

    /// An operation representing the creation of a union value of the particular union case
    | UnionCase of UnionCaseRef 

    /// An operation representing the creation of an exception value using an F# exception declaration
    | ExnConstr of TyconRef

    /// An operation representing the creation of a tuple value
    | Tuple of TupInfo 

    /// An operation representing the creation of an anonymous record
    | AnonRecd of AnonRecdTypeInfo

    /// An operation representing the get of a property from an anonymous record
    | AnonRecdGet of AnonRecdTypeInfo * int

    /// An operation representing the creation of an array value
    | Array

    /// Constant byte arrays (used for parser tables and other embedded data)
    | Bytes of byte[]

    /// Constant uint16 arrays (used for parser tables)
    | UInt16s of uint16[] 

    /// An operation representing a lambda-encoded while loop. The special while loop marker is used to mark compilations of 'foreach' expressions
    | While of DebugPointAtWhile * SpecialWhileLoopMarker

    /// An operation representing a lambda-encoded for loop
    | For of DebugPointAtFor * ForLoopStyle (* count up or down? *)

    /// An operation representing a lambda-encoded try/with
    | TryWith of DebugPointAtTry * DebugPointAtWith

    /// An operation representing a lambda-encoded try/finally
    | TryFinally of DebugPointAtTry * DebugPointAtFinally

    /// Construct a record or object-model value. The ValRef is for self-referential class constructors, otherwise 
    /// it indicates that we're in a constructor and the purpose of the expression is to 
    /// fill in the fields of a pre-created but uninitialized object, and to assign the initialized 
    /// version of the object into the optional mutable cell pointed to be the given value. 
    | Recd of RecordConstructionInfo * TyconRef
    
    /// An operation representing setting a record or class field
    | ValFieldSet of RecdFieldRef 

    /// An operation representing getting a record or class field
    | ValFieldGet of RecdFieldRef 

    /// An operation representing getting the address of a record field
    | ValFieldGetAddr of RecdFieldRef * readonly: bool      

    /// An operation representing getting an integer tag for a union value representing the union case number
    | UnionCaseTagGet of TyconRef 

    /// An operation representing a coercion that proves a union value is of a particular union case. This is not a test, its
    /// simply added proof to enable us to generate verifiable code for field access on union types
    | UnionCaseProof of UnionCaseRef

    /// An operation representing a field-get from a union value, where that value has been proven to be of the corresponding union case.
    | UnionCaseFieldGet of UnionCaseRef * int 

    /// An operation representing a field-get from a union value, where that value has been proven to be of the corresponding union case.
    | UnionCaseFieldGetAddr of UnionCaseRef * int * readonly: bool

    /// An operation representing a field-get from a union value. The value is not assumed to have been proven to be of the corresponding union case.
    | UnionCaseFieldSet of UnionCaseRef * int

    /// An operation representing a field-get from an F# exception value.
    | ExnFieldGet of TyconRef * int 

    /// An operation representing a field-set on an F# exception value.
    | ExnFieldSet of TyconRef * int 

    /// An operation representing a field-get from an F# tuple value.
    | TupleFieldGet of TupInfo * int 

    /// IL assembly code - type list are the types pushed on the stack 
    | ILAsm of 
        instrs: ILInstr list * 
        retTypes: TTypes 

    /// Generate a ldflda on an 'a ref. 
    | RefAddrGet of bool

    /// Conversion node, compiled via type-directed translation or to box/unbox 
    | Coerce 

    /// Represents a "rethrow" operation. May not be rebound, or used outside of try-finally, expecting a unit argument 
    | Reraise 

    /// Used for state machine compilation
    | Return

    /// Used for state machine compilation
    | Goto of ILCodeLabel

    /// Used for state machine compilation
    | Label of ILCodeLabel

    /// Pseudo method calls. This is used for overloaded operations like op_Addition. 
    | TraitCall of TraitConstraintInfo 

    /// Operation nodes representing C-style operations on byrefs and mutable vals (l-values) 
    | LValueOp of LValueOperation * ValRef 

    /// IL method calls.
    ///     isProperty -- used for quotation reflection, property getters & setters  
    ///     noTailCall - DllImport? if so don't tailcall  
    ///     retTypes -- the types of pushed values, if any
    | ILCall of 
        isVirtual: bool * 
        isProtected: bool * 
        isStruct: bool * 
        isCtor: bool * 
        valUseFlag: ValUseFlag * 
        isProperty: bool * 
        noTailCall: bool * 
        ilMethRef: ILMethodRef * 
        enclTypeInst: TypeInst * 
        methInst: TypeInst * 
        retTypes: TTypes   

    [<DebuggerBrowsable(DebuggerBrowsableState.Never)>]
    member x.DebugText = x.ToString()
    
    override op.ToString() = 
        match op with 
        | UnionCase ucref -> "UnionCase(" + ucref.CaseName + ")"
        | ExnConstr ecref -> "ExnConstr(" + ecref.LogicalName + ")"
        | Tuple _tupinfo -> "Tuple"
        | AnonRecd _anonInfo -> "AnonRecd(..)"
        | AnonRecdGet _ -> "AnonRecdGet(..)"
        | Array -> "NewArray"
        | Bytes _ -> "Bytes(..)"
        | UInt16s _ -> "UInt16s(..)"
        | While _ -> "While"
        | For _ -> "For"
        | TryWith _ -> "TryWith"
        | TryFinally _ -> "TryFinally"
        | Recd (_, tcref) -> "Recd(" + tcref.LogicalName + ")"
        | ValFieldSet rfref -> "ValFieldSet(" + rfref.FieldName + ")"
        | ValFieldGet rfref -> "ValFieldGet(" + rfref.FieldName + ")"
        | ValFieldGetAddr (rfref, _) -> "ValFieldGetAddr(" + rfref.FieldName + ",..)"
        | UnionCaseTagGet tcref -> "UnionCaseTagGet(" + tcref.LogicalName + ")"
        | UnionCaseProof ucref -> "UnionCaseProof(" + ucref.CaseName + ")"
        | UnionCaseFieldGet (ucref, _) -> "UnionCaseFieldGet(" + ucref.CaseName + ",..)"
        | UnionCaseFieldGetAddr (ucref, _, _) -> "UnionCaseFieldGetAddr(" + ucref.CaseName + ",..)"
        | UnionCaseFieldSet (ucref, _) -> "UnionCaseFieldSet(" + ucref.CaseName + ",..)"
        | ExnFieldGet (tcref, _) -> "ExnFieldGet(" + tcref.LogicalName + ",..)"
        | ExnFieldSet (tcref, _) -> "ExnFieldSet(" + tcref.LogicalName + ",..)"
        | TupleFieldGet _ -> "TupleFieldGet(..)"
        | ILAsm _ -> "ILAsm(..)"
        | RefAddrGet _ -> "RefAddrGet(..)"
        | Coerce -> "Coerce"
        | Reraise -> "Reraise"
        | Return -> "Return"
        | Goto n -> "Goto(" + string n + ")"
        | Label n -> "Label(" + string n + ")"
        | TraitCall info -> "TraitCall(" + info.MemberName + ")"
        | LValueOp (op, vref) -> sprintf "%+A(%s)" op vref.LogicalName
        | ILCall (_,_,_,_,_,_,_,ilMethRef,_,_,_) -> "ILCall(" + ilMethRef.ToString() + ",..)"

/// Represents the kind of record construction operation.
type RecordConstructionInfo = 

    /// We're in an explicit constructor. The purpose of the record expression is to 
    /// fill in the fields of a pre-created but uninitialized object 
    | RecdExprIsObjInit

    /// Normal record construction 
    | RecdExpr

/// If this is Some ty then it indicates that a .NET 2.0 constrained call is required, with the given type as the
/// static type of the object argument.
type ConstrainedCallInfo = TType option

/// Represents the kind of looping operation.
type SpecialWhileLoopMarker = 

    | NoSpecialWhileLoopMarker

    /// Marks the compiled form of a 'for ... in ... do ' expression
    | WhileLoopForCompiledForEachExprMarker
    
/// Represents the kind of looping operation.
type ForLoopStyle = 
    /// Evaluate start and end once, loop up
    | FSharpForLoopUp 

    /// Evaluate start and end once, loop down
    | FSharpForLoopDown 

    /// Evaluate start once and end multiple times, loop up
    | CSharpForLoopUp

/// Indicates what kind of pointer operation this is.
type LValueOperation = 

    /// In C syntax this is: &localv            
    | LAddrOf of readonly: bool

    /// In C syntax this is: *localv_ptr        
    | LByrefGet     

    /// In C syntax this is: localv = e, note == *(&localv) = e == LAddrOf; LByrefSet
    | LSet          

    /// In C syntax this is: *localv_ptr = e   
    | LByrefSet     

/// Represents the kind of sequential operation, i.e. "normal" or "to a before returning b"
type SequentialOpKind = 
    /// a ; b 
    | NormalSeq 

    /// let res = a in b;res 
    | ThenDoSeq     

/// Indicates how a value, function or member is being used at a particular usage point.
type ValUseFlag =

    /// Indicates a use of a value represents a call to a method that may require
    /// a .NET 2.0 constrained call. A constrained call is only used for calls where 
    // the object argument is a value type or generic type, and the call is to a method
    //  on System.Object, System.ValueType, System.Enum or an interface methods.
    | PossibleConstrainedCall of ty: TType

    /// A normal use of a value
    | NormalValUse

    /// A call to a constructor, e.g. 'inherit C()'
    | CtorValUsedAsSuperInit

    /// A call to a constructor, e.g. 'new C() = new C(3)'
    | CtorValUsedAsSelfInit

    /// A call to a base method, e.g. 'base.OnPaint(args)'
    | VSlotDirectCall
  
/// Represents the kind of an F# core library static optimization construct
type StaticOptimization = 

    /// Indicates the static optimization applies when a type equality holds
    | TTyconEqualsTycon of ty1: TType * ty2: TType

    /// Indicates the static optimization applies when a type is a struct
    | TTyconIsStruct of ty: TType 
  
/// A representation of a method in an object expression. 
///
/// TObjExprMethod(slotsig, attribs, methTyparsOfOverridingMethod, methodParams, methodBodyExpr, m)
[<NoEquality; NoComparison; StructuredFormatDisplay("{DebugText}")>]
type ObjExprMethod = 

    | TObjExprMethod of
        slotSig: SlotSig *
        attribs: Attribs *
        methTyparsOfOverridingMethod: Typars *
        methodParams: Val list list *
        methodBodyExpr: Expr *
        range: range

    member x.Id = let (TObjExprMethod(slotsig, _, _, _, _, m)) = x in mkSynId m slotsig.Name

    [<DebuggerBrowsable(DebuggerBrowsableState.Never)>]
    member x.DebugText = x.ToString()

    override x.ToString() = sprintf "TObjExprMethod(%s, ...)" x.Id.idText

/// Represents an abstract method slot, or delegate signature.
///
/// TSlotSig(methodName, declaringType, declaringTypeParameters, methodTypeParameters, slotParameters, returnTy)
[<NoEquality; NoComparison; StructuredFormatDisplay("{DebugText}")>]
type SlotSig = 
    | TSlotSig of
        methodName: string *
        implementedType: TType *
        classTypars: Typars *
        methodTypars: Typars *
        formalParams: SlotParam list list *
        formalReturn: TType option

    /// The name of the method
    member ss.Name = let (TSlotSig(nm, _, _, _, _, _)) = ss in nm

    /// The (instantiated) type which the slot is logically a part of 
    member ss.ImplementedType = let (TSlotSig(_, ty, _, _, _, _)) = ss in ty

    /// The class type parameters of the slot
    member ss.ClassTypars = let (TSlotSig(_, _, ctps, _, _, _)) = ss in ctps

    /// The method type parameters of the slot
    member ss.MethodTypars = let (TSlotSig(_, _, _, mtps, _, _)) = ss in mtps

    /// The formal parameters of the slot (regardless of the type or method instantiation)
    member ss.FormalParams = let (TSlotSig(_, _, _, _, ps, _)) = ss in ps

    /// The formal return type of the slot (regardless of the type or method instantiation)
    member ss.FormalReturnType = let (TSlotSig(_, _, _, _, _, rt)) = ss in rt

    [<DebuggerBrowsable(DebuggerBrowsableState.Never)>]
    member x.DebugText = x.ToString()

    override ss.ToString() = sprintf "TSlotSig(%s, ...)" ss.Name

/// Represents a parameter to an abstract method slot. 
///
/// TSlotParam(nm, ty, inFlag, outFlag, optionalFlag, attribs)
[<NoEquality; NoComparison; StructuredFormatDisplay("{DebugText}")>]
type SlotParam = 
    | TSlotParam of
        paramName: string option *
        paramType: TType *
        isIn: bool *
        isOut: bool *
        isOptional: bool *
        attributes: Attribs

    member x.Type = let (TSlotParam(_, ty, _, _, _, _)) = x in ty

    [<DebuggerBrowsable(DebuggerBrowsableState.Never)>]
    member x.DebugText = x.ToString()

    override x.ToString() = "TSlotParam(...)"

/// A type for a module-or-namespace-fragment and the actual definition of the module-or-namespace-fragment
/// The first ModuleOrNamespaceType is the signature and is a binder. However the bindings are not used in the ModuleOrNamespaceExpr: it is only referenced from the 'outside' 
/// is for use by FCS only to report the "hidden" contents of the assembly prior to applying the signature.
[<NoEquality; NoComparison; StructuredFormatDisplay("{DebugText}")>]
type ModuleOrNamespaceExprWithSig = 
    | ModuleOrNamespaceExprWithSig of 
         moduleType: ModuleOrNamespaceType *
         contents: ModuleOrNamespaceExpr *
         range: range

    member x.Type = let (ModuleOrNamespaceExprWithSig(mtyp, _, _)) = x in mtyp

    [<DebuggerBrowsable(DebuggerBrowsableState.Never)>]
    member x.DebugText = x.ToString()

    override x.ToString() = "ModuleOrNamespaceExprWithSig(...)"

/// The contents of a module-or-namespace-fragment definition 
[<NoEquality; NoComparison (* ; StructuredFormatDisplay("{DebugText}") *) >]
type ModuleOrNamespaceExpr = 
    /// Indicates the module is a module with a signature 
    | TMAbstract of moduleOrNamespaceExprWithSig: ModuleOrNamespaceExprWithSig

    /// Indicates the module fragment is made of several module fragments in succession 
    | TMDefs of moduleOrNamespaceExprs: ModuleOrNamespaceExpr list  

    /// Indicates the module fragment is a 'let' definition 
    | TMDefLet of binding: Binding * range: range

    /// Indicates the module fragment is an evaluation of expression for side-effects
    | TMDefDo of expr: Expr * range: range

    /// Indicates the module fragment is a 'rec' or 'non-rec' definition of types and modules
    | TMDefRec of isRec: bool * tycons: Tycon list * moduleOrNamespaceBindings: ModuleOrNamespaceBinding list * range: range

    // %+A formatting is used, so this is not needed
    //[<DebuggerBrowsable(DebuggerBrowsableState.Never)>]
    member x.DebugText = x.ToString()

    override x.ToString() = sprintf "%+A" x 

/// A named module-or-namespace-fragment definition 
[<NoEquality; NoComparison; RequireQualifiedAccess; StructuredFormatDisplay("{DebugText}")>]
type ModuleOrNamespaceBinding = 

    | Binding of binding: Binding 

    | Module of 
         /// This ModuleOrNamespace that represents the compilation of a module as a class. 
         /// The same set of tycons etc. are bound in the ModuleOrNamespace as in the ModuleOrNamespaceExpr
         moduleOrNamespace: ModuleOrNamespace * 
         /// This is the body of the module/namespace 
         moduleOrNamespaceExpr: ModuleOrNamespaceExpr

    [<DebuggerBrowsable(DebuggerBrowsableState.Never)>]
    member x.DebugText = x.ToString()

    override _.ToString() = "ModuleOrNamespaceBinding(...)"

/// Represents a complete typechecked implementation file, including its typechecked signature if any.
///
/// TImplFile (qualifiedNameOfFile, pragmas, implementationExpressionWithSignature, hasExplicitEntryPoint, isScript, anonRecdTypeInfo)
[<NoEquality; NoComparison; StructuredFormatDisplay("{DebugText}")>]
type TypedImplFile = 
    | TImplFile of 
        qualifiedNameOfFile: QualifiedNameOfFile *
        pragmas: ScopedPragma list *
        implementationExpressionWithSignature: ModuleOrNamespaceExprWithSig *
        hasExplicitEntryPoint: bool *
        isScript: bool *
        anonRecdTypeInfo: StampMap<AnonRecdTypeInfo>

    [<DebuggerBrowsable(DebuggerBrowsableState.Never)>]
    member x.DebugText = x.ToString()

    override x.ToString() = "TImplFile (...)"

/// Represents a complete typechecked assembly, made up of multiple implementation files.
[<NoEquality; NoComparison; StructuredFormatDisplay("{DebugText}")>]
type TypedImplFileAfterOptimization = 
    { ImplFile: TypedImplFile 
      OptimizeDuringCodeGen: bool -> Expr -> Expr }

    [<DebuggerBrowsable(DebuggerBrowsableState.Never)>]
    member x.DebugText = x.ToString()

    override x.ToString() = "TypedImplFileAfterOptimization(...)"

/// Represents a complete typechecked assembly, made up of multiple implementation files.
[<NoEquality; NoComparison; StructuredFormatDisplay("{DebugText}")>]
type TypedAssemblyAfterOptimization = 
    | TypedAssemblyAfterOptimization of TypedImplFileAfterOptimization list

    [<DebuggerBrowsable(DebuggerBrowsableState.Never)>]
    member x.DebugText = x.ToString()

    override x.ToString() = "TypedAssemblyAfterOptimization(...)"

[<NoEquality; NoComparison; RequireQualifiedAccess; StructuredFormatDisplay("{DebugText}")>]
type CcuData = 
    {
      /// Holds the filename for the DLL, if any 
      FileName: string option 
      
      /// Holds the data indicating how this assembly/module is referenced from the code being compiled. 
      ILScopeRef: ILScopeRef
      
      /// A unique stamp for this DLL 
      Stamp: Stamp
      
      /// The fully qualified assembly reference string to refer to this assembly. This is persisted in quotations 
      QualifiedName: string option 
      
      /// A hint as to where does the code for the CCU live (e.g what was the tcConfig.implicitIncludeDir at compilation time for this DLL?) 
      SourceCodeDirectory: string 
      
      /// Indicates that this DLL was compiled using the F# compiler and has F# metadata
      IsFSharp: bool 
      
#if !NO_EXTENSIONTYPING
      /// Is the CCu an assembly injected by a type provider
      IsProviderGenerated: bool 

      /// Triggered when the contents of the CCU are invalidated
      InvalidateEvent: IEvent<string> 

      /// A helper function used to link method signatures using type equality. This is effectively a forward call to the type equality 
      /// logic in tastops.fs
      ImportProvidedType: Tainted<ProvidedType> -> TType 
      
#endif
      /// Indicates that this DLL uses pre-F#-4.0 quotation literals somewhere. This is used to implement a restriction on static linking
      mutable UsesFSharp20PlusQuotations: bool
      
      /// A handle to the full specification of the contents of the module contained in this ccu
      // NOTE: may contain transient state during typechecking 
      mutable Contents: ModuleOrNamespace
      
      /// A helper function used to link method signatures using type equality. This is effectively a forward call to the type equality 
      /// logic in tastops.fs
      TryGetILModuleDef: unit -> ILModuleDef option 
      
      /// A helper function used to link method signatures using type equality. This is effectively a forward call to the type equality 
      /// logic in tastops.fs
      MemberSignatureEquality: TType -> TType -> bool 
      
      /// The table of .NET CLI type forwarders for this assembly
      TypeForwarders: CcuTypeForwarderTable
      
      XmlDocumentationInfo: XmlDocumentationInfo option }

    [<DebuggerBrowsable(DebuggerBrowsableState.Never)>]
    member x.DebugText = x.ToString()

    override x.ToString() = sprintf "CcuData(%A)" x.FileName

/// Represents a table of .NET CLI type forwarders for an assembly
type CcuTypeForwarderTable = Map<string[] * string, Lazy<EntityRef>>

type CcuReference = string // ILAssemblyRef

/// A relinkable handle to the contents of a compilation unit. Relinking is performed by mutation.
//
/// A compilation unit is, more or less, the new material created in one
/// invocation of the compiler. Due to static linking assemblies may hold more 
/// than one compilation unit (i.e. when two assemblies are merged into a compilation
/// the resulting assembly will contain 3 CUs). Compilation units are also created for referenced
/// .NET assemblies. 
/// 
/// References to items such as type constructors are via 
/// cross-compilation-unit thunks, which directly reference the data structures that define
/// these modules. Thus, when saving out values to disk we only wish 
/// to save out the "current" part of the term graph. When reading values
/// back in we "fixup" the links to previously referenced modules.
///
/// All non-local accesses to the data structures are mediated
/// by ccu-thunks. Ultimately, a ccu-thunk is either a (named) element of
/// the data structure, or it is a delayed fixup, i.e. an invalid dangling
/// reference that has not had an appropriate fixup applied.  
[<NoEquality; NoComparison; RequireQualifiedAccess; StructuredFormatDisplay("{DebugText}")>]
type CcuThunk = 
    {
      /// ccu.target is null when a reference is missing in the transitive closure of static references that
      /// may potentially be required for the metadata of referenced DLLs.
#if BUILDING_WITH_LKG || BUILD_FROM_SOURCE || NO_CHECKNULLS
      mutable target: CcuData
#else
      mutable target: CcuData?
#endif
      name: CcuReference
    }

#if BUILDING_WITH_LKG || BUILD_FROM_SOURCE || NO_CHECKNULLS
    /// Dereference the asssembly reference 
    member ccu.Deref = 
        if isNull (box ccu.target) then 
            raise(UnresolvedReferenceNoRange ccu.name)
        ccu.target
   
    /// Indicates if this assembly reference is unresolved
    member ccu.IsUnresolvedReference = isNull (box ccu.target)
#else
    member ccu.Deref = 
        match ccu.target with 
        | null -> raise(UnresolvedReferenceNoRange ccu.name)
        | NonNullQuick tg -> tg

    member ccu.IsUnresolvedReference = isNull ccu.target
#endif
   
    /// Ensure the ccu is derefable in advance. Supply a path to attach to any resulting error message.
    member ccu.EnsureDerefable(requiringPath: string[]) = 
        if ccu.IsUnresolvedReference then 
            let path = String.Join(".", requiringPath)
            raise(UnresolvedPathReferenceNoRange(ccu.name, path))
            
    /// Indicates that this DLL uses F# 2.0+ quotation literals somewhere. This is used to implement a restriction on static linking.
    member ccu.UsesFSharp20PlusQuotations 
        with get() = ccu.Deref.UsesFSharp20PlusQuotations 
        and set v = ccu.Deref.UsesFSharp20PlusQuotations <- v

    /// The short name of the asssembly being referenced
    member ccu.AssemblyName = ccu.name

    /// Holds the data indicating how this assembly/module is referenced from the code being compiled. 
    member ccu.ILScopeRef = ccu.Deref.ILScopeRef

    /// A unique stamp for this assembly
    member ccu.Stamp = ccu.Deref.Stamp

    /// Holds the filename for the assembly, if any 
    member ccu.FileName = ccu.Deref.FileName

    /// Try to get the .NET Assembly, if known. May not be present for `IsFSharp` for
    /// in-memory cross-project references
    member ccu.TryGetILModuleDef() = ccu.Deref.TryGetILModuleDef()

#if !NO_EXTENSIONTYPING
    /// Is this a provider-injected assembly
    member ccu.IsProviderGenerated = ccu.Deref.IsProviderGenerated

    /// Used to make 'forward' calls into the loader during linking
    member ccu.ImportProvidedType ty: TType = ccu.Deref.ImportProvidedType ty
#endif

    /// The fully qualified assembly reference string to refer to this assembly. This is persisted in quotations 
    member ccu.QualifiedName = ccu.Deref.QualifiedName

    /// A hint as to where does the code for the CCU live (e.g what was the tcConfig.implicitIncludeDir at compilation time for this DLL?) 
    member ccu.SourceCodeDirectory = ccu.Deref.SourceCodeDirectory

    /// Indicates that this DLL was compiled using the F# compiler and has F# metadata
    member ccu.IsFSharp = ccu.Deref.IsFSharp

    /// A handle to the full specification of the contents of the module contained in this ccu
    // NOTE: may contain transient state during typechecking 
    member ccu.Contents = ccu.Deref.Contents

    /// The table of type forwarders for this assembly
    member ccu.TypeForwarders: Map<string[] * string, Lazy<EntityRef>> = ccu.Deref.TypeForwarders

    /// The table of modules and namespaces at the "root" of the assembly
    member ccu.RootModulesAndNamespaces = ccu.Contents.ModuleOrNamespaceType.ModuleAndNamespaceDefinitions

    /// The table of type definitions at the "root" of the assembly
    member ccu.RootTypeAndExceptionDefinitions = ccu.Contents.ModuleOrNamespaceType.TypeAndExceptionDefinitions

    /// Create a CCU with the given name and contents
    static member Create(nm, x) = 
        { target = x 
          name = nm }

    /// Create a CCU with the given name but where the contents have not yet been specified
    static member CreateDelayed nm = 
        { target = Unchecked.defaultof<_> 
          name = nm }

    /// Fixup a CCU to have the given contents
    member x.Fixup(avail: CcuThunk) = 

        match box x.target with
        | null -> ()
        | _ -> 
            // In the IDE we tolerate a double-fixup of FSHarp.Core when editing the FSharp.Core project itself
            if x.AssemblyName <> "FSharp.Core" then 
                errorR(Failure("internal error: Fixup: the ccu thunk for assembly "+x.AssemblyName+" not delayed!"))

        assert (avail.AssemblyName = x.AssemblyName)
        x.target <- 
            match box avail.target with
            | null -> error(Failure("internal error: ccu thunk '"+avail.name+"' not fixed up!"))
            | _ -> avail.target

    /// Try to resolve a path into the CCU by referencing the .NET/CLI type forwarder table of the CCU
    member ccu.TryForward(nlpath: string[], item: string) : EntityRef option = 
        ccu.EnsureDerefable nlpath
        let key = nlpath, item
        match ccu.TypeForwarders.TryGetValue key with
        | true, entity -> Some(entity.Force())
        | _ -> None

    /// Used to make forward calls into the type/assembly loader when comparing member signatures during linking
    member ccu.MemberSignatureEquality(ty1: TType, ty2: TType) = 
        ccu.Deref.MemberSignatureEquality ty1 ty2
    
    [<DebuggerBrowsable(DebuggerBrowsableState.Never)>]
    member x.DebugText = x.ToString()

    /// Used at the end of comppiling an assembly to get a frozen, final stable CCU
    /// for the compilation which we no longer mutate.
    member x.CloneWithFinalizedContents(ccuContents) =
        { x with target = { x.target with Contents = ccuContents } }

    override ccu.ToString() = ccu.AssemblyName

/// The result of attempting to resolve an assembly name to a full ccu.
/// UnresolvedCcu will contain the name of the assembly that could not be resolved.
[<NoEquality; NoComparison; StructuredFormatDisplay("{DebugText}")>]
type CcuResolutionResult =

    | ResolvedCcu of CcuThunk

    | UnresolvedCcu of string

    [<DebuggerBrowsable(DebuggerBrowsableState.Never)>]
    member x.DebugText = x.ToString()

    override x.ToString() = match x with ResolvedCcu ccu -> ccu.ToString() | UnresolvedCcu s -> "unresolved " + s

/// Represents the information saved in the assembly signature data resource for an F# assembly
[<NoEquality; NoComparison; StructuredFormatDisplay("{DebugText}")>]
type PickledCcuInfo =
    {
      mspec: ModuleOrNamespace

      compileTimeWorkingDir: string

      usesQuotations: bool
    }

    [<DebuggerBrowsable(DebuggerBrowsableState.Never)>]
    member x.DebugText = x.ToString()

    override _.ToString() = "PickledCcuInfo(...)"


/// Represents a set of free local values. Computed and cached by later phases
/// (never cached type checking). Cached in expressions. Not pickled.
type FreeLocals = Zset<Val>

/// Represents a set of free type parameters. Computed and cached by later phases
/// (never cached type checking). Cached in expressions. Not pickled.
type FreeTypars = Zset<Typar>

/// Represents a set of 'free' named type definitions. Used to collect the named type definitions referred to 
/// from a type or expression. Computed and cached by later phases (never cached type checking). Cached
/// in expressions. Not pickled.
type FreeTycons = Zset<Tycon>

/// Represents a set of 'free' record field definitions. Used to collect the record field definitions referred to 
/// from an expression.
type FreeRecdFields = Zset<RecdFieldRef>

/// Represents a set of 'free' union cases. Used to collect the union cases referred to from an expression.
type FreeUnionCases = Zset<UnionCaseRef>

/// Represents a set of 'free' type-related elements, including named types, trait solutions, union cases and
/// record fields.
[<NoEquality; NoComparison; StructuredFormatDisplay("{DebugText}")>]
type FreeTyvars = 
    {
      /// The summary of locally defined type definitions used in the expression. These may be made private by a signature 
      /// and we have to check various conditions associated with that. 
      FreeTycons: FreeTycons

      /// The summary of values used as trait solutions
      FreeTraitSolutions: FreeLocals
      
      /// The summary of type parameters used in the expression. These may not escape the enclosing generic construct 
      /// and we have to check various conditions associated with that. 
      FreeTypars: FreeTypars
    }

    [<DebuggerBrowsable(DebuggerBrowsableState.Never)>]
    member x.DebugText = x.ToString()

    override x.ToString() = "FreeTyvars(...)"

/// Represents an amortized computation of the free variables in an expression
type FreeVarsCache = FreeVars cache

/// Represents the set of free variables in an expression
[<NoEquality; NoComparison; StructuredFormatDisplay("{DebugText}")>]
type FreeVars = 
    {
      /// The summary of locally defined variables used in the expression. These may be hidden at let bindings etc. 
      /// or made private by a signature or marked 'internal' or 'private', and we have to check various conditions associated with that. 
      FreeLocals: FreeLocals
      
      /// Indicates if the expression contains a call to a protected member or a base call. 
      /// Calls to protected members and direct calls to super classes can't escape, also code can't be inlined 
      UsesMethodLocalConstructs: bool 

      /// Indicates if the expression contains a call to rethrow that is not bound under a (try-)with branch. 
      /// Rethrow may only occur in such locations. 
      UsesUnboundRethrow: bool 

      /// The summary of locally defined tycon representations used in the expression. These may be made private by a signature 
      /// or marked 'internal' or 'private' and we have to check various conditions associated with that. 
      FreeLocalTyconReprs: FreeTycons 

      /// The summary of fields used in the expression. These may be made private by a signature 
      /// or marked 'internal' or 'private' and we have to check various conditions associated with that. 
      FreeRecdFields: FreeRecdFields
      
      /// The summary of union constructors used in the expression. These may be
      /// marked 'internal' or 'private' and we have to check various conditions associated with that.
      FreeUnionCases: FreeUnionCases
      
      /// See FreeTyvars above.
      FreeTyvars: FreeTyvars }

    [<DebuggerBrowsable(DebuggerBrowsableState.Never)>]
    member x.DebugText = x.ToString()

    override x.ToString() = "FreeVars(...)"

/// A set of static methods for constructing types.
type Construct() = 

    static let taccessPublic = TAccess [] 
    
    /// Key a Tycon or TyconRef by decoded name
    static member KeyTyconByDecodedName<'T> (nm: string) (x: 'T) : KeyValuePair<NameArityPair, 'T> = 
        KeyValuePair(DecodeGenericTypeName nm, x)

    /// Key a Tycon or TyconRef by both mangled and demangled name.
    /// Generic types can be accessed either by 'List' or 'List`1'.
    /// This lists both keys.
    static member KeyTyconByAccessNames<'T> (nm: string) (x: 'T) : KeyValuePair<string, 'T>[] = 
        match TryDemangleGenericNameAndPos nm with
        | ValueSome pos ->
            let dnm = DemangleGenericTypeNameWithPos pos nm 
            [| KeyValuePair(nm, x); KeyValuePair(dnm, x) |]
        | _ ->
            [| KeyValuePair(nm, x) |]

    /// Create a new node for the contents of a module or namespace
    static member NewModuleOrNamespaceType mkind tycons vals = 
        ModuleOrNamespaceType(mkind, QueueList.ofList vals, QueueList.ofList tycons)

    /// Create a new node for an empty module or namespace contents
    static member NewEmptyModuleOrNamespaceType mkind = 
        Construct.NewModuleOrNamespaceType mkind [] []

#if !NO_EXTENSIONTYPING

    /// Create a new node for the representation information for a provided type definition
    static member NewProvidedTyconRepr(resolutionEnvironment, st: Tainted<ProvidedType>, importProvidedType, isSuppressRelocate, m) = 

        let isErased = st.PUntaint((fun st -> st.IsErased), m)

        let lazyBaseTy = 
            LazyWithContext.Create 
                ((fun (m, objTy) -> 
                      let baseSystemTy = st.PApplyOption((fun st -> match st.BaseType with null -> None | ty -> Some (nonNull ty)), m)
                      match baseSystemTy with 
                      | None -> objTy 
                      | Some t -> importProvidedType t),
                  findOriginalException)

        TProvidedTypeExtensionPoint 
            { ResolutionEnvironment=resolutionEnvironment
              ProvidedType=st
              LazyBaseType=lazyBaseTy
              UnderlyingTypeOfEnum = (fun () -> importProvidedType (st.PApply((fun st -> st.GetEnumUnderlyingType()), m)))
              IsDelegate = (fun () -> st.PUntaint((fun st -> 
                                   let baseType = st.BaseType 
                                   match baseType with 
                                   | Null -> false
                                   | NonNull x -> 
                                   match x with 
                                   | x when x.IsGenericType -> false
                                   | x when x.DeclaringType <> null -> false
                                   | x -> x.FullName = "System.Delegate" || x.FullName = "System.MulticastDelegate"), m))
              IsEnum = st.PUntaint((fun st -> st.IsEnum), m)
              IsStructOrEnum = st.PUntaint((fun st -> st.IsValueType || st.IsEnum), m)
              IsInterface = st.PUntaint((fun st -> st.IsInterface), m)
              IsSealed = st.PUntaint((fun st -> st.IsSealed), m)
              IsAbstract = st.PUntaint((fun st -> st.IsAbstract), m)
              IsClass = st.PUntaint((fun st -> st.IsClass), m)
              IsErased = isErased
              IsSuppressRelocate = isSuppressRelocate }

    /// Create a new entity node for a provided type definition
    static member NewProvidedTycon(resolutionEnvironment, st: Tainted<ProvidedType>, importProvidedType, isSuppressRelocate, m, ?access, ?cpath) = 
        let stamp = newStamp() 
        let name = st.PUntaint((fun st -> st.Name), m)
        let id = ident (name, m)
        let kind = 
            let isMeasure = 
                st.PApplyWithProvider((fun (st, provider) ->
                    ignore provider
                    st.IsMeasure), m)
                  .PUntaintNoFailure(fun x -> x)
            if isMeasure then TyparKind.Measure else TyparKind.Type

        let access = 
            match access with 
            | Some a -> a 
            | None -> TAccess []
        let cpath =  
            match cpath with 
            | None -> 
                let ilScopeRef = st.TypeProviderAssemblyRef
                let enclosingName = GetFSharpPathToProvidedType(st, m)
                CompPath(ilScopeRef, enclosingName |> List.map(fun id->id, ModuleOrNamespaceKind.Namespace))
            | Some p -> p
        let pubpath = cpath.NestedPublicPath id

        let repr = Construct.NewProvidedTyconRepr(resolutionEnvironment, st, importProvidedType, isSuppressRelocate, m)

        Tycon.New "tycon"
          { entity_stamp=stamp
            entity_logical_name=name
            entity_range=m
            entity_flags=EntityFlags(usesPrefixDisplay=false, isModuleOrNamespace=false, preEstablishedHasDefaultCtor=false, hasSelfReferentialCtor=false, isStructRecordOrUnionType=false)
            entity_attribs=[] // fetched on demand via est.fs API
            entity_typars= LazyWithContext.NotLazy []
            entity_tycon_repr = repr
            entity_tycon_tcaug=TyconAugmentation.Create()
            entity_modul_contents = MaybeLazy.Lazy (lazy new ModuleOrNamespaceType(Namespace, QueueList.ofList [], QueueList.ofList []))
            // Generated types get internal accessibility
            entity_pubpath = Some pubpath
            entity_cpath = Some cpath
            entity_il_repr_cache = newCache()
            entity_opt_data =
                match kind, access with
                | TyparKind.Type, TAccess [] -> None
                | _ -> Some { Entity.NewEmptyEntityOptData() with
                                 entity_kind = kind
                                 entity_accessibility = access } } 
#endif

    /// Create a new entity node for a module or namespace
    static member NewModuleOrNamespace cpath access (id: Ident) (xml: XmlDoc) attribs mtype = 
        let stamp = newStamp() 
        // Put the module suffix on if needed 
        Tycon.New "mspec"
          { entity_logical_name=id.idText
            entity_range = id.idRange
            entity_stamp=stamp
            entity_modul_contents = mtype
            entity_flags=EntityFlags(usesPrefixDisplay=false, isModuleOrNamespace=true, preEstablishedHasDefaultCtor=false, hasSelfReferentialCtor=false, isStructRecordOrUnionType=false)
            entity_typars=LazyWithContext.NotLazy []
            entity_tycon_repr = TNoRepr
            entity_tycon_tcaug=TyconAugmentation.Create()
            entity_pubpath=cpath |> Option.map (fun (cp: CompilationPath) -> cp.NestedPublicPath id)
            entity_cpath=cpath
            entity_attribs=attribs
            entity_il_repr_cache = newCache()
            entity_opt_data =
                match xml, access with
                | doc, TAccess [] when doc.IsEmpty -> None
                | _ -> Some { Entity.NewEmptyEntityOptData() with
                                 entity_xmldoc = xml
                                 entity_tycon_repr_accessibility = access
                                 entity_accessibility = access } } 

    /// Create a new unfilled cache for free variable calculations
    static member NewFreeVarsCache() = newCache ()

    /// Create the field tables for a record or class type
    static member MakeRecdFieldsTable ucs: TyconRecdFields = 
        { FieldsByIndex = Array.ofList ucs 
          FieldsByName = ucs |> NameMap.ofKeyedList (fun rfld -> rfld.Name) }

    /// Create the union case tables for a union type
    static member MakeUnionCases ucs: TyconUnionData = 
        { CasesTable = 
            { CasesByIndex = Array.ofList ucs 
              CasesByName = NameMap.ofKeyedList (fun uc -> uc.DisplayName) ucs }
          CompiledRepresentation=newCache() }

    /// Create a node for a union type
    static member MakeUnionRepr ucs = TUnionRepr (Construct.MakeUnionCases ucs)

    /// Create a new type parameter node
    static member NewTypar (kind, rigid, SynTypar(id, staticReq, isCompGen), isFromError, dynamicReq, attribs, eqDep, compDep) = 
        Typar.New
          { typar_id = id 
            typar_stamp = newStamp() 
            typar_flags= TyparFlags(kind, rigid, isFromError, isCompGen, staticReq, dynamicReq, eqDep, compDep) 
            typar_solution = None
            typar_astype = Unchecked.defaultof<_>
            typar_opt_data =
                match attribs with
                | [] -> None
                | _ -> Some { typar_il_name = None; typar_xmldoc = XmlDoc.Empty; typar_constraints = []; typar_attribs = attribs } } 

    /// Create a new type parameter node for a declared type parameter
    static member NewRigidTypar nm m =
        Construct.NewTypar (TyparKind.Type, TyparRigidity.Rigid, SynTypar(mkSynId m nm, TyparStaticReq.None, true), false, TyparDynamicReq.Yes, [], false, false)

    /// Create a new union case node
    static member NewUnionCase id tys rty attribs docOption access: UnionCase = 
        { Id=id
          XmlDoc=docOption
          XmlDocSig=""
          Accessibility=access
          FieldTable = Construct.MakeRecdFieldsTable tys
          ReturnType = rty
          Attribs=attribs 
          OtherRangeOpt = None } 

    /// Create a new TAST Entity node for an F# exception definition
    static member NewExn cpath (id: Ident) access repr attribs (doc: XmlDoc) = 
        Tycon.New "exnc"
          { entity_stamp=newStamp()
            entity_attribs=attribs
            entity_logical_name=id.idText
            entity_range=id.idRange
            entity_tycon_tcaug=TyconAugmentation.Create()
            entity_pubpath=cpath |> Option.map (fun (cp: CompilationPath) -> cp.NestedPublicPath id)
            entity_modul_contents = MaybeLazy.Strict (Construct.NewEmptyModuleOrNamespaceType ModuleOrType)
            entity_cpath= cpath
            entity_typars=LazyWithContext.NotLazy []
            entity_tycon_repr = TNoRepr
            entity_flags=EntityFlags(usesPrefixDisplay=false, isModuleOrNamespace=false, preEstablishedHasDefaultCtor=false, hasSelfReferentialCtor=false, isStructRecordOrUnionType=false)
            entity_il_repr_cache= newCache()
            entity_opt_data =
                match doc, access, repr with
                | doc, TAccess [], TExnNone when doc.IsEmpty -> None
                | _ -> Some { Entity.NewEmptyEntityOptData() with entity_xmldoc = doc; entity_accessibility = access; entity_tycon_repr_accessibility = access; entity_exn_info = repr } } 

    /// Create a new TAST RecdField node for an F# class, struct or record field
    static member NewRecdField stat konst id nameGenerated ty isMutable isVolatile pattribs fattribs docOption access secret =
        { rfield_mutable=isMutable
          rfield_pattribs=pattribs
          rfield_fattribs=fattribs
          rfield_type=ty
          rfield_static=stat
          rfield_volatile=isVolatile
          rfield_const=konst
          rfield_access = access
          rfield_secret = secret
          rfield_xmldoc = docOption 
          rfield_xmldocsig = ""
          rfield_id=id
          rfield_name_generated = nameGenerated
          rfield_other_range = None }

    
    /// Create a new type definition node
    static member NewTycon (cpath, nm, m, access, reprAccess, kind, typars, doc: XmlDoc, usesPrefixDisplay, preEstablishedHasDefaultCtor, hasSelfReferentialCtor, mtyp) =
        let stamp = newStamp() 
        Tycon.New "tycon"
          { entity_stamp=stamp
            entity_logical_name=nm
            entity_range=m
            entity_flags=EntityFlags(usesPrefixDisplay=usesPrefixDisplay, isModuleOrNamespace=false, preEstablishedHasDefaultCtor=preEstablishedHasDefaultCtor, hasSelfReferentialCtor=hasSelfReferentialCtor, isStructRecordOrUnionType=false)
            entity_attribs=[] // fixed up after
            entity_typars=typars
            entity_tycon_repr = TNoRepr
            entity_tycon_tcaug=TyconAugmentation.Create()
            entity_modul_contents = mtyp
            entity_pubpath=cpath |> Option.map (fun (cp: CompilationPath) -> cp.NestedPublicPath (mkSynId m nm))
            entity_cpath = cpath
            entity_il_repr_cache = newCache()
            entity_opt_data =
                match kind, doc, reprAccess, access with
                | TyparKind.Type, doc, TAccess [], TAccess [] when doc.IsEmpty -> None
                | _ -> Some { Entity.NewEmptyEntityOptData() with entity_kind = kind; entity_xmldoc = doc; entity_tycon_repr_accessibility = reprAccess; entity_accessibility=access } } 

    /// Create a new type definition node for a .NET type definition
    static member NewILTycon nlpath (nm, m) tps (scoref: ILScopeRef, enc, tdef: ILTypeDef) mtyp =
        let tycon = Construct.NewTycon(nlpath, nm, m, taccessPublic, taccessPublic, TyparKind.Type, tps, XmlDoc.Empty, true, false, false, mtyp)

        tycon.entity_tycon_repr <- TILObjectRepr (TILObjectReprData (scoref, enc, tdef))
        tycon.TypeContents.tcaug_closed <- true
        tycon

    /// Create a new Val node
    static member NewVal 
           (logicalName: string, m: range, compiledName, ty, isMutable, isCompGen, arity, access,
            recValInfo, specialRepr, baseOrThis, attribs, inlineInfo, doc: XmlDoc, isModuleOrMemberBinding,
            isExtensionMember, isIncrClassSpecialMember, isTyFunc, allowTypeInst, isGeneratedEventVal,
            konst, actualParent) : Val =

        let stamp = newStamp()
        Val.New {
            val_stamp = stamp
            val_logical_name = logicalName
            val_range = m
            val_flags = ValFlags(recValInfo, baseOrThis, isCompGen, inlineInfo, isMutable, isModuleOrMemberBinding, isExtensionMember, isIncrClassSpecialMember, isTyFunc, allowTypeInst, isGeneratedEventVal)
            val_type = ty
            val_opt_data =
                match compiledName, arity, konst, access, doc, specialRepr, actualParent, attribs with
                | None, None, None, TAccess [], doc, None, ParentNone, [] when doc.IsEmpty -> None
                | _ -> 
                    Some { Val.NewEmptyValOptData() with
                             val_compiled_name = (match compiledName with Some v when v <> logicalName -> compiledName | _ -> None)
                             val_repr_info = arity
                             val_const = konst
                             val_access = access
                             val_xmldoc = doc
                             val_member_info = specialRepr
                             val_declaring_entity = actualParent
                             val_attribs = attribs }
            }

    /// Create the new contents of an overall assembly
    static member NewCcuContents sref m nm mty =
        Construct.NewModuleOrNamespace (Some(CompPath(sref, []))) taccessPublic (ident(nm, m)) XmlDoc.Empty [] (MaybeLazy.Strict mty)

    /// Create a tycon based on an existing one using the function 'f'. 
    /// We require that we be given the new parent for the new tycon. 
    /// We pass the new tycon to 'f' in case it needs to reparent the 
    /// contents of the tycon. 
    static member NewModifiedTycon f (orig: Tycon) = 
        let data = { orig with entity_stamp = newStamp() }
        Tycon.New "NewModifiedTycon" (f data) 
    
    /// Create a module Tycon based on an existing one using the function 'f'. 
    /// We require that we be given the parent for the new module. 
    /// We pass the new module to 'f' in case it needs to reparent the 
    /// contents of the module. 
    static member NewModifiedModuleOrNamespace f orig = 
        orig |> Construct.NewModifiedTycon (fun d -> 
            { d with entity_modul_contents = MaybeLazy.Strict (f (d.entity_modul_contents.Force())) }) 

    /// Create a Val based on an existing one using the function 'f'. 
    /// We require that we be given the parent for the new Val. 
    static member NewModifiedVal f (orig: Val) = 
        let stamp = newStamp() 
        let data' = f { orig with val_stamp=stamp }
        Val.New data'

    /// Create a new module or namespace node by cloning an existing one
    static member NewClonedModuleOrNamespace orig =
        Construct.NewModifiedModuleOrNamespace (fun mty -> mty) orig

    /// Create a new type definition node by cloning an existing one
    static member NewClonedTycon orig =
        Construct.NewModifiedTycon (fun d -> d) orig

#if !NO_EXTENSIONTYPING
    /// Compute the definition location of a provided item
    static member ComputeDefinitionLocationOfProvidedItem<'T when 'T :> IProvidedCustomAttributeProvider> (p: Tainted<'T>) : range option =
        let attrs = p.PUntaintNoFailure(fun x -> x.GetDefinitionLocationAttribute(p.TypeProvider.PUntaintNoFailure id))
        match attrs with
        | None | Some (Null, _, _) -> None
        | Some (NonNull filePath, line, column) -> 
            // Coordinates from type provider are 1-based for lines and columns
            // Coordinates internally in the F# compiler are 1-based for lines and 0-based for columns
            let pos = Position.mkPos line (max 0 (column - 1)) 
            mkRange filePath pos pos |> Some
#endif
<|MERGE_RESOLUTION|>--- conflicted
+++ resolved
@@ -3131,16 +3131,11 @@
                         let typename = path.[j]
                         let resolution = TryLinkProvidedType(resolver, moduleOrNamespace, typename, m)
                         match resolution with
-<<<<<<< HEAD
                         | None -> ()
-                        | Some st -> 
+                        | Some st ->
                             match st with
                             | Tainted.Null -> ()
                             | Tainted.NonNull st -> yield (resolver, st) ]
-=======
-                        | None | Some Tainted.Null -> ()
-                        | Some st -> yield (resolver, st) ]
->>>>>>> 9d4fb7d1
                 match matched with
                 | [(_, st)] ->
                     // 'entity' is at position i in the dereference chain. We resolved to position 'j'.
