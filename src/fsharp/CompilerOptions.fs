// Copyright (c) Microsoft Corporation.  All Rights Reserved.  See License.txt in the project root for license information.

// # FSComp.SR.opts

module internal FSharp.Compiler.CompilerOptions

open System
open System.IO
open Internal.Utilities.Library
open Internal.Utilities.Library.Extras
open FSharp.Compiler
open FSharp.Compiler.AbstractIL
open FSharp.Compiler.AbstractIL.IL
open FSharp.Compiler.AbstractIL.ILPdbWriter
open FSharp.Compiler.AbstractIL.ILX
open FSharp.Compiler.AbstractIL.Diagnostics
open FSharp.Compiler.CompilerConfig
open FSharp.Compiler.CompilerDiagnostics
open FSharp.Compiler.Diagnostics
open FSharp.Compiler.Features
open FSharp.Compiler.Syntax
open FSharp.Compiler.IO
open FSharp.Compiler.Text.Range
open FSharp.Compiler.Text
open FSharp.Compiler.TypedTreeOps
open FSharp.Compiler.ErrorLogger

open Internal.Utilities

module Attributes =
    open System.Runtime.CompilerServices

    //[<assembly: System.Security.SecurityTransparent>]
    [<Dependency("FSharp.Core", LoadHint.Always)>]
    do()

//----------------------------------------------------------------------------
// Compiler option parser
//
// The argument parser is used by both the VS plug-in and the fsc.exe to
// parse the include file path and other front-end arguments.
//
// The language service uses this function too. It's important to continue
// processing flags even if an error is seen in one so that the best possible
// intellisense can be show.
//--------------------------------------------------------------------------

[<RequireQualifiedAccess>]
type OptionSwitch =
    | On
    | Off

type OptionSpec =
    | OptionClear of bool ref
    | OptionFloat of (float -> unit)
    | OptionInt of (int -> unit)
    | OptionSwitch of (OptionSwitch -> unit)
    | OptionIntList of (int -> unit)
    | OptionIntListSwitch of (int -> OptionSwitch -> unit)
    | OptionRest of (string -> unit)
    | OptionSet of bool ref
    | OptionString of (string -> unit)
    | OptionStringList of (string -> unit)
    | OptionStringListSwitch of (string -> OptionSwitch -> unit)
    | OptionUnit of (unit -> unit)
    | OptionHelp of (CompilerOptionBlock list -> unit)                      // like OptionUnit, but given the "options"
    | OptionGeneral of (string list -> bool) * (string list -> string list) // Applies? * (ApplyReturningResidualArgs)

and  CompilerOption      = CompilerOption of name: string * argumentDescriptionString: string * actionSpec: OptionSpec * deprecationError: Option<exn> * helpText: string option
and  CompilerOptionBlock = PublicOptions  of heading: string * options: CompilerOption list | PrivateOptions of options: CompilerOption list

let GetOptionsOfBlock block =
    match block with
    | PublicOptions (_, opts) -> opts
    | PrivateOptions opts -> opts

let FilterCompilerOptionBlock pred block =
    match block with
    | PublicOptions(heading, opts) -> PublicOptions(heading, List.filter pred opts)
    | PrivateOptions opts        -> PrivateOptions(List.filter pred opts)

let compilerOptionUsage (CompilerOption(s, tag, spec, _, _)) =
    let s = if s="--" then "" else s (* s="flag" for "--flag" options. s="--" for "--" option. Adjust printing here for "--" case. *)
    match spec with
    | (OptionUnit _ | OptionSet _ | OptionClear _ | OptionHelp _) -> sprintf "--%s" s
    | OptionStringList _ -> sprintf "--%s:%s" s tag
    | OptionIntList _ -> sprintf "--%s:%s" s tag
    | OptionSwitch _ -> sprintf "--%s[+|-]" s
    | OptionStringListSwitch _ -> sprintf "--%s[+|-]:%s" s tag
    | OptionIntListSwitch _ -> sprintf "--%s[+|-]:%s" s tag
    | OptionString _ -> sprintf "--%s:%s" s tag
    | OptionInt _ -> sprintf "--%s:%s" s tag
    | OptionFloat _ ->  sprintf "--%s:%s" s tag
    | OptionRest _ -> sprintf "--%s ..." s
    | OptionGeneral _  -> if tag="" then sprintf "%s" s else sprintf "%s:%s" s tag (* still being decided *)

let PrintCompilerOption (CompilerOption(_s, _tag, _spec, _, help) as compilerOption) =
    let flagWidth = 42 // fixed width for printing of flags, e.g. --debug:{full|pdbonly|portable|embedded}
    let defaultLineWidth = 80 // the fallback width
    let lineWidth =
        try
            System.Console.BufferWidth
        with e -> defaultLineWidth
    let lineWidth = if lineWidth=0 then defaultLineWidth else lineWidth (* Have seen BufferWidth=0 on Linux/Mono *)
    // Lines have this form: <flagWidth><space><description>
    //   flagWidth chars - for flags description or padding on continuation lines.
    //   single space    - space.
    //   description     - words upto but excluding the final character of the line.
    printf "%-40s" (compilerOptionUsage compilerOption)
    let printWord column (word:string) =
        // Have printed upto column.
        // Now print the next word including any preceding whitespace.
        // Returns the column printed to (suited to folding).
        if column + 1 (*space*) + word.Length >= lineWidth then // NOTE: "equality" ensures final character of the line is never printed
          printfn "" (* newline *)
          printf  "%-40s %s" ""(*<--flags*) word
          flagWidth + 1 + word.Length
        else
          printf  " %s" word
          column + 1 + word.Length
    let words = match help with None -> [| |] | Some s -> s.Split [| ' ' |]
    let _finalColumn = Array.fold printWord flagWidth words
    printfn "" (* newline *)

let PrintPublicOptions (heading, opts) =
  if not (isNil opts) then
    printfn ""
    printfn ""
    printfn "\t\t%s" heading
    List.iter PrintCompilerOption opts

let PrintCompilerOptionBlocks blocks =
  let equals x y = x=y
  let publicBlocks = List.choose (function PrivateOptions _ -> None | PublicOptions (heading, opts) -> Some (heading, opts)) blocks
  let consider doneHeadings (heading, _opts) =
    if Set.contains heading doneHeadings then
      doneHeadings
    else
      let headingOptions = List.filter (fst >> equals heading) publicBlocks |> List.collect snd
      PrintPublicOptions (heading, headingOptions)
      Set.add heading doneHeadings
  List.fold consider Set.empty publicBlocks |> ignore<Set<string>>

(* For QA *)
let dumpCompilerOption prefix (CompilerOption(str, _, spec, _, _)) =
    printf "section='%-25s' ! option=%-30s kind=" prefix str
    match spec with
      | OptionUnit             _ -> printf "OptionUnit"
      | OptionSet              _ -> printf "OptionSet"
      | OptionClear            _ -> printf "OptionClear"
      | OptionHelp             _ -> printf "OptionHelp"
      | OptionStringList       _ -> printf "OptionStringList"
      | OptionIntList          _ -> printf "OptionIntList"
      | OptionSwitch           _ -> printf "OptionSwitch"
      | OptionStringListSwitch _ -> printf "OptionStringListSwitch"
      | OptionIntListSwitch    _ -> printf "OptionIntListSwitch"
      | OptionString           _ -> printf "OptionString"
      | OptionInt              _ -> printf "OptionInt"
      | OptionFloat            _ -> printf "OptionFloat"
      | OptionRest             _ -> printf "OptionRest"
      | OptionGeneral          _ -> printf "OptionGeneral"
    printf "\n"
let dumpCompilerOptionBlock = function
  | PublicOptions (heading, opts) -> List.iter (dumpCompilerOption heading)     opts
  | PrivateOptions opts          -> List.iter (dumpCompilerOption "NoSection") opts
let DumpCompilerOptionBlocks blocks = List.iter dumpCompilerOptionBlock blocks

let isSlashOpt (opt:string) =
    opt.[0] = '/' && (opt.Length = 1 || not (opt.[1..].Contains "/"))

module ResponseFile =

    type ResponseFileData = ResponseFileLine list
    and ResponseFileLine =
        | CompilerOptionSpec of string
        | Comment of string

    let parseFile path: Choice<ResponseFileData, Exception> =
        let parseLine (l: string) =
            match l with
            | s when String.IsNullOrWhiteSpace s -> None
            | s when l.StartsWithOrdinal("#") -> Some (ResponseFileLine.Comment (s.TrimStart('#')))
            | s -> Some (ResponseFileLine.CompilerOptionSpec (s.Trim()))

        try
            use stream = FileSystem.OpenFileForReadShim(path).AsReadOnlyStream()
            use reader = new StreamReader(stream, true)
            let data =
                seq { while not reader.EndOfStream do yield reader.ReadLine () }
                |> Seq.choose parseLine
                |> List.ofSeq
            Choice1Of2 data
        with e ->
            Choice2Of2 e

let ParseCompilerOptions (collectOtherArgument: string -> unit, blocks: CompilerOptionBlock list, args) =
  use unwindBuildPhase = PushThreadBuildPhaseUntilUnwind BuildPhase.Parameter

  let specs = List.collect GetOptionsOfBlock blocks

  // returns a tuple - the option token, the option argument string
  let parseOption (s: string) =
    // grab the option token
    let opts = s.Split([|':'|])
    let mutable opt = opts.[0]
    if opt = "" then
        ()
    // if it doesn't start with a '-' or '/', reject outright
    elif opt.[0] <> '-' && opt.[0] <> '/' then
      opt <- ""
    elif opt <> "--" then
      // is it an abbreviated or MSFT-style option?
      // if so, strip the first character and move on with your life
      if opt.Length = 2 || isSlashOpt opt then
        opt <- opt.[1 ..]
      // else, it should be a non-abbreviated option starting with "--"
      elif opt.Length > 3 && opt.StartsWithOrdinal("--") then
        opt <- opt.[2 ..]
      else
        opt <- ""

    // get the argument string
    let optArgs = if opts.Length > 1 then String.Join(":", opts.[1 ..]) else ""
    opt, optArgs

  let getOptionArg compilerOption (argString: string) =
    if argString = "" then
      errorR(Error(FSComp.SR.buildOptionRequiresParameter(compilerOptionUsage compilerOption), rangeCmdArgs))
    argString

  let getOptionArgList compilerOption (argString: string) =
    if argString = "" then
      errorR(Error(FSComp.SR.buildOptionRequiresParameter(compilerOptionUsage compilerOption), rangeCmdArgs))
      []
    else
      argString.Split([|',';';'|]) |> List.ofArray

  let getSwitchOpt (opt: string) =
    // if opt is a switch, strip the  '+' or '-'
    if opt <> "--" && opt.Length > 1 && (opt.EndsWithOrdinal("+") || opt.EndsWithOrdinal("-")) then
      opt.[0 .. opt.Length - 2]
    else
      opt

  let getSwitch (s: string) =
    let s = (s.Split([|':'|])).[0]
    if s <> "--" && s.EndsWithOrdinal("-") then OptionSwitch.Off else OptionSwitch.On

  let rec processArg args =
    match args with
    | [] -> ()
    | ((rsp: string) :: t) when rsp.StartsWithOrdinal("@") ->
        let responseFileOptions =
            let fullpath =
                try
                    Some (rsp.TrimStart('@') |> FileSystem.GetFullPathShim)
                with _ ->
                    None

            match fullpath with
            | None ->
                errorR(Error(FSComp.SR.optsResponseFileNameInvalid rsp, rangeCmdArgs))
                []
            | Some path when not (FileSystem.FileExistsShim path) ->
                errorR(Error(FSComp.SR.optsResponseFileNotFound(rsp, path), rangeCmdArgs))
                []
            | Some path ->
                match ResponseFile.parseFile path with
                | Choice2Of2 _ ->
                    errorR(Error(FSComp.SR.optsInvalidResponseFile(rsp, path), rangeCmdArgs))
                    []
                | Choice1Of2 rspData ->
                    let onlyOptions l =
                        match l with
                        | ResponseFile.ResponseFileLine.Comment _ -> None
                        | ResponseFile.ResponseFileLine.CompilerOptionSpec opt -> Some opt
                    rspData |> List.choose onlyOptions

        processArg (responseFileOptions @ t)
    | opt :: t ->
        let optToken, argString = parseOption opt

        let reportDeprecatedOption errOpt =
          match errOpt with
          | Some e -> warning e
          | None -> ()

        let rec attempt l =
          match l with
          | (CompilerOption(s, _, OptionHelp f, d, _) :: _) when optToken = s  && argString = "" ->
              reportDeprecatedOption d
              f blocks; t
          | (CompilerOption(s, _, OptionUnit f, d, _) :: _) when optToken = s  && argString = "" ->
              reportDeprecatedOption d
              f (); t
          | (CompilerOption(s, _, OptionSwitch f, d, _) :: _) when getSwitchOpt optToken = s && argString = "" ->
              reportDeprecatedOption d
              f (getSwitch opt); t
          | (CompilerOption(s, _, OptionSet f, d, _) :: _) when optToken = s && argString = "" ->
              reportDeprecatedOption d
              f := true; t
          | (CompilerOption(s, _, OptionClear f, d, _) :: _) when optToken = s && argString = "" ->
              reportDeprecatedOption d
              f := false; t
          | (CompilerOption(s, _, OptionString f, d, _) as compilerOption :: _) when optToken = s ->
              reportDeprecatedOption d
              let oa = getOptionArg compilerOption argString
              if oa <> "" then
                  f (getOptionArg compilerOption oa)
              t
          | (CompilerOption(s, _, OptionInt f, d, _) as compilerOption :: _) when optToken = s ->
              reportDeprecatedOption d
              let oa = getOptionArg compilerOption argString
              if oa <> "" then
                  f (try int32 oa with _ ->
                      errorR(Error(FSComp.SR.buildArgInvalidInt(getOptionArg compilerOption argString), rangeCmdArgs)); 0)
              t
          | (CompilerOption(s, _, OptionFloat f, d, _) as compilerOption :: _) when optToken = s ->
              reportDeprecatedOption d
              let oa = getOptionArg compilerOption argString
              if oa <> "" then
                  f (try float oa with _ ->
                      errorR(Error(FSComp.SR.buildArgInvalidFloat(getOptionArg compilerOption argString), rangeCmdArgs)); 0.0)
              t
          | (CompilerOption(s, _, OptionRest f, d, _) :: _) when optToken = s ->
              reportDeprecatedOption d
              List.iter f t; []
          | (CompilerOption(s, _, OptionIntList f, d, _) as compilerOption :: _) when optToken = s ->
              reportDeprecatedOption d
              let al = getOptionArgList compilerOption argString
              if al <> [] then
                  List.iter (fun i -> f (try int32 i with _ -> errorR(Error(FSComp.SR.buildArgInvalidInt i, rangeCmdArgs)); 0)) al
              t
          | (CompilerOption(s, _, OptionIntListSwitch f, d, _) as compilerOption :: _) when getSwitchOpt optToken = s ->
              reportDeprecatedOption d
              let al = getOptionArgList compilerOption argString
              if al <> [] then
                  let switch = getSwitch opt
                  List.iter (fun i -> f (try int32 i with _ -> errorR(Error(FSComp.SR.buildArgInvalidInt i, rangeCmdArgs)); 0) switch) al
              t
              // here
          | (CompilerOption(s, _, OptionStringList f, d, _) as compilerOption :: _) when optToken = s ->
              reportDeprecatedOption d
              let al = getOptionArgList compilerOption argString
              if al <> [] then
                  List.iter f (getOptionArgList compilerOption argString)
              t
          | (CompilerOption(s, _, OptionStringListSwitch f, d, _) as compilerOption :: _) when getSwitchOpt optToken = s ->
              reportDeprecatedOption d
              let al = getOptionArgList compilerOption argString
              if al <> [] then
                  let switch = getSwitch opt
                  List.iter (fun s -> f s switch) (getOptionArgList compilerOption argString)
              t
          | (CompilerOption(_, _, OptionGeneral (pred, exec), d, _) :: _) when pred args ->
              reportDeprecatedOption d
              let rest = exec args in rest // arguments taken, rest remaining
          | (_ :: more) -> attempt more
          | [] ->
              if opt.Length = 0 || opt.[0] = '-' || isSlashOpt opt
               then
                  // want the whole opt token - delimiter and all
                  let unrecOpt = (opt.Split([|':'|]).[0])
                  errorR(Error(FSComp.SR.buildUnrecognizedOption unrecOpt, rangeCmdArgs))
                  t
              else
                 (collectOtherArgument opt; t)
        let rest = attempt specs
        processArg rest

  processArg args

//----------------------------------------------------------------------------
// Compiler options
//--------------------------------------------------------------------------

let lexFilterVerbose = false
let mutable enableConsoleColoring = true // global state

let setFlag r n =
    match n with
    | 0 -> r false
    | 1 -> r true
    | _ -> raise (Failure "expected 0/1")

let SetOptimizeOff(tcConfigB: TcConfigBuilder) =
    tcConfigB.optSettings <- { tcConfigB.optSettings with jitOptUser = Some false }
    tcConfigB.optSettings <- { tcConfigB.optSettings with localOptUser = Some false }
    tcConfigB.optSettings <- { tcConfigB.optSettings with crossModuleOptUser = Some false }
    tcConfigB.optSettings <- { tcConfigB.optSettings with lambdaInlineThreshold = 0 }
    tcConfigB.doDetuple <- false
    tcConfigB.doTLR <- false
    tcConfigB.doFinalSimplify <- false

let SetOptimizeOn(tcConfigB: TcConfigBuilder) =
    tcConfigB.optSettings <- { tcConfigB.optSettings with jitOptUser = Some true }
    tcConfigB.optSettings <- { tcConfigB.optSettings with localOptUser = Some true }
    tcConfigB.optSettings <- { tcConfigB.optSettings with crossModuleOptUser = Some true }
    tcConfigB.optSettings <- { tcConfigB.optSettings with lambdaInlineThreshold = 6 }
    tcConfigB.doDetuple <- true
    tcConfigB.doTLR <- true
    tcConfigB.doFinalSimplify <- true

let SetOptimizeSwitch (tcConfigB: TcConfigBuilder) switch =
    if (switch = OptionSwitch.On) then SetOptimizeOn tcConfigB else SetOptimizeOff tcConfigB

let SetTailcallSwitch (tcConfigB: TcConfigBuilder) switch =
    tcConfigB.emitTailcalls <- (switch = OptionSwitch.On)

let SetDeterministicSwitch (tcConfigB: TcConfigBuilder) switch =
    tcConfigB.deterministic <- (switch = OptionSwitch.On)

let AddPathMapping (tcConfigB: TcConfigBuilder) (pathPair: string) =
    match pathPair.Split([|'='|], 2) with
    | [| oldPrefix; newPrefix |] ->
        tcConfigB.AddPathMapping (oldPrefix, newPrefix)
    | _ ->
        error(Error(FSComp.SR.optsInvalidPathMapFormat(), rangeCmdArgs))

let jitoptimizeSwitch (tcConfigB: TcConfigBuilder) switch =
    tcConfigB.optSettings <- { tcConfigB.optSettings with jitOptUser = Some (switch = OptionSwitch.On) }

let localoptimizeSwitch (tcConfigB: TcConfigBuilder) switch =
    tcConfigB.optSettings <- { tcConfigB.optSettings with localOptUser = Some (switch = OptionSwitch.On) }

let crossOptimizeSwitch (tcConfigB: TcConfigBuilder) switch =
    tcConfigB.optSettings <- { tcConfigB.optSettings with crossModuleOptUser = Some (switch = OptionSwitch.On) }

let splittingSwitch (tcConfigB: TcConfigBuilder) switch =
    tcConfigB.optSettings <- { tcConfigB.optSettings with abstractBigTargets = switch = OptionSwitch.On }

let callVirtSwitch (tcConfigB: TcConfigBuilder) switch =
    tcConfigB.alwaysCallVirt <- switch = OptionSwitch.On

let useHighEntropyVASwitch (tcConfigB: TcConfigBuilder) switch =
    tcConfigB.useHighEntropyVA <- switch = OptionSwitch.On

let subSystemVersionSwitch (tcConfigB: TcConfigBuilder) (text: string) =
    let fail() = error(Error(FSComp.SR.optsInvalidSubSystemVersion text, rangeCmdArgs))

    // per spec for 357994: Validate input string, should be two positive integers x.y when x>=4 and y>=0 and both <= 65535
    if System.String.IsNullOrEmpty text then
       fail()
    else
        match text.Split('.') with
        | [| majorStr; minorStr|] ->
            match (Int32.TryParse majorStr), (Int32.TryParse minorStr) with
            | (true, major), (true, minor)
                 when major >= 4 && major <= 65535
                      && minor >=0 && minor <= 65535 ->
                 tcConfigB.subsystemVersion <- (major, minor)
            | _ -> fail()
        | _ -> fail()

let SetUseSdkSwitch (tcConfigB: TcConfigBuilder) switch =
    let useSdkRefs = (switch = OptionSwitch.On)
    tcConfigB.SetUseSdkRefs useSdkRefs

let (++) x s = x @ [s]

let SetTarget (tcConfigB: TcConfigBuilder)(s: string) =
    match s.ToLowerInvariant() with
    | "exe"     ->  tcConfigB.target <- CompilerTarget.ConsoleExe
    | "winexe"  ->  tcConfigB.target <- CompilerTarget.WinExe
    | "library" ->  tcConfigB.target <- CompilerTarget.Dll
    | "module"  ->  tcConfigB.target <- CompilerTarget.Module
    | _         ->  error(Error(FSComp.SR.optsUnrecognizedTarget s, rangeCmdArgs))

let SetDebugSwitch (tcConfigB: TcConfigBuilder) (dtype: string option) (s: OptionSwitch) =
    match dtype with
    | Some s ->
       match s with
       | "portable" ->
           tcConfigB.portablePDB <- true
           tcConfigB.embeddedPDB <- false
           tcConfigB.jitTracking <- true
           tcConfigB.ignoreSymbolStoreSequencePoints <- true
       | "pdbonly" ->
           tcConfigB.portablePDB <- false
           tcConfigB.embeddedPDB <- false
           tcConfigB.jitTracking <- false
       | "embedded" ->
           tcConfigB.portablePDB <- true
           tcConfigB.embeddedPDB <- true
           tcConfigB.jitTracking <- true
           tcConfigB.ignoreSymbolStoreSequencePoints <- true
#if FX_NO_PDB_WRITER
       // When building on the coreclr, full means portable
       | "full" ->
           tcConfigB.portablePDB <- true
           tcConfigB.embeddedPDB <- false
           tcConfigB.jitTracking <- true
#else
       | "full" ->
           tcConfigB.portablePDB <- false
           tcConfigB.embeddedPDB <- false
           tcConfigB.jitTracking <- true
#endif

       | _ -> error(Error(FSComp.SR.optsUnrecognizedDebugType s, rangeCmdArgs))
    | None ->           tcConfigB.portablePDB <- false; tcConfigB.embeddedPDB <- false; tcConfigB.jitTracking <- s = OptionSwitch.On
    tcConfigB.debuginfo <- s = OptionSwitch.On

let SetEmbedAllSourceSwitch (tcConfigB: TcConfigBuilder) switch =
    if (switch = OptionSwitch.On) then tcConfigB.embedAllSource <- true else tcConfigB.embedAllSource <- false

let setOutFileName tcConfigB path =
    let outputDir = Path.GetDirectoryName(path)
    tcConfigB.outputDir <- Some outputDir
    tcConfigB.outputFile <- Some path

let setSignatureFile tcConfigB s =
    tcConfigB.printSignature <- true
    tcConfigB.printSignatureFile <- s

let setAllSignatureFiles tcConfigB () =
    tcConfigB.printAllSignatureFiles <- true

// option tags
let tagString = "<string>"
let tagExe = "exe"
let tagWinExe = "winexe"
let tagLibrary = "library"
let tagModule = "module"
let tagFile = "<file>"
let tagFileList = "<file;...>"
let tagDirList = "<dir;...>"
let tagPathList = "<path;...>"
let tagResInfo = "<resinfo>"
let tagFullPDBOnlyPortable = "{full|pdbonly|portable|embedded}"
let tagWarnList = "<warn;...>"
let tagSymbolList = "<symbol;...>"
let tagAddress = "<address>"
let tagAlgorithm = "{SHA1|SHA256}"
let tagInt = "<n>"
let tagPathMap = "<path=sourcePath;...>"
let tagNone = ""
let tagLangVersionValues = "{?|version|latest|preview}"

// PrintOptionInfo
//----------------

/// Print internal "option state" information for diagnostics and regression tests.
let PrintOptionInfo (tcConfigB:TcConfigBuilder) =
    printfn "  jitOptUser . . . . . . : %+A" tcConfigB.optSettings.jitOptUser
    printfn "  localOptUser . . . . . : %+A" tcConfigB.optSettings.localOptUser
    printfn "  crossModuleOptUser . . : %+A" tcConfigB.optSettings.crossModuleOptUser
    printfn "  lambdaInlineThreshold  : %+A" tcConfigB.optSettings.lambdaInlineThreshold
    printfn "  ignoreSymStoreSeqPts . : %+A" tcConfigB.ignoreSymbolStoreSequencePoints
    printfn "  doDetuple  . . . . . . : %+A" tcConfigB.doDetuple
    printfn "  doTLR  . . . . . . . . : %+A" tcConfigB.doTLR
    printfn "  doFinalSimplify. . . . : %+A" tcConfigB.doFinalSimplify
    printfn "  jitTracking  . . . . . : %+A" tcConfigB.jitTracking
    printfn "  portablePDB. . . . . . : %+A" tcConfigB.portablePDB
    printfn "  embeddedPDB. . . . . . : %+A" tcConfigB.embeddedPDB
    printfn "  embedAllSource . . . . : %+A" tcConfigB.embedAllSource
    printfn "  embedSourceList. . . . : %+A" tcConfigB.embedSourceList
    printfn "  sourceLink . . . . . . : %+A" tcConfigB.sourceLink
    printfn "  debuginfo  . . . . . . : %+A" tcConfigB.debuginfo
    printfn "  resolutionEnvironment  : %+A" tcConfigB.resolutionEnvironment
    printfn "  product  . . . . . . . : %+A" tcConfigB.productNameForBannerText
    printfn "  copyFSharpCore . . . . : %+A" tcConfigB.copyFSharpCore
    tcConfigB.includes |> List.sort
                       |> List.iter (printfn "  include  . . . . . . . : %A")

// OptionBlock: Input files
//-------------------------

let inputFileFlagsBoth (tcConfigB : TcConfigBuilder) = [
    CompilerOption("reference", tagFile, OptionString (fun s -> tcConfigB.AddReferencedAssemblyByPath (rangeStartup, s)), None, Some (FSComp.SR.optsReference()))
    CompilerOption("compilertool", tagFile, OptionString (fun s -> tcConfigB.AddCompilerToolsByPath s), None, Some (FSComp.SR.optsCompilerTool()))
    ]

let referenceFlagAbbrev (tcConfigB : TcConfigBuilder) =
    CompilerOption("r", tagFile, OptionString (fun s -> tcConfigB.AddReferencedAssemblyByPath (rangeStartup, s)), None, Some(FSComp.SR.optsShortFormOf("--reference")))

let compilerToolFlagAbbrev (tcConfigB : TcConfigBuilder) =
    CompilerOption("t", tagFile, OptionString (fun s -> tcConfigB.AddCompilerToolsByPath s), None, Some(FSComp.SR.optsShortFormOf("--compilertool")))

let inputFileFlagsFsc tcConfigB = inputFileFlagsBoth tcConfigB

let inputFileFlagsFsiBase (_tcConfigB: TcConfigBuilder) =
#if NETSTANDARD
    [ CompilerOption("usesdkrefs", tagNone, OptionSwitch (SetUseSdkSwitch _tcConfigB), None, Some (FSComp.SR.useSdkRefs())) ]
#else
    List.empty<CompilerOption>
#endif

let inputFileFlagsFsi (tcConfigB: TcConfigBuilder) =
    List.append (inputFileFlagsBoth tcConfigB) (inputFileFlagsFsiBase tcConfigB)

// OptionBlock: Errors and warnings
//---------------------------------

let errorsAndWarningsFlags (tcConfigB: TcConfigBuilder) =
    let trimFS (s:string) = if s.StartsWithOrdinal "FS" then s.Substring 2 else s
    let trimFStoInt (s:string) =
        match Int32.TryParse (trimFS s) with
        | true, n ->  Some n
        | false, _ -> None
    [
        CompilerOption("warnaserror", tagNone, OptionSwitch(fun switch ->
            tcConfigB.errorSeverityOptions <-
                { tcConfigB.errorSeverityOptions with
                    GlobalWarnAsError = switch <> OptionSwitch.Off }), None, Some (FSComp.SR.optsWarnaserrorPM()))

        CompilerOption("warnaserror", tagWarnList, OptionStringListSwitch (fun n switch ->
            match trimFStoInt n with
            | Some n ->
                let options = tcConfigB.errorSeverityOptions
                tcConfigB.errorSeverityOptions <-
                    if switch = OptionSwitch.Off then
                        { options with
                            WarnAsError = ListSet.remove (=) n options.WarnAsError
                            WarnAsWarn = ListSet.insert (=) n options.WarnAsWarn }
                    else
                        { options with
                            WarnAsError = ListSet.insert (=) n options.WarnAsError
                            WarnAsWarn = ListSet.remove (=) n options.WarnAsWarn }
            | None -> ()), None, Some (FSComp.SR.optsWarnaserror()))

        CompilerOption("warn", tagInt, OptionInt (fun n ->
                 tcConfigB.errorSeverityOptions <-
                     { tcConfigB.errorSeverityOptions with
                         WarnLevel = if (n >= 0 && n <= 5) then n else error(Error (FSComp.SR.optsInvalidWarningLevel n, rangeCmdArgs)) }
            ), None, Some (FSComp.SR.optsWarn()))

        CompilerOption("nowarn", tagWarnList, OptionStringList (fun n ->
            tcConfigB.TurnWarningOff(rangeCmdArgs, trimFS n)), None, Some (FSComp.SR.optsNowarn()))

        CompilerOption("warnon", tagWarnList, OptionStringList (fun n ->
            tcConfigB.TurnWarningOn(rangeCmdArgs, trimFS n)), None, Some (FSComp.SR.optsWarnOn()))
<<<<<<< HEAD
        
        CompilerOption("checknulls", tagNone, OptionSwitch (fun switch -> tcConfigB.checkNullness <- (switch = OptionSwitch.On)), None, Some (FSComp.SR.optsCheckNulls()))
=======
>>>>>>> a70f3bea

        CompilerOption("consolecolors", tagNone, OptionSwitch (fun switch ->
            enableConsoleColoring <- switch = OptionSwitch.On), None, Some (FSComp.SR.optsConsoleColors()))
    ]


// OptionBlock: Output files
//--------------------------

let outputFileFlagsFsi (_tcConfigB: TcConfigBuilder) = []

let outputFileFlagsFsc (tcConfigB: TcConfigBuilder) =
    [
        CompilerOption
           ("out", tagFile,
            OptionString (setOutFileName tcConfigB), None,
            Some (FSComp.SR.optsNameOfOutputFile()) )

        CompilerOption
           ("target", tagExe,
            OptionString (SetTarget tcConfigB), None,
            Some (FSComp.SR.optsBuildConsole()))

        CompilerOption
           ("target", tagWinExe,
            OptionString (SetTarget tcConfigB), None,
            Some (FSComp.SR.optsBuildWindows()))

        CompilerOption
           ("target", tagLibrary,
            OptionString (SetTarget tcConfigB), None,
            Some (FSComp.SR.optsBuildLibrary()))

        CompilerOption
           ("target", tagModule,
            OptionString (SetTarget tcConfigB), None,
            Some (FSComp.SR.optsBuildModule()))

        CompilerOption
           ("delaysign", tagNone,
            OptionSwitch (fun s -> tcConfigB.delaysign <- (s = OptionSwitch.On)), None,
            Some (FSComp.SR.optsDelaySign()))

        CompilerOption
           ("publicsign", tagNone,
            OptionSwitch (fun s -> tcConfigB.publicsign <- (s = OptionSwitch.On)), None,
            Some (FSComp.SR.optsPublicSign()))

        CompilerOption
           ("doc", tagFile,
            OptionString (fun s -> tcConfigB.xmlDocOutputFile <- Some s), None,
            Some (FSComp.SR.optsWriteXml()))

        CompilerOption
           ("keyfile", tagFile,
            OptionString (fun s -> tcConfigB.signer <- Some s), None,
            Some (FSComp.SR.optsStrongKeyFile()))

        CompilerOption
           ("platform", tagString,
            OptionString (fun s ->
                tcConfigB.platform <-
                    match s with
                    | "x86" -> Some X86
                    | "x64" -> Some AMD64
                    | "Itanium" -> Some IA64
                    | "anycpu32bitpreferred" ->
                        tcConfigB.prefer32Bit <- true
                        None
                    | "anycpu" -> None
                    | _ -> error(Error(FSComp.SR.optsUnknownPlatform s, rangeCmdArgs))), None,
            Some(FSComp.SR.optsPlatform()))

        CompilerOption
           ("nooptimizationdata", tagNone,
            OptionUnit (fun () -> tcConfigB.onlyEssentialOptimizationData <- true), None,
            Some (FSComp.SR.optsNoOpt()))

        CompilerOption
           ("nointerfacedata", tagNone,
            OptionUnit (fun () -> tcConfigB.noSignatureData <- true), None,
            Some (FSComp.SR.optsNoInterface()))

        CompilerOption
           ("sig", tagFile,
            OptionString (setSignatureFile tcConfigB), None,
            Some (FSComp.SR.optsSig()))

        CompilerOption
           ("allsigs", tagNone,
            OptionUnit (setAllSignatureFiles tcConfigB), None,
            Some (FSComp.SR.optsAllSigs()))

        CompilerOption
           ("nocopyfsharpcore", tagNone,
            OptionUnit (fun () -> tcConfigB.copyFSharpCore <- CopyFSharpCoreFlag.No), None,
            Some (FSComp.SR.optsNoCopyFsharpCore()))
    ]


// OptionBlock: Resources
//-----------------------

let resourcesFlagsFsi (_tcConfigB: TcConfigBuilder) = []
let resourcesFlagsFsc (tcConfigB: TcConfigBuilder) =
    [
        CompilerOption
            ("win32icon", tagFile,
             OptionString (fun s -> tcConfigB.win32icon <- s), None,
             Some (FSComp.SR.optsWin32icon()))
        CompilerOption
           ("win32res", tagFile,
            OptionString (fun s -> tcConfigB.win32res <- s), None,
            Some (FSComp.SR.optsWin32res()))

        CompilerOption
           ("win32manifest", tagFile,
            OptionString (fun s -> tcConfigB.win32manifest <- s), None,
            Some (FSComp.SR.optsWin32manifest()))

        CompilerOption
           ("nowin32manifest", tagNone,
            OptionUnit (fun () -> tcConfigB.includewin32manifest <- false), None,
            Some (FSComp.SR.optsNowin32manifest()))

        CompilerOption
           ("resource", tagResInfo,
            OptionString (fun s -> tcConfigB.AddEmbeddedResource s), None,
            Some (FSComp.SR.optsResource()))

        CompilerOption
           ("linkresource", tagResInfo,
            OptionString (fun s -> tcConfigB.linkResources <- tcConfigB.linkResources ++ s), None,
            Some (FSComp.SR.optsLinkresource()))
    ]


// OptionBlock: Code generation
//-----------------------------

let codeGenerationFlags isFsi (tcConfigB: TcConfigBuilder) =
    let debug =
        [ CompilerOption
            ("debug", tagNone,
             OptionSwitch (SetDebugSwitch tcConfigB None), None,
             Some (FSComp.SR.optsDebugPM()))

          CompilerOption
             ("debug", tagFullPDBOnlyPortable,
              OptionString (fun s -> SetDebugSwitch tcConfigB (Some s) OptionSwitch.On), None,
              Some (FSComp.SR.optsDebug(if isFsi then "pdbonly" else "full")))
        ]
    let embed =
        [ CompilerOption
            ("embed", tagNone,
             OptionSwitch (SetEmbedAllSourceSwitch tcConfigB), None,
             Some (FSComp.SR.optsEmbedAllSource()))

          CompilerOption
            ("embed", tagFileList,
             OptionStringList (fun f -> tcConfigB.AddEmbeddedSourceFile f), None,
             Some ( FSComp.SR.optsEmbedSource()))

          CompilerOption
            ("sourcelink", tagFile,
             OptionString (fun f -> tcConfigB.sourceLink <- f), None,
             Some ( FSComp.SR.optsSourceLink()))
        ]

    let codegen =
        [ CompilerOption
            ("optimize", tagNone,
             OptionSwitch (SetOptimizeSwitch tcConfigB), None,
             Some (FSComp.SR.optsOptimize()))

          CompilerOption
           ("tailcalls", tagNone,
            OptionSwitch (SetTailcallSwitch tcConfigB), None,
            Some (FSComp.SR.optsTailcalls()))

          CompilerOption
           ("deterministic", tagNone,
            OptionSwitch (SetDeterministicSwitch tcConfigB), None,
            Some (FSComp.SR.optsDeterministic()))

          CompilerOption
           ("pathmap", tagPathMap,
            OptionStringList (AddPathMapping tcConfigB), None,
            Some (FSComp.SR.optsPathMap()))

          CompilerOption
           ("crossoptimize", tagNone,
            OptionSwitch (crossOptimizeSwitch tcConfigB), None,
            Some (FSComp.SR.optsCrossoptimize()))
        ]
    if isFsi then debug @ codegen
    else debug @ embed @ codegen

// OptionBlock: Language
//----------------------

let defineSymbol tcConfigB s = tcConfigB.conditionalCompilationDefines <- s :: tcConfigB.conditionalCompilationDefines

let mlCompatibilityFlag (tcConfigB: TcConfigBuilder) =
    CompilerOption
       ("mlcompatibility", tagNone,
        OptionUnit (fun () -> tcConfigB.mlCompatibility<-true; tcConfigB.TurnWarningOff(rangeCmdArgs, "62")), None,
        Some (FSComp.SR.optsMlcompatibility()))

/// LanguageVersion management
let setLanguageVersion (specifiedVersion) =

    let languageVersion = new LanguageVersion(specifiedVersion)
    let dumpAllowedValues () =
        printfn "%s" (FSComp.SR.optsSupportedLangVersions())
        for v in languageVersion.ValidOptions do printfn "%s" v
        for v in languageVersion.ValidVersions do printfn "%s" v
        exit 0

    if specifiedVersion = "?" then dumpAllowedValues ()
    if not (languageVersion.ContainsVersion specifiedVersion) then error(Error(FSComp.SR.optsUnrecognizedLanguageVersion specifiedVersion, rangeCmdArgs))
    languageVersion

let languageFlags tcConfigB =
    [
        // -langversion:?                Display the allowed values for language version
        // -langversion:<string>         Specify language version such as
        //                               'default' (latest major version), or
        //                               'latest' (latest version, including minor versions),
        //                               'preview' (features for preview)
        //                               or specific versions like '4.7'
        CompilerOption("langversion", tagLangVersionValues, OptionString (fun switch -> tcConfigB.langVersion <- setLanguageVersion(switch)), None, Some (FSComp.SR.optsLangVersion()))

        CompilerOption("checked", tagNone, OptionSwitch (fun switch -> tcConfigB.checkOverflow <- (switch = OptionSwitch.On)), None, Some (FSComp.SR.optsChecked()))
        CompilerOption("define", tagString, OptionString (defineSymbol tcConfigB), None, Some (FSComp.SR.optsDefine()))
        mlCompatibilityFlag tcConfigB
    ]

// OptionBlock: Advanced user options
//-----------------------------------

let libFlag (tcConfigB: TcConfigBuilder) =
    CompilerOption
        ("lib", tagDirList,
         OptionStringList (fun s -> tcConfigB.AddIncludePath (rangeStartup, s, tcConfigB.implicitIncludeDir)), None,
         Some (FSComp.SR.optsLib()))

let codePageFlag (tcConfigB: TcConfigBuilder) =
    CompilerOption
        ("codepage", tagInt,
         OptionInt (fun n ->
            try
                System.Text.Encoding.GetEncoding n |> ignore
            with :? System.ArgumentException as err ->
                error(Error(FSComp.SR.optsProblemWithCodepage(n, err.Message), rangeCmdArgs))

            tcConfigB.inputCodePage <- Some n), None,
                Some (FSComp.SR.optsCodepage()))

let preferredUiLang (tcConfigB: TcConfigBuilder) =
    CompilerOption
        ("preferreduilang", tagString,
         OptionString (fun s -> tcConfigB.preferredUiLang <- Some s), None,
         Some(FSComp.SR.optsPreferredUiLang()))

let utf8OutputFlag (tcConfigB: TcConfigBuilder) =
    CompilerOption
        ("utf8output", tagNone,
         OptionUnit (fun () -> tcConfigB.utf8output <- true), None,
         Some (FSComp.SR.optsUtf8output()))

let fullPathsFlag  (tcConfigB: TcConfigBuilder)  =
    CompilerOption
        ("fullpaths", tagNone,
         OptionUnit (fun () -> tcConfigB.showFullPaths <- true), None,
         Some (FSComp.SR.optsFullpaths()))

let cliRootFlag (_tcConfigB: TcConfigBuilder) =
    CompilerOption
        ("cliroot", tagString,
         OptionString (fun _  -> ()), Some(DeprecatedCommandLineOptionFull(FSComp.SR.optsClirootDeprecatedMsg(), rangeCmdArgs)),
         Some(FSComp.SR.optsClirootDescription()))

let SetTargetProfile (tcConfigB: TcConfigBuilder) v =
    let primaryAssembly =
        match v with
        // Indicates we assume "mscorlib.dll", i.e .NET Framework, Mono and Profile 47
        | "mscorlib" -> PrimaryAssembly.Mscorlib
        // Indicates we assume "System.Runtime.dll", i.e .NET Standard 1.x, .NET Core App 1.x and above, and Profile 7/78/259
        | "netcore"  -> PrimaryAssembly.System_Runtime
        // Indicates we assume "netstandard.dll", i.e .NET Standard 2.0 and above
        | "netstandard"  -> PrimaryAssembly.NetStandard
        | _ -> error(Error(FSComp.SR.optsInvalidTargetProfile v, rangeCmdArgs))
    tcConfigB.SetPrimaryAssembly  primaryAssembly

let advancedFlagsBoth tcConfigB =
    [
        yield codePageFlag tcConfigB
        yield utf8OutputFlag tcConfigB
        yield preferredUiLang tcConfigB
        yield fullPathsFlag tcConfigB
        yield libFlag tcConfigB
        yield CompilerOption
                 ("simpleresolution",
                  tagNone,
                  OptionUnit (fun () -> tcConfigB.useSimpleResolution<-true), None,
                  Some (FSComp.SR.optsSimpleresolution()))

        yield CompilerOption
                 ("targetprofile", tagString,
                  OptionString (SetTargetProfile tcConfigB), None,
                  Some(FSComp.SR.optsTargetProfile()))
    ]

let noFrameworkFlag isFsc tcConfigB =
    CompilerOption
        ("noframework", tagNone,
         OptionUnit (fun () ->
            tcConfigB.framework <- false
            if isFsc then
                tcConfigB.implicitlyResolveAssemblies <- false), None,
         Some (FSComp.SR.optsNoframework()))

let advancedFlagsFsi tcConfigB =
    advancedFlagsBoth tcConfigB  @
    [
        yield noFrameworkFlag false tcConfigB
    ]

let advancedFlagsFsc tcConfigB =
    advancedFlagsBoth tcConfigB @
    [
        yield CompilerOption
                  ("baseaddress", tagAddress,
                   OptionString (fun s -> tcConfigB.baseAddress <- Some(int32 s)), None,
                   Some (FSComp.SR.optsBaseaddress()))

        yield CompilerOption
                  ("checksumalgorithm", tagAlgorithm,
                   OptionString (fun s ->
                       tcConfigB.checksumAlgorithm <-
                        match s.ToUpperInvariant() with
                        | "SHA1" -> HashAlgorithm.Sha1
                        | "SHA256" -> HashAlgorithm.Sha256
                        | _ -> error(Error(FSComp.SR.optsUnknownChecksumAlgorithm s, rangeCmdArgs))), None,
                        Some (FSComp.SR.optsChecksumAlgorithm()))

        yield noFrameworkFlag true tcConfigB

        yield CompilerOption
                  ("standalone", tagNone,
                   OptionUnit (fun _ ->
                        tcConfigB.openDebugInformationForLaterStaticLinking <- true
                        tcConfigB.standalone <- true
                        tcConfigB.implicitlyResolveAssemblies <- true), None,
                   Some (FSComp.SR.optsStandalone()))

        yield CompilerOption
                  ("staticlink", tagFile,
                   OptionString (fun s ->
                       tcConfigB.extraStaticLinkRoots <- tcConfigB.extraStaticLinkRoots @ [s]
                       tcConfigB.implicitlyResolveAssemblies <- true), None,
                   Some (FSComp.SR.optsStaticlink()))

#if ENABLE_MONO_SUPPORT
        if runningOnMono then
            yield CompilerOption
                      ("resident", tagFile,
                       OptionUnit (fun () -> ()), None,
                       Some (FSComp.SR.optsResident()))
#endif

        yield CompilerOption
                  ("pdb", tagString,
                   OptionString (fun s -> tcConfigB.debugSymbolFile <- Some s), None,
                   Some (FSComp.SR.optsPdb()))

        yield CompilerOption
                  ("highentropyva", tagNone,
                   OptionSwitch (useHighEntropyVASwitch tcConfigB), None,
                   Some (FSComp.SR.optsUseHighEntropyVA()))

        yield CompilerOption
                  ("subsystemversion", tagString,
                   OptionString (subSystemVersionSwitch tcConfigB), None,
                   Some (FSComp.SR.optsSubSystemVersion()))

        yield CompilerOption
                  ("quotations-debug", tagNone,
                   OptionSwitch(fun switch -> tcConfigB.emitDebugInfoInQuotations <- switch = OptionSwitch.On), None,
                   Some(FSComp.SR.optsEmitDebugInfoInQuotations()))

    ]

// OptionBlock: Internal options (test use only)
//--------------------------------------------------

let testFlag tcConfigB =
        CompilerOption
            ("test", tagString,
             OptionString (fun s ->
                match s with
                | "StackSpan"        -> tcConfigB.internalTestSpanStackReferring <- true
                | "ErrorRanges"      -> tcConfigB.errorStyle <- ErrorStyle.TestErrors
                | "Tracking"         -> tracking <- true (* general purpose on/off diagnostics flag *)
                | "NoNeedToTailcall" -> tcConfigB.optSettings <- { tcConfigB.optSettings with reportNoNeedToTailcall = true }
                | "FunctionSizes"    -> tcConfigB.optSettings <- { tcConfigB.optSettings with reportFunctionSizes = true }
                | "TotalSizes"       -> tcConfigB.optSettings <- { tcConfigB.optSettings with reportTotalSizes = true }
                | "HasEffect"        -> tcConfigB.optSettings <- { tcConfigB.optSettings with reportHasEffect = true }
                | "NoErrorText"      -> FSComp.SR.SwallowResourceText <- true
                | "EmitFeeFeeAs100001" -> tcConfigB.testFlagEmitFeeFeeAs100001 <- true
                | "DumpDebugInfo"    -> tcConfigB.dumpDebugInfo <- true
                | "ShowLoadedAssemblies" -> tcConfigB.showLoadedAssemblies <- true
                | "ContinueAfterParseFailure" -> tcConfigB.continueAfterParseFailure <- true
                | "ParallelOff" -> tcConfigB.concurrentBuild <- false
#if DEBUG
                | "ShowParserStackOnParseError" -> showParserStackOnParseError <- true
#endif
                | str                -> warning(Error(FSComp.SR.optsUnknownArgumentToTheTestSwitch str, rangeCmdArgs))), None,
             None)

// Not shown in fsc.exe help, no warning on use, motivation is for use from tooling.
let editorSpecificFlags (tcConfigB: TcConfigBuilder) =
  [ CompilerOption("vserrors", tagNone, OptionUnit (fun () -> tcConfigB.errorStyle <- ErrorStyle.VSErrors), None, None)
    CompilerOption("validate-type-providers", tagNone, OptionUnit id, None, None)  // preserved for compatibility's sake, no longer has any effect
    CompilerOption("LCID", tagInt, OptionInt ignore, None, None)
    CompilerOption("flaterrors", tagNone, OptionUnit (fun () -> tcConfigB.flatErrors <- true), None, None)
    CompilerOption("sqmsessionguid", tagNone, OptionString ignore, None, None)
    CompilerOption("gccerrors", tagNone, OptionUnit (fun () -> tcConfigB.errorStyle <- ErrorStyle.GccErrors), None, None)
    CompilerOption("exename", tagNone, OptionString (fun s -> tcConfigB.exename <- Some s), None, None)
    CompilerOption("maxerrors", tagInt, OptionInt (fun n -> tcConfigB.maxErrors <- n), None, None)
    CompilerOption("noconditionalerasure", tagNone, OptionUnit (fun () -> tcConfigB.noConditionalErasure <- true), None, None) ]

let internalFlags (tcConfigB:TcConfigBuilder) =
  [
    CompilerOption
       ("stamps", tagNone,
        OptionUnit ignore,
        Some(InternalCommandLineOption("--stamps", rangeCmdArgs)), None)

    CompilerOption
       ("ranges", tagNone,
        OptionSet DebugPrint.layoutRanges,
        Some(InternalCommandLineOption("--ranges", rangeCmdArgs)), None)

    CompilerOption
       ("terms", tagNone,
        OptionUnit (fun () -> tcConfigB.showTerms <- true),
        Some(InternalCommandLineOption("--terms", rangeCmdArgs)), None)

    CompilerOption
       ("termsfile", tagNone,
        OptionUnit (fun () -> tcConfigB.writeTermsToFiles <- true),
        Some(InternalCommandLineOption("--termsfile", rangeCmdArgs)), None)

#if DEBUG
    CompilerOption
       ("debug-parse", tagNone,
        OptionUnit (fun () -> Internal.Utilities.Text.Parsing.Flags.debug <- true),
        Some(InternalCommandLineOption("--debug-parse", rangeCmdArgs)), None)
#endif

    CompilerOption
       ("pause", tagNone,
        OptionUnit (fun () -> tcConfigB.pause <- true),
        Some(InternalCommandLineOption("--pause", rangeCmdArgs)), None)

    CompilerOption
       ("detuple", tagNone,
        OptionInt (setFlag (fun v -> tcConfigB.doDetuple <- v)),
        Some(InternalCommandLineOption("--detuple", rangeCmdArgs)), None)

    CompilerOption
       ("simulateException", tagNone,
        OptionString (fun s -> tcConfigB.simulateException <- Some s),
        Some(InternalCommandLineOption("--simulateException", rangeCmdArgs)), Some "Simulate an exception from some part of the compiler")

    CompilerOption
       ("stackReserveSize", tagNone,
        OptionString (fun s -> tcConfigB.stackReserveSize <- Some(int32 s)),
        Some(InternalCommandLineOption("--stackReserveSize", rangeCmdArgs)), Some ("for an exe, set stack reserve size"))

    CompilerOption
       ("tlr", tagInt,
        OptionInt (setFlag (fun v -> tcConfigB.doTLR <- v)),
        Some(InternalCommandLineOption("--tlr", rangeCmdArgs)), None)

    CompilerOption
       ("finalSimplify", tagInt,
        OptionInt (setFlag (fun v -> tcConfigB.doFinalSimplify <- v)),
        Some(InternalCommandLineOption("--finalSimplify", rangeCmdArgs)), None)

    CompilerOption
       ("parseonly", tagNone,
        OptionUnit (fun () -> tcConfigB.parseOnly <- true),
        Some(InternalCommandLineOption("--parseonly", rangeCmdArgs)), None)

    CompilerOption
       ("typecheckonly", tagNone,
        OptionUnit (fun () -> tcConfigB.typeCheckOnly <- true),
        Some(InternalCommandLineOption("--typecheckonly", rangeCmdArgs)), None)

    CompilerOption
       ("ast", tagNone,
        OptionUnit (fun () -> tcConfigB.printAst <- true),
        Some(InternalCommandLineOption("--ast", rangeCmdArgs)), None)

    CompilerOption
       ("tokenize", tagNone,
        OptionUnit (fun () -> tcConfigB.tokenizeOnly <- true),
        Some(InternalCommandLineOption("--tokenize", rangeCmdArgs)), None)

    CompilerOption
       ("testInteractionParser", tagNone,
        OptionUnit (fun () -> tcConfigB.testInteractionParser <- true),
        Some(InternalCommandLineOption("--testInteractionParser", rangeCmdArgs)), None)

    CompilerOption
       ("testparsererrorrecovery", tagNone,
        OptionUnit (fun () -> tcConfigB.reportNumDecls <- true),
        Some(InternalCommandLineOption("--testparsererrorrecovery", rangeCmdArgs)), None)

    CompilerOption
       ("inlinethreshold", tagInt,
        OptionInt (fun n -> tcConfigB.optSettings <- { tcConfigB.optSettings with lambdaInlineThreshold = n }),
        Some(InternalCommandLineOption("--inlinethreshold", rangeCmdArgs)), None)

    CompilerOption
       ("extraoptimizationloops", tagNone,
        OptionInt (fun n -> tcConfigB.extraOptimizationIterations <- n),
        Some(InternalCommandLineOption("--extraoptimizationloops", rangeCmdArgs)), None)

    CompilerOption
       ("abortonerror", tagNone,
        OptionUnit (fun () -> tcConfigB.abortOnError <- true),
        Some(InternalCommandLineOption("--abortonerror", rangeCmdArgs)), None)

    CompilerOption
       ("implicitresolution", tagNone,
        OptionUnit (fun _ -> tcConfigB.implicitlyResolveAssemblies <- true),
        Some(InternalCommandLineOption("--implicitresolution", rangeCmdArgs)), None)

    // "Display assembly reference resolution information")
    CompilerOption
       ("resolutions", tagNone,
        OptionUnit (fun () -> tcConfigB.showReferenceResolutions <- true),
        Some(InternalCommandLineOption("", rangeCmdArgs)), None)

    // "The base registry key to use for assembly resolution. This part in brackets here: HKEY_LOCAL_MACHINE\[SOFTWARE\Microsoft\.NETFramework]\v2.0.50727\AssemblyFoldersEx")
    CompilerOption
       ("resolutionframeworkregistrybase", tagString,
        OptionString (fun _ -> ()),
        Some(InternalCommandLineOption("", rangeCmdArgs)), None)

    // "The base registry key to use for assembly resolution. This part in brackets here: HKEY_LOCAL_MACHINE\SOFTWARE\Microsoft\.NETFramework\v2.0.50727\[AssemblyFoldersEx]")
    CompilerOption
       ("resolutionassemblyfoldersuffix", tagString,
        OptionString (fun _ -> ()),
        Some(InternalCommandLineOption("resolutionassemblyfoldersuffix", rangeCmdArgs)), None)

    // "Additional reference resolution conditions. For example \"OSVersion=5.1.2600.0, PlatformID=id")
    CompilerOption
       ("resolutionassemblyfoldersconditions", tagString,
        OptionString (fun _ -> ()),
        Some(InternalCommandLineOption("resolutionassemblyfoldersconditions", rangeCmdArgs)), None)

    // "Resolve assembly references using MSBuild resolution rules rather than directory based (Default=true except when running fsc.exe under mono)")
    CompilerOption
       ("msbuildresolution", tagNone,
        OptionUnit (fun () -> tcConfigB.useSimpleResolution<-false),
        Some(InternalCommandLineOption("msbuildresolution", rangeCmdArgs)), None)

    CompilerOption
       ("alwayscallvirt", tagNone,
        OptionSwitch(callVirtSwitch tcConfigB),
        Some(InternalCommandLineOption("alwayscallvirt", rangeCmdArgs)), None)

    CompilerOption
       ("nodebugdata", tagNone,
        OptionUnit (fun () -> tcConfigB.noDebugData<-true),
        Some(InternalCommandLineOption("--nodebugdata", rangeCmdArgs)), None)

    testFlag tcConfigB  ] @

  editorSpecificFlags tcConfigB @
  [ CompilerOption
       ("jit", tagNone,
        OptionSwitch (jitoptimizeSwitch tcConfigB),
        Some(InternalCommandLineOption("jit", rangeCmdArgs)), None)

    CompilerOption
       ("localoptimize", tagNone,
        OptionSwitch(localoptimizeSwitch tcConfigB),
        Some(InternalCommandLineOption("localoptimize", rangeCmdArgs)), None)

    CompilerOption
       ("splitting", tagNone,
        OptionSwitch(splittingSwitch tcConfigB),
        Some(InternalCommandLineOption("splitting", rangeCmdArgs)), None)

    CompilerOption
       ("versionfile", tagString,
        OptionString (fun s -> tcConfigB.version <- VersionFile s),
        Some(InternalCommandLineOption("versionfile", rangeCmdArgs)), None)

    // "Display timing profiles for compilation"
    CompilerOption
       ("times", tagNone,
        OptionUnit  (fun () -> tcConfigB.showTimes <- true),
        Some(InternalCommandLineOption("times", rangeCmdArgs)), None)

#if !NO_EXTENSIONTYPING
    // "Display information about extension type resolution")
    CompilerOption
       ("showextensionresolution", tagNone,
        OptionUnit  (fun () -> tcConfigB.showExtensionTypeMessages <- true),
        Some(InternalCommandLineOption("showextensionresolution", rangeCmdArgs)), None)
#endif

    CompilerOption
       ("metadataversion", tagString,
        OptionString (fun s -> tcConfigB.metadataVersion <- Some s),
        Some(InternalCommandLineOption("metadataversion", rangeCmdArgs)), None)
  ]

// OptionBlock: Deprecated flags (fsc, service only)
//--------------------------------------------------

let compilingFsLibFlag (tcConfigB: TcConfigBuilder) =
    CompilerOption
        ("compiling-fslib", tagNone,
         OptionUnit (fun () ->
            tcConfigB.compilingFslib <- true
            tcConfigB.TurnWarningOff(rangeStartup, "42")),
         Some(InternalCommandLineOption("--compiling-fslib", rangeCmdArgs)), None)

let compilingFsLib20Flag =
    CompilerOption ("compiling-fslib-20", tagNone, OptionString (fun _ -> () ), None, None)

let compilingFsLib40Flag =
    CompilerOption ("compiling-fslib-40", tagNone, OptionUnit (fun () -> ()), None, None)

let compilingFsLibNoBigIntFlag =
    CompilerOption ("compiling-fslib-nobigint", tagNone, OptionUnit (fun () -> () ), None, None)

let mlKeywordsFlag =
    CompilerOption
        ("ml-keywords", tagNone,
         OptionUnit (fun () -> ()),
         Some(DeprecatedCommandLineOptionNoDescription("--ml-keywords", rangeCmdArgs)), None)

let gnuStyleErrorsFlag tcConfigB =
    CompilerOption
        ("gnu-style-errors", tagNone,
         OptionUnit (fun () -> tcConfigB.errorStyle <- ErrorStyle.EmacsErrors),
         Some(DeprecatedCommandLineOptionNoDescription("--gnu-style-errors", rangeCmdArgs)), None)

let deprecatedFlagsBoth tcConfigB =
    [
      CompilerOption
         ("light", tagNone,
          OptionUnit (fun () -> tcConfigB.light <- Some true),
          Some(DeprecatedCommandLineOptionNoDescription("--light", rangeCmdArgs)), None)

      CompilerOption
         ("indentation-syntax", tagNone,
          OptionUnit (fun () -> tcConfigB.light <- Some true),
          Some(DeprecatedCommandLineOptionNoDescription("--indentation-syntax", rangeCmdArgs)), None)

      CompilerOption
         ("no-indentation-syntax", tagNone,
          OptionUnit (fun () -> tcConfigB.light <- Some false),
          Some(DeprecatedCommandLineOptionNoDescription("--no-indentation-syntax", rangeCmdArgs)), None)
    ]

let deprecatedFlagsFsi tcConfigB = deprecatedFlagsBoth tcConfigB

let deprecatedFlagsFsc tcConfigB =
    deprecatedFlagsBoth tcConfigB @
    [
    cliRootFlag tcConfigB
    CompilerOption
       ("jit-optimize", tagNone,
        OptionUnit (fun _ -> tcConfigB.optSettings <- { tcConfigB.optSettings with jitOptUser = Some true }),
        Some(DeprecatedCommandLineOptionNoDescription("--jit-optimize", rangeCmdArgs)), None)

    CompilerOption
       ("no-jit-optimize", tagNone,
        OptionUnit (fun _ -> tcConfigB.optSettings <- { tcConfigB.optSettings with jitOptUser = Some false }),
        Some(DeprecatedCommandLineOptionNoDescription("--no-jit-optimize", rangeCmdArgs)), None)

    CompilerOption
       ("jit-tracking", tagNone,
        OptionUnit (fun _ -> (tcConfigB.jitTracking <- true) ),
        Some(DeprecatedCommandLineOptionNoDescription("--jit-tracking", rangeCmdArgs)), None)

    CompilerOption
       ("no-jit-tracking", tagNone,
        OptionUnit (fun _ -> (tcConfigB.jitTracking <- false) ),
        Some(DeprecatedCommandLineOptionNoDescription("--no-jit-tracking", rangeCmdArgs)), None)

    CompilerOption
       ("progress", tagNone,
        OptionUnit (fun () -> progress <- true),
        Some(DeprecatedCommandLineOptionNoDescription("--progress", rangeCmdArgs)), None)

    compilingFsLibFlag tcConfigB
    compilingFsLib20Flag
    compilingFsLib40Flag
    compilingFsLibNoBigIntFlag

    CompilerOption
       ("version", tagString,
        OptionString (fun s -> tcConfigB.version <- VersionString s),
        Some(DeprecatedCommandLineOptionNoDescription("--version", rangeCmdArgs)), None)

    CompilerOption
       ("local-optimize", tagNone,
        OptionUnit (fun _ -> tcConfigB.optSettings <- { tcConfigB.optSettings with localOptUser = Some true }),
        Some(DeprecatedCommandLineOptionNoDescription("--local-optimize", rangeCmdArgs)), None)

    CompilerOption
       ("no-local-optimize", tagNone,
        OptionUnit (fun _ -> tcConfigB.optSettings <- { tcConfigB.optSettings with localOptUser = Some false }),
        Some(DeprecatedCommandLineOptionNoDescription("--no-local-optimize", rangeCmdArgs)), None)

    CompilerOption
       ("cross-optimize", tagNone,
        OptionUnit (fun _ -> tcConfigB.optSettings <- { tcConfigB.optSettings with crossModuleOptUser = Some true }),
        Some(DeprecatedCommandLineOptionNoDescription("--cross-optimize", rangeCmdArgs)), None)

    CompilerOption
       ("no-cross-optimize", tagNone,
        OptionUnit (fun _ -> tcConfigB.optSettings <- { tcConfigB.optSettings with crossModuleOptUser = Some false }),
        Some(DeprecatedCommandLineOptionNoDescription("--no-cross-optimize", rangeCmdArgs)), None)

    CompilerOption
       ("no-string-interning", tagNone,
        OptionUnit (fun () -> tcConfigB.internConstantStrings <- false),
        Some(DeprecatedCommandLineOptionNoDescription("--no-string-interning", rangeCmdArgs)), None)

    CompilerOption
       ("statistics", tagNone,
        OptionUnit (fun () -> tcConfigB.stats <- true),
        Some(DeprecatedCommandLineOptionNoDescription("--statistics", rangeCmdArgs)), None)

    CompilerOption
       ("generate-filter-blocks", tagNone,
        OptionUnit (fun () -> tcConfigB.generateFilterBlocks <- true),
        Some(DeprecatedCommandLineOptionNoDescription("--generate-filter-blocks", rangeCmdArgs)), None)

    //CompilerOption
    //    ("no-generate-filter-blocks", tagNone,
    //     OptionUnit (fun () -> tcConfigB.generateFilterBlocks <- false),
    //     Some(DeprecatedCommandLineOptionNoDescription("--generate-filter-blocks", rangeCmdArgs)), None)

    CompilerOption
       ("max-errors", tagInt,
        OptionInt (fun n -> tcConfigB.maxErrors <- n),
        Some(DeprecatedCommandLineOptionSuggestAlternative("--max-errors", "--maxerrors", rangeCmdArgs)), None)

    CompilerOption
       ("debug-file", tagNone,
        OptionString (fun s -> tcConfigB.debugSymbolFile <- Some s),
        Some(DeprecatedCommandLineOptionSuggestAlternative("--debug-file", "--pdb", rangeCmdArgs)), None)

    CompilerOption
       ("no-debug-file", tagNone,
        OptionUnit (fun () -> tcConfigB.debuginfo <- false),
        Some(DeprecatedCommandLineOptionSuggestAlternative("--no-debug-file", "--debug-", rangeCmdArgs)), None)

    CompilerOption
       ("Ooff", tagNone,
        OptionUnit (fun () -> SetOptimizeOff tcConfigB),
        Some(DeprecatedCommandLineOptionSuggestAlternative("-Ooff", "--optimize-", rangeCmdArgs)), None)


    CompilerOption
       ("keycontainer", tagString,
        OptionString(fun s ->
            if FSharpEnvironment.isRunningOnCoreClr then error(Error(FSComp.SR.containerSigningUnsupportedOnThisPlatform(), rangeCmdArgs))
            else tcConfigB.container <- Some s),
            if FSharpEnvironment.isRunningOnCoreClr then None
            else Some(DeprecatedCommandLineOptionSuggestAlternative("--keycontainer", "--keyfile", rangeCmdArgs))
        ,None)

    mlKeywordsFlag
    gnuStyleErrorsFlag tcConfigB ]


// OptionBlock: Miscellaneous options
//-----------------------------------

let DisplayBannerText tcConfigB =
    if tcConfigB.showBanner then (
        printfn "%s" tcConfigB.productNameForBannerText
        printfn "%s" (FSComp.SR.optsCopyright())
    )

/// FSC only help. (FSI has it's own help function).
let displayHelpFsc tcConfigB (blocks:CompilerOptionBlock list) =
    DisplayBannerText tcConfigB
    PrintCompilerOptionBlocks blocks
    exit 0

let displayVersion tcConfigB =
    printfn "%s" tcConfigB.productNameForBannerText
    exit 0

let miscFlagsBoth tcConfigB =
    [   CompilerOption("nologo", tagNone, OptionUnit (fun () -> tcConfigB.showBanner <- false), None, Some (FSComp.SR.optsNologo()))
        CompilerOption("version", tagNone, OptionUnit (fun () -> displayVersion tcConfigB), None, Some (FSComp.SR.optsVersion()))
    ]

let miscFlagsFsc tcConfigB =
    miscFlagsBoth tcConfigB @
    [   CompilerOption("help", tagNone, OptionHelp (fun blocks -> displayHelpFsc tcConfigB blocks), None, Some (FSComp.SR.optsHelp()))
        CompilerOption("@<file>", tagNone, OptionUnit ignore, None, Some (FSComp.SR.optsResponseFile()))
    ]
let miscFlagsFsi tcConfigB = miscFlagsBoth tcConfigB


// OptionBlock: Abbreviations of existing options
//-----------------------------------------------

let abbreviatedFlagsBoth tcConfigB =
    [
        CompilerOption("d", tagString, OptionString (defineSymbol tcConfigB), None, Some(FSComp.SR.optsShortFormOf("--define")))
        CompilerOption("O", tagNone, OptionSwitch (SetOptimizeSwitch tcConfigB), None, Some(FSComp.SR.optsShortFormOf("--optimize[+|-]")))
        CompilerOption("g", tagNone, OptionSwitch (SetDebugSwitch tcConfigB None), None, Some(FSComp.SR.optsShortFormOf("--debug")))
        CompilerOption("i", tagString, OptionUnit (fun () -> tcConfigB.printSignature <- true), None, Some(FSComp.SR.optsShortFormOf("--sig")))
        CompilerOption("r", tagFile, OptionString (fun s -> tcConfigB.AddReferencedAssemblyByPath (rangeStartup, s)),
            None, Some(FSComp.SR.optsShortFormOf("--reference")))
        CompilerOption("I", tagDirList, OptionStringList (fun s -> tcConfigB.AddIncludePath (rangeStartup, s, tcConfigB.implicitIncludeDir)),
            None, Some (FSComp.SR.optsShortFormOf("--lib")))
    ]

let abbreviatedFlagsFsi tcConfigB = abbreviatedFlagsBoth tcConfigB

let abbreviatedFlagsFsc tcConfigB =
    abbreviatedFlagsBoth tcConfigB @
    [   // FSC only abbreviated options
        CompilerOption
            ("o", tagString,
             OptionString (setOutFileName tcConfigB), None,
             Some(FSComp.SR.optsShortFormOf("--out")))

        CompilerOption
            ("a", tagString,
             OptionUnit (fun () -> tcConfigB.target <- CompilerTarget.Dll), None,
             Some(FSComp.SR.optsShortFormOf("--target library")))

        // FSC help abbreviations. FSI has it's own help options...
        CompilerOption
           ("?", tagNone,
            OptionHelp (fun blocks -> displayHelpFsc tcConfigB blocks), None,
            Some(FSComp.SR.optsShortFormOf("--help")))

        CompilerOption
            ("help", tagNone,
             OptionHelp (fun blocks -> displayHelpFsc tcConfigB blocks), None,
             Some(FSComp.SR.optsShortFormOf("--help")))

        CompilerOption
            ("full-help", tagNone,
             OptionHelp (fun blocks -> displayHelpFsc tcConfigB blocks), None,
             Some(FSComp.SR.optsShortFormOf("--help")))
    ]

let GetAbbrevFlagSet tcConfigB isFsc =
    let mutable argList: string list = []
    for c in ((if isFsc then abbreviatedFlagsFsc else abbreviatedFlagsFsi) tcConfigB) do
        match c with
        | CompilerOption(arg, _, OptionString _, _, _)
        | CompilerOption(arg, _, OptionStringList _, _, _) -> argList <- argList @ ["-"+arg;"/"+arg]
        | _ -> ()
    Set.ofList argList

// check for abbreviated options that accept spaces instead of colons, and replace the spaces
// with colons when necessary
let PostProcessCompilerArgs (abbrevArgs: string Set) (args: string []) =
    let mutable i = 0
    let mutable idx = 0
    let len = args.Length
    let mutable arga: string[] = Array.create len ""

    while i < len do
        if not(abbrevArgs.Contains(args.[i])) || i = (len - 1)  then
            arga.[idx] <- args.[i]
            i <- i+1
        else
            arga.[idx] <- args.[i] + ":" + args.[i+1]
            i <- i + 2
        idx <- idx + 1
    Array.toList arga.[0 .. (idx - 1)]

// OptionBlock: QA options
//------------------------

let testingAndQAFlags _tcConfigB =
  [
    CompilerOption
       ("dumpAllCommandLineOptions", tagNone,
        OptionHelp(fun blocks -> DumpCompilerOptionBlocks blocks),
        None, None) // "Command line options")
  ]


// Core compiler options, overview
//--------------------------------

(*  The "core" compiler options are "the ones defined here".
    Currently, fsi.exe has some additional options, defined in fsi.fs.

    The compiler options are put into blocks, named as <block>Flags.
    Some block options differ between fsc and fsi, in this case they split as <block>FlagsFsc and <block>FlagsFsi.

    The "service.fs" (language service) flags are the same as the fsc flags (except help options are removed).
    REVIEW: is this correct? what about fsx files in VS and fsi options?

    Block                      | notes
    ---------------------------|--------------------
    outputFileFlags            |
    inputFileFlags             |
    resourcesFlags             |
    codeGenerationFlags        |
    errorsAndWarningsFlags     |
    languageFlags              |
    miscFlags                  |
    advancedFlags              |
    internalFlags              |
    abbreviatedFlags           |
    deprecatedFlags            | REVIEW: some of these may have been valid for fsi.exe?
    fsiSpecificFlags           | These are defined later, in fsi.fs
    ---------------------------|--------------------
*)

// Core compiler options exported to fsc.fs, service.fs and fsi.fs
//----------------------------------------------------------------

/// The core/common options used by fsc.exe. [not currently extended by fsc.fs].
let GetCoreFscCompilerOptions (tcConfigB: TcConfigBuilder) =
  [ PublicOptions(FSComp.SR.optsHelpBannerOutputFiles(), outputFileFlagsFsc        tcConfigB)
    PublicOptions(FSComp.SR.optsHelpBannerInputFiles(), inputFileFlagsFsc         tcConfigB)
    PublicOptions(FSComp.SR.optsHelpBannerResources(), resourcesFlagsFsc         tcConfigB)
    PublicOptions(FSComp.SR.optsHelpBannerCodeGen(), codeGenerationFlags false tcConfigB)
    PublicOptions(FSComp.SR.optsHelpBannerErrsAndWarns(), errorsAndWarningsFlags    tcConfigB)
    PublicOptions(FSComp.SR.optsHelpBannerLanguage(), languageFlags             tcConfigB)
    PublicOptions(FSComp.SR.optsHelpBannerMisc(), miscFlagsFsc              tcConfigB)
    PublicOptions(FSComp.SR.optsHelpBannerAdvanced(), advancedFlagsFsc tcConfigB)
    PrivateOptions(List.concat              [ internalFlags           tcConfigB
                                              abbreviatedFlagsFsc     tcConfigB
                                              deprecatedFlagsFsc      tcConfigB
                                              testingAndQAFlags       tcConfigB])
  ]

/// The core/common options used by the F# VS Language Service.
/// Filter out OptionHelp which does printing then exit. This is not wanted in the context of VS!!
let GetCoreServiceCompilerOptions (tcConfigB:TcConfigBuilder) =
  let isHelpOption = function CompilerOption(_, _, OptionHelp _, _, _) -> true | _ -> false
  List.map (FilterCompilerOptionBlock (isHelpOption >> not)) (GetCoreFscCompilerOptions tcConfigB)

/// The core/common options used by fsi.exe. [note, some additional options are added in fsi.fs].
let GetCoreFsiCompilerOptions (tcConfigB: TcConfigBuilder) =
  [ PublicOptions(FSComp.SR.optsHelpBannerOutputFiles(), outputFileFlagsFsi       tcConfigB)
    PublicOptions(FSComp.SR.optsHelpBannerInputFiles(), inputFileFlagsFsi        tcConfigB)
    PublicOptions(FSComp.SR.optsHelpBannerResources(), resourcesFlagsFsi        tcConfigB)
    PublicOptions(FSComp.SR.optsHelpBannerCodeGen(), codeGenerationFlags true tcConfigB)
    PublicOptions(FSComp.SR.optsHelpBannerErrsAndWarns(), errorsAndWarningsFlags   tcConfigB)
    PublicOptions(FSComp.SR.optsHelpBannerLanguage(), languageFlags            tcConfigB)
    // Note: no HTML block for fsi.exe
    PublicOptions(FSComp.SR.optsHelpBannerMisc(), miscFlagsFsi            tcConfigB)
    PublicOptions(FSComp.SR.optsHelpBannerAdvanced(), advancedFlagsFsi        tcConfigB)
    PrivateOptions(List.concat              [ internalFlags           tcConfigB
                                              abbreviatedFlagsFsi     tcConfigB
                                              deprecatedFlagsFsi      tcConfigB
                                              testingAndQAFlags       tcConfigB])
  ]

let ApplyCommandLineArgs(tcConfigB: TcConfigBuilder, sourceFiles: string list, argv) =
    try
        let sourceFilesAcc = ResizeArray sourceFiles
        let collect name = if not (FileSystemUtils.isDll name) then sourceFilesAcc.Add name
        ParseCompilerOptions(collect, GetCoreServiceCompilerOptions tcConfigB, argv)
        ResizeArray.toList sourceFilesAcc
    with e ->
        errorRecovery e range0
        sourceFiles


//----------------------------------------------------------------------------
// PrintWholeAssemblyImplementation
//----------------------------------------------------------------------------

let mutable showTermFileCount = 0
let PrintWholeAssemblyImplementation g (tcConfig:TcConfig) outfile header expr =
    if tcConfig.showTerms then
        if tcConfig.writeTermsToFiles then
            let filename = outfile + ".terms"
            use f = FileSystem.OpenFileForWriteShim(filename + "-" + string showTermFileCount + "-" + header).GetWriter()
            showTermFileCount <- showTermFileCount + 1
            LayoutRender.outL f (Display.squashTo 192 (DebugPrint.implFilesL g expr))
        else
            dprintf "\n------------------\nshowTerm: %s:\n" header
            LayoutRender.outL stderr (Display.squashTo 192 (DebugPrint.implFilesL g expr))
            dprintf "\n------------------\n"

//----------------------------------------------------------------------------
// ReportTime
//----------------------------------------------------------------------------

let mutable tPrev = None
let mutable nPrev = None
let ReportTime (tcConfig:TcConfig) descr =

    match nPrev with
    | None -> ()
    | Some prevDescr ->
        if tcConfig.pause then
            dprintf "[done '%s', entering '%s'] press <enter> to continue... " prevDescr descr
            System.Console.ReadLine() |> ignore
        // Intentionally putting this right after the pause so a debugger can be attached.
        match tcConfig.simulateException with
        | Some("fsc-oom") -> raise(System.OutOfMemoryException())
        | Some("fsc-an") -> raise(System.ArgumentNullException("simulated"))
        | Some("fsc-invop") -> raise(System.InvalidOperationException())
        | Some("fsc-av") -> raise(System.AccessViolationException())
        | Some("fsc-aor") -> raise(System.ArgumentOutOfRangeException())
        | Some("fsc-dv0") -> raise(System.DivideByZeroException())
        | Some("fsc-nfn") -> raise(System.NotFiniteNumberException())
        | Some("fsc-oe") -> raise(System.OverflowException())
        | Some("fsc-atmm") -> raise(System.ArrayTypeMismatchException())
        | Some("fsc-bif") -> raise(System.BadImageFormatException())
        | Some("fsc-knf") -> raise(System.Collections.Generic.KeyNotFoundException())
        | Some("fsc-ior") -> raise(System.IndexOutOfRangeException())
        | Some("fsc-ic") -> raise(System.InvalidCastException())
        | Some("fsc-ip") -> raise(System.InvalidProgramException())
        | Some("fsc-ma") -> raise(System.MemberAccessException())
        | Some("fsc-ni") -> raise(System.NotImplementedException())
        | Some("fsc-nr") -> raise(System.NullReferenceException())
        | Some("fsc-oc") -> raise(System.OperationCanceledException())
        | Some("fsc-fail") -> failwith "simulated"
        | _ -> ()




    if (tcConfig.showTimes || verbose) then
        // Note that timing calls are relatively expensive on the startup path so we don't
        // make this call unless showTimes has been turned on.
        let timeNow = System.Diagnostics.Process.GetCurrentProcess().UserProcessorTime.TotalSeconds
        let maxGen = System.GC.MaxGeneration
        let gcNow = [| for i in 0 .. maxGen -> System.GC.CollectionCount i |]
        let ptime = System.Diagnostics.Process.GetCurrentProcess()
        let wsNow = ptime.WorkingSet64/1000000L

        match tPrev, nPrev with
        | Some (timePrev, gcPrev:int []), Some prevDescr ->
            let spanGC = [| for i in 0 .. maxGen -> System.GC.CollectionCount i - gcPrev.[i] |]
            dprintf "TIME: %4.1f Delta: %4.1f Mem: %3d"
                timeNow (timeNow - timePrev)
                wsNow
            dprintf " G0: %3d G1: %2d G2: %2d [%s]\n"
                spanGC.[Operators.min 0 maxGen] spanGC.[Operators.min 1 maxGen] spanGC.[Operators.min 2 maxGen]
                prevDescr

        | _ -> ()
        tPrev <- Some (timeNow, gcNow)

    nPrev <- Some descr

let ignoreFailureOnMono1_1_16 f = try f() with _ -> ()

let foreBackColor () =
    try
        let c = Console.ForegroundColor // may fail, perhaps on Mac, and maybe ForegroundColor is Black
        let b = Console.BackgroundColor // may fail, perhaps on Mac, and maybe BackgroundColor is White
        Some (c, b)
    with
        e -> None

let DoWithColor newColor f =
    match enableConsoleColoring, foreBackColor() with
    | false, _
    | true, None ->
        // could not get console colours, so no attempt to change colours, can not set them back
        f()
    | true, Some (c, _) ->
        try
            ignoreFailureOnMono1_1_16 (fun () -> Console.ForegroundColor <- newColor)
            f()
        finally
            ignoreFailureOnMono1_1_16 (fun () -> Console.ForegroundColor <- c)

let DoWithDiagnosticColor severity f =
    match foreBackColor() with
    | None -> f()
    | Some (_, backColor) ->
        let infoColor = if backColor = ConsoleColor.White then ConsoleColor.Blue else ConsoleColor.Green
        let warnColor = if backColor = ConsoleColor.White then ConsoleColor.DarkBlue else ConsoleColor.Cyan
        let errorColor = ConsoleColor.Red
        let color =
            match severity with
            | FSharpDiagnosticSeverity.Error -> errorColor
            | FSharpDiagnosticSeverity.Warning -> warnColor
            | _ -> infoColor
        DoWithColor color f<|MERGE_RESOLUTION|>--- conflicted
+++ resolved
@@ -630,11 +630,8 @@
 
         CompilerOption("warnon", tagWarnList, OptionStringList (fun n ->
             tcConfigB.TurnWarningOn(rangeCmdArgs, trimFS n)), None, Some (FSComp.SR.optsWarnOn()))
-<<<<<<< HEAD
-        
+
         CompilerOption("checknulls", tagNone, OptionSwitch (fun switch -> tcConfigB.checkNullness <- (switch = OptionSwitch.On)), None, Some (FSComp.SR.optsCheckNulls()))
-=======
->>>>>>> a70f3bea
 
         CompilerOption("consolecolors", tagNone, OptionSwitch (fun switch ->
             enableConsoleColoring <- switch = OptionSwitch.On), None, Some (FSComp.SR.optsConsoleColors()))
