// Copyright (c) Microsoft Corporation.  All Rights Reserved.  See License.txt in the project root for license information.

//----------------------------------------------------------------------------
// Open up the compiler as an incremental service for parsing, 
// type checking and intellisense-like environment-reporting.
//--------------------------------------------------------------------------

namespace FSharp.Compiler.Diagnostics

open System

open Internal.Utilities.Library  
open Internal.Utilities.Library.Extras

open FSharp.Core.Printf
open FSharp.Compiler 
open FSharp.Compiler.CompilerDiagnostics
open FSharp.Compiler.Diagnostics
open FSharp.Compiler.ErrorLogger
open FSharp.Compiler.Syntax
open FSharp.Compiler.Text
open FSharp.Compiler.Text.Position
open FSharp.Compiler.Text.Range

type FSharpDiagnostic(m: range, severity: FSharpDiagnosticSeverity, message: string, subcategory: string, errorNum: int, numberPrefix: string) =
    member _.Range = m

    member _.Severity = severity

    member _.Message = message

    member _.Subcategory = subcategory

    member _.ErrorNumber = errorNum

    member _.ErrorNumberPrefix = numberPrefix

    member _.ErrorNumberText = numberPrefix + errorNum.ToString("0000")

    member _.Start = m.Start

    member _.End = m.End

    member _.StartLine = m.Start.Line

    member _.EndLine = m.End.Line
    
    member _.StartColumn = m.Start.Column

    member _.EndColumn = m.End.Column

    member _.FileName = m.FileName

    member _.WithStart newStart =
        let m = mkFileIndexRange m.FileIndex newStart m.End
        FSharpDiagnostic(m, severity, message, subcategory, errorNum, numberPrefix)

    member _.WithEnd newEnd =
        let m = mkFileIndexRange m.FileIndex m.Start newEnd
        FSharpDiagnostic(m, severity, message, subcategory, errorNum, numberPrefix)

    override _.ToString() =
        let fileName = m.FileName
        let s = m.Start
        let e = m.End
        let severity = if severity=FSharpDiagnosticSeverity.Warning then "warning" else "error"
        sprintf "%s (%d,%d)-(%d,%d) %s %s %s" fileName s.Line (s.Column + 1) e.Line (e.Column + 1) subcategory severity message

    /// Decompose a warning or error into parts: position, severity, message, error number
    static member CreateFromException(exn, severity, fallbackRange: range, suggestNames: bool) =
        let m = match GetRangeOfDiagnostic exn with Some m -> m | None -> fallbackRange 
        let msg = bufs (fun buf -> OutputPhasedDiagnostic buf exn false suggestNames)
        let errorNum = GetDiagnosticNumber exn
        FSharpDiagnostic(m, severity, msg, exn.Subcategory(), errorNum, "FS")

    /// Decompose a warning or error into parts: position, severity, message, error number
    static member CreateFromExceptionAndAdjustEof(exn, severity, fallbackRange: range, (linesCount: int, lastLength: int), suggestNames: bool) =
        let r = FSharpDiagnostic.CreateFromException(exn, severity, fallbackRange, suggestNames)

        // Adjust to make sure that errors reported at Eof are shown at the linesCount
        let startline, schange = min (Line.toZ r.Range.StartLine, false) (linesCount, true)
        let endline, echange = min (Line.toZ r.Range.EndLine, false)  (linesCount, true)
        
        if not (schange || echange) then r
        else
            let r = if schange then r.WithStart(mkPos startline lastLength) else r
            if echange then r.WithEnd(mkPos endline (1 + lastLength)) else r

    static member NewlineifyErrorString(message) = ErrorLogger.NewlineifyErrorString(message)

    static member NormalizeErrorString(text) = ErrorLogger.NormalizeErrorString(text)
    
    static member Create(severity: FSharpDiagnosticSeverity, message: string, number: int, range: range, ?numberPrefix: string, ?subcategory: string) =
        let subcategory = defaultArg subcategory BuildPhaseSubcategory.TypeCheck
        let numberPrefix = defaultArg numberPrefix "FS"
        FSharpDiagnostic(range, severity, message, subcategory, number, numberPrefix)

/// Use to reset error and warning handlers            
[<Sealed>]
type ErrorScope()  = 
    let mutable errors = [] 
    let mutable firstError = None
    let unwindBP = PushThreadBuildPhaseUntilUnwind BuildPhase.TypeCheck
    let unwindEL =        
        PushErrorLoggerPhaseUntilUnwind (fun _oldLogger -> 
            { new ErrorLogger("ErrorScope") with 
                member x.DiagnosticSink(exn, severity) = 
                      let err = FSharpDiagnostic.CreateFromException(exn, severity, range.Zero, false)
                      errors <- err :: errors
                      if severity = FSharpDiagnosticSeverity.Error && firstError.IsNone then 
                          firstError <- Some err.Message
                member x.ErrorCount = errors.Length })
        
    member x.Errors = errors |> List.filter (fun error -> error.Severity = FSharpDiagnosticSeverity.Error)

    member x.Warnings = errors |> List.filter (fun error -> error.Severity = FSharpDiagnosticSeverity.Warning)

    member x.Diagnostics = errors

    member x.TryGetFirstErrorText() =
        match x.Errors with 
        | error :: _ -> Some error.Message
        | [] -> None
    
    interface IDisposable with
          member d.Dispose() = 
              unwindEL.Dispose() (* unwind pushes when ErrorScope disposes *)
              unwindBP.Dispose()

    member x.FirstError with get() = firstError and set v = firstError <- v
    
    /// Used at entry points to FSharp.Compiler.Service (service.fsi) which manipulate symbols and
    /// perform other operations which might expose us to either bona-fide F# error messages such 
    /// "missing assembly" (for incomplete assembly reference sets), or, if there is a compiler bug, 
    /// may hit internal compiler failures.
    ///
    /// In some calling cases, we get a chance to report the error as part of user text. For example
    /// if there is a "missing assembly" error while formatting the text of the description of an
    /// autocomplete, then the error message is shown in replacement of the text (rather than crashing Visual
    /// Studio, or swallowing the exception completely)
    static member Protect<'a> (m: range) (f: unit->'a) (err: string->'a): 'a = 
        use errorScope = new ErrorScope()
        let res = 
            try 
                Some (f())
            with e -> 
                // Here we only call errorRecovery to save the error message for later use by TryGetFirstErrorText.
                try 
                    errorRecovery e m
                with _ -> 
                    // If error recovery fails, then we have an internal compiler error. In this case, we show the whole stack
                    // in the extra message, should the extra message be used.
                    errorScope.FirstError <- Some (e.ToString())
                None
        match res with 
        | Some res -> res
        | None -> 
            match errorScope.TryGetFirstErrorText() with 
            | Some text -> err text
            | None -> err ""

/// An error logger that capture errors, filtering them according to warning levels etc.
type internal CompilationErrorLogger (debugName: string, options: FSharpDiagnosticOptions) = 
    inherit ErrorLogger("CompilationErrorLogger("+debugName+")")
            
    let mutable errorCount = 0
    let diagnostics = new ResizeArray<_>()

    override x.DiagnosticSink(exn, severity) = 
        if severity = FSharpDiagnosticSeverity.Error || ReportWarningAsError options exn then
            diagnostics.Add(exn, FSharpDiagnosticSeverity.Error)
            errorCount <- errorCount + 1
        elif ReportWarning options exn then
            diagnostics.Add(exn, FSharpDiagnosticSeverity.Warning)

    override x.ErrorCount = errorCount

    member x.GetDiagnostics() = diagnostics.ToArray()


/// This represents the thread-local state established as each task function runs as part of the build.
///
/// Use to reset error and warning handlers.
type CompilationGlobalsScope(errorLogger: ErrorLogger, phase: BuildPhase) = 
    let unwindEL = PushErrorLoggerPhaseUntilUnwind(fun _ -> errorLogger)
    let unwindBP = PushThreadBuildPhaseUntilUnwind phase
    // Return the disposable object that cleans up
    interface IDisposable with
        member d.Dispose() =
            unwindBP.Dispose()         
            unwindEL.Dispose()

module DiagnosticHelpers =                            

    let ReportDiagnostic (options: FSharpDiagnosticOptions, allErrors, mainInputFileName, fileInfo, (exn, severity), suggestNames) = 
        [ let severity = 
               if (severity = FSharpDiagnosticSeverity.Error) then severity 
               elif ReportWarningAsError options exn then FSharpDiagnosticSeverity.Error
               else severity
          if (severity = FSharpDiagnosticSeverity.Error || ReportWarning options exn) then 
            let oneError exn =
                [ // We use the first line of the file as a fallbackRange for reporting unexpected errors.
                  // Not ideal, but it's hard to see what else to do.
                  let fallbackRange = rangeN mainInputFileName 1
                  let ei = FSharpDiagnostic.CreateFromExceptionAndAdjustEof (exn, severity, fallbackRange, fileInfo, suggestNames)
                  let fileName = ei.Range.FileName
                  if allErrors || fileName = mainInputFileName || fileName = TcGlobals.DummyFileNameForRangesWithoutASpecificLocation then
                      yield ei ]

            let mainError, relatedErrors = SplitRelatedDiagnostics exn 
            yield! oneError mainError
            for e in relatedErrors do 
                yield! oneError e ]

    let CreateDiagnostics (options, allErrors, mainInputFileName, errors, suggestNames) = 
        let fileInfo = (Int32.MaxValue, Int32.MaxValue)
        [| for (exn, severity) in errors do 
              yield! ReportDiagnostic (options, allErrors, mainInputFileName, fileInfo, (exn, severity), suggestNames) |]
                            

namespace FSharp.Compiler.Symbols

open System
open System.IO

open Internal.Utilities.Library  
open Internal.Utilities.Library.Extras
open FSharp.Core.Printf
open FSharp.Compiler 
open FSharp.Compiler.AbstractIL.Diagnostics 
open FSharp.Compiler.ErrorLogger
open FSharp.Compiler.InfoReader
open FSharp.Compiler.Infos
open FSharp.Compiler.IO 
open FSharp.Compiler.NameResolution
open FSharp.Compiler.Syntax
open FSharp.Compiler.Syntax.PrettyNaming
open FSharp.Compiler.Text
open FSharp.Compiler.Text.Range
open FSharp.Compiler.Text
open FSharp.Compiler.Text.Layout
open FSharp.Compiler.Text.TaggedText
open FSharp.Compiler.TypedTree
open FSharp.Compiler.TypedTreeBasics
open FSharp.Compiler.TypedTreeOps
open FSharp.Compiler.TcGlobals 

/// Describe a comment as either a block of text or a file+signature reference into an intellidoc file.
[<RequireQualifiedAccess>]
type FSharpXmlDoc =
    | None
    | FromXmlText of XmlDoc
    | FromXmlFile of dllName: string * xmlSig: string

module EnvMisc2 =
    let maxMembers = GetEnvInteger "FCS_MaxMembersInQuickInfo" 10

[<AutoOpen>]
module internal SymbolHelpers = 

    let rangeOfValRef preferFlag (vref: ValRef) =
        match preferFlag with 
        | None -> vref.Range 
        | Some false -> vref.DefinitionRange 
        | Some true -> vref.SigRange

    let rangeOfEntityRef preferFlag (eref: EntityRef) =
        match preferFlag with 
        | None -> eref.Range 
        | Some false -> eref.DefinitionRange 
        | Some true -> eref.SigRange
   
    let rangeOfPropInfo preferFlag (pinfo: PropInfo) =
        match pinfo with
#if !NO_EXTENSIONTYPING 
        |   ProvidedProp(_, pi, _) -> Construct.ComputeDefinitionLocationOfProvidedItem pi
#endif
        |   _ -> pinfo.ArbitraryValRef |> Option.map (rangeOfValRef preferFlag)

    let rangeOfMethInfo (g: TcGlobals) preferFlag (minfo: MethInfo) = 
        match minfo with
#if !NO_EXTENSIONTYPING 
        |   ProvidedMeth(_, mi, _, _) -> Construct.ComputeDefinitionLocationOfProvidedItem mi
#endif
        |   DefaultStructCtor(_, AppTy g (tcref, _)) -> Some(rangeOfEntityRef preferFlag tcref)
        |   _ -> minfo.ArbitraryValRef |> Option.map (rangeOfValRef preferFlag)

    let rangeOfEventInfo preferFlag (einfo: EventInfo) = 
        match einfo with
#if !NO_EXTENSIONTYPING 
        | ProvidedEvent (_, ei, _) -> Construct.ComputeDefinitionLocationOfProvidedItem ei
#endif
        | _ -> einfo.ArbitraryValRef |> Option.map (rangeOfValRef preferFlag)
      
    let rangeOfUnionCaseInfo preferFlag (ucinfo: UnionCaseInfo) =      
        match preferFlag with 
        | None -> ucinfo.UnionCase.Range 
        | Some false -> ucinfo.UnionCase.DefinitionRange 
        | Some true -> ucinfo.UnionCase.SigRange

    let rangeOfRecdField preferFlag (rField: RecdField) =
        match preferFlag with
        | None -> rField.Range
        | Some false -> rField.DefinitionRange
        | Some true -> rField.SigRange

    let rangeOfRecdFieldInfo preferFlag (rfinfo: RecdFieldInfo) =
        rangeOfRecdField preferFlag rfinfo.RecdField

    let rec rangeOfItem (g: TcGlobals) preferFlag d = 
        match d with
        | Item.Value vref  | Item.CustomBuilder (_, vref) -> Some (rangeOfValRef preferFlag vref)
        | Item.UnionCase(ucinfo, _)     -> Some (rangeOfUnionCaseInfo preferFlag ucinfo)
        | Item.ActivePatternCase apref -> Some (rangeOfValRef preferFlag apref.ActivePatternVal)
        | Item.ExnCase tcref           -> Some tcref.Range
        | Item.AnonRecdField (_,_,_,m) -> Some m
        | Item.RecdField rfinfo        -> Some (rangeOfRecdFieldInfo preferFlag rfinfo)
        | Item.UnionCaseField (UnionCaseInfo (_, ucref), fieldIndex) -> Some (rangeOfRecdField preferFlag (ucref.FieldByIndex(fieldIndex)))
        | Item.Event einfo             -> rangeOfEventInfo preferFlag einfo
        | Item.ILField _               -> None
        | Item.Property(_, pinfos)      -> rangeOfPropInfo preferFlag pinfos.Head 
        | Item.Types(_, tys)     -> tys |> List.tryPick (tryNiceEntityRefOfTyOption >> Option.map (rangeOfEntityRef preferFlag))
        | Item.CustomOperation (_, _, Some minfo)  -> rangeOfMethInfo g preferFlag minfo
        | Item.TypeVar (_, tp)  -> Some tp.Range
        | Item.ModuleOrNamespaces modrefs -> modrefs |> List.tryPick (rangeOfEntityRef preferFlag >> Some)
        | Item.MethodGroup(_, minfos, _) 
        | Item.CtorGroup(_, minfos) -> minfos |> List.tryPick (rangeOfMethInfo g preferFlag)
        | Item.ActivePatternResult(APInfo _, _, _, m) -> Some m
        | Item.SetterArg (_, item) -> rangeOfItem g preferFlag item
        | Item.ArgName (id, _, _) -> Some id.idRange
        | Item.CustomOperation (_, _, implOpt) -> implOpt |> Option.bind (rangeOfMethInfo g preferFlag)
        | Item.ImplicitOp (_, {contents = Some(TraitConstraintSln.FSMethSln(_, vref, _))}) -> Some vref.Range
        | Item.ImplicitOp _ -> None
        | Item.UnqualifiedType tcrefs -> tcrefs |> List.tryPick (rangeOfEntityRef preferFlag >> Some)
        | Item.DelegateCtor ty 
        | Item.FakeInterfaceCtor ty -> ty |> tryNiceEntityRefOfTyOption |> Option.map (rangeOfEntityRef preferFlag)
        | Item.NewDef _ -> None

    // Provided type definitions do not have a useful F# CCU for the purposes of goto-definition.
    let computeCcuOfTyconRef (tcref: TyconRef) = 
#if !NO_EXTENSIONTYPING
        if tcref.IsProvided then None else 
#endif
        ccuOfTyconRef tcref

    let ccuOfMethInfo (g: TcGlobals) (minfo: MethInfo) = 
        match minfo with
        | DefaultStructCtor(_, AppTy g (tcref, _)) -> computeCcuOfTyconRef tcref
        | _ -> 
            minfo.ArbitraryValRef 
            |> Option.bind ccuOfValRef 
            |> Option.orElseWith (fun () -> minfo.DeclaringTyconRef |> computeCcuOfTyconRef)

    let rec ccuOfItem (g: TcGlobals) d = 
        match d with
        | Item.Value vref | Item.CustomBuilder (_, vref) -> ccuOfValRef vref 
        | Item.UnionCase(ucinfo, _)             -> computeCcuOfTyconRef ucinfo.TyconRef
        | Item.ActivePatternCase apref         -> ccuOfValRef apref.ActivePatternVal
        | Item.ExnCase tcref                   -> computeCcuOfTyconRef tcref
        | Item.RecdField rfinfo                -> computeCcuOfTyconRef rfinfo.RecdFieldRef.TyconRef
        | Item.UnionCaseField (ucinfo, _)      -> computeCcuOfTyconRef ucinfo.TyconRef
        | Item.Event einfo                     -> einfo.DeclaringTyconRef |> computeCcuOfTyconRef
        | Item.ILField finfo                   -> finfo.DeclaringTyconRef |> computeCcuOfTyconRef
        | Item.Property(_, pinfos)              -> 
            pinfos |> List.tryPick (fun pinfo -> 
                pinfo.ArbitraryValRef 
                |> Option.bind ccuOfValRef
                |> Option.orElseWith (fun () -> pinfo.DeclaringTyconRef |> computeCcuOfTyconRef))

        | Item.ArgName (_, _, Some (ArgumentContainer.Method minfo))  -> ccuOfMethInfo g minfo

        | Item.MethodGroup(_, minfos, _)
        | Item.CtorGroup(_, minfos) -> minfos |> List.tryPick (ccuOfMethInfo g)
        | Item.CustomOperation (_, _, Some minfo)       -> ccuOfMethInfo g minfo

        | Item.Types(_, tys)             -> tys |> List.tryPick (tryNiceEntityRefOfTyOption >> Option.bind computeCcuOfTyconRef)

        | Item.ArgName (_, _, Some (ArgumentContainer.Type eref)) -> computeCcuOfTyconRef eref

        | Item.ModuleOrNamespaces erefs 
        | Item.UnqualifiedType erefs -> erefs |> List.tryPick computeCcuOfTyconRef 

        | Item.SetterArg (_, item) -> ccuOfItem g item
        | Item.AnonRecdField (info, _, _, _) -> Some info.Assembly
        | Item.TypeVar _  -> None
        | _ -> None

    /// Work out the source file for an item and fix it up relative to the CCU if it is relative.
    let fileNameOfItem (g: TcGlobals) qualProjectDir (m: range) h =
        let file = m.FileName 
        if verbose then dprintf "file stored in metadata is '%s'\n" file
        if not (FileSystem.IsPathRootedShim file) then 
            match ccuOfItem g h with 
            | Some ccu -> 
                Path.Combine(ccu.SourceCodeDirectory, file)
            | None -> 
                match qualProjectDir with 
                | None     -> file
                | Some dir -> Path.Combine(dir, file)
         else file

    /// Cut long filenames to make them visually appealing 
    let cutFileName s = if String.length s > 40 then String.sub s 0 10 + "..."+String.sub s (String.length s - 27) 27 else s

    let libFileOfEntityRef x =
        match x with
        | ERefLocal _ -> None
        | ERefNonLocal nlref -> nlref.Ccu.FileName      

    let ParamNameAndTypesOfUnaryCustomOperation g minfo = 
        match minfo with 
        | FSMeth(_, _, vref, _) -> 
            let argInfos = ArgInfosOfMember g vref |> List.concat 
            // Drop the first 'seq<T>' argument representing the computation space
            let argInfos = if argInfos.IsEmpty then [] else argInfos.Tail
            [ for (ty, argInfo) in argInfos do
                  let isPP = HasFSharpAttribute g g.attrib_ProjectionParameterAttribute argInfo.Attribs
                  // Strip the tuple space type of the type of projection parameters
                  let ty = if isPP && isFunTy g ty then rangeOfFunTy g ty else ty
                  yield ParamNameAndType(argInfo.Name, ty) ]
        | _ -> []

    // Find the name of the metadata file for this external definition 
    let metaInfoOfEntityRef (infoReader: InfoReader) m tcref = 
        let g = infoReader.g
        match tcref with 
        | ERefLocal _ -> None
        | ERefNonLocal nlref -> 
            // Generalize to get a formal signature 
            let formalTypars = tcref.Typars m
            let formalTypeInst = generalizeTypars formalTypars
            let ty = TType_app(tcref, formalTypeInst, KnownAmbivalentToNull)
            if isILAppTy g ty then
                let formalTypeInfo = ILTypeInfo.FromType g ty
                Some(nlref.Ccu.FileName, formalTypars, formalTypeInfo)
            else None

    let mkXmlComment thing =
        match thing with
        | Some (Some fileName, xmlDocSig) -> FSharpXmlDoc.FromXmlFile(fileName, xmlDocSig)
        | _ -> FSharpXmlDoc.None

    let GetXmlDocSigOfEntityRef infoReader m (eref: EntityRef) = 
        if eref.IsILTycon then 
            match metaInfoOfEntityRef infoReader m eref  with
            | None -> None
            | Some (ccuFileName, _, formalTypeInfo) -> Some(ccuFileName, "T:"+formalTypeInfo.ILTypeRef.FullName)
        else
            let ccuFileName = libFileOfEntityRef eref
            let m = eref.Deref
            if m.XmlDocSig = "" then
                m.XmlDocSig <- XmlDocSigOfEntity eref
            Some (ccuFileName, m.XmlDocSig)

    let GetXmlDocSigOfScopedValRef g (tcref: TyconRef) (vref: ValRef) = 
        let ccuFileName = libFileOfEntityRef tcref
        let v = vref.Deref
        if v.XmlDocSig = "" && v.HasDeclaringEntity then
            let ap = buildAccessPath vref.TopValDeclaringEntity.CompilationPathOpt
            let path =
                if vref.TopValDeclaringEntity.IsModule then
                    let sep = if ap.Length > 0 then "." else ""
                    ap + sep + vref.TopValDeclaringEntity.CompiledName
                else
                    ap
            v.XmlDocSig <- XmlDocSigOfVal g false path v
        Some (ccuFileName, v.XmlDocSig)                

    let GetXmlDocSigOfRecdFieldInfo (rfinfo: RecdFieldInfo) = 
        let tcref = rfinfo.TyconRef
        let ccuFileName = libFileOfEntityRef tcref 
        if rfinfo.RecdField.XmlDocSig = "" then
            rfinfo.RecdField.XmlDocSig <- XmlDocSigOfProperty [tcref.CompiledRepresentationForNamedType.FullName; rfinfo.Name]
        Some (ccuFileName, rfinfo.RecdField.XmlDocSig)            

    let GetXmlDocSigOfUnionCaseInfo (ucinfo: UnionCaseInfo) = 
        let tcref =  ucinfo.TyconRef
        let ccuFileName = libFileOfEntityRef tcref
        if  ucinfo.UnionCase.XmlDocSig = "" then
            ucinfo.UnionCase.XmlDocSig <- XmlDocSigOfUnionCase [tcref.CompiledRepresentationForNamedType.FullName; ucinfo.Name]
        Some (ccuFileName, ucinfo.UnionCase.XmlDocSig)

    let GetXmlDocSigOfMethInfo (infoReader: InfoReader)  m (minfo: MethInfo) = 
        let amap = infoReader.amap
        match minfo with
        | FSMeth (g, _, vref, _) ->
            GetXmlDocSigOfScopedValRef g minfo.DeclaringTyconRef vref
        | ILMeth (g, ilminfo, _) ->            
            let actualTypeName = ilminfo.DeclaringTyconRef.CompiledRepresentationForNamedType.FullName
            let fmtps = ilminfo.FormalMethodTypars            
            let genArity = if fmtps.Length=0 then "" else sprintf "``%d" fmtps.Length

            match metaInfoOfEntityRef infoReader m ilminfo.DeclaringTyconRef  with 
            | None -> None
            | Some (ccuFileName, formalTypars, formalTypeInfo) ->
                let filminfo = ILMethInfo(g, formalTypeInfo.ToType, None, ilminfo.RawMetadata, fmtps) 
                let args = 
                    match ilminfo.IsILExtensionMethod with
                    | true -> filminfo.GetRawArgTypes(amap, m, minfo.FormalMethodInst)
                    | false -> filminfo.GetParamTypes(amap, m, minfo.FormalMethodInst)

                // http://msdn.microsoft.com/en-us/library/fsbx0t7x.aspx
                // If the name of the item itself has periods, they are replaced by the hash-sign ('#'). 
                // It is assumed that no item has a hash-sign directly in its name. For example, the fully 
                // qualified name of the String constructor would be "System.String.#ctor".
                let normalizedName = ilminfo.ILName.Replace(".", "#")

                Some (ccuFileName, "M:"+actualTypeName+"."+normalizedName+genArity+XmlDocArgsEnc g (formalTypars, fmtps) args)
        | DefaultStructCtor _ -> None
#if !NO_EXTENSIONTYPING
        | ProvidedMeth _ -> None
#endif

    let GetXmlDocSigOfValRef g (vref: ValRef) =
        if not vref.IsLocalRef then
            let ccuFileName = vref.nlr.Ccu.FileName
            let v = vref.Deref
            if v.XmlDocSig = "" && v.HasDeclaringEntity then
                v.XmlDocSig <- XmlDocSigOfVal g false vref.TopValDeclaringEntity.CompiledRepresentationForNamedType.Name v
            Some (ccuFileName, v.XmlDocSig)
        else 
            None

    let GetXmlDocSigOfProp infoReader m (pinfo: PropInfo) =
        let g = pinfo.TcGlobals
        match pinfo with 
#if !NO_EXTENSIONTYPING
        | ProvidedProp _ -> None // No signature is possible. If an xml comment existed it would have been returned by PropInfo.XmlDoc in infos.fs
#endif
        | FSProp _ as fspinfo -> 
            match fspinfo.ArbitraryValRef with 
            | None -> None
            | Some vref -> GetXmlDocSigOfScopedValRef g pinfo.DeclaringTyconRef vref
        | ILProp(ILPropInfo(_, pdef)) -> 
            match metaInfoOfEntityRef infoReader m pinfo.DeclaringTyconRef with
            | Some (ccuFileName, formalTypars, formalTypeInfo) ->
                let filpinfo = ILPropInfo(formalTypeInfo, pdef)
                Some (ccuFileName, "P:"+formalTypeInfo.ILTypeRef.FullName+"."+pdef.Name+XmlDocArgsEnc g (formalTypars, []) (filpinfo.GetParamTypes(infoReader.amap, m)))
            | _ -> None

    let GetXmlDocSigOfEvent infoReader m (einfo: EventInfo) =
        match einfo with
        | ILEvent _ ->
            match metaInfoOfEntityRef infoReader m einfo.DeclaringTyconRef with 
            | Some (ccuFileName, _, formalTypeInfo) -> 
                Some(ccuFileName, "E:"+formalTypeInfo.ILTypeRef.FullName+"."+einfo.EventName)
            | _ -> None
        | _ -> None

    let GetXmlDocSigOfILFieldInfo infoReader m (finfo: ILFieldInfo) =
        match metaInfoOfEntityRef infoReader m finfo.DeclaringTyconRef with
        | Some (ccuFileName, _, formalTypeInfo) ->
            Some(ccuFileName, "F:"+formalTypeInfo.ILTypeRef.FullName+"."+finfo.FieldName)
        | _ -> None

    /// This function gets the signature to pass to Visual Studio to use its lookup functions for .NET stuff. 
    let GetXmlDocHelpSigOfItemForLookup (infoReader: InfoReader) m d = 
        let g = infoReader.g
                
        match d with
        | Item.ActivePatternCase (APElemRef(_, vref, _))        
        | Item.Value vref | Item.CustomBuilder (_, vref) -> 
            mkXmlComment (GetXmlDocSigOfValRef g vref)
        | Item.UnionCase  (ucinfo, _) -> mkXmlComment (GetXmlDocSigOfUnionCaseInfo ucinfo)
        | Item.ExnCase tcref -> mkXmlComment (GetXmlDocSigOfEntityRef infoReader m tcref)
        | Item.RecdField rfinfo -> mkXmlComment (GetXmlDocSigOfRecdFieldInfo rfinfo)
        | Item.NewDef _ -> FSharpXmlDoc.None
        | Item.ILField finfo -> mkXmlComment (GetXmlDocSigOfILFieldInfo infoReader m finfo)
        | Item.Types(_, ((TType_app(tcref, _, _)) :: _)) ->  mkXmlComment (GetXmlDocSigOfEntityRef infoReader m tcref)
        | Item.CustomOperation (_, _, Some minfo) -> mkXmlComment (GetXmlDocSigOfMethInfo infoReader  m minfo)
        | Item.TypeVar _  -> FSharpXmlDoc.None
        | Item.ModuleOrNamespaces(modref :: _) -> mkXmlComment (GetXmlDocSigOfEntityRef infoReader m modref)

        | Item.Property(_, (pinfo :: _)) -> mkXmlComment (GetXmlDocSigOfProp infoReader m pinfo)
        | Item.Event einfo -> mkXmlComment (GetXmlDocSigOfEvent infoReader m einfo)

        | Item.MethodGroup(_, minfo :: _, _) -> mkXmlComment (GetXmlDocSigOfMethInfo infoReader  m minfo)
        | Item.CtorGroup(_, minfo :: _) -> mkXmlComment (GetXmlDocSigOfMethInfo infoReader  m minfo)
        | Item.ArgName(_, _, Some argContainer) -> 
            match argContainer with 
            | ArgumentContainer.Method minfo -> mkXmlComment (GetXmlDocSigOfMethInfo infoReader m minfo)
            | ArgumentContainer.Type tcref -> mkXmlComment (GetXmlDocSigOfEntityRef infoReader m tcref)
        | Item.UnionCaseField (ucinfo, _) -> mkXmlComment (GetXmlDocSigOfUnionCaseInfo ucinfo)
        |  _ -> FSharpXmlDoc.None

    /// Produce an XmlComment with a signature or raw text, given the F# comment and the item
    let GetXmlCommentForItemAux (xmlDoc: XmlDoc option) (infoReader: InfoReader) m d = 
        match xmlDoc with 
        | Some xmlDoc when not xmlDoc.IsEmpty  -> 
            FSharpXmlDoc.FromXmlText xmlDoc
        | _ -> GetXmlDocHelpSigOfItemForLookup infoReader m d

    let GetXmlCommentForMethInfoItem infoReader m d (minfo: MethInfo) = 
        if minfo.HasDirectXmlComment || minfo.XmlDoc.NonEmpty then
            GetXmlCommentForItemAux (Some minfo.XmlDoc) infoReader m d 
        else
            mkXmlComment (GetXmlDocSigOfMethInfo infoReader m minfo)

    let FormatTyparMapping denv (prettyTyparInst: TyparInst) = 
        [ for (tp, ty) in prettyTyparInst -> 
            wordL (tagTypeParameter ("'" + tp.DisplayName))  ^^ wordL (tagText (FSComp.SR.descriptionWordIs())) ^^ NicePrint.layoutType denv ty  ]

    let (|ItemWhereTypIsPreferred|_|) item = 
        match item with 
        | Item.DelegateCtor ty
        | Item.CtorGroup(_, [DefaultStructCtor(_, ty)])
        | Item.FakeInterfaceCtor ty
        | Item.Types(_, [ty])  -> Some ty
        | _ -> None

    /// Specifies functions for comparing 'Item' objects with respect to the user 
    /// (this means that some values that are not technically equal are treated as equal 
    ///  if this is what we want to show to the user, because we're comparing just the name
    //   for some cases e.g. when using 'fullDisplayTextOfModRef')
    let ItemDisplayPartialEquality g = 
      { new IPartialEqualityComparer<_> with   
          member x.InEqualityRelation item = 
              match item  with 
              | Item.Types(_, [_]) -> true
              | Item.ILField(ILFieldInfo _) -> true
              | Item.RecdField _ -> true
              | Item.SetterArg _ -> true
              | Item.TypeVar _ -> true
              | Item.CustomOperation _ -> true
              | Item.ModuleOrNamespaces(_ :: _) -> true
              | Item.MethodGroup _ -> true
              | Item.Value _ | Item.CustomBuilder _ -> true
              | Item.ActivePatternCase _ -> true
              | Item.DelegateCtor _ -> true
              | Item.UnionCase _ -> true
              | Item.ExnCase _ -> true              
              | Item.Event _ -> true
              | Item.Property _ -> true
              | Item.CtorGroup _ -> true
              | Item.UnqualifiedType _ -> true
              | _ -> false
              
          member x.Equals(item1, item2) = 
            // This may explore assemblies that are not in the reference set.
            // In this case just bail out and assume items are not equal
            protectAssemblyExploration false (fun () -> 
              let equalHeadTypes(ty1, ty2) =
                  match tryTcrefOfAppTy g ty1 with
                  | ValueSome tcref1 ->
                    match tryTcrefOfAppTy g ty2 with
                    | ValueSome tcref2 -> tyconRefEq g tcref1 tcref2
                    | _ -> typeEquiv g ty1 ty2
                  | _ -> typeEquiv g ty1 ty2

              ItemsAreEffectivelyEqual g item1 item2 || 

              // Much of this logic is already covered by 'ItemsAreEffectivelyEqual'
              match item1, item2 with 
              | Item.DelegateCtor ty1, Item.DelegateCtor ty2 -> equalHeadTypes(ty1, ty2)
              | Item.Types(dn1, [ty1]), Item.Types(dn2, [ty2]) -> 
                  // Bug 4403: We need to compare names as well, because 'int' and 'Int32' are physically the same type, but we want to show both
                  dn1 = dn2 && equalHeadTypes(ty1, ty2) 
              
              // Prefer a type to a DefaultStructCtor, a DelegateCtor and a FakeInterfaceCtor 
              | ItemWhereTypIsPreferred ty1, ItemWhereTypIsPreferred ty2 -> equalHeadTypes(ty1, ty2) 

              | Item.ExnCase tcref1, Item.ExnCase tcref2 -> tyconRefEq g tcref1 tcref2
              | Item.ILField(ILFieldInfo(_, fld1)), Item.ILField(ILFieldInfo(_, fld2)) -> 
                  fld1 === fld2 // reference equality on the object identity of the AbstractIL metadata blobs for the fields
              | Item.CustomOperation (_, _, Some minfo1), Item.CustomOperation (_, _, Some minfo2) -> 
                    MethInfo.MethInfosUseIdenticalDefinitions minfo1 minfo2
              | Item.TypeVar (nm1, tp1), Item.TypeVar (nm2, tp2) -> 
                    (nm1 = nm2) && typarRefEq tp1 tp2
              | Item.ModuleOrNamespaces(modref1 :: _), Item.ModuleOrNamespaces(modref2 :: _) -> fullDisplayTextOfModRef modref1 = fullDisplayTextOfModRef modref2
              | Item.SetterArg(id1, _), Item.SetterArg(id2, _) -> Range.equals id1.idRange id2.idRange && id1.idText = id2.idText
              | Item.MethodGroup(_, meths1, _), Item.MethodGroup(_, meths2, _) -> 
                  Seq.zip meths1 meths2 |> Seq.forall (fun (minfo1, minfo2) ->
                    MethInfo.MethInfosUseIdenticalDefinitions minfo1 minfo2)
              | (Item.Value vref1 | Item.CustomBuilder (_, vref1)), (Item.Value vref2 | Item.CustomBuilder (_, vref2)) -> 
                  valRefEq g vref1 vref2
              | Item.ActivePatternCase(APElemRef(_apinfo1, vref1, idx1)), Item.ActivePatternCase(APElemRef(_apinfo2, vref2, idx2)) ->
                  idx1 = idx2 && valRefEq g vref1 vref2
              | Item.UnionCase(UnionCaseInfo(_, ur1), _), Item.UnionCase(UnionCaseInfo(_, ur2), _) -> 
                  g.unionCaseRefEq ur1 ur2
              | Item.RecdField(RecdFieldInfo(_, RecdFieldRef(tcref1, n1))), Item.RecdField(RecdFieldInfo(_, RecdFieldRef(tcref2, n2))) -> 
                  (tyconRefEq g tcref1 tcref2) && (n1 = n2) // there is no direct function as in the previous case
              | Item.Property(_, pi1s), Item.Property(_, pi2s) -> 
                  (pi1s, pi2s) ||> List.forall2 (fun pi1 pi2 -> PropInfo.PropInfosUseIdenticalDefinitions pi1 pi2)
              | Item.Event evt1, Item.Event evt2 -> 
                  EventInfo.EventInfosUseIdenticalDefinitions evt1 evt2
              | Item.AnonRecdField(anon1, _, i1, _), Item.AnonRecdField(anon2, _, i2, _) ->
                 anonInfoEquiv anon1 anon2 && i1 = i2
              | Item.CtorGroup(_, meths1), Item.CtorGroup(_, meths2) -> 
                  (meths1, meths2)
                  ||> List.forall2 (fun minfo1 minfo2 -> MethInfo.MethInfosUseIdenticalDefinitions minfo1 minfo2)
              | Item.UnqualifiedType tcRefs1, Item.UnqualifiedType tcRefs2 ->
<<<<<<< HEAD
                  List.zip tcRefs1 tcRefs2
                  |> List.forall (fun (tcRef1, tcRef2) -> tyconRefEq g tcRef1 tcRef2)
              | Item.Types(_, [TType.TType_app(tcRef1, _, _)]), Item.UnqualifiedType([tcRef2]) -> tyconRefEq g tcRef1 tcRef2
              | Item.UnqualifiedType([tcRef1]), Item.Types(_, [TType.TType_app(tcRef2, _, _)]) -> tyconRefEq g tcRef1 tcRef2
=======
                  (tcRefs1, tcRefs2)
                  ||> List.forall2 (fun tcRef1 tcRef2 -> tyconRefEq g tcRef1 tcRef2)
              | Item.Types(_, [TType.TType_app(tcRef1, _)]), Item.UnqualifiedType([tcRef2]) -> tyconRefEq g tcRef1 tcRef2
              | Item.UnqualifiedType([tcRef1]), Item.Types(_, [TType.TType_app(tcRef2, _)]) -> tyconRefEq g tcRef1 tcRef2
>>>>>>> 99f261d7
              | _ -> false)
              
          member x.GetHashCode item =
            // This may explore assemblies that are not in the reference set.
            // In this case just bail out and use a random hash code
            protectAssemblyExploration 1027 (fun () -> 
              match item with 
              | ItemWhereTypIsPreferred ty -> 
                  match tryTcrefOfAppTy g ty with
                  | ValueSome tcref -> hash tcref.LogicalName
                  | _ -> 1010
              | Item.ILField(ILFieldInfo(_, fld)) -> 
                  System.Runtime.CompilerServices.RuntimeHelpers.GetHashCode fld // hash on the object identity of the AbstractIL metadata blob for the field
              | Item.TypeVar (nm, _tp) -> hash nm
              | Item.CustomOperation (_, _, Some minfo) -> minfo.ComputeHashCode()
              | Item.CustomOperation (_, _, None) -> 1
              | Item.ModuleOrNamespaces(modref :: _) -> hash (fullDisplayTextOfModRef modref)          
              | Item.SetterArg(id, _) -> hash (id.idRange, id.idText)
              | Item.MethodGroup(_, meths, _) -> meths |> List.fold (fun st a -> st + a.ComputeHashCode()) 0
              | Item.CtorGroup(name, meths) -> name.GetHashCode() + (meths |> List.fold (fun st a -> st + a.ComputeHashCode()) 0)
              | (Item.Value vref | Item.CustomBuilder (_, vref)) -> hash vref.LogicalName
              | Item.ActivePatternCase(APElemRef(_apinfo, vref, idx)) -> hash (vref.LogicalName, idx)
              | Item.ExnCase tcref -> hash tcref.LogicalName
              | Item.UnionCase(UnionCaseInfo(_, UnionCaseRef(tcref, n)), _) -> hash(tcref.Stamp, n)
              | Item.RecdField(RecdFieldInfo(_, RecdFieldRef(tcref, n))) -> hash(tcref.Stamp, n)
              | Item.AnonRecdField(anon, _, i, _) -> hash anon.SortedNames.[i]
              | Item.Event evt -> evt.ComputeHashCode()
              | Item.Property(_name, pis) -> hash (pis |> List.map (fun pi -> pi.ComputeHashCode()))
              | Item.UnqualifiedType(tcref :: _) -> hash tcref.LogicalName
              | _ -> failwith "unreachable") }

    let ItemWithTypeDisplayPartialEquality g = 
        let itemComparer = ItemDisplayPartialEquality g
        
        { new IPartialEqualityComparer<Item * _> with
            member x.InEqualityRelation ((item, _)) = itemComparer.InEqualityRelation item
            member x.Equals((item1, _), (item2, _)) = itemComparer.Equals(item1, item2)
            member x.GetHashCode ((item, _)) = itemComparer.GetHashCode item }
    
    /// Remove all duplicate items
    let RemoveDuplicateItems g (items: ItemWithInst list) =     
        if isNil items then items else
        items |> IPartialEqualityComparer.partialDistinctBy (IPartialEqualityComparer.On (fun item -> item.Item) (ItemDisplayPartialEquality g))

    let IsExplicitlySuppressed (g: TcGlobals) (item: Item) = 
        // This may explore assemblies that are not in the reference set.
        // In this case just assume the item is not suppressed.
        protectAssemblyExploration true (fun () -> 
         match item with 
         | Item.Types(it, [ty]) -> 
            match tryTcrefOfAppTy g ty with
            | ValueSome tcr1 ->
                 g.suppressed_types 
                 |> List.exists (fun supp -> 
                    let generalizedSupp = generalizedTyconRef g supp
                    // check the display name is precisely the one we're suppressing
                    match tryTcrefOfAppTy g generalizedSupp with
                    | ValueSome tcr2 ->
                        it = supp.DisplayName &&
                        // check if they are the same logical type (after removing all abbreviations)
                        tyconRefEq g tcr1 tcr2
                        | _ -> false) 
                | _ -> false
         | _ -> false)

    /// Filter types that are explicitly suppressed from the IntelliSense (such as uppercase "FSharpList", "Option", etc.)
    let RemoveExplicitlySuppressed (g: TcGlobals) (items: ItemWithInst list) =
        items |> List.filter (fun item -> not (IsExplicitlySuppressed g item.Item))

    let SimplerDisplayEnv denv = 
        { denv with suppressInlineKeyword=true
                    shortConstraints=true
                    showConstraintTyparAnnotations=false
                    abbreviateAdditionalConstraints=false
                    suppressNestedTypes=true
                    maxMembers=Some EnvMisc2.maxMembers }

    let rec FullNameOfItem g item = 
        let denv = DisplayEnv.Empty g
        match item with
        | Item.ImplicitOp(_, { contents = Some(TraitConstraintSln.FSMethSln(_, vref, _)) }) 
        | Item.Value vref | Item.CustomBuilder (_, vref) -> fullDisplayTextOfValRef vref
        | Item.UnionCase (ucinfo, _) -> fullDisplayTextOfUnionCaseRef  ucinfo.UnionCaseRef
        | Item.ActivePatternResult(apinfo, _ty, idx, _) -> apinfo.Names.[idx]
        | Item.ActivePatternCase apref -> FullNameOfItem g (Item.Value apref.ActivePatternVal)  + "." + apref.Name 
        | Item.ExnCase ecref -> fullDisplayTextOfExnRef ecref 
        | Item.AnonRecdField(anon, _argTys, i, _) -> anon.SortedNames.[i]
        | Item.RecdField rfinfo -> fullDisplayTextOfRecdFieldRef  rfinfo.RecdFieldRef
        | Item.NewDef id -> id.idText
        | Item.ILField finfo -> bufs (fun os -> NicePrint.outputType denv os finfo.ApparentEnclosingType; bprintf os ".%s" finfo.FieldName)
        | Item.Event einfo -> bufs (fun os -> NicePrint.outputTyconRef denv os einfo.DeclaringTyconRef; bprintf os ".%s" einfo.EventName)
        | Item.Property(_, (pinfo :: _)) -> bufs (fun os -> NicePrint.outputTyconRef denv os pinfo.DeclaringTyconRef; bprintf os ".%s" pinfo.PropertyName)
        | Item.CustomOperation (customOpName, _, _) -> customOpName
        | Item.CtorGroup(_, minfo :: _) -> bufs (fun os -> NicePrint.outputTyconRef denv os minfo.DeclaringTyconRef)
        | Item.MethodGroup(_, _, Some minfo) -> bufs (fun os -> NicePrint.outputTyconRef denv os minfo.DeclaringTyconRef; bprintf os ".%s" minfo.DisplayName)        
        | Item.MethodGroup(_, minfo :: _, _) -> bufs (fun os -> NicePrint.outputTyconRef denv os minfo.DeclaringTyconRef; bprintf os ".%s" minfo.DisplayName)        
        | Item.UnqualifiedType (tcref :: _) -> bufs (fun os -> NicePrint.outputTyconRef denv os tcref)
        | Item.FakeInterfaceCtor ty 
        | Item.DelegateCtor ty 
        | Item.Types(_, ty :: _) -> 
            match tryTcrefOfAppTy g ty with
            | ValueSome tcref -> bufs (fun os -> NicePrint.outputTyconRef denv os tcref)
            | _ -> ""
        | Item.ModuleOrNamespaces((modref :: _) as modrefs) -> 
            let definiteNamespace = modrefs |> List.forall (fun modref -> modref.IsNamespace)
            if definiteNamespace then fullDisplayTextOfModRef modref else modref.DemangledModuleOrNamespaceName
        | Item.TypeVar (id, _) -> id
        | Item.ArgName (id, _, _) -> id.idText
        | Item.SetterArg (_, item) -> FullNameOfItem g item
        | Item.ImplicitOp(id, _) -> id.idText
        | Item.UnionCaseField (UnionCaseInfo (_, ucref), fieldIndex) -> ucref.FieldByIndex(fieldIndex).Name
        // unreachable 
        | Item.UnqualifiedType([]) 
        | Item.Types(_, []) 
        | Item.CtorGroup(_, []) 
        | Item.MethodGroup(_, [], _) 
        | Item.ModuleOrNamespaces []
        | Item.Property(_, []) -> ""

    /// Output a the description of a language item
    let rec GetXmlCommentForItem (infoReader: InfoReader) m item = 
        let g = infoReader.g
        match item with
        | Item.ImplicitOp(_, { contents = Some(TraitConstraintSln.FSMethSln(_, vref, _)) }) -> 
            GetXmlCommentForItem infoReader m (Item.Value vref)

        | Item.Value vref | Item.CustomBuilder (_, vref) ->            
            GetXmlCommentForItemAux (if valRefInThisAssembly g.compilingFslib vref || vref.XmlDoc.NonEmpty then Some vref.XmlDoc else None) infoReader m item 

        | Item.UnionCase(ucinfo, _) -> 
            GetXmlCommentForItemAux (if tyconRefUsesLocalXmlDoc g.compilingFslib ucinfo.TyconRef || ucinfo.UnionCase.XmlDoc.NonEmpty then Some ucinfo.UnionCase.XmlDoc else None) infoReader m item 

        | Item.ActivePatternCase apref -> 
            GetXmlCommentForItemAux (Some apref.ActivePatternVal.XmlDoc) infoReader m item 

        | Item.ExnCase ecref -> 
            GetXmlCommentForItemAux (if tyconRefUsesLocalXmlDoc g.compilingFslib ecref || ecref.XmlDoc.NonEmpty then Some ecref.XmlDoc else None) infoReader m item 

        | Item.RecdField rfinfo ->
            let tcref = rfinfo.TyconRef
            let xmldoc =
                if tyconRefUsesLocalXmlDoc g.compilingFslib tcref || tcref.XmlDoc.NonEmpty then
                    if tcref.IsExceptionDecl then
                        Some tcref.XmlDoc
                    else
                        Some rfinfo.RecdField.XmlDoc
                else
                    None
            GetXmlCommentForItemAux xmldoc infoReader m item 

        | Item.Event einfo ->
            GetXmlCommentForItemAux (if einfo.HasDirectXmlComment || einfo.XmlDoc.NonEmpty then Some einfo.XmlDoc else None) infoReader m item 

        | Item.Property(_, pinfos) -> 
            let pinfo = pinfos.Head
            GetXmlCommentForItemAux (if pinfo.HasDirectXmlComment || pinfo.XmlDoc.NonEmpty then Some pinfo.XmlDoc else None) infoReader m item 

        | Item.CustomOperation (_, _, Some minfo) 
        | Item.CtorGroup(_, minfo :: _) 
        | Item.MethodGroup(_, minfo :: _, _) ->
            GetXmlCommentForMethInfoItem infoReader m item minfo

        | Item.Types (_, ((TType_app (tcref, _, _)):: _)) -> 
            GetXmlCommentForItemAux (if tyconRefUsesLocalXmlDoc g.compilingFslib tcref  || tcref.XmlDoc.NonEmpty then Some tcref.XmlDoc else None) infoReader m item 

        | Item.ModuleOrNamespaces((modref :: _) as modrefs) -> 
            let definiteNamespace = modrefs |> List.forall (fun modref -> modref.IsNamespace)
            if not definiteNamespace then
                GetXmlCommentForItemAux (if entityRefInThisAssembly g.compilingFslib modref || modref.XmlDoc.NonEmpty  then Some modref.XmlDoc else None) infoReader m item 
            else
                GetXmlCommentForItemAux None infoReader m item

        | Item.ArgName (_, _, argContainer) -> 
            let xmldoc = 
                match argContainer with
                | Some(ArgumentContainer.Method minfo) ->
                    if minfo.HasDirectXmlComment || minfo.XmlDoc.NonEmpty  then Some minfo.XmlDoc else None 
                | Some(ArgumentContainer.Type tcref) ->
                    if tyconRefUsesLocalXmlDoc g.compilingFslib tcref || tcref.XmlDoc.NonEmpty  then Some tcref.XmlDoc else None
                | _ -> None
            GetXmlCommentForItemAux xmldoc infoReader m item

        | Item.UnionCaseField (ucinfo, _) ->
            let xmldoc =
                if tyconRefUsesLocalXmlDoc g.compilingFslib ucinfo.TyconRef || ucinfo.UnionCase.XmlDoc.NonEmpty then Some ucinfo.UnionCase.XmlDoc else None
            GetXmlCommentForItemAux xmldoc infoReader m item

        | Item.SetterArg (_, item) -> 
            GetXmlCommentForItem infoReader m item
        
        // In all these cases, there is no direct XML documentation from F# comments
        | Item.ActivePatternResult _ 
        | Item.NewDef _
        | Item.ILField _
        | Item.FakeInterfaceCtor _
        | Item.DelegateCtor _
        |  _ -> 
            GetXmlCommentForItemAux None infoReader m item

    let IsAttribute (infoReader: InfoReader) item =
        try
            let g = infoReader.g
            let amap = infoReader.amap
            match item with
            | Item.Types (_, ((TType_app (tcref, _, _)) :: _))
            | Item.UnqualifiedType(tcref :: _) ->
                let ty = generalizedTyconRef g tcref
                Infos.ExistsHeadTypeInEntireHierarchy g amap range0 ty g.tcref_System_Attribute
            | _ -> false
        with _ -> false

#if !NO_EXTENSIONTYPING

    /// Determine if an item is a provided type 
    let (|ItemIsProvidedType|_|) g item =
        match item with
        | Item.Types(_name, tys) ->
            match tys with
            | [AppTy g (tyconRef, _typeInst)] ->
                if tyconRef.IsProvidedErasedTycon || tyconRef.IsProvidedGeneratedTycon then
                    Some tyconRef
                else
                    None
            | _ -> None
        | _ -> None

    /// Determine if an item is a provided type that has static parameters
    let (|ItemIsProvidedTypeWithStaticArguments|_|) m g item =
        match item with
        | Item.Types(_name, tys) ->
            match tys with
            | [AppTy g (tyconRef, _typeInst)] ->
                if tyconRef.IsProvidedErasedTycon || tyconRef.IsProvidedGeneratedTycon then
                    let typeBeforeArguments = 
                        match tyconRef.TypeReprInfo with 
                        | TProvidedTypeExtensionPoint info -> info.ProvidedType
                        | _ -> failwith "unreachable"
                    let staticParameters = typeBeforeArguments.PApplyWithProvider((fun (typeBeforeArguments, provider) -> typeBeforeArguments.GetStaticParameters provider), range=m) 
                    let staticParameters = staticParameters.PApplyArray(id, "GetStaticParameters", m)
                    Some staticParameters
                else
                    None
            | _ -> None
        | _ -> None

    let (|ItemIsProvidedMethodWithStaticArguments|_|) item =
        match item with
        // Prefer the static parameters from the uninstantiated method info
        | Item.MethodGroup(_, _, Some minfo) ->
            match minfo.ProvidedStaticParameterInfo  with 
            | Some (_, staticParameters) -> Some staticParameters
            | _ -> None
        | Item.MethodGroup(_, [minfo], _) ->
            match minfo.ProvidedStaticParameterInfo  with 
            | Some (_, staticParameters) -> Some staticParameters
            | _ -> None
        | _ -> None

    /// Determine if an item has static arguments
    let (|ItemIsWithStaticArguments|_|) m g item =
        match item with
        | ItemIsProvidedTypeWithStaticArguments m g staticParameters -> Some staticParameters
        | ItemIsProvidedMethodWithStaticArguments staticParameters -> Some staticParameters
        | _ -> None

#endif

    /// Get the "F1 Keyword" associated with an item, for looking up documentation help indexes on the web
    let rec GetF1Keyword (g: TcGlobals) item = 

        let getKeywordForMethInfo (minfo : MethInfo) =
            match minfo with 
            | FSMeth(_, _, vref, _) ->
                match vref.DeclaringEntity with
                | Parent tcref ->
                    (tcref |> ticksAndArgCountTextOfTyconRef) + "." + vref.CompiledName g.CompilerGlobalState |> Some
                | ParentNone -> None
                
            | ILMeth (_, minfo, _) ->
                let typeString = minfo.DeclaringTyconRef |> ticksAndArgCountTextOfTyconRef
                let paramString =
                    let nGenericParams = minfo.RawMetadata.GenericParams.Length 
                    if nGenericParams > 0 then "``"+(nGenericParams.ToString()) else ""
                sprintf "%s.%s%s" typeString minfo.RawMetadata.Name paramString |> Some

            | DefaultStructCtor _  -> None
#if !NO_EXTENSIONTYPING
            | ProvidedMeth _ -> None
#endif
             
        match item with
        | Item.Value vref | Item.CustomBuilder (_, vref) -> 
            let v = vref.Deref
            if v.IsModuleBinding && v.HasDeclaringEntity then
                let tyconRef = v.TopValDeclaringEntity
                let paramsString =
                    match v.Typars with
                    |   [] -> ""
                    |   l -> "``"+(List.length l).ToString() 
                
                sprintf "%s.%s%s" (tyconRef |> ticksAndArgCountTextOfTyconRef) (v.CompiledName g.CompilerGlobalState) paramsString |> Some
            else
                None

        | Item.ActivePatternCase apref ->
            GetF1Keyword g (Item.Value apref.ActivePatternVal)

        | Item.UnionCase(ucinfo, _) ->
            (ucinfo.TyconRef |> ticksAndArgCountTextOfTyconRef) + "."+ucinfo.Name |> Some

        | Item.RecdField rfi ->
            (rfi.TyconRef |> ticksAndArgCountTextOfTyconRef) + "." + rfi.Name |> Some
        
        | Item.AnonRecdField _ -> None
        
        | Item.ILField finfo ->
             match finfo with 
             | ILFieldInfo(tinfo, fdef) -> 
                 (tinfo.TyconRefOfRawMetadata |> ticksAndArgCountTextOfTyconRef) + "." + fdef.Name |> Some
#if !NO_EXTENSIONTYPING
             | ProvidedField _ -> None
#endif
        | Item.Types(_, ((AppTy g (tcref, _)) :: _)) 
        | Item.DelegateCtor(AppTy g (tcref, _))
        | Item.FakeInterfaceCtor(AppTy g (tcref, _))
        | Item.UnqualifiedType (tcref :: _)
        | Item.ExnCase tcref -> 
            // strip off any abbreviation
            match generalizedTyconRef g tcref with 
            | AppTy g (tcref, _)  -> Some (ticksAndArgCountTextOfTyconRef tcref)
            | _ -> None

        // Pathological cases of the above
        | Item.Types _ 
        | Item.DelegateCtor _
        | Item.FakeInterfaceCtor _
        | Item.UnqualifiedType [] -> 
            None

        | Item.ModuleOrNamespaces modrefs -> 
            match modrefs with 
            | modref :: _ -> 
                // namespaces from type providers need to be handled separately because they don't have compiled representation
                // otherwise we'll fail at tast.fs
                match modref.Deref.TypeReprInfo with
#if !NO_EXTENSIONTYPING                
                | TProvidedNamespaceExtensionPoint _ -> 
                    modref.CompilationPathOpt
                    |> Option.bind (fun path ->
                        // works similar to generation of xml-docs at tastops.fs, probably too similar
                        // TODO: check if this code can be implemented using xml-doc generation functionality
                        let prefix = path.AccessPath |> Seq.map fst |> String.concat "."
                        let fullName = if prefix = "" then modref.CompiledName else prefix + "." + modref.CompiledName
                        Some fullName
                        )
#endif
                | _ -> modref.Deref.CompiledRepresentationForNamedType.FullName |> Some
            | [] ->  None // Pathological case of the above

        | Item.Property(_, (pinfo :: _)) -> 
            match pinfo with 
            | FSProp(_, _, Some vref, _) 
            | FSProp(_, _, _, Some vref) -> 
                // per spec, extension members in F1 keywords are qualified with definition class
                match vref.DeclaringEntity with 
                | Parent tcref ->
                    (tcref |> ticksAndArgCountTextOfTyconRef)+"."+vref.PropertyName|> Some                     
                | ParentNone -> None

            | ILProp(ILPropInfo(tinfo, pdef)) -> 
                let tcref = tinfo.TyconRefOfRawMetadata
                (tcref |> ticksAndArgCountTextOfTyconRef)+"."+pdef.Name |> Some
            | FSProp _ -> None
#if !NO_EXTENSIONTYPING
            | ProvidedProp _ -> None
#endif
        | Item.Property(_, []) -> None // Pathological case of the above
                   
        | Item.Event einfo -> 
            match einfo with 
            | ILEvent _  ->
                let tcref = einfo.DeclaringTyconRef
                (tcref |> ticksAndArgCountTextOfTyconRef)+"."+einfo.EventName |> Some
            | FSEvent(_, pinfo, _, _) ->
                match pinfo.ArbitraryValRef with 
                | Some vref ->
                   // per spec, members in F1 keywords are qualified with definition class
                   match vref.DeclaringEntity with 
                   | Parent tcref -> (tcref |> ticksAndArgCountTextOfTyconRef)+"."+vref.PropertyName|> Some                     
                   | ParentNone -> None
                | None -> None
#if !NO_EXTENSIONTYPING
            | ProvidedEvent _ -> None 
#endif
        | Item.CtorGroup(_, minfos) ->
            match minfos with 
            | [] -> None
            | FSMeth(_, _, vref, _) :: _ ->
                   match vref.DeclaringEntity with
                   | Parent tcref -> (tcref |> ticksAndArgCountTextOfTyconRef) + ".#ctor"|> Some
                   | ParentNone -> None
#if !NO_EXTENSIONTYPING
            | ProvidedMeth _ :: _ -> None
#endif
            | minfo :: _ ->
                let tcref = minfo.DeclaringTyconRef
                (tcref |> ticksAndArgCountTextOfTyconRef)+".#ctor" |> Some
        | Item.CustomOperation (_, _, Some minfo) -> getKeywordForMethInfo minfo
        | Item.MethodGroup(_, _, Some minfo) -> getKeywordForMethInfo minfo
        | Item.MethodGroup(_, minfo :: _, _) -> getKeywordForMethInfo minfo
        | Item.SetterArg (_, propOrField) -> GetF1Keyword g propOrField 
        | Item.MethodGroup(_, [], _) 
        | Item.CustomOperation (_, _, None)   // "into"
        | Item.NewDef _ // "let x$yz = ..." - no keyword
        | Item.ArgName _ // no keyword on named parameters 
        | Item.UnionCaseField _ 
        | Item.TypeVar _ 
        | Item.ImplicitOp _
        | Item.ActivePatternResult _ // "let (|Foo|Bar|) = .. Fo$o ..." - no keyword
            ->  None

    /// Get rid of groups of overloads an replace them with single items.
    let FlattenItems g (m: range) item =
        ignore m
        match item with 
        | Item.MethodGroup(nm, minfos, orig) -> minfos |> List.map (fun minfo -> Item.MethodGroup(nm, [minfo], orig))  
        | Item.CtorGroup(nm, cinfos) -> cinfos |> List.map (fun minfo -> Item.CtorGroup(nm, [minfo])) 
        | Item.FakeInterfaceCtor _
        | Item.DelegateCtor _ -> [item]
        | Item.NewDef _ 
        | Item.ILField _ -> []
        | Item.Event _ -> []
        | Item.RecdField rfinfo -> if isForallFunctionTy g rfinfo.FieldType then [item] else []
        | Item.Value v -> if isForallFunctionTy g v.Type then [item] else []
        | Item.UnionCase(ucr, _) -> if not ucr.UnionCase.IsNullary then [item] else []
        | Item.ExnCase ecr -> if isNil (recdFieldsOfExnDefRef ecr) then [] else [item]
        | Item.Property(_, pinfos) -> 
            let pinfo = List.head pinfos 
            if pinfo.IsIndexer then [item] else []
#if !NO_EXTENSIONTYPING
        | ItemIsWithStaticArguments m g _ -> [item] // we pretend that provided-types-with-static-args are method-like in order to get ParamInfo for them
#endif
        | Item.CustomOperation(_name, _helpText, _minfo) -> [item]
        | Item.TypeVar _ -> []
        | Item.CustomBuilder _ -> []
        | _ -> []
<|MERGE_RESOLUTION|>--- conflicted
+++ resolved
@@ -689,17 +689,10 @@
                   (meths1, meths2)
                   ||> List.forall2 (fun minfo1 minfo2 -> MethInfo.MethInfosUseIdenticalDefinitions minfo1 minfo2)
               | Item.UnqualifiedType tcRefs1, Item.UnqualifiedType tcRefs2 ->
-<<<<<<< HEAD
-                  List.zip tcRefs1 tcRefs2
-                  |> List.forall (fun (tcRef1, tcRef2) -> tyconRefEq g tcRef1 tcRef2)
+                  (tcRefs1, tcRefs2)
+                  ||> List.forall2 (fun tcRef1 tcRef2 -> tyconRefEq g tcRef1 tcRef2)
               | Item.Types(_, [TType.TType_app(tcRef1, _, _)]), Item.UnqualifiedType([tcRef2]) -> tyconRefEq g tcRef1 tcRef2
               | Item.UnqualifiedType([tcRef1]), Item.Types(_, [TType.TType_app(tcRef2, _, _)]) -> tyconRefEq g tcRef1 tcRef2
-=======
-                  (tcRefs1, tcRefs2)
-                  ||> List.forall2 (fun tcRef1 tcRef2 -> tyconRefEq g tcRef1 tcRef2)
-              | Item.Types(_, [TType.TType_app(tcRef1, _)]), Item.UnqualifiedType([tcRef2]) -> tyconRefEq g tcRef1 tcRef2
-              | Item.UnqualifiedType([tcRef1]), Item.Types(_, [TType.TType_app(tcRef2, _)]) -> tyconRefEq g tcRef1 tcRef2
->>>>>>> 99f261d7
               | _ -> false)
               
           member x.GetHashCode item =
