// Copyright (c) Microsoft Corporation.  All Rights Reserved.  See License.txt in the project root for license information.

//----------------------------------------------------------------------------
// Open up the compiler as an incremental service for parsing, 
// type checking and intellisense-like environment-reporting.
//--------------------------------------------------------------------------

namespace FSharp.Compiler.Diagnostics

open System

open Internal.Utilities.Library  
open Internal.Utilities.Library.Extras

open FSharp.Core.Printf
open FSharp.Compiler 
open FSharp.Compiler.CompilerDiagnostics
open FSharp.Compiler.Diagnostics
open FSharp.Compiler.ErrorLogger
open FSharp.Compiler.Xml
open FSharp.Compiler.Text
open FSharp.Compiler.Text.Position
open FSharp.Compiler.Text.Range

type FSharpDiagnostic(m: range, severity: FSharpDiagnosticSeverity, message: string, subcategory: string, errorNum: int, numberPrefix: string) =
    member _.Range = m

    member _.Severity = severity

    member _.Message = message

    member _.Subcategory = subcategory

    member _.ErrorNumber = errorNum

    member _.ErrorNumberPrefix = numberPrefix

    member _.ErrorNumberText = numberPrefix + errorNum.ToString("0000")

    member _.Start = m.Start

    member _.End = m.End

    member _.StartLine = m.Start.Line

    member _.EndLine = m.End.Line
    
    member _.StartColumn = m.Start.Column

    member _.EndColumn = m.End.Column

    member _.FileName = m.FileName

    member _.WithStart newStart =
        let m = mkFileIndexRange m.FileIndex newStart m.End
        FSharpDiagnostic(m, severity, message, subcategory, errorNum, numberPrefix)

    member _.WithEnd newEnd =
        let m = mkFileIndexRange m.FileIndex m.Start newEnd
        FSharpDiagnostic(m, severity, message, subcategory, errorNum, numberPrefix)

    override _.ToString() =
        let fileName = m.FileName
        let s = m.Start
        let e = m.End
        let severity = if severity=FSharpDiagnosticSeverity.Warning then "warning" else "error"
        sprintf "%s (%d,%d)-(%d,%d) %s %s %s" fileName s.Line (s.Column + 1) e.Line (e.Column + 1) subcategory severity message

    /// Decompose a warning or error into parts: position, severity, message, error number
    static member CreateFromException(exn, severity, fallbackRange: range, suggestNames: bool) =
        let m = match GetRangeOfDiagnostic exn with Some m -> m | None -> fallbackRange 
        let msg = bufs (fun buf -> OutputPhasedDiagnostic buf exn false suggestNames)
        let errorNum = GetDiagnosticNumber exn
        FSharpDiagnostic(m, severity, msg, exn.Subcategory(), errorNum, "FS")

    /// Decompose a warning or error into parts: position, severity, message, error number
    static member CreateFromExceptionAndAdjustEof(exn, severity, fallbackRange: range, (linesCount: int, lastLength: int), suggestNames: bool) =
        let r = FSharpDiagnostic.CreateFromException(exn, severity, fallbackRange, suggestNames)

        // Adjust to make sure that errors reported at Eof are shown at the linesCount
        let startline, schange = min (Line.toZ r.Range.StartLine, false) (linesCount, true)
        let endline, echange = min (Line.toZ r.Range.EndLine, false)  (linesCount, true)
        
        if not (schange || echange) then r
        else
            let r = if schange then r.WithStart(mkPos startline lastLength) else r
            if echange then r.WithEnd(mkPos endline (1 + lastLength)) else r

    static member NewlineifyErrorString(message) = NewlineifyErrorString(message)

    static member NormalizeErrorString(text) = NormalizeErrorString(text)
    
    static member Create(severity: FSharpDiagnosticSeverity, message: string, number: int, range: range, ?numberPrefix: string, ?subcategory: string) =
        let subcategory = defaultArg subcategory BuildPhaseSubcategory.TypeCheck
        let numberPrefix = defaultArg numberPrefix "FS"
        FSharpDiagnostic(range, severity, message, subcategory, number, numberPrefix)

/// Use to reset error and warning handlers            
[<Sealed>]
type ErrorScope()  = 
    let mutable errors = [] 
    let mutable firstError = None
    let unwindBP = PushThreadBuildPhaseUntilUnwind BuildPhase.TypeCheck
    let unwindEL =        
        PushErrorLoggerPhaseUntilUnwind (fun _oldLogger -> 
            { new ErrorLogger("ErrorScope") with 
                member x.DiagnosticSink(exn, severity) = 
                      let err = FSharpDiagnostic.CreateFromException(exn, severity, range.Zero, false)
                      errors <- err :: errors
                      if severity = FSharpDiagnosticSeverity.Error && firstError.IsNone then 
                          firstError <- Some err.Message
                member x.ErrorCount = errors.Length })
        
    member x.Errors = errors |> List.filter (fun error -> error.Severity = FSharpDiagnosticSeverity.Error)

    member x.Warnings = errors |> List.filter (fun error -> error.Severity = FSharpDiagnosticSeverity.Warning)

    member x.Diagnostics = errors

    member x.TryGetFirstErrorText() =
        match x.Errors with 
        | error :: _ -> Some error.Message
        | [] -> None
    
    interface IDisposable with
          member d.Dispose() = 
              unwindEL.Dispose() (* unwind pushes when ErrorScope disposes *)
              unwindBP.Dispose()

    member x.FirstError with get() = firstError and set v = firstError <- v
    
    /// Used at entry points to FSharp.Compiler.Service (service.fsi) which manipulate symbols and
    /// perform other operations which might expose us to either bona-fide F# error messages such 
    /// "missing assembly" (for incomplete assembly reference sets), or, if there is a compiler bug, 
    /// may hit internal compiler failures.
    ///
    /// In some calling cases, we get a chance to report the error as part of user text. For example
    /// if there is a "missing assembly" error while formatting the text of the description of an
    /// autocomplete, then the error message is shown in replacement of the text (rather than crashing Visual
    /// Studio, or swallowing the exception completely)
    static member Protect<'a> (m: range) (f: unit->'a) (err: string->'a): 'a = 
        use errorScope = new ErrorScope()
        let res = 
            try 
                Some (f())
            with e -> 
                // Here we only call errorRecovery to save the error message for later use by TryGetFirstErrorText.
                try 
                    errorRecovery e m
                with _ -> 
                    // If error recovery fails, then we have an internal compiler error. In this case, we show the whole stack
                    // in the extra message, should the extra message be used.
                    errorScope.FirstError <- Some (e.ToString())
                None
        match res with 
        | Some res -> res
        | None -> 
            match errorScope.TryGetFirstErrorText() with 
            | Some text -> err text
            | None -> err ""

/// An error logger that capture errors, filtering them according to warning levels etc.
type internal CompilationErrorLogger (debugName: string, options: FSharpDiagnosticOptions) = 
    inherit ErrorLogger("CompilationErrorLogger("+debugName+")")
            
    let mutable errorCount = 0
    let diagnostics = new ResizeArray<_>()

    override x.DiagnosticSink(exn, severity) = 
        if severity = FSharpDiagnosticSeverity.Error || ReportWarningAsError options exn then
            diagnostics.Add(exn, FSharpDiagnosticSeverity.Error)
            errorCount <- errorCount + 1
        elif ReportWarning options exn then
            diagnostics.Add(exn, FSharpDiagnosticSeverity.Warning)

    override x.ErrorCount = errorCount

    member x.GetDiagnostics() = diagnostics.ToArray()

module DiagnosticHelpers =                            

    let ReportDiagnostic (options: FSharpDiagnosticOptions, allErrors, mainInputFileName, fileInfo, (exn, severity), suggestNames) = 
        [ let severity = 
               if (severity = FSharpDiagnosticSeverity.Error) then severity 
               elif ReportWarningAsError options exn then FSharpDiagnosticSeverity.Error
               else severity
          if (severity = FSharpDiagnosticSeverity.Error || ReportWarning options exn) then 
            let oneError exn =
                [ // We use the first line of the file as a fallbackRange for reporting unexpected errors.
                  // Not ideal, but it's hard to see what else to do.
                  let fallbackRange = rangeN mainInputFileName 1
                  let ei = FSharpDiagnostic.CreateFromExceptionAndAdjustEof (exn, severity, fallbackRange, fileInfo, suggestNames)
                  let fileName = ei.Range.FileName
                  if allErrors || fileName = mainInputFileName || fileName = TcGlobals.DummyFileNameForRangesWithoutASpecificLocation then
                      yield ei ]

            let mainError, relatedErrors = SplitRelatedDiagnostics exn 
            yield! oneError mainError
            for e in relatedErrors do 
                yield! oneError e ]

    let CreateDiagnostics (options, allErrors, mainInputFileName, errors, suggestNames) = 
        let fileInfo = (Int32.MaxValue, Int32.MaxValue)
        [| for exn, severity in errors do 
              yield! ReportDiagnostic (options, allErrors, mainInputFileName, fileInfo, (exn, severity), suggestNames) |]
                            

namespace FSharp.Compiler.Symbols

open System
open System.IO

open Internal.Utilities.Library  
open Internal.Utilities.Library.Extras
open FSharp.Core.Printf
open FSharp.Compiler 
open FSharp.Compiler.AbstractIL.Diagnostics 
open FSharp.Compiler.ErrorLogger
open FSharp.Compiler.InfoReader
open FSharp.Compiler.Infos
open FSharp.Compiler.IO 
open FSharp.Compiler.NameResolution
open FSharp.Compiler.Syntax.PrettyNaming
open FSharp.Compiler.Text
open FSharp.Compiler.Text.Range
open FSharp.Compiler.Text.Layout
open FSharp.Compiler.Text.TaggedText
open FSharp.Compiler.Xml
open FSharp.Compiler.TypedTree
open FSharp.Compiler.TypedTreeBasics
open FSharp.Compiler.TypedTreeOps
open FSharp.Compiler.TcGlobals 

/// Describe a comment as either a block of text or a file+signature reference into an intellidoc file.
[<RequireQualifiedAccess>]
type FSharpXmlDoc =
    | None
    | FromXmlText of XmlDoc
    | FromXmlFile of dllName: string * xmlSig: string

module EnvMisc2 =
    let maxMembers = GetEnvInteger "FCS_MaxMembersInQuickInfo" 10

[<AutoOpen>]
module internal SymbolHelpers = 

    let rangeOfValRef preferFlag (vref: ValRef) =
        match preferFlag with 
        | None -> vref.Range 
        | Some false -> vref.DefinitionRange 
        | Some true -> vref.SigRange

    let rangeOfEntityRef preferFlag (eref: EntityRef) =
        match preferFlag with 
        | None -> eref.Range 
        | Some false -> eref.DefinitionRange 
        | Some true -> eref.SigRange
   
    let rangeOfPropInfo preferFlag (pinfo: PropInfo) =
        match pinfo with
#if !NO_EXTENSIONTYPING 
        |   ProvidedProp(_, pi, _) -> Construct.ComputeDefinitionLocationOfProvidedItem pi
#endif
        |   _ -> pinfo.ArbitraryValRef |> Option.map (rangeOfValRef preferFlag)

    let rangeOfMethInfo (g: TcGlobals) preferFlag (minfo: MethInfo) = 
        match minfo with
#if !NO_EXTENSIONTYPING 
        |   ProvidedMeth(_, mi, _, _) -> Construct.ComputeDefinitionLocationOfProvidedItem mi
#endif
        |   DefaultStructCtor(_, AppTy g (tcref, _)) -> Some(rangeOfEntityRef preferFlag tcref)
        |   _ -> minfo.ArbitraryValRef |> Option.map (rangeOfValRef preferFlag)

    let rangeOfEventInfo preferFlag (einfo: EventInfo) = 
        match einfo with
#if !NO_EXTENSIONTYPING 
        | ProvidedEvent (_, ei, _) -> Construct.ComputeDefinitionLocationOfProvidedItem ei
#endif
        | _ -> einfo.ArbitraryValRef |> Option.map (rangeOfValRef preferFlag)
      
    let rangeOfUnionCaseInfo preferFlag (ucinfo: UnionCaseInfo) =      
        match preferFlag with 
        | None -> ucinfo.UnionCase.Range 
        | Some false -> ucinfo.UnionCase.DefinitionRange 
        | Some true -> ucinfo.UnionCase.SigRange

    let rangeOfRecdField preferFlag (rField: RecdField) =
        match preferFlag with
        | None -> rField.Range
        | Some false -> rField.DefinitionRange
        | Some true -> rField.SigRange

    let rangeOfRecdFieldInfo preferFlag (rfinfo: RecdFieldInfo) =
        rangeOfRecdField preferFlag rfinfo.RecdField

    let rec rangeOfItem (g: TcGlobals) preferFlag d = 
        match d with
        | Item.Value vref  | Item.CustomBuilder (_, vref) -> Some (rangeOfValRef preferFlag vref)
        | Item.UnionCase(ucinfo, _)     -> Some (rangeOfUnionCaseInfo preferFlag ucinfo)
        | Item.ActivePatternCase apref -> Some (rangeOfValRef preferFlag apref.ActivePatternVal)
        | Item.ExnCase tcref           -> Some tcref.Range
        | Item.AnonRecdField (_,_,_,m) -> Some m
        | Item.RecdField rfinfo        -> Some (rangeOfRecdFieldInfo preferFlag rfinfo)
        | Item.UnionCaseField (UnionCaseInfo (_, ucref), fieldIndex) -> Some (rangeOfRecdField preferFlag (ucref.FieldByIndex(fieldIndex)))
        | Item.Event einfo             -> rangeOfEventInfo preferFlag einfo
        | Item.ILField _               -> None
        | Item.Property(_, pinfos)      -> rangeOfPropInfo preferFlag pinfos.Head 
        | Item.Types(_, tys)     -> tys |> List.tryPick (tryNiceEntityRefOfTyOption >> Option.map (rangeOfEntityRef preferFlag))
        | Item.CustomOperation (_, _, Some minfo)  -> rangeOfMethInfo g preferFlag minfo
        | Item.TypeVar (_, tp)  -> Some tp.Range
        | Item.ModuleOrNamespaces modrefs -> modrefs |> List.tryPick (rangeOfEntityRef preferFlag >> Some)
        | Item.MethodGroup(_, minfos, _) 
        | Item.CtorGroup(_, minfos) -> minfos |> List.tryPick (rangeOfMethInfo g preferFlag)
        | Item.ActivePatternResult(APInfo _, _, _, m) -> Some m
        | Item.SetterArg (_, item) -> rangeOfItem g preferFlag item
        | Item.ArgName (id, _, _) -> Some id.idRange
        | Item.CustomOperation (_, _, implOpt) -> implOpt |> Option.bind (rangeOfMethInfo g preferFlag)
        | Item.ImplicitOp (_, {contents = Some(TraitConstraintSln.FSMethSln(_, vref, _))}) -> Some vref.Range
        | Item.ImplicitOp _ -> None
        | Item.UnqualifiedType tcrefs -> tcrefs |> List.tryPick (rangeOfEntityRef preferFlag >> Some)
        | Item.DelegateCtor ty 
        | Item.FakeInterfaceCtor ty -> ty |> tryNiceEntityRefOfTyOption |> Option.map (rangeOfEntityRef preferFlag)
        | Item.NewDef _ -> None

    // Provided type definitions do not have a useful F# CCU for the purposes of goto-definition.
    let computeCcuOfTyconRef (tcref: TyconRef) = 
#if !NO_EXTENSIONTYPING
        if tcref.IsProvided then None else 
#endif
        ccuOfTyconRef tcref

    let ccuOfMethInfo (g: TcGlobals) (minfo: MethInfo) = 
        match minfo with
        | DefaultStructCtor(_, AppTy g (tcref, _)) -> computeCcuOfTyconRef tcref
        | _ -> 
            minfo.ArbitraryValRef 
            |> Option.bind ccuOfValRef 
            |> Option.orElseWith (fun () -> minfo.DeclaringTyconRef |> computeCcuOfTyconRef)

    let rec ccuOfItem (g: TcGlobals) d = 
        match d with
        | Item.Value vref | Item.CustomBuilder (_, vref) -> ccuOfValRef vref 
        | Item.UnionCase(ucinfo, _)             -> computeCcuOfTyconRef ucinfo.TyconRef
        | Item.ActivePatternCase apref         -> ccuOfValRef apref.ActivePatternVal
        | Item.ExnCase tcref                   -> computeCcuOfTyconRef tcref
        | Item.RecdField rfinfo                -> computeCcuOfTyconRef rfinfo.RecdFieldRef.TyconRef
        | Item.UnionCaseField (ucinfo, _)      -> computeCcuOfTyconRef ucinfo.TyconRef
        | Item.Event einfo                     -> einfo.DeclaringTyconRef |> computeCcuOfTyconRef
        | Item.ILField finfo                   -> finfo.DeclaringTyconRef |> computeCcuOfTyconRef
        | Item.Property(_, pinfos)              -> 
            pinfos |> List.tryPick (fun pinfo -> 
                pinfo.ArbitraryValRef 
                |> Option.bind ccuOfValRef
                |> Option.orElseWith (fun () -> pinfo.DeclaringTyconRef |> computeCcuOfTyconRef))

        | Item.ArgName (_, _, Some (ArgumentContainer.Method minfo))  -> ccuOfMethInfo g minfo

        | Item.MethodGroup(_, minfos, _)
        | Item.CtorGroup(_, minfos) -> minfos |> List.tryPick (ccuOfMethInfo g)
        | Item.CustomOperation (_, _, Some minfo)       -> ccuOfMethInfo g minfo

        | Item.Types(_, tys)             -> tys |> List.tryPick (tryNiceEntityRefOfTyOption >> Option.bind computeCcuOfTyconRef)

        | Item.ArgName (_, _, Some (ArgumentContainer.Type eref)) -> computeCcuOfTyconRef eref

        | Item.ModuleOrNamespaces erefs 
        | Item.UnqualifiedType erefs -> erefs |> List.tryPick computeCcuOfTyconRef 

        | Item.SetterArg (_, item) -> ccuOfItem g item
        | Item.AnonRecdField (info, _, _, _) -> Some info.Assembly
        | Item.TypeVar _  -> None
        | _ -> None

    /// Work out the source file for an item and fix it up relative to the CCU if it is relative.
    let fileNameOfItem (g: TcGlobals) qualProjectDir (m: range) h =
        let file = m.FileName 
        if verbose then dprintf "file stored in metadata is '%s'\n" file
        if not (FileSystem.IsPathRootedShim file) then 
            match ccuOfItem g h with 
            | Some ccu -> 
                Path.Combine(ccu.SourceCodeDirectory, file)
            | None -> 
                match qualProjectDir with 
                | None     -> file
                | Some dir -> Path.Combine(dir, file)
         else file

    /// Cut long filenames to make them visually appealing 
    let cutFileName s = if String.length s > 40 then String.sub s 0 10 + "..."+String.sub s (String.length s - 27) 27 else s

    let libFileOfEntityRef x =
        match x with
        | ERefLocal _ -> None
        | ERefNonLocal nlref -> nlref.Ccu.FileName      

    let ParamNameAndTypesOfUnaryCustomOperation g minfo = 
        match minfo with 
        | FSMeth(_, _, vref, _) -> 
            let argInfos = ArgInfosOfMember g vref |> List.concat 
            // Drop the first 'seq<T>' argument representing the computation space
            let argInfos = if argInfos.IsEmpty then [] else argInfos.Tail
            [ for ty, argInfo in argInfos do
                  let isPP = HasFSharpAttribute g g.attrib_ProjectionParameterAttribute argInfo.Attribs
                  // Strip the tuple space type of the type of projection parameters
                  let ty = if isPP && isFunTy g ty then rangeOfFunTy g ty else ty
                  yield ParamNameAndType(argInfo.Name, ty) ]
        | _ -> []

    // Find the name of the metadata file for this external definition
    let metaInfoOfEntityRef (infoReader: InfoReader) m tcref =
        InfoReader.TryFindMetadataInfoOfExternalEntityRef infoReader m tcref

    let mkXmlComment thing =
        match thing with
        | Some (Some fileName, xmlDocSig) -> FSharpXmlDoc.FromXmlFile(fileName, xmlDocSig)
        | _ -> FSharpXmlDoc.None

    let GetXmlDocFromLoader (infoReader: InfoReader) xmlDoc =
        match xmlDoc with
        | FSharpXmlDoc.None
        | FSharpXmlDoc.FromXmlText _ -> xmlDoc
        | FSharpXmlDoc.FromXmlFile(dllName, xmlSig) ->
            TryFindXmlDocByAssemblyNameAndSig infoReader (Path.GetFileNameWithoutExtension dllName) xmlSig
            |> Option.map FSharpXmlDoc.FromXmlText
            |> Option.defaultValue xmlDoc

    /// This function gets the signature to pass to Visual Studio to use its lookup functions for .NET stuff. 
    let GetXmlDocHelpSigOfItemForLookup (infoReader: InfoReader) m d = 
        let g = infoReader.g
        match d with
        | Item.ActivePatternCase (APElemRef(_, vref, _, _))        
        | Item.Value vref | Item.CustomBuilder (_, vref) -> 
            mkXmlComment (GetXmlDocSigOfValRef g vref)
        | Item.UnionCase  (ucinfo, _) -> mkXmlComment (GetXmlDocSigOfUnionCaseRef ucinfo.UnionCaseRef)
        | Item.ExnCase tcref -> mkXmlComment (GetXmlDocSigOfEntityRef infoReader m tcref)
        | Item.RecdField rfinfo -> mkXmlComment (GetXmlDocSigOfRecdFieldRef rfinfo.RecdFieldRef)
        | Item.NewDef _ -> FSharpXmlDoc.None
        | Item.ILField finfo -> mkXmlComment (GetXmlDocSigOfILFieldInfo infoReader m finfo)
<<<<<<< HEAD
        | Item.Types(_, ((TType_app(tcref, _, _)) :: _)) ->  mkXmlComment (GetXmlDocSigOfEntityRef infoReader m tcref)
=======
        | Item.Types(_, TType_app(tcref, _) :: _) ->  mkXmlComment (GetXmlDocSigOfEntityRef infoReader m tcref)
>>>>>>> 9d4fb7d1
        | Item.CustomOperation (_, _, Some minfo) -> mkXmlComment (GetXmlDocSigOfMethInfo infoReader  m minfo)
        | Item.TypeVar _  -> FSharpXmlDoc.None
        | Item.ModuleOrNamespaces(modref :: _) -> mkXmlComment (GetXmlDocSigOfEntityRef infoReader m modref)

        | Item.Property(_, pinfo :: _) -> mkXmlComment (GetXmlDocSigOfProp infoReader m pinfo)
        | Item.Event einfo -> mkXmlComment (GetXmlDocSigOfEvent infoReader m einfo)

        | Item.MethodGroup(_, minfo :: _, _) -> mkXmlComment (GetXmlDocSigOfMethInfo infoReader  m minfo)
        | Item.CtorGroup(_, minfo :: _) -> mkXmlComment (GetXmlDocSigOfMethInfo infoReader  m minfo)
        | Item.ArgName(_, _, Some argContainer) -> 
            match argContainer with 
            | ArgumentContainer.Method minfo -> mkXmlComment (GetXmlDocSigOfMethInfo infoReader m minfo)
            | ArgumentContainer.Type tcref -> mkXmlComment (GetXmlDocSigOfEntityRef infoReader m tcref)
        | Item.UnionCaseField (ucinfo, _) -> mkXmlComment (GetXmlDocSigOfUnionCaseRef ucinfo.UnionCaseRef)
        |  _ -> FSharpXmlDoc.None

        |> GetXmlDocFromLoader infoReader

    /// Produce an XmlComment with a signature or raw text, given the F# comment and the item
    let GetXmlCommentForItemAux (xmlDoc: XmlDoc option) (infoReader: InfoReader) m d = 
        match xmlDoc with 
        | Some xmlDoc when not xmlDoc.IsEmpty  -> 
            FSharpXmlDoc.FromXmlText xmlDoc
        | _ -> GetXmlDocHelpSigOfItemForLookup infoReader m d

    let GetXmlCommentForMethInfoItem infoReader m d (minfo: MethInfo) = 
        if minfo.HasDirectXmlComment || minfo.XmlDoc.NonEmpty then
            GetXmlCommentForItemAux (Some minfo.XmlDoc) infoReader m d 
        else
            mkXmlComment (GetXmlDocSigOfMethInfo infoReader m minfo)

    let FormatTyparMapping denv (prettyTyparInst: TyparInst) = 
        [ for tp, ty in prettyTyparInst -> 
            wordL (tagTypeParameter ("'" + tp.DisplayName))  ^^ wordL (tagText (FSComp.SR.descriptionWordIs())) ^^ NicePrint.layoutType denv ty  ]

    let (|ItemWhereTypIsPreferred|_|) item = 
        match item with 
        | Item.DelegateCtor ty
        | Item.CtorGroup(_, [DefaultStructCtor(_, ty)])
        | Item.FakeInterfaceCtor ty
        | Item.Types(_, [ty])  -> Some ty
        | _ -> None

    /// Specifies functions for comparing 'Item' objects with respect to the user 
    /// (this means that some values that are not technically equal are treated as equal 
    ///  if this is what we want to show to the user, because we're comparing just the name
    //   for some cases e.g. when using 'fullDisplayTextOfModRef')
    let ItemDisplayPartialEquality g = 
      { new IPartialEqualityComparer<_> with   
          member x.InEqualityRelation item = 
              match item  with 
              | Item.Types(_, [_]) -> true
              | Item.ILField(ILFieldInfo _) -> true
              | Item.RecdField _ -> true
              | Item.SetterArg _ -> true
              | Item.TypeVar _ -> true
              | Item.CustomOperation _ -> true
              | Item.ModuleOrNamespaces(_ :: _) -> true
              | Item.MethodGroup _ -> true
              | Item.Value _ | Item.CustomBuilder _ -> true
              | Item.ActivePatternCase _ -> true
              | Item.DelegateCtor _ -> true
              | Item.UnionCase _ -> true
              | Item.ExnCase _ -> true              
              | Item.Event _ -> true
              | Item.Property _ -> true
              | Item.CtorGroup _ -> true
              | Item.UnqualifiedType _ -> true
              | _ -> false
              
          member x.Equals(item1, item2) = 
            // This may explore assemblies that are not in the reference set.
            // In this case just bail out and assume items are not equal
            protectAssemblyExploration false (fun () -> 
              let equalHeadTypes(ty1, ty2) =
                  match tryTcrefOfAppTy g ty1 with
                  | ValueSome tcref1 ->
                    match tryTcrefOfAppTy g ty2 with
                    | ValueSome tcref2 -> tyconRefEq g tcref1 tcref2
                    | _ -> typeEquiv g ty1 ty2
                  | _ -> typeEquiv g ty1 ty2

              ItemsAreEffectivelyEqual g item1 item2 || 

              // Much of this logic is already covered by 'ItemsAreEffectivelyEqual'
              match item1, item2 with 
              | Item.DelegateCtor ty1, Item.DelegateCtor ty2 -> equalHeadTypes(ty1, ty2)
              | Item.Types(dn1, [ty1]), Item.Types(dn2, [ty2]) -> 
                  // Bug 4403: We need to compare names as well, because 'int' and 'Int32' are physically the same type, but we want to show both
                  dn1 = dn2 && equalHeadTypes(ty1, ty2) 
              
              // Prefer a type to a DefaultStructCtor, a DelegateCtor and a FakeInterfaceCtor 
              | ItemWhereTypIsPreferred ty1, ItemWhereTypIsPreferred ty2 -> equalHeadTypes(ty1, ty2) 

              | Item.ExnCase tcref1, Item.ExnCase tcref2 -> tyconRefEq g tcref1 tcref2
              | Item.ILField(ILFieldInfo(_, fld1)), Item.ILField(ILFieldInfo(_, fld2)) -> 
                  fld1 === fld2 // reference equality on the object identity of the AbstractIL metadata blobs for the fields
              | Item.CustomOperation (_, _, Some minfo1), Item.CustomOperation (_, _, Some minfo2) -> 
                    MethInfo.MethInfosUseIdenticalDefinitions minfo1 minfo2
              | Item.TypeVar (nm1, tp1), Item.TypeVar (nm2, tp2) -> 
                    (nm1 = nm2) && typarRefEq tp1 tp2
              | Item.ModuleOrNamespaces(modref1 :: _), Item.ModuleOrNamespaces(modref2 :: _) -> fullDisplayTextOfModRef modref1 = fullDisplayTextOfModRef modref2
              | Item.SetterArg(id1, _), Item.SetterArg(id2, _) -> Range.equals id1.idRange id2.idRange && id1.idText = id2.idText
              | Item.MethodGroup(_, meths1, _), Item.MethodGroup(_, meths2, _) -> 
                  Seq.zip meths1 meths2 |> Seq.forall (fun (minfo1, minfo2) ->
                    MethInfo.MethInfosUseIdenticalDefinitions minfo1 minfo2)
              | (Item.Value vref1 | Item.CustomBuilder (_, vref1)), (Item.Value vref2 | Item.CustomBuilder (_, vref2)) -> 
                  valRefEq g vref1 vref2
              | Item.ActivePatternCase(APElemRef(_apinfo1, vref1, idx1, _)), Item.ActivePatternCase(APElemRef(_apinfo2, vref2, idx2, _)) ->
                  idx1 = idx2 && valRefEq g vref1 vref2
              | Item.UnionCase(UnionCaseInfo(_, ur1), _), Item.UnionCase(UnionCaseInfo(_, ur2), _) -> 
                  g.unionCaseRefEq ur1 ur2
              | Item.RecdField(RecdFieldInfo(_, RecdFieldRef(tcref1, n1))), Item.RecdField(RecdFieldInfo(_, RecdFieldRef(tcref2, n2))) -> 
                  (tyconRefEq g tcref1 tcref2) && (n1 = n2) // there is no direct function as in the previous case
              | Item.Property(_, pi1s), Item.Property(_, pi2s) -> 
                  (pi1s, pi2s) ||> List.forall2 (fun pi1 pi2 -> PropInfo.PropInfosUseIdenticalDefinitions pi1 pi2)
              | Item.Event evt1, Item.Event evt2 -> 
                  EventInfo.EventInfosUseIdenticalDefinitions evt1 evt2
              | Item.AnonRecdField(anon1, _, i1, _), Item.AnonRecdField(anon2, _, i2, _) ->
                 anonInfoEquiv anon1 anon2 && i1 = i2
              | Item.CtorGroup(_, meths1), Item.CtorGroup(_, meths2) -> 
                  (meths1, meths2)
                  ||> List.forall2 (fun minfo1 minfo2 -> MethInfo.MethInfosUseIdenticalDefinitions minfo1 minfo2)
              | Item.UnqualifiedType tcRefs1, Item.UnqualifiedType tcRefs2 ->
                  (tcRefs1, tcRefs2)
                  ||> List.forall2 (fun tcRef1 tcRef2 -> tyconRefEq g tcRef1 tcRef2)
              | Item.Types(_, [TType.TType_app(tcRef1, _, _)]), Item.UnqualifiedType([tcRef2]) -> tyconRefEq g tcRef1 tcRef2
              | Item.UnqualifiedType([tcRef1]), Item.Types(_, [TType.TType_app(tcRef2, _, _)]) -> tyconRefEq g tcRef1 tcRef2
              | _ -> false)
              
          member x.GetHashCode item =
            // This may explore assemblies that are not in the reference set.
            // In this case just bail out and use a random hash code
            protectAssemblyExploration 1027 (fun () -> 
              match item with 
              | ItemWhereTypIsPreferred ty -> 
                  match tryTcrefOfAppTy g ty with
                  | ValueSome tcref -> hash tcref.LogicalName
                  | _ -> 1010
              | Item.ILField(ILFieldInfo(_, fld)) -> 
                  System.Runtime.CompilerServices.RuntimeHelpers.GetHashCode fld // hash on the object identity of the AbstractIL metadata blob for the field
              | Item.TypeVar (nm, _tp) -> hash nm
              | Item.CustomOperation (_, _, Some minfo) -> minfo.ComputeHashCode()
              | Item.CustomOperation (_, _, None) -> 1
              | Item.ModuleOrNamespaces(modref :: _) -> hash (fullDisplayTextOfModRef modref)          
              | Item.SetterArg(id, _) -> hash (id.idRange, id.idText)
              | Item.MethodGroup(_, meths, _) -> meths |> List.fold (fun st a -> st + a.ComputeHashCode()) 0
              | Item.CtorGroup(name, meths) -> name.GetHashCode() + (meths |> List.fold (fun st a -> st + a.ComputeHashCode()) 0)
              | Item.Value vref | Item.CustomBuilder (_, vref) -> hash vref.LogicalName
              | Item.ActivePatternCase(APElemRef(_apinfo, vref, idx, _)) -> hash (vref.LogicalName, idx)
              | Item.ExnCase tcref -> hash tcref.LogicalName
              | Item.UnionCase(UnionCaseInfo(_, UnionCaseRef(tcref, n)), _) -> hash(tcref.Stamp, n)
              | Item.RecdField(RecdFieldInfo(_, RecdFieldRef(tcref, n))) -> hash(tcref.Stamp, n)
              | Item.AnonRecdField(anon, _, i, _) -> hash anon.SortedNames.[i]
              | Item.Event evt -> evt.ComputeHashCode()
              | Item.Property(_name, pis) -> hash (pis |> List.map (fun pi -> pi.ComputeHashCode()))
              | Item.UnqualifiedType(tcref :: _) -> hash tcref.LogicalName
              | _ -> failwith "unreachable") }

    let ItemWithTypeDisplayPartialEquality g = 
        let itemComparer = ItemDisplayPartialEquality g
        
        { new IPartialEqualityComparer<Item * _> with
            member x.InEqualityRelation ((item, _)) = itemComparer.InEqualityRelation item
            member x.Equals((item1, _), (item2, _)) = itemComparer.Equals(item1, item2)
            member x.GetHashCode ((item, _)) = itemComparer.GetHashCode item }
    
    /// Remove all duplicate items
    let RemoveDuplicateItems g (items: ItemWithInst list) =     
        if isNil items then items else
        items |> IPartialEqualityComparer.partialDistinctBy (IPartialEqualityComparer.On (fun item -> item.Item) (ItemDisplayPartialEquality g))

    let IsExplicitlySuppressed (g: TcGlobals) (item: Item) = 
        // This may explore assemblies that are not in the reference set.
        // In this case just assume the item is not suppressed.
        protectAssemblyExploration true (fun () -> 
         match item with 
         | Item.Types(it, [ty]) -> 
            match tryTcrefOfAppTy g ty with
            | ValueSome tcr1 ->
                 g.suppressed_types 
                 |> List.exists (fun supp -> 
                    let generalizedSupp = generalizedTyconRef g supp
                    // check the display name is precisely the one we're suppressing
                    match tryTcrefOfAppTy g generalizedSupp with
                    | ValueSome tcr2 ->
                        it = supp.DisplayName &&
                        // check if they are the same logical type (after removing all abbreviations)
                        tyconRefEq g tcr1 tcr2
                        | _ -> false) 
                | _ -> false
         | _ -> false)

    /// Filter types that are explicitly suppressed from the IntelliSense (such as uppercase "FSharpList", "Option", etc.)
    let RemoveExplicitlySuppressed (g: TcGlobals) (items: ItemWithInst list) =
        items |> List.filter (fun item -> not (IsExplicitlySuppressed g item.Item))

    let SimplerDisplayEnv denv = 
        { denv with shortConstraints=true
                    showConstraintTyparAnnotations=false
                    abbreviateAdditionalConstraints=false
                    suppressNestedTypes=true
                    maxMembers=Some EnvMisc2.maxMembers }

    let rec FullNameOfItem g item = 
        let denv = DisplayEnv.Empty g
        match item with
        | Item.ImplicitOp(_, { contents = Some(TraitConstraintSln.FSMethSln(_, vref, _)) }) 
        | Item.Value vref | Item.CustomBuilder (_, vref) -> fullDisplayTextOfValRef vref
        | Item.UnionCase (ucinfo, _) -> fullDisplayTextOfUnionCaseRef  ucinfo.UnionCaseRef
        | Item.ActivePatternResult(apinfo, _ty, idx, _) -> apinfo.Names.[idx]
        | Item.ActivePatternCase apref -> FullNameOfItem g (Item.Value apref.ActivePatternVal)  + "." + apref.Name 
        | Item.ExnCase ecref -> fullDisplayTextOfExnRef ecref 
        | Item.AnonRecdField(anon, _argTys, i, _) -> anon.SortedNames.[i]
        | Item.RecdField rfinfo -> fullDisplayTextOfRecdFieldRef  rfinfo.RecdFieldRef
        | Item.NewDef id -> id.idText
        | Item.ILField finfo -> bufs (fun os -> NicePrint.outputType denv os finfo.ApparentEnclosingType; bprintf os ".%s" finfo.FieldName)
        | Item.Event einfo -> bufs (fun os -> NicePrint.outputTyconRef denv os einfo.DeclaringTyconRef; bprintf os ".%s" einfo.EventName)
        | Item.Property(_, pinfo :: _) -> bufs (fun os -> NicePrint.outputTyconRef denv os pinfo.DeclaringTyconRef; bprintf os ".%s" pinfo.PropertyName)
        | Item.CustomOperation (customOpName, _, _) -> customOpName
        | Item.CtorGroup(_, minfo :: _) -> bufs (fun os -> NicePrint.outputTyconRef denv os minfo.DeclaringTyconRef)
        | Item.MethodGroup(_, _, Some minfo) -> bufs (fun os -> NicePrint.outputTyconRef denv os minfo.DeclaringTyconRef; bprintf os ".%s" minfo.DisplayName)        
        | Item.MethodGroup(_, minfo :: _, _) -> bufs (fun os -> NicePrint.outputTyconRef denv os minfo.DeclaringTyconRef; bprintf os ".%s" minfo.DisplayName)        
        | Item.UnqualifiedType (tcref :: _) -> bufs (fun os -> NicePrint.outputTyconRef denv os tcref)
        | Item.FakeInterfaceCtor ty 
        | Item.DelegateCtor ty 
        | Item.Types(_, ty :: _) -> 
            match tryTcrefOfAppTy g ty with
            | ValueSome tcref -> bufs (fun os -> NicePrint.outputTyconRef denv os tcref)
            | _ -> ""
        | Item.ModuleOrNamespaces(modref :: _ as modrefs) -> 
            let definiteNamespace = modrefs |> List.forall (fun modref -> modref.IsNamespace)
            if definiteNamespace then fullDisplayTextOfModRef modref else modref.DemangledModuleOrNamespaceName
        | Item.TypeVar (id, _) -> id
        | Item.ArgName (id, _, _) -> id.idText
        | Item.SetterArg (_, item) -> FullNameOfItem g item
        | Item.ImplicitOp(id, _) -> id.idText
        | Item.UnionCaseField (UnionCaseInfo (_, ucref), fieldIndex) -> ucref.FieldByIndex(fieldIndex).Name
        // unreachable 
        | Item.UnqualifiedType([]) 
        | Item.Types(_, []) 
        | Item.CtorGroup(_, []) 
        | Item.MethodGroup(_, [], _) 
        | Item.ModuleOrNamespaces []
        | Item.Property(_, []) -> ""

    /// Output a the description of a language item
    let rec GetXmlCommentForItem (infoReader: InfoReader) m item = 
        let g = infoReader.g
        match item with
        | Item.ImplicitOp(_, { contents = Some(TraitConstraintSln.FSMethSln(_, vref, _)) }) -> 
            GetXmlCommentForItem infoReader m (Item.Value vref)

        | Item.Value vref | Item.CustomBuilder (_, vref) ->            
            GetXmlCommentForItemAux (if valRefInThisAssembly g.compilingFslib vref || vref.XmlDoc.NonEmpty then Some vref.XmlDoc else None) infoReader m item 

        | Item.UnionCase(ucinfo, _) -> 
            GetXmlCommentForItemAux (if tyconRefUsesLocalXmlDoc g.compilingFslib ucinfo.TyconRef || ucinfo.UnionCase.XmlDoc.NonEmpty then Some ucinfo.UnionCase.XmlDoc else None) infoReader m item 

        | Item.ActivePatternCase apref -> 
            GetXmlCommentForItemAux (Some apref.ActivePatternVal.XmlDoc) infoReader m item 

        | Item.ExnCase ecref -> 
            GetXmlCommentForItemAux (if tyconRefUsesLocalXmlDoc g.compilingFslib ecref || ecref.XmlDoc.NonEmpty then Some ecref.XmlDoc else None) infoReader m item 

        | Item.RecdField rfinfo ->
            let tcref = rfinfo.TyconRef
            let xmldoc =
                if tyconRefUsesLocalXmlDoc g.compilingFslib tcref || tcref.XmlDoc.NonEmpty then
                    if tcref.IsExceptionDecl then
                        Some tcref.XmlDoc
                    else
                        Some rfinfo.RecdField.XmlDoc
                else
                    None
            GetXmlCommentForItemAux xmldoc infoReader m item 

        | Item.Event einfo ->
            GetXmlCommentForItemAux (if einfo.HasDirectXmlComment || einfo.XmlDoc.NonEmpty then Some einfo.XmlDoc else None) infoReader m item 

        | Item.Property(_, pinfos) -> 
            let pinfo = pinfos.Head
            GetXmlCommentForItemAux (if pinfo.HasDirectXmlComment || pinfo.XmlDoc.NonEmpty then Some pinfo.XmlDoc else None) infoReader m item 

        | Item.CustomOperation (_, _, Some minfo) 
        | Item.CtorGroup(_, minfo :: _) 
        | Item.MethodGroup(_, minfo :: _, _) ->
            GetXmlCommentForMethInfoItem infoReader m item minfo

<<<<<<< HEAD
        | Item.Types (_, ((TType_app (tcref, _, _)):: _)) -> 
=======
        | Item.Types(_, TType_app(tcref, _) :: _) -> 
>>>>>>> 9d4fb7d1
            GetXmlCommentForItemAux (if tyconRefUsesLocalXmlDoc g.compilingFslib tcref  || tcref.XmlDoc.NonEmpty then Some tcref.XmlDoc else None) infoReader m item 

        | Item.ModuleOrNamespaces(modref :: _ as modrefs) -> 
            let definiteNamespace = modrefs |> List.forall (fun modref -> modref.IsNamespace)
            if not definiteNamespace then
                GetXmlCommentForItemAux (if entityRefInThisAssembly g.compilingFslib modref || modref.XmlDoc.NonEmpty  then Some modref.XmlDoc else None) infoReader m item 
            else
                GetXmlCommentForItemAux None infoReader m item

        | Item.ArgName (_, _, argContainer) -> 
            let xmldoc = 
                match argContainer with
                | Some(ArgumentContainer.Method minfo) ->
                    if minfo.HasDirectXmlComment || minfo.XmlDoc.NonEmpty  then Some minfo.XmlDoc else None 
                | Some(ArgumentContainer.Type tcref) ->
                    if tyconRefUsesLocalXmlDoc g.compilingFslib tcref || tcref.XmlDoc.NonEmpty  then Some tcref.XmlDoc else None
                | _ -> None
            GetXmlCommentForItemAux xmldoc infoReader m item

        | Item.UnionCaseField (ucinfo, _) ->
            let xmldoc =
                if tyconRefUsesLocalXmlDoc g.compilingFslib ucinfo.TyconRef || ucinfo.UnionCase.XmlDoc.NonEmpty then Some ucinfo.UnionCase.XmlDoc else None
            GetXmlCommentForItemAux xmldoc infoReader m item

        | Item.SetterArg (_, item) -> 
            GetXmlCommentForItem infoReader m item
        
        // In all these cases, there is no direct XML documentation from F# comments
        | Item.ActivePatternResult _ 
        | Item.NewDef _
        | Item.ILField _
        | Item.FakeInterfaceCtor _
        | Item.DelegateCtor _
        |  _ -> 
            GetXmlCommentForItemAux None infoReader m item

        |> GetXmlDocFromLoader infoReader

    let IsAttribute (infoReader: InfoReader) item =
        try
            let g = infoReader.g
            let amap = infoReader.amap
            match item with
<<<<<<< HEAD
            | Item.Types (_, ((TType_app (tcref, _, _)) :: _))
            | Item.UnqualifiedType(tcref :: _) ->
                let ty = generalizedTyconRef g tcref
                Infos.ExistsHeadTypeInEntireHierarchy g amap range0 ty g.tcref_System_Attribute
=======
            | Item.Types(_, TType_app(tcref, _) :: _)
            | Item.UnqualifiedType(tcref :: _) ->
                let ty = generalizedTyconRef tcref
                ExistsHeadTypeInEntireHierarchy g amap range0 ty g.tcref_System_Attribute
>>>>>>> 9d4fb7d1
            | _ -> false
        with _ -> false

#if !NO_EXTENSIONTYPING

    /// Determine if an item is a provided type 
    let (|ItemIsProvidedType|_|) g item =
        match item with
        | Item.Types(_name, tys) ->
            match tys with
            | [AppTy g (tyconRef, _typeInst)] ->
                if tyconRef.IsProvidedErasedTycon || tyconRef.IsProvidedGeneratedTycon then
                    Some tyconRef
                else
                    None
            | _ -> None
        | _ -> None

    /// Determine if an item is a provided type that has static parameters
    let (|ItemIsProvidedTypeWithStaticArguments|_|) m g item =
        match item with
        | Item.Types(_name, tys) ->
            match tys with
            | [AppTy g (tyconRef, _typeInst)] ->
                if tyconRef.IsProvidedErasedTycon || tyconRef.IsProvidedGeneratedTycon then
                    let typeBeforeArguments = 
                        match tyconRef.TypeReprInfo with 
                        | TProvidedTypeExtensionPoint info -> info.ProvidedType
                        | _ -> failwith "unreachable"
                    let staticParameters = typeBeforeArguments.PApplyWithProvider((fun (typeBeforeArguments, provider) -> typeBeforeArguments.GetStaticParameters provider), range=m) 
                    let staticParameters = staticParameters.PApplyArray(id, "GetStaticParameters", m)
                    Some staticParameters
                else
                    None
            | _ -> None
        | _ -> None

    let (|ItemIsProvidedMethodWithStaticArguments|_|) item =
        match item with
        // Prefer the static parameters from the uninstantiated method info
        | Item.MethodGroup(_, _, Some minfo) ->
            match minfo.ProvidedStaticParameterInfo  with 
            | Some (_, staticParameters) -> Some staticParameters
            | _ -> None
        | Item.MethodGroup(_, [minfo], _) ->
            match minfo.ProvidedStaticParameterInfo  with 
            | Some (_, staticParameters) -> Some staticParameters
            | _ -> None
        | _ -> None

    /// Determine if an item has static arguments
    let (|ItemIsWithStaticArguments|_|) m g item =
        match item with
        | ItemIsProvidedTypeWithStaticArguments m g staticParameters -> Some staticParameters
        | ItemIsProvidedMethodWithStaticArguments staticParameters -> Some staticParameters
        | _ -> None

#endif

    /// Get the "F1 Keyword" associated with an item, for looking up documentation help indexes on the web
    let rec GetF1Keyword (g: TcGlobals) item = 

        let getKeywordForMethInfo (minfo : MethInfo) =
            match minfo with 
            | FSMeth(_, _, vref, _) ->
                match vref.DeclaringEntity with
                | Parent tcref ->
                    (tcref |> ticksAndArgCountTextOfTyconRef) + "." + vref.CompiledName g.CompilerGlobalState |> Some
                | ParentNone -> None
                
            | ILMeth (_, minfo, _) ->
                let typeString = minfo.DeclaringTyconRef |> ticksAndArgCountTextOfTyconRef
                let paramString =
                    let nGenericParams = minfo.RawMetadata.GenericParams.Length 
                    if nGenericParams > 0 then "``"+(nGenericParams.ToString()) else ""
                sprintf "%s.%s%s" typeString minfo.RawMetadata.Name paramString |> Some

            | DefaultStructCtor _  -> None
#if !NO_EXTENSIONTYPING
            | ProvidedMeth _ -> None
#endif
             
        match item with
        | Item.Value vref | Item.CustomBuilder (_, vref) -> 
            let v = vref.Deref
            if v.IsModuleBinding && v.HasDeclaringEntity then
                let tyconRef = v.TopValDeclaringEntity
                let paramsString =
                    match v.Typars with
                    |   [] -> ""
                    |   l -> "``"+(List.length l).ToString() 
                
                sprintf "%s.%s%s" (tyconRef |> ticksAndArgCountTextOfTyconRef) (v.CompiledName g.CompilerGlobalState) paramsString |> Some
            else
                None

        | Item.ActivePatternCase apref ->
            GetF1Keyword g (Item.Value apref.ActivePatternVal)

        | Item.UnionCase(ucinfo, _) ->
            (ucinfo.TyconRef |> ticksAndArgCountTextOfTyconRef) + "."+ucinfo.Name |> Some

        | Item.RecdField rfi ->
            (rfi.TyconRef |> ticksAndArgCountTextOfTyconRef) + "." + rfi.Name |> Some
        
        | Item.AnonRecdField _ -> None
        
        | Item.ILField finfo ->
             match finfo with 
             | ILFieldInfo(tinfo, fdef) -> 
                 (tinfo.TyconRefOfRawMetadata |> ticksAndArgCountTextOfTyconRef) + "." + fdef.Name |> Some
#if !NO_EXTENSIONTYPING
             | ProvidedField _ -> None
#endif
        | Item.Types(_, AppTy g (tcref, _) :: _) 
        | Item.DelegateCtor(AppTy g (tcref, _))
        | Item.FakeInterfaceCtor(AppTy g (tcref, _))
        | Item.UnqualifiedType (tcref :: _)
        | Item.ExnCase tcref -> 
            // strip off any abbreviation
            match generalizedTyconRef g tcref with 
            | AppTy g (tcref, _)  -> Some (ticksAndArgCountTextOfTyconRef tcref)
            | _ -> None

        // Pathological cases of the above
        | Item.Types _ 
        | Item.DelegateCtor _
        | Item.FakeInterfaceCtor _
        | Item.UnqualifiedType [] -> 
            None

        | Item.ModuleOrNamespaces modrefs -> 
            match modrefs with 
            | modref :: _ -> 
                // namespaces from type providers need to be handled separately because they don't have compiled representation
                // otherwise we'll fail at tast.fs
                match modref.Deref.TypeReprInfo with
#if !NO_EXTENSIONTYPING                
                | TProvidedNamespaceExtensionPoint _ -> 
                    modref.CompilationPathOpt
                    |> Option.bind (fun path ->
                        // works similar to generation of xml-docs at tastops.fs, probably too similar
                        // TODO: check if this code can be implemented using xml-doc generation functionality
                        let prefix = path.AccessPath |> Seq.map fst |> String.concat "."
                        let fullName = if prefix = "" then modref.CompiledName else prefix + "." + modref.CompiledName
                        Some fullName
                        )
#endif
                | _ -> modref.Deref.CompiledRepresentationForNamedType.FullName |> Some
            | [] ->  None // Pathological case of the above

        | Item.Property(_, pinfo :: _) -> 
            match pinfo with 
            | FSProp(_, _, Some vref, _) 
            | FSProp(_, _, _, Some vref) -> 
                // per spec, extension members in F1 keywords are qualified with definition class
                match vref.DeclaringEntity with 
                | Parent tcref ->
                    (tcref |> ticksAndArgCountTextOfTyconRef)+"."+vref.PropertyName|> Some                     
                | ParentNone -> None

            | ILProp(ILPropInfo(tinfo, pdef)) -> 
                let tcref = tinfo.TyconRefOfRawMetadata
                (tcref |> ticksAndArgCountTextOfTyconRef)+"."+pdef.Name |> Some
            | FSProp _ -> None
#if !NO_EXTENSIONTYPING
            | ProvidedProp _ -> None
#endif
        | Item.Property(_, []) -> None // Pathological case of the above
                   
        | Item.Event einfo -> 
            match einfo with 
            | ILEvent _  ->
                let tcref = einfo.DeclaringTyconRef
                (tcref |> ticksAndArgCountTextOfTyconRef)+"."+einfo.EventName |> Some
            | FSEvent(_, pinfo, _, _) ->
                match pinfo.ArbitraryValRef with 
                | Some vref ->
                   // per spec, members in F1 keywords are qualified with definition class
                   match vref.DeclaringEntity with 
                   | Parent tcref -> (tcref |> ticksAndArgCountTextOfTyconRef)+"."+vref.PropertyName|> Some                     
                   | ParentNone -> None
                | None -> None
#if !NO_EXTENSIONTYPING
            | ProvidedEvent _ -> None 
#endif
        | Item.CtorGroup(_, minfos) ->
            match minfos with 
            | [] -> None
            | FSMeth(_, _, vref, _) :: _ ->
                   match vref.DeclaringEntity with
                   | Parent tcref -> (tcref |> ticksAndArgCountTextOfTyconRef) + ".#ctor"|> Some
                   | ParentNone -> None
#if !NO_EXTENSIONTYPING
            | ProvidedMeth _ :: _ -> None
#endif
            | minfo :: _ ->
                let tcref = minfo.DeclaringTyconRef
                (tcref |> ticksAndArgCountTextOfTyconRef)+".#ctor" |> Some
        | Item.CustomOperation (_, _, Some minfo) -> getKeywordForMethInfo minfo
        | Item.MethodGroup(_, _, Some minfo) -> getKeywordForMethInfo minfo
        | Item.MethodGroup(_, minfo :: _, _) -> getKeywordForMethInfo minfo
        | Item.SetterArg (_, propOrField) -> GetF1Keyword g propOrField 
        | Item.MethodGroup(_, [], _) 
        | Item.CustomOperation (_, _, None)   // "into"
        | Item.NewDef _ // "let x$yz = ..." - no keyword
        | Item.ArgName _ // no keyword on named parameters 
        | Item.UnionCaseField _ 
        | Item.TypeVar _ 
        | Item.ImplicitOp _
        | Item.ActivePatternResult _ // "let (|Foo|Bar|) = .. Fo$o ..." - no keyword
            ->  None

    /// Get rid of groups of overloads an replace them with single items.
    let FlattenItems g (m: range) item =
        ignore m
        match item with 
        | Item.MethodGroup(nm, minfos, orig) -> minfos |> List.map (fun minfo -> Item.MethodGroup(nm, [minfo], orig))  
        | Item.CtorGroup(nm, cinfos) -> cinfos |> List.map (fun minfo -> Item.CtorGroup(nm, [minfo])) 
        | Item.FakeInterfaceCtor _
        | Item.DelegateCtor _ -> [item]
        | Item.NewDef _ 
        | Item.ILField _ -> []
        | Item.Event _ -> []
        | Item.RecdField rfinfo -> if isForallFunctionTy g rfinfo.FieldType then [item] else []
        | Item.Value v -> if isForallFunctionTy g v.Type then [item] else []
        | Item.UnionCase(ucr, _) -> if not ucr.UnionCase.IsNullary then [item] else []
        | Item.ExnCase ecr -> if isNil (recdFieldsOfExnDefRef ecr) then [] else [item]
        | Item.Property(_, pinfos) -> 
            let pinfo = List.head pinfos 
            if pinfo.IsIndexer then [item] else []
#if !NO_EXTENSIONTYPING
        | ItemIsWithStaticArguments m g _ -> [item] // we pretend that provided-types-with-static-args are method-like in order to get ParamInfo for them
#endif
        | Item.CustomOperation(_name, _helpText, _minfo) -> [item]
        | Item.TypeVar _ -> []
        | Item.CustomBuilder _ -> []
        | _ -> []
<|MERGE_RESOLUTION|>--- conflicted
+++ resolved
@@ -436,11 +436,7 @@
         | Item.RecdField rfinfo -> mkXmlComment (GetXmlDocSigOfRecdFieldRef rfinfo.RecdFieldRef)
         | Item.NewDef _ -> FSharpXmlDoc.None
         | Item.ILField finfo -> mkXmlComment (GetXmlDocSigOfILFieldInfo infoReader m finfo)
-<<<<<<< HEAD
-        | Item.Types(_, ((TType_app(tcref, _, _)) :: _)) ->  mkXmlComment (GetXmlDocSigOfEntityRef infoReader m tcref)
-=======
-        | Item.Types(_, TType_app(tcref, _) :: _) ->  mkXmlComment (GetXmlDocSigOfEntityRef infoReader m tcref)
->>>>>>> 9d4fb7d1
+        | Item.Types(_, TType_app(tcref, _, _) :: _) -> mkXmlComment (GetXmlDocSigOfEntityRef infoReader m tcref)
         | Item.CustomOperation (_, _, Some minfo) -> mkXmlComment (GetXmlDocSigOfMethInfo infoReader  m minfo)
         | Item.TypeVar _  -> FSharpXmlDoc.None
         | Item.ModuleOrNamespaces(modref :: _) -> mkXmlComment (GetXmlDocSigOfEntityRef infoReader m modref)
@@ -730,11 +726,7 @@
         | Item.MethodGroup(_, minfo :: _, _) ->
             GetXmlCommentForMethInfoItem infoReader m item minfo
 
-<<<<<<< HEAD
-        | Item.Types (_, ((TType_app (tcref, _, _)):: _)) -> 
-=======
-        | Item.Types(_, TType_app(tcref, _) :: _) -> 
->>>>>>> 9d4fb7d1
+        | Item.Types (_, TType_app (tcref, _, _):: _) -> 
             GetXmlCommentForItemAux (if tyconRefUsesLocalXmlDoc g.compilingFslib tcref  || tcref.XmlDoc.NonEmpty then Some tcref.XmlDoc else None) infoReader m item 
 
         | Item.ModuleOrNamespaces(modref :: _ as modrefs) -> 
@@ -778,17 +770,10 @@
             let g = infoReader.g
             let amap = infoReader.amap
             match item with
-<<<<<<< HEAD
-            | Item.Types (_, ((TType_app (tcref, _, _)) :: _))
+            | Item.Types (_, TType_app (tcref, _, _) :: _)
             | Item.UnqualifiedType(tcref :: _) ->
                 let ty = generalizedTyconRef g tcref
                 Infos.ExistsHeadTypeInEntireHierarchy g amap range0 ty g.tcref_System_Attribute
-=======
-            | Item.Types(_, TType_app(tcref, _) :: _)
-            | Item.UnqualifiedType(tcref :: _) ->
-                let ty = generalizedTyconRef tcref
-                ExistsHeadTypeInEntireHierarchy g amap range0 ty g.tcref_System_Attribute
->>>>>>> 9d4fb7d1
             | _ -> false
         with _ -> false
 
