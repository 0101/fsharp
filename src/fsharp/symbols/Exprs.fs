﻿// Copyright (c) Microsoft Corporation.  All Rights Reserved.  See License.txt in the project root for license information.

namespace FSharp.Compiler.Symbols

open FSharp.Compiler
open Internal.Utilities.Library
open Internal.Utilities.Library.Extras
open FSharp.Compiler.AbstractIL.IL
open FSharp.Compiler.ErrorLogger
open FSharp.Compiler.Infos
open FSharp.Compiler.QuotationTranslator
open FSharp.Compiler.Syntax
open FSharp.Compiler.Text
open FSharp.Compiler.TypedTree
open FSharp.Compiler.TypedTreeBasics
open FSharp.Compiler.TypedTreeOps
open FSharp.Compiler.TypeRelations

[<AutoOpen>]
module ExprTranslationImpl = 

    let nonNil x = not (List.isEmpty x)

    type ExprTranslationEnv = 
        { 
          /// Map from Val to binding index
          vs: ValMap<unit>

          /// Map from typar stamps to binding index
          tyvs: StampMap<FSharpGenericParameter>

          // Map for values bound by the 
          //     'let v = isinst e in .... if nonnull v then ...v .... ' 
          // construct arising out the compilation of pattern matching. We decode these back to the form
          //     'if istype v then ...unbox v .... ' 
          isinstVals: ValMap<TType * Expr> 

          substVals: ValMap<Expr>

          /// Indicates that we disable generation of witnesses
          suppressWitnesses: bool

          /// All witnesses in scope and their mapping to lambda variables.
          //
          // Note: this uses an immutable HashMap/Dictionary with an IEqualityComparer that captures TcGlobals, see
          // the point where the empty initial object is created.
          witnessesInScope: TraitWitnessInfoHashMap<int>

        }

        static member Empty g = 
            { vs=ValMap<_>.Empty
              tyvs = Map.empty
              isinstVals = ValMap<_>.Empty 
              substVals = ValMap<_>.Empty
              suppressWitnesses = false
              witnessesInScope = EmptyTraitWitnessInfoHashMap g
            }

        member env.BindTypar (v: Typar, gp) = 
            { env with tyvs = env.tyvs.Add(v.Stamp, gp ) }

        member env.BindTypars vs = 
            (env, vs) ||> List.fold (fun env v -> env.BindTypar v) // fold left-to-right because indexes are left-to-right 

        member env.BindVal v = 
            { env with vs = env.vs.Add v () }

        member env.BindIsInstVal v (ty, e) = 
            { env with isinstVals =  env.isinstVals.Add v (ty, e) }

        member env.BindSubstVal v e = 
            { env with substVals = env.substVals.Add v e  }

        member env.BindVals vs = 
            (env, vs) ||> List.fold (fun env v -> env.BindVal v) 

        member env.BindCurriedVals vsl = 
            (env, vsl) ||> List.fold (fun env vs -> env.BindVals vs) 

    exception IgnoringPartOfQuotedTermWarning of string * range

    let wfail (msg, m: range) = failwith (msg + sprintf " at %s" (m.ToString()))

/// The core tree of data produced by converting F# compiler TAST expressions into the form which we make available through the compiler API
/// through active patterns.
type E =
    | Value  of FSharpMemberOrFunctionOrValue
    | ThisValue  of FSharpType 
    | BaseValue  of FSharpType 
    | Application of FSharpExpr * FSharpType list * FSharpExpr list  
    | Lambda of FSharpMemberOrFunctionOrValue * FSharpExpr  
    | TypeLambda of FSharpGenericParameter list * FSharpExpr  
    | Quote  of FSharpExpr  
    | IfThenElse   of FSharpExpr * FSharpExpr * FSharpExpr  
    | DecisionTree   of FSharpExpr * (FSharpMemberOrFunctionOrValue list * FSharpExpr) list
    | DecisionTreeSuccess of int * FSharpExpr list
    | Call of FSharpExpr option * FSharpMemberOrFunctionOrValue * FSharpType list * FSharpType list * FSharpExpr list * FSharpExpr list 
    | NewObject of FSharpMemberOrFunctionOrValue * FSharpType list * FSharpExpr list 
    | LetRec of (FSharpMemberOrFunctionOrValue * FSharpExpr * DebugPointAtBinding) list * FSharpExpr  
    | Let of (FSharpMemberOrFunctionOrValue * FSharpExpr * DebugPointAtBinding) * FSharpExpr 
    | NewRecord of FSharpType * FSharpExpr list 
    | ObjectExpr of FSharpType * FSharpExpr * FSharpObjectExprOverride list * (FSharpType * FSharpObjectExprOverride list) list
    | FSharpFieldGet of  FSharpExpr option * FSharpType * FSharpField 
    | FSharpFieldSet of  FSharpExpr option * FSharpType * FSharpField * FSharpExpr 
    | NewUnionCase of FSharpType * FSharpUnionCase * FSharpExpr list  
    | NewAnonRecord of FSharpType * FSharpExpr list
    | AnonRecordGet of FSharpExpr * FSharpType * int 
    | UnionCaseGet of FSharpExpr * FSharpType * FSharpUnionCase * FSharpField 
    | UnionCaseSet of FSharpExpr * FSharpType * FSharpUnionCase * FSharpField  * FSharpExpr
    | UnionCaseTag of FSharpExpr * FSharpType 
    | UnionCaseTest of FSharpExpr  * FSharpType * FSharpUnionCase 
    | TraitCall of FSharpType list * string * SynMemberFlags * FSharpType list * FSharpType list * FSharpExpr list
    | NewTuple of FSharpType * FSharpExpr list  
    | TupleGet of FSharpType * int * FSharpExpr 
    | Coerce of FSharpType * FSharpExpr  
    | NewArray of FSharpType * FSharpExpr list  
    | TypeTest of FSharpType * FSharpExpr  
    | AddressSet of FSharpExpr * FSharpExpr  
    | ValueSet of FSharpMemberOrFunctionOrValue * FSharpExpr  
    | Unused
    | DefaultValue of FSharpType  
    | Const of obj * FSharpType
    | AddressOf of FSharpExpr 
    | Sequential of FSharpExpr * FSharpExpr
    | IntegerForLoop of FSharpExpr * FSharpExpr * FSharpExpr * bool * DebugPointAtFor * DebugPointAtInOrTo
    | WhileLoop of FSharpExpr * FSharpExpr  * DebugPointAtWhile
    | TryFinally of FSharpExpr * FSharpExpr * DebugPointAtTry * DebugPointAtFinally
    | TryWith of FSharpExpr * FSharpMemberOrFunctionOrValue * FSharpExpr * FSharpMemberOrFunctionOrValue * FSharpExpr * DebugPointAtTry * DebugPointAtWith
    | NewDelegate of FSharpType * FSharpExpr  
    | ILFieldGet of FSharpExpr option * FSharpType * string 
    | ILFieldSet of FSharpExpr option * FSharpType * string  * FSharpExpr 
    | ILAsm of string * FSharpType list * FSharpExpr list
    | WitnessArg of int
    | DebugPoint of DebugPointAtLeafExpr * FSharpExpr

/// Used to represent the information at an object expression member 
and [<Sealed>]  FSharpObjectExprOverride(sgn: FSharpAbstractSignature, gps: FSharpGenericParameter list, args: FSharpMemberOrFunctionOrValue list list, body: FSharpExpr) = 
    member _.Signature = sgn
    member _.GenericParameters = gps
    member _.CurriedParameterGroups = args
    member _.Body = body

/// The type of expressions provided through the compiler API.
and [<Sealed>] FSharpExpr (cenv, f: (unit -> FSharpExpr) option, e: E, m: range, ty) =

    let mutable e = match f with None -> e | Some _ -> Unchecked.defaultof<E>
    member x.Range = m
    member x.Type = FSharpType(cenv, ty)
    member x.cenv = cenv
    member x.E = match box e with null -> e <- f.Value().E; e | _ -> e
    override x.ToString() = sprintf "%+A" x.E

    member x.ImmediateSubExpressions = 
        match x.E with 
        | E.Value _v -> []
        | E.Const (_constValue, _ty) -> []
        | E.TypeLambda (_v, body) -> [body]
        | E.Lambda (_v, body) -> [body]
        | E.Application (f, _tyargs, arg) -> f :: arg
        | E.IfThenElse (e1, e2, e3) -> [e1;e2;e3]
        | E.Let ((_bindingVar, bindingExpr, _dp), b) -> [bindingExpr;b]
        | E.LetRec (ves, b) -> (List.map p23 ves) @ [b]
        | E.NewRecord (_recordType, es) -> es
        | E.NewAnonRecord (_recordType, es) -> es
        | E.AnonRecordGet (e, _recordType, _n) -> [e]
        | E.NewUnionCase (_unionType, _unionCase, es) -> es
        | E.NewTuple (_tupleType, es) -> es
        | E.TupleGet (_tupleType, _itemIndex, tupleExpr) -> [tupleExpr]
        | E.Call (objOpt, _b, _c, _d, ws, es) -> (match objOpt with None -> ws @ es | Some x -> x :: ws @ es)
        | E.NewObject (_a, _b, c) -> c
        | E.FSharpFieldGet (objOpt, _b, _c) -> (match objOpt with None -> [] | Some x -> [x])
        | E.FSharpFieldSet (objOpt, _b, _c, d) -> (match objOpt with None -> [d] | Some x -> [x;d])
        | E.UnionCaseGet (obj, _b, _c, _d) -> [obj]
        | E.UnionCaseTag (obj, _b) -> [obj]
        | E.UnionCaseTest (obj, _b, _c) -> [obj]
        | E.NewArray (_ty, elems) -> elems
        | E.Coerce (_ty, b) -> [b]
        | E.Quote a -> [a]
        | E.TypeTest (_ty, b) -> [b]
        | E.Sequential (a, b) -> [a;b]
        | E.IntegerForLoop (a, b, c, _dir, _dp, _dp2) -> [a;b;c]
        | E.WhileLoop (guard, body, _dp) -> [guard; body]
        | E.TryFinally (body, b, _dp, _dp2) -> [body; b]
        | E.TryWith (body, _b, _c, _d, handler, _dp, _dp2) -> [body; handler]
        | E.NewDelegate (_ty, body) -> [body]
        | E.DefaultValue _ty -> []
        | E.AddressSet (lvalueExpr, rvalueExpr) -> [lvalueExpr; rvalueExpr]
        | E.ValueSet (_v, rvalueExpr) -> [rvalueExpr]
        | E.AddressOf lvalueExpr -> [lvalueExpr]
        | E.ThisValue _ty -> []
        | E.BaseValue _ty -> []
        | E.ILAsm (_code, _tyargs, argExprs) -> argExprs
        | E.ILFieldGet (objOpt, _ty, _fieldName) -> (match objOpt with None -> [] | Some x -> [x])
        | E.ILFieldSet (objOpt, _ty, _fieldName, d) -> (match objOpt with None -> [d] | Some x -> [x;d])
        | E.ObjectExpr (_ty, basecall, overrides, interfaceImpls) -> 
             [ yield basecall
               for m in overrides do yield m.Body
               for _, ms in interfaceImpls do for m in ms do yield m.Body ]
        | E.DecisionTree (inputExpr, targetCases) -> 
            [ yield inputExpr
              for _targetVars, targetExpr in targetCases do yield targetExpr ]
        | E.DecisionTreeSuccess (_targetNumber, targetArgs) -> targetArgs
        | E.UnionCaseSet (obj, _unionType, _unionCase, _unionField, valueExpr) -> [ yield obj; yield valueExpr ]
        | E.TraitCall (_sourceTypes, _traitName, _memberFlags, _paramTypes, _retTypes, args) -> args
        | E.Unused -> [] // unexpected
        | E.WitnessArg _n -> []
        | E.DebugPoint (_, e) -> [e]

/// The implementation of the conversion operation
module FSharpExprConvert =

    let IsStaticInitializationField (rfref: RecdFieldRef)  = 
        rfref.RecdField.IsCompilerGenerated && 
        rfref.RecdField.IsStatic &&
        rfref.RecdField.IsMutable &&
        rfref.RecdField.LogicalName.StartsWithOrdinal("init") 

        // Match "if [AI_clt](init@41, 6) then IntrinsicFunctions.FailStaticInit () else ()"
    let (|StaticInitializationCheck|_|) e = 
        match e with 
        | Expr.Match (_, _, TDSwitch(Expr.Op (TOp.ILAsm ([ AI_clt ], _), _, [Expr.Op (TOp.ValFieldGet rfref, _, _, _) ;_], _), _, _, _), _, _, _) when IsStaticInitializationField rfref -> Some ()
        | _ -> None

        // Match "init@41 <- 6"
    let (|StaticInitializationCount|_|) e = 
        match e with 
        | Expr.Op (TOp.ValFieldSet rfref, _, _, _)  when IsStaticInitializationField rfref -> Some ()
        | _ -> None

    let (|ILUnaryOp|_|) e = 
        match e with 
        | AI_neg -> Some mkCallUnaryNegOperator
        | AI_not -> Some mkCallUnaryNotOperator
        | _ -> None

    let (|ILMulDivOp|_|) e = 
        match e with 
        | AI_mul        -> Some (mkCallMultiplyOperator, true)
        | AI_mul_ovf
        | AI_mul_ovf_un -> Some (mkCallMultiplyChecked, true)
        | AI_div
        | AI_div_un     -> Some (mkCallDivisionOperator, false)
        | _ -> None

    let (|ILBinaryOp|_|) e = 
        match e with 
        | AI_add        -> Some mkCallAdditionOperator
        | AI_add_ovf
        | AI_add_ovf_un -> Some mkCallAdditionChecked
        | AI_sub        -> Some mkCallSubtractionOperator
        | AI_sub_ovf
        | AI_sub_ovf_un -> Some mkCallSubtractionChecked
        | AI_rem
        | AI_rem_un     -> Some mkCallModulusOperator
        | AI_ceq        -> Some mkCallEqualsOperator
        | AI_clt
        | AI_clt_un     -> Some mkCallLessThanOperator
        | AI_cgt
        | AI_cgt_un     -> Some mkCallGreaterThanOperator
        | AI_and        -> Some mkCallBitwiseAndOperator
        | AI_or         -> Some mkCallBitwiseOrOperator
        | AI_xor        -> Some mkCallBitwiseXorOperator
        | AI_shl        -> Some mkCallShiftLeftOperator
        | AI_shr
        | AI_shr_un     -> Some mkCallShiftRightOperator
        | _ -> None

    let (|ILConvertOp|_|) e = 
        match e with 
        | AI_conv basicTy ->
            match basicTy with
            | DT_R  -> Some mkCallToDoubleOperator
            | DT_I1 -> Some mkCallToSByteOperator
            | DT_U1 -> Some mkCallToByteOperator
            | DT_I2 -> Some mkCallToInt16Operator
            | DT_U2 -> Some mkCallToUInt16Operator
            | DT_I4 -> Some mkCallToInt32Operator
            | DT_U4 -> Some mkCallToUInt32Operator
            | DT_I8 -> Some mkCallToInt64Operator
            | DT_U8 -> Some mkCallToUInt64Operator
            | DT_R4 -> Some mkCallToSingleOperator
            | DT_R8 -> Some mkCallToDoubleOperator
            | DT_I  -> Some mkCallToIntPtrOperator
            | DT_U  -> Some mkCallToUIntPtrOperator
            | DT_REF -> None
        | AI_conv_ovf basicTy
        | AI_conv_ovf_un basicTy ->
            match basicTy with
            | DT_R  -> Some mkCallToDoubleOperator
            | DT_I1 -> Some mkCallToSByteChecked
            | DT_U1 -> Some mkCallToByteChecked
            | DT_I2 -> Some mkCallToInt16Checked
            | DT_U2 -> Some mkCallToUInt16Checked
            | DT_I4 -> Some mkCallToInt32Checked
            | DT_U4 -> Some mkCallToUInt32Checked
            | DT_I8 -> Some mkCallToInt64Checked
            | DT_U8 -> Some mkCallToUInt64Checked
            | DT_R4 -> Some mkCallToSingleOperator
            | DT_R8 -> Some mkCallToDoubleOperator
            | DT_I  -> Some mkCallToIntPtrChecked
            | DT_U  -> Some mkCallToUIntPtrChecked
            | DT_REF -> None
        | _ -> None

    let (|TTypeConvOp|_|) (cenv: SymbolEnv) ty = 
        let g = cenv.g
        match ty with
        | TType_app (tcref,_, _) ->
            match tcref with
            | _ when tyconRefEq g tcref g.sbyte_tcr      -> Some mkCallToSByteOperator
            | _ when tyconRefEq g tcref g.byte_tcr       -> Some mkCallToByteOperator
            | _ when tyconRefEq g tcref g.int16_tcr      -> Some mkCallToInt16Operator
            | _ when tyconRefEq g tcref g.uint16_tcr     -> Some mkCallToUInt16Operator
            | _ when tyconRefEq g tcref g.int_tcr        -> Some mkCallToIntOperator
            | _ when tyconRefEq g tcref g.int32_tcr      -> Some mkCallToInt32Operator
            | _ when tyconRefEq g tcref g.uint32_tcr     -> Some mkCallToUInt32Operator
            | _ when tyconRefEq g tcref g.int64_tcr      -> Some mkCallToInt64Operator
            | _ when tyconRefEq g tcref g.uint64_tcr     -> Some mkCallToUInt64Operator
            | _ when tyconRefEq g tcref g.float32_tcr    -> Some mkCallToSingleOperator
            | _ when tyconRefEq g tcref g.float_tcr      -> Some mkCallToDoubleOperator
            | _ when tyconRefEq g tcref g.nativeint_tcr  -> Some mkCallToIntPtrOperator
            | _ when tyconRefEq g tcref g.unativeint_tcr -> Some mkCallToUIntPtrOperator
            | _ -> None
        | _ -> None

    let ConvType cenv ty = FSharpType(cenv, ty)

    let ConvTypes cenv tys = List.map (ConvType cenv) tys

    let ConvILTypeRefApp (cenv: SymbolEnv) m tref tyargs = 
        let tcref = Import.ImportILTypeRef cenv.amap m tref
        ConvType cenv (mkAppTy tcref tyargs)

    let ConvUnionCaseRef cenv (ucref: UnionCaseRef) = FSharpUnionCase(cenv, ucref)

    let ConvRecdFieldRef cenv (rfref: RecdFieldRef) = FSharpField(cenv, rfref )

    let rec exprOfExprAddr (cenv: SymbolEnv) expr = 
        let g = cenv.g
        match expr with 
        | Expr.Op (op, tyargs, args, m) -> 
            match op, args, tyargs  with
            | TOp.LValueOp (LAddrOf _, vref), _, _ -> exprForValRef m vref
            | TOp.ValFieldGetAddr (rfref, _), [], _ -> mkStaticRecdFieldGet (rfref, tyargs, m)
            | TOp.ValFieldGetAddr (rfref, _), [arg], _ -> mkRecdFieldGetViaExprAddr (exprOfExprAddr cenv arg, rfref, tyargs, m)
            | TOp.UnionCaseFieldGetAddr (uref, n, _), [arg], _ -> mkUnionCaseFieldGetProvenViaExprAddr (exprOfExprAddr cenv arg, uref, tyargs, n, m)
            | TOp.ILAsm ([ I_ldflda fspec ], retTypes), [arg], _  -> mkAsmExpr ([ mkNormalLdfld fspec ], tyargs, [exprOfExprAddr cenv arg], retTypes, m)
            | TOp.ILAsm ([ I_ldsflda fspec ], retTypes), _, _  -> mkAsmExpr ([ mkNormalLdsfld fspec ], tyargs, args, retTypes, m)
            | TOp.ILAsm ([ I_ldelema(_ro, _isNativePtr, shape, _tyarg) ], _), arr :: idxs, [elemty]  -> 
                match shape.Rank, idxs with 
                | 1, [idx1] -> mkCallArrayGet g m elemty arr idx1
                | 2, [idx1; idx2] -> mkCallArray2DGet g m elemty arr idx1 idx2
                | 3, [idx1; idx2; idx3] -> mkCallArray3DGet g m elemty arr idx1 idx2 idx3
                | 4, [idx1; idx2; idx3; idx4] -> mkCallArray4DGet g m elemty arr idx1 idx2 idx3 idx4
                | _ -> expr
            | _ -> expr
        | _ -> expr


    let Mk cenv m ty e =
        FSharpExpr(cenv, None, e, m, ty)

    let Mk2 cenv (orig: Expr) e =
        FSharpExpr(cenv, None, e, orig.Range, tyOfExpr cenv.g orig)

    let rec ConvLValueExpr (cenv: SymbolEnv) env expr =
        ConvExpr cenv env (exprOfExprAddr cenv expr)

    and ConvExpr cenv env expr = 
        Mk2 cenv expr (ConvExprPrim cenv env expr) 

    and ConvExprLinear cenv env expr contF = 
        ConvExprPrimLinear cenv env expr (fun exprR -> contF (Mk2 cenv expr exprR))

    // Tail recursive function to process the subset of expressions considered "linear"
    and ConvExprPrimLinear cenv env expr contF =
        let g = cenv.g

        match expr with 
        // Large lists 
        | Expr.Op (TOp.UnionCase ucref, tyargs, [e1;e2], _) -> 
            let mkR = ConvUnionCaseRef cenv ucref 
            let typR = ConvType cenv (mkAppTy ucref.TyconRef tyargs)
            let e1R = ConvExpr cenv env e1
            // tail recursive 
            ConvExprLinear cenv env e2 (contF << (fun e2R -> E.NewUnionCase(typR, mkR, [e1R; e2R]) ))

        // Large sequences of let bindings
        | Expr.Let (bind, body, _, _) ->  
            match ConvLetBind cenv env bind with 
            | None, env -> ConvExprPrimLinear cenv env body contF
            | Some bindR, env -> 
                // tail recursive 
                ConvExprLinear cenv env body (contF << (fun bodyR -> E.Let(bindR, bodyR)))

        // Remove initialization checks
        // Remove static initialization counter updates
        // Remove static initialization counter checks
        //
        // Put in ConvExprPrimLinear because of the overlap with Expr.Sequential below
        //
        // TODO: allow clients to see static initialization checks if they want to
        | Expr.Sequential (ObjectInitializationCheck g, x1, NormalSeq, _) 
        | Expr.Sequential (StaticInitializationCount, x1, NormalSeq, _)              
        | Expr.Sequential (StaticInitializationCheck, x1, NormalSeq, _) ->
            ConvExprPrim cenv env x1 |> contF

        // Large sequences of sequential code
        | Expr.Sequential (e1, e2, NormalSeq, _)  -> 
            let e1R = ConvExpr cenv env e1
            // tail recursive 
            ConvExprLinear cenv env e2 (contF << (fun e2R -> E.Sequential(e1R, e2R)))

        | Expr.Sequential (x0, x1, ThenDoSeq, _) ->
            E.Sequential(ConvExpr cenv env x0, ConvExpr cenv env x1) |> contF

        | ModuleValueOrMemberUse g (vref, vFlags, _f, _fty, tyargs, curriedArgs) when (nonNil tyargs || nonNil curriedArgs) && vref.IsMemberOrModuleBinding ->
            ConvModuleValueOrMemberUseLinear cenv env (expr, vref, vFlags, tyargs, curriedArgs) contF

        | Expr.Match (_spBind, m, dtree, tgs, _, retTy) ->
            let dtreeR = ConvDecisionTree cenv env retTy dtree m
            // tailcall 
            ConvTargetsLinear cenv env (List.ofArray tgs) (contF << fun (targetsR: _ list) -> 
                let (|E|) (x: FSharpExpr) = x.E

                // If the match is really an "if-then-else" then return it as such.
                match dtreeR with 
                | E(E.IfThenElse(a, E(E.DecisionTreeSuccess(0, [])), E(E.DecisionTreeSuccess(1, [])))) -> E.IfThenElse(a, snd targetsR.[0], snd targetsR.[1])
                | _ -> E.DecisionTree(dtreeR, targetsR))

        | _ -> 
            ConvExprPrim cenv env expr |> contF

    /// A nasty function copied from creflect.fs. Made nastier by taking a continuation to process the 
    /// arguments to the call in a tail-recursive fashion.
    and ConvModuleValueOrMemberUseLinear (cenv: SymbolEnv) env (expr: Expr, vref, vFlags, tyargs, curriedArgs) contF =
        let g = cenv.g
        let m = expr.Range

        let numEnclTypeArgs, _, isNewObj, _valUseFlags, _isSelfInit, takesInstanceArg, _isPropGet, _isPropSet = 
            GetMemberCallInfo g (vref, vFlags)

        let isMember, tps, curriedArgInfos = 

            match vref.MemberInfo with 
            | Some _ when not vref.IsExtensionMember -> 
                // This is an application of a member method
                // We only count one argument block for these.
                let tps, curriedArgInfos, _, _ = GetTypeOfMemberInFSharpForm g vref 
                true, tps, curriedArgInfos
            | _ -> 
                // This is an application of a module value or extension member
                let arities = arityOfVal vref.Deref 
                let tps, curriedArgInfos, _, _ = GetTopValTypeInFSharpForm g arities vref.Type m
                false, tps, curriedArgInfos

        // Compute the object arguments as they appear in a compiled call
        // Strip off the object argument, if any. The curriedArgInfos are already adjusted to compiled member form
        let objArgs, curriedArgs = 
            match takesInstanceArg, curriedArgs with 
            | false, curriedArgs -> [], curriedArgs
            | true, objArg :: curriedArgs -> [objArg], curriedArgs
            | true, [] -> failwith ("warning: unexpected missing object argument when generating quotation for call to F# object member "+vref.LogicalName)

        // Check to see if there aren't enough arguments or if there is a tuple-arity mismatch
        // If so, adjust and try again
        if curriedArgs.Length < curriedArgInfos.Length ||
            ((List.truncate curriedArgInfos.Length curriedArgs, curriedArgInfos) ||> List.exists2 (fun arg argInfo -> (argInfo.Length > (tryDestRefTupleExpr arg).Length))) then

            // Too few arguments or incorrect tupling? Convert to a lambda and beta-reduce the 
            // partially applied arguments to 'let' bindings 
            let topValInfo = 
                match vref.ValReprInfo with 
                | None -> failwith ("no arity information found for F# value "+vref.LogicalName)
                | Some a -> a 

            let expr, exprty = AdjustValForExpectedArity g m vref vFlags topValInfo 
            let splitCallExpr = MakeApplicationAndBetaReduce g (expr, exprty, [tyargs], curriedArgs, m)
            // tailcall
            ConvExprPrimLinear cenv env splitCallExpr contF

        else        
            let curriedArgs, laterArgs = List.splitAt curriedArgInfos.Length curriedArgs 

            // detuple the args
            let untupledCurriedArgs = 
                (curriedArgs, curriedArgInfos) ||> List.map2 (fun arg curriedArgInfo -> 
                    let numUntupledArgs = curriedArgInfo.Length 
                    (if numUntupledArgs = 0 then [] 
                        elif numUntupledArgs = 1 then [arg] 
                        else tryDestRefTupleExpr arg))

            let contf2 = 
                match laterArgs with 
                | [] -> contF 
                | _ -> (fun subCallR -> (subCallR, laterArgs) ||> List.fold (fun fR arg -> E.Application (Mk2 cenv arg fR, [], [ConvExpr cenv env arg])) |> contF)
                    
            if isMember then 
                let callArgs = (objArgs :: untupledCurriedArgs) |> List.concat
                let enclTyArgs, methTyArgs = List.splitAfter numEnclTypeArgs tyargs
                let witnessArgsR = GetWitnessArgs cenv env vref m tps tyargs
                // tailcall
                ConvObjectModelCallLinear cenv env (isNewObj, FSharpMemberOrFunctionOrValue(cenv, vref), enclTyArgs, methTyArgs, witnessArgsR, callArgs) contf2
            else
                let v = FSharpMemberOrFunctionOrValue(cenv, vref)
                let witnessArgsR = GetWitnessArgs cenv env vref m vref.Typars tyargs
                // tailcall
                ConvObjectModelCallLinear cenv env (false, v, [], tyargs, witnessArgsR, List.concat untupledCurriedArgs) contf2

    and GetWitnessArgs cenv (env: ExprTranslationEnv) (vref: ValRef) m tps tyargs : FSharpExpr list =
        let g = cenv.g
        if g.langVersion.SupportsFeature(Features.LanguageFeature.WitnessPassing) && not env.suppressWitnesses then 
            let witnessExprs = 
                match ConstraintSolver.CodegenWitnessesForTyparInst cenv.tcValF g cenv.amap m tps tyargs with
                // There is a case where optimized code makes expressions that do a shift-left on the 'char'
                // type.  There is no witness for this case.  This is due to the code
                //    let inline HashChar (x:char) = (# "or" (# "shl" x 16 : int #) x : int #)
                // in FSharp.Core. 
                | ErrorResult _  when vref.LogicalName =  "op_LeftShift" && tyargs.Length = 1 -> []
                | res -> CommitOperationResult res
            let env = { env with suppressWitnesses = true }
            witnessExprs |> List.map (fun arg -> 
                match arg with 
                | Choice1Of2 traitInfo -> 
                    ConvWitnessInfo cenv env m traitInfo
                | Choice2Of2 arg -> 
                    ConvExpr cenv env arg) 
        else
            []

    and ConvExprPrim (cenv: SymbolEnv) (env: ExprTranslationEnv) expr = 
        let g = cenv.g
<<<<<<< HEAD
=======
        
>>>>>>> 709c50aa
        // Eliminate integer 'for' loops 
        let expr = DetectAndOptimizeForEachExpression g OptimizeIntRangesOnly expr

        // Eliminate subsumption coercions for functions. This must be done post-typechecking because we need
        // complete inference types.
        let expr = NormalizeAndAdjustPossibleSubsumptionExprs g expr

        // Remove TExpr_ref nodes
        let expr = stripExpr expr 

        match expr with 
        
        // Uses of possibly-polymorphic values which were not polymorphic in the end
        | Expr.App (InnerExprPat(Expr.Val _ as ve), _fty, [], [], _) -> 
            ConvExprPrim cenv env ve

        // These cases are the start of a "linear" sequence where we use tail recursion to allow use to 
        // deal with large expressions.
        | Expr.Op (TOp.UnionCase _, _, [_;_], _) // big lists
        | Expr.Let _   // big linear sequences of 'let'
        | Expr.Match _   // big linear sequences of 'match ... -> ....' 
        | Expr.Sequential _ ->
            ConvExprPrimLinear cenv env expr id

        | ModuleValueOrMemberUse g (vref, vFlags, _f, _fty, tyargs, curriedArgs) when (* (nonNil tyargs || nonNil curriedArgs) && *) vref.IsMemberOrModuleBinding ->
            // Process applications of top-level values in a tail-recursive way
            ConvModuleValueOrMemberUseLinear cenv env (expr, vref, vFlags, tyargs, curriedArgs) id

        | Expr.Val (vref, _vFlags, m) -> 
            ConvValRef cenv env m vref 

        // Simple applications 
        | Expr.App (f, _fty, tyargs, args, _m) -> 
            E.Application (ConvExpr cenv env f, ConvTypes cenv tyargs, ConvExprs cenv env args) 
    
        | Expr.Const (c, m, ty) -> 
            ConvConst cenv env m c ty

        | Expr.LetRec (binds, body, _, _) -> 
            let dps = binds |> List.map (fun bind -> bind.DebugPoint)
            let vs = valsOfBinds binds
            let vsR = vs |> List.map (ConvVal cenv)
            let env = env.BindVals vs
            let bodyR = ConvExpr cenv env body 
            let bindsR = List.zip3 vsR (binds |> List.map (fun b -> b.Expr |> ConvExpr cenv env)) dps
            E.LetRec(bindsR, bodyR) 
  
        | Expr.Lambda (_, _, _, vs, b, _, _) -> 
            let v, b = MultiLambdaToTupledLambda g vs b 
            let vR = ConvVal cenv v 
            let bR  = ConvExpr cenv (env.BindVal v) b 
            E.Lambda(vR, bR) 

        | Expr.Quote (ast, _, _, _, _) -> 
            E.Quote(ConvExpr cenv env ast) 

        | Expr.TyLambda (_, tps, b, _, _) -> 
            let gps = [ for tp in tps -> FSharpGenericParameter(cenv, tp) ]
            let env = env.BindTypars (Seq.zip tps gps |> Seq.toList)
            E.TypeLambda(gps, ConvExpr cenv env b) 

        | Expr.Obj (_, ty, _, _, [TObjExprMethod(TSlotSig(_, ctyp, _, _, _, _), _, tps, [tmvs], e, _) as tmethod], _, m) when isDelegateTy g ty -> 
            let f = mkLambdas g m tps tmvs (e, GetFSharpViewOfReturnType g (returnTyOfMethod g tmethod))
            let fR = ConvExpr cenv env f 
            let tyargR = ConvType cenv ctyp 
            E.NewDelegate(tyargR, fR) 

        | Expr.StaticOptimization (_, _, x, _) -> 
            ConvExprPrim cenv env x

        | Expr.TyChoose _  -> 
            ConvExprPrim cenv env (ChooseTyparSolutionsForFreeChoiceTypars g cenv.amap expr)

        | Expr.Obj (_lambdaId, ty, _basev, basecall, overrides, iimpls, _m)      -> 
            let basecallR = ConvExpr cenv env basecall
            let ConvertMethods methods = 
                [ for TObjExprMethod(slotsig, _, tps, tmvs, body, _) in methods -> 
                    let vslR = List.map (List.map (ConvVal cenv)) tmvs 
                    let sgn = FSharpAbstractSignature(cenv, slotsig)
                    let tpsR = [ for tp in tps -> FSharpGenericParameter(cenv, tp) ]
                    let env = env.BindTypars (Seq.zip tps tpsR |> Seq.toList)
                    let env = env.BindCurriedVals tmvs
                    let bodyR = ConvExpr cenv env body
                    FSharpObjectExprOverride(sgn, tpsR, vslR, bodyR) ]
            let overridesR = ConvertMethods overrides 
            let iimplsR = List.map (fun (ity, impls) -> ConvType cenv ity, ConvertMethods impls) iimpls

            E.ObjectExpr(ConvType cenv ty, basecallR, overridesR, iimplsR)

        | Expr.Op (op, tyargs, args, m) -> 
            match op, tyargs, args with 
            | TOp.UnionCase ucref, _, _ -> 
                let mkR = ConvUnionCaseRef cenv ucref 
                let typR = ConvType cenv (mkAppTy ucref.TyconRef tyargs)
                let argsR = ConvExprs cenv env args
                E.NewUnionCase(typR, mkR, argsR) 

            | TOp.AnonRecd anonInfo, _, _ -> 
                let typR = ConvType cenv (mkAnyAnonRecdTy g anonInfo tyargs)
                let argsR = ConvExprs cenv env args
                E.NewAnonRecord(typR, argsR) 

            | TOp.Tuple tupInfo, tyargs, _ -> 
                let tyR = ConvType cenv (mkAnyTupledTy g tupInfo tyargs)
                let argsR = ConvExprs cenv env args
                E.NewTuple(tyR, argsR) 

            | TOp.Recd (_, tcref), _, _  -> 
                let typR = ConvType cenv (mkAppTy tcref tyargs)
                let argsR = ConvExprs cenv env args
                E.NewRecord(typR, argsR) 

            | TOp.UnionCaseFieldGet (ucref, n), tyargs, [e1] -> 
                let mkR = ConvUnionCaseRef cenv ucref 
                let typR = ConvType cenv (mkAppTy ucref.TyconRef tyargs)
                let projR = FSharpField(cenv, ucref, n)
                E.UnionCaseGet(ConvExpr cenv env e1, typR, mkR, projR) 

            | TOp.AnonRecdGet (anonInfo, n), tyargs, [e1] -> 
                let typR = ConvType cenv (mkAnyAnonRecdTy g anonInfo tyargs)
                E.AnonRecordGet(ConvExpr cenv env e1, typR, n) 

            | TOp.UnionCaseFieldSet (ucref, n), tyargs, [e1;e2] -> 
                let mkR = ConvUnionCaseRef cenv ucref 
                let typR = ConvType cenv (mkAppTy ucref.TyconRef tyargs)
                let projR = FSharpField(cenv, ucref, n)
                E.UnionCaseSet(ConvExpr cenv env e1, typR, mkR, projR, ConvExpr cenv env e2) 

            | TOp.UnionCaseFieldGetAddr _, _tyargs, _ ->
                E.AddressOf(ConvLValueExpr cenv env expr) 

            | TOp.ValFieldGetAddr _, _tyargs, _ -> 
                E.AddressOf(ConvLValueExpr cenv env expr)

            | TOp.ValFieldGet rfref, tyargs, [] ->
                let projR = ConvRecdFieldRef cenv rfref 
                let typR = ConvType cenv (mkAppTy rfref.TyconRef tyargs)
                E.FSharpFieldGet(None, typR, projR) 

            | TOp.ValFieldGet rfref, tyargs, [obj] ->
                let objR = ConvLValueExpr cenv env obj
                let projR = ConvRecdFieldRef cenv rfref 
                let typR = ConvType cenv (mkAppTy rfref.TyconRef tyargs)
                E.FSharpFieldGet(Some objR, typR, projR) 

            | TOp.TupleFieldGet (tupInfo, n), tyargs, [e] -> 
                let tyR = ConvType cenv (mkAnyTupledTy g tupInfo tyargs)
<<<<<<< HEAD
                E.TupleGet (tyR, n, ConvExpr cenv env e) 
=======
                E.TupleGet(tyR, n, ConvExpr cenv env e) 
>>>>>>> 709c50aa

            | TOp.ILAsm ([ I_ldfld (_, _, fspec) ], _), enclTypeArgs, [obj] -> 
                let typR = ConvILTypeRefApp cenv m fspec.DeclaringTypeRef enclTypeArgs 
                let objR = ConvLValueExpr cenv env obj
                E.ILFieldGet(Some objR, typR, fspec.Name) 

            | TOp.ILAsm (( [ I_ldsfld (_, fspec) ] | [ I_ldsfld (_, fspec); AI_nop ]), _), enclTypeArgs, []  -> 
                let typR = ConvILTypeRefApp cenv m fspec.DeclaringTypeRef enclTypeArgs 
                E.ILFieldGet(None, typR, fspec.Name) 

            | TOp.ILAsm ([ I_stfld (_, _, fspec) ], _), enclTypeArgs, [obj;arg]  -> 
                let typR = ConvILTypeRefApp cenv m fspec.DeclaringTypeRef enclTypeArgs 
                let objR = ConvLValueExpr cenv env obj
                let argR = ConvExpr cenv env arg
                E.ILFieldSet(Some objR, typR, fspec.Name, argR) 

            | TOp.ILAsm ([ I_stsfld (_, fspec) ], _), enclTypeArgs, [arg]  -> 
                let typR = ConvILTypeRefApp cenv m fspec.DeclaringTypeRef enclTypeArgs 
                let argR = ConvExpr cenv env arg
                E.ILFieldSet(None, typR, fspec.Name, argR) 

            | TOp.ILAsm ([ ], [tty]), _, [arg] -> 
                match tty with
                | TTypeConvOp cenv convOp ->
                    let ty = tyOfExpr g arg
                    let op = convOp g m ty arg
                    ConvExprPrim cenv env op
                | _ ->
                    ConvExprPrim cenv env arg

            | TOp.ILAsm ([ I_box _ ], _), [ty], [arg] -> 
                let op = mkCallBox g m ty arg
                ConvExprPrim cenv env op

            | TOp.ILAsm ([ I_unbox_any _ ], _), [ty], [arg] -> 
                let op = mkCallUnbox g m ty arg
                ConvExprPrim cenv env op

            | TOp.ILAsm ([ I_isinst _ ], _), [ty], [arg] -> 
                let op = mkCallTypeTest g m ty arg
                ConvExprPrim cenv env op

            | TOp.ILAsm ([ I_call (Normalcall, mspec, None) ], _), _, [arg]
              when mspec.MethodRef.DeclaringTypeRef.Name = "System.String" && mspec.Name = "GetHashCode" ->
                let ty = tyOfExpr g arg
                let op = mkCallHash g m ty arg
                ConvExprPrim cenv env op

            | TOp.ILCall (_, _, _, _, _, _, _, ilMethRef, _, _, _), [],
              [Expr.Op (TOp.ILAsm ([ I_ldtoken (ILToken.ILType _) ], _), [ty], _, _)]
              when ilMethRef.DeclaringTypeRef.Name = "System.Type" && ilMethRef.Name = "GetTypeFromHandle" -> 
                let op = mkCallTypeOf g m ty
                ConvExprPrim cenv env op

            | TOp.ILAsm ([ EI_ilzero _ ], _), [ty], _ -> 
                E.DefaultValue (ConvType cenv ty)

            | TOp.ILAsm ([ AI_ldnull; AI_cgt_un ], _), _, [arg] -> 
                let elemTy = tyOfExpr g arg
                let nullVal = mkNull m elemTy
                let op = mkCallNotEqualsOperator g m elemTy arg nullVal
<<<<<<< HEAD
                ConvExprPrim cenv env op

            | TOp.ILAsm ([ I_ldlen; AI_conv DT_I4 ], _), _, [arr] ->
                let arrayTy = tyOfExpr g arr
                let elemTy = destArrayTy g arrayTy
                let op = mkCallArrayLength g m elemTy arr
=======
                let env = { env with suppressWitnesses=true }
                ConvExprPrim cenv env op

            | TOp.ILAsm ([ I_ldlen; AI_conv DT_I4 ], _), _, [arr] -> 
                let arrayTy = tyOfExpr g arr
                let elemTy = destArrayTy g arrayTy
                let op = mkCallArrayLength g m elemTy arr
                let env = { env with suppressWitnesses=true }
>>>>>>> 709c50aa
                ConvExprPrim cenv env op

            | TOp.ILAsm ([ I_newarr (ILArrayShape [(Some 0, None)], _)], _), [elemTy], xa ->
                E.NewArray(ConvType cenv elemTy, ConvExprs cenv env xa)

            | TOp.ILAsm ([ I_ldelem_any (ILArrayShape [(Some 0, None)], _)], _), [elemTy], [arr; idx1]  -> 
                let op = mkCallArrayGet g m elemTy arr idx1
                ConvExprPrim cenv env op

            | TOp.ILAsm ([ I_stelem_any (ILArrayShape [(Some 0, None)], _)], _), [elemTy], [arr; idx1; v]  -> 
                let op = mkCallArraySet g m elemTy arr idx1 v
                ConvExprPrim cenv env op

            | TOp.ILAsm ([ ILUnaryOp unaryOp ], _), _, [arg] -> 
                let ty = tyOfExpr g arg
                let op = unaryOp g m ty arg
                ConvExprPrim cenv env op

            | TOp.ILAsm ([ ILBinaryOp binaryOp ], _), _, [arg1;arg2] -> 
                let ty = tyOfExpr g arg1
                let op = binaryOp g m ty arg1 arg2
                ConvExprPrim cenv env op

            // For units of measure some binary operators change their return type, e.g. a * b where each is int<kg> gives int<kg*kg>
            | TOp.ILAsm ([ ILMulDivOp (binaryOp, isMul) ], _), _, [arg1;arg2] -> 
                let argty1 = tyOfExpr g arg1
                let argty2 = tyOfExpr g arg2
                let rty = 
                    match getMeasureOfType g argty1, getMeasureOfType g argty2 with
                    | Some (tcref, ms1), Some (_tcref2, ms2)  ->  mkAppTy tcref [TType_measure (Measure.Prod(ms1, if isMul then ms2 else Measure.Inv ms2))]
                    | Some _, None  -> argty1
                    | None, Some _ -> argty2
                    | None, None -> argty1
                let op = binaryOp g m argty1 argty2 rty arg1 arg2
                ConvExprPrim cenv env op

            | TOp.ILAsm ([ ILConvertOp convertOp1; ILConvertOp convertOp2 ], _), _, [arg] -> 
                let ty1 = tyOfExpr g arg
                let op1 = convertOp1 g m ty1 arg
                let ty2 = tyOfExpr g op1
                let op2 = convertOp2 g m ty2 op1
                ConvExprPrim cenv env op2

<<<<<<< HEAD
            | TOp.ILAsm ([ ILConvertOp convertOp ], [TType_app (tcref,_, _)]), _, [arg] -> 
                let ty = tyOfExpr g arg
                let op =
                    if tyconRefEq g tcref g.char_tcr
                    then mkCallToCharOperator g m ty arg
=======
            | TOp.ILAsm ([ ILConvertOp convertOp ], [TType_app (tcref,_)]), _, [arg] -> 
                let ty = tyOfExpr g arg
                let op =
                    if tyconRefEq g tcref g.char_tcr then
                        mkCallToCharOperator g m ty arg
>>>>>>> 709c50aa
                    else convertOp g m ty arg
                ConvExprPrim cenv env op

            | TOp.ILAsm ([ I_throw ], _), _, [arg1]  -> 
                let raiseExpr = mkCallRaise g m (tyOfExpr g expr) arg1 
                ConvExprPrim cenv env raiseExpr        

            | TOp.ILAsm (instrs, _), tyargs, args                         -> 
                E.ILAsm(sprintf "%+A" instrs, ConvTypes cenv tyargs, ConvExprs cenv env args)

            | TOp.ExnConstr tcref, tyargs, args              -> 
                E.NewRecord(ConvType cenv (mkAppTy tcref tyargs), ConvExprs cenv env args) 

            | TOp.ValFieldSet rfref, _tinst, [obj;arg]     -> 
                let objR = ConvLValueExpr cenv env obj
                let argR = ConvExpr cenv env arg
                let typR = ConvType cenv (mkAppTy rfref.TyconRef tyargs)
                let projR = ConvRecdFieldRef cenv rfref 
                E.FSharpFieldSet(Some objR, typR, projR, argR) 

            | TOp.ValFieldSet rfref, _tinst, [arg]     -> 
                let argR = ConvExpr cenv env arg
                let typR = ConvType cenv (mkAppTy rfref.TyconRef tyargs)
                let projR = ConvRecdFieldRef cenv rfref 
                E.FSharpFieldSet(None, typR, projR, argR) 

            | TOp.ExnFieldGet (tcref, i), [], [obj] -> 
                let exnc = stripExnEqns tcref
                let fspec = exnc.TrueInstanceFieldsAsList.[i]
                let fref = mkRecdFieldRef tcref fspec.LogicalName
                let typR = ConvType cenv (mkAppTy tcref tyargs)
                let objR = ConvExpr cenv env (mkCoerceExpr (obj, mkAppTy tcref [], m, g.exn_ty))
                E.FSharpFieldGet(Some objR, typR, ConvRecdFieldRef cenv fref) 

            | TOp.ExnFieldSet (tcref, i), [], [obj;e2] -> 
                let exnc = stripExnEqns tcref
                let fspec = exnc.TrueInstanceFieldsAsList.[i]
                let fref = mkRecdFieldRef tcref fspec.LogicalName
                let typR = ConvType cenv (mkAppTy tcref tyargs)
                let objR = ConvExpr cenv env (mkCoerceExpr (obj, mkAppTy tcref [], m, g.exn_ty))
                E.FSharpFieldSet(Some objR, typR, ConvRecdFieldRef cenv fref, ConvExpr cenv env e2) 

            | TOp.Coerce, [tgtTy;srcTy], [x]  -> 
                if typeEquiv g tgtTy srcTy then 
                    ConvExprPrim cenv env x
                else
                    E.Coerce(ConvType cenv tgtTy, ConvExpr cenv env x) 

            | TOp.Reraise, [toTy], []         -> 
                // rebuild reraise<T>() and Convert 
                mkReraiseLibCall g toTy m |> ConvExprPrim cenv env 

            | TOp.LValueOp (LAddrOf _, vref), [], [] -> 
                E.AddressOf(ConvExpr cenv env (exprForValRef m vref)) 

            | TOp.LValueOp (LByrefSet, vref), [], [e] -> 
                E.AddressSet(ConvExpr cenv env (exprForValRef m vref), ConvExpr cenv env e) 

            | TOp.LValueOp (LSet, vref), [], [e] -> 
                E.ValueSet(FSharpMemberOrFunctionOrValue(cenv, vref), ConvExpr cenv env e) 

            | TOp.LValueOp (LByrefGet, vref), [], [] -> 
                ConvValRef cenv env m vref 

            | TOp.Array, [ty], xa -> 
                    E.NewArray(ConvType cenv ty, ConvExprs cenv env xa)                             

            | TOp.While (dp, _), [], [Expr.Lambda (_, _, _, [_], test, _, _);Expr.Lambda (_, _, _, [_], body, _, _)]  -> 
                    E.WhileLoop(ConvExpr cenv env test, ConvExpr cenv env body, dp) 
        
            | TOp.IntegerForLoop (dpFor, dpEquals, dir), [], [Expr.Lambda (_, _, _, [_], lim0, _, _); Expr.Lambda (_, _, _, [_], SimpleArrayLoopUpperBound, lm, _); SimpleArrayLoopBody g (arr, elemTy, body)] ->
                let lim1 = 
                    let len = mkCallArrayLength g lm elemTy arr // Array.length arr
                    mkCallSubtractionOperator g lm g.int32_ty len (mkOne g lm) // len - 1
                E.IntegerForLoop(ConvExpr cenv env lim0, ConvExpr cenv env lim1, ConvExpr cenv env body, dir <> FSharpForLoopDown, dpFor, dpEquals) 

            | TOp.IntegerForLoop (doFor, doEquals, dir), [], [Expr.Lambda (_, _, _, [_], lim0, _, _); Expr.Lambda (_, _, _, [_], lim1, lm, _); body]  -> 
                let lim1 =
                    if dir = CSharpForLoopUp then
                        mkCallSubtractionOperator g lm g.int32_ty lim1 (mkOne g lm) // len - 1
                    else lim1
                E.IntegerForLoop(ConvExpr cenv env lim0, ConvExpr cenv env lim1, ConvExpr cenv env body, dir <> FSharpForLoopDown, doFor, doEquals) 

            | TOp.ILCall (_, _, _, isCtor, valUseFlag, _, _, ilMethRef, enclTypeInst, methInst, _), [], callArgs -> 
                ConvILCall cenv env (isCtor, valUseFlag, ilMethRef, enclTypeInst, methInst, callArgs, m)

            | TOp.TryFinally (dpTry, dpFinally), [_resty], [Expr.Lambda (_, _, _, [_], e1, _, _); Expr.Lambda (_, _, _, [_], e2, _, _)] -> 
                E.TryFinally(ConvExpr cenv env e1, ConvExpr cenv env e2, dpTry, dpFinally) 

            | TOp.TryWith (dpTry, dpWith), [_resty], [Expr.Lambda (_, _, _, [_], e1, _, _); Expr.Lambda (_, _, _, [vf], ef, _, _); Expr.Lambda (_, _, _, [vh], eh, _, _)] ->
                let vfR = ConvVal cenv vf
                let envf = env.BindVal vf
                let vhR = ConvVal cenv vh
                let envh = env.BindVal vh
                E.TryWith(ConvExpr cenv env e1, vfR, ConvExpr cenv envf ef, vhR, ConvExpr cenv envh eh, dpTry, dpWith) 

            | TOp.Bytes bytes, [], [] -> E.Const(box bytes, ConvType cenv (tyOfExpr g expr))

            | TOp.UInt16s arr, [], [] -> E.Const(box arr, ConvType cenv (tyOfExpr g expr))
              
            | TOp.UnionCaseProof _, _, [e]       -> ConvExprPrim cenv env e  // Note: we erase the union case proof conversions when converting to quotations
            | TOp.UnionCaseTagGet tycr, tyargs, [arg1]          -> 
                let typR = ConvType cenv (mkAppTy tycr tyargs)
                E.UnionCaseTag(ConvExpr cenv env arg1, typR) 

            | TOp.TraitCall (TTrait(tys, nm, memFlags, argtys, _rty, _solution)), _, _                    -> 
                let tysR = ConvTypes cenv tys
                let tyargsR = ConvTypes cenv tyargs
                let argtysR = ConvTypes cenv argtys
                let argsR = ConvExprs cenv env args
                E.TraitCall(tysR, nm, memFlags, argtysR, tyargsR, argsR) 

            | TOp.RefAddrGet readonly, [ty], [e]  -> 
                let replExpr = mkRecdFieldGetAddrViaExprAddr(readonly, e, mkRefCellContentsRef g, [ty], m)
                ConvExprPrim cenv env replExpr

            | _ -> wfail (sprintf "unhandled construct in AST", m)

        | Expr.WitnessArg (traitInfo, _m) ->
            ConvWitnessInfoPrim cenv env traitInfo

        | Expr.DebugPoint (_, innerExpr) ->
            ConvExprPrim cenv env innerExpr

        | _ -> 
            wfail (sprintf "unhandled construct in AST", expr.Range)

    and ConvWitnessInfoPrim _cenv env traitInfo : E =
        let witnessInfo = traitInfo.TraitKey
        let env = { env with suppressWitnesses = true }
        // First check if this is a witness in ReflectedDefinition code
        if env.witnessesInScope.ContainsKey witnessInfo then 
            let witnessArgIdx = env.witnessesInScope.[witnessInfo]
            E.WitnessArg(witnessArgIdx)
        // Otherwise it is a witness in a quotation literal 
        else
            //failwith "witness not found"
            E.WitnessArg(-1)

    and ConvWitnessInfo cenv env m traitInfo : FSharpExpr =
        let g = cenv.g
        let witnessInfo = traitInfo.TraitKey
        let witnessTy = GenWitnessTy g witnessInfo 
        let traitInfoR = ConvWitnessInfoPrim cenv env traitInfo
        Mk cenv m witnessTy traitInfoR

    and ConvLetBind cenv env (bind : Binding) = 
        match bind.Expr with 
        // Map for values bound by the 
        //     'let v = isinst e in .... if nonnull v then ...v .... ' 
        // construct arising out the compilation of pattern matching. We decode these back to the form
        //     'if istype e then ...unbox e .... ' 
        // It's bit annoying that pattern matching does this transformation. Like all premature optimization we pay a 
        // cost here to undo it.
        | Expr.Op (TOp.ILAsm ([ I_isinst _ ], _), [ty], [e], _) -> 
            None, env.BindIsInstVal bind.Var (ty, e)
    
        // Remove let <compilerGeneratedVar> = <var> from quotation tree
        | Expr.Val _ when bind.Var.IsCompilerGenerated && (not bind.Var.IsMutable) -> 
            None, env.BindSubstVal bind.Var bind.Expr

        // Remove let <compilerGeneratedVar> = () from quotation tree
        | Expr.Const (Const.Unit, _, _) when bind.Var.IsCompilerGenerated && (not bind.Var.IsMutable) -> 
            None, env.BindSubstVal bind.Var bind.Expr

        // Remove let unionCase = ... from quotation tree
        | Expr.Op (TOp.UnionCaseProof _, _, [e], _) when (not bind.Var.IsMutable) -> 
            None, env.BindSubstVal bind.Var e

        | _ ->
            let v = bind.Var
            let vR = ConvVal cenv v 
            let rhsR = ConvExpr cenv env bind.Expr
            let envinner = env.BindVal v
            Some(vR, rhsR, bind.DebugPoint), envinner

    and ConvILCall (cenv: SymbolEnv) env (isNewObj, valUseFlags, ilMethRef, enclTypeArgs, methTypeArgs, callArgs, m) =
        let g = cenv.g
        let isNewObj = (isNewObj || (match valUseFlags with CtorValUsedAsSuperInit | CtorValUsedAsSelfInit -> true | _ -> false))
        let methName = ilMethRef.Name
        let isPropGet = methName.StartsWithOrdinal("get_")
        let isPropSet = methName.StartsWithOrdinal("set_")
        let isProp = isPropGet || isPropSet
        
        let tcref, subClass = 
            // this does not matter currently, type checking fails to resolve it when a TP references a union case subclass
            try
                // if the type is an union case class, lookup will fail 
                Import.ImportILTypeRef cenv.amap m ilMethRef.DeclaringTypeRef, None
            with _ ->
                let e = ilMethRef.DeclaringTypeRef
                let parent = ILTypeRef.Create(e.Scope, e.Enclosing.Tail, e.Enclosing.Head)
                Import.ImportILTypeRef cenv.amap m parent, Some e.Name
                
        let enclosingType = generalizedTyconRef g tcref
        
        let makeCall minfo =
            ConvObjectModelCallLinear cenv env (isNewObj, minfo, enclTypeArgs, methTypeArgs, [], callArgs) id   

        let makeFSCall isMember (vr: ValRef) =
            let memOrVal =
                if isMember then
                    let minfo = MethInfo.FSMeth(g, enclosingType, vr, None)
                    FSharpMemberOrFunctionOrValue(cenv, minfo)
                else
                    FSharpMemberOrFunctionOrValue(cenv, vr)
            makeCall memOrVal

        // takes a possibly fake ValRef and tries to resolve it to an F# expression
        let makeFSExpr isMember (vr: ValRef) =
            let nlr = vr.nlr 
            let enclosingEntity = 
                try
                    nlr.EnclosingEntity.Deref 
                with _ ->
                    failwithf "Failed to resolve type '%s'" nlr.EnclosingEntity.CompiledName
            let ccu = nlr.EnclosingEntity.nlr.Ccu
            let vName = nlr.ItemKey.PartialKey.LogicalName // this is actually compiled name
            let findByName =
                enclosingEntity.MembersOfFSharpTyconSorted |> List.filter (fun v -> (v.CompiledName g.CompilerGlobalState) = vName)
            match findByName with
            | [v] -> 
                makeFSCall isMember v
            | [] ->
                let typR = ConvType cenv (mkAppTy tcref enclTypeArgs)
                if enclosingEntity.IsModuleOrNamespace then
                    let findModuleMemberByName = 
                        enclosingEntity.ModuleOrNamespaceType.AllValsAndMembers 
                        |> Seq.filter (fun v -> 
                            (v.CompiledName g.CompilerGlobalState) = vName &&
                                match v.DeclaringEntity with
                                | Parent p -> p.PublicPath = enclosingEntity.PublicPath
                                | _ -> false 
                        ) |> List.ofSeq
                    match findModuleMemberByName with
                    | [v] ->
                        let vr = VRefLocal v
                        makeFSCall isMember vr
                    | [] ->
                        let isPropGet = vName.StartsWithOrdinal("get_")
                        let isPropSet = vName.StartsWithOrdinal("set_")
                        if isPropGet || isPropSet then
                            let name = PrettyNaming.ChopPropertyName vName          
                            let findByName =
                                enclosingEntity.ModuleOrNamespaceType.AllValsAndMembers 
                                |> Seq.filter (fun v -> (v.CompiledName g.CompilerGlobalState) = name)
                                |> List.ofSeq
                            match findByName with
                            | [ v ] ->
                                let m = FSharpMemberOrFunctionOrValue(cenv, VRefLocal v)
                                if isPropGet then
                                    E.Value m
                                else     
                                    let valR = ConvExpr cenv env callArgs.Head
                                    E.ValueSet (m, valR)
                            | _ -> failwith "Failed to resolve module value unambiguously"
                        else
                            failwith "Failed to resolve module member" 
                    | _ ->
                        failwith "Failed to resolve overloaded module member"
                elif enclosingEntity.IsRecordTycon then
                    if isProp then
                        let name = PrettyNaming.ChopPropertyName vName                                    
                        let projR = ConvRecdFieldRef cenv (RecdFieldRef(tcref, name))
                        let objR = ConvLValueExpr cenv env callArgs.Head
                        if isPropGet then
                            E.FSharpFieldGet(Some objR, typR, projR)
                        else
                            let valR = ConvExpr cenv env callArgs.Tail.Head
                            E.FSharpFieldSet(Some objR, typR, projR, valR)
                    elif vName = ".ctor" then
                        let argsR = ConvExprs cenv env callArgs
                        E.NewRecord(typR, argsR)
                    else
                        failwith "Failed to recognize record type member"
                elif enclosingEntity.IsUnionTycon then
                    if vName = "GetTag" || vName = "get_Tag" then
                        let objR = ConvExpr cenv env callArgs.Head
                        E.UnionCaseTag(objR, typR) 
                    elif vName.StartsWithOrdinal("New") then
                        let name = vName.Substring 3
                        let mkR = ConvUnionCaseRef cenv (UnionCaseRef(tcref, name))
                        let argsR = ConvExprs cenv env callArgs
                        E.NewUnionCase(typR, mkR, argsR)
                    elif vName.StartsWithOrdinal("Is") then
                        let name = vName.Substring 2
                        let mkR = ConvUnionCaseRef cenv (UnionCaseRef(tcref, name))
                        let objR = ConvExpr cenv env callArgs.Head
                        E.UnionCaseTest(objR, typR, mkR)
                    else 
                        match subClass with
                        | Some name ->
                            let ucref = UnionCaseRef(tcref, name)
                            let mkR = ConvUnionCaseRef cenv ucref
                            let objR = ConvLValueExpr cenv env callArgs.Head
                            let projR = FSharpField(cenv, ucref, ucref.Index)
                            E.UnionCaseGet(objR, typR, mkR, projR)
                        | _ ->
                            failwith "Failed to recognize union type member"
                else
                    let names = enclosingEntity.MembersOfFSharpTyconSorted |> List.map (fun v -> v.CompiledName g.CompilerGlobalState) |> String.concat ", "
                    failwithf "Member '%s' not found in type %s, found: %s" vName enclosingEntity.DisplayName names
            | _ -> // member is overloaded
                match nlr.ItemKey.TypeForLinkage with
                | None -> failwith "Type of signature could not be resolved"
                | Some keyTy ->
                    let findBySig =
                        findByName |> List.tryFind (fun v -> ccu.MemberSignatureEquality(keyTy, v.Type))
                    match findBySig with
                    | Some v ->
                        makeFSCall isMember v
                    | _ ->
                        failwith "Failed to recognize F# member"

        // First try to resolve it to IL metadata
        let try1 = 
            if tcref.IsILTycon then 
                try 
                    let mdef = resolveILMethodRefWithRescope unscopeILType tcref.ILTyconRawMetadata ilMethRef 
                    let minfo = MethInfo.CreateILMeth(cenv.amap, m, enclosingType, mdef)                     
                    FSharpMemberOrFunctionOrValue(cenv, minfo) |> makeCall |> Some
                with _ -> 
                    None
            else
                None

        // Otherwise try to bind it to an F# symbol
        match try1 with
        | Some res -> res
        | None ->
          try
            // Try to bind the call to an F# method call
            let memberParentName = if tcref.IsModuleOrNamespace then None else Some tcref.LogicalName
            // this logical name is not correct in the presence of CompiledName
            let logicalName = ilMethRef.Name 
            let isMember = memberParentName.IsSome
            if isMember then 
                match ilMethRef.Name, ilMethRef.DeclaringTypeRef.Name with
                | "Invoke", "Microsoft.FSharp.Core.FSharpFunc`2" ->
                    let objR = ConvLValueExpr cenv env callArgs.Head
                    let argR = ConvExpr cenv env callArgs.Tail.Head
                    let typR = ConvType cenv enclTypeArgs.Head
                    E.Application(objR, [typR], [argR])
                | _ ->
                let isCtor = (ilMethRef.Name = ".ctor")
                let isStatic = isCtor || ilMethRef.CallingConv.IsStatic
                let scoref = ilMethRef.DeclaringTypeRef.Scope
                let typars1 = tcref.Typars m
                let typars2 = [ 1 .. ilMethRef.GenericArity ] |> List.map (fun _ -> Construct.NewRigidTypar "T" m)
                let tinst1 = typars1 |> generalizeTypars
                let tinst2 = typars2 |> generalizeTypars
                // TODO: this will not work for curried methods in F# classes.
                // This is difficult to solve as the information in the ILMethodRef
                // is not sufficient to resolve to a symbol unambiguously in these cases.
                let argtys = [ ilMethRef.ArgTypes |> List.map (ImportILTypeFromMetadata cenv.amap m scoref tinst1 tinst2) ]
                let rty = 
                    match ImportReturnTypeFromMetadata cenv.amap m ilMethRef.ReturnType emptyILCustomAttrs scoref tinst1 tinst2 with 
                    | None -> if isCtor then  enclosingType else g.unit_ty
                    | Some ty -> ty

                let linkageType = 
                    let ty = mkIteratedFunTy g (List.map (mkRefTupledTy g) argtys) rty
                    let ty = if isStatic then ty else mkFunTy g enclosingType ty 
                    mkForallTyIfNeeded (typars1 @ typars2) ty

                let argCount = List.sum (List.map List.length argtys)  + (if isStatic then 0 else 1)
                let key = ValLinkageFullKey({ MemberParentMangledName=memberParentName; MemberIsOverride=false; LogicalName=logicalName; TotalArgCount= argCount }, Some linkageType)

                let (PubPath p) = tcref.PublicPath.Value
                let enclosingNonLocalRef = mkNonLocalEntityRef tcref.nlr.Ccu p
                let vref = mkNonLocalValRef enclosingNonLocalRef key
                makeFSExpr isMember vref 

            else 
                let key = ValLinkageFullKey({ MemberParentMangledName=memberParentName; MemberIsOverride=false; LogicalName=logicalName; TotalArgCount= 0 }, None)
                let vref = mkNonLocalValRef tcref.nlr key
                makeFSExpr isMember vref 

          with e -> 
            failwithf "An IL call to '%s' could not be resolved: %s" (ilMethRef.ToString()) e.Message

    and ConvObjectModelCallLinear cenv env (isNewObj, v: FSharpMemberOrFunctionOrValue, enclTyArgs, methTyArgs, witnessArgsR: FSharpExpr list, callArgs) contF =
        let enclTyArgsR = ConvTypes cenv enclTyArgs
        let methTyArgsR = ConvTypes cenv methTyArgs
        let obj, callArgs = 
            if v.IsInstanceMember then 
                match callArgs with 
                | obj :: rest -> Some obj, rest
                | _ -> failwith (sprintf "unexpected shape of arguments: %A" callArgs)
            else
                None, callArgs
        let objR = Option.map (ConvLValueExpr cenv env) obj
        // tailcall
        ConvExprsLinear cenv env callArgs (contF << fun callArgsR -> 
            if isNewObj then 
                E.NewObject(v, enclTyArgsR, callArgsR) 
            else 
                E.Call(objR, v, enclTyArgsR, methTyArgsR, witnessArgsR, callArgsR))

    and ConvExprs cenv env args = List.map (ConvExpr cenv env) args 

    // Process a list of expressions in a tail-recursive way. Identical to "ConvExprs" but the result is eventually passed to contF.
    and ConvExprsLinear cenv env args contF = 
        match args with 
        | [] -> contF []
        | [arg] -> ConvExprLinear cenv env arg (fun argR -> contF [argR])
        | arg :: rest -> ConvExprLinear cenv env arg (fun argR -> ConvExprsLinear cenv env rest (fun restR -> contF (argR :: restR)))

    and ConvTargetsLinear cenv env tgs contF = 
        match tgs with 
        | [] -> contF []
        | TTarget(vars, rhs, _) :: rest -> 
            let varsR = (List.rev vars) |> List.map (ConvVal cenv)
            ConvExprLinear cenv env rhs (fun targetR -> 
            ConvTargetsLinear cenv env rest (fun restR -> 
            contF ((varsR, targetR) :: restR)))

    and ConvValRef cenv env m (vref: ValRef) =
        let g = cenv.g
        let v = vref.Deref
        if env.isinstVals.ContainsVal v then 
            let ty, e = env.isinstVals.[v]
            ConvExprPrim cenv env (mkCallUnbox g m ty e)
        elif env.substVals.ContainsVal v then 
            let e = env.substVals.[v]
            ConvExprPrim cenv env e
        elif v.IsCtorThisVal then 
            E.ThisValue(ConvType cenv v.Type) 
        elif v.IsBaseVal then 
            E.BaseValue(ConvType cenv v.Type) 
        else 
            E.Value(FSharpMemberOrFunctionOrValue(cenv, vref)) 

    and ConvVal cenv (v: Val) : FSharpMemberOrFunctionOrValue =  
        let vref = mkLocalValRef v 
        FSharpMemberOrFunctionOrValue(cenv, vref) 

    and ConvConst cenv env m c ty =
        let g = cenv.g
        match TryEliminateDesugaredConstants g m c with 
        | Some e -> ConvExprPrim cenv env e
        | None ->
            let tyR = ConvType cenv ty
            match c with 
            | Const.Bool    i ->  E.Const(box i, tyR)
            | Const.SByte   i ->  E.Const(box i, tyR)
            | Const.Byte    i ->  E.Const(box i, tyR)
            | Const.Int16   i ->  E.Const(box i, tyR)
            | Const.UInt16  i ->  E.Const(box i, tyR)
            | Const.Int32   i ->  E.Const(box i, tyR)
            | Const.UInt32  i ->  E.Const(box i, tyR)
            | Const.Int64   i ->  E.Const(box i, tyR)
            | Const.UInt64  i ->  E.Const(box i, tyR)
            | Const.IntPtr  i ->  E.Const(box (nativeint i), tyR)
            | Const.UIntPtr i ->  E.Const(box (unativeint i), tyR)
            | Const.Decimal i ->  E.Const(box i, tyR)
            | Const.Double  i ->  E.Const(box i, tyR)
            | Const.Single  i ->  E.Const(box i, tyR)
            | Const.String  i ->  E.Const(box i, tyR)
            | Const.Char    i ->  E.Const(box i, tyR)
            | Const.Unit      ->  E.Const(box (), tyR)
            | Const.Zero      ->  E.DefaultValue (ConvType cenv ty)

    and ConvDecisionTree cenv env dtreeRetTy x m = 
        ConvDecisionTreePrim cenv env dtreeRetTy x |> Mk cenv m dtreeRetTy

    and ConvDecisionTreePrim cenv env dtreeRetTy x = 
        match x with 
        | TDSwitch(inpExpr, csl, dfltOpt, m) -> 
            let acc = 
                match dfltOpt with 
                | Some d -> ConvDecisionTreePrim cenv env dtreeRetTy d 
                | None -> wfail( "FSharp.Compiler.Service cannot yet return this kind of pattern match", m)

            (csl, acc) ||> List.foldBack (ConvDecisionTreeCase (cenv: SymbolEnv) env m inpExpr dtreeRetTy)

        | TDSuccess (args, n) -> 
            // TAST stores pattern bindings in reverse order for some reason
            // Reverse them here to give a good presentation to the user
            let args = List.rev args
            let argsR = ConvExprs cenv env args          
            E.DecisionTreeSuccess(n, argsR)
          
        | TDBind(bind, rest) -> 
            // The binding may be a compiler-generated binding that gets removed in the quotation presentation
            match ConvLetBind cenv env bind with 
            | None, env -> ConvDecisionTreePrim cenv env dtreeRetTy rest 
            | Some bindR, env -> E.Let(bindR, ConvDecisionTree cenv env dtreeRetTy rest bind.Var.Range) 

    and ConvDecisionTreeCase (cenv: SymbolEnv) env m inpExpr dtreeRetTy dcase acc = 
        let g = cenv.g
        let (TCase(discrim, dtree)) = dcase
        let acc = acc |> Mk cenv m dtreeRetTy
        match discrim with 
        | DecisionTreeTest.UnionCase (ucref, tyargs) -> 
            let objR = ConvExpr cenv env inpExpr
            let ucR = ConvUnionCaseRef cenv ucref 
            let utypR = ConvType cenv (mkAppTy ucref.TyconRef tyargs)
            E.IfThenElse (E.UnionCaseTest (objR, utypR, ucR) |> Mk cenv m g.bool_ty, ConvDecisionTree cenv env dtreeRetTy dtree m, acc) 
        | DecisionTreeTest.Const (Const.Bool true) -> 
            let e1R = ConvExpr cenv env inpExpr
            E.IfThenElse (e1R, ConvDecisionTree cenv env dtreeRetTy dtree m, acc) 
        | DecisionTreeTest.Const (Const.Bool false) -> 
            let e1R = ConvExpr cenv env inpExpr
            // Note, reverse the branches
            E.IfThenElse (e1R, acc, ConvDecisionTree cenv env dtreeRetTy dtree m) 
        | DecisionTreeTest.Const c -> 
            let ty = tyOfExpr g inpExpr
            let eq = mkCallEqualsOperator g m ty inpExpr (Expr.Const (c, m, ty))
            let eqR = ConvExpr cenv env eq 
            E.IfThenElse (eqR, ConvDecisionTree cenv env dtreeRetTy dtree m, acc) 
        | DecisionTreeTest.IsNull -> 
            // Decompile cached isinst tests
            match inpExpr with 
            | Expr.Val (vref, _, _) when env.isinstVals.ContainsVal vref.Deref  ->
                let ty, e =  env.isinstVals.[vref.Deref]
                let tyR = ConvType cenv ty
                let eR = ConvExpr cenv env e
                // note: reverse the branches - a null test is a failure of an isinst test
                E.IfThenElse (E.TypeTest (tyR, eR) |> Mk cenv m g.bool_ty, acc, ConvDecisionTree cenv env dtreeRetTy dtree m) 
            | _ -> 
                let ty = tyOfExpr g inpExpr
                let eqR =
                    let eq = mkCallEqualsOperator g m ty inpExpr (Expr.Const (Const.Zero, m, ty))
                    let env = { env with suppressWitnesses = true }
                    ConvExpr cenv env eq 
                E.IfThenElse (eqR, ConvDecisionTree cenv env dtreeRetTy dtree m, acc) 
        | DecisionTreeTest.IsInst (_srcty, tgty) -> 
            let e1R = ConvExpr cenv env inpExpr
            E.IfThenElse (E.TypeTest (ConvType cenv tgty, e1R)  |> Mk cenv m g.bool_ty, ConvDecisionTree cenv env dtreeRetTy dtree m, acc) 
        | DecisionTreeTest.ActivePatternCase _ -> wfail("unexpected Test.ActivePatternCase test in quoted expression", m)
        | DecisionTreeTest.ArrayLength _ -> wfail("FSharp.Compiler.Service cannot yet return array pattern matching", m)
        | DecisionTreeTest.Error m -> wfail("error recovery", m)

    /// Wrap the conversion in a function to make it on-demand.  Any pattern matching on the FSharpExpr will
    /// force the evaluation of the entire conversion process eagerly.
    let ConvExprOnDemand cenv env expr = 
        FSharpExpr(cenv, Some(fun () -> ConvExpr cenv env expr), E.Unused, expr.Range, tyOfExpr cenv.g expr)

/// The contents of the F# assembly as provided through the compiler API
type FSharpAssemblyContents(cenv: SymbolEnv, mimpls: TypedImplFile list) = 

    new (tcGlobals, thisCcu, thisCcuType, tcImports, mimpls) = FSharpAssemblyContents(SymbolEnv(tcGlobals, thisCcu, thisCcuType, tcImports), mimpls)

    member _.ImplementationFiles = 
        [ for mimpl in mimpls -> FSharpImplementationFileContents(cenv, mimpl)]

and FSharpImplementationFileDeclaration = 
    | Entity of entity: FSharpEntity * declarations: FSharpImplementationFileDeclaration list
    | MemberOrFunctionOrValue of value: FSharpMemberOrFunctionOrValue * curriedArgs: FSharpMemberOrFunctionOrValue list list * body: FSharpExpr
    | InitAction of action: FSharpExpr

and FSharpImplementationFileContents(cenv, mimpl) = 
    let g = cenv.g
    let (TImplFile (qname, _pragmas, ModuleOrNamespaceExprWithSig(_, mdef, _), hasExplicitEntryPoint, isScript, _anonRecdTypes, _)) = mimpl 
    let rec getDecls2 (ModuleOrNamespaceExprWithSig(_mty, def, _m)) = getDecls def
    and getBind (bind: Binding) = 
        let v = bind.Var
        assert v.IsCompiledAsTopLevel
        let topValInfo = InferArityOfExprBinding g AllowTypeDirectedDetupling.Yes v bind.Expr
        let tps, _ctorThisValOpt, _baseValOpt, vsl, body, _bodyty = IteratedAdjustArityOfLambda g cenv.amap topValInfo bind.Expr
        let v = FSharpMemberOrFunctionOrValue(cenv, mkLocalValRef v)
        let gps = v.GenericParameters
        let vslR = List.map (List.map (FSharpExprConvert.ConvVal cenv)) vsl 
        let env = ExprTranslationEnv.Empty(g).BindTypars (Seq.zip tps gps |> Seq.toList)
        let env = env.BindCurriedVals vsl 
        let e = FSharpExprConvert.ConvExprOnDemand cenv env body
        FSharpImplementationFileDeclaration.MemberOrFunctionOrValue(v, vslR, e) 

    and getDecls mdef = 
        match mdef with 
        | TMDefRec(_isRec, _opens, tycons, mbinds, _m) ->
            [ for tycon in tycons do 
                  let entity = FSharpEntity(cenv, mkLocalEntityRef tycon)
                  yield FSharpImplementationFileDeclaration.Entity(entity, []) 
              for mbind in mbinds do 
                  match mbind with 
                  | ModuleOrNamespaceBinding.Module(mspec, def) -> 
                      let entity = FSharpEntity(cenv, mkLocalEntityRef mspec)
                      yield FSharpImplementationFileDeclaration.Entity (entity, getDecls def) 
                  | ModuleOrNamespaceBinding.Binding bind -> 
                      yield getBind bind ]
        | TMAbstract mexpr -> getDecls2 mexpr
        | TMDefLet(bind, _m)  ->
            [ yield getBind bind  ]
        | TMDefOpens _ ->
            [ ]
        | TMDefDo(expr, _m)  ->
            [ let expr = FSharpExprConvert.ConvExprOnDemand cenv (ExprTranslationEnv.Empty(g)) expr
              yield FSharpImplementationFileDeclaration.InitAction expr  ]
        | TMDefs mdefs -> 
            [ for mdef in mdefs do yield! getDecls mdef ]

    member _.QualifiedName = qname.Text
    member _.FileName = qname.Range.FileName
    member _.Declarations = getDecls mdef 
    member _.HasExplicitEntryPoint = hasExplicitEntryPoint
    member _.IsScript = isScript


module FSharpExprPatterns = 
    let (|Value|_|) (e: FSharpExpr) = match e.E with E.Value v -> Some v | _ -> None

    let (|Const|_|) (e: FSharpExpr) = match e.E with E.Const (v, ty) -> Some (v, ty) | _ -> None

    let (|TypeLambda|_|) (e: FSharpExpr) = match e.E with E.TypeLambda (v, e) -> Some (v, e) | _ -> None

    let (|Lambda|_|) (e: FSharpExpr) = match e.E with E.Lambda (v, e) -> Some (v, e) | _ -> None

    let (|Application|_|) (e: FSharpExpr) = match e.E with E.Application (f, tys, e) -> Some (f, tys, e) | _ -> None

    let (|IfThenElse|_|) (e: FSharpExpr) = match e.E with E.IfThenElse (e1, e2, e3) -> Some (e1, e2, e3) | _ -> None

    let (|Let|_|) (e: FSharpExpr) = match e.E with E.Let ((dp, v, e), b) -> Some ((dp, v, e), b) | _ -> None

    let (|LetRec|_|) (e: FSharpExpr) = match e.E with E.LetRec (ves, b) -> Some (ves, b) | _ -> None

    let (|NewRecord|_|) (e: FSharpExpr) = match e.E with E.NewRecord (ty, es) -> Some (ty, es) | _ -> None

    let (|NewAnonRecord|_|) (e: FSharpExpr) = match e.E with E.NewAnonRecord (ty, es) -> Some (ty, es) | _ -> None

    let (|NewUnionCase|_|) (e: FSharpExpr) = match e.E with E.NewUnionCase (e, tys, es) -> Some (e, tys, es) | _ -> None

    let (|NewTuple|_|) (e: FSharpExpr) = match e.E with E.NewTuple (ty, es) -> Some (ty, es) | _ -> None

    let (|TupleGet|_|) (e: FSharpExpr) = match e.E with E.TupleGet (ty, n, es) -> Some (ty, n, es) | _ -> None

    let (|Call|_|) (e: FSharpExpr) = match e.E with E.Call (a, b, c, d, _e, f) -> Some (a, b, c, d, f) | _ -> None

    let (|CallWithWitnesses|_|) (e: FSharpExpr) = match e.E with E.Call (a, b, c, d, e, f) -> Some (a, b, c, d, e, f) | _ -> None

    let (|NewObject|_|) (e: FSharpExpr) = match e.E with E.NewObject (a, b, c) -> Some (a, b, c) | _ -> None

    let (|FSharpFieldGet|_|) (e: FSharpExpr) = match e.E with E.FSharpFieldGet (a, b, c) -> Some (a, b, c) | _ -> None

    let (|AnonRecordGet|_|) (e: FSharpExpr) = match e.E with E.AnonRecordGet (a, b, c) -> Some (a, b, c) | _ -> None

    let (|FSharpFieldSet|_|) (e: FSharpExpr) = match e.E with E.FSharpFieldSet (a, b, c, d) -> Some (a, b, c, d) | _ -> None

    let (|UnionCaseGet|_|) (e: FSharpExpr) = match e.E with E.UnionCaseGet (a, b, c, d) -> Some (a, b, c, d) | _ -> None

    let (|UnionCaseTag|_|) (e: FSharpExpr) = match e.E with E.UnionCaseTag (a, b) -> Some (a, b) | _ -> None

    let (|UnionCaseTest|_|) (e: FSharpExpr) = match e.E with E.UnionCaseTest (a, b, c) -> Some (a, b, c) | _ -> None

    let (|NewArray|_|) (e: FSharpExpr) = match e.E with E.NewArray (a, b) -> Some (a, b) | _ -> None

    let (|Coerce|_|) (e: FSharpExpr) = match e.E with E.Coerce (a, b) -> Some (a, b) | _ -> None

    let (|Quote|_|) (e: FSharpExpr) = match e.E with E.Quote a -> Some a | _ -> None

    let (|TypeTest|_|) (e: FSharpExpr) = match e.E with E.TypeTest (a, b) -> Some (a, b) | _ -> None

    let (|Sequential|_|) (e: FSharpExpr) = match e.E with E.Sequential (dp, a) -> Some (dp, a) | _ -> None

    let (|DebugPoint|_|) (e: FSharpExpr) = match e.E with E.DebugPoint (dp, a) -> Some (dp, a) | _ -> None

    let (|FastIntegerForLoop|_|) (e: FSharpExpr) = match e.E with E.IntegerForLoop (dpFor, dpEquals, a, b, c, d) -> Some (dpFor, dpEquals, a, b, c, d) | _ -> None

    let (|WhileLoop|_|) (e: FSharpExpr) = match e.E with E.WhileLoop (dpWhile, a, b) -> Some (dpWhile, a, b) | _ -> None

    let (|TryFinally|_|) (e: FSharpExpr) = match e.E with E.TryFinally (dpTry, dpFinally, a, b) -> Some (dpTry, dpFinally, a, b) | _ -> None

    let (|TryWith|_|) (e: FSharpExpr) = match e.E with E.TryWith (dpTry, dpWith, a, b, c, d, e) -> Some (dpTry, dpWith, a, b, c, d, e) | _ -> None

    let (|NewDelegate|_|) (e: FSharpExpr) = match e.E with E.NewDelegate (ty, e) -> Some (ty, e) | _ -> None

    let (|DefaultValue|_|) (e: FSharpExpr) = match e.E with E.DefaultValue ty -> Some ty | _ -> None

    let (|AddressSet|_|) (e: FSharpExpr) = match e.E with E.AddressSet (a, b) -> Some (a, b) | _ -> None

    let (|ValueSet|_|) (e: FSharpExpr) = match e.E with E.ValueSet (a, b) -> Some (a, b) | _ -> None

    let (|AddressOf|_|) (e: FSharpExpr) = match e.E with E.AddressOf a -> Some a | _ -> None

    let (|ThisValue|_|) (e: FSharpExpr) = match e.E with E.ThisValue a -> Some a | _ -> None

    let (|BaseValue|_|) (e: FSharpExpr) = match e.E with E.BaseValue a -> Some a | _ -> None

    let (|ILAsm|_|) (e: FSharpExpr) = match e.E with E.ILAsm (a, b, c) -> Some (a, b, c) | _ -> None

    let (|ILFieldGet|_|) (e: FSharpExpr) = match e.E with E.ILFieldGet (a, b, c) -> Some (a, b, c) | _ -> None

    let (|ILFieldSet|_|) (e: FSharpExpr) = match e.E with E.ILFieldSet (a, b, c, d) -> Some (a, b, c, d) | _ -> None

    let (|ObjectExpr|_|) (e: FSharpExpr) = match e.E with E.ObjectExpr (a, b, c, d) -> Some (a, b, c, d) | _ -> None

    let (|DecisionTree|_|) (e: FSharpExpr) = match e.E with E.DecisionTree (a, b) -> Some (a, b) | _ -> None

    let (|DecisionTreeSuccess|_|) (e: FSharpExpr) = match e.E with E.DecisionTreeSuccess (a, b) -> Some (a, b) | _ -> None

    let (|UnionCaseSet|_|) (e: FSharpExpr) = match e.E with E.UnionCaseSet (a, b, c, d, e) -> Some (a, b, c, d, e) | _ -> None

    let (|TraitCall|_|) (e: FSharpExpr) = match e.E with E.TraitCall (a, b, c, d, e, f) -> Some (a, b, c, d, e, f) | _ -> None

    let (|WitnessArg|_|) (e: FSharpExpr) = match e.E with E.WitnessArg n -> Some n | _ -> None
<|MERGE_RESOLUTION|>--- conflicted
+++ resolved
@@ -531,10 +531,7 @@
 
     and ConvExprPrim (cenv: SymbolEnv) (env: ExprTranslationEnv) expr = 
         let g = cenv.g
-<<<<<<< HEAD
-=======
         
->>>>>>> 709c50aa
         // Eliminate integer 'for' loops 
         let expr = DetectAndOptimizeForEachExpression g OptimizeIntRangesOnly expr
 
@@ -682,11 +679,7 @@
 
             | TOp.TupleFieldGet (tupInfo, n), tyargs, [e] -> 
                 let tyR = ConvType cenv (mkAnyTupledTy g tupInfo tyargs)
-<<<<<<< HEAD
-                E.TupleGet (tyR, n, ConvExpr cenv env e) 
-=======
                 E.TupleGet(tyR, n, ConvExpr cenv env e) 
->>>>>>> 709c50aa
 
             | TOp.ILAsm ([ I_ldfld (_, _, fspec) ], _), enclTypeArgs, [obj] -> 
                 let typR = ConvILTypeRefApp cenv m fspec.DeclaringTypeRef enclTypeArgs 
@@ -748,14 +741,6 @@
                 let elemTy = tyOfExpr g arg
                 let nullVal = mkNull m elemTy
                 let op = mkCallNotEqualsOperator g m elemTy arg nullVal
-<<<<<<< HEAD
-                ConvExprPrim cenv env op
-
-            | TOp.ILAsm ([ I_ldlen; AI_conv DT_I4 ], _), _, [arr] ->
-                let arrayTy = tyOfExpr g arr
-                let elemTy = destArrayTy g arrayTy
-                let op = mkCallArrayLength g m elemTy arr
-=======
                 let env = { env with suppressWitnesses=true }
                 ConvExprPrim cenv env op
 
@@ -764,7 +749,6 @@
                 let elemTy = destArrayTy g arrayTy
                 let op = mkCallArrayLength g m elemTy arr
                 let env = { env with suppressWitnesses=true }
->>>>>>> 709c50aa
                 ConvExprPrim cenv env op
 
             | TOp.ILAsm ([ I_newarr (ILArrayShape [(Some 0, None)], _)], _), [elemTy], xa ->
@@ -808,19 +792,11 @@
                 let op2 = convertOp2 g m ty2 op1
                 ConvExprPrim cenv env op2
 
-<<<<<<< HEAD
-            | TOp.ILAsm ([ ILConvertOp convertOp ], [TType_app (tcref,_, _)]), _, [arg] -> 
-                let ty = tyOfExpr g arg
-                let op =
-                    if tyconRefEq g tcref g.char_tcr
-                    then mkCallToCharOperator g m ty arg
-=======
-            | TOp.ILAsm ([ ILConvertOp convertOp ], [TType_app (tcref,_)]), _, [arg] -> 
+            | TOp.ILAsm ([ ILConvertOp convertOp ], [TType_app (tcref, _, _)]), _, [arg] -> 
                 let ty = tyOfExpr g arg
                 let op =
                     if tyconRefEq g tcref g.char_tcr then
                         mkCallToCharOperator g m ty arg
->>>>>>> 709c50aa
                     else convertOp g m ty arg
                 ConvExprPrim cenv env op
 
