--- conflicted
+++ resolved
@@ -1284,53 +1284,6 @@
 
 
 module BasicPatterns = 
-<<<<<<< HEAD
-    let (|Value|_|) (e:FSharpExpr) = match e.E with E.Value (v) -> Some (v) | _ -> None
-    let (|Const|_|) (e:FSharpExpr) = match e.E with E.Const (v, ty) -> Some (v, ty) | _ -> None
-    let (|TypeLambda|_|) (e:FSharpExpr) = match e.E with E.TypeLambda (v, e) -> Some (v, e) | _ -> None
-    let (|Lambda|_|) (e:FSharpExpr) = match e.E with E.Lambda (v, e) -> Some (v, e) | _ -> None
-    let (|Application|_|) (e:FSharpExpr) = match e.E with E.Application (f, tys, e) -> Some (f, tys, e) | _ -> None
-    let (|IfThenElse|_|) (e:FSharpExpr) = match e.E with E.IfThenElse (e1, e2, e3) -> Some (e1, e2, e3) | _ -> None
-    let (|Let|_|) (e:FSharpExpr) = match e.E with E.Let ((v, e), b) -> Some ((v, e), b) | _ -> None
-    let (|LetRec|_|) (e:FSharpExpr) = match e.E with E.LetRec (ves, b) -> Some (ves, b) | _ -> None
-    let (|NewRecord|_|) (e:FSharpExpr) = match e.E with E.NewRecord (ty, es) -> Some (ty, es) | _ -> None
-    let (|NewAnonRecord|_|) (e:FSharpExpr) = match e.E with E.NewAnonRecord (ty, es) -> Some (ty, es) | _ -> None
-    let (|NewUnionCase|_|) (e:FSharpExpr) = match e.E with E.NewUnionCase (e, tys, es) -> Some (e, tys, es) | _ -> None
-    let (|NewTuple|_|) (e:FSharpExpr) = match e.E with E.NewTuple (ty, es) -> Some (ty, es) | _ -> None
-    let (|TupleGet|_|) (e:FSharpExpr) = match e.E with E.TupleGet (ty, n, es) -> Some (ty, n, es) | _ -> None
-    let (|Call|_|) (e:FSharpExpr) = match e.E with E.Call (a, b, c, d, e) -> Some (a, b, c, d, e) | _ -> None
-    let (|NewObject|_|) (e:FSharpExpr) = match e.E with E.NewObject (a, b, c) -> Some (a, b, c) | _ -> None
-    let (|FSharpFieldGet|_|) (e:FSharpExpr) = match e.E with E.FSharpFieldGet (a, b, c) -> Some (a, b, c) | _ -> None
-    let (|AnonRecordGet|_|) (e:FSharpExpr) = match e.E with E.AnonRecordGet (a, b, c) -> Some (a, b, c) | _ -> None
-    let (|FSharpFieldSet|_|) (e:FSharpExpr) = match e.E with E.FSharpFieldSet (a, b, c, d) -> Some (a, b, c, d) | _ -> None
-    let (|UnionCaseGet|_|) (e:FSharpExpr) = match e.E with E.UnionCaseGet (a, b, c, d) -> Some (a, b, c, d) | _ -> None
-    let (|UnionCaseTag|_|) (e:FSharpExpr) = match e.E with E.UnionCaseTag (a, b) -> Some (a, b) | _ -> None
-    let (|UnionCaseTest|_|) (e:FSharpExpr) = match e.E with E.UnionCaseTest (a, b, c) -> Some (a, b, c) | _ -> None
-    let (|NewArray|_|) (e:FSharpExpr) = match e.E with E.NewArray (a, b) -> Some (a, b) | _ -> None
-    let (|Coerce|_|) (e:FSharpExpr) = match e.E with E.Coerce (a, b) -> Some (a, b) | _ -> None
-    let (|Quote|_|) (e:FSharpExpr) = match e.E with E.Quote (a) -> Some (a) | _ -> None
-    let (|TypeTest|_|) (e:FSharpExpr) = match e.E with E.TypeTest (a, b) -> Some (a, b) | _ -> None
-    let (|Sequential|_|) (e:FSharpExpr) = match e.E with E.Sequential (a, b) -> Some (a, b) | _ -> None
-    let (|FastIntegerForLoop|_|) (e:FSharpExpr) = match e.E with E.FastIntegerForLoop (a, b, c, d) -> Some (a, b, c, d) | _ -> None
-    let (|WhileLoop|_|) (e:FSharpExpr) = match e.E with E.WhileLoop (a, b) -> Some (a, b) | _ -> None
-    let (|TryFinally|_|) (e:FSharpExpr) = match e.E with E.TryFinally (a, b) -> Some (a, b) | _ -> None
-    let (|TryWith|_|) (e:FSharpExpr) = match e.E with E.TryWith (a, b, c, d, e) -> Some (a, b, c, d, e) | _ -> None
-    let (|NewDelegate|_|) (e:FSharpExpr) = match e.E with E.NewDelegate (ty, e) -> Some (ty, e) | _ -> None
-    let (|DefaultValue|_|) (e:FSharpExpr) = match e.E with E.DefaultValue (ty) -> Some (ty) | _ -> None
-    let (|AddressSet|_|) (e:FSharpExpr) = match e.E with E.AddressSet (a, b) -> Some (a, b) | _ -> None
-    let (|ValueSet|_|) (e:FSharpExpr) = match e.E with E.ValueSet (a, b) -> Some (a, b) | _ -> None
-    let (|AddressOf|_|) (e:FSharpExpr) = match e.E with E.AddressOf (a) -> Some (a) | _ -> None
-    let (|ThisValue|_|) (e:FSharpExpr) = match e.E with E.ThisValue (a) -> Some (a) | _ -> None
-    let (|BaseValue|_|) (e:FSharpExpr) = match e.E with E.BaseValue (a) -> Some (a) | _ -> None
-    let (|ILAsm|_|) (e:FSharpExpr) = match e.E with E.ILAsm (a, b, c) -> Some (a, b, c) | _ -> None
-    let (|ILFieldGet|_|) (e:FSharpExpr) = match e.E with E.ILFieldGet (a, b, c) -> Some (a, b, c) | _ -> None
-    let (|ILFieldSet|_|) (e:FSharpExpr) = match e.E with E.ILFieldSet (a, b, c, d) -> Some (a, b, c, d) | _ -> None
-    let (|ObjectExpr|_|) (e:FSharpExpr) = match e.E with E.ObjectExpr (a, b, c, d) -> Some (a, b, c, d) | _ -> None
-    let (|DecisionTree|_|) (e:FSharpExpr) = match e.E with E.DecisionTree (a, b) -> Some (a, b) | _ -> None
-    let (|DecisionTreeSuccess|_|) (e:FSharpExpr) = match e.E with E.DecisionTreeSuccess (a, b) -> Some (a, b) | _ -> None
-    let (|UnionCaseSet|_|) (e:FSharpExpr) = match e.E with E.UnionCaseSet (a, b, c, d, e) -> Some (a, b, c, d, e) | _ -> None
-    let (|TraitCall|_|) (e:FSharpExpr) = match e.E with E.TraitCall (a, b, c, d, e, f) -> Some (a, b, c, d, e, f) | _ -> None
-=======
     let (|Value|_|) (e: FSharpExpr) = match e.E with E.Value (v) -> Some (v) | _ -> None
     let (|Const|_|) (e: FSharpExpr) = match e.E with E.Const (v, ty) -> Some (v, ty) | _ -> None
     let (|TypeLambda|_|) (e: FSharpExpr) = match e.E with E.TypeLambda (v, e) -> Some (v, e) | _ -> None
@@ -1376,4 +1329,3 @@
     let (|DecisionTreeSuccess|_|) (e: FSharpExpr) = match e.E with E.DecisionTreeSuccess (a, b) -> Some (a, b) | _ -> None
     let (|UnionCaseSet|_|) (e: FSharpExpr) = match e.E with E.UnionCaseSet (a, b, c, d, e) -> Some (a, b, c, d, e) | _ -> None
     let (|TraitCall|_|) (e: FSharpExpr) = match e.E with E.TraitCall (a, b, c, d, e, f) -> Some (a, b, c, d, e, f) | _ -> None
->>>>>>> 88d18d99
