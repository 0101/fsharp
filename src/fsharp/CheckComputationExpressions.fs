﻿// Copyright (c) Microsoft Corporation. All Rights Reserved. See License.txt in the project root for license information.

/// The typechecker. Left-to-right constrained type checking 
/// with generalization at appropriate points.
module internal FSharp.Compiler.CheckComputationExpressions

open Internal.Utilities.Library
open FSharp.Compiler.AccessibilityLogic
open FSharp.Compiler.AttributeChecking
open FSharp.Compiler.CheckExpressions
open FSharp.Compiler.ConstraintSolver
open FSharp.Compiler.ErrorLogger
open FSharp.Compiler.Features
open FSharp.Compiler.Infos
open FSharp.Compiler.InfoReader
open FSharp.Compiler.NameResolution
open FSharp.Compiler.PatternMatchCompilation
open FSharp.Compiler.Syntax.PrettyNaming
open FSharp.Compiler.Syntax
open FSharp.Compiler.SyntaxTreeOps
open FSharp.Compiler.Text
open FSharp.Compiler.Text.Range
open FSharp.Compiler.TypedTree
open FSharp.Compiler.TypedTreeOps

type cenv = TcFileState

/// Used to flag if this is the first or a sebsequent translation pass through a computation expression
type CompExprTranslationPass = Initial | Subsequent

/// Used to flag if computation expression custom operations are allowed in a given context
type CustomOperationsMode = Allowed | Denied

let TryFindIntrinsicOrExtensionMethInfo collectionSettings (cenv: cenv) (env: TcEnv) m ad nm ty = 
    AllMethInfosOfTypeInScope collectionSettings cenv.infoReader env.NameEnv (Some nm) ad IgnoreOverrides m ty

/// Ignores an attribute
let IgnoreAttribute _ = None

let (|ExprAsPat|_|) (f: SynExpr) =    
    match f with 
    | SingleIdent v1 | SynExprParen(SingleIdent v1, _, _, _) -> Some (mkSynPatVar None v1)
    | SynExprParen(SynExpr.Tuple (false, elems, _, _), _, _, _) -> 
        let elems = elems |> List.map (|SingleIdent|_|) 
        if elems |> List.forall (fun x -> x.IsSome) then 
            Some (SynPat.Tuple(false, (elems |> List.map (fun x -> mkSynPatVar None x.Value)), f.Range))
        else
            None
    | _ -> None

// For join clauses that join on nullable, we syntactically insert the creation of nullable values on the appropriate side of the condition, 
// then pull the syntax apart again
let (|JoinRelation|_|) cenv env (e: SynExpr) = 
    let m = e.Range
    let ad = env.eAccessRights

    let isOpName opName vref s =
        (s = opName) &&
        match ResolveExprLongIdent cenv.tcSink cenv.nameResolver m ad env.eNameResEnv TypeNameResolutionInfo.Default [ident(opName, m)] with
        | Result (_, Item.Value vref2, []) -> valRefEq cenv.g vref vref2
        | _ -> false

    match e with 
    | BinOpExpr(opId, a, b) when isOpName opNameEquals cenv.g.equals_operator_vref opId.idText -> Some (a, b)

    | BinOpExpr(opId, a, b) when isOpName opNameEqualsNullable cenv.g.equals_nullable_operator_vref opId.idText -> 

        let a = SynExpr.App (ExprAtomicFlag.Atomic, false, mkSynLidGet a.Range [MangledGlobalName;"System"] "Nullable", a, a.Range)
        Some (a, b)

    | BinOpExpr(opId, a, b) when isOpName opNameNullableEquals cenv.g.nullable_equals_operator_vref opId.idText -> 

        let b = SynExpr.App (ExprAtomicFlag.Atomic, false, mkSynLidGet b.Range [MangledGlobalName;"System"] "Nullable", b, b.Range)
        Some (a, b)

    | BinOpExpr(opId, a, b) when isOpName opNameNullableEqualsNullable cenv.g.nullable_equals_nullable_operator_vref opId.idText -> 

        Some (a, b)

    | _ -> None

let elimFastIntegerForLoop (spBind, id, start, dir, finish, innerExpr, m) = 
    let pseudoEnumExpr = 
        if dir then mkSynInfix m start ".." finish
        else mkSynTrifix m ".. .." start (SynExpr.Const (SynConst.Int32 -1, start.Range)) finish
    SynExpr.ForEach (spBind, SeqExprOnly false, true, mkSynPatVar None id, pseudoEnumExpr, innerExpr, m)

/// Check if a computation or sequence expression is syntactically free of 'yield' (though not yield!)
let YieldFree (cenv: cenv) expr =
    if cenv.g.langVersion.SupportsFeature LanguageFeature.ImplicitYield then

        // Implement yield free logic for F# Language including the LanguageFeature.ImplicitYield
        let rec YieldFree expr =
            match expr with
            | SynExpr.Sequential (_, _, e1, e2, _) ->
                YieldFree e1 && YieldFree e2

            | SynExpr.IfThenElse (_, _, _, _, e2, _, e3opt, _, _, _, _) ->
                YieldFree e2 && Option.forall YieldFree e3opt

            | SynExpr.TryWith (e1, _, clauses, _, _, _, _) ->
                YieldFree e1 && clauses |> List.forall (fun (SynMatchClause(resultExpr = e)) -> YieldFree e)

            | SynExpr.Match (_, _, clauses, _) | SynExpr.MatchBang (_, _, clauses, _) ->
                clauses |> List.forall (fun (SynMatchClause(resultExpr = e)) -> YieldFree e)

            | SynExpr.For (_, _, _, _, _, body, _)
            | SynExpr.TryFinally (body, _, _, _, _)
            | SynExpr.LetOrUse (_, _, _, body, _)
            | SynExpr.While (_, _, body, _)
            | SynExpr.ForEach (_, _, _, _, _, body, _) ->
                YieldFree body

            | SynExpr.LetOrUseBang(_, _, _, _, _, _, body, _) ->
                YieldFree body

            | SynExpr.YieldOrReturn((true, _), _, _) -> false

            | _ -> true

        YieldFree expr
    else
        // Implement yield free logic for F# Language without the LanguageFeature.ImplicitYield
        let rec YieldFree expr =
            match expr with
            | SynExpr.Sequential (_, _, e1, e2, _) ->
                YieldFree e1 && YieldFree e2

            | SynExpr.IfThenElse (_, _, _, _, e2, _, e3opt, _, _, _, _) ->
                YieldFree e2 && Option.forall YieldFree e3opt

            | SynExpr.TryWith (e1, _, clauses, _, _, _, _) ->
                YieldFree e1 && clauses |> List.forall (fun (SynMatchClause(resultExpr = e)) -> YieldFree e)

            | SynExpr.Match (_, _, clauses, _) | SynExpr.MatchBang (_, _, clauses, _) ->
                clauses |> List.forall (fun (SynMatchClause(resultExpr = e)) -> YieldFree e)

            | SynExpr.For (_, _, _, _, _, body, _)
            | SynExpr.TryFinally (body, _, _, _, _)
            | SynExpr.LetOrUse (_, _, _, body, _)
            | SynExpr.While (_, _, body, _)
            | SynExpr.ForEach (_, _, _, _, _, body, _) ->
                YieldFree body

            | SynExpr.LetOrUseBang _
            | SynExpr.YieldOrReturnFrom _
            | SynExpr.YieldOrReturn _
            | SynExpr.ImplicitZero _
            | SynExpr.Do _ -> false

            | _ -> true

        YieldFree expr


/// Determine if a syntactic expression inside 'seq { ... }' or '[...]' counts as a "simple sequence
/// of semicolon separated values". For example [1;2;3].
/// 'acceptDeprecated' is true for the '[ ... ]' case, where we allow the syntax '[ if g then t else e ]' but ask it to be parenthesized
///
let (|SimpleSemicolonSequence|_|) cenv acceptDeprecated cexpr = 

    let IsSimpleSemicolonSequenceElement expr = 
        match expr with
        | SynExpr.IfThenElse _ when acceptDeprecated && YieldFree cenv expr -> true
        | SynExpr.IfThenElse _
        | SynExpr.TryWith _ 
        | SynExpr.Match _ 
        | SynExpr.For _ 
        | SynExpr.ForEach _ 
        | SynExpr.TryFinally _ 
        | SynExpr.YieldOrReturnFrom _ 
        | SynExpr.YieldOrReturn _ 
        | SynExpr.LetOrUse _ 
        | SynExpr.Do _ 
        | SynExpr.MatchBang _ 
        | SynExpr.LetOrUseBang _ 
        | SynExpr.While _ -> false
        | _ -> true

    let rec TryGetSimpleSemicolonSequenceOfComprehension expr acc = 
        match expr with 
        | SynExpr.Sequential (_, true, e1, e2, _) -> 
            if IsSimpleSemicolonSequenceElement e1 then 
                TryGetSimpleSemicolonSequenceOfComprehension e2 (e1 :: acc)
            else
                None 
        | e -> 
            if IsSimpleSemicolonSequenceElement e then 
                Some(List.rev (e :: acc))
            else 
                None 

    TryGetSimpleSemicolonSequenceOfComprehension cexpr []

let RecordNameAndTypeResolutions_IdeallyWithoutHavingOtherEffects cenv env tpenv expr =
    // This function is motivated by cases like
    //    query { for ... join(for x in f(). }
    // where there is incomplete code in a query, and we are current just dropping a piece of the AST on the floor (above, the bit inside the 'join').
    // 
    // The problem with dropping the AST on the floor is that we get no captured resolutions, which means no Intellisense/QuickInfo/ParamHelp.
    //
    // The idea behind the fix is to semi-typecheck this AST-fragment, just to get resolutions captured.
    //
    // The tricky bit is to not also have any other effects from typechecking, namely producing error diagnostics (which may be spurious) or having 
    // side-effects on the typecheck environment.
    //
    // REVIEW: We are yet to deal with the tricky bit. As it stands, we turn off error logging, but still have typechecking environment effects. As a result, 
    // at the very least, you cannot call this function unless you're already reported a typechecking error (the 'worst' possible outcome would be 
    // to incorrectly solve typecheck constraints as a result of effects in this function, and then have the code compile successfully and behave 
    // in some weird way; so ensure the code can't possibly compile before calling this function as an expedient way to get better IntelliSense).
    suppressErrorReporting (fun () -> 
        try ignore(TcExprOfUnknownType cenv env tpenv expr)
        with e -> ())

/// Used for all computation expressions except sequence expressions
let TcComputationExpression cenv env (overallTy: OverallTy) tpenv (mWhole, interpExpr: Expr, builderTy, comp: SynExpr) = 
    let overallTy = overallTy.Commit
    
    //dprintfn "TcComputationExpression, comp = \n%A\n-------------------\n" comp
    let ad = env.eAccessRights

    let mkSynDelay2 (e: SynExpr) = mkSynDelay (e.Range.MakeSynthetic()) e
    
    let builderValName = CompilerGeneratedName "builder"
    let mBuilderVal = interpExpr.Range
    
    // Give bespoke error messages for the FSharp.Core "query" builder
    let isQuery = 
        match interpExpr with 
        | Expr.Val (vf, _, m) -> 
            let item = Item.CustomBuilder (vf.DisplayName, vf)
            CallNameResolutionSink cenv.tcSink (m, env.NameEnv, item, emptyTyparInst, ItemOccurence.Use, env.eAccessRights)
            valRefEq cenv.g vf cenv.g.query_value_vref 
        | _ -> false

    /// Make a builder.Method(...) call
    let mkSynCall nm (m: range) args = 
        let m = m.MakeSynthetic() // Mark as synthetic so the language service won't pick it up.
        let args = 
            match args with 
            | [] -> SynExpr.Const (SynConst.Unit, m)
            | [arg] -> SynExpr.Paren (SynExpr.Paren (arg, range0, None, m), range0, None, m)
            | args -> SynExpr.Paren (SynExpr.Tuple (false, args, [], m), range0, None, m)
                
        let builderVal = mkSynIdGet m builderValName
        mkSynApp1 (SynExpr.DotGet (builderVal, range0, LongIdentWithDots([mkSynId m nm], []), m)) args m

    let hasMethInfo nm = TryFindIntrinsicOrExtensionMethInfo ResultCollectionSettings.AtMostOneResult cenv env mBuilderVal ad nm builderTy |> isNil |> not

    let sourceMethInfo = TryFindIntrinsicOrExtensionMethInfo ResultCollectionSettings.AtMostOneResult cenv env mBuilderVal ad "Source" builderTy 

    // Optionally wrap sources of "let!", "yield!", "use!" in "query.Source"
    let mkSourceExpr callExpr = 
        match sourceMethInfo with 
        | [] -> callExpr
        | _ -> mkSynCall "Source" callExpr.Range [callExpr]

    let mkSourceExprConditional isFromSource callExpr = 
        if isFromSource then mkSourceExpr callExpr else callExpr

    /// Decide if the builder is an auto-quote builder
    let isAutoQuote = hasMethInfo "Quote"

    let customOperationMethods = 
        AllMethInfosOfTypeInScope ResultCollectionSettings.AllResults cenv.infoReader env.NameEnv None ad IgnoreOverrides mBuilderVal builderTy
        |> List.choose (fun methInfo -> 
                if not (IsMethInfoAccessible cenv.amap mBuilderVal ad methInfo) then None else
                let nameSearch = 
                    TryBindMethInfoAttribute cenv.g mBuilderVal cenv.g.attrib_CustomOperationAttribute methInfo 
                        IgnoreAttribute // We do not respect this attribute for IL methods
                        (function Attrib(_, _, [ AttribStringArg msg ], _, _, _, _) -> Some msg | _ -> None)
                        IgnoreAttribute // We do not respect this attribute for provided methods

                match nameSearch with
                | None -> None
                | Some nm ->
                    let joinConditionWord =
                        TryBindMethInfoAttribute cenv.g mBuilderVal cenv.g.attrib_CustomOperationAttribute methInfo 
                            IgnoreAttribute // We do not respect this attribute for IL methods
                            (function Attrib(_, _, _, ExtractAttribNamedArg "JoinConditionWord" (AttribStringArg s), _, _, _) -> Some s | _ -> None)
                            IgnoreAttribute // We do not respect this attribute for provided methods

                    let flagSearch (propName: string) = 
                        TryBindMethInfoAttribute cenv.g mBuilderVal cenv.g.attrib_CustomOperationAttribute methInfo 
                            IgnoreAttribute // We do not respect this attribute for IL methods
                            (function Attrib(_, _, _, ExtractAttribNamedArg propName (AttribBoolArg b), _, _, _) -> Some b | _ -> None)
                            IgnoreAttribute // We do not respect this attribute for provided methods

                    let maintainsVarSpaceUsingBind = defaultArg (flagSearch "MaintainsVariableSpaceUsingBind") false
                    let maintainsVarSpace = defaultArg (flagSearch "MaintainsVariableSpace") false
                    let allowInto = defaultArg (flagSearch "AllowIntoPattern") false
                    let isLikeZip = defaultArg (flagSearch "IsLikeZip") false
                    let isLikeJoin = defaultArg (flagSearch "IsLikeJoin") false
                    let isLikeGroupJoin = defaultArg (flagSearch "IsLikeGroupJoin") false

                    Some (nm, maintainsVarSpaceUsingBind, maintainsVarSpace, allowInto, isLikeZip, isLikeJoin, isLikeGroupJoin, joinConditionWord, methInfo))

    let customOperationMethodsIndexedByKeyword = 
        if cenv.g.langVersion.SupportsFeature LanguageFeature.OverloadsForCustomOperations then
            customOperationMethods
            |> Seq.groupBy (fun (nm, _, _, _, _, _, _, _, _) -> nm)
            |> Seq.map (fun (nm, group) ->
                (nm,
                    group
                    |> Seq.toList))
        else
            customOperationMethods
            |> Seq.groupBy (fun (nm, _, _, _, _, _, _, _, _) -> nm)
            |> Seq.map (fun (nm, g) -> (nm, Seq.toList g))
        |> dict

    // Check for duplicates by method name (keywords and method names must be 1:1)
    let customOperationMethodsIndexedByMethodName = 
        if cenv.g.langVersion.SupportsFeature LanguageFeature.OverloadsForCustomOperations then
            customOperationMethods
            |> Seq.groupBy (fun (_, _, _, _, _, _, _, _, methInfo) -> methInfo.LogicalName)
            |> Seq.map (fun (nm, group) ->
                (nm,
                    group
                    |> Seq.toList))
        else
            customOperationMethods
            |> Seq.groupBy (fun (_, _, _, _, _, _, _, _, methInfo) -> methInfo.LogicalName)
            |> Seq.map (fun (nm, g) -> (nm, Seq.toList g))
        |> dict

    /// Decide if the identifier represents a use of a custom query operator
    let tryGetDataForCustomOperation (nm: Ident) = 
        match customOperationMethodsIndexedByKeyword.TryGetValue nm.idText with 
        | true, opDatas when (opDatas.Length = 1 || (opDatas.Length > 0 && cenv.g.langVersion.SupportsFeature LanguageFeature.OverloadsForCustomOperations)) -> 
            for opData in opDatas do
                let opName, maintainsVarSpaceUsingBind, maintainsVarSpace, _allowInto, isLikeZip, isLikeJoin, isLikeGroupJoin, _joinConditionWord, methInfo = opData
                if (maintainsVarSpaceUsingBind && maintainsVarSpace) || (isLikeZip && isLikeJoin) || (isLikeZip && isLikeGroupJoin) || (isLikeJoin && isLikeGroupJoin) then 
                     errorR(Error(FSComp.SR.tcCustomOperationInvalid opName, nm.idRange))
                if not (cenv.g.langVersion.SupportsFeature LanguageFeature.OverloadsForCustomOperations) then
                    match customOperationMethodsIndexedByMethodName.TryGetValue methInfo.LogicalName with 
                    | true, [_] -> ()
                    | _ -> errorR(Error(FSComp.SR.tcCustomOperationMayNotBeOverloaded nm.idText, nm.idRange))
            Some opDatas
        | true, opData :: _ -> errorR(Error(FSComp.SR.tcCustomOperationMayNotBeOverloaded nm.idText, nm.idRange)); Some [opData]
        | _ -> None

    /// Decide if the identifier represents a use of a custom query operator
    let hasCustomOperations () = if isNil customOperationMethods then CustomOperationsMode.Denied else CustomOperationsMode.Allowed

    let isCustomOperation nm = tryGetDataForCustomOperation nm |> Option.isSome

    let customOperationCheckValidity m f opDatas = 
        let vs = opDatas |> List.map f
        let v0 = vs.[0]
        let opName, _maintainsVarSpaceUsingBind, _maintainsVarSpace, _allowInto, _isLikeZip, _isLikeJoin, _isLikeGroupJoin, _joinConditionWord, _methInfo = opDatas.[0]
        if not (List.allEqual vs) then 
            errorR(Error(FSComp.SR.tcCustomOperationInvalid opName, m))
        v0

    // Check for the MaintainsVariableSpace on custom operation
    let customOperationMaintainsVarSpace (nm: Ident) = 
        match tryGetDataForCustomOperation nm with 
        | None -> false
        | Some opDatas ->
            opDatas |> customOperationCheckValidity nm.idRange (fun (_nm, _maintainsVarSpaceUsingBind, maintainsVarSpace, _allowInto, _isLikeZip, _isLikeJoin, _isLikeGroupJoin, _joinConditionWord, _methInfo) -> maintainsVarSpace)

    let customOperationMaintainsVarSpaceUsingBind (nm: Ident) = 
        match tryGetDataForCustomOperation nm with 
        | None -> false
        | Some opDatas ->
            opDatas |> customOperationCheckValidity nm.idRange (fun (_nm, maintainsVarSpaceUsingBind, _maintainsVarSpace, _allowInto, _isLikeZip, _isLikeJoin, _isLikeGroupJoin, _joinConditionWord, _methInfo) -> maintainsVarSpaceUsingBind)

    let customOperationIsLikeZip (nm: Ident) = 
        match tryGetDataForCustomOperation nm with 
        | None -> false
        | Some opDatas ->
            opDatas |> customOperationCheckValidity nm.idRange (fun (_nm, _maintainsVarSpaceUsingBind, _maintainsVarSpace, _allowInto, isLikeZip, _isLikeJoin, _isLikeGroupJoin, _joinConditionWord, _methInfo) -> isLikeZip)

    let customOperationIsLikeJoin (nm: Ident) = 
        match tryGetDataForCustomOperation nm with 
        | None -> false
        | Some opDatas ->
            opDatas |> customOperationCheckValidity nm.idRange (fun (_nm, _maintainsVarSpaceUsingBind, _maintainsVarSpace, _allowInto, _isLikeZip, isLikeJoin, _isLikeGroupJoin, _joinConditionWord, _methInfo) -> isLikeJoin)

    let customOperationIsLikeGroupJoin (nm: Ident) = 
        match tryGetDataForCustomOperation nm with 
        | None -> false
        | Some opDatas ->
            opDatas |> customOperationCheckValidity nm.idRange (fun (_nm, _maintainsVarSpaceUsingBind, _maintainsVarSpace, _allowInto, _isLikeZip, _isLikeJoin, isLikeGroupJoin, _joinConditionWord, _methInfo) -> isLikeGroupJoin)

    let customOperationJoinConditionWord (nm: Ident) = 
        match tryGetDataForCustomOperation nm with 
        | Some opDatas ->
            opDatas |> customOperationCheckValidity nm.idRange (fun (_nm, _maintainsVarSpaceUsingBind, _maintainsVarSpace, _allowInto, _isLikeZip, _isLikeJoin, _isLikeGroupJoin, joinConditionWord, _methInfo) -> joinConditionWord)
             |> function None -> "on" | Some v -> v
        | _ -> "on"  

    let customOperationAllowsInto (nm: Ident) = 
        match tryGetDataForCustomOperation nm with 
        | None -> false
        | Some opDatas ->
            opDatas |> customOperationCheckValidity nm.idRange (fun (_nm, _maintainsVarSpaceUsingBind, _maintainsVarSpace, allowInto, _isLikeZip, _isLikeJoin, _isLikeGroupJoin, _joinConditionWord, _methInfo) -> allowInto)

    let customOpUsageText nm = 
        match tryGetDataForCustomOperation nm with
        | Some ((_nm, _maintainsVarSpaceUsingBind, _maintainsVarSpace, _allowInto, isLikeZip, isLikeJoin, isLikeGroupJoin, _joinConditionWord, _methInfo) :: _) ->
            if isLikeGroupJoin then
                Some (FSComp.SR.customOperationTextLikeGroupJoin(nm.idText, customOperationJoinConditionWord nm, customOperationJoinConditionWord nm))
            elif isLikeJoin then
                Some (FSComp.SR.customOperationTextLikeJoin(nm.idText, customOperationJoinConditionWord nm, customOperationJoinConditionWord nm))
            elif isLikeZip then
                Some (FSComp.SR.customOperationTextLikeZip(nm.idText))
            else
                None
        | _ -> None 

    /// Inside the 'query { ... }' use a modified name environment that contains fake 'CustomOperation' entries
    /// for all custom operations. This adds them to the completion lists and prevents them being used as values inside
    /// the query.
    let env = 
        if List.isEmpty customOperationMethods then env else
        { env with 
            eNameResEnv =
                (env.eNameResEnv, customOperationMethods) 
                ||> Seq.fold (fun nenv (nm, _, _, _, _, _, _, _, methInfo) -> 
                    AddFakeNameToNameEnv nm nenv (Item.CustomOperation (nm, (fun () -> customOpUsageText (ident (nm, mBuilderVal))), Some methInfo))) }

    // Environment is needed for completions
    CallEnvSink cenv.tcSink (comp.Range, env.NameEnv, ad)

    let tryGetArgAttribsForCustomOperator (nm: Ident) = 
        match tryGetDataForCustomOperation nm with 
        | Some argInfos -> 
            argInfos 
            |> List.map (fun (_nm, __maintainsVarSpaceUsingBind, _maintainsVarSpace, _allowInto, _isLikeZip, _isLikeJoin, _isLikeGroupJoin, _joinConditionWord, methInfo) -> 
                match methInfo.GetParamAttribs(cenv.amap, mWhole) with 
                | [curriedArgInfo] -> Some curriedArgInfo // one for the actual argument group
                | _ -> None)
            |> Some
        | _ -> None

    let tryGetArgInfosForCustomOperator (nm: Ident) = 
        match tryGetDataForCustomOperation nm with 
        | Some argInfos -> 
            argInfos 
            |> List.map (fun (_nm, __maintainsVarSpaceUsingBind, _maintainsVarSpace, _allowInto, _isLikeZip, _isLikeJoin, _isLikeGroupJoin, _joinConditionWord, methInfo) -> 
                match methInfo with
                | FSMeth(_, _, vref, _) ->
                    match ArgInfosOfMember cenv.g vref with
                    | [curriedArgInfo] -> Some curriedArgInfo
                    | _ -> None
                | _ -> None)
            |> Some
        | _ -> None

    let tryExpectedArgCountForCustomOperator (nm: Ident) = 
        match tryGetArgAttribsForCustomOperator nm with 
        | None -> None
        | Some argInfosForOverloads -> 
            let nums = argInfosForOverloads |> List.map (function None -> -1 | Some argInfos -> List.length argInfos)

            // Prior to 'OverloadsForCustomOperations' we count exact arguments.
            //
            // With 'OverloadsForCustomOperations' we don't compute an exact expected argument count
            // if any arguments are optional, out or ParamArray.
            let isSpecial = 
                if cenv.g.langVersion.SupportsFeature LanguageFeature.OverloadsForCustomOperations then
                    argInfosForOverloads |> List.exists (fun info -> 
                        match info with 
                        | None -> false
                        | Some args -> 
                            args |> List.exists (fun (isParamArrayArg, _isInArg, isOutArg, optArgInfo, _callerInfo, _reflArgInfo) -> isParamArrayArg || isOutArg || optArgInfo.IsOptional))
                else
                    false

            if not isSpecial && nums |> List.forall (fun v -> v >= 0 && v = nums.[0]) then 
                Some (max (nums.[0] - 1) 0) // drop the computation context argument
            else
                None

    // Check for the [<ProjectionParameter>] attribute on an argument position
    let isCustomOperationProjectionParameter i (nm: Ident) = 
        match tryGetArgInfosForCustomOperator nm with
        | None -> false
        | Some argInfosForOverloads ->
            let vs = 
                argInfosForOverloads |> List.map (function 
                    | None -> false
                    | Some argInfos -> 
                        i < argInfos.Length && 
                        let _, argInfo = List.item i argInfos
                        HasFSharpAttribute cenv.g cenv.g.attrib_ProjectionParameterAttribute argInfo.Attribs)
            if List.allEqual vs then vs.[0]
            else 
                let opDatas = (tryGetDataForCustomOperation nm).Value
                let opName, _, _, _, _, _, _, _j, _ = opDatas.[0]
                errorR(Error(FSComp.SR.tcCustomOperationInvalid opName, nm.idRange))
                false

    let (|ForEachThen|_|) e = 
        match e with 
        | SynExpr.ForEach (_spBind, SeqExprOnly false, isFromSource, pat1, expr1, SynExpr.Sequential (_, true, clause, rest, _), _) -> Some (isFromSource, pat1, expr1, clause, rest)
        | _ -> None

    let (|CustomOpId|_|) predicate e = 
        match e with 
        | SingleIdent nm when isCustomOperation nm && predicate nm -> Some nm
        | _ -> None

    // e1 in e2 ('in' is parsed as 'JOIN_IN')
    let (|InExpr|_|) (e: SynExpr) = 
        match e with 
        | SynExpr.JoinIn (e1, _, e2, mApp) -> Some (e1, e2, mApp)
        | _ -> None

    // e1 on e2 (note: 'on' is the 'JoinConditionWord')
    let (|OnExpr|_|) nm (e: SynExpr) = 
        match tryGetDataForCustomOperation nm with 
        | None -> None
        | Some _ -> 
            match e with 
            | SynExpr.App (_, _, SynExpr.App (_, _, e1, SingleIdent opName, _), e2, _) when opName.idText = customOperationJoinConditionWord nm -> 
                let item = Item.CustomOperation (opName.idText, (fun () -> None), None)
                CallNameResolutionSink cenv.tcSink (opName.idRange, env.NameEnv, item, emptyTyparInst, ItemOccurence.Use, env.AccessRights)
                Some (e1, e2)
            | _ -> None

    // e1 into e2
    let (|IntoSuffix|_|) (e: SynExpr) = 
        match e with 
        | SynExpr.App (_, _, SynExpr.App (_, _, x, SingleIdent nm2, _), ExprAsPat intoPat, _) when nm2.idText = CustomOperations.Into -> 
            Some (x, nm2.idRange, intoPat)
        | _ -> 
            None

    let arbPat (m: range) = mkSynPatVar None (mkSynId (m.MakeSynthetic()) "_missingVar")

    let MatchIntoSuffixOrRecover alreadyGivenError (nm: Ident) (e: SynExpr) = 
        match e with 
        | IntoSuffix (x, intoWordRange, intoPat) -> 
            // record the "into" as a custom operation for colorization
            let item = Item.CustomOperation ("into", (fun () -> None), None)
            CallNameResolutionSink cenv.tcSink (intoWordRange, env.NameEnv, item, emptyTyparInst, ItemOccurence.Use, env.eAccessRights)
            (x, intoPat, alreadyGivenError)
        | _ -> 
            if not alreadyGivenError then 
                errorR(Error(FSComp.SR.tcOperatorIncorrectSyntax(nm.idText, Option.get (customOpUsageText nm)), nm.idRange))
            (e, arbPat e.Range, true)

    let MatchOnExprOrRecover alreadyGivenError nm (onExpr: SynExpr) = 
        match onExpr with 
        | OnExpr nm (innerSource, SynExprParen(keySelectors, _, _, _)) -> 
            (innerSource, keySelectors)
        | _ -> 
            if not alreadyGivenError then 
                suppressErrorReporting (fun () -> TcExprOfUnknownType cenv env tpenv onExpr) |> ignore
                errorR(Error(FSComp.SR.tcOperatorIncorrectSyntax(nm.idText, Option.get (customOpUsageText nm)), nm.idRange))
            (arbExpr("_innerSource", onExpr.Range), mkSynBifix onExpr.Range "=" (arbExpr("_keySelectors", onExpr.Range)) (arbExpr("_keySelector2", onExpr.Range)))

    let JoinOrGroupJoinOp detector e = 
        match e with 
        | SynExpr.App (_, _, CustomOpId detector nm, ExprAsPat innerSourcePat, mJoinCore) ->
            Some(nm, innerSourcePat, mJoinCore, false)
        // join with bad pattern (gives error on "join" and continues)
        | SynExpr.App (_, _, CustomOpId detector nm, _innerSourcePatExpr, mJoinCore) ->
            errorR(Error(FSComp.SR.tcBinaryOperatorRequiresVariable(nm.idText, Option.get (customOpUsageText nm)), nm.idRange))
            Some(nm, arbPat mJoinCore, mJoinCore, true)
        // join (without anything after - gives error on "join" and continues)
        | CustomOpId detector nm -> 
            errorR(Error(FSComp.SR.tcBinaryOperatorRequiresVariable(nm.idText, Option.get (customOpUsageText nm)), nm.idRange))
            Some(nm, arbPat e.Range, e.Range, true)
        | _ -> 
            None
            // JoinOrGroupJoinOp customOperationIsLikeJoin

    let (|JoinOp|_|) (e: SynExpr) = JoinOrGroupJoinOp customOperationIsLikeJoin e
    let (|GroupJoinOp|_|) (e: SynExpr) = JoinOrGroupJoinOp customOperationIsLikeGroupJoin e

    let arbKeySelectors m = mkSynBifix m "=" (arbExpr("_keySelectors", m)) (arbExpr("_keySelector2", m))

    let (|JoinExpr|_|) (e: SynExpr) = 
        match e with 
        | InExpr (JoinOp(nm, innerSourcePat, _, alreadyGivenError), onExpr, mJoinCore) -> 
            let innerSource, keySelectors = MatchOnExprOrRecover alreadyGivenError nm onExpr
            Some(nm, innerSourcePat, innerSource, keySelectors, mJoinCore)
        | JoinOp (nm, innerSourcePat, mJoinCore, alreadyGivenError) ->
            if alreadyGivenError then 
                errorR(Error(FSComp.SR.tcOperatorRequiresIn(nm.idText, Option.get (customOpUsageText nm)), nm.idRange))
            Some (nm, innerSourcePat, arbExpr("_innerSource", e.Range), arbKeySelectors e.Range, mJoinCore)
        | _ -> None

    let (|GroupJoinExpr|_|) (e: SynExpr) = 
        match e with 
        | InExpr (GroupJoinOp (nm, innerSourcePat, _, alreadyGivenError), intoExpr, mGroupJoinCore) ->
            let onExpr, intoPat, alreadyGivenError = MatchIntoSuffixOrRecover alreadyGivenError nm intoExpr 
            let innerSource, keySelectors = MatchOnExprOrRecover alreadyGivenError nm onExpr
            Some (nm, innerSourcePat, innerSource, keySelectors, intoPat, mGroupJoinCore)
        | GroupJoinOp (nm, innerSourcePat, mGroupJoinCore, alreadyGivenError) ->
            if alreadyGivenError then 
               errorR(Error(FSComp.SR.tcOperatorRequiresIn(nm.idText, Option.get (customOpUsageText nm)), nm.idRange))
            Some (nm, innerSourcePat, arbExpr("_innerSource", e.Range), arbKeySelectors e.Range, arbPat e.Range, mGroupJoinCore)
        | _ -> 
            None


    let (|JoinOrGroupJoinOrZipClause|_|) (e: SynExpr) = 
        match e with 

        // join innerSourcePat in innerSource on (keySelector1 = keySelector2)
        | JoinExpr (nm, innerSourcePat, innerSource, keySelectors, mJoinCore) -> 
                Some(nm, innerSourcePat, innerSource, Some keySelectors, None, mJoinCore)

        // groupJoin innerSourcePat in innerSource on (keySelector1 = keySelector2) into intoPat
        | GroupJoinExpr (nm, innerSourcePat, innerSource, keySelectors, intoPat, mGroupJoinCore) -> 
                Some(nm, innerSourcePat, innerSource, Some keySelectors, Some intoPat, mGroupJoinCore)

        // zip intoPat in secondSource 
        | InExpr (SynExpr.App (_, _, CustomOpId customOperationIsLikeZip nm, ExprAsPat secondSourcePat, _), secondSource, mZipCore) -> 
                Some(nm, secondSourcePat, secondSource, None, None, mZipCore)

        // zip (without secondSource or in - gives error)
        | CustomOpId customOperationIsLikeZip nm -> 
                errorR(Error(FSComp.SR.tcOperatorIncorrectSyntax(nm.idText, Option.get (customOpUsageText nm)), nm.idRange))
                Some(nm, arbPat e.Range, arbExpr("_secondSource", e.Range), None, None, e.Range)

        // zip secondSource (without in - gives error)
        | SynExpr.App (_, _, CustomOpId customOperationIsLikeZip nm, ExprAsPat secondSourcePat, mZipCore) -> 
                errorR(Error(FSComp.SR.tcOperatorIncorrectSyntax(nm.idText, Option.get (customOpUsageText nm)), mZipCore))
                Some(nm, secondSourcePat, arbExpr("_innerSource", e.Range), None, None, mZipCore)

        | _ -> 
            None

    let (|ForEachThenJoinOrGroupJoinOrZipClause|_|) strict e = 
        match e with 
        | ForEachThen (isFromSource, firstSourcePat, firstSource, JoinOrGroupJoinOrZipClause(nm, secondSourcePat, secondSource, keySelectorsOpt, pat3opt, mOpCore), innerComp) 
            when 
               (let _firstSourceSimplePats, later1 = 
                    use _holder = TemporarilySuspendReportingTypecheckResultsToSink cenv.tcSink
                    SimplePatsOfPat cenv.synArgNameGenerator firstSourcePat 
                Option.isNone later1)

             -> Some (isFromSource, firstSourcePat, firstSource, nm, secondSourcePat, secondSource, keySelectorsOpt, pat3opt, mOpCore, innerComp)

        | JoinOrGroupJoinOrZipClause(nm, pat2, expr2, expr3, pat3opt, mOpCore) when strict -> 
            errorR(Error(FSComp.SR.tcBinaryOperatorRequiresBody(nm.idText, Option.get (customOpUsageText nm)), nm.idRange))
            Some (true, arbPat e.Range, arbExpr("_outerSource", e.Range), nm, pat2, expr2, expr3, pat3opt, mOpCore, arbExpr("_innerComp", e.Range))

        | _ -> 
            None

    let (|StripApps|) e = 
        let rec strip e = 
            match e with 
            | SynExpr.FromParseError (SynExpr.App (_, _, f, arg, _), _)
            | SynExpr.App (_, _, f, arg, _) -> 
                let g, acc = strip f 
                g, (arg :: acc) 
            | _ -> e, []
        let g, acc = strip e
        g, List.rev acc

    let (|OptionalIntoSuffix|) e = 
        match e with 
        | IntoSuffix (body, intoWordRange, optInfo) -> (body, Some (intoWordRange, optInfo))
        | body -> (body, None)

    let (|CustomOperationClause|_|) e = 
        match e with 
        | OptionalIntoSuffix(StripApps(SingleIdent nm, _) as core, optInto) when isCustomOperation nm ->  
            // Now we know we have a custom operation, commit the name resolution
            let optIntoInfo = 
                match optInto with 
                | Some (intoWordRange, optInfo) -> 
                    let item = Item.CustomOperation ("into", (fun () -> None), None)
                    CallNameResolutionSink cenv.tcSink (intoWordRange, env.NameEnv, item, emptyTyparInst, ItemOccurence.Use, env.eAccessRights)
                    Some optInfo
                | None -> None

            Some (nm, Option.get (tryGetDataForCustomOperation nm), core, core.Range, optIntoInfo)
        | _ -> None

    let mkSynLambda p e m = SynExpr.Lambda (false, false, p, None, e, None, m)

    let mkExprForVarSpace m (patvs: Val list) = 
        match patvs with 
        | [] -> SynExpr.Const (SynConst.Unit, m)
        | [v] -> SynExpr.Ident v.Id
        | vs -> SynExpr.Tuple (false, (vs |> List.map (fun v -> SynExpr.Ident v.Id)), [], m)  

    let mkSimplePatForVarSpace m (patvs: Val list) = 
        let spats = 
            match patvs with 
            | [] -> []
            | [v] -> [mkSynSimplePatVar false v.Id]
            | vs -> vs |> List.map (fun v -> mkSynSimplePatVar false v.Id)
        SynSimplePats.SimplePats (spats, m)

    let mkPatForVarSpace m (patvs: Val list) = 
        match patvs with 
        | [] -> SynPat.Const (SynConst.Unit, m)
        | [v] -> mkSynPatVar None v.Id
        | vs -> SynPat.Tuple(false, (vs |> List.map (fun x -> mkSynPatVar None x.Id)), m)

    let (|OptionalSequential|) e = 
        match e with 
        | SynExpr.Sequential (_sp, true, dataComp1, dataComp2, _) -> (dataComp1, Some dataComp2)
        | _ -> (e, None)

    // "cexpr; cexpr" is treated as builder.Combine(cexpr1, cexpr1)
    // This is not pretty - we have to decide which range markers we use for the calls to Combine and Delay
    // NOTE: we should probably suppress these sequence points altogether
    let rangeForCombine innerComp1 = 
        match innerComp1 with 
        | SynExpr.IfThenElse (_, _, _, _, _, _, _, _, _, mIfToThen, _m) -> mIfToThen
        | SynExpr.Match (DebugPointAtBinding.Yes mMatch, _, _, _) -> mMatch
        | SynExpr.TryWith (_, _, _, _, _, DebugPointAtTry.Yes mTry, _) -> mTry
        | SynExpr.TryFinally (_, _, _, DebugPointAtTry.Yes mTry, _)  -> mTry
        | SynExpr.For (DebugPointAtFor.Yes mBind, _, _, _, _, _, _) -> mBind
        | SynExpr.ForEach (DebugPointAtFor.Yes mBind, _, _, _, _, _, _) -> mBind
        | SynExpr.While (DebugPointAtWhile.Yes mWhile, _, _, _) -> mWhile
        | _ -> innerComp1.Range

    // Check for 'where x > y', 'select x, y' and other mis-applications of infix operators, give a good error message, and return a flag
    let checkForBinaryApp comp = 
        match comp with 
        | StripApps(SingleIdent nm, [StripApps(SingleIdent nm2, args); arg2]) when 
                  IsInfixOperator nm.idText && 
                  (match tryExpectedArgCountForCustomOperator nm2 with Some n -> n > 0 | _ -> false) &&
                  not (List.isEmpty args) -> 
            let estimatedRangeOfIntendedLeftAndRightArguments = unionRanges (List.last args).Range arg2.Range
            errorR(Error(FSComp.SR.tcUnrecognizedQueryBinaryOperator(), estimatedRangeOfIntendedLeftAndRightArguments))
            true
        | SynExpr.Tuple (false, StripApps(SingleIdent nm2, args) :: _, _, m) when 
                  (match tryExpectedArgCountForCustomOperator nm2 with Some n -> n > 0 | _ -> false) &&
                  not (List.isEmpty args) -> 
            let estimatedRangeOfIntendedLeftAndRightArguments = unionRanges (List.last args).Range m.EndRange
            errorR(Error(FSComp.SR.tcUnrecognizedQueryBinaryOperator(), estimatedRangeOfIntendedLeftAndRightArguments))
            true
        | _ ->  
            false
                    
    let addVarsToVarSpace (varSpace: LazyWithContext<Val list * TcEnv, range>) f = 
        LazyWithContext.Create
            ((fun m ->
                  let (patvs: Val list, env) = varSpace.Force m 
                  let vs, envinner = f m env 
                  let patvs = List.append patvs (vs |> List.filter (fun v -> not (patvs |> List.exists (fun v2 -> v.LogicalName = v2.LogicalName))))
                  patvs, envinner), 
              id)

    let emptyVarSpace = LazyWithContext.NotLazy ([], env)

    // If there are no 'yield' in the computation expression, and the builder supports 'Yield',
    // then allow the type-directed rule interpreting non-unit-typed expressions in statement
    // positions as 'yield'.  'yield!' may be present in the computation expression.
    let enableImplicitYield =
        cenv.g.langVersion.SupportsFeature LanguageFeature.ImplicitYield
        && (hasMethInfo "Yield" && hasMethInfo "Combine"  && hasMethInfo "Delay" && YieldFree cenv comp)

    // q              - a flag indicating if custom operators are allowed. They are not allowed inside try/with, try/finally, if/then/else etc.
    // varSpace       - a lazy data structure indicating the variables bound so far in the overall computation
    // comp           - the computation expression being analyzed
    // translatedCtxt - represents the translation of the context in which the computation expression 'comp' occurs, up to a
    //                  hole to be filled by (part of) the results of translating 'comp'.
    let rec tryTrans firstTry q varSpace comp translatedCtxt =

        match comp with 

        // for firstSourcePat in firstSource do 
        // join secondSourcePat in expr2 on (expr3 = expr4)
        // ...
        //    --> 
        // join expr1 expr2 (fun firstSourcePat -> expr3) (fun secondSourcePat -> expr4) (fun firstSourcePat secondSourcePat -> ...)

        // for firstSourcePat in firstSource do 
        // groupJoin secondSourcePat in expr2 on (expr3 = expr4) into groupPat
        // ...
        //    --> 
        // groupJoin expr1 expr2 (fun firstSourcePat -> expr3) (fun secondSourcePat -> expr4) (fun firstSourcePat groupPat -> ...)

        // for firstSourcePat in firstSource do 
        // zip secondSource into secondSourcePat
        // ...
        //    --> 
        // zip expr1 expr2 (fun pat1 pat3 -> ...)
        | ForEachThenJoinOrGroupJoinOrZipClause true (isFromSource, firstSourcePat, firstSource, nm, secondSourcePat, secondSource, keySelectorsOpt, secondResultPatOpt, mOpCore, innerComp) -> 

            if q = CustomOperationsMode.Denied then error(Error(FSComp.SR.tcCustomOperationMayNotBeUsedHere(), nm.idRange))
            let firstSource = mkSourceExprConditional isFromSource firstSource
            let secondSource = mkSourceExpr secondSource

            // Add the variables to the variable space, on demand
            let varSpaceWithFirstVars = 
                addVarsToVarSpace varSpace (fun _mCustomOp env -> 
                        use _holder = TemporarilySuspendReportingTypecheckResultsToSink cenv.tcSink
                        let _, _, vspecs, envinner, _ = TcMatchPattern cenv (NewInferenceType cenv.g) env tpenv (firstSourcePat, None)
                        vspecs, envinner)

            let varSpaceWithSecondVars = 
                addVarsToVarSpace varSpaceWithFirstVars (fun _mCustomOp env -> 
                        use _holder = TemporarilySuspendReportingTypecheckResultsToSink cenv.tcSink
                        let _, _, vspecs, envinner, _ = TcMatchPattern cenv (NewInferenceType cenv.g) env tpenv (secondSourcePat, None)
                        vspecs, envinner)

            let varSpaceWithGroupJoinVars = 
                match secondResultPatOpt with 
                | Some pat3 -> 
                    addVarsToVarSpace varSpaceWithFirstVars (fun _mCustomOp env -> 
                        use _holder = TemporarilySuspendReportingTypecheckResultsToSink cenv.tcSink
                        let _, _, vspecs, envinner, _ = TcMatchPattern cenv (NewInferenceType cenv.g) env tpenv (pat3, None)
                        vspecs, envinner)
                | None -> varSpace

            let firstSourceSimplePats, later1 = SimplePatsOfPat cenv.synArgNameGenerator firstSourcePat 
            let secondSourceSimplePats, later2 = SimplePatsOfPat cenv.synArgNameGenerator secondSourcePat

            if Option.isSome later1 then errorR (Error (FSComp.SR.tcJoinMustUseSimplePattern(nm.idText), firstSourcePat.Range))
            if Option.isSome later2 then errorR (Error (FSComp.SR.tcJoinMustUseSimplePattern(nm.idText), secondSourcePat.Range))

              // check 'join' or 'groupJoin' or 'zip' is permitted for this builder
            match tryGetDataForCustomOperation nm with 
            | None -> error(Error(FSComp.SR.tcMissingCustomOperation(nm.idText), nm.idRange))
            | Some opDatas -> 
            let opName, _, _, _, _, _, _, _, methInfo = opDatas.[0]

            // Record the resolution of the custom operation for posterity
            let item = Item.CustomOperation (opName, (fun () -> customOpUsageText nm), Some methInfo)

            // FUTURE: consider whether we can do better than emptyTyparInst here, in order to display instantiations
            // of type variables in the quick info provided in the IDE.
            CallNameResolutionSink cenv.tcSink (nm.idRange, env.NameEnv, item, emptyTyparInst, ItemOccurence.Use, env.eAccessRights)

            let mkJoinExpr keySelector1 keySelector2 innerPat e = 
                let mSynthetic = mOpCore.MakeSynthetic()
                mkSynCall methInfo.DisplayName mOpCore
                        [ firstSource
                          secondSource
                          (mkSynLambda firstSourceSimplePats keySelector1 mSynthetic)
                          (mkSynLambda secondSourceSimplePats keySelector2 mSynthetic)
                          (mkSynLambda firstSourceSimplePats (mkSynLambda innerPat e mSynthetic) mSynthetic) ]

            let mkZipExpr e = 
                let mSynthetic = mOpCore.MakeSynthetic()
                mkSynCall methInfo.DisplayName mOpCore
                        [ firstSource
                          secondSource
                          (mkSynLambda firstSourceSimplePats (mkSynLambda secondSourceSimplePats e mSynthetic) mSynthetic) ]
            
            // wraps given expression into sequence with result produced by arbExpr so result will look like: 
            // l; SynExpr.ArbitraryAfterError (...)
            // this allows to handle cases like 'on (a > b)' // '>' is not permitted as correct join relation
            // after wrapping a and b can still be typechecked (so we'll have correct completion inside 'on' part)
            // but presence of SynExpr.ArbitraryAfterError allows to avoid errors about incompatible types in cases like
            // query { 
            //      for a in [1] do
            //      join b in [""] on (a > b)
            //      }
            // if we typecheck raw 'a' and 'b' then we'll end up with 2 errors:
            // 1. incorrect join relation
            // 2. incompatible types: int and string
            // with SynExpr.ArbitraryAfterError we have only first one
            let wrapInArbErrSequence l caption = 
                SynExpr.Sequential (DebugPointAtSequential.SuppressNeither, true, l, (arbExpr(caption, l.Range.EndRange)), l.Range)

            let mkOverallExprGivenVarSpaceExpr, varSpaceInner =
                let isNullableOp opId =
                    match DecompileOpName opId with "?=" | "=?" | "?=?" -> true | _ -> false
                match secondResultPatOpt, keySelectorsOpt with 
                // groupJoin 
                | Some secondResultPat, Some relExpr when customOperationIsLikeGroupJoin nm -> 
                    let secondResultSimplePats, later3 = SimplePatsOfPat cenv.synArgNameGenerator secondResultPat
                    if Option.isSome later3 then errorR (Error (FSComp.SR.tcJoinMustUseSimplePattern(nm.idText), secondResultPat.Range))
                    match relExpr with 
                    | JoinRelation cenv env (keySelector1, keySelector2) -> 
                        mkJoinExpr keySelector1 keySelector2 secondResultSimplePats, varSpaceWithGroupJoinVars
                    | BinOpExpr (opId, l, r) ->
                        if isNullableOp opId.idText then 
                            // When we cannot resolve NullableOps, recommend the relevant namespace to be added
                            errorR(Error(FSComp.SR.cannotResolveNullableOperators(DecompileOpName opId.idText), relExpr.Range))
                        else
                            errorR(Error(FSComp.SR.tcInvalidRelationInJoin(nm.idText), relExpr.Range))
                        let l = wrapInArbErrSequence l "_keySelector1"
                        let r = wrapInArbErrSequence r "_keySelector2"
                        // this is not correct JoinRelation but it is still binary operation
                        // we've already reported error now we can use operands of binary operation as join components
                        mkJoinExpr l r secondResultSimplePats, varSpaceWithGroupJoinVars
                    | _ ->
                        errorR(Error(FSComp.SR.tcInvalidRelationInJoin(nm.idText), relExpr.Range))
                        // since the shape of relExpr doesn't match our expectations (JoinRelation) 
                        // then we assume that this is l.h.s. of the join relation 
                        // so typechecker will treat relExpr as body of outerKeySelector lambda parameter in GroupJoin method
                        mkJoinExpr relExpr (arbExpr("_keySelector2", relExpr.Range)) secondResultSimplePats, varSpaceWithGroupJoinVars
                        
                | None, Some relExpr when customOperationIsLikeJoin nm -> 
                    match relExpr with 
                    | JoinRelation cenv env (keySelector1, keySelector2) -> 
                        mkJoinExpr keySelector1 keySelector2 secondSourceSimplePats, varSpaceWithSecondVars
                    | BinOpExpr (opId, l, r) ->
                        if isNullableOp opId.idText then
                            // When we cannot resolve NullableOps, recommend the relevant namespace to be added
                            errorR(Error(FSComp.SR.cannotResolveNullableOperators(DecompileOpName opId.idText), relExpr.Range))
                        else
                            errorR(Error(FSComp.SR.tcInvalidRelationInJoin(nm.idText), relExpr.Range))
                        // this is not correct JoinRelation but it is still binary operation
                        // we've already reported error now we can use operands of binary operation as join components
                        let l = wrapInArbErrSequence l "_keySelector1"
                        let r = wrapInArbErrSequence r "_keySelector2"
                        mkJoinExpr l r secondSourceSimplePats, varSpaceWithGroupJoinVars
                    | _ -> 
                        errorR(Error(FSComp.SR.tcInvalidRelationInJoin(nm.idText), relExpr.Range))
                        // since the shape of relExpr doesn't match our expectations (JoinRelation) 
                        // then we assume that this is l.h.s. of the join relation 
                        // so typechecker will treat relExpr as body of outerKeySelector lambda parameter in Join method
                        mkJoinExpr relExpr (arbExpr("_keySelector2", relExpr.Range)) secondSourceSimplePats, varSpaceWithGroupJoinVars

                | None, None when customOperationIsLikeZip nm -> 
                    mkZipExpr, varSpaceWithSecondVars

                | _ -> 
                    assert false
                    failwith "unreachable"


            // Case from C# spec: A query expression with a join clause with an into followed by something other than a select clause
            // Case from C# spec: A query expression with a join clause without an into followed by something other than a select clause
            let valsInner, _env = varSpaceInner.Force mOpCore
            let varSpaceExpr = mkExprForVarSpace mOpCore valsInner
            let varSpacePat = mkPatForVarSpace mOpCore valsInner
            let joinExpr = mkOverallExprGivenVarSpaceExpr varSpaceExpr
            Some (trans CompExprTranslationPass.Initial q varSpaceInner (SynExpr.ForEach (DebugPointAtFor.No, SeqExprOnly false, false, varSpacePat, joinExpr, innerComp, mOpCore)) translatedCtxt)


        | SynExpr.ForEach (spForLoop, SeqExprOnly _seqExprOnly, isFromSource, pat, sourceExpr, innerComp, _) -> 
            let sourceExpr =
                match RewriteRangeExpr sourceExpr with
                | Some e -> e
                | None -> sourceExpr
            let wrappedSourceExpr = mkSourceExprConditional isFromSource sourceExpr
            let mFor = match spForLoop with DebugPointAtFor.Yes m -> m.NoteDebugPoint(RangeDebugPointKind.For) | _ -> pat.Range
            let mPat = pat.Range
            let spBind = match spForLoop with DebugPointAtFor.Yes m -> DebugPointAtBinding.Yes m | DebugPointAtFor.No -> DebugPointAtBinding.NoneAtSticky
            if isNil (TryFindIntrinsicOrExtensionMethInfo ResultCollectionSettings.AtMostOneResult cenv env mFor ad "For" builderTy) then
                error(Error(FSComp.SR.tcRequireBuilderMethod("For"), mFor))

            // Add the variables to the query variable space, on demand
            let varSpace = 
                addVarsToVarSpace varSpace (fun _mCustomOp env -> 
                    use _holder = TemporarilySuspendReportingTypecheckResultsToSink cenv.tcSink
                    let _, _, vspecs, envinner, _ = TcMatchPattern cenv (NewInferenceType cenv.g) env tpenv (pat, None) 
                    vspecs, envinner)

            Some (trans CompExprTranslationPass.Initial q varSpace innerComp
                    (fun holeFill -> 
                        translatedCtxt (mkSynCall "For" mFor [wrappedSourceExpr; SynExpr.MatchLambda (false, sourceExpr.Range, [SynMatchClause(pat, None, None, holeFill, mPat, DebugPointAtTarget.Yes)], spBind, mFor) ])) )

        | SynExpr.For (spBind, id, start, dir, finish, innerComp, m) ->
            let mFor = match spBind with DebugPointAtFor.Yes m -> m.NoteDebugPoint(RangeDebugPointKind.For) | _ -> m
            if isQuery then errorR(Error(FSComp.SR.tcNoIntegerForLoopInQuery(), mFor))
            Some (trans CompExprTranslationPass.Initial q varSpace (elimFastIntegerForLoop (spBind, id, start, dir, finish, innerComp, m)) translatedCtxt )

        | SynExpr.While (spWhile, guardExpr, innerComp, _) -> 
            let mGuard = guardExpr.Range
            let mWhile = match spWhile with DebugPointAtWhile.Yes m -> m.NoteDebugPoint(RangeDebugPointKind.While) | _ -> mGuard
            if isQuery then error(Error(FSComp.SR.tcNoWhileInQuery(), mWhile))
            if isNil (TryFindIntrinsicOrExtensionMethInfo ResultCollectionSettings.AtMostOneResult cenv env mWhile ad "While" builderTy) then
                error(Error(FSComp.SR.tcRequireBuilderMethod("While"), mWhile))
            if isNil (TryFindIntrinsicOrExtensionMethInfo ResultCollectionSettings.AtMostOneResult cenv env mWhile ad "Delay" builderTy) then
                error(Error(FSComp.SR.tcRequireBuilderMethod("Delay"), mWhile))
            Some(trans CompExprTranslationPass.Initial q varSpace innerComp (fun holeFill -> translatedCtxt (mkSynCall "While" mWhile [mkSynDelay2 guardExpr; mkSynCall "Delay" mWhile [mkSynDelay innerComp.Range holeFill]])) )

        | SynExpr.TryFinally (innerComp, unwindExpr, mTryToLast, spTry, _spFinally) ->

            let mTry = match spTry with DebugPointAtTry.Yes m -> m.NoteDebugPoint(RangeDebugPointKind.Try) | _ -> mTryToLast
            if isQuery then error(Error(FSComp.SR.tcNoTryFinallyInQuery(), mTry))
            if isNil (TryFindIntrinsicOrExtensionMethInfo ResultCollectionSettings.AtMostOneResult cenv env mTry ad "TryFinally" builderTy) then
                error(Error(FSComp.SR.tcRequireBuilderMethod("TryFinally"), mTry))
            if isNil (TryFindIntrinsicOrExtensionMethInfo ResultCollectionSettings.AtMostOneResult cenv env mTry ad "Delay" builderTy) then
                error(Error(FSComp.SR.tcRequireBuilderMethod("Delay"), mTry))
            Some (translatedCtxt (mkSynCall "TryFinally" mTry [mkSynCall "Delay" mTry [mkSynDelay innerComp.Range (transNoQueryOps innerComp)]; mkSynDelay2 unwindExpr]))

        | SynExpr.Paren (_, _, _, m) -> 
            error(Error(FSComp.SR.tcConstructIsAmbiguousInComputationExpression(), m))

        // In some cases the node produced by `mkSynCall "Zero" m []` may be discarded in the case
        // of implicit yields - for example "list { 1; 2 }" when each expression checks as an implicit yield.
        // If it is not discarded, the syntax node will later be checked and the existence/non-existence of the Zero method
        // will be checked/reported appropriately (though the error message won't mention computation expressions
        // like our other error messages for missing methods).
        | SynExpr.ImplicitZero m -> 
            if (not enableImplicitYield) && 
               isNil (TryFindIntrinsicOrExtensionMethInfo ResultCollectionSettings.AtMostOneResult cenv env m ad "Zero" builderTy) then error(Error(FSComp.SR.tcRequireBuilderMethod("Zero"), m))
            Some (translatedCtxt (mkSynCall "Zero" m []))
            
        | OptionalSequential (JoinOrGroupJoinOrZipClause (_, _, _, _, _, mClause), _) 
                      when firstTry = CompExprTranslationPass.Initial ->

            // 'join' clauses preceded by 'let' and other constructs get processed by repackaging with a 'for' loop.
            let patvs, _env = varSpace.Force comp.Range
            let varSpaceExpr = mkExprForVarSpace mClause patvs
            let varSpacePat = mkPatForVarSpace mClause patvs
            
            let dataCompPrior = 
                translatedCtxt (transNoQueryOps (SynExpr.YieldOrReturn ((true, false), varSpaceExpr, mClause)))

            // Rebind using for ... 
            let rebind = 
                SynExpr.ForEach (DebugPointAtFor.No, SeqExprOnly false, false, varSpacePat, dataCompPrior, comp, comp.Range)
                    
            // Retry with the 'for' loop packaging. Set firstTry=false just in case 'join' processing fails
            tryTrans CompExprTranslationPass.Subsequent q varSpace rebind id


        | OptionalSequential (CustomOperationClause (nm, _, opExpr, mClause, _), _) -> 

            if q = CustomOperationsMode.Denied then error(Error(FSComp.SR.tcCustomOperationMayNotBeUsedHere(), opExpr.Range))

            let patvs, _env = varSpace.Force comp.Range
            let varSpaceExpr = mkExprForVarSpace mClause patvs
            
            let dataCompPriorToOp = 
                let isYield = not (customOperationMaintainsVarSpaceUsingBind nm)
                translatedCtxt (transNoQueryOps (SynExpr.YieldOrReturn ((isYield, false), varSpaceExpr, mClause)))
            

            // Now run the consumeCustomOpClauses
            Some (consumeCustomOpClauses q varSpace dataCompPriorToOp comp false mClause)

        | SynExpr.Sequential (sp, true, innerComp1, innerComp2, m) -> 

            // Check for 'where x > y' and other mis-applications of infix operators. If detected, give a good error message, and just ignore innerComp1
          if isQuery && checkForBinaryApp innerComp1 then 
            Some (trans CompExprTranslationPass.Initial q varSpace innerComp2 translatedCtxt)

          else
            
            if isQuery && not(innerComp1.IsArbExprAndThusAlreadyReportedError) then 
                match innerComp1 with 
                | SynExpr.JoinIn _ -> () // an error will be reported later when we process innerComp1 as a sequential
                | _ -> errorR(Error(FSComp.SR.tcUnrecognizedQueryOperator(), innerComp1.RangeOfFirstPortion))

            match tryTrans CompExprTranslationPass.Initial CustomOperationsMode.Denied varSpace innerComp1 id with
            | Some c -> 
                // "cexpr; cexpr" is treated as builder.Combine(cexpr1, cexpr1)
                // This is not pretty - we have to decide which range markers we use for the calls to Combine and Delay
                // NOTE: we should probably suppress these sequence points altogether
                let m1 = rangeForCombine innerComp1
                if isNil (TryFindIntrinsicOrExtensionMethInfo ResultCollectionSettings.AtMostOneResult cenv env m ad "Combine" builderTy) then
                    error(Error(FSComp.SR.tcRequireBuilderMethod("Combine"), m))
                if isNil (TryFindIntrinsicOrExtensionMethInfo ResultCollectionSettings.AtMostOneResult cenv env m ad "Delay" builderTy) then
                    error(Error(FSComp.SR.tcRequireBuilderMethod("Delay"), m))
                Some (translatedCtxt (mkSynCall "Combine" m1 [c; mkSynCall "Delay" m1 [mkSynDelay innerComp2.Range (transNoQueryOps innerComp2)]]))
            | None -> 
                // "do! expr; cexpr" is treated as { let! () = expr in cexpr }
                match innerComp1 with 
                | SynExpr.DoBang (rhsExpr, m) -> 
                    let sp = 
                        match sp with 
                        | DebugPointAtSequential.SuppressExpr -> DebugPointAtBinding.NoneAtDo 
                        | DebugPointAtSequential.SuppressBoth -> DebugPointAtBinding.NoneAtDo 
                        | DebugPointAtSequential.SuppressStmt -> DebugPointAtBinding.Yes m
                        | DebugPointAtSequential.SuppressNeither -> DebugPointAtBinding.Yes m
                    Some(trans CompExprTranslationPass.Initial q varSpace (SynExpr.LetOrUseBang (sp, false, true, SynPat.Const(SynConst.Unit, rhsExpr.Range), rhsExpr, [], innerComp2, m)) translatedCtxt)

                // "expr; cexpr" is treated as sequential execution
                | _ -> 
                    Some (trans CompExprTranslationPass.Initial q varSpace innerComp2 (fun holeFill ->
                        let fillExpr = 
                            if enableImplicitYield then
                                // When implicit yields are enabled, then if the 'innerComp1' checks as type
                                // 'unit' we interpret the expression as a sequential, and when it doesn't
                                // have type 'unit' we interpret it as a 'Yield + Combine'.
                                let combineExpr = 
                                    let m1 = rangeForCombine innerComp1
                                    let implicitYieldExpr = mkSynCall "Yield" comp.Range [innerComp1]
                                    mkSynCall "Combine" m1 [implicitYieldExpr; mkSynCall "Delay" m1 [mkSynDelay holeFill.Range holeFill]]
                                SynExpr.SequentialOrImplicitYield(sp, innerComp1, holeFill, combineExpr, m)
                            else
                                SynExpr.Sequential(sp, true, innerComp1, holeFill, m)
                        translatedCtxt fillExpr))

        | SynExpr.IfThenElse (ifKw, isElif, guardExpr, thenKw, thenComp, elseKw, elseCompOpt, spIfToThen, isRecovery, mIfToThen, mIfToEndOfElseBranch) ->
            match elseCompOpt with 
            | Some elseComp -> 
                if isQuery then error(Error(FSComp.SR.tcIfThenElseMayNotBeUsedWithinQueries(), mIfToThen))
                Some (translatedCtxt (SynExpr.IfThenElse (ifKw, isElif, guardExpr, thenKw, transNoQueryOps thenComp, elseKw, Some(transNoQueryOps elseComp), spIfToThen, isRecovery, mIfToThen, mIfToEndOfElseBranch)))
            | None -> 
                let elseComp = 
                    if isNil (TryFindIntrinsicOrExtensionMethInfo ResultCollectionSettings.AtMostOneResult cenv env mIfToThen ad "Zero" builderTy) then
                        error(Error(FSComp.SR.tcRequireBuilderMethod("Zero"), mIfToThen))
                    mkSynCall "Zero" mIfToThen []
                Some (trans CompExprTranslationPass.Initial q varSpace thenComp (fun holeFill -> translatedCtxt (SynExpr.IfThenElse (ifKw, isElif, guardExpr, thenKw, holeFill, None, Some elseComp, spIfToThen, isRecovery, mIfToThen, mIfToEndOfElseBranch))))

        // 'let binds in expr'
        | SynExpr.LetOrUse (isRec, false, binds, innerComp, m) ->

            // For 'query' check immediately
            if isQuery then
                match (List.map (BindingNormalization.NormalizeBinding ValOrMemberBinding cenv env) binds) with 
                | [NormalizedBinding(_, SynBindingKind.Normal, (*inline*)false, (*mutable*)false, _, _, _, _, _, _, _, _)] when not isRec -> 
                    ()
                | normalizedBindings -> 
                    let failAt m = error(Error(FSComp.SR.tcNonSimpleLetBindingInQuery(), m))
                    match normalizedBindings with 
                    | NormalizedBinding(_, _, _, _, _, _, _, _, _, _, mBinding, _) :: _ -> failAt mBinding 
                    | _ -> failAt m

            // Add the variables to the query variable space, on demand
            let varSpace = 
                addVarsToVarSpace varSpace (fun mQueryOp env -> 
                    // Normalize the bindings before detecting the bound variables
                    match (List.map (BindingNormalization.NormalizeBinding ValOrMemberBinding cenv env) binds) with 
                    | [NormalizedBinding(_vis, SynBindingKind.Normal, false, false, _, _, _, _, pat, _, _, _)] -> 
                        // successful case
                        use _holder = TemporarilySuspendReportingTypecheckResultsToSink cenv.tcSink
                        let _, _, vspecs, envinner, _ = TcMatchPattern cenv (NewInferenceType cenv.g) env tpenv (pat, None) 
                        vspecs, envinner
                    | _ -> 
                        // error case
                        error(Error(FSComp.SR.tcCustomOperationMayNotBeUsedInConjunctionWithNonSimpleLetBindings(), mQueryOp)))

            Some (trans CompExprTranslationPass.Initial q varSpace innerComp (fun holeFill -> translatedCtxt (SynExpr.LetOrUse (isRec, false, binds, holeFill, m))))

        // 'use x = expr in expr'
        | SynExpr.LetOrUse (_, true, [SynBinding (_, SynBindingKind.Normal, _, _, _, _, _, pat, _, rhsExpr, _, spBind)], innerComp, _) ->
            let bindRange = match spBind with DebugPointAtBinding.Yes m -> m | _ -> rhsExpr.Range
            if isQuery then error(Error(FSComp.SR.tcUseMayNotBeUsedInQueries(), bindRange))
            let innerCompRange = innerComp.Range
            let consumeExpr = SynExpr.MatchLambda(false, innerCompRange, [SynMatchClause(pat, None, None, transNoQueryOps innerComp, innerCompRange, DebugPointAtTarget.Yes)], spBind, innerCompRange)
            if isNil (TryFindIntrinsicOrExtensionMethInfo ResultCollectionSettings.AtMostOneResult cenv env bindRange ad "Using" builderTy) then
                error(Error(FSComp.SR.tcRequireBuilderMethod("Using"), bindRange))
            Some (translatedCtxt (mkSynCall "Using" bindRange [rhsExpr; consumeExpr ]))

        // 'let! pat = expr in expr' 
        //    --> build.Bind(e1, (fun _argN -> match _argN with pat -> expr))
        //  or
        //    --> build.BindReturn(e1, (fun _argN -> match _argN with pat -> expr-without-return))
        | SynExpr.LetOrUseBang (spBind, false, isFromSource, pat, rhsExpr, [], innerComp, _) -> 

            let bindRange = match spBind with DebugPointAtBinding.Yes m -> m | _ -> rhsExpr.Range
            if isQuery then error(Error(FSComp.SR.tcBindMayNotBeUsedInQueries(), bindRange))
                
            // Add the variables to the query variable space, on demand
            let varSpace = 
                addVarsToVarSpace varSpace (fun _mCustomOp env -> 
                        use _holder = TemporarilySuspendReportingTypecheckResultsToSink cenv.tcSink
                        let _, _, vspecs, envinner, _ = TcMatchPattern cenv (NewInferenceType cenv.g) env tpenv (pat, None) 
                        vspecs, envinner)

            let rhsExpr = mkSourceExprConditional isFromSource rhsExpr
            Some (transBind q varSpace bindRange "Bind" [rhsExpr] pat spBind innerComp translatedCtxt)

        // 'use! pat = e1 in e2' --> build.Bind(e1, (function  _argN -> match _argN with pat -> build.Using(x, (fun _argN -> match _argN with pat -> e2))))
        | SynExpr.LetOrUseBang (spBind, true, isFromSource, (SynPat.Named (id, false, _, _) as pat) , rhsExpr, [], innerComp, _)
        | SynExpr.LetOrUseBang (spBind, true, isFromSource, (SynPat.LongIdent (longDotId=LongIdentWithDots([id], _)) as pat), rhsExpr, [], innerComp, _) ->

            let bindRange = match spBind with DebugPointAtBinding.Yes m -> m | _ -> rhsExpr.Range
            if isQuery then error(Error(FSComp.SR.tcBindMayNotBeUsedInQueries(), bindRange))

            if isNil (TryFindIntrinsicOrExtensionMethInfo ResultCollectionSettings.AtMostOneResult cenv env bindRange ad "Using" builderTy) then
                error(Error(FSComp.SR.tcRequireBuilderMethod("Using"), bindRange))
            if isNil (TryFindIntrinsicOrExtensionMethInfo ResultCollectionSettings.AtMostOneResult cenv env bindRange ad "Bind" builderTy) then
                error(Error(FSComp.SR.tcRequireBuilderMethod("Bind"), bindRange))

            let consumeExpr = SynExpr.MatchLambda(false, bindRange, [SynMatchClause(pat, None, None, transNoQueryOps innerComp, innerComp.Range, DebugPointAtTarget.Yes)], spBind, bindRange)
            let consumeExpr = mkSynCall "Using" bindRange [SynExpr.Ident(id); consumeExpr ]
            let consumeExpr = SynExpr.MatchLambda(false, bindRange, [SynMatchClause(pat, None, None, consumeExpr, id.idRange, DebugPointAtTarget.Yes)], spBind, bindRange)
            let rhsExpr = mkSourceExprConditional isFromSource rhsExpr
            // TODO: consider allowing translation to BindReturn
            Some(translatedCtxt (mkSynCall "Bind" bindRange [rhsExpr; consumeExpr]))

        // 'use! pat = e1 ... in e2' where 'pat' is not a simple name --> error
        | SynExpr.LetOrUseBang (_spBind, true, _isFromSource, pat, _rhsExpr, andBangs, _innerComp, _) ->
            if isNil andBangs then
                error(Error(FSComp.SR.tcInvalidUseBangBinding(), pat.Range))
            else
                error(Error(FSComp.SR.tcInvalidUseBangBindingNoAndBangs(), comp.Range))

        // 'let! pat1 = expr1 and! pat2 = expr2 in ...' -->
        //     build.BindN(expr1, expr2, ...)
        // or
        //     build.BindNReturn(expr1, expr2, ...)
        // or
        //     build.Bind(build.MergeSources(expr1, expr2), ...)
        | SynExpr.LetOrUseBang(letSpBind, false, isFromSource, letPat, letRhsExpr, andBangBindings, innerComp, letBindRange) ->
            if not (cenv.g.langVersion.SupportsFeature LanguageFeature.AndBang) then
                error(Error(FSComp.SR.tcAndBangNotSupported(), comp.Range))

            if isQuery then
                error(Error(FSComp.SR.tcBindMayNotBeUsedInQueries(), letBindRange))

            let bindRange = match letSpBind with DebugPointAtBinding.Yes m -> m | _ -> letRhsExpr.Range
            let sources = (letRhsExpr :: [for _, _, _, _, andExpr, _ in andBangBindings -> andExpr ]) |> List.map (mkSourceExprConditional isFromSource)
            let pats = letPat :: [for _, _, _, andPat, _, _ in andBangBindings -> andPat ]
            let sourcesRange = sources |> List.map (fun e -> e.Range) |> List.reduce unionRanges

            let numSources = sources.Length
            let bindReturnNName = "Bind"+string numSources+"Return"
            let bindNName = "Bind"+string numSources

            // Check if this is a Bind2Return etc.
            let hasBindReturnN = not (isNil (TryFindIntrinsicOrExtensionMethInfo ResultCollectionSettings.AtMostOneResult cenv env bindRange ad bindReturnNName builderTy))
            if hasBindReturnN && Option.isSome (convertSimpleReturnToExpr varSpace innerComp) then 
                let consumePat = SynPat.Tuple(false, pats, letPat.Range)

                // Add the variables to the query variable space, on demand
                let varSpace = 
                    addVarsToVarSpace varSpace (fun _mCustomOp env -> 
                            use _holder = TemporarilySuspendReportingTypecheckResultsToSink cenv.tcSink
                            let _, _, vspecs, envinner, _ = TcMatchPattern cenv (NewInferenceType()) env tpenv (consumePat, None) 
                            vspecs, envinner)

                Some (transBind q varSpace bindRange bindNName sources consumePat letSpBind innerComp translatedCtxt)

            else

                // Check if this is a Bind2 etc.
                let hasBindN = not (isNil (TryFindIntrinsicOrExtensionMethInfo ResultCollectionSettings.AtMostOneResult cenv env bindRange ad bindNName builderTy))
                if hasBindN then 
                    let consumePat = SynPat.Tuple(false, pats, letPat.Range)

                    // Add the variables to the query variable space, on demand
                    let varSpace = 
                        addVarsToVarSpace varSpace (fun _mCustomOp env -> 
                                use _holder = TemporarilySuspendReportingTypecheckResultsToSink cenv.tcSink
                                let _, _, vspecs, envinner, _ = TcMatchPattern cenv (NewInferenceType cenv.g) env tpenv (consumePat, None) 
                                vspecs, envinner)

                    Some (transBind q varSpace bindRange bindNName sources consumePat letSpBind innerComp translatedCtxt)
                else

                    // Look for the maximum supported MergeSources, MergeSources3, ... 
                    let mkMergeSourcesName n = if n = 2 then "MergeSources" else "MergeSources"+(string n)

<<<<<<< HEAD
                        // Add the variables to the query variable space, on demand
                        let varSpace = 
                            addVarsToVarSpace varSpace (fun _mCustomOp env -> 
                                    use _holder = TemporarilySuspendReportingTypecheckResultsToSink cenv.tcSink
                                    let _, _, vspecs, envinner, _ = TcMatchPattern cenv (NewInferenceType cenv.g) env tpenv (consumePat, None) 
                                    vspecs, envinner)

                        Some (transBind q varSpace bindRange bindNName sources consumePat letSpBind innerComp translatedCtxt)
                    else

                        // Look for the maximum supported MergeSources, MergeSources3, ... 
                        let mkMergeSourcesName n = if n = 2 then "MergeSources" else "MergeSources"+(string n)
=======
                    let maxMergeSources =
                        let rec loop (n: int) = 
                            let mergeSourcesName = mkMergeSourcesName n
                            if isNil (TryFindIntrinsicOrExtensionMethInfo ResultCollectionSettings.AtMostOneResult cenv env bindRange ad mergeSourcesName builderTy) then
                                (n-1)
                            else
                                loop (n+1)
                        loop 2
>>>>>>> 19b8f3c5

                    if maxMergeSources = 1 then error(Error(FSComp.SR.tcRequireMergeSourcesOrBindN(bindNName), bindRange))

                    let rec mergeSources (sourcesAndPats: (SynExpr * SynPat) list) = 
                        let numSourcesAndPats = sourcesAndPats.Length
                        assert (numSourcesAndPats <> 0)
                        if numSourcesAndPats = 1 then 
                            sourcesAndPats.[0]

                        elif numSourcesAndPats <= maxMergeSources then 

                            // Call MergeSources2(e1, e2), MergeSources3(e1, e2, e3) etc
                            let mergeSourcesName = mkMergeSourcesName numSourcesAndPats

                            if isNil (TryFindIntrinsicOrExtensionMethInfo ResultCollectionSettings.AtMostOneResult cenv env bindRange ad mergeSourcesName builderTy) then
                                error(Error(FSComp.SR.tcRequireMergeSourcesOrBindN(bindNName), bindRange))

                            let source = mkSynCall mergeSourcesName sourcesRange (List.map fst sourcesAndPats)
                            let pat = SynPat.Tuple(false, List.map snd sourcesAndPats, letPat.Range)
                            source, pat

                        else

                            // Call MergeSourcesMax(e1, e2, e3, e4, (...))
                            let nowSourcesAndPats, laterSourcesAndPats = List.splitAt (maxMergeSources - 1) sourcesAndPats
                            let mergeSourcesName = mkMergeSourcesName maxMergeSources

                            if isNil (TryFindIntrinsicOrExtensionMethInfo ResultCollectionSettings.AtMostOneResult cenv env bindRange ad mergeSourcesName builderTy) then
                                error(Error(FSComp.SR.tcRequireMergeSourcesOrBindN(bindNName), bindRange))

                            let laterSource, laterPat = mergeSources laterSourcesAndPats
                            let source = mkSynCall mergeSourcesName sourcesRange (List.map fst nowSourcesAndPats @ [laterSource])
                            let pat = SynPat.Tuple(false, List.map snd nowSourcesAndPats @ [laterPat], letPat.Range)
                            source, pat

                    let mergedSources, consumePat = mergeSources (List.zip sources pats)
                
                    // Add the variables to the query variable space, on demand
                    let varSpace = 
                        addVarsToVarSpace varSpace (fun _mCustomOp env -> 
                                use _holder = TemporarilySuspendReportingTypecheckResultsToSink cenv.tcSink
                                let _, _, vspecs, envinner, _ = TcMatchPattern cenv (NewInferenceType()) env tpenv (consumePat, None) 
                                vspecs, envinner)

<<<<<<< HEAD
                        let mergedSources, consumePat = mergeSources (List.zip sources pats)
                    
                        // Add the variables to the query variable space, on demand
                        let varSpace = 
                            addVarsToVarSpace varSpace (fun _mCustomOp env -> 
                                    use _holder = TemporarilySuspendReportingTypecheckResultsToSink cenv.tcSink
                                    let _, _, vspecs, envinner, _ = TcMatchPattern cenv (NewInferenceType cenv.g) env tpenv (consumePat, None) 
                                    vspecs, envinner)

                        // Build the 'Bind' call
                        Some (transBind q varSpace bindRange "Bind" [mergedSources] consumePat letSpBind innerComp translatedCtxt)
            else
                error(Error(FSComp.SR.tcAndBangNotSupported(), comp.Range))
=======
                    // Build the 'Bind' call
                    Some (transBind q varSpace bindRange "Bind" [mergedSources] consumePat letSpBind innerComp translatedCtxt)
>>>>>>> 19b8f3c5

        | SynExpr.Match (spMatch, expr, clauses, m) ->
            let mMatch = match spMatch with DebugPointAtBinding.Yes mMatch -> mMatch | _ -> m
            if isQuery then error(Error(FSComp.SR.tcMatchMayNotBeUsedWithQuery(), mMatch))
            let clauses = clauses |> List.map (fun (SynMatchClause(pat, cond, arrow, innerComp, patm, sp)) -> SynMatchClause(pat, cond, arrow, transNoQueryOps innerComp, patm, sp))
            Some(translatedCtxt (SynExpr.Match (spMatch, expr, clauses, m)))

        // 'match! expr with pats ...' --> build.Bind(e1, (function pats ...))
        | SynExpr.MatchBang (spMatch, expr, clauses, m) ->
            let matchExpr = mkSourceExpr expr
            let mMatch = match spMatch with DebugPointAtBinding.Yes mMatch -> mMatch | _ -> m
            if isQuery then error(Error(FSComp.SR.tcMatchMayNotBeUsedWithQuery(), mMatch))

            if isNil (TryFindIntrinsicOrExtensionMethInfo ResultCollectionSettings.AtMostOneResult cenv env mMatch ad "Bind" builderTy) then
                error(Error(FSComp.SR.tcRequireBuilderMethod("Bind"), mMatch))

            let clauses = clauses |> List.map (fun (SynMatchClause(pat, cond, arrow, innerComp, patm, sp)) -> SynMatchClause(pat, cond, arrow, transNoQueryOps innerComp, patm, sp))
            let consumeExpr = SynExpr.MatchLambda (false, mMatch, clauses, spMatch, mMatch)

            // TODO: consider allowing translation to BindReturn
            Some(translatedCtxt (mkSynCall "Bind" mMatch [matchExpr; consumeExpr]))

        | SynExpr.TryWith (innerComp, _mTryToWith, clauses, _mWithToLast, mTryToLast, spTry, _spWith) ->
            let mTry = match spTry with DebugPointAtTry.Yes m -> m.NoteDebugPoint(RangeDebugPointKind.Try) | _ -> mTryToLast
            
            if isQuery then error(Error(FSComp.SR.tcTryWithMayNotBeUsedInQueries(), mTry))

            let clauses = clauses |> List.map (fun (SynMatchClause(pat, cond, arrow, clauseComp, patm, sp)) -> SynMatchClause(pat, cond, arrow, transNoQueryOps clauseComp, patm, sp))
            let consumeExpr = SynExpr.MatchLambda(true, mTryToLast, clauses, DebugPointAtBinding.NoneAtSticky, mTryToLast)

            if isNil (TryFindIntrinsicOrExtensionMethInfo ResultCollectionSettings.AtMostOneResult cenv env mTry ad "TryWith" builderTy) then
                error(Error(FSComp.SR.tcRequireBuilderMethod("TryWith"), mTry))

            if isNil (TryFindIntrinsicOrExtensionMethInfo ResultCollectionSettings.AtMostOneResult cenv env mTry ad "Delay" builderTy) then
                error(Error(FSComp.SR.tcRequireBuilderMethod("Delay"), mTry))

            Some(translatedCtxt (mkSynCall "TryWith" mTry [mkSynCall "Delay" mTry [mkSynDelay2 (transNoQueryOps innerComp)]; consumeExpr]))

        | SynExpr.YieldOrReturnFrom ((true, _), yieldExpr, m) -> 
            let yieldFromExpr = mkSourceExpr yieldExpr
            if isNil (TryFindIntrinsicOrExtensionMethInfo ResultCollectionSettings.AtMostOneResult cenv env m ad "YieldFrom" builderTy) then
                error(Error(FSComp.SR.tcRequireBuilderMethod("YieldFrom"), m))
            Some (translatedCtxt (mkSynCall "YieldFrom" m [yieldFromExpr]))
  
        | SynExpr.YieldOrReturnFrom ((false, _), returnedExpr, m) -> 
            let returnFromExpr = mkSourceExpr returnedExpr
            if isQuery then error(Error(FSComp.SR.tcReturnMayNotBeUsedInQueries(), m))
            if isNil (TryFindIntrinsicOrExtensionMethInfo ResultCollectionSettings.AtMostOneResult cenv env m ad "ReturnFrom" builderTy) then 
                errorR(Error(FSComp.SR.tcRequireBuilderMethod("ReturnFrom"), m))
                Some (translatedCtxt returnFromExpr)
            else
                Some (translatedCtxt (mkSynCall "ReturnFrom" m [returnFromExpr]))

        | SynExpr.YieldOrReturn ((isYield, _), yieldExpr, m) -> 
            let methName = (if isYield then "Yield" else "Return")
            if isQuery && not isYield then error(Error(FSComp.SR.tcReturnMayNotBeUsedInQueries(), m))
            if isNil (TryFindIntrinsicOrExtensionMethInfo ResultCollectionSettings.AtMostOneResult cenv env m ad methName builderTy) then
                error(Error(FSComp.SR.tcRequireBuilderMethod(methName), m))
            Some(translatedCtxt (mkSynCall methName m [yieldExpr]))

        | _ -> None

    and consumeCustomOpClauses q (varSpace: LazyWithContext<_, _>) dataCompPrior compClausesExpr lastUsesBind mClause =

        // Substitute 'yield <var-space>' into the context

        let patvs, _env = varSpace.Force comp.Range
        let varSpaceSimplePat = mkSimplePatForVarSpace mClause patvs
        let varSpacePat = mkPatForVarSpace mClause patvs

        match compClausesExpr with 
        
        // Detect one custom operation... This clause will always match at least once...
        | OptionalSequential (CustomOperationClause (nm, opDatas, opExpr, mClause, optionalIntoPat), optionalCont) ->

            let opName, _, _, _, _, _, _, _, methInfo = opDatas.[0]
            let isLikeZip = customOperationIsLikeZip nm
            let isLikeJoin = customOperationIsLikeJoin nm
            let isLikeGroupJoin = customOperationIsLikeZip nm

            // Record the resolution of the custom operation for posterity
            let item = Item.CustomOperation (opName, (fun () -> customOpUsageText nm), Some methInfo)

            // FUTURE: consider whether we can do better than emptyTyparInst here, in order to display instantiations
            // of type variables in the quick info provided in the IDE.
            CallNameResolutionSink cenv.tcSink (nm.idRange, env.NameEnv, item, emptyTyparInst, ItemOccurence.Use, env.eAccessRights)

            if isLikeZip || isLikeJoin || isLikeGroupJoin then
                errorR(Error(FSComp.SR.tcBinaryOperatorRequiresBody(nm.idText, Option.get (customOpUsageText nm)), nm.idRange))
                match optionalCont with 
                | None -> 
                    // we are about to drop the 'opExpr' AST on the floor. we've already reported an error. attempt to get name resolutions before dropping it
                    RecordNameAndTypeResolutions_IdeallyWithoutHavingOtherEffects cenv env tpenv opExpr
                    dataCompPrior
                | Some contExpr -> consumeCustomOpClauses q varSpace dataCompPrior contExpr lastUsesBind mClause
            else

                let maintainsVarSpace = customOperationMaintainsVarSpace nm
                let maintainsVarSpaceUsingBind = customOperationMaintainsVarSpaceUsingBind nm

                let expectedArgCount = tryExpectedArgCountForCustomOperator nm

                let dataCompAfterOp = 
                    match opExpr with 
                    | StripApps(SingleIdent nm, args) ->
                        let argCountsMatch =
                            match expectedArgCount with
                            | Some n -> n = args.Length
                            | None -> cenv.g.langVersion.SupportsFeature LanguageFeature.OverloadsForCustomOperations
                        if argCountsMatch then
                            // Check for the [<ProjectionParameter>] attribute on each argument position
                            let args = args |> List.mapi (fun i arg -> 
                                if isCustomOperationProjectionParameter (i+1) nm then 
                                    SynExpr.Lambda (false, false, varSpaceSimplePat, None, arg, None, arg.Range.MakeSynthetic())
                                else arg)
                            mkSynCall methInfo.DisplayName mClause (dataCompPrior :: args)
                        else 
                            let expectedArgCount = defaultArg expectedArgCount 0
                            errorR(Error(FSComp.SR.tcCustomOperationHasIncorrectArgCount(nm.idText, expectedArgCount, args.Length), nm.idRange))
                            mkSynCall methInfo.DisplayName mClause ([ dataCompPrior ] @ List.init expectedArgCount (fun i -> arbExpr("_arg" + string i, mClause)))
                    | _ -> failwith "unreachable"

                match optionalCont with 
                | None -> 
                    match optionalIntoPat with 
                    | Some intoPat -> errorR(Error(FSComp.SR.tcIntoNeedsRestOfQuery(), intoPat.Range))
                    | None -> ()
                    dataCompAfterOp

                | Some contExpr -> 

                        // select a.Name into name; ...
                        // distinct into d; ...
                        //
                        // Rebind the into pattern and process the rest of the clauses
                        match optionalIntoPat with 
                        | Some intoPat -> 
                            if not (customOperationAllowsInto nm) then 
                                error(Error(FSComp.SR.tcOperatorDoesntAcceptInto(nm.idText), intoPat.Range))

                            // Rebind using either for ... or let!....
                            let rebind = 
                                if maintainsVarSpaceUsingBind then 
                                    SynExpr.LetOrUseBang (DebugPointAtBinding.NoneAtLet, false, false, intoPat, dataCompAfterOp, [], contExpr, intoPat.Range) 
                                else 
                                    SynExpr.ForEach (DebugPointAtFor.No, SeqExprOnly false, false, intoPat, dataCompAfterOp, contExpr, intoPat.Range)

                            trans CompExprTranslationPass.Initial q emptyVarSpace rebind id

                        // select a.Name; ...
                        // distinct; ...
                        //
                        // Process the rest of the clauses
                        | None -> 
                            if maintainsVarSpace || maintainsVarSpaceUsingBind then
                                consumeCustomOpClauses q varSpace dataCompAfterOp contExpr maintainsVarSpaceUsingBind mClause
                            else
                                consumeCustomOpClauses q emptyVarSpace dataCompAfterOp contExpr false mClause

        // No more custom operator clauses in compClausesExpr, but there may be clauses like join, yield etc. 
        // Bind/iterate the dataCompPrior and use compClausesExpr as the body.
        | _ -> 
            // Rebind using either for ... or let!....
            let rebind = 
                if lastUsesBind then 
                    SynExpr.LetOrUseBang (DebugPointAtBinding.NoneAtLet, false, false, varSpacePat, dataCompPrior, [], compClausesExpr, compClausesExpr.Range) 
                else 
                    SynExpr.ForEach (DebugPointAtFor.No, SeqExprOnly false, false, varSpacePat, dataCompPrior, compClausesExpr, compClausesExpr.Range)
            
            trans CompExprTranslationPass.Initial q varSpace rebind id

    and transNoQueryOps comp =
        trans CompExprTranslationPass.Initial CustomOperationsMode.Denied emptyVarSpace comp id

    and trans firstTry q varSpace comp translatedCtxt = 
        match tryTrans firstTry q varSpace comp translatedCtxt with 
        | Some e -> e
        | None -> 
            // This only occurs in final position in a sequence
            match comp with 
            // "do! expr;" in final position is treated as { let! () = expr in return () } when Return is provided (and no Zero with Default attribute is available) or as { let! () = expr in zero } otherwise
            | SynExpr.DoBang (rhsExpr, m) -> 
                let mUnit = rhsExpr.Range
                let rhsExpr = mkSourceExpr rhsExpr
                if isQuery then error(Error(FSComp.SR.tcBindMayNotBeUsedInQueries(), m))
                let bodyExpr =
                    if isNil (TryFindIntrinsicOrExtensionMethInfo ResultCollectionSettings.AtMostOneResult cenv env m ad "Return" builderTy) then
                        SynExpr.ImplicitZero m
                    else
                        match TryFindIntrinsicOrExtensionMethInfo ResultCollectionSettings.AtMostOneResult cenv env m ad "Zero" builderTy with
                        | minfo :: _ when MethInfoHasAttribute cenv.g m cenv.g.attrib_DefaultValueAttribute minfo -> SynExpr.ImplicitZero m
                        | _ -> SynExpr.YieldOrReturn ((false, true), SynExpr.Const (SynConst.Unit, m), m)
                trans CompExprTranslationPass.Initial q varSpace (SynExpr.LetOrUseBang (DebugPointAtBinding.NoneAtDo, false, false, SynPat.Const(SynConst.Unit, mUnit), rhsExpr, [], bodyExpr, m)) translatedCtxt

            // "expr;" in final position is treated as { expr; zero }
            // Suppress the sequence point on the "zero"
            | _ -> 
                // Check for 'where x > y' and other mis-applications of infix operators. If detected, give a good error message, and just ignore comp
                if isQuery && checkForBinaryApp comp then 
                    trans CompExprTranslationPass.Initial q varSpace (SynExpr.ImplicitZero comp.Range) translatedCtxt
                else
                    if isQuery && not comp.IsArbExprAndThusAlreadyReportedError then 
                        match comp with 
                        | SynExpr.JoinIn _ -> () // an error will be reported later when we process innerComp1 as a sequential
                        | _ -> errorR(Error(FSComp.SR.tcUnrecognizedQueryOperator(), comp.RangeOfFirstPortion))
                    trans CompExprTranslationPass.Initial q varSpace (SynExpr.ImplicitZero comp.Range) (fun holeFill ->
                        let fillExpr = 
                            if enableImplicitYield then 
                                let implicitYieldExpr = mkSynCall "Yield" comp.Range [comp]
                                SynExpr.SequentialOrImplicitYield(DebugPointAtSequential.SuppressExpr, comp, holeFill, implicitYieldExpr, comp.Range)
                            else
                                SynExpr.Sequential(DebugPointAtSequential.SuppressExpr, true, comp, holeFill, comp.Range)
                        translatedCtxt fillExpr) 

    and transBind q varSpace bindRange bindName bindArgs (consumePat: SynPat) spBind (innerComp: SynExpr) translatedCtxt = 

        let innerRange = innerComp.Range
        
        let innerCompReturn = 
            if cenv.g.langVersion.SupportsFeature LanguageFeature.AndBang then
                convertSimpleReturnToExpr varSpace innerComp
            else None

        match innerCompReturn with 
        | Some (innerExpr, customOpInfo) when 
              (let bindName = bindName + "Return"
               not (isNil (TryFindIntrinsicOrExtensionMethInfo ResultCollectionSettings.AtMostOneResult cenv env bindRange ad bindName  builderTy))) ->

            let bindName = bindName + "Return"
        
            // Build the `BindReturn` call
            let dataCompPriorToOp =
                let consumeExpr = SynExpr.MatchLambda(false, consumePat.Range, [SynMatchClause(consumePat, None, None, innerExpr, innerRange, DebugPointAtTarget.Yes)], spBind, innerRange)
                translatedCtxt (mkSynCall bindName bindRange (bindArgs @ [consumeExpr]))

            match customOpInfo with 
            | None -> dataCompPriorToOp
            | Some (innerComp, mClause) -> 
                // If the `BindReturn` was forced by a custom operation, continue to process the clauses of the CustomOp
                consumeCustomOpClauses q varSpace dataCompPriorToOp innerComp false mClause

        | _ -> 

            if isNil (TryFindIntrinsicOrExtensionMethInfo ResultCollectionSettings.AtMostOneResult cenv env bindRange ad bindName  builderTy) then
                error(Error(FSComp.SR.tcRequireBuilderMethod(bindName), bindRange))

            // Build the `Bind` call
            trans CompExprTranslationPass.Initial q varSpace innerComp (fun holeFill ->
                let consumeExpr = SynExpr.MatchLambda(false, consumePat.Range, [SynMatchClause(consumePat, None, None, holeFill, innerRange, DebugPointAtTarget.Yes)], spBind, innerRange)
                translatedCtxt (mkSynCall bindName bindRange (bindArgs @ [consumeExpr])))

    and convertSimpleReturnToExpr varSpace innerComp =
        match innerComp with 
        | SynExpr.YieldOrReturn ((false, _), returnExpr, _) -> Some (returnExpr, None)
        | SynExpr.Match (spMatch, expr, clauses, m) ->
            let clauses = 
                clauses |> List.map (fun (SynMatchClause(pat, cond, arrow, innerComp2, patm, sp)) -> 
                    match convertSimpleReturnToExpr varSpace innerComp2 with
                    | None -> None // failure
                    | Some (_, Some _) -> None // custom op on branch = failure
                    | Some (innerExpr2, None) -> Some (SynMatchClause(pat, cond, arrow, innerExpr2, patm, sp)))
            if clauses |> List.forall Option.isSome then
                Some (SynExpr.Match (spMatch, expr, (clauses |> List.map Option.get), m), None)
            else
                None

        | SynExpr.IfThenElse (ifKw, isElif, guardExpr, thenKw, thenComp, elseKw, elseCompOpt, spIfToThen, isRecovery, mIfToThen, mIfToEndOfElseBranch) ->
            match convertSimpleReturnToExpr varSpace thenComp with
            | None -> None
            | Some (_, Some _) -> None
            | Some (thenExpr, None) ->
            let elseExprOptOpt  = 
                match elseCompOpt with 
                | None -> Some None 
                | Some elseComp -> 
                    match convertSimpleReturnToExpr varSpace elseComp with
                    | None -> None // failure
                    | Some (_, Some _) -> None // custom op on branch = failure
                    | Some (elseExpr, None) -> Some (Some elseExpr)
            match elseExprOptOpt with 
            | None -> None
            | Some elseExprOpt -> Some (SynExpr.IfThenElse (ifKw, isElif, guardExpr, thenKw, thenExpr, elseKw, elseExprOpt, spIfToThen, isRecovery, mIfToThen, mIfToEndOfElseBranch), None)

        | SynExpr.LetOrUse (isRec, false, binds, innerComp, m) ->
            match convertSimpleReturnToExpr varSpace innerComp with
            | None -> None
            | Some (_, Some _) -> None 
            | Some (innerExpr, None) -> Some (SynExpr.LetOrUse (isRec, false, binds, innerExpr, m), None)

        | OptionalSequential (CustomOperationClause (nm, _, _, mClause, _), _) when customOperationMaintainsVarSpaceUsingBind nm -> 

            let patvs, _env = varSpace.Force comp.Range
            let varSpaceExpr = mkExprForVarSpace mClause patvs
            
            Some (varSpaceExpr, Some (innerComp, mClause))

        | SynExpr.Sequential (sp, true, innerComp1, innerComp2, m) -> 

            // Check the first part isn't a computation expression construct
            if isSimpleExpr innerComp1 then
                // Check the second part is a simple return
                match convertSimpleReturnToExpr varSpace innerComp2 with
                | None -> None
                | Some (innerExpr2, optionalCont) -> Some (SynExpr.Sequential (sp, true, innerComp1, innerExpr2, m), optionalCont)
            else
                None

        | _ -> None

    /// Check is an expression has no computation expression constructs
    and isSimpleExpr comp =

        match comp with 
        | ForEachThenJoinOrGroupJoinOrZipClause false _ -> false
        | SynExpr.ForEach _ -> false
        | SynExpr.For _ -> false
        | SynExpr.While _ -> false
        | SynExpr.TryFinally _ -> false
        | SynExpr.ImplicitZero _ -> false
        | OptionalSequential (JoinOrGroupJoinOrZipClause _, _) -> false
        | OptionalSequential (CustomOperationClause _, _) -> false
        | SynExpr.Sequential (_, _, innerComp1, innerComp2, _) -> isSimpleExpr innerComp1 && isSimpleExpr innerComp2
        | SynExpr.IfThenElse (_, _, _, _, thenComp, _, elseCompOpt, _, _, _, _) -> 
             isSimpleExpr thenComp && (match elseCompOpt with None -> true | Some c -> isSimpleExpr c)
        | SynExpr.LetOrUse (_, _, _, innerComp, _) -> isSimpleExpr innerComp
        | SynExpr.LetOrUseBang _ -> false
        | SynExpr.Match (_, _, clauses, _) ->
            clauses |> List.forall (fun (SynMatchClause(resultExpr = innerComp)) -> isSimpleExpr innerComp)
        | SynExpr.MatchBang _ -> false
        | SynExpr.TryWith (innerComp, _, clauses, _, _, _, _) -> 
            isSimpleExpr innerComp && 
            clauses |> List.forall (fun (SynMatchClause(resultExpr = clauseComp)) -> isSimpleExpr clauseComp)
        | SynExpr.YieldOrReturnFrom _ -> false
        | SynExpr.YieldOrReturn _ -> false
        | SynExpr.DoBang _ -> false
        | _ -> true

    let basicSynExpr = 
        trans CompExprTranslationPass.Initial (hasCustomOperations ()) (LazyWithContext.NotLazy ([], env)) comp id

    let delayedExpr = 
        match TryFindIntrinsicOrExtensionMethInfo ResultCollectionSettings.AtMostOneResult cenv env mBuilderVal ad "Delay" builderTy with 
        | [] -> basicSynExpr
        | _ -> mkSynCall "Delay" mBuilderVal [(mkSynDelay2 basicSynExpr)]

    let quotedSynExpr = 
        if isAutoQuote then 
            SynExpr.Quote (mkSynIdGet (mBuilderVal.MakeSynthetic()) (CompileOpName "<@ @>"), (*isRaw=*)false, delayedExpr, (*isFromQueryExpression=*)true, mWhole) 
        else delayedExpr
            
    let runExpr = 
        match TryFindIntrinsicOrExtensionMethInfo ResultCollectionSettings.AtMostOneResult cenv env mBuilderVal ad "Run" builderTy with 
        | [] -> quotedSynExpr
        | _ -> mkSynCall "Run" mBuilderVal [quotedSynExpr]

    let lambdaExpr = 
        let mBuilderVal = mBuilderVal.MakeSynthetic()
        SynExpr.Lambda (false, false, SynSimplePats.SimplePats ([mkSynSimplePatVar false (mkSynId mBuilderVal builderValName)], mBuilderVal), None, runExpr, None, mBuilderVal)

    let env =
        match comp with
        | SynExpr.YieldOrReturn ((true, _), _, _) -> { env with eContextInfo = ContextInfo.YieldInComputationExpression }
        | SynExpr.YieldOrReturn ((_, true), _, _) -> { env with eContextInfo = ContextInfo.ReturnInComputationExpression }
        | _ -> env

    let lambdaExpr, tpenv = TcExpr cenv (MustEqual (mkFunTy cenv.g builderTy overallTy)) env tpenv lambdaExpr
    // beta-var-reduce to bind the builder using a 'let' binding
    let coreExpr = mkApps cenv.g ((lambdaExpr, tyOfExpr cenv.g lambdaExpr), [], [interpExpr], mBuilderVal)

    coreExpr, tpenv

let mkSeqEmpty (cenv: cenv) env m genTy =
    // We must discover the 'zero' of the monadic algebra being generated in order to compile failing matches.
    let genResultTy = NewInferenceType cenv.g
    UnifyTypes cenv env m genTy (mkSeqTy cenv.g genResultTy)
    mkCallSeqEmpty cenv.g m genResultTy 

let mkSeqCollect (cenv: cenv) env m enumElemTy genTy lam enumExpr =
    let genResultTy = NewInferenceType cenv.g
    UnifyTypes cenv env m genTy (mkSeqTy cenv.g genResultTy)
    let enumExpr = mkCoerceIfNeeded cenv.g (mkSeqTy cenv.g enumElemTy) (tyOfExpr cenv.g enumExpr) enumExpr
    mkCallSeqCollect cenv.g m enumElemTy genResultTy lam enumExpr

let mkSeqUsing (cenv: cenv) (env: TcEnv) m resourceTy genTy resourceExpr lam =
    AddCxTypeMustSubsumeType ContextInfo.NoContext env.DisplayEnv cenv.css m NoTrace cenv.g.system_IDisposable_ty resourceTy
    let genResultTy = NewInferenceType cenv.g
    UnifyTypes cenv env m genTy (mkSeqTy cenv.g genResultTy)
    mkCallSeqUsing cenv.g m resourceTy genResultTy resourceExpr lam 

let mkSeqDelay (cenv: cenv) env m genTy lam =
    let genResultTy = NewInferenceType cenv.g
    UnifyTypes cenv env m genTy (mkSeqTy cenv.g genResultTy)
    mkCallSeqDelay cenv.g m genResultTy (mkUnitDelayLambda cenv.g m lam) 

let mkSeqAppend (cenv: cenv) env m genTy e1 e2 =
    let genResultTy = NewInferenceType cenv.g
    UnifyTypes cenv env m genTy (mkSeqTy cenv.g genResultTy)
    let e1 = mkCoerceIfNeeded cenv.g (mkSeqTy cenv.g genResultTy) (tyOfExpr cenv.g e1) e1
    let e2 = mkCoerceIfNeeded cenv.g (mkSeqTy cenv.g genResultTy) (tyOfExpr cenv.g e2) e2
    mkCallSeqAppend cenv.g m genResultTy e1 e2 

let mkSeqFromFunctions (cenv: cenv) env m genTy e1 e2 =
    let genResultTy = NewInferenceType cenv.g
    UnifyTypes cenv env m genTy (mkSeqTy cenv.g genResultTy)
    let e2 = mkCoerceIfNeeded cenv.g (mkSeqTy cenv.g genResultTy) (tyOfExpr cenv.g e2) e2
    mkCallSeqGenerated cenv.g m genResultTy e1 e2 

let mkSeqFinally (cenv: cenv) env m genTy e1 e2 =
    let genResultTy = NewInferenceType cenv.g
    UnifyTypes cenv env m genTy (mkSeqTy cenv.g genResultTy)
    let e1 = mkCoerceIfNeeded cenv.g (mkSeqTy cenv.g genResultTy) (tyOfExpr cenv.g e1) e1
    mkCallSeqFinally cenv.g m genResultTy e1 e2 

let mkSeqExprMatchClauses (pat', vspecs) innerExpr = 
    [TClause(pat', None, TTarget(vspecs, innerExpr, DebugPointAtTarget.Yes, None), pat'.Range) ] 

let compileSeqExprMatchClauses (cenv: cenv) env inputExprMark (pat: Pattern, vspecs) innerExpr inputExprOpt bindPatTy genInnerTy = 
    let patMark = pat.Range
    let tclauses = mkSeqExprMatchClauses (pat, vspecs) innerExpr 
    CompilePatternForMatchClauses cenv env inputExprMark patMark false ThrowIncompleteMatchException inputExprOpt bindPatTy genInnerTy tclauses 

/// This case is used for computation expressions which are sequence expressions. Technically the code path is different because it
/// typechecks rather than doing a shallow syntactic translation, and generates calls into the Seq.* library
/// and helpers rather than to the builder methods (there is actually no builder for 'seq' in the library). 
/// These are later detected by state machine compilation. 
///
/// Also "ienumerable extraction" is performed on arguments to "for".
let TcSequenceExpression (cenv: cenv) env tpenv comp (overallTy: OverallTy) m = 

    let genEnumElemTy = NewInferenceType cenv.g
    UnifyTypes cenv env m overallTy.Commit (mkSeqTy cenv.g genEnumElemTy)

    // Allow subsumption at 'yield' if the element type is nominal prior to the analysis of the body of the sequence expression
    let flex = not (isTyparTy cenv.g genEnumElemTy)

    // If there are no 'yield' in the computation expression then allow the type-directed rule
    // interpreting non-unit-typed expressions in statement positions as 'yield'.  'yield!' may be  
    // present in the computation expression.
    let enableImplicitYield =
        cenv.g.langVersion.SupportsFeature LanguageFeature.ImplicitYield
        && (YieldFree cenv comp)

    let mkDelayedExpr m (coreExpr: Expr) = 
        let overallTy = tyOfExpr cenv.g coreExpr
        mkSeqDelay cenv env m overallTy coreExpr

    let rec tryTcSequenceExprBody env genOuterTy tpenv comp =
        match comp with 
        | SynExpr.ForEach (spFor, SeqExprOnly _seqExprOnly, _isFromSource, pat, pseudoEnumExpr, innerComp, m) -> 
            let pseudoEnumExpr =
                match RewriteRangeExpr pseudoEnumExpr with
                | Some e -> e
                | None -> pseudoEnumExpr
            // This expression is not checked with the knowledge it is an IEnumerable, since we permit other enumerable types with GetEnumerator/MoveNext methods, as does C# 
            let pseudoEnumExpr, arbitraryTy, tpenv = TcExprOfUnknownType cenv env tpenv pseudoEnumExpr
            let enumExpr, enumElemTy = ConvertArbitraryExprToEnumerable cenv arbitraryTy env pseudoEnumExpr
            let pat', _, (vspecs: Val list), envinner, tpenv = TcMatchPattern cenv enumElemTy env tpenv (pat, None)
            let innerExpr, tpenv = tcSequenceExprBody envinner genOuterTy tpenv innerComp
                
            let enumExprMark = enumExpr.Range
            // We attach the debug point to the lambda expression so we can fetch it out again in LowerComputedListOrArraySeqExpr
            let mFor = 
                match spFor with 
                | DebugPointAtFor.Yes m -> m.NoteDebugPoint(RangeDebugPointKind.For)
                | _ -> enumExprMark

            match pat', vspecs, innerExpr with 
            // peephole optimization: "for x in e1 -> e2" == "e1 |> List.map (fun x -> e2)" *)
            | (TPat_as (TPat_wild _, PBind (v, _), _), 
                vs, 
                Expr.App (Expr.Val (vf, _, _), _, [genEnumElemTy], [yexpr], _)) 
                    when vs.Length = 1 && valRefEq cenv.g vf cenv.g.seq_singleton_vref ->
          
                let lam = mkLambda mFor v (yexpr, genEnumElemTy)
                    
                // SEQUENCE POINTS: need to build a let here consuming spBind
                let enumExpr = mkCoerceIfNeeded cenv.g (mkSeqTy cenv.g enumElemTy) (tyOfExpr cenv.g enumExpr) enumExpr
                Some(mkCallSeqMap cenv.g m enumElemTy genEnumElemTy lam enumExpr, tpenv)

            | _ -> 
                let enumExprMark = enumExpr.Range

                // SEQUENCE POINTS: need to build a let here consuming spBind

                let matchv, matchExpr = compileSeqExprMatchClauses cenv env enumExprMark (pat', vspecs) innerExpr None enumElemTy genOuterTy
                let lam = mkLambda mFor matchv (matchExpr, tyOfExpr cenv.g matchExpr)
                Some(mkSeqCollect cenv env m enumElemTy genOuterTy lam enumExpr, tpenv)

        | SynExpr.For (spBind, id, start, dir, finish, innerComp, m) ->
            Some(tcSequenceExprBody env genOuterTy tpenv (elimFastIntegerForLoop (spBind, id, start, dir, finish, innerComp, m)))

        | SynExpr.While (spWhile, guardExpr, innerComp, _m) -> 
            let guardExpr, tpenv = TcExpr cenv (MustEqual cenv.g.bool_ty) env tpenv guardExpr
            let innerExpr, tpenv = tcSequenceExprBody env genOuterTy tpenv innerComp
    
            let guardExprMark = guardExpr.Range
            let guardExpr = mkUnitDelayLambda cenv.g guardExprMark guardExpr
            
            // We attach the debug point to the lambda expression so we can fetch it out again in LowerComputedListOrArraySeqExpr
            let mWhile = 
                match spWhile with 
                | DebugPointAtWhile.Yes m -> m.NoteDebugPoint(RangeDebugPointKind.While)
                | _ -> guardExprMark

            let innerExpr = mkDelayedExpr mWhile innerExpr
            Some(mkSeqFromFunctions cenv env guardExprMark genOuterTy guardExpr innerExpr, tpenv)

        | SynExpr.TryFinally (innerComp, unwindExpr, mTryToLast, spTry, spFinally) ->
            let innerExpr, tpenv = tcSequenceExprBody env genOuterTy tpenv innerComp
            let unwindExpr, tpenv = TcExpr cenv (MustEqual cenv.g.unit_ty) env tpenv unwindExpr
            
            // We attach the debug points to the lambda expressions so we can fetch it out again in LowerComputedListOrArraySeqExpr
            let mTry = 
                match spTry with 
                | DebugPointAtTry.Yes m -> m.NoteDebugPoint(RangeDebugPointKind.Try)
                | _ -> unwindExpr.Range

            let mFinally = 
                match spFinally with 
                | DebugPointAtFinally.Yes m -> m.NoteDebugPoint(RangeDebugPointKind.Finally)
                | _ -> unwindExpr.Range

            let innerExpr = mkDelayedExpr mTry innerExpr
            let unwindExpr = mkUnitDelayLambda cenv.g mFinally unwindExpr
                
            Some(mkSeqFinally cenv env mTryToLast genOuterTy innerExpr unwindExpr, tpenv)

        | SynExpr.Paren (_, _, _, m) when not (cenv.g.langVersion.SupportsFeature LanguageFeature.ImplicitYield)->
            error(Error(FSComp.SR.tcConstructIsAmbiguousInSequenceExpression(), m))

        | SynExpr.ImplicitZero m -> 
            Some(mkSeqEmpty cenv env m genOuterTy, tpenv )

        | SynExpr.DoBang (_rhsExpr, m) -> 
            error(Error(FSComp.SR.tcDoBangIllegalInSequenceExpression(), m))

        | SynExpr.Sequential (sp, true, innerComp1, innerComp2, m) -> 
            // "expr; cexpr" is treated as sequential execution
            // "cexpr; cexpr" is treated as append
            let res, tpenv = tcSequenceExprBodyAsSequenceOrStatement env genOuterTy tpenv innerComp1 
            match res with 
            | Choice1Of2 innerExpr1 -> 
                let innerExpr2, tpenv = tcSequenceExprBody env genOuterTy tpenv innerComp2
                let innerExpr2 = mkDelayedExpr innerExpr2.Range innerExpr2
                Some(mkSeqAppend cenv env innerComp1.Range genOuterTy innerExpr1 innerExpr2, tpenv)
            | Choice2Of2 stmt1 -> 
                let innerExpr2, tpenv = tcSequenceExprBody env genOuterTy tpenv innerComp2
                Some(Expr.Sequential(stmt1, innerExpr2, NormalSeq, sp, m), tpenv)

        | SynExpr.IfThenElse (_, _, guardExpr, _, thenComp, _, elseCompOpt, spIfToThen, _isRecovery, mIfToThen, mIfToEndOfElseBranch) ->
            let guardExpr', tpenv = TcExpr cenv (MustEqual cenv.g.bool_ty) env tpenv guardExpr
            let thenExpr, tpenv = tcSequenceExprBody env genOuterTy tpenv thenComp
            let elseComp = (match elseCompOpt with Some c -> c | None -> SynExpr.ImplicitZero mIfToThen)
            let elseExpr, tpenv = tcSequenceExprBody env genOuterTy tpenv elseComp
            Some(mkCond spIfToThen DebugPointAtTarget.Yes mIfToEndOfElseBranch genOuterTy guardExpr' thenExpr elseExpr, tpenv)

        // 'let x = expr in expr'
        | SynExpr.LetOrUse (_, false (* not a 'use' binding *), _, _, _) ->
            TcLinearExprs 
                (fun overallTy envinner tpenv e -> tcSequenceExprBody envinner overallTy.Commit tpenv e) 
                cenv env overallTy 
                tpenv 
                true
                comp 
                id |> Some

        // 'use x = expr in expr'
        | SynExpr.LetOrUse (_isRec, true, [SynBinding (_vis, SynBindingKind.Normal, _, _, _, _, _, pat, _, rhsExpr, _, spBind)], innerComp, wholeExprMark) ->

            let bindPatTy = NewInferenceType cenv.g
            let inputExprTy = NewInferenceType cenv.g
            let pat', _, vspecs, envinner, tpenv = TcMatchPattern cenv bindPatTy env tpenv (pat, None)
            UnifyTypes cenv env m inputExprTy bindPatTy
            let inputExpr, tpenv = TcExpr cenv (MustEqual inputExprTy) env tpenv rhsExpr
            let innerExpr, tpenv = tcSequenceExprBody envinner genOuterTy tpenv innerComp
            let mBind = 
                match spBind with 
                | DebugPointAtBinding.Yes m -> m.NoteDebugPoint(RangeDebugPointKind.Binding)
                | _ -> inputExpr.Range
            let inputExprMark = inputExpr.Range
            let matchv, matchExpr = compileSeqExprMatchClauses cenv env inputExprMark (pat', vspecs) innerExpr (Some inputExpr) bindPatTy genOuterTy 
            let consumeExpr = mkLambda mBind matchv (matchExpr, genOuterTy)
            //SEQPOINT NEEDED - we must consume spBind on this path
            Some(mkSeqUsing cenv env wholeExprMark bindPatTy genOuterTy inputExpr consumeExpr, tpenv)

        | SynExpr.LetOrUseBang (range=m) -> 
            error(Error(FSComp.SR.tcUseForInSequenceExpression(), m))

        | SynExpr.Match (spMatch, expr, clauses, _) ->
            let inputExpr, matchty, tpenv = TcExprOfUnknownType cenv env tpenv expr
            let tclauses, tpenv = 
                (tpenv, clauses) ||> List.mapFold (fun tpenv (SynMatchClause(pat, cond, _, innerComp, _, sp)) ->
                      let pat', cond', vspecs, envinner, tpenv = TcMatchPattern cenv matchty env tpenv (pat, cond)
                      let innerExpr, tpenv = tcSequenceExprBody envinner genOuterTy tpenv innerComp
                      TClause(pat', cond', TTarget(vspecs, innerExpr, sp, None), pat'.Range), tpenv)
            let inputExprTy = tyOfExpr cenv.g inputExpr
            let inputExprMark = inputExpr.Range
            let matchv, matchExpr = CompilePatternForMatchClauses cenv env inputExprMark inputExprMark true ThrowIncompleteMatchException (Some inputExpr) inputExprTy genOuterTy tclauses 
            Some(mkLet spMatch inputExprMark matchv inputExpr matchExpr, tpenv)

        | SynExpr.TryWith (tryRange=mTryToWith) ->
            error(Error(FSComp.SR.tcTryIllegalInSequenceExpression(), mTryToWith))

        | SynExpr.YieldOrReturnFrom ((isYield, _), yieldExpr, m) -> 
            let resultExpr, genExprTy, tpenv = TcExprOfUnknownType cenv env tpenv yieldExpr

            if not isYield then errorR(Error(FSComp.SR.tcUseYieldBangForMultipleResults(), m)) 

            AddCxTypeMustSubsumeType ContextInfo.NoContext env.DisplayEnv cenv.css m NoTrace genOuterTy genExprTy
            Some(mkCoerceExpr(resultExpr, genOuterTy, m, genExprTy), tpenv)

        | SynExpr.YieldOrReturn ((isYield, _), yieldExpr, m) -> 
            let genResultTy = NewInferenceType cenv.g
            if not isYield then errorR(Error(FSComp.SR.tcSeqResultsUseYield(), m)) 
            UnifyTypes cenv env m genOuterTy (mkSeqTy cenv.g genResultTy)

            let resultExpr, tpenv = TcExprFlex cenv flex true genResultTy env tpenv yieldExpr
            Some(mkCallSeqSingleton cenv.g m genResultTy resultExpr, tpenv )

        | _ -> None
                
    and tcSequenceExprBody env (genOuterTy: TType) tpenv comp =
        let res, tpenv = tcSequenceExprBodyAsSequenceOrStatement env genOuterTy tpenv comp 
        match res with 
        | Choice1Of2 expr -> 
            expr, tpenv
        | Choice2Of2 stmt -> 
            let m = comp.Range
            let resExpr = Expr.Sequential(stmt, mkSeqEmpty cenv env m genOuterTy, NormalSeq, DebugPointAtSequential.SuppressExpr, m)
            resExpr, tpenv

    and tcSequenceExprBodyAsSequenceOrStatement env genOuterTy tpenv comp =
        match tryTcSequenceExprBody env genOuterTy tpenv comp with 
        | Some (expr, tpenv) -> Choice1Of2 expr, tpenv
        | None -> 
            let env = { env with eContextInfo = ContextInfo.SequenceExpression genOuterTy }
            if enableImplicitYield then 
                let hasTypeUnit, expr, tpenv = TryTcStmt cenv env tpenv comp
                if hasTypeUnit then 
                    Choice2Of2 expr, tpenv
                else
                    let genResultTy = NewInferenceType cenv.g
                    UnifyTypes cenv env m genOuterTy (mkSeqTy cenv.g genResultTy)
                    let exprTy = tyOfExpr cenv.g expr
                    AddCxTypeMustSubsumeType env.eContextInfo env.DisplayEnv cenv.css m  NoTrace genResultTy exprTy
                    let resExpr = mkCallSeqSingleton cenv.g m genResultTy (mkCoerceExpr(expr, genResultTy, m, exprTy))
                    Choice1Of2 resExpr, tpenv
            else
                let stmt, tpenv = TcStmtThatCantBeCtorBody cenv env tpenv comp
                Choice2Of2 stmt, tpenv

    let coreExpr, tpenv = tcSequenceExprBody env overallTy.Commit tpenv comp
    let delayedExpr = mkDelayedExpr coreExpr.Range coreExpr
    delayedExpr, tpenv

let TcSequenceExpressionEntry (cenv: cenv) env (overallTy: OverallTy) tpenv (hasBuilder, comp) m =
    match RewriteRangeExpr comp with
    | Some replacementExpr -> 
        TcExpr cenv overallTy env tpenv replacementExpr
    | None ->

    let implicitYieldEnabled = cenv.g.langVersion.SupportsFeature LanguageFeature.ImplicitYield
    let validateObjectSequenceOrRecordExpression = not implicitYieldEnabled
    match comp with 
    | SynExpr.New _ -> 
        errorR(Error(FSComp.SR.tcInvalidObjectExpressionSyntaxForm(), m))
    | SimpleSemicolonSequence cenv false _ when validateObjectSequenceOrRecordExpression ->
        errorR(Error(FSComp.SR.tcInvalidObjectSequenceOrRecordExpression(), m))
    | _ -> 
        ()

    if not hasBuilder && not cenv.g.compilingFslib then 
        error(Error(FSComp.SR.tcInvalidSequenceExpressionSyntaxForm(), m))
        
    TcSequenceExpression cenv env tpenv comp overallTy m

let TcArrayOrListComputedExpression (cenv: cenv) env (overallTy: OverallTy) tpenv (isArray, comp) m  =
    // The syntax '[ n .. m ]' and '[ n .. step .. m ]' is not really part of array or list syntax.
    // It could be in the future, e.g. '[ 1; 2..30; 400 ]'
    //
    // The elaborated form of '[ n .. m ]' is 'List.ofSeq (seq (op_Range n m))' and this shouldn't change
    match RewriteRangeExpr comp with
    | Some replacementExpr -> 
        let genCollElemTy = NewInferenceType ()

        let genCollTy = (if isArray then mkArrayType else mkListTy) cenv.g genCollElemTy

        UnifyTypes cenv env m overallTy.Commit genCollTy

        let exprTy = mkSeqTy cenv.g genCollElemTy

        let expr, tpenv = TcExpr cenv (MustEqual exprTy) env tpenv replacementExpr
        let expr = 
            if cenv.g.compilingFslib then 
                //warning(Error(FSComp.SR.fslibUsingComputedListOrArray(), expr.Range))
                expr 
            else 
                // We add a call to 'seq ... ' to make sure sequence expression compilation gets applied to the contents of the
                // comprehension. But don't do this in FSharp.Core.dll since 'seq' may not yet be defined.
                mkCallSeq cenv.g m genCollElemTy expr
                   
        let expr = mkCoerceExpr(expr, exprTy, expr.Range, overallTy.Commit)

        let expr = 
            if isArray then 
                mkCallSeqToArray cenv.g m genCollElemTy expr
            else 
                mkCallSeqToList cenv.g m genCollElemTy expr
        expr, tpenv

    | None ->

    // LanguageFeatures.ImplicitYield do not require this validation
    let implicitYieldEnabled = cenv.g.langVersion.SupportsFeature LanguageFeature.ImplicitYield
    let validateExpressionWithIfRequiresParenthesis = not implicitYieldEnabled
    let acceptDeprecatedIfThenExpression = not implicitYieldEnabled

    match comp with 
    | SimpleSemicolonSequence cenv acceptDeprecatedIfThenExpression elems -> 
        match comp with
        | SimpleSemicolonSequence cenv false _ -> ()
        | _ when validateExpressionWithIfRequiresParenthesis -> errorR(Deprecated(FSComp.SR.tcExpressionWithIfRequiresParenthesis(), m))
        | _ -> ()

        let replacementExpr = 
            if isArray then 
                // This are to improve parsing/processing speed for parser tables by converting to an array blob ASAP 
                let nelems = elems.Length 
                if nelems > 0 && List.forall (function SynExpr.Const (SynConst.UInt16 _, _) -> true | _ -> false) elems 
                then SynExpr.Const (SynConst.UInt16s (Array.ofList (List.map (function SynExpr.Const (SynConst.UInt16 x, _) -> x | _ -> failwith "unreachable") elems)), m)
                elif nelems > 0 && List.forall (function SynExpr.Const (SynConst.Byte _, _) -> true | _ -> false) elems 
                then SynExpr.Const (SynConst.Bytes (Array.ofList (List.map (function SynExpr.Const (SynConst.Byte x, _) -> x | _ -> failwith "unreachable") elems), SynByteStringKind.Regular, m), m)
                else SynExpr.ArrayOrList (isArray, elems, m)
            else 
                if elems.Length > 500 then 
                    error(Error(FSComp.SR.tcListLiteralMaxSize(), m))
                SynExpr.ArrayOrList (isArray, elems, m)

        TcExprUndelayed cenv overallTy env tpenv replacementExpr
    | _ -> 

      let genCollElemTy = NewInferenceType cenv.g

      let genCollTy = (if isArray then mkArrayType else mkListTy) cenv.g genCollElemTy

      // Propagating type directed conversion, e.g. for 
      //     let x : seq<int64>  = [ yield 1; if true then yield 2 ]
      TcPropagatingExprLeafThenConvert cenv overallTy genCollTy env (* canAdhoc  *) m (fun () ->
        
        let exprTy = mkSeqTy cenv.g genCollElemTy

        // Check the comprehension
        let expr, tpenv = TcSequenceExpression cenv env tpenv comp (MustEqual exprTy) m

        let expr = mkCoerceIfNeeded cenv.g exprTy (tyOfExpr cenv.g expr) expr

        let expr = 
            if cenv.g.compilingFslib then 
                //warning(Error(FSComp.SR.fslibUsingComputedListOrArray(), expr.Range))
                expr 
            else 
                // We add a call to 'seq ... ' to make sure sequence expression compilation gets applied to the contents of the
                // comprehension. But don't do this in FSharp.Core.dll since 'seq' may not yet be defined.
                mkCallSeq cenv.g m genCollElemTy expr
                   
        let expr = mkCoerceExpr(expr, exprTy, expr.Range, overallTy.Commit)

        let expr = 
            if isArray then 
                mkCallSeqToArray cenv.g m genCollElemTy expr
            else 
                mkCallSeqToList cenv.g m genCollElemTy expr
                
        expr, tpenv)<|MERGE_RESOLUTION|>--- conflicted
+++ resolved
@@ -1203,7 +1203,7 @@
                 let varSpace = 
                     addVarsToVarSpace varSpace (fun _mCustomOp env -> 
                             use _holder = TemporarilySuspendReportingTypecheckResultsToSink cenv.tcSink
-                            let _, _, vspecs, envinner, _ = TcMatchPattern cenv (NewInferenceType()) env tpenv (consumePat, None) 
+                            let _, _, vspecs, envinner, _ = TcMatchPattern cenv (NewInferenceType cenv.g) env tpenv (consumePat, None) 
                             vspecs, envinner)
 
                 Some (transBind q varSpace bindRange bindNName sources consumePat letSpBind innerComp translatedCtxt)
@@ -1228,20 +1228,6 @@
                     // Look for the maximum supported MergeSources, MergeSources3, ... 
                     let mkMergeSourcesName n = if n = 2 then "MergeSources" else "MergeSources"+(string n)
 
-<<<<<<< HEAD
-                        // Add the variables to the query variable space, on demand
-                        let varSpace = 
-                            addVarsToVarSpace varSpace (fun _mCustomOp env -> 
-                                    use _holder = TemporarilySuspendReportingTypecheckResultsToSink cenv.tcSink
-                                    let _, _, vspecs, envinner, _ = TcMatchPattern cenv (NewInferenceType cenv.g) env tpenv (consumePat, None) 
-                                    vspecs, envinner)
-
-                        Some (transBind q varSpace bindRange bindNName sources consumePat letSpBind innerComp translatedCtxt)
-                    else
-
-                        // Look for the maximum supported MergeSources, MergeSources3, ... 
-                        let mkMergeSourcesName n = if n = 2 then "MergeSources" else "MergeSources"+(string n)
-=======
                     let maxMergeSources =
                         let rec loop (n: int) = 
                             let mergeSourcesName = mkMergeSourcesName n
@@ -1250,7 +1236,6 @@
                             else
                                 loop (n+1)
                         loop 2
->>>>>>> 19b8f3c5
 
                     if maxMergeSources = 1 then error(Error(FSComp.SR.tcRequireMergeSourcesOrBindN(bindNName), bindRange))
 
@@ -1292,27 +1277,11 @@
                     let varSpace = 
                         addVarsToVarSpace varSpace (fun _mCustomOp env -> 
                                 use _holder = TemporarilySuspendReportingTypecheckResultsToSink cenv.tcSink
-                                let _, _, vspecs, envinner, _ = TcMatchPattern cenv (NewInferenceType()) env tpenv (consumePat, None) 
+                                let _, _, vspecs, envinner, _ = TcMatchPattern cenv (NewInferenceType cenv.g) env tpenv (consumePat, None) 
                                 vspecs, envinner)
 
-<<<<<<< HEAD
-                        let mergedSources, consumePat = mergeSources (List.zip sources pats)
-                    
-                        // Add the variables to the query variable space, on demand
-                        let varSpace = 
-                            addVarsToVarSpace varSpace (fun _mCustomOp env -> 
-                                    use _holder = TemporarilySuspendReportingTypecheckResultsToSink cenv.tcSink
-                                    let _, _, vspecs, envinner, _ = TcMatchPattern cenv (NewInferenceType cenv.g) env tpenv (consumePat, None) 
-                                    vspecs, envinner)
-
-                        // Build the 'Bind' call
-                        Some (transBind q varSpace bindRange "Bind" [mergedSources] consumePat letSpBind innerComp translatedCtxt)
-            else
-                error(Error(FSComp.SR.tcAndBangNotSupported(), comp.Range))
-=======
                     // Build the 'Bind' call
                     Some (transBind q varSpace bindRange "Bind" [mergedSources] consumePat letSpBind innerComp translatedCtxt)
->>>>>>> 19b8f3c5
 
         | SynExpr.Match (spMatch, expr, clauses, m) ->
             let mMatch = match spMatch with DebugPointAtBinding.Yes mMatch -> mMatch | _ -> m
