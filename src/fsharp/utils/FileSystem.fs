--- conflicted
+++ resolved
@@ -5,6 +5,13 @@
 open System
 open System.IO
 open System.Reflection
+
+#if BUILDING_WITH_LKG || BUILD_FROM_SOURCE
+[<AutoOpen>]
+module FileSystemHelpers =
+        // Shim to match nullness checking library support in preview
+        let inline (|Null|NonNull|) (x: 'T) : Choice<unit,'T> = match x with null -> Null | v -> NonNull v
+#endif
 
 type IFileSystem = 
 
@@ -53,23 +60,11 @@
     abstract IsStableFileHeuristic: fileName: string -> bool
 
 
-<<<<<<< HEAD
-[<AutoOpen>]
-module FileSystemAutoOpens =
-    #if BUILDING_WITH_LKG || BUILD_FROM_SOURCE
-    // Shim to match nullness checking library support in preview
-    let inline (|Null|NonNull|) (x: 'T) : Choice<unit,'T> = match x with null -> Null | v -> NonNull v
-    #endif
-
-    type DefaultFileSystem() =
-        interface IFileSystem with
-=======
 type DefaultFileSystem() =
     interface IFileSystem with
 
         member _.AssemblyLoadFrom(fileName: string) = 
             Assembly.UnsafeLoadFrom fileName
->>>>>>> 341121b1
 
         member _.AssemblyLoad(assemblyName: AssemblyName) = 
             Assembly.Load assemblyName
@@ -86,52 +81,40 @@
 
         member _.IsPathRootedShim (path: string) = Path.IsPathRooted path
 
-        member _.IsInvalidPathShim(path: string) = 
+        member __.IsInvalidPathShim(path: string) = 
+#if BUILDING_WITH_LKG || BUILD_FROM_SOURCE
             let isInvalidPath(p: string) = 
-                String.IsNullOrEmpty p || p.IndexOfAny(Path.GetInvalidPathChars()) <> -1
-
-<<<<<<< HEAD
-            member __.IsInvalidPathShim(path: string) = 
-#if BUILDING_WITH_LKG || BUILD_FROM_SOURCE
-                let isInvalidPath(p: string) = 
 #else
-                let isInvalidPath(p: string?) = 
+            let isInvalidPath(p: string?) = 
 #endif
-                    match p with 
-                    | Null | "" -> true
-                    | NonNull p -> p.IndexOfAny(Path.GetInvalidPathChars()) <> -1
+                match p with 
+                | Null | "" -> true
+                | NonNull p -> p.IndexOfAny(Path.GetInvalidPathChars()) <> -1
 
 #if BUILDING_WITH_LKG || BUILD_FROM_SOURCE
 
-                let isInvalidFilename(p: string) = 
+            let isInvalidFilename(p: string) = 
 #else
-                let isInvalidFilename(p: string?) = 
+            let isInvalidFilename(p: string?) = 
 #endif
-                    match p with 
-                    | Null | "" -> true
-                    | NonNull p -> p.IndexOfAny(Path.GetInvalidFileNameChars()) <> -1
+                match p with 
+                | Null | "" -> true
+                | NonNull p -> p.IndexOfAny(Path.GetInvalidFileNameChars()) <> -1
 
 #if BUILDING_WITH_LKG || BUILD_FROM_SOURCE
 
-                let isInvalidDirectory(d: string) = 
+            let isInvalidDirectory(d: string) = 
 #else
-                let isInvalidDirectory(d: string?) = 
+            let isInvalidDirectory(d: string?) = 
 #endif
-                    match d with 
-                    | Null -> true
-                    | NonNull d -> d.IndexOfAny(Path.GetInvalidPathChars()) <> -1
-=======
-            let isInvalidFilename(p: string) = 
-                String.IsNullOrEmpty p || p.IndexOfAny(Path.GetInvalidFileNameChars()) <> -1
-
-            let isInvalidDirectory(d: string) = 
-                d=null || d.IndexOfAny(Path.GetInvalidPathChars()) <> -1
+                match d with 
+                | Null -> true
+                | NonNull d -> d.IndexOfAny(Path.GetInvalidPathChars()) <> -1
 
             isInvalidPath path || 
             let directory = Path.GetDirectoryName path
             let filename = Path.GetFileName path
             isInvalidDirectory directory || isInvalidFilename filename
->>>>>>> 341121b1
 
         member _.GetTempPathShim() = Path.GetTempPath()
 
