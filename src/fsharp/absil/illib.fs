--- conflicted
+++ resolved
@@ -34,33 +34,23 @@
         | [_] -> true
         | _ -> false
 
+    let inline isNotNull (x: 'T) = not (isNull x)
+
+#if NO_CHECKNULLS
     type 'T MaybeNull when 'T : null and 'T: not struct = 'T
-
-<<<<<<< HEAD
-#if NO_CHECKNULLS
-    type MaybeNull<'T when 'T : null> = 'T
 
     // Shim to match nullness checking library support in preview
     let inline (|NonNullQuick|) x = match x with null -> raise (NullReferenceException()) | v -> v
 
     let inline nonNull<'T when 'T : null> (x: 'T) = x
-=======
-    let inline isNotNull (x: 'T MaybeNull) = not (isNull x)
-
-    let inline (|NonNullQuick|) (x: 'T MaybeNull) = match x with null -> raise (NullReferenceException()) | v -> v
-
-    let inline nonNull (x: 'T MaybeNull) = match x with null -> raise (NullReferenceException()) | v -> v
->>>>>>> a9cb7dad
 
     let inline (|Null|NonNull|) (x: 'T MaybeNull) : Choice<unit,'T> = match x with null -> Null | v -> NonNull v
 
     let inline nullArgCheck paramName (x: 'T MaybeNull) = match x with null -> raise (ArgumentNullException(paramName)) | v -> v
-<<<<<<< HEAD
 #else
-    type MaybeNull<'T when 'T: not null and 'T: not struct> = 'T?
+    type 'T MaybeNull when 'T: not null and 'T: not struct = 'T?
+
 #endif
-=======
->>>>>>> a9cb7dad
 
     let inline (===) x y = LanguagePrimitives.PhysicalEquality x y
 
@@ -590,16 +580,6 @@
             String strArr
 
     let extractTrailingIndex (str: string) =
-<<<<<<< HEAD
-            let charr = str.ToCharArray() 
-            Array.revInPlace charr
-            let digits = Array.takeWhile Char.IsDigit charr
-            Array.revInPlace digits
-            String digits
-            |> function
-               | "" -> str, None
-               | index -> str.Substring (0, str.Length - index.Length), Some (int index)
-=======
         let charr = str.ToCharArray() 
         Array.revInPlace charr
         let digits = Array.takeWhile Char.IsDigit charr
@@ -608,7 +588,6 @@
         |> function
             | "" -> str, None
             | index -> str.Substring (0, str.Length - index.Length), Some (int index)
->>>>>>> a9cb7dad
 
     /// Splits a string into substrings based on the strings in the array separators
     let split options (separator: string []) (value: string) = 
