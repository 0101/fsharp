--- conflicted
+++ resolved
@@ -26,14 +26,9 @@
     /// Returns true if the argument is non-null.
     val inline isNotNull: x: 'T -> bool when 'T: null
 
-<<<<<<< HEAD
 #if NO_CHECKNULLS
     /// Indicates that a type may be null. 'MaybeNull<string>' is used internally in the F# compiler as 
     /// replacement for 'string?' to align with FS-1060.
-=======
-    /// Indicates that a type may be null. 'MaybeNull<string>' used internally in the F# compiler as unchecked
-    /// replacement for 'string?' for example for future FS-1060.
->>>>>>> 80bb06e9
     type 'T MaybeNull when 'T: null and 'T: not struct = 'T
 
     /// Asserts the argument is non-null and raises an exception if it is
