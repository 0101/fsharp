--- conflicted
+++ resolved
@@ -1254,24 +1254,15 @@
                     setArrayMethInfo shape.Rank ety
                 else
 #endif
-<<<<<<< HEAD
-                    modB.GetArrayMethodAndLog(aty, "Set", System.Reflection.CallingConventions.HasThis, null, Array.append (Array.create shape.Rank (typeof<int>)) (Array.ofList [ ety ]))
-=======
-                    modB.GetArrayMethodAndLog (aty, "Set", CallingConventions.HasThis, (null: Type), Array.append (Array.create shape.Rank typeof<int>) (Array.ofList [ ety ]))
->>>>>>> 9d4fb7d1
+                    modB.GetArrayMethodAndLog(aty, "Set", CallingConventions.HasThis, null, Array.append (Array.create shape.Rank (typeof<int>)) (Array.ofList [ ety ]))
             ilG.EmitAndLog (OpCodes.Call, meth)
 
     | I_newarr (shape, ty) ->
         if (shape = ILArrayShape.SingleDimensional)
         then ilG.EmitAndLog (OpCodes.Newarr, convType cenv emEnv ty)
         else
-<<<<<<< HEAD
             let aty = convType cenv emEnv  (ILType.Array(shape, ty))
-            let meth = modB.GetArrayMethodAndLog(aty, ".ctor", System.Reflection.CallingConventions.HasThis, null, Array.create shape.Rank (typeof<int>))
-=======
-            let aty = convType cenv emEnv (ILType.Array(shape, ty))
-            let meth = modB.GetArrayMethodAndLog (aty, ".ctor", CallingConventions.HasThis, (null: Type), Array.create shape.Rank typeof<int>)
->>>>>>> 9d4fb7d1
+            let meth = modB.GetArrayMethodAndLog(aty, ".ctor", CallingConventions.HasThis, null, Array.create shape.Rank (typeof<int>))
             ilG.EmitAndLog (OpCodes.Newobj, meth)
 
     | I_ldlen -> ilG.EmitAndLog OpCodes.Ldlen
