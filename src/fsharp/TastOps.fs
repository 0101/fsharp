// Copyright (c) Microsoft Corporation. All Rights Reserved. See License.txt in the project root for license information.

/// Defines derived expression manipulation and construction functions.
module internal FSharp.Compiler.Tastops

open System.Collections.Generic 
open Internal.Utilities
open FSharp.Compiler.AbstractIL 
open FSharp.Compiler.AbstractIL.IL
open FSharp.Compiler.AbstractIL.Extensions.ILX 
open FSharp.Compiler.AbstractIL.Internal 
open FSharp.Compiler.AbstractIL.Internal.Library
open FSharp.Compiler 
open FSharp.Compiler.Range
open FSharp.Compiler.Rational
open FSharp.Compiler.Ast
open FSharp.Compiler.ErrorLogger
open FSharp.Compiler.Tast
open FSharp.Compiler.AbstractIL.Diagnostics
open FSharp.Compiler.Lib
open FSharp.Compiler.TcGlobals
open FSharp.Compiler.Layout
open FSharp.Compiler.Layout.TaggedTextOps
open FSharp.Compiler.PrettyNaming
open FSharp.Compiler.Features
#if !NO_EXTENSIONTYPING
open FSharp.Compiler.ExtensionTyping
#endif

//---------------------------------------------------------------------------
// Basic data structures
//---------------------------------------------------------------------------

[<NoEquality; NoComparison>]
type TyparMap<'T> = 
    | TPMap of StampMap<'T>

    member tm.Item 
        with get (v: Typar) = 
            let (TPMap m) = tm
            m.[v.Stamp]

    member tm.ContainsKey (v: Typar) = 
        let (TPMap m) = tm
        m.ContainsKey(v.Stamp)

    member tm.TryFind (v: Typar) = 
        let (TPMap m) = tm
        m.TryFind(v.Stamp)

    member tm.Add (v: Typar, x) = 
        let (TPMap m) = tm
        TPMap (m.Add(v.Stamp, x))

    static member Empty: TyparMap<'T> = TPMap Map.empty

[<NoEquality; NoComparison; Sealed>]
type TyconRefMap<'T>(imap: StampMap<'T>) =
    member m.Item with get (v: TyconRef) = imap.[v.Stamp]
    member m.TryFind (v: TyconRef) = imap.TryFind v.Stamp 
    member m.ContainsKey (v: TyconRef) = imap.ContainsKey v.Stamp 
    member m.Add (v: TyconRef) x = TyconRefMap (imap.Add (v.Stamp, x))
    member m.Remove (v: TyconRef) = TyconRefMap (imap.Remove v.Stamp)
    member m.IsEmpty = imap.IsEmpty
    static member Empty: TyconRefMap<'T> = TyconRefMap Map.empty
    static member OfList vs = (vs, TyconRefMap<'T>.Empty) ||> List.foldBack (fun (x, y) acc -> acc.Add x y) 

[<Struct>]
[<NoEquality; NoComparison>]
type ValMap<'T>(imap: StampMap<'T>) = 
     
    member m.Contents = imap
    member m.Item with get (v: Val) = imap.[v.Stamp]
    member m.TryFind (v: Val) = imap.TryFind v.Stamp 
    member m.ContainsVal (v: Val) = imap.ContainsKey v.Stamp 
    member m.Add (v: Val) x = ValMap (imap.Add(v.Stamp, x))
    member m.Remove (v: Val) = ValMap (imap.Remove(v.Stamp))
    static member Empty = ValMap<'T> Map.empty
    member m.IsEmpty = imap.IsEmpty
    static member OfList vs = (vs, ValMap<'T>.Empty) ||> List.foldBack (fun (x, y) acc -> acc.Add x y) 

//--------------------------------------------------------------------------
// renamings
//--------------------------------------------------------------------------

type TyparInst = (Typar * TType) list

type TyconRefRemap = TyconRefMap<TyconRef>
type ValRemap = ValMap<ValRef>

let emptyTyconRefRemap: TyconRefRemap = TyconRefMap<_>.Empty
let emptyTyparInst = ([]: TyparInst)

[<NoEquality; NoComparison>]
type Remap =
    { tpinst: TyparInst

      /// Values to remap
      valRemap: ValRemap

      /// TyconRefs to remap
      tyconRefRemap: TyconRefRemap

      /// Remove existing trait solutions?
      removeTraitSolutions: bool
      
      /// A map indicating how to fill in extSlns for traits as we copy an expression. Indexed by the member name of the trait
      extSlnsMap: Map<string, TraitPossibleExtensionMemberSolutions> }

let emptyRemap = 
    { tpinst = emptyTyparInst
      tyconRefRemap = emptyTyconRefRemap
      valRemap = ValMap.Empty
      removeTraitSolutions = false 
      extSlnsMap = Map.empty }

type Remap with 
    static member Empty = emptyRemap

//--------------------------------------------------------------------------
// Substitute for type variables and remap type constructors 
//--------------------------------------------------------------------------

let addTyconRefRemap tcref1 tcref2 tmenv = 
    { tmenv with tyconRefRemap = tmenv.tyconRefRemap.Add tcref1 tcref2 }

let isRemapEmpty remap = 
    isNil remap.tpinst && 
    remap.tyconRefRemap.IsEmpty && 
    remap.valRemap.IsEmpty 

let rec instTyparRef tpinst ty tp =
    match tpinst with 
    | [] -> ty
    | (tp', ty') :: t -> 
        if typarEq tp tp' then ty' 
        else instTyparRef t ty tp

let instMeasureTyparRef tpinst unt (tp: Typar) =
   match tp.Kind with 
   | TyparKind.Measure ->
        let rec loop tpinst = 
            match tpinst with 
            | [] -> unt
            | (tp', ty') :: t -> 
                if typarEq tp tp' then 
                    match ty' with 
                    | TType_measure unt -> unt
                    | _ -> failwith "instMeasureTyparRef incorrect kind"
                else
                    loop t
        loop tpinst
   | _ -> failwith "instMeasureTyparRef: kind=Type"

let remapTyconRef (tcmap: TyconRefMap<_>) tcref =
    match tcmap.TryFind tcref with 
    | Some tcref -> tcref
    | None -> tcref

let remapUnionCaseRef tcmap (UCRef(tcref, nm)) = UCRef(remapTyconRef tcmap tcref, nm)
let remapRecdFieldRef tcmap (RFRef(tcref, nm)) = RFRef(remapTyconRef tcmap tcref, nm)

let mkTyparInst (typars: Typars) tyargs =  
#if CHECKED
    if List.length typars <> List.length tyargs then
      failwith ("mkTyparInst: invalid type" + (sprintf " %d <> %d" (List.length typars) (List.length tyargs)))
#endif
    (List.zip typars tyargs: TyparInst)

let generalizeTypar tp = mkTyparTy tp
let generalizeTypars tps = List.map generalizeTypar tps

let rec remapTypeAux (tyenv: Remap) (ty: TType) =
  let ty = stripTyparEqns ty
  match ty with
  | TType_var tp as ty -> instTyparRef tyenv.tpinst ty tp
  | TType_app (tcref, tinst) as ty -> 
      match tyenv.tyconRefRemap.TryFind tcref with 
      | Some tcref' -> TType_app (tcref', remapTypesAux tyenv tinst)
      | None -> 
          match tinst with 
          | [] -> ty  // optimization to avoid re-allocation of TType_app node in the common case 
          | _ -> 
              // avoid reallocation on idempotent 
              let tinst' = remapTypesAux tyenv tinst
              if tinst === tinst' then ty else 
              TType_app (tcref, tinst')

  | TType_ucase (UCRef(tcref, n), tinst) -> 
      match tyenv.tyconRefRemap.TryFind tcref with 
      | Some tcref' -> TType_ucase (UCRef(tcref', n), remapTypesAux tyenv tinst)
      | None -> TType_ucase (UCRef(tcref, n), remapTypesAux tyenv tinst)

  | TType_anon (anonInfo, l) as ty -> 
      let tupInfo' = remapTupInfoAux tyenv anonInfo.TupInfo
      let l' = remapTypesAux tyenv l
      if anonInfo.TupInfo === tupInfo' && l === l' then ty else  
      TType_anon (AnonRecdTypeInfo.Create(anonInfo.Assembly, tupInfo', anonInfo.SortedIds), l')

  | TType_tuple (tupInfo, l) as ty -> 
      let tupInfo' = remapTupInfoAux tyenv tupInfo
      let l' = remapTypesAux tyenv l
      if tupInfo === tupInfo' && l === l' then ty else  
      TType_tuple (tupInfo', l')

  | TType_fun (d, r) as ty -> 
      let d' = remapTypeAux tyenv d
      let r' = remapTypeAux tyenv r
      if d === d' && r === r' then ty else
      TType_fun (d', r')

  | TType_forall (tps, ty) -> 
      let tps', tyenv = copyAndRemapAndBindTypars tyenv tps
      TType_forall (tps', remapTypeAux tyenv ty)

  | TType_measure unt -> 
      TType_measure (remapMeasureAux tyenv unt)


and remapMeasureAux tyenv unt =
    match unt with
    | Measure.One -> unt
    | Measure.Con tcref ->
        match tyenv.tyconRefRemap.TryFind tcref with 
        | Some tcref -> Measure.Con tcref
        | None -> unt
    | Measure.Prod(u1, u2) -> Measure.Prod(remapMeasureAux tyenv u1, remapMeasureAux tyenv u2)
    | Measure.RationalPower(u, q) -> Measure.RationalPower(remapMeasureAux tyenv u, q)
    | Measure.Inv u -> Measure.Inv(remapMeasureAux tyenv u)
    | Measure.Var tp as unt -> 
       match tp.Solution with
       | None -> 
          match ListAssoc.tryFind typarEq tp tyenv.tpinst with
          | Some v -> 
              match v with
              | TType_measure unt -> unt
              | _ -> failwith "remapMeasureAux: incorrect kinds"
          | None -> unt
       | Some (TType_measure unt) -> remapMeasureAux tyenv unt
       | Some ty -> failwithf "incorrect kinds: %A" ty

and remapTupInfoAux _tyenv unt =
    match unt with
    | TupInfo.Const _ -> unt

and remapTypesAux tyenv types = List.mapq (remapTypeAux tyenv) types
and remapTyparConstraintsAux tyenv cs =
   cs |> List.choose (fun x -> 
         match x with 
         | TyparConstraint.CoercesTo(ty, m) -> 
             Some(TyparConstraint.CoercesTo (remapTypeAux tyenv ty, m))
         | TyparConstraint.MayResolveMember(traitInfo, m) -> 
<<<<<<< HEAD
             Some(TyparConstraint.MayResolveMember (remapTraitAux tyenv traitInfo,m))
=======
             Some(TyparConstraint.MayResolveMember (remapTraitAux tyenv traitInfo, m))
>>>>>>> 4a95e6a6
         | TyparConstraint.DefaultsTo(priority, ty, m) ->
             Some(TyparConstraint.DefaultsTo(priority, remapTypeAux tyenv ty, m))
         | TyparConstraint.IsEnum(uty, m) -> 
             Some(TyparConstraint.IsEnum(remapTypeAux tyenv uty, m))
         | TyparConstraint.IsDelegate(uty1, uty2, m) -> 
             Some(TyparConstraint.IsDelegate(remapTypeAux tyenv uty1, remapTypeAux tyenv uty2, m))
         | TyparConstraint.SimpleChoice(tys, m) ->
             Some(TyparConstraint.SimpleChoice(remapTypesAux tyenv tys, m))
<<<<<<< HEAD
         | TyparConstraint.SupportsComparison  _ 
         | TyparConstraint.SupportsEquality  _ 
=======
         | TyparConstraint.SupportsComparison _ 
         | TyparConstraint.SupportsEquality _ 
>>>>>>> 4a95e6a6
         | TyparConstraint.SupportsNull _ 
         | TyparConstraint.IsUnmanaged _ 
         | TyparConstraint.IsNonNullableStruct _ 
         | TyparConstraint.IsReferenceType _ 
         | TyparConstraint.RequiresDefaultConstructor _ -> Some x)

and remapTraitAux tyenv (TTrait(tys, nm, mf, argtys, rty, slnCell, extSlns, ad)) =
    let slnCell = 
        match !slnCell with 
        | None -> None
        | _ when tyenv.removeTraitSolutions -> None
        | Some sln -> 
            let sln = 
                match sln with 
                | ILMethSln(ty, extOpt, ilMethRef, minst) ->
                     ILMethSln(remapTypeAux tyenv ty, extOpt, ilMethRef, remapTypesAux tyenv minst)  
                | FSMethSln(ty, vref, minst) ->
                     FSMethSln(remapTypeAux tyenv ty, remapValRef tyenv vref, remapTypesAux tyenv minst)  
                | FSRecdFieldSln(tinst, rfref, isSet) ->
                     FSRecdFieldSln(remapTypesAux tyenv tinst, remapRecdFieldRef tyenv.tyconRefRemap rfref, isSet)  
                | FSAnonRecdFieldSln(anonInfo, tinst, n) ->
                     FSAnonRecdFieldSln(anonInfo, remapTypesAux tyenv tinst, n)  
                | BuiltInSln -> 
                     BuiltInSln
                | ClosedExprSln e -> 
                     ClosedExprSln e // no need to remap because it is a closed expression, referring only to external types
            Some sln

    let extSlnsNew = 
        if tyenv.extSlnsMap.ContainsKey nm then
            tyenv.extSlnsMap.[nm]
        else
            extSlns

    // Note: we reallocate a new solution cell (though keep existing solutions unless 'removeTraitSolutions'=true) on every traversal of a trait constraint
    // This feels incorrect for trait constraints that are quantified: it seems we should have 
    // formal binders for trait constraints when they are quantified, just as
    // we have formal binders for type variables.
    //
    // The danger here is that a solution for one syntactic occurrence of a trait constraint won't
    // be propagated to other, "linked" solutions. However trait constraints don't appear in any algebra
    // in the same way as types
    TTrait(remapTypesAux tyenv tys, nm, mf, remapTypesAux tyenv argtys, Option.map (remapTypeAux tyenv) rty, ref slnCell, extSlnsNew, ad)

and bindTypars tps tyargs tpinst =   
    match tps with 
    | [] -> tpinst 
    | _ -> List.map2 (fun tp tyarg -> (tp, tyarg)) tps tyargs @ tpinst 

// This version is used to remap most type parameters, e.g. ones bound at tycons, vals, records 
// See notes below on remapTypeFull for why we have a function that accepts remapAttribs as an argument 
and copyAndRemapAndBindTyparsFull remapAttrib tyenv tps =
    match tps with 
    | [] -> tps, tyenv 
    | _ -> 
      let tps' = copyTypars tps
      let tyenv = { tyenv with tpinst = bindTypars tps (generalizeTypars tps') tyenv.tpinst } 
      (tps, tps') ||> List.iter2 (fun tporig tp -> 
         tp.SetConstraints (remapTyparConstraintsAux tyenv tporig.Constraints)
         tp.SetAttribs (tporig.Attribs |> remapAttrib))
      tps', tyenv

// copies bound typars, extends tpinst 
and copyAndRemapAndBindTypars tyenv tps =
    copyAndRemapAndBindTyparsFull (fun _ -> []) tyenv tps

and remapValLinkage tyenv (vlink: ValLinkageFullKey) = 
    let tyOpt = vlink.TypeForLinkage
    let tyOpt' = 
        match tyOpt with 
        | None -> tyOpt 
        | Some ty -> 
            let ty' = remapTypeAux tyenv ty
            if ty === ty' then tyOpt else
            Some ty'
    if tyOpt === tyOpt' then vlink else
    ValLinkageFullKey(vlink.PartialKey, tyOpt')

and remapNonLocalValRef tyenv (nlvref: NonLocalValOrMemberRef) = 
    let eref = nlvref.EnclosingEntity
    let eref' = remapTyconRef tyenv.tyconRefRemap eref
    let vlink = nlvref.ItemKey
    let vlink' = remapValLinkage tyenv vlink
    if eref === eref' && vlink === vlink' then nlvref else
    { EnclosingEntity = eref'
      ItemKey = vlink' }

and remapValRef tmenv (vref: ValRef) = 
    match tmenv.valRemap.TryFind vref.Deref with 
    | None -> 
        if vref.IsLocalRef then vref else 
        let nlvref = vref.nlr
        let nlvref' = remapNonLocalValRef tmenv nlvref
        if nlvref === nlvref' then vref else
        VRefNonLocal nlvref'
    | Some res -> 
        res

let remapType tyenv x =
    if isRemapEmpty tyenv then x else
    remapTypeAux tyenv x

let remapTypes tyenv x = 
    if isRemapEmpty tyenv then x else 
    remapTypesAux tyenv x

/// Use this one for any type that may be a forall type where the type variables may contain attributes 
/// Logically speaking this is mutually recursive with remapAttrib defined much later in this file, 
/// because types may contain forall types that contain attributes, which need to be remapped. 
/// We currently break the recursion by passing in remapAttrib as a function parameter. 
/// Use this one for any type that may be a forall type where the type variables may contain attributes 
let remapTypeFull remapAttrib tyenv ty =
    if isRemapEmpty tyenv then ty else 
    match stripTyparEqns ty with
    | TType_forall(tps, tau) -> 
        let tps', tyenvinner = copyAndRemapAndBindTyparsFull remapAttrib tyenv tps
        TType_forall(tps', remapType tyenvinner tau)
    | _ -> 
        remapType tyenv ty

let remapParam tyenv (TSlotParam(nm, ty, fl1, fl2, fl3, attribs) as x) = 
    if isRemapEmpty tyenv then x else 
    TSlotParam(nm, remapTypeAux tyenv ty, fl1, fl2, fl3, attribs) 

let remapSlotSig remapAttrib tyenv (TSlotSig(nm, ty, ctps, methTypars, paraml, rty) as x) =
    if isRemapEmpty tyenv then x else 
    let ty' = remapTypeAux tyenv ty
    let ctps', tyenvinner = copyAndRemapAndBindTyparsFull remapAttrib tyenv ctps
    let methTypars', tyenvinner = copyAndRemapAndBindTyparsFull remapAttrib tyenvinner methTypars
    TSlotSig(nm, ty', ctps', methTypars', List.mapSquared (remapParam tyenvinner) paraml, Option.map (remapTypeAux tyenvinner) rty) 

let mkInstRemap tpinst = 
    { tyconRefRemap = emptyTyconRefRemap
      tpinst = tpinst
      valRemap = ValMap.Empty
      removeTraitSolutions = false
      extSlnsMap = Map.empty }

// entry points for "typar -> TType" instantiation 
let instType              tpinst x = if isNil tpinst then x else remapTypeAux  (mkInstRemap tpinst) x
let instTypes             tpinst x = if isNil tpinst then x else remapTypesAux (mkInstRemap tpinst) x
let instTrait             tpinst x = if isNil tpinst then x else remapTraitAux (mkInstRemap tpinst) x
let instValRef            tpinst x = if isNil tpinst then x else remapValRef (mkInstRemap tpinst) x
let instTyparConstraints tpinst x = if isNil tpinst then x else remapTyparConstraintsAux (mkInstRemap tpinst) x
let instSlotSig tpinst ss = remapSlotSig (fun _ -> []) (mkInstRemap tpinst) ss
let copySlotSig ss = remapSlotSig (fun _ -> []) Remap.Empty ss


let mkTyparToTyparRenaming tpsOrig tps = 
    let tinst = generalizeTypars tps
    mkTyparInst tpsOrig tinst, tinst

let mkTyconInst (tycon: Tycon) tinst = mkTyparInst tycon.TyparsNoRange tinst
let mkTyconRefInst (tcref: TyconRef) tinst = mkTyconInst tcref.Deref tinst

//---------------------------------------------------------------------------
// Basic equalities
//---------------------------------------------------------------------------

let tyconRefEq (g: TcGlobals) tcref1 tcref2 = primEntityRefEq g.compilingFslib g.fslibCcu tcref1 tcref2
let valRefEq (g: TcGlobals) vref1 vref2 = primValRefEq g.compilingFslib g.fslibCcu vref1 vref2

//---------------------------------------------------------------------------
// Remove inference equations and abbreviations from units
//---------------------------------------------------------------------------

let reduceTyconRefAbbrevMeasureable (tcref: TyconRef) = 
    let abbrev = tcref.TypeAbbrev
    match abbrev with 
    | Some (TType_measure ms) -> ms
    | _ -> invalidArg "tcref" "not a measure abbreviation, or incorrect kind"

let rec stripUnitEqnsFromMeasureAux canShortcut unt = 
    match stripUnitEqnsAux canShortcut unt with 
    | Measure.Con tcref when tcref.IsTypeAbbrev ->  
        stripUnitEqnsFromMeasureAux canShortcut (reduceTyconRefAbbrevMeasureable tcref) 
    | m -> m

let stripUnitEqnsFromMeasure m = stripUnitEqnsFromMeasureAux false m

//---------------------------------------------------------------------------
// Basic unit stuff
//---------------------------------------------------------------------------

/// What is the contribution of unit-of-measure constant ucref to unit-of-measure expression measure? 
let rec MeasureExprConExponent g abbrev ucref unt =
    match (if abbrev then stripUnitEqnsFromMeasure unt else stripUnitEqns unt) with
    | Measure.Con ucref' -> if tyconRefEq g ucref' ucref then OneRational else ZeroRational
    | Measure.Inv unt' -> NegRational(MeasureExprConExponent g abbrev ucref unt')
    | Measure.Prod(unt1, unt2) -> AddRational(MeasureExprConExponent g abbrev ucref unt1) (MeasureExprConExponent g abbrev ucref unt2)
    | Measure.RationalPower(unt', q) -> MulRational (MeasureExprConExponent g abbrev ucref unt') q
    | _ -> ZeroRational

/// What is the contribution of unit-of-measure constant ucref to unit-of-measure expression measure
/// after remapping tycons? 
let rec MeasureConExponentAfterRemapping g r ucref unt =
    match stripUnitEqnsFromMeasure unt with
    | Measure.Con ucref' -> if tyconRefEq g (r ucref') ucref then OneRational else ZeroRational
    | Measure.Inv unt' -> NegRational(MeasureConExponentAfterRemapping g r ucref unt')
    | Measure.Prod(unt1, unt2) -> AddRational(MeasureConExponentAfterRemapping g r ucref unt1) (MeasureConExponentAfterRemapping g r ucref unt2)
    | Measure.RationalPower(unt', q) -> MulRational (MeasureConExponentAfterRemapping g r ucref unt') q
    | _ -> ZeroRational

/// What is the contribution of unit-of-measure variable tp to unit-of-measure expression unt? 
let rec MeasureVarExponent tp unt =
    match stripUnitEqnsFromMeasure unt with
    | Measure.Var tp' -> if typarEq tp tp' then OneRational else ZeroRational
    | Measure.Inv unt' -> NegRational(MeasureVarExponent tp unt')
    | Measure.Prod(unt1, unt2) -> AddRational(MeasureVarExponent tp unt1) (MeasureVarExponent tp unt2)
    | Measure.RationalPower(unt', q) -> MulRational (MeasureVarExponent tp unt') q
    | _ -> ZeroRational

/// List the *literal* occurrences of unit variables in a unit expression, without repeats  
let ListMeasureVarOccs unt =
    let rec gather acc unt =  
        match stripUnitEqnsFromMeasure unt with
        | Measure.Var tp -> if List.exists (typarEq tp) acc then acc else tp :: acc
        | Measure.Prod(unt1, unt2) -> gather (gather acc unt1) unt2
        | Measure.RationalPower(unt', _) -> gather acc unt'
        | Measure.Inv unt' -> gather acc unt'
        | _ -> acc   
    gather [] unt

/// List the *observable* occurrences of unit variables in a unit expression, without repeats, paired with their non-zero exponents
let ListMeasureVarOccsWithNonZeroExponents untexpr =
    let rec gather acc unt =  
        match stripUnitEqnsFromMeasure unt with
        | Measure.Var tp -> 
            if List.exists (fun (tp', _) -> typarEq tp tp') acc then acc 
            else 
                let e = MeasureVarExponent tp untexpr
                if e = ZeroRational then acc else (tp, e) :: acc
        | Measure.Prod(unt1, unt2) -> gather (gather acc unt1) unt2
        | Measure.Inv unt' -> gather acc unt'
        | Measure.RationalPower(unt', _) -> gather acc unt'
        | _ -> acc   
    gather [] untexpr

/// List the *observable* occurrences of unit constants in a unit expression, without repeats, paired with their non-zero exponents
let ListMeasureConOccsWithNonZeroExponents g eraseAbbrevs untexpr =
    let rec gather acc unt =  
        match (if eraseAbbrevs then stripUnitEqnsFromMeasure unt else stripUnitEqns unt) with
        | Measure.Con c -> 
            if List.exists (fun (c', _) -> tyconRefEq g c c') acc then acc else 
            let e = MeasureExprConExponent g eraseAbbrevs c untexpr
            if e = ZeroRational then acc else (c, e) :: acc
        | Measure.Prod(unt1, unt2) -> gather (gather acc unt1) unt2
        | Measure.Inv unt' -> gather acc unt'
        | Measure.RationalPower(unt', _) -> gather acc unt'
        | _ -> acc  
    gather [] untexpr

/// List the *literal* occurrences of unit constants in a unit expression, without repeats, 
/// and after applying a remapping function r to tycons
let ListMeasureConOccsAfterRemapping g r unt =
    let rec gather acc unt =  
        match stripUnitEqnsFromMeasure unt with
        | Measure.Con c -> if List.exists (tyconRefEq g (r c)) acc then acc else r c :: acc
        | Measure.Prod(unt1, unt2) -> gather (gather acc unt1) unt2
        | Measure.RationalPower(unt', _) -> gather acc unt'
        | Measure.Inv unt' -> gather acc unt'
        | _ -> acc
   
    gather [] unt

/// Construct a measure expression representing the n'th power of a measure
let MeasurePower u n = 
    if n = 1 then u
    elif n = 0 then Measure.One
    else Measure.RationalPower (u, intToRational n)

let MeasureProdOpt m1 m2 =
    match m1, m2 with
    | Measure.One, _ -> m2
    | _, Measure.One -> m1
    | _, _ -> Measure.Prod (m1, m2)

/// Construct a measure expression representing the product of a list of measures
let ProdMeasures ms = 
    match ms with 
    | [] -> Measure.One 
    | m :: ms -> List.foldBack MeasureProdOpt ms m

let isDimensionless g tyarg =
    match stripTyparEqns tyarg with
    | TType_measure unt ->
      isNil (ListMeasureVarOccsWithNonZeroExponents unt) && 
      isNil (ListMeasureConOccsWithNonZeroExponents g true unt)
    | _ -> false

let destUnitParMeasure g unt =
    let vs = ListMeasureVarOccsWithNonZeroExponents unt
    let cs = ListMeasureConOccsWithNonZeroExponents g true unt

    match vs, cs with
    | [(v, e)], [] when e = OneRational -> v
    | _, _ -> failwith "destUnitParMeasure: not a unit-of-measure parameter"

let isUnitParMeasure g unt =
    let vs = ListMeasureVarOccsWithNonZeroExponents unt
    let cs = ListMeasureConOccsWithNonZeroExponents g true unt
 
    match vs, cs with
    | [(_, e)], [] when e = OneRational -> true
    | _, _ -> false

let normalizeMeasure g ms =
    let vs = ListMeasureVarOccsWithNonZeroExponents ms
    let cs = ListMeasureConOccsWithNonZeroExponents g false ms
    match vs, cs with
    | [], [] -> Measure.One
    | [(v, e)], [] when e = OneRational -> Measure.Var v
    | vs, cs -> List.foldBack (fun (v, e) -> fun m -> Measure.Prod (Measure.RationalPower (Measure.Var v, e), m)) vs (List.foldBack (fun (c, e) -> fun m -> Measure.Prod (Measure.RationalPower (Measure.Con c, e), m)) cs Measure.One)
 
let tryNormalizeMeasureInType g ty =
    match ty with
    | TType_measure (Measure.Var v) ->
        match v.Solution with
        | Some (TType_measure ms) ->
            v.typar_solution <- Some (TType_measure (normalizeMeasure g ms))
            ty
        | _ -> ty
    | _ -> ty

//---------------------------------------------------------------------------
// Some basic type builders
//---------------------------------------------------------------------------

let mkNativePtrTy (g: TcGlobals) ty = 
    assert g.nativeptr_tcr.CanDeref // this should always be available, but check anyway
    TType_app (g.nativeptr_tcr, [ty])

let mkByrefTy (g: TcGlobals) ty = 
    assert g.byref_tcr.CanDeref // this should always be available, but check anyway
    TType_app (g.byref_tcr, [ty])

let mkInByrefTy (g: TcGlobals) ty = 
    if g.inref_tcr.CanDeref then // If not using sufficient FSharp.Core, then inref<T> = byref<T>, see RFC FS-1053.md
        TType_app (g.inref_tcr, [ty])
    else
        mkByrefTy g ty

let mkOutByrefTy (g: TcGlobals) ty = 
    if g.outref_tcr.CanDeref then // If not using sufficient FSharp.Core, then outref<T> = byref<T>, see RFC FS-1053.md
        TType_app (g.outref_tcr, [ty])
    else
        mkByrefTy g ty

let mkByrefTyWithFlag g readonly ty = 
    if readonly then 
        mkInByrefTy g ty 
    else 
        mkByrefTy g ty

let mkByref2Ty (g: TcGlobals) ty1 ty2 = 
    assert g.byref2_tcr.CanDeref // check we are using sufficient FSharp.Core, caller should check this
    TType_app (g.byref2_tcr, [ty1; ty2])

let mkVoidPtrTy (g: TcGlobals) = 
    assert g.voidptr_tcr.CanDeref // check we are using sufficient FSharp.Core, caller should check this
    TType_app (g.voidptr_tcr, [])

let mkByrefTyWithInference (g: TcGlobals) ty1 ty2 = 
    if g.byref2_tcr.CanDeref then // If not using sufficient FSharp.Core, then inref<T> = byref<T>, see RFC FS-1053.md
        TType_app (g.byref2_tcr, [ty1; ty2]) 
    else 
        TType_app (g.byref_tcr, [ty1]) 

let mkArrayTy (g: TcGlobals) rank ty m =
    if rank < 1 || rank > 32 then
        errorR(Error(FSComp.SR.tastopsMaxArrayThirtyTwo rank, m))
        TType_app (g.il_arr_tcr_map.[3], [ty])
    else
        TType_app (g.il_arr_tcr_map.[rank - 1], [ty])

//--------------------------------------------------------------------------
// Tuple compilation (types)
//------------------------------------------------------------------------ 

let maxTuple = 8
let goodTupleFields = maxTuple-1

let isCompiledTupleTyconRef g tcref =
    tyconRefEq g g.ref_tuple1_tcr tcref || 
    tyconRefEq g g.ref_tuple2_tcr tcref || 
    tyconRefEq g g.ref_tuple3_tcr tcref || 
    tyconRefEq g g.ref_tuple4_tcr tcref || 
    tyconRefEq g g.ref_tuple5_tcr tcref || 
    tyconRefEq g g.ref_tuple6_tcr tcref || 
    tyconRefEq g g.ref_tuple7_tcr tcref || 
    tyconRefEq g g.ref_tuple8_tcr tcref ||
    tyconRefEq g g.struct_tuple1_tcr tcref || 
    tyconRefEq g g.struct_tuple2_tcr tcref || 
    tyconRefEq g g.struct_tuple3_tcr tcref || 
    tyconRefEq g g.struct_tuple4_tcr tcref || 
    tyconRefEq g g.struct_tuple5_tcr tcref || 
    tyconRefEq g g.struct_tuple6_tcr tcref || 
    tyconRefEq g g.struct_tuple7_tcr tcref || 
    tyconRefEq g g.struct_tuple8_tcr tcref

let mkCompiledTupleTyconRef (g: TcGlobals) isStruct n = 
    if n = 1 then (if isStruct then g.struct_tuple1_tcr else g.ref_tuple1_tcr)
    elif n = 2 then (if isStruct then g.struct_tuple2_tcr else g.ref_tuple2_tcr)
    elif n = 3 then (if isStruct then g.struct_tuple3_tcr else g.ref_tuple3_tcr)
    elif n = 4 then (if isStruct then g.struct_tuple4_tcr else g.ref_tuple4_tcr)
    elif n = 5 then (if isStruct then g.struct_tuple5_tcr else g.ref_tuple5_tcr)
    elif n = 6 then (if isStruct then g.struct_tuple6_tcr else g.ref_tuple6_tcr)
    elif n = 7 then (if isStruct then g.struct_tuple7_tcr else g.ref_tuple7_tcr)
    elif n = 8 then (if isStruct then g.struct_tuple8_tcr else g.ref_tuple8_tcr)
    else failwithf "mkCompiledTupleTyconRef, n = %d" n

/// Convert from F# tuple types to .NET tuple types
let rec mkCompiledTupleTy g isStruct tupElemTys = 
    let n = List.length tupElemTys 
    if n < maxTuple then
        TType_app (mkCompiledTupleTyconRef g isStruct n, tupElemTys)
    else 
        let tysA, tysB = List.splitAfter goodTupleFields tupElemTys
        TType_app ((if isStruct then g.struct_tuple8_tcr else g.ref_tuple8_tcr), tysA@[mkCompiledTupleTy g isStruct tysB])

/// Convert from F# tuple types to .NET tuple types, but only the outermost level
let mkOuterCompiledTupleTy g isStruct tupElemTys = 
    let n = List.length tupElemTys 
    if n < maxTuple then 
        TType_app (mkCompiledTupleTyconRef g isStruct n, tupElemTys)
    else 
        let tysA, tysB = List.splitAfter goodTupleFields tupElemTys
        let tcref = (if isStruct then g.struct_tuple8_tcr else g.ref_tuple8_tcr)
        // In the case of an 8-tuple we add the Tuple<_> marker. For other sizes we keep the type 
        // as a regular F# tuple type.
        match tysB with 
        | [ tyB ] -> 
            let marker = TType_app (mkCompiledTupleTyconRef g isStruct 1, [tyB])
            TType_app (tcref, tysA@[marker])
        | _ ->
            TType_app (tcref, tysA@[TType_tuple (mkTupInfo isStruct, tysB)])

//---------------------------------------------------------------------------
// Remove inference equations and abbreviations from types 
//---------------------------------------------------------------------------

let applyTyconAbbrev abbrevTy tycon tyargs = 
    if isNil tyargs then abbrevTy 
    else instType (mkTyconInst tycon tyargs) abbrevTy

let reduceTyconAbbrev (tycon: Tycon) tyargs = 
    let abbrev = tycon.TypeAbbrev
    match abbrev with 
    | None -> invalidArg "tycon" "this type definition is not an abbreviation"
    | Some abbrevTy -> 
        applyTyconAbbrev abbrevTy tycon tyargs

let reduceTyconRefAbbrev (tcref: TyconRef) tyargs = 
    reduceTyconAbbrev tcref.Deref tyargs

let reduceTyconMeasureableOrProvided (g: TcGlobals) (tycon: Tycon) tyargs =
#if NO_EXTENSIONTYPING
    ignore g  // otherwise g would be unused
#endif
    let repr = tycon.TypeReprInfo
    match repr with 
    | TMeasureableRepr ty -> 
        if isNil tyargs then ty else instType (mkTyconInst tycon tyargs) ty
#if !NO_EXTENSIONTYPING
    | TProvidedTypeExtensionPoint info when info.IsErased -> info.BaseTypeForErased (range0, g.obj_ty)
#endif
    | _ -> invalidArg "tc" "this type definition is not a refinement" 

let reduceTyconRefMeasureableOrProvided (g: TcGlobals) (tcref: TyconRef) tyargs = 
    reduceTyconMeasureableOrProvided g tcref.Deref tyargs

let rec stripTyEqnsA g canShortcut ty = 
    let ty = stripTyparEqnsAux canShortcut ty 
    match ty with 
    | TType_app (tcref, tinst) -> 
        let tycon = tcref.Deref
        match tycon.TypeAbbrev with 
        | Some abbrevTy -> 
            stripTyEqnsA g canShortcut (applyTyconAbbrev abbrevTy tycon tinst)
        | None -> 
            // This is the point where we get to add additional conditional normalizing equations 
            // into the type system. Such power!
            // 
            // Add the equation byref<'T> = byref<'T, ByRefKinds.InOut> for when using sufficient FSharp.Core
            // See RFC FS-1053.md
            if tyconRefEq g tcref g.byref_tcr && g.byref2_tcr.CanDeref && g.byrefkind_InOut_tcr.CanDeref then 
                mkByref2Ty g tinst.[0] (TType_app(g.byrefkind_InOut_tcr, []))

            // Add the equation double<1> = double for units of measure.
            elif tycon.IsMeasureableReprTycon && List.forall (isDimensionless g) tinst then
                stripTyEqnsA g canShortcut (reduceTyconMeasureableOrProvided g tycon tinst)
            else 
                ty
    | ty -> ty

let stripTyEqns g ty = stripTyEqnsA g false ty

let evalTupInfoIsStruct aexpr = 
    match aexpr with 
    | TupInfo.Const b -> b

let evalAnonInfoIsStruct (anonInfo: AnonRecdTypeInfo) = 
    evalTupInfoIsStruct anonInfo.TupInfo

/// This erases outermost occurrences of inference equations, type abbreviations, non-generated provided types
/// and measureable types (float<_>).
/// It also optionally erases all "compilation representations", i.e. function and
/// tuple types, and also "nativeptr<'T> --> System.IntPtr"
let rec stripTyEqnsAndErase eraseFuncAndTuple (g: TcGlobals) ty =
    let ty = stripTyEqns g ty
    match ty with
    | TType_app (tcref, args) -> 
        let tycon = tcref.Deref
        if tycon.IsErased then
            stripTyEqnsAndErase eraseFuncAndTuple g (reduceTyconMeasureableOrProvided g tycon args)
        elif tyconRefEq g tcref g.nativeptr_tcr && eraseFuncAndTuple then 
            stripTyEqnsAndErase eraseFuncAndTuple g g.nativeint_ty
        else
            ty
    | TType_fun(a, b) when eraseFuncAndTuple -> TType_app(g.fastFunc_tcr, [ a; b]) 
    | TType_tuple(tupInfo, l) when eraseFuncAndTuple -> mkCompiledTupleTy g (evalTupInfoIsStruct tupInfo) l
    | ty -> ty

let stripTyEqnsAndMeasureEqns g ty =
   stripTyEqnsAndErase false g ty
       
type Erasure = EraseAll | EraseMeasures | EraseNone

let stripTyEqnsWrtErasure erasureFlag g ty = 
    match erasureFlag with 
    | EraseAll -> stripTyEqnsAndErase true g ty
    | EraseMeasures -> stripTyEqnsAndErase false g ty
    | _ -> stripTyEqns g ty
    
let rec stripExnEqns (eref: TyconRef) = 
    let exnc = eref.Deref
    match exnc.ExceptionInfo with
    | TExnAbbrevRepr eref -> stripExnEqns eref
    | _ -> exnc

let primDestForallTy g ty = ty |> stripTyEqns g |> (function TType_forall (tyvs, tau) -> (tyvs, tau) | _ -> failwith "primDestForallTy: not a forall type")
let destFunTy g ty = ty |> stripTyEqns g |> (function TType_fun (tyv, tau) -> (tyv, tau) | _ -> failwith "destFunTy: not a function type")
let destAnyTupleTy g ty = ty |> stripTyEqns g |> (function TType_tuple (tupInfo, l) -> tupInfo, l | _ -> failwith "destAnyTupleTy: not a tuple type")
let destRefTupleTy g ty = ty |> stripTyEqns g |> (function TType_tuple (tupInfo, l) when not (evalTupInfoIsStruct tupInfo) -> l | _ -> failwith "destRefTupleTy: not a reference tuple type")
let destStructTupleTy g ty = ty |> stripTyEqns g |> (function TType_tuple (tupInfo, l) when evalTupInfoIsStruct tupInfo -> l | _ -> failwith "destStructTupleTy: not a struct tuple type")
let destTyparTy g ty = ty |> stripTyEqns g |> (function TType_var v -> v | _ -> failwith "destTyparTy: not a typar type")
let destAnyParTy g ty = ty |> stripTyEqns g |> (function TType_var v -> v | TType_measure unt -> destUnitParMeasure g unt | _ -> failwith "destAnyParTy: not a typar or unpar type")
let destMeasureTy g ty = ty |> stripTyEqns g |> (function TType_measure m -> m | _ -> failwith "destMeasureTy: not a unit-of-measure type")
let isFunTy g ty = ty |> stripTyEqns g |> (function TType_fun _ -> true | _ -> false)
let isForallTy g ty = ty |> stripTyEqns g |> (function TType_forall _ -> true | _ -> false)
let isAnyTupleTy g ty = ty |> stripTyEqns g |> (function TType_tuple _ -> true | _ -> false)
let isRefTupleTy g ty = ty |> stripTyEqns g |> (function TType_tuple (tupInfo, _) -> not (evalTupInfoIsStruct tupInfo) | _ -> false)
let isStructTupleTy g ty = ty |> stripTyEqns g |> (function TType_tuple (tupInfo, _) -> evalTupInfoIsStruct tupInfo | _ -> false)
let isAnonRecdTy g ty = ty |> stripTyEqns g |> (function TType_anon _ -> true | _ -> false)
let isStructAnonRecdTy g ty = ty |> stripTyEqns g |> (function TType_anon (anonInfo, _) -> evalAnonInfoIsStruct anonInfo | _ -> false)
let isUnionTy g ty = ty |> stripTyEqns g |> (function TType_app(tcref, _) -> tcref.IsUnionTycon | _ -> false)
let isReprHiddenTy g ty = ty |> stripTyEqns g |> (function TType_app(tcref, _) -> tcref.IsHiddenReprTycon | _ -> false)
let isFSharpObjModelTy g ty = ty |> stripTyEqns g |> (function TType_app(tcref, _) -> tcref.IsFSharpObjectModelTycon | _ -> false)
let isRecdTy g ty = ty |> stripTyEqns g |> (function TType_app(tcref, _) -> tcref.IsRecordTycon | _ -> false)
let isFSharpStructOrEnumTy g ty = ty |> stripTyEqns g |> (function TType_app(tcref, _) -> tcref.IsFSharpStructOrEnumTycon | _ -> false)
let isFSharpEnumTy g ty = ty |> stripTyEqns g |> (function TType_app(tcref, _) -> tcref.IsFSharpEnumTycon | _ -> false)
let isTyparTy g ty = ty |> stripTyEqns g |> (function TType_var _ -> true | _ -> false)
let isAnyParTy g ty = ty |> stripTyEqns g |> (function TType_var _ -> true | TType_measure unt -> isUnitParMeasure g unt | _ -> false)
let isMeasureTy g ty = ty |> stripTyEqns g |> (function TType_measure _ -> true | _ -> false)


let isProvenUnionCaseTy ty = match ty with TType_ucase _ -> true | _ -> false

let mkAppTy tcref tyargs = TType_app(tcref, tyargs)
let mkProvenUnionCaseTy ucref tyargs = TType_ucase(ucref, tyargs)
let isAppTy g ty = ty |> stripTyEqns g |> (function TType_app _ -> true | _ -> false) 
let tryAppTy g ty = ty |> stripTyEqns g |> (function TType_app(tcref, tinst) -> ValueSome (tcref, tinst) | _ -> ValueNone) 
let destAppTy g ty = ty |> stripTyEqns g |> (function TType_app(tcref, tinst) -> tcref, tinst | _ -> failwith "destAppTy")
let tcrefOfAppTy g ty = ty |> stripTyEqns g |> (function TType_app(tcref, _) -> tcref | _ -> failwith "tcrefOfAppTy") 
let argsOfAppTy g ty = ty |> stripTyEqns g |> (function TType_app(_, tinst) -> tinst | _ -> [])
let tryDestTyparTy g ty = ty |> stripTyEqns g |> (function TType_var v -> ValueSome v | _ -> ValueNone)
let tryDestFunTy g ty = ty |> stripTyEqns g |> (function TType_fun (tyv, tau) -> ValueSome(tyv, tau) | _ -> ValueNone)
let tryDestAppTy g ty = ty |> stripTyEqns g |> (function TType_app(tcref, _) -> ValueSome tcref | _ -> ValueNone)
let tryDestAnonRecdTy g ty = ty |> stripTyEqns g |> (function TType_anon (anonInfo, tys) -> ValueSome (anonInfo, tys) | _ -> ValueNone)

let tryAnyParTy g ty = ty |> stripTyEqns g |> (function TType_var v -> ValueSome v | TType_measure unt when isUnitParMeasure g unt -> ValueSome(destUnitParMeasure g unt) | _ -> ValueNone)
let tryAnyParTyOption g ty = ty |> stripTyEqns g |> (function TType_var v -> Some v | TType_measure unt when isUnitParMeasure g unt -> Some(destUnitParMeasure g unt) | _ -> None)
let (|AppTy|_|) g ty = ty |> stripTyEqns g |> (function TType_app(tcref, tinst) -> Some (tcref, tinst) | _ -> None) 
let (|RefTupleTy|_|) g ty = ty |> stripTyEqns g |> (function TType_tuple(tupInfo, tys) when not (evalTupInfoIsStruct tupInfo) -> Some tys | _ -> None)
let (|FunTy|_|) g ty = ty |> stripTyEqns g |> (function TType_fun(dty, rty) -> Some (dty, rty) | _ -> None)

let tryNiceEntityRefOfTy ty = 
    let ty = stripTyparEqnsAux false ty 
    match ty with
    | TType_app (tcref, _) -> ValueSome tcref
    | TType_measure (Measure.Con tcref) -> ValueSome tcref
    | _ -> ValueNone

let tryNiceEntityRefOfTyOption ty = 
    let ty = stripTyparEqnsAux false ty 
    match ty with
    | TType_app (tcref, _) -> Some tcref
    | TType_measure (Measure.Con tcref) -> Some tcref
    | _ -> None
    
let mkInstForAppTy g ty = 
    match tryAppTy g ty with
    | ValueSome (tcref, tinst) -> mkTyconRefInst tcref tinst
    | _ -> []

let domainOfFunTy g ty = fst (destFunTy g ty)
let rangeOfFunTy g ty = snd (destFunTy g ty)

let convertToTypeWithMetadataIfPossible g ty = 
    if isAnyTupleTy g ty then 
        let (tupInfo, tupElemTys) = destAnyTupleTy g ty
        mkOuterCompiledTupleTy g (evalTupInfoIsStruct tupInfo) tupElemTys
    elif isFunTy g ty then 
        let (a,b) = destFunTy g ty
        mkAppTy g.fastFunc_tcr [a; b]
    else ty
 
//---------------------------------------------------------------------------
// Equivalence of types up to alpha-equivalence 
//---------------------------------------------------------------------------


[<NoEquality; NoComparison>]
type TypeEquivEnv = 
    { EquivTypars: TyparMap<TType>
      EquivTycons: TyconRefRemap}

// allocate a singleton
let typeEquivEnvEmpty = 
    { EquivTypars = TyparMap.Empty
      EquivTycons = emptyTyconRefRemap }

type TypeEquivEnv with 
    static member Empty = typeEquivEnvEmpty

    member aenv.BindTyparsToTypes tps1 tys2 =
        { aenv with EquivTypars = (tps1, tys2, aenv.EquivTypars) |||> List.foldBack2 (fun tp ty tpmap -> tpmap.Add(tp, ty)) }

    member aenv.BindEquivTypars tps1 tps2 =
        aenv.BindTyparsToTypes tps1 (List.map mkTyparTy tps2) 

    static member FromTyparInst tpinst =
        let tps, tys = List.unzip tpinst
        TypeEquivEnv.Empty.BindTyparsToTypes tps tys 

    static member FromEquivTypars tps1 tps2 = 
        TypeEquivEnv.Empty.BindEquivTypars tps1 tps2 

let rec traitsAEquivAux erasureFlag g aenv traitInfo1 traitInfo2 =
   let (TTrait(tys1, nm, mf1, argtys, rty, _, _extSlnsNew, _ad)) = traitInfo1
   let (TTrait(tys2, nm2, mf2, argtys2, rty2, _, _extSlnsNew2, _ad2)) = traitInfo2
   mf1 = mf2 &&
   nm = nm2 &&
   ListSet.equals (typeAEquivAux erasureFlag g aenv) tys1 tys2 &&
   returnTypesAEquivAux erasureFlag g aenv rty rty2 &&
   List.lengthsEqAndForall2 (typeAEquivAux erasureFlag g aenv) argtys argtys2

and returnTypesAEquivAux erasureFlag g aenv rty rty2 =
    match rty, rty2 with  
    | None, None -> true
    | Some t1, Some t2 -> typeAEquivAux erasureFlag g aenv t1 t2
    | _ -> false

    
and typarConstraintsAEquivAux erasureFlag g aenv tpc1 tpc2 =
    match tpc1, tpc2 with
    | TyparConstraint.CoercesTo(acty, _), 
      TyparConstraint.CoercesTo(fcty, _) -> 
        typeAEquivAux erasureFlag g aenv acty fcty

    | TyparConstraint.MayResolveMember(trait1, _),
      TyparConstraint.MayResolveMember(trait2, _) -> 
        traitsAEquivAux erasureFlag g aenv trait1 trait2 

    | TyparConstraint.DefaultsTo(_, acty, _), 
      TyparConstraint.DefaultsTo(_, fcty, _) -> 
        typeAEquivAux erasureFlag g aenv acty fcty

    | TyparConstraint.IsEnum(uty1, _), TyparConstraint.IsEnum(uty2, _) -> 
        typeAEquivAux erasureFlag g aenv uty1 uty2

    | TyparConstraint.IsDelegate(aty1, bty1, _), TyparConstraint.IsDelegate(aty2, bty2, _) -> 
        typeAEquivAux erasureFlag g aenv aty1 aty2 && 
        typeAEquivAux erasureFlag g aenv bty1 bty2 

    | TyparConstraint.SimpleChoice (tys1, _), TyparConstraint.SimpleChoice(tys2, _) -> 
        ListSet.equals (typeAEquivAux erasureFlag g aenv) tys1 tys2

    | TyparConstraint.SupportsComparison _, TyparConstraint.SupportsComparison _ 
    | TyparConstraint.SupportsEquality _, TyparConstraint.SupportsEquality _ 
    | TyparConstraint.SupportsNull _, TyparConstraint.SupportsNull _ 
    | TyparConstraint.IsNonNullableStruct _, TyparConstraint.IsNonNullableStruct _
    | TyparConstraint.IsReferenceType _, TyparConstraint.IsReferenceType _ 
    | TyparConstraint.IsUnmanaged _, TyparConstraint.IsUnmanaged _
    | TyparConstraint.RequiresDefaultConstructor _, TyparConstraint.RequiresDefaultConstructor _ -> true
    | _ -> false

and typarConstraintSetsAEquivAux erasureFlag g aenv (tp1: Typar) (tp2: Typar) = 
    tp1.StaticReq = tp2.StaticReq &&
    ListSet.equals (typarConstraintsAEquivAux erasureFlag g aenv) tp1.Constraints tp2.Constraints

and typarsAEquivAux erasureFlag g (aenv: TypeEquivEnv) tps1 tps2 = 
    List.length tps1 = List.length tps2 &&
    let aenv = aenv.BindEquivTypars tps1 tps2 
    List.forall2 (typarConstraintSetsAEquivAux erasureFlag g aenv) tps1 tps2

and tcrefAEquiv g aenv tc1 tc2 = 
    tyconRefEq g tc1 tc2 || 
      (match aenv.EquivTycons.TryFind tc1 with Some v -> tyconRefEq g v tc2 | None -> false)

and typeAEquivAux erasureFlag g aenv ty1 ty2 = 
    let ty1 = stripTyEqnsWrtErasure erasureFlag g ty1 
    let ty2 = stripTyEqnsWrtErasure erasureFlag g ty2
    match ty1, ty2 with
    | TType_forall(tps1, rty1), TType_forall(tps2, rty2) -> 
        typarsAEquivAux erasureFlag g aenv tps1 tps2 && typeAEquivAux erasureFlag g (aenv.BindEquivTypars tps1 tps2) rty1 rty2
    | TType_var tp1, TType_var tp2 when typarEq tp1 tp2 -> 
        true
    | TType_var tp1, _ ->
        match aenv.EquivTypars.TryFind tp1 with
        | Some v -> typeEquivAux erasureFlag g v ty2
        | None -> false
    | TType_app (tc1, b1), TType_app (tc2, b2) -> 
        tcrefAEquiv g aenv tc1 tc2 &&
        typesAEquivAux erasureFlag g aenv b1 b2
    | TType_ucase (UCRef(tc1, n1), b1), TType_ucase (UCRef(tc2, n2), b2) -> 
        n1=n2 &&
        tcrefAEquiv g aenv tc1 tc2 &&
        typesAEquivAux erasureFlag g aenv b1 b2
    | TType_tuple (s1, l1), TType_tuple (s2, l2) -> 
        structnessAEquiv s1 s2 && typesAEquivAux erasureFlag g aenv l1 l2
    | TType_anon (anonInfo1, l1), TType_anon (anonInfo2, l2) -> 
        anonInfoEquiv anonInfo1 anonInfo2 &&
        typesAEquivAux erasureFlag g aenv l1 l2
    | TType_fun (dtys1, rty1), TType_fun (dtys2, rty2) -> 
        typeAEquivAux erasureFlag g aenv dtys1 dtys2 && typeAEquivAux erasureFlag g aenv rty1 rty2
    | TType_measure m1, TType_measure m2 -> 
        match erasureFlag with 
        | EraseNone -> measureAEquiv g aenv m1 m2 
        | _ -> true 
    | _ -> false


and anonInfoEquiv (anonInfo1: AnonRecdTypeInfo) (anonInfo2: AnonRecdTypeInfo) =
    ccuEq anonInfo1.Assembly anonInfo2.Assembly && 
    structnessAEquiv anonInfo1.TupInfo anonInfo2.TupInfo && 
    anonInfo1.SortedNames = anonInfo2.SortedNames 

and structnessAEquiv un1 un2 =
    match un1, un2 with 
    | TupInfo.Const b1, TupInfo.Const b2 -> (b1 = b2)

and measureAEquiv g aenv un1 un2 =
    let vars1 = ListMeasureVarOccs un1
    let trans tp1 = if aenv.EquivTypars.ContainsKey tp1 then destAnyParTy g aenv.EquivTypars.[tp1] else tp1
    let remapTyconRef tc = if aenv.EquivTycons.ContainsKey tc then aenv.EquivTycons.[tc] else tc
    let vars1' = List.map trans vars1
    let vars2 = ListSet.subtract typarEq (ListMeasureVarOccs un2) vars1'
    let cons1 = ListMeasureConOccsAfterRemapping g remapTyconRef un1
    let cons2 = ListMeasureConOccsAfterRemapping g remapTyconRef un2 
 
    List.forall (fun v -> MeasureVarExponent v un1 = MeasureVarExponent (trans v) un2) vars1 &&
    List.forall (fun v -> MeasureVarExponent v un1 = MeasureVarExponent v un2) vars2 &&
    List.forall (fun c -> MeasureConExponentAfterRemapping g remapTyconRef c un1 = MeasureConExponentAfterRemapping g remapTyconRef c un2) (cons1@cons2)  


and typesAEquivAux erasureFlag g aenv l1 l2 = List.lengthsEqAndForall2 (typeAEquivAux erasureFlag g aenv) l1 l2
and typeEquivAux erasureFlag g ty1 ty2 = typeAEquivAux erasureFlag g TypeEquivEnv.Empty ty1 ty2

let typeAEquiv g aenv ty1 ty2 = typeAEquivAux EraseNone g aenv ty1 ty2
let typeEquiv g ty1 ty2 = typeEquivAux EraseNone g ty1 ty2
let traitsAEquiv g aenv t1 t2 = traitsAEquivAux EraseNone g aenv t1 t2
let typarConstraintsAEquiv g aenv c1 c2 = typarConstraintsAEquivAux EraseNone g aenv c1 c2
let typarsAEquiv g aenv d1 d2 = typarsAEquivAux EraseNone g aenv d1 d2
let returnTypesAEquiv g aenv t1 t2 = returnTypesAEquivAux EraseNone g aenv t1 t2

let measureEquiv g m1 m2 = measureAEquiv g TypeEquivEnv.Empty m1 m2

let isErasedType g ty = 
  match stripTyEqns g ty with
#if !NO_EXTENSIONTYPING
  | TType_app (tcref, _) -> tcref.IsProvidedErasedTycon
#endif
  | _ -> false

// Return all components of this type expression that cannot be tested at runtime
let rec getErasedTypes g ty = 
    let ty = stripTyEqns g ty
    if isErasedType g ty then [ty] else 
    match ty with
    | TType_forall(_, rty) -> 
        getErasedTypes g rty
    | TType_var tp -> 
        if tp.IsErased then [ty] else []
    | TType_app (_, b) | TType_ucase(_, b) | TType_anon (_, b) | TType_tuple (_, b) ->
        List.foldBack (fun ty tys -> getErasedTypes g ty @ tys) b []
    | TType_fun (dty, rty) -> 
        getErasedTypes g dty @ getErasedTypes g rty
    | TType_measure _ -> 
        [ty]


//---------------------------------------------------------------------------
// Standard orderings, e.g. for order set/map keys
//---------------------------------------------------------------------------

let valOrder = { new IComparer<Val> with member __.Compare(v1, v2) = compare v1.Stamp v2.Stamp }
let tyconOrder = { new IComparer<Tycon> with member __.Compare(tc1, tc2) = compare tc1.Stamp tc2.Stamp }
let recdFieldRefOrder = 
    { new IComparer<RecdFieldRef> with 
         member __.Compare(RFRef(tcref1, nm1), RFRef(tcref2, nm2)) = 
            let c = tyconOrder.Compare (tcref1.Deref, tcref2.Deref) 
            if c <> 0 then c else 
            compare nm1 nm2 }

let unionCaseRefOrder = 
    { new IComparer<UnionCaseRef> with 
         member __.Compare(UCRef(tcref1, nm1), UCRef(tcref2, nm2)) = 
            let c = tyconOrder.Compare (tcref1.Deref, tcref2.Deref) 
            if c <> 0 then c else 
            compare nm1 nm2 }

//---------------------------------------------------------------------------
// Make some common types
//---------------------------------------------------------------------------

let mkFunTy d r = TType_fun (d, r)

let (-->) d r = mkFunTy d r

let mkForallTy d r = TType_forall (d, r)

let mkForallTyIfNeeded d r = if isNil d then r else mkForallTy d r

let (+->) d r = mkForallTyIfNeeded d r

let mkIteratedFunTy dl r = List.foldBack (-->) dl r

let mkLambdaArgTy m tys = 
    match tys with 
    | [] -> error(InternalError("mkLambdaArgTy", m))
    | [h] -> h 
    | _ -> mkRawRefTupleTy tys

let typeOfLambdaArg m vs = mkLambdaArgTy m (typesOfVals vs)
let mkMultiLambdaTy m vs rty = mkFunTy (typeOfLambdaArg m vs) rty 
let mkLambdaTy tps tys rty = mkForallTyIfNeeded tps (mkIteratedFunTy tys rty)

/// When compiling FSharp.Core.dll we have to deal with the non-local references into
/// the library arising from env.fs. Part of this means that we have to be able to resolve these
/// references. This function artificially forces the existence of a module or namespace at a 
/// particular point in order to do this.
let ensureCcuHasModuleOrNamespaceAtPath (ccu: CcuThunk) path (CompPath(_, cpath)) xml =
    let scoref = ccu.ILScopeRef 
    let rec loop prior_cpath (path: Ident list) cpath (modul: ModuleOrNamespace) =
        let mtype = modul.ModuleOrNamespaceType 
        match path, cpath with 
        | (hpath :: tpath), ((_, mkind) :: tcpath) -> 
            let modName = hpath.idText 
            if not (Map.containsKey modName mtype.AllEntitiesByCompiledAndLogicalMangledNames) then 
                let smodul = NewModuleOrNamespace (Some(CompPath(scoref, prior_cpath))) taccessPublic hpath xml [] (MaybeLazy.Strict (NewEmptyModuleOrNamespaceType mkind))
                mtype.AddModuleOrNamespaceByMutation smodul
            let modul = Map.find modName mtype.AllEntitiesByCompiledAndLogicalMangledNames 
            loop (prior_cpath@[(modName, Namespace)]) tpath tcpath modul 

        | _ -> () 

    loop [] path cpath ccu.Contents


//---------------------------------------------------------------------------
// Primitive destructors
//---------------------------------------------------------------------------

/// Look through the Expr.Link nodes arising from type inference
let rec stripExpr e = 
    match e with 
    | Expr.Link eref -> stripExpr !eref
    | _ -> e    

let mkCase (a, b) = TCase(a, b)

let isRefTupleExpr e = match e with Expr.Op (TOp.Tuple tupInfo, _, _, _) -> not (evalTupInfoIsStruct tupInfo) | _ -> false
let tryDestRefTupleExpr e = match e with Expr.Op (TOp.Tuple tupInfo, _, es, _) when not (evalTupInfoIsStruct tupInfo) -> es | _ -> [e]

//---------------------------------------------------------------------------
// Range info for expressions
//---------------------------------------------------------------------------

let rec rangeOfExpr x = 
    match x with
    | Expr.Val (_, _, m) | Expr.Op (_, _, _, m) | Expr.Const (_, m, _) | Expr.Quote (_, _, _, m, _)
    | Expr.Obj (_, _, _, _, _, _, m) | Expr.App (_, _, _, _, m) | Expr.Sequential (_, _, _, _, m) 
    | Expr.StaticOptimization (_, _, _, m) | Expr.Lambda (_, _, _, _, _, m, _) 
    | Expr.TyLambda (_, _, _, m, _)| Expr.TyChoose (_, _, m) | Expr.LetRec (_, _, m, _) | Expr.Let (_, _, m, _) | Expr.Match (_, _, _, _, m, _) -> m
    | Expr.Link eref -> rangeOfExpr (!eref)

type Expr with 
    member x.Range = rangeOfExpr x

//---------------------------------------------------------------------------
// Build nodes in decision graphs
//---------------------------------------------------------------------------


let primMkMatch(spBind, exprm, tree, targets, matchm, ty) = Expr.Match (spBind, exprm, tree, targets, matchm, ty)

type MatchBuilder(spBind, inpRange: Range.range) = 

    let targets = new ResizeArray<_>(10) 
    member x.AddTarget tg = 
        let n = targets.Count 
        targets.Add tg
        n

    member x.AddResultTarget(e, spTarget) = TDSuccess([], x.AddTarget(TTarget([], e, spTarget)))

    member x.CloseTargets() = targets |> ResizeArray.toList

    member x.Close(dtree, m, ty) = primMkMatch (spBind, inpRange, dtree, targets.ToArray(), m, ty)

let mkBoolSwitch m g t e = TDSwitch(g, [TCase(DecisionTreeTest.Const(Const.Bool true), t)], Some e, m)

let primMkCond spBind spTarget1 spTarget2 m ty e1 e2 e3 = 
    let mbuilder = new MatchBuilder(spBind, m)
    let dtree = mkBoolSwitch m e1 (mbuilder.AddResultTarget(e2, spTarget1)) (mbuilder.AddResultTarget(e3, spTarget2)) 
    mbuilder.Close(dtree, m, ty)

let mkCond spBind spTarget m ty e1 e2 e3 = primMkCond spBind spTarget spTarget m ty e1 e2 e3


//---------------------------------------------------------------------------
// Primitive constructors
//---------------------------------------------------------------------------

let exprForValRef m vref = Expr.Val (vref, NormalValUse, m)
let exprForVal m v = exprForValRef m (mkLocalValRef v)
let mkLocalAux m s ty mut compgen =
    let thisv = NewVal(s, m, None, ty, mut, compgen, None, taccessPublic, ValNotInRecScope, None, NormalVal, [], ValInline.Optional, XmlDoc.Empty, false, false, false, false, false, false, None, ParentNone) 
    thisv, exprForVal m thisv

let mkLocal m s ty = mkLocalAux m s ty Immutable false
let mkCompGenLocal m s ty = mkLocalAux m s ty Immutable true
let mkMutableCompGenLocal m s ty = mkLocalAux m s ty Mutable true


// Type gives return type. For type-lambdas this is the formal return type. 
let mkMultiLambda m vs (b, rty) = Expr.Lambda (newUnique(), None, None, vs, b, m, rty)
let rebuildLambda m ctorThisValOpt baseValOpt vs (b, rty) = Expr.Lambda (newUnique(), ctorThisValOpt, baseValOpt, vs, b, m, rty)
let mkLambda m v (b, rty) = mkMultiLambda m [v] (b, rty)
let mkTypeLambda m vs (b, tau_ty) = match vs with [] -> b | _ -> Expr.TyLambda (newUnique(), vs, b, m, tau_ty)
let mkTypeChoose m vs b = match vs with [] -> b | _ -> Expr.TyChoose (vs, b, m)

let mkObjExpr (ty, basev, basecall, overrides, iimpls, m) = 
    Expr.Obj (newUnique(), ty, basev, basecall, overrides, iimpls, m) 

let mkLambdas m tps (vs: Val list) (b, rty) = 
    mkTypeLambda m tps (List.foldBack (fun v (e, ty) -> mkLambda m v (e, ty), v.Type --> ty) vs (b, rty))

let mkMultiLambdasCore m vsl (b, rty) = 
    List.foldBack (fun v (e, ty) -> mkMultiLambda m v (e, ty), typeOfLambdaArg m v --> ty) vsl (b, rty)

let mkMultiLambdas m tps vsl (b, rty) = 
    mkTypeLambda m tps (mkMultiLambdasCore m vsl (b, rty) )

let mkMemberLambdas m tps ctorThisValOpt baseValOpt vsl (b, rty) = 
    let expr = 
        match ctorThisValOpt, baseValOpt with
        | None, None -> mkMultiLambdasCore m vsl (b, rty)
        | _ -> 
            match vsl with 
            | [] -> error(InternalError("mk_basev_multi_lambdas_core: can't attach a basev to a non-lambda expression", m))
            | h :: t -> 
                let b, rty = mkMultiLambdasCore m t (b, rty)
                (rebuildLambda m ctorThisValOpt baseValOpt h (b, rty), (typeOfLambdaArg m h --> rty))
    mkTypeLambda m tps expr

let mkMultiLambdaBind v letSeqPtOpt m tps vsl (b, rty) = 
    TBind(v, mkMultiLambdas m tps vsl (b, rty), letSeqPtOpt)

let mkBind seqPtOpt v e = TBind(v, e, seqPtOpt)

let mkLetBind m bind body = Expr.Let (bind, body, m, NewFreeVarsCache())
let mkLetsBind m binds body = List.foldBack (mkLetBind m) binds body 
let mkLetsFromBindings m binds body = List.foldBack (mkLetBind m) binds body 
let mkLet seqPtOpt m v x body = mkLetBind m (mkBind seqPtOpt v x) body

/// Make sticky bindings that are compiler generated (though the variables may not be - e.g. they may be lambda arguments in a beta reduction)
let mkCompGenBind v e = TBind(v, e, NoSequencePointAtStickyBinding)
let mkCompGenBinds (vs: Val list) (es: Expr list) = List.map2 mkCompGenBind vs es
let mkCompGenLet m v x body = mkLetBind m (mkCompGenBind v x) body
let mkCompGenLets m vs xs body = mkLetsBind m (mkCompGenBinds vs xs) body
let mkCompGenLetsFromBindings m vs xs body = mkLetsFromBindings m (mkCompGenBinds vs xs) body

let mkInvisibleBind v e = TBind(v, e, NoSequencePointAtInvisibleBinding)
let mkInvisibleBinds (vs: Val list) (es: Expr list) = List.map2 mkInvisibleBind vs es
let mkInvisibleLet m v x body = mkLetBind m (mkInvisibleBind v x) body
let mkInvisibleLets m vs xs body = mkLetsBind m (mkInvisibleBinds vs xs) body
let mkInvisibleLetsFromBindings m vs xs body = mkLetsFromBindings m (mkInvisibleBinds vs xs) body

let mkLetRecBinds m binds body = if isNil binds then body else Expr.LetRec (binds, body, m, NewFreeVarsCache())

//-------------------------------------------------------------------------
// Type schemes...
//-------------------------------------------------------------------------

// Type parameters may be have been equated to other tps in equi-recursive type inference 
// and unit type inference. Normalize them here 
let NormalizeDeclaredTyparsForEquiRecursiveInference g tps = 
    match tps with 
    | [] -> []
    | tps -> 
        tps |> List.map (fun tp ->
          let ty = mkTyparTy tp
          match tryAnyParTy g ty with
          | ValueSome anyParTy -> anyParTy 
          | ValueNone -> tp)
 
type TypeScheme = TypeScheme of Typars * TType    
  
let mkGenericBindRhs g m generalizedTyparsForRecursiveBlock typeScheme bodyExpr = 
    let (TypeScheme(generalizedTypars, tauType)) = typeScheme

    // Normalize the generalized typars
    let generalizedTypars = NormalizeDeclaredTyparsForEquiRecursiveInference g generalizedTypars

    // Some recursive bindings result in free type variables, e.g. 
    //    let rec f (x:'a) = ()  
    //    and g() = f y |> ignore 
    // What is the type of y? Type inference equates it to 'a. 
    // But "g" is not polymorphic in 'a. Hence we get a free choice of "'a" 
    // in the scope of "g". Thus at each individual recursive binding we record all 
    // type variables for which we have a free choice, which is precisely the difference 
    // between the union of all sets of generalized type variables and the set generalized 
    // at each particular binding. 
    //
    // We record an expression node that indicates that a free choice can be made 
    // for these. This expression node effectively binds the type variables. 
    let freeChoiceTypars = ListSet.subtract typarEq generalizedTyparsForRecursiveBlock generalizedTypars
    mkTypeLambda m generalizedTypars (mkTypeChoose m freeChoiceTypars bodyExpr, tauType)

let isBeingGeneralized tp typeScheme = 
    let (TypeScheme(generalizedTypars, _)) = typeScheme
    ListSet.contains typarRefEq tp generalizedTypars

//-------------------------------------------------------------------------
// Build conditional expressions...
//------------------------------------------------------------------------- 

let mkLazyAnd (g: TcGlobals) m e1 e2 = mkCond NoSequencePointAtStickyBinding SuppressSequencePointAtTarget m g.bool_ty e1 e2 (Expr.Const (Const.Bool false, m, g.bool_ty))
let mkLazyOr (g: TcGlobals) m e1 e2 = mkCond NoSequencePointAtStickyBinding SuppressSequencePointAtTarget m g.bool_ty e1 (Expr.Const (Const.Bool true, m, g.bool_ty)) e2

let mkCoerceExpr(e, to_ty, m, from_ty) = Expr.Op (TOp.Coerce, [to_ty;from_ty], [e], m)

let mkAsmExpr (code, tinst, args, rettys, m) = Expr.Op (TOp.ILAsm (code, rettys), tinst, args, m)
let mkUnionCaseExpr(uc, tinst, args, m) = Expr.Op (TOp.UnionCase uc, tinst, args, m)
let mkExnExpr(uc, args, m) = Expr.Op (TOp.ExnConstr uc, [], args, m)
let mkTupleFieldGetViaExprAddr(tupInfo, e, tinst, i, m) = Expr.Op (TOp.TupleFieldGet (tupInfo, i), tinst, [e], m)
let mkAnonRecdFieldGetViaExprAddr(anonInfo, e, tinst, i, m) = Expr.Op (TOp.AnonRecdGet (anonInfo, i), tinst, [e], m)

let mkRecdFieldGetViaExprAddr (e, fref, tinst, m) = Expr.Op (TOp.ValFieldGet fref, tinst, [e], m)
let mkRecdFieldGetAddrViaExprAddr(readonly, e, fref, tinst, m) = Expr.Op (TOp.ValFieldGetAddr (fref, readonly), tinst, [e], m)

let mkStaticRecdFieldGetAddr(readonly, fref, tinst, m) = Expr.Op (TOp.ValFieldGetAddr (fref, readonly), tinst, [], m)
let mkStaticRecdFieldGet (fref, tinst, m) = Expr.Op (TOp.ValFieldGet fref, tinst, [], m)
let mkStaticRecdFieldSet(fref, tinst, e, m) = Expr.Op (TOp.ValFieldSet fref, tinst, [e], m)

let mkArrayElemAddress g (readonly, ilInstrReadOnlyAnnotation, isNativePtr, shape, elemTy, exprs, m) = 
    Expr.Op (TOp.ILAsm ([IL.I_ldelema(ilInstrReadOnlyAnnotation, isNativePtr, shape, mkILTyvarTy 0us)], [mkByrefTyWithFlag g readonly elemTy]), [elemTy], exprs, m)

let mkRecdFieldSetViaExprAddr (e1, fref, tinst, e2, m) = Expr.Op (TOp.ValFieldSet fref, tinst, [e1;e2], m)

let mkUnionCaseTagGetViaExprAddr (e1, cref, tinst, m) = Expr.Op (TOp.UnionCaseTagGet cref, tinst, [e1], m)

/// Make a 'TOp.UnionCaseProof' expression, which proves a union value is over a particular case (used only for ref-unions, not struct-unions)
let mkUnionCaseProof (e1, cref: UnionCaseRef, tinst, m) = if cref.Tycon.IsStructOrEnumTycon then e1 else Expr.Op (TOp.UnionCaseProof cref, tinst, [e1], m)

/// Build a 'TOp.UnionCaseFieldGet' expression for something we've already determined to be a particular union case. For ref-unions, 
/// the input expression has 'TType_ucase', which is an F# compiler internal "type" corresponding to the union case. For struct-unions, 
/// the input should be the address of the expression.
let mkUnionCaseFieldGetProvenViaExprAddr (e1, cref, tinst, j, m) = Expr.Op (TOp.UnionCaseFieldGet (cref, j), tinst, [e1], m)

/// Build a 'TOp.UnionCaseFieldGetAddr' expression for a field of a union when we've already determined the value to be a particular union case. For ref-unions, 
/// the input expression has 'TType_ucase', which is an F# compiler internal "type" corresponding to the union case. For struct-unions, 
/// the input should be the address of the expression.
let mkUnionCaseFieldGetAddrProvenViaExprAddr (readonly, e1, cref, tinst, j, m) = Expr.Op (TOp.UnionCaseFieldGetAddr (cref, j, readonly), tinst, [e1], m)

/// Build a 'get' expression for something we've already determined to be a particular union case, but where 
/// the static type of the input is not yet proven to be that particular union case. This requires a type
/// cast to 'prove' the condition.
let mkUnionCaseFieldGetUnprovenViaExprAddr (e1, cref, tinst, j, m) = mkUnionCaseFieldGetProvenViaExprAddr (mkUnionCaseProof(e1, cref, tinst, m), cref, tinst, j, m)

let mkUnionCaseFieldSet (e1, cref, tinst, j, e2, m) = Expr.Op (TOp.UnionCaseFieldSet (cref, j), tinst, [e1;e2], m)

let mkExnCaseFieldGet (e1, ecref, j, m) = Expr.Op (TOp.ExnFieldGet (ecref, j), [], [e1], m)
let mkExnCaseFieldSet (e1, ecref, j, e2, m) = Expr.Op (TOp.ExnFieldSet (ecref, j), [], [e1;e2], m)

let mkDummyLambda (g: TcGlobals) (e: Expr, ety) = 
    let m = e.Range
    mkLambda m (fst (mkCompGenLocal m "unitVar" g.unit_ty)) (e, ety)
                           
let mkWhile (g: TcGlobals) (spWhile, marker, e1, e2, m) = 
    Expr.Op (TOp.While (spWhile, marker), [], [mkDummyLambda g (e1, g.bool_ty);mkDummyLambda g (e2, g.unit_ty)], m)

let mkFor (g: TcGlobals) (spFor, v, e1, dir, e2, e3: Expr, m) = 
    Expr.Op (TOp.For (spFor, dir), [], [mkDummyLambda g (e1, g.int_ty) ;mkDummyLambda g (e2, g.int_ty);mkLambda e3.Range v (e3, g.unit_ty)], m)

let mkTryWith g (e1, vf, ef: Expr, vh, eh: Expr, m, ty, spTry, spWith) = 
    Expr.Op (TOp.TryCatch (spTry, spWith), [ty], [mkDummyLambda g (e1, ty);mkLambda ef.Range vf (ef, ty);mkLambda eh.Range vh (eh, ty)], m)

let mkTryFinally (g: TcGlobals) (e1, e2, m, ty, spTry, spFinally) = 
    Expr.Op (TOp.TryFinally (spTry, spFinally), [ty], [mkDummyLambda g (e1, ty);mkDummyLambda g (e2, g.unit_ty)], m)

let mkDefault (m, ty) = Expr.Const (Const.Zero, m, ty) 

let mkValSet m v e = Expr.Op (TOp.LValueOp (LSet, v), [], [e], m)             
let mkAddrSet m v e = Expr.Op (TOp.LValueOp (LByrefSet, v), [], [e], m)       
let mkAddrGet m v = Expr.Op (TOp.LValueOp (LByrefGet, v), [], [], m)          
let mkValAddr m readonly v = Expr.Op (TOp.LValueOp (LAddrOf readonly, v), [], [], m)           

//--------------------------------------------------------------------------
// Maps tracking extra information for values
//--------------------------------------------------------------------------

[<NoEquality; NoComparison>]
type ValHash<'T> = 
    | ValHash of Dictionary<Stamp, 'T>

    member ht.Values = 
        let (ValHash t) = ht
        t.Values :> seq<'T>

    member ht.TryFind (v: Val) = 
        let (ValHash t) = ht
        match t.TryGetValue v.Stamp with
        | true, v -> Some v
        | _ -> None

    member ht.Add (v: Val, x) = 
        let (ValHash t) = ht
        t.[v.Stamp] <- x

    static member Create() = ValHash (new Dictionary<_, 'T>(11))

[<Struct; NoEquality; NoComparison>]
type ValMultiMap<'T>(contents: StampMap<'T list>) =

    member m.ContainsKey (v: Val) =
        contents.ContainsKey v.Stamp

    member m.Find (v: Val) =
        match contents |> Map.tryFind v.Stamp with
        | Some vals -> vals
        | _ -> []

    member m.Add (v: Val, x) = ValMultiMap<'T>(contents.Add (v.Stamp, x :: m.Find v))

    member m.Remove (v: Val) = ValMultiMap<'T>(contents.Remove v.Stamp)

    member m.Contents = contents

    static member Empty = ValMultiMap<'T>(Map.empty)

[<Struct; NoEquality; NoComparison>]
type TyconRefMultiMap<'T>(contents: TyconRefMap<'T list>) =
    member m.Find v = 
        match contents.TryFind v with
        | Some vals -> vals
        | _ -> []

    member m.Add (v, x) = TyconRefMultiMap<'T>(contents.Add v (x :: m.Find v))
    static member Empty = TyconRefMultiMap<'T>(TyconRefMap<_>.Empty)
    static member OfList vs = (vs, TyconRefMultiMap<'T>.Empty) ||> List.foldBack (fun (x, y) acc -> acc.Add (x, y)) 


//--------------------------------------------------------------------------
// From Ref_private to Ref_nonlocal when exporting data.
//--------------------------------------------------------------------------

/// Try to create a EntityRef suitable for accessing the given Entity from another assembly 
let tryRescopeEntity viewedCcu (entity: Entity) : ValueOption<EntityRef> = 
    match entity.PublicPath with 
    | Some pubpath -> ValueSome (ERefNonLocal (rescopePubPath viewedCcu pubpath))
    | None -> ValueNone

/// Try to create a ValRef suitable for accessing the given Val from another assembly 
let tryRescopeVal viewedCcu (entityRemap: Remap) (vspec: Val) : ValueOption<ValRef> = 
    match vspec.PublicPath with 
    | Some (ValPubPath(p, fullLinkageKey)) -> 
        // The type information in the val linkage doesn't need to keep any information to trait solutions.
        let entityRemap = { entityRemap with removeTraitSolutions = true }
        let fullLinkageKey = remapValLinkage entityRemap fullLinkageKey
        let vref = 
            // This compensates for the somewhat poor design decision in the F# compiler and metadata where
            // members are stored as values under the enclosing namespace/module rather than under the type.
            // This stems from the days when types and namespace/modules were separated constructs in the 
            // compiler implementation.
            if vspec.IsIntrinsicMember then  
                mkNonLocalValRef (rescopePubPathToParent viewedCcu p) fullLinkageKey
            else 
                mkNonLocalValRef (rescopePubPath viewedCcu p) fullLinkageKey
        ValueSome vref
    | _ -> ValueNone
    
//---------------------------------------------------------------------------
// Type information about records, constructors etc.
//---------------------------------------------------------------------------
 
let actualTyOfRecdField inst (fspec: RecdField) = instType inst fspec.FormalType

let actualTysOfRecdFields inst rfields = List.map (actualTyOfRecdField inst) rfields

let actualTysOfInstanceRecdFields inst (tcref: TyconRef) = tcref.AllInstanceFieldsAsList |> actualTysOfRecdFields inst 

let actualTysOfUnionCaseFields inst (x: UnionCaseRef) = actualTysOfRecdFields inst x.AllFieldsAsList

let actualResultTyOfUnionCase tinst (x: UnionCaseRef) = 
    instType (mkTyconRefInst x.TyconRef tinst) x.ReturnType

let recdFieldsOfExnDefRef x = (stripExnEqns x).TrueInstanceFieldsAsList
let recdFieldOfExnDefRefByIdx x n = (stripExnEqns x).GetFieldByIndex n

let recdFieldTysOfExnDefRef x = actualTysOfRecdFields [] (recdFieldsOfExnDefRef x)
let recdFieldTyOfExnDefRefByIdx x j = actualTyOfRecdField [] (recdFieldOfExnDefRefByIdx x j)


let actualTyOfRecdFieldForTycon tycon tinst (fspec: RecdField) = 
    instType (mkTyconInst tycon tinst) fspec.FormalType

let actualTyOfRecdFieldRef (fref: RecdFieldRef) tinst = 
    actualTyOfRecdFieldForTycon fref.Tycon tinst fref.RecdField

let actualTyOfUnionFieldRef (fref: UnionCaseRef) n tinst = 
    actualTyOfRecdFieldForTycon fref.Tycon tinst (fref.FieldByIndex n)

    
//---------------------------------------------------------------------------
// Apply type functions to types
//---------------------------------------------------------------------------

let destForallTy g ty = 
    let tps, tau = primDestForallTy g ty 
    // tps may be have been equated to other tps in equi-recursive type inference 
    // and unit type inference. Normalize them here 
    let tps = NormalizeDeclaredTyparsForEquiRecursiveInference g tps
    tps, tau

let tryDestForallTy g ty = 
    if isForallTy g ty then destForallTy g ty else [], ty

let rec stripFunTy g ty = 
    if isFunTy g ty then 
        let (d, r) = destFunTy g ty 
        let more, rty = stripFunTy g r 
        d :: more, rty
    else [], ty

let applyForallTy g ty tyargs = 
    let tps, tau = destForallTy g ty
    instType (mkTyparInst tps tyargs) tau

let reduceIteratedFunTy g ty args = 
    List.fold (fun ty _ -> 
        if not (isFunTy g ty) then failwith "reduceIteratedFunTy"
        snd (destFunTy g ty)) ty args

let applyTyArgs g functy tyargs = 
    if isForallTy g functy then applyForallTy g functy tyargs else functy

let applyTys g functy (tyargs, argtys) = 
    let afterTyappTy = applyTyArgs g functy tyargs
    reduceIteratedFunTy g afterTyappTy argtys

let formalApplyTys g functy (tyargs, args) = 
    reduceIteratedFunTy g
      (if isNil tyargs then functy else snd (destForallTy g functy))
      args

let rec stripFunTyN g n ty = 
    assert (n >= 0)
    if n > 0 && isFunTy g ty then 
        let (d, r) = destFunTy g ty
        let more, rty = stripFunTyN g (n-1) r in d :: more, rty
    else [], ty

        
let tryDestAnyTupleTy g ty = 
    if isAnyTupleTy g ty then destAnyTupleTy g ty else tupInfoRef, [ty]

let tryDestRefTupleTy g ty = 
    if isRefTupleTy g ty then destRefTupleTy g ty else [ty]

type UncurriedArgInfos = (TType * ArgReprInfo) list 
type CurriedArgInfos = (TType * ArgReprInfo) list list

// A 'tau' type is one with its type parameters stripped off 
let GetTopTauTypeInFSharpForm g (curriedArgInfos: ArgReprInfo list list) tau m =
    let nArgInfos = curriedArgInfos.Length
    let argtys, rty = stripFunTyN g nArgInfos tau
    if nArgInfos <> argtys.Length then 
        error(Error(FSComp.SR.tastInvalidMemberSignature(), m))
    let argtysl = 
        (curriedArgInfos, argtys) ||> List.map2 (fun argInfos argty -> 
            match argInfos with 
            | [] -> [ (g.unit_ty, ValReprInfo.unnamedTopArg1) ]
            | [argInfo] -> [ (argty, argInfo) ]
            | _ -> List.zip (destRefTupleTy g argty) argInfos) 
    argtysl, rty

let destTopForallTy g (ValReprInfo (ntps, _, _)) ty =
    let tps, tau = (if isNil ntps then [], ty else tryDestForallTy g ty)
#if CHECKED
    if tps.Length <> kinds.Length then failwith (sprintf "destTopForallTy: internal error, #tps = %d, #ntps = %d" (List.length tps) ntps)
#endif
    // tps may be have been equated to other tps in equi-recursive type inference. Normalize them here 
    let tps = NormalizeDeclaredTyparsForEquiRecursiveInference g tps
    tps, tau

let GetTopValTypeInFSharpForm g (ValReprInfo(_, argInfos, retInfo) as topValInfo) ty m =
    let tps, tau = destTopForallTy g topValInfo ty
    let curriedArgTys, returnTy = GetTopTauTypeInFSharpForm g argInfos tau m
    tps, curriedArgTys, returnTy, retInfo

let IsCompiledAsStaticProperty g (v: Val) =
    match v.ValReprInfo with
    | Some valReprInfoValue ->
         match GetTopValTypeInFSharpForm g valReprInfoValue v.Type v.Range with 
         | [], [], _, _ when not v.IsMember -> true
         | _ -> false
    | _ -> false

let IsCompiledAsStaticPropertyWithField g (v: Val) = 
    (not v.IsCompiledAsStaticPropertyWithoutField && IsCompiledAsStaticProperty g v) 

//-------------------------------------------------------------------------
// Multi-dimensional array types...
//-------------------------------------------------------------------------

let isArrayTyconRef (g: TcGlobals) tcref =
    g.il_arr_tcr_map
    |> Array.exists (tyconRefEq g tcref)

let rankOfArrayTyconRef (g: TcGlobals) tcref =
    match g.il_arr_tcr_map |> Array.tryFindIndex (tyconRefEq g tcref) with
    | Some idx ->
        idx + 1
    | None ->
        failwith "rankOfArrayTyconRef: unsupported array rank"

//-------------------------------------------------------------------------
// Misc functions on F# types
//------------------------------------------------------------------------- 

let destArrayTy (g: TcGlobals) ty =
    match tryAppTy g ty with
    | ValueSome (tcref, [ty]) when isArrayTyconRef g tcref -> ty
    | _ -> failwith "destArrayTy"

let destListTy (g: TcGlobals) ty =
    match tryAppTy g ty with
    | ValueSome (tcref, [ty]) when tyconRefEq g tcref g.list_tcr_canon -> ty
    | _ -> failwith "destListTy"

let tyconRefEqOpt g tcOpt tc = 
    match tcOpt with
    | None -> false
    | Some tc2 -> tyconRefEq g tc2 tc

let isStringTy g ty = ty |> stripTyEqns g |> (function TType_app(tcref, _) -> tyconRefEq g tcref g.system_String_tcref | _ -> false)
let isListTy g ty = ty |> stripTyEqns g |> (function TType_app(tcref, _) -> tyconRefEq g tcref g.list_tcr_canon | _ -> false)
let isArrayTy g ty = ty |> stripTyEqns g |> (function TType_app(tcref, _) -> isArrayTyconRef g tcref | _ -> false) 
let isArray1DTy g ty = ty |> stripTyEqns g |> (function TType_app(tcref, _) -> tyconRefEq g tcref g.il_arr_tcr_map.[0] | _ -> false) 
let isUnitTy g ty = ty |> stripTyEqns g |> (function TType_app(tcref, _) -> tyconRefEq g g.unit_tcr_canon tcref | _ -> false) 
let isObjTy g ty = ty |> stripTyEqns g |> (function TType_app(tcref, _) -> tyconRefEq g g.system_Object_tcref tcref | _ -> false) 
let isVoidTy g ty = ty |> stripTyEqns g |> (function TType_app(tcref, _) -> tyconRefEq g g.system_Void_tcref tcref | _ -> false) 
let isILAppTy g ty = ty |> stripTyEqns g |> (function TType_app(tcref, _) -> tcref.IsILTycon | _ -> false) 
let isNativePtrTy g ty = ty |> stripTyEqns g |> (function TType_app(tcref, _) -> tyconRefEq g g.nativeptr_tcr tcref | _ -> false) 

let isByrefTy g ty = 
    ty |> stripTyEqns g |> (function 
        | TType_app(tcref, _) when g.byref2_tcr.CanDeref -> tyconRefEq g g.byref2_tcr tcref
        | TType_app(tcref, _) -> tyconRefEq g g.byref_tcr tcref
        | _ -> false) 

let isInByrefTag g ty = ty |> stripTyEqns g |> (function TType_app(tcref, []) -> tyconRefEq g g.byrefkind_In_tcr tcref | _ -> false) 
let isInByrefTy g ty = 
    ty |> stripTyEqns g |> (function 
        | TType_app(tcref, [_; tag]) when g.byref2_tcr.CanDeref -> tyconRefEq g g.byref2_tcr tcref && isInByrefTag g tag         
        | _ -> false) 

let isOutByrefTag g ty = ty |> stripTyEqns g |> (function TType_app(tcref, []) -> tyconRefEq g g.byrefkind_Out_tcr tcref | _ -> false) 
let isOutByrefTy g ty = 
    ty |> stripTyEqns g |> (function 
        | TType_app(tcref, [_; tag]) when g.byref2_tcr.CanDeref -> tyconRefEq g g.byref2_tcr tcref && isOutByrefTag g tag         
        | _ -> false) 

#if !NO_EXTENSIONTYPING
let extensionInfoOfTy g ty = ty |> stripTyEqns g |> (function TType_app(tcref, _) -> tcref.TypeReprInfo | _ -> TNoRepr) 
#endif

type TypeDefMetadata = 
     | ILTypeMetadata of TILObjectReprData
     | FSharpOrArrayOrByrefOrTupleOrExnTypeMetadata 
#if !NO_EXTENSIONTYPING
     | ProvidedTypeMetadata of TProvidedTypeInfo
#endif

let metadataOfTycon (tycon: Tycon) = 
#if !NO_EXTENSIONTYPING
    match tycon.TypeReprInfo with 
    | TProvidedTypeExtensionPoint info -> ProvidedTypeMetadata info
    | _ -> 
#endif
    if tycon.IsILTycon then 
       ILTypeMetadata tycon.ILTyconInfo
    else 
       FSharpOrArrayOrByrefOrTupleOrExnTypeMetadata 


let metadataOfTy g ty = 
#if !NO_EXTENSIONTYPING
    match extensionInfoOfTy g ty with 
    | TProvidedTypeExtensionPoint info -> ProvidedTypeMetadata info
    | _ -> 
#endif
    if isILAppTy g ty then 
        let tcref = tcrefOfAppTy g ty
        ILTypeMetadata tcref.ILTyconInfo
    else 
        FSharpOrArrayOrByrefOrTupleOrExnTypeMetadata 


let isILReferenceTy g ty = 
    match metadataOfTy g ty with 
#if !NO_EXTENSIONTYPING
    | ProvidedTypeMetadata info -> not info.IsStructOrEnum
#endif
    | ILTypeMetadata (TILObjectReprData(_, _, td)) -> not td.IsStructOrEnum
    | FSharpOrArrayOrByrefOrTupleOrExnTypeMetadata -> isArrayTy g ty

let isILInterfaceTycon (tycon: Tycon) = 
    match metadataOfTycon tycon with 
#if !NO_EXTENSIONTYPING
    | ProvidedTypeMetadata info -> info.IsInterface
#endif
    | ILTypeMetadata (TILObjectReprData(_, _, td)) -> td.IsInterface
    | FSharpOrArrayOrByrefOrTupleOrExnTypeMetadata -> false

let rankOfArrayTy g ty = rankOfArrayTyconRef g (tcrefOfAppTy g ty)

let isFSharpObjModelRefTy g ty = 
    isFSharpObjModelTy g ty && 
    let tcref = tcrefOfAppTy g ty
    match tcref.FSharpObjectModelTypeInfo.fsobjmodel_kind with 
    | TTyconClass | TTyconInterface | TTyconDelegate _ -> true
    | TTyconStruct | TTyconEnum -> false

let isFSharpClassTy g ty =
    match tryDestAppTy g ty with
    | ValueSome tcref -> tcref.Deref.IsFSharpClassTycon
    | _ -> false

let isFSharpStructTy g ty =
    match tryDestAppTy g ty with
    | ValueSome tcref -> tcref.Deref.IsFSharpStructOrEnumTycon
    | _ -> false

let isFSharpInterfaceTy g ty = 
    match tryDestAppTy g ty with
    | ValueSome tcref -> tcref.Deref.IsFSharpInterfaceTycon
    | _ -> false

let isDelegateTy g ty = 
    match metadataOfTy g ty with 
#if !NO_EXTENSIONTYPING
    | ProvidedTypeMetadata info -> info.IsDelegate ()
#endif
    | ILTypeMetadata (TILObjectReprData(_, _, td)) -> td.IsDelegate
    | FSharpOrArrayOrByrefOrTupleOrExnTypeMetadata ->
        match tryDestAppTy g ty with
        | ValueSome tcref -> tcref.Deref.IsFSharpDelegateTycon
        | _ -> false

let isInterfaceTy g ty = 
    match metadataOfTy g ty with 
#if !NO_EXTENSIONTYPING
    | ProvidedTypeMetadata info -> info.IsInterface
#endif
    | ILTypeMetadata (TILObjectReprData(_, _, td)) -> td.IsInterface
    | FSharpOrArrayOrByrefOrTupleOrExnTypeMetadata -> isFSharpInterfaceTy g ty

let isClassTy g ty = 
    match metadataOfTy g ty with 
#if !NO_EXTENSIONTYPING
    | ProvidedTypeMetadata info -> info.IsClass
#endif
    | ILTypeMetadata (TILObjectReprData(_, _, td)) -> td.IsClass
    | FSharpOrArrayOrByrefOrTupleOrExnTypeMetadata -> isFSharpClassTy g ty

let isStructOrEnumTyconTy g ty = 
    match tryDestAppTy g ty with
    | ValueSome tcref -> tcref.Deref.IsStructOrEnumTycon
    | _ -> false

let isStructRecordOrUnionTyconTy g ty = 
    match tryDestAppTy g ty with
    | ValueSome tcref -> tcref.Deref.IsStructRecordOrUnionTycon
    | _ -> false

let isStructTyconRef (tcref: TyconRef) =
    let tycon = tcref.Deref
    tycon.IsStructRecordOrUnionTycon || tycon.IsStructOrEnumTycon

let isStructTy g ty =
    match tryDestAppTy g ty with
    | ValueSome tcref -> 
        isStructTyconRef tcref
    | _ -> 
        isStructAnonRecdTy g ty || isStructTupleTy g ty

let isRefTy g ty = 
    not (isStructOrEnumTyconTy g ty) &&
    (
        isUnionTy g ty || 
        isRefTupleTy g ty || 
        isRecdTy g ty || 
        isILReferenceTy g ty ||
        isFunTy g ty || 
        isReprHiddenTy g ty || 
        isFSharpObjModelRefTy g ty || 
        isUnitTy g ty ||
        (isAnonRecdTy g ty && not (isStructAnonRecdTy g ty))
    )

// ECMA C# LANGUAGE SPECIFICATION, 27.2
// An unmanaged-type is any type that isn't a reference-type, a type-parameter, or a generic struct-type and
// contains no fields whose type is not an unmanaged-type. In other words, an unmanaged-type is one of the
// following:
// - sbyte, byte, short, ushort, int, uint, long, ulong, char, float, double, decimal, or bool.
// - Any enum-type.
// - Any pointer-type.
// - Any non-generic user-defined struct-type that contains fields of unmanaged-types only.
// [Note: Constructed types and type-parameters are never unmanaged-types. end note]
let rec isUnmanagedTy g ty =
    let ty = stripTyEqnsAndMeasureEqns g ty
    match tryDestAppTy g ty with
    | ValueSome tcref ->
        let isEq tcref2 = tyconRefEq g tcref tcref2 
        if isEq g.nativeptr_tcr || isEq g.nativeint_tcr ||
                    isEq g.sbyte_tcr || isEq g.byte_tcr || 
                    isEq g.int16_tcr || isEq g.uint16_tcr ||
                    isEq g.int32_tcr || isEq g.uint32_tcr ||
                    isEq g.int64_tcr || isEq g.uint64_tcr ||
                    isEq g.char_tcr ||
                    isEq g.float32_tcr ||
                    isEq g.float_tcr ||
                    isEq g.decimal_tcr ||
                    isEq g.bool_tcr then
            true
        else
            let tycon = tcref.Deref
            if tycon.IsEnumTycon then 
                true
            elif tycon.IsStructOrEnumTycon then
                match tycon.TyparsNoRange with
                | [] -> tycon.AllInstanceFieldsAsList |> List.forall (fun r -> isUnmanagedTy g r.rfield_type) 
                | _ -> false // generic structs are never 
            else false
    | ValueNone ->
        false

let isInterfaceTycon x = 
    isILInterfaceTycon x || x.IsFSharpInterfaceTycon

let isInterfaceTyconRef (tcref: TyconRef) = isInterfaceTycon tcref.Deref

let isEnumTy g ty = 
    match tryDestAppTy g ty with 
    | ValueNone -> false
    | ValueSome tcref -> tcref.IsEnumTycon

let actualReturnTyOfSlotSig parentTyInst methTyInst (TSlotSig(_, _, parentFormalTypars, methFormalTypars, _, formalRetTy)) = 
    let methTyInst = mkTyparInst methFormalTypars methTyInst
    let parentTyInst = mkTyparInst parentFormalTypars parentTyInst
    Option.map (instType (parentTyInst @ methTyInst)) formalRetTy

let slotSigHasVoidReturnTy (TSlotSig(_, _, _, _, _, formalRetTy)) = 
    Option.isNone formalRetTy 

let returnTyOfMethod g (TObjExprMethod((TSlotSig(_, parentTy, _, _, _, _) as ss), _, methFormalTypars, _, _, _)) =
    let tinst = argsOfAppTy g parentTy
    let methTyInst = generalizeTypars methFormalTypars
    actualReturnTyOfSlotSig tinst methTyInst ss

/// Is the type 'abstract' in C#-speak
let isAbstractTycon (tycon: Tycon) = 
    if tycon.IsFSharpObjectModelTycon then 
        not tycon.IsFSharpDelegateTycon && 
        tycon.TypeContents.tcaug_abstract 
    else 
        tycon.IsILTycon && tycon.ILTyconRawMetadata.IsAbstract

//---------------------------------------------------------------------------
// Determine if a member/Val/ValRef is an explicit impl
//---------------------------------------------------------------------------

let MemberIsExplicitImpl g (membInfo: ValMemberInfo) = 
   membInfo.MemberFlags.IsOverrideOrExplicitImpl &&
   match membInfo.ImplementedSlotSigs with 
   | [] -> false
   | slotsigs -> slotsigs |> List.forall (fun slotsig -> isInterfaceTy g slotsig.ImplementedType)

let ValIsExplicitImpl g (v: Val) = 
    match v.MemberInfo with 
    | Some membInfo -> MemberIsExplicitImpl g membInfo
    | _ -> false

let ValRefIsExplicitImpl g (vref: ValRef) = ValIsExplicitImpl g vref.Deref

//---------------------------------------------------------------------------
// Find all type variables in a type, apart from those that have had 
// an equation assigned by type inference.
//---------------------------------------------------------------------------

let emptyFreeLocals = Zset.empty valOrder
let unionFreeLocals s1 s2 = 
    if s1 === emptyFreeLocals then s2
    elif s2 === emptyFreeLocals then s1
    else Zset.union s1 s2

let emptyFreeRecdFields = Zset.empty recdFieldRefOrder
let unionFreeRecdFields s1 s2 = 
    if s1 === emptyFreeRecdFields then s2
    elif s2 === emptyFreeRecdFields then s1
    else Zset.union s1 s2

let emptyFreeUnionCases = Zset.empty unionCaseRefOrder
let unionFreeUnionCases s1 s2 = 
    if s1 === emptyFreeUnionCases then s2
    elif s2 === emptyFreeUnionCases then s1
    else Zset.union s1 s2

let emptyFreeTycons = Zset.empty tyconOrder
let unionFreeTycons s1 s2 = 
    if s1 === emptyFreeTycons then s2
    elif s2 === emptyFreeTycons then s1
    else Zset.union s1 s2

let typarOrder = 
    { new System.Collections.Generic.IComparer<Typar> with 
        member x.Compare (v1: Typar, v2: Typar) = compare v1.Stamp v2.Stamp } 

let emptyFreeTypars = Zset.empty typarOrder
let unionFreeTypars s1 s2 = 
    if s1 === emptyFreeTypars then s2
    elif s2 === emptyFreeTypars then s1
    else Zset.union s1 s2

let emptyFreeTyvars =  
    { FreeTycons = emptyFreeTycons
      /// The summary of values used as trait solutions
      FreeTraitSolutions = emptyFreeLocals
      FreeTypars = emptyFreeTypars}

let isEmptyFreeTyvars ftyvs = 
    Zset.isEmpty ftyvs.FreeTypars &&
    Zset.isEmpty ftyvs.FreeTycons 

let unionFreeTyvars fvs1 fvs2 = 
    if fvs1 === emptyFreeTyvars then fvs2 else 
    if fvs2 === emptyFreeTyvars then fvs1 else
    { FreeTycons = unionFreeTycons fvs1.FreeTycons fvs2.FreeTycons
      FreeTraitSolutions = unionFreeLocals fvs1.FreeTraitSolutions fvs2.FreeTraitSolutions
      FreeTypars = unionFreeTypars fvs1.FreeTypars fvs2.FreeTypars }

type FreeVarOptions = 
    { canCache: bool
      collectInTypes: bool
      includeLocalTycons: bool
      includeTypars: bool
      includeLocalTyconReprs: bool
      includeRecdFields: bool
      includeUnionCases: bool
      includeLocals: bool }
      
let CollectAllNoCaching = 
    { canCache = false
      collectInTypes = true
      includeLocalTycons = true
      includeLocalTyconReprs = true
      includeRecdFields = true
      includeUnionCases = true
      includeTypars = true
      includeLocals = true }

let CollectTyparsNoCaching = 
    { canCache = false
      collectInTypes = true
      includeLocalTycons = false
      includeTypars = true
      includeLocalTyconReprs = false
      includeRecdFields = false
      includeUnionCases = false
      includeLocals = false }

let CollectLocalsNoCaching = 
    { canCache = false
      collectInTypes = false
      includeLocalTycons = false
      includeTypars = false
      includeLocalTyconReprs = false
      includeRecdFields = false 
      includeUnionCases = false
      includeLocals = true }

let CollectTyparsAndLocalsNoCaching = 
    { canCache = false
      collectInTypes = true
      includeLocalTycons = false
      includeLocalTyconReprs = false
      includeRecdFields = false 
      includeUnionCases = false
      includeTypars = true
      includeLocals = true }

let CollectAll =
    { canCache = false
      collectInTypes = true
      includeLocalTycons = true
      includeLocalTyconReprs = true
      includeRecdFields = true 
      includeUnionCases = true
      includeTypars = true
      includeLocals = true }
    
let CollectTyparsAndLocals = // CollectAll
    { canCache = true // only cache for this one
      collectInTypes = true
      includeTypars = true
      includeLocals = true
      includeLocalTycons = false
      includeLocalTyconReprs = false
      includeRecdFields = false
      includeUnionCases = false }

  
let CollectTypars = CollectTyparsAndLocals

let CollectLocals = CollectTyparsAndLocals


let accFreeLocalTycon opts x acc = 
    if not opts.includeLocalTycons then acc else
    if Zset.contains x acc.FreeTycons then acc else 
    { acc with FreeTycons = Zset.add x acc.FreeTycons } 

let accFreeTycon opts (tcref: TyconRef) acc = 
    if not opts.includeLocalTycons then acc
    elif tcref.IsLocalRef then accFreeLocalTycon opts tcref.PrivateTarget acc
    else acc

let rec boundTypars opts tps acc = 
    // Bound type vars form a recursively-referential set due to constraints, e.g. A: I<B>, B: I<A> 
    // So collect up free vars in all constraints first, then bind all variables 
    let acc = List.foldBack (fun (tp: Typar) acc -> accFreeInTyparConstraints opts tp.Constraints acc) tps acc
    List.foldBack (fun tp acc -> { acc with FreeTypars = Zset.remove tp acc.FreeTypars}) tps acc

and accFreeInTyparConstraints opts cxs acc =
    List.foldBack (accFreeInTyparConstraint opts) cxs acc

and accFreeInTyparConstraint opts tpc acc =
    match tpc with 
    | TyparConstraint.CoercesTo(ty, _) -> accFreeInType opts ty acc
    | TyparConstraint.MayResolveMember (traitInfo, _) -> accFreeInTrait opts traitInfo acc
    | TyparConstraint.DefaultsTo(_, rty, _) -> accFreeInType opts rty acc
    | TyparConstraint.SimpleChoice(tys, _) -> accFreeInTypes opts tys acc
    | TyparConstraint.IsEnum(uty, _) -> accFreeInType opts uty acc
    | TyparConstraint.IsDelegate(aty, bty, _) -> accFreeInType opts aty (accFreeInType opts bty acc)
    | TyparConstraint.SupportsComparison _
    | TyparConstraint.SupportsEquality _
    | TyparConstraint.SupportsNull _ 
    | TyparConstraint.IsNonNullableStruct _ 
    | TyparConstraint.IsReferenceType _ 
    | TyparConstraint.IsUnmanaged _
    | TyparConstraint.RequiresDefaultConstructor _ -> acc

and accFreeInTrait opts (TTrait(tys, _, _, argtys, rty, sln, _, _ad)) acc = 
    Option.foldBack (accFreeInTraitSln opts) sln.Value
       (accFreeInTypes opts tys 
         (accFreeInTypes opts argtys 
           (Option.foldBack (accFreeInType opts) rty acc)))

and accFreeInTraitSln opts sln acc = 
    match sln with 
    | ILMethSln(ty, _, _, minst) ->
         accFreeInType opts ty 
            (accFreeInTypes opts minst acc)
    | FSMethSln(ty, vref, minst) ->
         accFreeInType opts ty 
            (accFreeValRefInTraitSln opts vref  
               (accFreeInTypes opts minst acc))
    | FSAnonRecdFieldSln(_anonInfo, tinst, _n) ->
         accFreeInTypes opts tinst acc
    | FSRecdFieldSln(tinst, _rfref, _isSet) ->
         accFreeInTypes opts tinst acc
    | BuiltInSln -> acc
    | ClosedExprSln _ -> acc // nothing to accumulate because it's a closed expression referring only to erasure of provided method calls

and accFreeLocalValInTraitSln _opts v fvs =
    if Zset.contains v fvs.FreeTraitSolutions then fvs 
    else { fvs with FreeTraitSolutions = Zset.add v fvs.FreeTraitSolutions}

and accFreeValRefInTraitSln opts (vref: ValRef) fvs = 
    if vref.IsLocalRef then
        accFreeLocalValInTraitSln opts vref.PrivateTarget fvs
    else
        // non-local values do not contain free variables 
        fvs

and accFreeTyparRef opts (tp: Typar) acc = 
    if not opts.includeTypars then acc else
    if Zset.contains tp acc.FreeTypars then acc 
    else 
        accFreeInTyparConstraints opts tp.Constraints
          { acc with FreeTypars = Zset.add tp acc.FreeTypars}

and accFreeInType opts ty acc = 
    match stripTyparEqns ty with 
    | TType_tuple (tupInfo, l) -> accFreeInTypes opts l (accFreeInTupInfo opts tupInfo acc)
    | TType_anon (anonInfo, l) -> accFreeInTypes opts l (accFreeInTupInfo opts anonInfo.TupInfo acc)
    | TType_app (tc, tinst) -> 
        let acc = accFreeTycon opts tc acc
        match tinst with 
        | [] -> acc  // optimization to avoid unneeded call
        | [h] -> accFreeInType opts h acc // optimization to avoid unneeded call
        | _ -> accFreeInTypes opts tinst acc
    | TType_ucase (UCRef(tc, _), tinst) -> accFreeInTypes opts tinst (accFreeTycon opts tc acc)
    | TType_fun (d, r) -> accFreeInType opts d (accFreeInType opts r acc)
    | TType_var r -> accFreeTyparRef opts r acc
    | TType_forall (tps, r) -> unionFreeTyvars (boundTypars opts tps (freeInType opts r)) acc
    | TType_measure unt -> accFreeInMeasure opts unt acc

and accFreeInTupInfo _opts unt acc = 
    match unt with 
    | TupInfo.Const _ -> acc
and accFreeInMeasure opts unt acc = List.foldBack (fun (tp, _) acc -> accFreeTyparRef opts tp acc) (ListMeasureVarOccsWithNonZeroExponents unt) acc
and accFreeInTypes opts tys acc = 
    match tys with 
    | [] -> acc
    | h :: t -> accFreeInTypes opts t (accFreeInType opts h acc)
and freeInType opts ty = accFreeInType opts ty emptyFreeTyvars

and accFreeInVal opts (v: Val) acc = accFreeInType opts v.val_type acc

let freeInTypes opts tys = accFreeInTypes opts tys emptyFreeTyvars
let freeInVal opts v = accFreeInVal opts v emptyFreeTyvars
let freeInTyparConstraints opts v = accFreeInTyparConstraints opts v emptyFreeTyvars
let accFreeInTypars opts tps acc = List.foldBack (accFreeTyparRef opts) tps acc
        
let rec addFreeInModuleTy (mtyp: ModuleOrNamespaceType) acc =
    QueueList.foldBack (typeOfVal >> accFreeInType CollectAllNoCaching) mtyp.AllValsAndMembers
      (QueueList.foldBack (fun (mspec: ModuleOrNamespace) acc -> addFreeInModuleTy mspec.ModuleOrNamespaceType acc) mtyp.AllEntities acc)

let freeInModuleTy mtyp = addFreeInModuleTy mtyp emptyFreeTyvars


//--------------------------------------------------------------------------
// Free in type, left-to-right order preserved. This is used to determine the
// order of type variables for top-level definitions based on their signature, 
// so be careful not to change the order. We accumulate in reverse
// order.
//--------------------------------------------------------------------------

let emptyFreeTyparsLeftToRight = []
let unionFreeTyparsLeftToRight fvs1 fvs2 = ListSet.unionFavourRight typarEq fvs1 fvs2

let rec boundTyparsLeftToRight g cxFlag thruFlag acc tps = 
    // Bound type vars form a recursively-referential set due to constraints, e.g. A: I<B>, B: I<A> 
    // So collect up free vars in all constraints first, then bind all variables 
    List.fold (fun acc (tp: Typar) -> accFreeInTyparConstraintsLeftToRight g cxFlag thruFlag acc tp.Constraints) tps acc

and accFreeInTyparConstraintsLeftToRight g cxFlag thruFlag acc cxs =
    List.fold (accFreeInTyparConstraintLeftToRight g cxFlag thruFlag) acc cxs 

and accFreeInTyparConstraintLeftToRight g cxFlag thruFlag acc tpc =
    match tpc with 
    | TyparConstraint.CoercesTo(ty, _) ->
        accFreeInTypeLeftToRight g cxFlag thruFlag acc ty 
    | TyparConstraint.MayResolveMember (traitInfo, _) ->
        accFreeInTraitLeftToRight g cxFlag thruFlag acc traitInfo 
    | TyparConstraint.DefaultsTo(_, rty, _) ->
        accFreeInTypeLeftToRight g cxFlag thruFlag acc rty 
    | TyparConstraint.SimpleChoice(tys, _) ->
        accFreeInTypesLeftToRight g cxFlag thruFlag acc tys 
    | TyparConstraint.IsEnum(uty, _) ->
        accFreeInTypeLeftToRight g cxFlag thruFlag acc uty
    | TyparConstraint.IsDelegate(aty, bty, _) ->
        accFreeInTypeLeftToRight g cxFlag thruFlag (accFreeInTypeLeftToRight g cxFlag thruFlag acc aty) bty  
    | TyparConstraint.SupportsComparison _ 
    | TyparConstraint.SupportsEquality _ 
    | TyparConstraint.SupportsNull _ 
    | TyparConstraint.IsNonNullableStruct _ 
    | TyparConstraint.IsUnmanaged _
    | TyparConstraint.IsReferenceType _ 
    | TyparConstraint.RequiresDefaultConstructor _ -> acc

and accFreeInTraitLeftToRight g cxFlag thruFlag acc (TTrait(tys, _, _, argtys, rty, _, _extSlns, _ad))  = 
    let acc = accFreeInTypesLeftToRight g cxFlag thruFlag acc tys
    let acc = accFreeInTypesLeftToRight g cxFlag thruFlag acc argtys
    let acc = Option.fold (accFreeInTypeLeftToRight g cxFlag thruFlag) acc rty
    // Note, the _extSlns are _not_ considered free. 
    acc

and accFreeTyparRefLeftToRight g cxFlag thruFlag acc (tp: Typar) = 
    if ListSet.contains typarEq tp acc then 
        acc
    else 
        let acc = ListSet.insert typarEq tp acc
        if cxFlag then 
            accFreeInTyparConstraintsLeftToRight g cxFlag thruFlag acc tp.Constraints
        else 
            acc

and accFreeInTypeLeftToRight g cxFlag thruFlag acc ty = 
    match (if thruFlag then stripTyEqns g ty else stripTyparEqns ty) with 
    | TType_anon (anonInfo, anonTys) ->
        let acc = accFreeInTupInfoLeftToRight g cxFlag thruFlag acc anonInfo.TupInfo 
        accFreeInTypesLeftToRight g cxFlag thruFlag acc anonTys 
    | TType_tuple (tupInfo, tupTys) -> 
        let acc = accFreeInTupInfoLeftToRight g cxFlag thruFlag acc tupInfo 
        accFreeInTypesLeftToRight g cxFlag thruFlag acc tupTys 
    | TType_app (_, tinst) -> 
        accFreeInTypesLeftToRight g cxFlag thruFlag acc tinst 
    | TType_ucase (_, tinst) -> 
        accFreeInTypesLeftToRight g cxFlag thruFlag acc tinst 
    | TType_fun (d, r) -> 
        let dacc = accFreeInTypeLeftToRight g cxFlag thruFlag acc d 
        accFreeInTypeLeftToRight g cxFlag thruFlag dacc r
    | TType_var r -> 
        accFreeTyparRefLeftToRight g cxFlag thruFlag acc r 
    | TType_forall (tps, r) -> 
        let racc = accFreeInTypeLeftToRight g cxFlag thruFlag emptyFreeTyparsLeftToRight r
        unionFreeTyparsLeftToRight (boundTyparsLeftToRight g cxFlag thruFlag tps racc) acc
    | TType_measure unt -> 
        let mvars = ListMeasureVarOccsWithNonZeroExponents unt
        List.foldBack (fun (tp, _) acc -> accFreeTyparRefLeftToRight g cxFlag thruFlag acc tp) mvars acc

and accFreeInTupInfoLeftToRight _g _cxFlag _thruFlag acc unt = 
    match unt with 
    | TupInfo.Const _ -> acc

and accFreeInTypesLeftToRight g cxFlag thruFlag acc tys = 
    match tys with 
    | [] -> acc
    | h :: t -> accFreeInTypesLeftToRight g cxFlag thruFlag (accFreeInTypeLeftToRight g cxFlag thruFlag acc h) t
    
let freeInTypeLeftToRight g thruFlag ty =
    accFreeInTypeLeftToRight g true thruFlag emptyFreeTyparsLeftToRight ty |> List.rev

let freeInTypesLeftToRight g thruFlag ty =
    accFreeInTypesLeftToRight g true thruFlag emptyFreeTyparsLeftToRight ty |> List.rev

let freeInTypesLeftToRightSkippingConstraints g ty =
    accFreeInTypesLeftToRight g false true emptyFreeTyparsLeftToRight ty |> List.rev

let valOfBind (b: Binding) = b.Var

let valsOfBinds (binds: Bindings) = binds |> List.map (fun b -> b.Var)

//--------------------------------------------------------------------------
// Collect extSlns. This is done prior to beta reduction of type parameters when inlining. We take the (solved)
// type arguments and strip them for extSlns, and record those extSlns in the remapped/copied/instantiated body
// of the implementation.
//--------------------------------------------------------------------------

let rec accExtSlnsInTyparConstraints acc cxs =
    List.fold accExtSlnsInTyparConstraint acc cxs 

and accExtSlnsInTyparConstraint acc tpc =
    match tpc with 
    | TyparConstraint.MayResolveMember (traitInfo, _) -> accExtSlnsInTrait acc traitInfo 
    | _ -> acc

and accExtSlnsInTrait acc (TTrait(_typs, nm, _, _argtys, _rty, _, extSlns, _ad))  = 
    // We don't traverse the contents of traits, that wouldn't terminate and is not necessary since the type variables individiaull contain the extSlns we need
    //let acc = accExtSlnsInTypes g acc typs
    //let acc = accExtSlnsInTypes g acc argtys
    //let acc = Option.fold (accExtSlnsInType g) acc rty
    // Only record the extSlns if they have been solved in a useful way
    if isNil extSlns then acc else
    Map.add nm extSlns acc 

and accExtSlnsTyparRef acc (tp:Typar) = 
    let acc = accExtSlnsInTyparConstraints acc tp.Constraints
    match tp.Solution with 
    | None -> acc
    | Some sln -> accExtSlnsInType acc sln

and accExtSlnsInType acc ty  = 
    // NOTE: Unlike almost everywhere else, we do NOT strip ANY equations here.  
    // We _must_ traverse the solved typar containing the new extSlns for the grounded typar constraint, that's the whole point
    match ty with 
    | TType_tuple (_, tys) 
    | TType_anon (_, tys) 
    | TType_app (_, tys)  
    | TType_ucase (_, tys) -> accExtSlnsInTypes acc tys
    | TType_fun (d, r) -> accExtSlnsInType (accExtSlnsInType acc d) r
    | TType_var r -> accExtSlnsTyparRef acc r 
    | TType_forall (_tps, r) -> accExtSlnsInType acc r
    | TType_measure unt -> List.foldBack (fun (tp, _) acc -> accExtSlnsTyparRef acc tp) (ListMeasureVarOccsWithNonZeroExponents unt) acc

and accExtSlnsInTypes acc tys = (acc, tys) ||> List.fold accExtSlnsInType
    
let extSlnsInTypes tys = accExtSlnsInTypes Map.empty tys 

//--------------------------------------------------------------------------
// Values representing member functions on F# types
//--------------------------------------------------------------------------

// Pull apart the type for an F# value that represents an object model method. Do not strip off a 'unit' argument.
// Review: Should GetMemberTypeInFSharpForm have any other direct callers? 
let GetMemberTypeInFSharpForm g memberFlags arities ty m = 
    let tps, argInfos, rty, retInfo = GetTopValTypeInFSharpForm g arities ty m

    let argInfos = 
        if memberFlags.IsInstance then 
            match argInfos with
            | [] -> 
                errorR(InternalError("value does not have a valid member type", m))
                argInfos
            | _ :: t -> t
        else argInfos
    tps, argInfos, rty, retInfo

// Check that an F# value represents an object model method. 
// It will also always have an arity (inferred from syntax). 
let checkMemberVal membInfo arity m =
    match membInfo, arity with 
    | None, _ -> error(InternalError("checkMemberVal - no membInfo", m))
    | _, None -> error(InternalError("checkMemberVal - no arity", m))
    | Some membInfo, Some arity -> (membInfo, arity)

let checkMemberValRef (vref: ValRef) =
    checkMemberVal vref.MemberInfo vref.ValReprInfo vref.Range
     
let GetTopValTypeInCompiledForm g topValInfo ty m =
    let tps, paramArgInfos, rty, retInfo = GetTopValTypeInFSharpForm g topValInfo ty m
    // Eliminate lone single unit arguments
    let paramArgInfos = 
        match paramArgInfos, topValInfo.ArgInfos with 
        // static member and module value unit argument elimination
        | [[(_argType, _)]], [[]] -> 
            //assert isUnitTy g argType 
            [[]]
        // instance member unit argument elimination
        | [objInfo;[(_argType, _)]], [[_objArg];[]] -> 
            //assert isUnitTy g argType 
            [objInfo; []]
        | _ -> 
            paramArgInfos
    let rty = if isUnitTy g rty then None else Some rty
    (tps, paramArgInfos, rty, retInfo)
     
// Pull apart the type for an F# value that represents an object model method
// and see the "member" form for the type, i.e. 
// detect methods with no arguments by (effectively) looking for single argument type of 'unit'. 
// The analysis is driven of the inferred arity information for the value.
//
// This is used not only for the compiled form - it's also used for all type checking and object model
// logic such as determining if abstract methods have been implemented or not, and how
// many arguments the method takes etc.
let GetMemberTypeInMemberForm g memberFlags topValInfo ty m =
    let tps, paramArgInfos, rty, retInfo = GetMemberTypeInFSharpForm g memberFlags topValInfo ty m
    // Eliminate lone single unit arguments
    let paramArgInfos = 
        match paramArgInfos, topValInfo.ArgInfos with 
        // static member and module value unit argument elimination
        | [[(argType, _)]], [[]] -> 
            assert isUnitTy g argType 
            [[]]
        // instance member unit argument elimination
        | [[(argType, _)]], [[_objArg];[]] -> 
            assert isUnitTy g argType 
            [[]]
        | _ -> 
            paramArgInfos
    let rty = if isUnitTy g rty then None else Some rty
    (tps, paramArgInfos, rty, retInfo)

let GetTypeOfMemberInMemberForm g (vref: ValRef) =
    //assert (not vref.IsExtensionMember)
    let membInfo, topValInfo = checkMemberValRef vref
    GetMemberTypeInMemberForm g membInfo.MemberFlags topValInfo vref.Type vref.Range

let GetTypeOfMemberInFSharpForm g (vref: ValRef) =
    let membInfo, topValInfo = checkMemberValRef vref
    GetMemberTypeInFSharpForm g membInfo.MemberFlags topValInfo vref.Type vref.Range

let PartitionValTyparsForApparentEnclosingType g (v: Val) = 
    match v.ValReprInfo with 
    | None -> error(InternalError("PartitionValTypars: not a top value", v.Range))
    | Some arities -> 
        let fullTypars, _ = destTopForallTy g arities v.Type 
        let parent = v.MemberApparentEntity
        let parentTypars = parent.TyparsNoRange
        let nparentTypars = parentTypars.Length
        if nparentTypars <= fullTypars.Length then 
            let memberParentTypars, memberMethodTypars = List.splitAt nparentTypars fullTypars
            let memberToParentInst, tinst = mkTyparToTyparRenaming memberParentTypars parentTypars
            Some(parentTypars, memberParentTypars, memberMethodTypars, memberToParentInst, tinst)
        else None

/// Match up the type variables on an member value with the type 
/// variables on the apparent enclosing type
let PartitionValTypars g (v: Val) = 
     match v.ValReprInfo with 
     | None -> error(InternalError("PartitionValTypars: not a top value", v.Range))
     | Some arities -> 
         if v.IsExtensionMember then 
             let fullTypars, _ = destTopForallTy g arities v.Type 
             Some([], [], fullTypars, emptyTyparInst, [])
         else
             PartitionValTyparsForApparentEnclosingType g v

let PartitionValRefTypars g (vref: ValRef) = PartitionValTypars g vref.Deref 

/// Get the arguments for an F# value that represents an object model method 
let ArgInfosOfMemberVal g (v: Val) = 
    let membInfo, topValInfo = checkMemberVal v.MemberInfo v.ValReprInfo v.Range
    let _, arginfos, _, _ = GetMemberTypeInMemberForm g membInfo.MemberFlags topValInfo v.Type v.Range
    arginfos

let ArgInfosOfMember g (vref: ValRef) = 
    ArgInfosOfMemberVal g vref.Deref

let GetFSharpViewOfReturnType (g: TcGlobals) retTy =
    match retTy with 
    | None -> g.unit_ty
    | Some retTy -> retTy


/// Get the property "type" (getter return type) for an F# value that represents a getter or setter
/// of an object model property.
let ReturnTypeOfPropertyVal g (v: Val) = 
    let membInfo, topValInfo = checkMemberVal v.MemberInfo v.ValReprInfo v.Range
    match membInfo.MemberFlags.MemberKind with 
    | MemberKind.PropertySet ->
        let _, arginfos, _, _ = GetMemberTypeInMemberForm g membInfo.MemberFlags topValInfo v.Type v.Range
        if not arginfos.IsEmpty && not arginfos.Head.IsEmpty then
            arginfos.Head |> List.last |> fst 
        else
            error(Error(FSComp.SR.tastValueDoesNotHaveSetterType(), v.Range))
    | MemberKind.PropertyGet ->
        let _, _, rty, _ = GetMemberTypeInMemberForm g membInfo.MemberFlags topValInfo v.Type v.Range
        GetFSharpViewOfReturnType g rty
    | _ -> error(InternalError("ReturnTypeOfPropertyVal", v.Range))


/// Get the property arguments for an F# value that represents a getter or setter
/// of an object model property.
let ArgInfosOfPropertyVal g (v: Val) = 
    let membInfo, topValInfo = checkMemberVal v.MemberInfo v.ValReprInfo v.Range
    match membInfo.MemberFlags.MemberKind with 
    | MemberKind.PropertyGet ->
        ArgInfosOfMemberVal g v |> List.concat
    | MemberKind.PropertySet ->
        let _, arginfos, _, _ = GetMemberTypeInMemberForm g membInfo.MemberFlags topValInfo v.Type v.Range
        if not arginfos.IsEmpty && not arginfos.Head.IsEmpty then
            arginfos.Head |> List.frontAndBack |> fst 
        else
            error(Error(FSComp.SR.tastValueDoesNotHaveSetterType(), v.Range))
    | _ -> 
        error(InternalError("ArgInfosOfPropertyVal", v.Range))

//---------------------------------------------------------------------------
// Generalize type constructors to types
//---------------------------------------------------------------------------

let generalTyconRefInst (tc: TyconRef) = generalizeTypars tc.TyparsNoRange

let generalizeTyconRef tc = 
    let tinst = generalTyconRefInst tc
    tinst, TType_app(tc, tinst)

let generalizedTyconRef tc = TType_app(tc, generalTyconRefInst tc)

let isTTyparSupportsStaticMethod = function TyparConstraint.MayResolveMember _ -> true | _ -> false
let isTTyparCoercesToType = function TyparConstraint.CoercesTo _ -> true | _ -> false

//--------------------------------------------------------------------------
// Print Signatures/Types - prelude
//-------------------------------------------------------------------------- 

let prefixOfStaticReq s =
    match s with 
    | NoStaticReq -> "'"
    | HeadTypeStaticReq -> " ^"

let prefixOfRigidTypar (typar: Typar) =  
  if (typar.Rigidity <> TyparRigidity.Rigid) then "_" else ""

//---------------------------------------------------------------------------
// Prettify: PrettyTyparNames/PrettifyTypes - make typar names human friendly
//---------------------------------------------------------------------------

type TyparConstraintsWithTypars = (Typar * TyparConstraint) list

module PrettyTypes =
    let newPrettyTypar (tp: Typar) nm = 
        NewTypar (tp.Kind, tp.Rigidity, Typar(ident(nm, tp.Range), tp.StaticReq, false), false, TyparDynamicReq.Yes, [], false, false)

    let NewPrettyTypars renaming tps names = 
        let niceTypars = List.map2 newPrettyTypar tps names
        let tl, _tt = mkTyparToTyparRenaming tps niceTypars in
        let renaming = renaming @ tl
        (tps, niceTypars) ||> List.iter2 (fun tp tpnice -> tpnice.SetConstraints (instTyparConstraints renaming tp.Constraints)) 
        niceTypars, renaming

    // We choose names for type parameters from 'a'..'t'
    // We choose names for unit-of-measure from 'u'..'z'
    // If we run off the end of these ranges, we use 'aX' for positive integer X or 'uX' for positive integer X
    // Finally, we skip any names already in use
    let NeedsPrettyTyparName (tp: Typar) = 
        tp.IsCompilerGenerated && 
        tp.ILName.IsNone && 
        (tp.typar_id.idText = unassignedTyparName) 

    let PrettyTyparNames pred alreadyInUse tps = 
        let rec choose (tps: Typar list) (typeIndex, measureIndex) acc = 
            match tps with
            | [] -> List.rev acc
            | tp :: tps ->
            

                // Use a particular name, possibly after incrementing indexes
                let useThisName (nm, typeIndex, measureIndex) = 
                    choose tps (typeIndex, measureIndex) (nm :: acc)

                // Give up, try again with incremented indexes
                let tryAgain (typeIndex, measureIndex) = 
                    choose (tp :: tps) (typeIndex, measureIndex) acc

                let tryName (nm, typeIndex, measureIndex) f = 
                    if List.contains nm alreadyInUse then 
                        f()
                    else
                        useThisName (nm, typeIndex, measureIndex)

                if pred tp then 
                    if NeedsPrettyTyparName tp then 
                        let (typeIndex, measureIndex, baseName, letters, i) = 
                          match tp.Kind with 
                          | TyparKind.Type -> (typeIndex+1, measureIndex, 'a', 20, typeIndex) 
                          | TyparKind.Measure -> (typeIndex, measureIndex+1, 'u', 6, measureIndex)
                        let nm = 
                           if i < letters then String.make 1 (char(int baseName + i)) 
                           else String.make 1 baseName + string (i-letters+1)
                        tryName (nm, typeIndex, measureIndex) (fun () -> 
                            tryAgain (typeIndex, measureIndex))

                    else
                        tryName (tp.Name, typeIndex, measureIndex) (fun () -> 
                            // Use the next index and append it to the natural name
                            let (typeIndex, measureIndex, nm) = 
                              match tp.Kind with 
                              | TyparKind.Type -> (typeIndex+1, measureIndex, tp.Name+ string typeIndex) 
                              | TyparKind.Measure -> (typeIndex, measureIndex+1, tp.Name+ string measureIndex)
                            tryName (nm, typeIndex, measureIndex) (fun () -> 
                                tryAgain (typeIndex, measureIndex)))
                else
                    useThisName (tp.Name, typeIndex, measureIndex)
                          
        choose tps (0, 0) []

    let PrettifyThings g foldTys mapTys things = 
        let ftps = foldTys (accFreeInTypeLeftToRight g true false) emptyFreeTyparsLeftToRight things
        let ftps = List.rev ftps
        let rec computeKeep (keep: Typars) change (tps: Typars) = 
            match tps with 
            | [] -> List.rev keep, List.rev change 
            | tp :: rest -> 
                if not (NeedsPrettyTyparName tp) && (not (keep |> List.exists (fun tp2 -> tp.Name = tp2.Name))) then
                    computeKeep (tp :: keep) change rest
                else 
                    computeKeep keep (tp :: change) rest
        let keep, change = computeKeep [] [] ftps
        
        let alreadyInUse = keep |> List.map (fun x -> x.Name)
        let names = PrettyTyparNames (fun x -> List.memq x change) alreadyInUse ftps

        let niceTypars, renaming = NewPrettyTypars [] ftps names 
        
        // strip universal types for printing
        let getTauStayTau t = 
            match t with
            | TType_forall (_, tau) -> tau
            | _ -> t
        let tauThings = mapTys getTauStayTau things
                        
        let prettyThings = mapTys (instType renaming) tauThings
        let tpconstraints = niceTypars |> List.collect (fun tpnice -> List.map (fun tpc -> tpnice, tpc) tpnice.Constraints)

        prettyThings, tpconstraints

    let PrettifyType g x = PrettifyThings g id id x
    let PrettifyTypePair g x = PrettifyThings g (fun f -> foldPair (f, f)) (fun f -> mapPair (f, f)) x
    let PrettifyTypes g x = PrettifyThings g List.fold List.map x
    let PrettifyCurriedTypes g x = PrettifyThings g (fun f -> List.fold (List.fold f)) List.mapSquared x
    let PrettifyCurriedSigTypes g x = PrettifyThings g (fun f -> foldPair (List.fold (List.fold f), f)) (fun f -> mapPair (List.mapSquared f, f)) x

    // Badly formed code may instantiate rigid declared typars to types.
    // Hence we double check here that the thing is really a type variable
    let safeDestAnyParTy orig g ty = match tryAnyParTy g ty with ValueNone -> orig | ValueSome x -> x
    let tee f x = f x x

    let foldUnurriedArgInfos f z (x: UncurriedArgInfos) = List.fold (fold1Of2 f) z x
    let mapUnurriedArgInfos f (x: UncurriedArgInfos) = List.map (map1Of2 f) x

    let foldTypar f z (x: Typar) = foldOn mkTyparTy f z x
    let mapTypar g f (x: Typar) : Typar = (mkTyparTy >> f >> safeDestAnyParTy x g) x

    let foldTypars f z (x: Typars) = List.fold (foldTypar f) z x
    let mapTypars g f (x: Typars) : Typars = List.map (mapTypar g f) x

    let foldTyparInst f z (x: TyparInst) = List.fold (foldPair (foldTypar f, f)) z x
    let mapTyparInst g f (x: TyparInst) : TyparInst = List.map (mapPair (mapTypar g f, f)) x

    let PrettifyInstAndTyparsAndType g x = 
        PrettifyThings g 
            (fun f -> foldTriple (foldTyparInst f, foldTypars f, f)) 
            (fun f-> mapTriple (mapTyparInst g f, mapTypars g f, f)) 
            x

    let PrettifyInstAndUncurriedSig g (x: TyparInst * UncurriedArgInfos * TType) = 
        PrettifyThings g 
            (fun f -> foldTriple (foldTyparInst f, foldUnurriedArgInfos f, f)) 
            (fun f -> mapTriple (mapTyparInst g f, List.map (map1Of2 f), f))
            x

    let PrettifyInstAndCurriedSig g (x: TyparInst * TTypes * CurriedArgInfos * TType) = 
        PrettifyThings g 
            (fun f -> foldQuadruple (foldTyparInst f, List.fold f, List.fold (List.fold (fold1Of2 f)), f)) 
            (fun f -> mapQuadruple (mapTyparInst g f, List.map f, List.mapSquared (map1Of2 f), f))
            x

    let PrettifyInstAndSig g x = 
        PrettifyThings g 
            (fun f -> foldTriple (foldTyparInst f, List.fold f, f))
            (fun f -> mapTriple (mapTyparInst g f, List.map f, f) )
            x

    let PrettifyInstAndTypes g x = 
        PrettifyThings g 
            (fun f -> foldPair (foldTyparInst f, List.fold f)) 
            (fun f -> mapPair (mapTyparInst g f, List.map f))
            x
 
    let PrettifyInstAndType g x = 
        PrettifyThings g 
            (fun f -> foldPair (foldTyparInst f, f)) 
            (fun f -> mapPair (mapTyparInst g f, f))
            x
 
    let PrettifyInst g x = 
        PrettifyThings g 
            (fun f -> foldTyparInst f) 
            (fun f -> mapTyparInst g f)
            x
 
module SimplifyTypes =

    // CAREFUL! This function does NOT walk constraints 
    let rec foldTypeButNotConstraints f z ty =
        let ty = stripTyparEqns ty 
        let z = f z ty
        match ty with
        | TType_forall (_, body) -> foldTypeButNotConstraints f z body
        | TType_app (_, tys) 
        | TType_ucase (_, tys) 
        | TType_anon (_, tys) 
        | TType_tuple (_, tys) -> List.fold (foldTypeButNotConstraints f) z tys
        | TType_fun (s, t) -> foldTypeButNotConstraints f (foldTypeButNotConstraints f z s) t
        | TType_var _ -> z
        | TType_measure _ -> z

    let incM x m =
        if Zmap.mem x m then Zmap.add x (1 + Zmap.find x m) m
        else Zmap.add x 1 m

    let accTyparCounts z ty =
        // Walk type to determine typars and their counts (for pprinting decisions) 
        foldTypeButNotConstraints (fun z ty -> match ty with | TType_var tp when tp.Rigidity = TyparRigidity.Rigid -> incM tp z | _ -> z) z ty

    let emptyTyparCounts = Zmap.empty typarOrder

    // print multiple fragments of the same type using consistent naming and formatting 
    let accTyparCountsMulti acc l = List.fold accTyparCounts acc l

    type TypeSimplificationInfo =
        { singletons: Typar Zset
          inplaceConstraints: Zmap<Typar, TType>
          postfixConstraints: (Typar * TyparConstraint) list }
          
    let typeSimplificationInfo0 = 
        { singletons = Zset.empty typarOrder
          inplaceConstraints = Zmap.empty typarOrder
          postfixConstraints = [] }

    let categorizeConstraints simplify m cxs =
        let singletons = if simplify then Zmap.chooseL (fun tp n -> if n = 1 then Some tp else None) m else []
        let singletons = Zset.addList singletons (Zset.empty typarOrder)
        // Here, singletons are typars that occur once in the type.
        // However, they may also occur in a type constraint.
        // If they do, they are really multiple occurrence - so we should remove them.
        let constraintTypars = (freeInTyparConstraints CollectTyparsNoCaching (List.map snd cxs)).FreeTypars
        let usedInTypeConstraint typar = Zset.contains typar constraintTypars
        let singletons = singletons |> Zset.filter (usedInTypeConstraint >> not) 
        // Here, singletons should really be used once 
        let inplace, postfix =
          cxs |> List.partition (fun (tp, tpc) -> 
            simplify &&
            isTTyparCoercesToType tpc && 
            Zset.contains tp singletons && 
            tp.Constraints.Length = 1)
        let inplace = inplace |> List.map (function (tp, TyparConstraint.CoercesTo(ty, _)) -> tp, ty | _ -> failwith "not isTTyparCoercesToType")
        
        { singletons = singletons
          inplaceConstraints = Zmap.ofList typarOrder inplace
          postfixConstraints = postfix }
    let CollectInfo simplify tys cxs = 
        categorizeConstraints simplify (accTyparCountsMulti emptyTyparCounts tys) cxs 

//--------------------------------------------------------------------------
// Print Signatures/Types
//-------------------------------------------------------------------------- 

[<NoEquality; NoComparison>]
type DisplayEnv = 
    { includeStaticParametersInTypeNames: bool
      openTopPathsSorted: Lazy<string list list>
      openTopPathsRaw: string list list
      shortTypeNames: bool
      suppressNestedTypes: bool
      maxMembers: int option
      showObsoleteMembers: bool
      showHiddenMembers: bool
      showTyparBinding: bool 
      showImperativeTyparAnnotations: bool
      suppressInlineKeyword: bool
      suppressMutableKeyword: bool
      showMemberContainers: bool
      shortConstraints: bool
      useColonForReturnType: bool
      showAttributes: bool
      showOverrides: bool
      showConstraintTyparAnnotations: bool
      abbreviateAdditionalConstraints: bool
      showTyparDefaultConstraints: bool
      g: TcGlobals
      contextAccessibility: Accessibility
      generatedValueLayout : (Val -> layout option) }

    member x.SetOpenPaths paths = 
        { x with 
             openTopPathsSorted = (lazy (paths |> List.sortWith (fun p1 p2 -> -(compare p1 p2))))
             openTopPathsRaw = paths 
        }

    static member Empty tcGlobals = 
      { includeStaticParametersInTypeNames = false
        openTopPathsRaw = []
        openTopPathsSorted = notlazy []
        shortTypeNames = false
        suppressNestedTypes = false
        maxMembers = None
        showObsoleteMembers = false
        showHiddenMembers = false
        showTyparBinding = false
        showImperativeTyparAnnotations = false
        suppressInlineKeyword = false
        suppressMutableKeyword = false
        showMemberContainers = false
        showAttributes = false
        showOverrides = true
        showConstraintTyparAnnotations = true
        abbreviateAdditionalConstraints = false
        showTyparDefaultConstraints = false
        shortConstraints = false
        useColonForReturnType = false
        g = tcGlobals
        contextAccessibility = taccessPublic
        generatedValueLayout = (fun _ -> None) }


    member denv.AddOpenPath path = 
        denv.SetOpenPaths (path :: denv.openTopPathsRaw)

    member denv.AddOpenModuleOrNamespace (modref: ModuleOrNamespaceRef) = 
        denv.AddOpenPath (fullCompPathOfModuleOrNamespace modref.Deref).DemangledPath

    member denv.AddAccessibility access =
        { denv with contextAccessibility = combineAccess denv.contextAccessibility access }

let (+.+) s1 s2 = if s1 = "" then s2 else s1+"."+s2

let layoutOfPath p =
    sepListL SepL.dot (List.map (tagNamespace >> wordL) p)

let fullNameOfParentOfPubPath pp = 
    match pp with 
    | PubPath([| _ |]) -> ValueNone 
    | pp -> ValueSome(textOfPath pp.EnclosingPath)

let fullNameOfParentOfPubPathAsLayout pp = 
    match pp with 
    | PubPath([| _ |]) -> ValueNone 
    | pp -> ValueSome(layoutOfPath (Array.toList pp.EnclosingPath))

let fullNameOfPubPath (PubPath p) = textOfPath p
let fullNameOfPubPathAsLayout (PubPath p) = layoutOfPath (Array.toList p)

let fullNameOfParentOfNonLocalEntityRef (nlr: NonLocalEntityRef) = 
    if nlr.Path.Length < 2 then ValueNone
    else ValueSome (textOfPath nlr.EnclosingMangledPath) 

let fullNameOfParentOfNonLocalEntityRefAsLayout (nlr: NonLocalEntityRef) = 
    if nlr.Path.Length < 2 then ValueNone
    else ValueSome (layoutOfPath (List.ofArray nlr.EnclosingMangledPath)) 

let fullNameOfParentOfEntityRef eref = 
    match eref with 
    | ERefLocal x ->
         match x.PublicPath with 
         | None -> ValueNone
         | Some ppath -> fullNameOfParentOfPubPath ppath
    | ERefNonLocal nlr -> fullNameOfParentOfNonLocalEntityRef nlr

let fullNameOfParentOfEntityRefAsLayout eref = 
    match eref with 
    | ERefLocal x ->
         match x.PublicPath with 
         | None -> ValueNone
         | Some ppath -> fullNameOfParentOfPubPathAsLayout ppath
    | ERefNonLocal nlr -> fullNameOfParentOfNonLocalEntityRefAsLayout nlr

let fullNameOfEntityRef nmF xref = 
    match fullNameOfParentOfEntityRef xref with 
    | ValueNone -> nmF xref 
    | ValueSome pathText -> pathText +.+ nmF xref

let tagEntityRefName (xref: EntityRef) name =
    if xref.IsNamespace then tagNamespace name
    elif xref.IsModule then tagModule name
    elif xref.IsTypeAbbrev then tagAlias name
    elif xref.IsFSharpDelegateTycon then tagDelegate name
    elif xref.IsILEnumTycon || xref.IsFSharpEnumTycon then tagEnum name
    elif xref.IsStructOrEnumTycon then tagStruct name
    elif xref.IsFSharpInterfaceTycon then tagInterface name
    elif xref.IsUnionTycon then tagUnion name
    elif xref.IsRecordTycon then tagRecord name
    else tagClass name

let fullDisplayTextOfTyconRef (tc: TyconRef) = 
    fullNameOfEntityRef (fun tc -> tc.DisplayNameWithStaticParametersAndUnderscoreTypars) tc

let fullNameOfEntityRefAsLayout nmF (xref: EntityRef) =
    let navigableText = 
        tagEntityRefName xref (nmF xref)
        |> mkNav xref.DefinitionRange
        |> wordL
    match fullNameOfParentOfEntityRefAsLayout xref with 
    | ValueNone -> navigableText
    | ValueSome pathText -> pathText ^^ SepL.dot ^^ navigableText

let fullNameOfParentOfValRef vref = 
    match vref with 
    | VRefLocal x -> 
         match x.PublicPath with 
         | None -> ValueNone
         | Some (ValPubPath(pp, _)) -> ValueSome(fullNameOfPubPath pp)
    | VRefNonLocal nlr -> 
        ValueSome (fullNameOfEntityRef (fun (x: EntityRef) -> x.DemangledModuleOrNamespaceName) nlr.EnclosingEntity)

let fullNameOfParentOfValRefAsLayout vref = 
    match vref with 
    | VRefLocal x -> 
         match x.PublicPath with 
         | None -> ValueNone
         | Some (ValPubPath(pp, _)) -> ValueSome(fullNameOfPubPathAsLayout pp)
    | VRefNonLocal nlr -> 
        ValueSome (fullNameOfEntityRefAsLayout (fun (x: EntityRef) -> x.DemangledModuleOrNamespaceName) nlr.EnclosingEntity)


let fullDisplayTextOfParentOfModRef r = fullNameOfParentOfEntityRef r 

let fullDisplayTextOfModRef r = fullNameOfEntityRef (fun (x: EntityRef) -> x.DemangledModuleOrNamespaceName) r
let fullDisplayTextOfTyconRefAsLayout r = fullNameOfEntityRefAsLayout (fun (tc: TyconRef) -> tc.DisplayNameWithStaticParametersAndUnderscoreTypars) r
let fullDisplayTextOfExnRef r = fullNameOfEntityRef (fun (tc: TyconRef) -> tc.DisplayNameWithStaticParametersAndUnderscoreTypars) r
let fullDisplayTextOfExnRefAsLayout r = fullNameOfEntityRefAsLayout (fun (tc: TyconRef) -> tc.DisplayNameWithStaticParametersAndUnderscoreTypars) r

let fullDisplayTextOfUnionCaseRef (ucref: UnionCaseRef) = fullDisplayTextOfTyconRef ucref.TyconRef +.+ ucref.CaseName
let fullDisplayTextOfRecdFieldRef (rfref: RecdFieldRef) = fullDisplayTextOfTyconRef rfref.TyconRef +.+ rfref.FieldName

let fullDisplayTextOfValRef (vref: ValRef) = 
    match fullNameOfParentOfValRef vref with 
    | ValueNone -> vref.DisplayName 
    | ValueSome pathText -> pathText +.+ vref.DisplayName

let fullDisplayTextOfValRefAsLayout (vref: ValRef) = 
    let n =
        match vref.MemberInfo with
        | None -> 
            if vref.IsModuleBinding then tagModuleBinding vref.DisplayName
            else tagUnknownEntity vref.DisplayName
        | Some memberInfo ->
            match memberInfo.MemberFlags.MemberKind with
            | MemberKind.PropertyGet
            | MemberKind.PropertySet
            | MemberKind.PropertyGetSet -> tagProperty vref.DisplayName
            | MemberKind.ClassConstructor
            | MemberKind.Constructor -> tagMethod vref.DisplayName
            | MemberKind.Member -> tagMember vref.DisplayName
    match fullNameOfParentOfValRefAsLayout vref with 
    | ValueNone -> wordL n 
    | ValueSome pathText -> 
        pathText ^^ SepL.dot ^^ wordL n
        //pathText +.+ vref.DisplayName


let fullMangledPathToTyconRef (tcref: TyconRef) = 
    match tcref with 
    | ERefLocal _ -> (match tcref.PublicPath with None -> [| |] | Some pp -> pp.EnclosingPath)
    | ERefNonLocal nlr -> nlr.EnclosingMangledPath
  
let qualifiedMangledNameOfTyconRef tcref nm = 
    String.concat "-" (Array.toList (fullMangledPathToTyconRef tcref) @ [ tcref.LogicalName + "-" + nm ])

let rec firstEq p1 p2 = 
    match p1 with
    | [] -> true 
    | h1 :: t1 -> 
        match p2 with 
        | h2 :: t2 -> h1 = h2 && firstEq t1 t2
        | _ -> false 

let rec firstRem p1 p2 = 
   match p1 with [] -> p2 | _ :: t1 -> firstRem t1 (List.tail p2)

let trimPathByDisplayEnv denv path =
    let findOpenedNamespace openedPath = 
        if firstEq openedPath path then 
            let t2 = firstRem openedPath path
            if t2 <> [] then Some(textOfPath t2 + ".")
            else Some("")
        else None

    match List.tryPick findOpenedNamespace (denv.openTopPathsSorted.Force()) with
    | Some s -> s
    | None -> if isNil path then "" else textOfPath path + "."


let superOfTycon (g: TcGlobals) (tycon: Tycon) = 
    match tycon.TypeContents.tcaug_super with 
    | None -> g.obj_ty 
    | Some ty -> ty 

//----------------------------------------------------------------------------
// Detect attributes
//----------------------------------------------------------------------------

// AbsIL view of attributes (we read these from .NET binaries) 
let isILAttribByName (tencl: string list, tname: string) (attr: ILAttribute) = 
    (attr.Method.DeclaringType.TypeSpec.Name = tname) &&
    (attr.Method.DeclaringType.TypeSpec.Enclosing = tencl)

// AbsIL view of attributes (we read these from .NET binaries). The comparison is done by name.
let isILAttrib (tref: ILTypeRef) (attr: ILAttribute) = 
    isILAttribByName (tref.Enclosing, tref.Name) attr

// REVIEW: consider supporting querying on Abstract IL custom attributes.
// These linear iterations cost us a fair bit when there are lots of attributes
// on imported types. However this is fairly rare and can also be solved by caching the
// results of attribute lookups in the TAST
let HasILAttribute tref (attrs: ILAttributes) = 
    attrs.AsArray |> Array.exists (isILAttrib tref) 

let TryDecodeILAttribute (g: TcGlobals) tref (attrs: ILAttributes) = 
    attrs.AsArray |> Array.tryPick (fun x -> if isILAttrib tref x then Some(decodeILAttribData g.ilg x) else None)

// F# view of attributes (these get converted to AbsIL attributes in ilxgen) 
let IsMatchingFSharpAttribute g (AttribInfo(_, tcref)) (Attrib(tcref2, _, _, _, _, _, _)) = tyconRefEq g tcref tcref2
let HasFSharpAttribute g tref attrs = List.exists (IsMatchingFSharpAttribute g tref) attrs
let findAttrib g tref attrs = List.find (IsMatchingFSharpAttribute g tref) attrs
let TryFindFSharpAttribute g tref attrs = List.tryFind (IsMatchingFSharpAttribute g tref) attrs
let TryFindFSharpAttributeOpt g tref attrs = match tref with None -> None | Some tref -> List.tryFind (IsMatchingFSharpAttribute g tref) attrs

let HasFSharpAttributeOpt g trefOpt attrs = match trefOpt with Some tref -> List.exists (IsMatchingFSharpAttribute g tref) attrs | _ -> false
let IsMatchingFSharpAttributeOpt g attrOpt (Attrib(tcref2, _, _, _, _, _, _)) = match attrOpt with Some ((AttribInfo(_, tcref))) -> tyconRefEq g tcref tcref2 | _ -> false

let (|ExtractAttribNamedArg|_|) nm args = 
    args |> List.tryPick (function (AttribNamedArg(nm2, _, _, v)) when nm = nm2 -> Some v | _ -> None) 

let (|AttribInt32Arg|_|) = function AttribExpr(_, Expr.Const (Const.Int32 n, _, _)) -> Some n | _ -> None
let (|AttribInt16Arg|_|) = function AttribExpr(_, Expr.Const (Const.Int16 n, _, _)) -> Some n | _ -> None
let (|AttribBoolArg|_|) = function AttribExpr(_, Expr.Const (Const.Bool n, _, _)) -> Some n | _ -> None
let (|AttribStringArg|_|) = function AttribExpr(_, Expr.Const (Const.String n, _, _)) -> Some n | _ -> None

let TryFindFSharpBoolAttributeWithDefault dflt g nm attrs = 
    match TryFindFSharpAttribute g nm attrs with
    | Some(Attrib(_, _, [ ], _, _, _, _)) -> Some dflt
    | Some(Attrib(_, _, [ AttribBoolArg b ], _, _, _, _)) -> Some b
    | _ -> None

let TryFindFSharpBoolAttribute g nm attrs = TryFindFSharpBoolAttributeWithDefault true g nm attrs
let TryFindFSharpBoolAttributeAssumeFalse g nm attrs = TryFindFSharpBoolAttributeWithDefault false g nm attrs

let TryFindFSharpInt32Attribute g nm attrs = 
    match TryFindFSharpAttribute g nm attrs with
    | Some(Attrib(_, _, [ AttribInt32Arg b ], _, _, _, _)) -> Some b
    | _ -> None
    
let TryFindFSharpStringAttribute g nm attrs = 
    match TryFindFSharpAttribute g nm attrs with
    | Some(Attrib(_, _, [ AttribStringArg b ], _, _, _, _)) -> Some b
    | _ -> None
    
let TryFindILAttribute (AttribInfo (atref, _)) attrs = 
    HasILAttribute atref attrs

let TryFindILAttributeOpt attr attrs = 
    match attr with
    | Some (AttribInfo (atref, _)) -> HasILAttribute atref attrs
    | _ -> false

/// Analyze three cases for attributes declared on type definitions: IL-declared attributes, F#-declared attributes and
/// provided attributes.
//
// This is used for AttributeUsageAttribute, DefaultMemberAttribute and ConditionalAttribute (on attribute types)
let TryBindTyconRefAttribute g (m: range) (AttribInfo (atref, _) as args) (tcref: TyconRef) f1 f2 f3 = 
    ignore m; ignore f3
    match metadataOfTycon tcref.Deref with 
#if !NO_EXTENSIONTYPING
    | ProvidedTypeMetadata info -> 
        let provAttribs = info.ProvidedType.PApply((fun a -> (a :> IProvidedCustomAttributeProvider)), m)
        match provAttribs.PUntaint((fun a -> a.GetAttributeConstructorArgs(provAttribs.TypeProvider.PUntaintNoFailure id, atref.FullName)), m) with
        | Some args -> f3 args
        | None -> None
#endif
    | ILTypeMetadata (TILObjectReprData(_, _, tdef)) -> 
        match TryDecodeILAttribute g atref tdef.CustomAttrs with 
        | Some attr -> f1 attr
        | _ -> None
    | FSharpOrArrayOrByrefOrTupleOrExnTypeMetadata -> 
        match TryFindFSharpAttribute g args tcref.Attribs with 
        | Some attr -> f2 attr
        | _ -> None

let TryFindTyconRefBoolAttribute g m attribSpec tcref =
    TryBindTyconRefAttribute g m attribSpec tcref 
                (function 
                   | ([ ], _) -> Some true
                   | ([ILAttribElem.Bool v ], _) -> Some v 
                   | _ -> None)
                (function 
                   | (Attrib(_, _, [ ], _, _, _, _)) -> Some true
                   | (Attrib(_, _, [ AttribBoolArg v ], _, _, _, _)) -> Some v 
                   | _ -> None)
                (function 
                   | ([ ], _) -> Some true
                   | ([ Some ((:? bool as v) : obj) ], _) -> Some v 
                   | _ -> None)

let TryFindAttributeUsageAttribute g m tcref =
    TryBindTyconRefAttribute g m g.attrib_AttributeUsageAttribute tcref 
                (fun (_, named) -> named |> List.tryPick (function ("AllowMultiple", _, _, ILAttribElem.Bool res) -> Some res | _ -> None))
                (fun (Attrib(_, _, _, named, _, _, _)) -> named |> List.tryPick (function AttribNamedArg("AllowMultiple", _, _, AttribBoolArg res ) -> Some res | _ -> None))
                (fun (_, named) -> named |> List.tryPick (function ("AllowMultiple", Some ((:? bool as res) : obj)) -> Some res | _ -> None))


/// Try to find a specific attribute on a type definition, where the attribute accepts a string argument.
///
/// This is used to detect the 'DefaultMemberAttribute' and 'ConditionalAttribute' attributes (on type definitions)
let TryFindTyconRefStringAttribute g m attribSpec tcref =
    TryBindTyconRefAttribute g m attribSpec tcref 
                (function ([ILAttribElem.String (Some msg) ], _) -> Some msg | _ -> None)
                (function (Attrib(_, _, [ AttribStringArg msg ], _, _, _, _)) -> Some msg | _ -> None)
                (function ([ Some ((:? string as msg) : obj) ], _) -> Some msg | _ -> None)

/// Check if a type definition has a specific attribute
let TyconRefHasAttribute g m attribSpec tcref =
    TryBindTyconRefAttribute g m attribSpec tcref 
                    (fun _ -> Some ()) 
                    (fun _ -> Some ())
                    (fun _ -> Some ())
        |> Option.isSome

let isByrefTyconRef (g: TcGlobals) (tcref: TyconRef) = 
    (g.byref_tcr.CanDeref && tyconRefEq g g.byref_tcr tcref) ||
    (g.byref2_tcr.CanDeref && tyconRefEq g g.byref2_tcr tcref) ||
    (g.inref_tcr.CanDeref && tyconRefEq g g.inref_tcr tcref) ||
    (g.outref_tcr.CanDeref && tyconRefEq g g.outref_tcr tcref) ||
    tyconRefEqOpt g g.system_TypedReference_tcref tcref ||
    tyconRefEqOpt g g.system_ArgIterator_tcref tcref ||
    tyconRefEqOpt g g.system_RuntimeArgumentHandle_tcref tcref

// See RFC FS-1053.md
let isByrefLikeTyconRef (g: TcGlobals) m (tcref: TyconRef) = 
    tcref.CanDeref &&
    match tcref.TryIsByRefLike with 
    | ValueSome res -> res
    | _ -> 
       let res = 
           isByrefTyconRef g tcref ||
           (isStructTyconRef tcref && TyconRefHasAttribute g m g.attrib_IsByRefLikeAttribute tcref)
       tcref.SetIsByRefLike res
       res

let isSpanLikeTyconRef g m tcref =
    isByrefLikeTyconRef g m tcref &&
    not (isByrefTyconRef g tcref)

let isByrefLikeTy g m ty = 
    ty |> stripTyEqns g |> (function TType_app(tcref, _) -> isByrefLikeTyconRef g m tcref | _ -> false)

let isSpanLikeTy g m ty =
    isByrefLikeTy g m ty && 
    not (isByrefTy g ty)

let isSpanTyconRef g m tcref =
    isByrefLikeTyconRef g m tcref &&
    tcref.CompiledRepresentationForNamedType.BasicQualifiedName = "System.Span`1"

let isSpanTy g m ty =
    ty |> stripTyEqns g |> (function TType_app(tcref, _) -> isSpanTyconRef g m tcref | _ -> false)

let rec tryDestSpanTy g m ty =
    match tryAppTy g ty with
    | ValueSome(tcref, [ty]) when isSpanTyconRef g m tcref -> ValueSome(struct(tcref, ty))
    | _ -> ValueNone

let destSpanTy g m ty =
    match tryDestSpanTy g m ty with
    | ValueSome(struct(tcref, ty)) -> struct(tcref, ty)
    | _ -> failwith "destSpanTy"

let isReadOnlySpanTyconRef g m tcref =
    isByrefLikeTyconRef g m tcref &&
    tcref.CompiledRepresentationForNamedType.BasicQualifiedName = "System.ReadOnlySpan`1"

let isReadOnlySpanTy g m ty =
    ty |> stripTyEqns g |> (function TType_app(tcref, _) -> isReadOnlySpanTyconRef g m tcref | _ -> false)

let tryDestReadOnlySpanTy g m ty =
    match tryAppTy g ty with
    | ValueSome(tcref, [ty]) when isReadOnlySpanTyconRef g m tcref -> ValueSome(struct(tcref, ty))
    | _ -> ValueNone

let destReadOnlySpanTy g m ty =
    match tryDestReadOnlySpanTy g m ty with
    | ValueSome(struct(tcref, ty)) -> struct(tcref, ty)
    | _ -> failwith "destReadOnlySpanTy"    

//-------------------------------------------------------------------------
// List and reference types...
//------------------------------------------------------------------------- 

let destByrefTy g ty = 
    match ty |> stripTyEqns g with
    | TType_app(tcref, [x; _]) when g.byref2_tcr.CanDeref && tyconRefEq g g.byref2_tcr tcref -> x // Check sufficient FSharp.Core
    | TType_app(tcref, [x]) when tyconRefEq g g.byref_tcr tcref -> x // all others
    | _ -> failwith "destByrefTy: not a byref type"

let (|ByrefTy|_|) g ty = 
    // Because of byref = byref2<ty,tags> it is better to write this using is/dest
    if isByrefTy g ty then Some (destByrefTy g ty) else None

let destNativePtrTy g ty =
    match ty |> stripTyEqns g with
    | TType_app(tcref, [x]) when tyconRefEq g g.nativeptr_tcr tcref -> x
    | _ -> failwith "destNativePtrTy: not a native ptr type"

let isRefCellTy g ty = 
    match tryDestAppTy g ty with 
    | ValueNone -> false
    | ValueSome tcref -> tyconRefEq g g.refcell_tcr_canon tcref

let destRefCellTy g ty = 
    match ty |> stripTyEqns g with
    | TType_app(tcref, [x]) when tyconRefEq g g.refcell_tcr_canon tcref -> x
    | _ -> failwith "destRefCellTy: not a ref type"

let StripSelfRefCell(g: TcGlobals, baseOrThisInfo: ValBaseOrThisInfo, tau: TType) : TType =
    if baseOrThisInfo = CtorThisVal && isRefCellTy g tau 
        then destRefCellTy g tau 
        else tau

let mkRefCellTy (g: TcGlobals) ty = TType_app(g.refcell_tcr_nice, [ty])

let mkLazyTy (g: TcGlobals) ty = TType_app(g.lazy_tcr_nice, [ty])

let mkPrintfFormatTy (g: TcGlobals) aty bty cty dty ety = TType_app(g.format_tcr, [aty;bty;cty;dty; ety])

let mkOptionTy (g: TcGlobals) ty = TType_app (g.option_tcr_nice, [ty])

let mkListTy (g: TcGlobals) ty = TType_app (g.list_tcr_nice, [ty])

let isOptionTy (g: TcGlobals) ty = 
    match tryDestAppTy g ty with 
    | ValueNone -> false
    | ValueSome tcref -> tyconRefEq g g.option_tcr_canon tcref

let tryDestOptionTy g ty = 
    match argsOfAppTy g ty with 
    | [ty1] when isOptionTy g ty -> ValueSome ty1
    | _ -> ValueNone

let destOptionTy g ty = 
    match tryDestOptionTy g ty with 
    | ValueSome ty -> ty
    | ValueNone -> failwith "destOptionTy: not an option type"

let isNullableTy (g: TcGlobals) ty = 
    match tryDestAppTy g ty with 
    | ValueNone -> false
    | ValueSome tcref -> tyconRefEq g g.system_Nullable_tcref tcref

let tryDestNullableTy g ty = 
    match argsOfAppTy g ty with 
    | [ty1] when isNullableTy g ty -> ValueSome ty1
    | _ -> ValueNone

let destNullableTy g ty = 
    match tryDestNullableTy g ty with 
    | ValueSome ty -> ty
    | ValueNone -> failwith "destNullableTy: not a Nullable type"

let (|NullableTy|_|) g ty =
    match tryAppTy g ty with 
    | ValueSome (tcref, [tyarg]) when tyconRefEq g tcref g.system_Nullable_tcref -> Some tyarg
    | _ -> None

let (|StripNullableTy|) g ty = 
    match tryDestNullableTy g ty with 
    | ValueSome tyarg -> tyarg
    | _ -> ty

let isLinqExpressionTy g ty = 
    match tryDestAppTy g ty with 
    | ValueNone -> false
    | ValueSome tcref -> tyconRefEq g g.system_LinqExpression_tcref tcref

let tryDestLinqExpressionTy g ty = 
    match argsOfAppTy g ty with 
    | [ty1] when isLinqExpressionTy g ty -> Some ty1
    | _ -> None

let destLinqExpressionTy g ty = 
    match tryDestLinqExpressionTy g ty with 
    | Some ty -> ty
    | None -> failwith "destLinqExpressionTy: not an expression type"

let mkNoneCase (g: TcGlobals) = mkUnionCaseRef g.option_tcr_canon "None"
let mkSomeCase (g: TcGlobals) = mkUnionCaseRef g.option_tcr_canon "Some"

let mkSome g ty arg m = mkUnionCaseExpr(mkSomeCase g, [ty], [arg], m)

let mkNone g ty m = mkUnionCaseExpr(mkNoneCase g, [ty], [], m)

type ValRef with 
    member vref.IsDispatchSlot = 
        match vref.MemberInfo with 
        | Some membInfo -> membInfo.MemberFlags.IsDispatchSlot 
        | None -> false

let (|UnopExpr|_|) _g expr = 
    match expr with 
    | Expr.App (Expr.Val (vref, _, _), _, _, [arg1], _) -> Some (vref, arg1)
    | _ -> None

let (|BinopExpr|_|) _g expr = 
    match expr with 
    | Expr.App (Expr.Val (vref, _, _), _, _, [arg1;arg2], _) -> Some (vref, arg1, arg2)
    | _ -> None

let (|SpecificUnopExpr|_|) g vrefReqd expr = 
    match expr with 
    | UnopExpr g (vref, arg1) when valRefEq g vref vrefReqd -> Some arg1
    | _ -> None

let (|SpecificBinopExpr|_|) g vrefReqd expr = 
    match expr with 
    | BinopExpr g (vref, arg1, arg2) when valRefEq g vref vrefReqd -> Some (arg1, arg2)
    | _ -> None

let (|EnumExpr|_|) g expr = 
    match (|SpecificUnopExpr|_|) g g.enum_vref expr with
    | None -> (|SpecificUnopExpr|_|) g g.enumOfValue_vref expr
    | x -> x

let (|BitwiseOrExpr|_|) g expr = (|SpecificBinopExpr|_|) g g.bitwise_or_vref expr

let (|AttribBitwiseOrExpr|_|) g expr = 
    match expr with 
    | BitwiseOrExpr g (arg1, arg2) -> Some(arg1, arg2)
    // Special workaround, only used when compiling FSharp.Core.dll. Uses of 'a ||| b' occur before the '|||' bitwise or operator
    // is defined. These get through type checking because enums implicitly support the '|||' operator through
    // the automatic resolution of undefined operators (see tc.fs, Item.ImplicitOp). This then compiles as an 
    // application of a lambda to two arguments. We recognize this pattern here
    | Expr.App (Expr.Lambda _, _, _, [arg1;arg2], _) when g.compilingFslib -> 
        Some(arg1, arg2)
    | _ -> None

let isUncheckedDefaultOfValRef g vref = 
    valRefEq g vref g.unchecked_defaultof_vref 
    // There is an internal version of typeof defined in prim-types.fs that needs to be detected
    || (g.compilingFslib && vref.LogicalName = "defaultof") 

let isTypeOfValRef g vref = 
    valRefEq g vref g.typeof_vref 
    // There is an internal version of typeof defined in prim-types.fs that needs to be detected
    || (g.compilingFslib && vref.LogicalName = "typeof") 

let isSizeOfValRef g vref = 
    valRefEq g vref g.sizeof_vref 
    // There is an internal version of typeof defined in prim-types.fs that needs to be detected
    || (g.compilingFslib && vref.LogicalName = "sizeof") 

let isNameOfValRef g vref =
    valRefEq g vref g.nameof_vref
    // There is an internal version of nameof defined in prim-types.fs that needs to be detected
    || (g.compilingFslib && vref.LogicalName = "nameof")

let isTypeDefOfValRef g vref = 
    valRefEq g vref g.typedefof_vref 
    // There is an internal version of typedefof defined in prim-types.fs that needs to be detected
    || (g.compilingFslib && vref.LogicalName = "typedefof") 

let (|UncheckedDefaultOfExpr|_|) g expr = 
    match expr with 
    | Expr.App (Expr.Val (vref, _, _), _, [ty], [], _) when isUncheckedDefaultOfValRef g vref -> Some ty
    | _ -> None

let (|TypeOfExpr|_|) g expr = 
    match expr with 
    | Expr.App (Expr.Val (vref, _, _), _, [ty], [], _) when isTypeOfValRef g vref -> Some ty
    | _ -> None

let (|SizeOfExpr|_|) g expr = 
    match expr with 
    | Expr.App (Expr.Val (vref, _, _), _, [ty], [], _) when isSizeOfValRef g vref -> Some ty
    | _ -> None

let (|TypeDefOfExpr|_|) g expr = 
    match expr with 
    | Expr.App (Expr.Val (vref, _, _), _, [ty], [], _) when isTypeDefOfValRef g vref -> Some ty
    | _ -> None

let (|NameOfExpr|_|) g expr = 
    match expr with 
    | Expr.App(Expr.Val(vref,_,_),_,[ty],[],_) when isNameOfValRef g vref  -> Some ty
    | _ -> None

let (|SeqExpr|_|) g expr = 
    match expr with 
    | Expr.App(Expr.Val(vref,_,_),_,_,_,_) when valRefEq g vref g.seq_vref -> Some()
    | _ -> None

//--------------------------------------------------------------------------
// DEBUG layout
//---------------------------------------------------------------------------
module DebugPrint = 
    let layoutRanges = ref false

    let squareAngleL x = LeftL.leftBracketAngle ^^ x ^^ RightL.rightBracketAngle

    let angleL x = sepL Literals.leftAngle ^^ x ^^ rightL Literals.rightAngle

    let braceL x = leftL Literals.leftBrace ^^ x ^^ rightL Literals.rightBrace

    let braceBarL x = leftL Literals.leftBraceBar ^^ x ^^ rightL Literals.rightBraceBar

    let boolL = function true -> WordL.keywordTrue | false -> WordL.keywordFalse

    let intL (n: int) = wordL (tagNumericLiteral (string n ))

    let int64L (n: int64) = wordL (tagNumericLiteral (string n ))

    let jlistL xL xmap = QueueList.foldBack (fun x z -> z @@ xL x) xmap emptyL

    let bracketIfL x lyt = if x then bracketL lyt else lyt

    let lvalopL x = 
        match x with 
        | LAddrOf readonly -> wordL (tagText (sprintf "LAddrOf(%b)" readonly))
        | LByrefGet -> wordL (tagText "LByrefGet")
        | LSet -> wordL (tagText "LSet")
        | LByrefSet -> wordL (tagText "LByrefSet")

    let angleBracketL l = leftL (tagText "<") ^^ l ^^ rightL (tagText ">")

    let angleBracketListL l = angleBracketL (sepListL (sepL (tagText ",")) l)

    let layoutMemberFlags memFlags = 
        let stat = 
            if memFlags.IsInstance || (memFlags.MemberKind = MemberKind.Constructor) then emptyL 
            else wordL (tagText "static")
        let stat =
            if memFlags.IsDispatchSlot then stat ++ wordL (tagText "abstract")
            elif memFlags.IsOverrideOrExplicitImpl then stat ++ wordL (tagText "override")
            else stat
        stat

    let stampL _n w = 
        w

    let layoutTyconRef (tc: TyconRef) = 
        wordL (tagText tc.DisplayNameWithStaticParameters) |> stampL tc.Stamp

    let rec auxTypeL env ty = auxTypeWrapL env false ty

    and auxTypeAtomL env ty = auxTypeWrapL env true ty

    and auxTyparsL env tcL prefix tinst = 
       match tinst with 
       | [] -> tcL
       | [t] -> 
         let tL = auxTypeAtomL env t
         if prefix then tcL ^^ angleBracketL tL 
         else tL ^^ tcL 
       | _ -> 
         let tinstL = List.map (auxTypeL env) tinst
         if prefix then
             tcL ^^ angleBracketListL tinstL
         else
             tupleL tinstL ^^ tcL
            
    and auxTypeWrapL env isAtomic ty = 
        let wrap x = bracketIfL isAtomic x in // wrap iff require atomic expr 
        match stripTyparEqns ty with
        | TType_forall (typars, rty) -> 
           (leftL (tagText "!") ^^ layoutTyparDecls typars --- auxTypeL env rty) |> wrap
        | TType_ucase (UCRef(tcref, _), tinst)
        | TType_app (tcref, tinst) -> 
           let prefix = tcref.IsPrefixDisplay
           let tcL = layoutTyconRef tcref
           auxTyparsL env tcL prefix tinst
        | TType_anon (anonInfo, tys) -> braceBarL (sepListL (wordL (tagText ";")) (List.map2 (fun nm ty -> wordL (tagField nm) --- auxTypeAtomL env ty) (Array.toList anonInfo.SortedNames) tys))
        | TType_tuple (_tupInfo, tys) -> sepListL (wordL (tagText "*")) (List.map (auxTypeAtomL env) tys) |> wrap
        | TType_fun (f, x) -> ((auxTypeAtomL env f ^^ wordL (tagText "->")) --- auxTypeL env x) |> wrap
        | TType_var typar -> auxTyparWrapL env isAtomic typar 
        | TType_measure unt -> 
#if DEBUG
          leftL (tagText "{") ^^
          (match global_g with
           | None -> wordL (tagText "<no global g>")
           | Some g -> 
             let sortVars (vs:(Typar * Rational) list) = vs |> List.sortBy (fun (v, _) -> v.DisplayName) 
             let sortCons (cs:(TyconRef * Rational) list) = cs |> List.sortBy (fun (c, _) -> c.DisplayName) 
             let negvs, posvs = ListMeasureVarOccsWithNonZeroExponents unt |> sortVars |> List.partition (fun (_, e) -> SignRational e < 0)
             let negcs, poscs = ListMeasureConOccsWithNonZeroExponents g false unt |> sortCons |> List.partition (fun (_, e) -> SignRational e < 0)
             let unparL (uv: Typar) = wordL (tagText ("'" + uv.DisplayName))
             let unconL tc = layoutTyconRef tc
             let rationalL e = wordL (tagText(RationalToString e))
             let measureToPowerL x e = if e = OneRational then x else x -- wordL (tagText "^") -- rationalL e
             let prefix =
                 spaceListL
                     (List.map (fun (v, e) -> measureToPowerL (unparL v) e) posvs @
                      List.map (fun (c, e) -> measureToPowerL (unconL c) e) poscs)
             let postfix =
                 spaceListL 
                     (List.map (fun (v, e) -> measureToPowerL (unparL v) (NegRational e)) negvs @
                      List.map (fun (c, e) -> measureToPowerL (unconL c) (NegRational e)) negcs)
             match (negvs, negcs) with 
             | [], [] -> prefix 
             | _ -> prefix ^^ sepL (tagText "/") ^^ postfix) ^^
          rightL (tagText "}")
#else
          unt |> ignore
          wordL(tagText "<measure>")
#endif

    and auxTyparWrapL (env: SimplifyTypes.TypeSimplificationInfo) isAtomic (typar: Typar) =
          let wrap x = bracketIfL isAtomic x in // wrap iff require atomic expr 
          // There are several cases for pprinting of typar.
          // 
          //   'a - is multiple occurrence.
          //   #Type - inplace coercion constraint and singleton
          //   ('a :> Type) - inplace coercion constraint not singleton
          //   ('a.opM: S->T) - inplace operator constraint
          let tpL =
            wordL (tagText (prefixOfStaticReq typar.StaticReq
                   + prefixOfRigidTypar typar
                   + typar.DisplayName))
          let varL = tpL |> stampL typar.Stamp 

          match Zmap.tryFind typar env.inplaceConstraints with
          | Some typarConstraintTy ->
              if Zset.contains typar env.singletons then
                leftL (tagText "#") ^^ auxTyparConstraintTypL env typarConstraintTy
              else
                (varL ^^ sepL (tagText ":>") ^^ auxTyparConstraintTypL env typarConstraintTy) |> wrap
          | _ -> varL

    and auxTypar2L env typar = auxTyparWrapL env false typar

    and auxTyparAtomL env typar = auxTyparWrapL env true typar

    and auxTyparConstraintTypL env ty = auxTypeL env ty

    and auxTraitL env (ttrait: TraitConstraintInfo) =
#if DEBUG
        let (TTrait(tys, nm, memFlags, argtys, rty, _, _extSlns, _ad)) = ttrait 
        match global_g with
        | None -> wordL (tagText "<no global g>")
        | Some g -> 
            let rty = GetFSharpViewOfReturnType g rty
            let stat = layoutMemberFlags memFlags
            let argsL = sepListL (wordL (tagText "*")) (List.map (auxTypeAtomL env) argtys)
            let resL = auxTypeL env rty
            let methodTypeL = (argsL ^^ wordL (tagText "->")) ++ resL
            bracketL (stat ++ bracketL (sepListL (wordL (tagText "or")) (List.map (auxTypeAtomL env) tys)) ++ wordL (tagText "member") --- (wordL (tagText nm) ^^ wordL (tagText ":") -- methodTypeL))
#else
        ignore (env, ttrait)
        wordL(tagText "trait")
#endif

    and auxTyparConstraintL env (tp, tpc) = 
        let constraintPrefix l = auxTypar2L env tp ^^ wordL (tagText ":") ^^ l
        match tpc with
        | TyparConstraint.CoercesTo(typarConstraintTy, _) ->
            auxTypar2L env tp ^^ wordL (tagText ":>") --- auxTyparConstraintTypL env typarConstraintTy
        | TyparConstraint.MayResolveMember(traitInfo, _) ->
            auxTypar2L env tp ^^ wordL (tagText ":") --- auxTraitL env traitInfo
        | TyparConstraint.DefaultsTo(_, ty, _) ->
            wordL (tagText "default") ^^ auxTypar2L env tp ^^ wordL (tagText ":") ^^ auxTypeL env ty
        | TyparConstraint.IsEnum(ty, _) ->
            auxTyparsL env (wordL (tagText "enum")) true [ty] |> constraintPrefix
        | TyparConstraint.IsDelegate(aty, bty, _) ->
            auxTyparsL env (wordL (tagText "delegate")) true [aty; bty] |> constraintPrefix
        | TyparConstraint.SupportsNull _ ->
            wordL (tagText "null") |> constraintPrefix
        | TyparConstraint.SupportsComparison _ ->
            wordL (tagText "comparison") |> constraintPrefix
        | TyparConstraint.SupportsEquality _ ->
            wordL (tagText "equality") |> constraintPrefix
        | TyparConstraint.IsNonNullableStruct _ ->
            wordL (tagText "struct") |> constraintPrefix
        | TyparConstraint.IsReferenceType _ ->
            wordL (tagText "not struct") |> constraintPrefix
        | TyparConstraint.IsUnmanaged _ ->
            wordL (tagText "unmanaged") |> constraintPrefix
        | TyparConstraint.SimpleChoice(tys, _) ->
            bracketL (sepListL (sepL (tagText "|")) (List.map (auxTypeL env) tys)) |> constraintPrefix
        | TyparConstraint.RequiresDefaultConstructor _ ->
            bracketL (wordL (tagText "new : unit -> ") ^^ (auxTypar2L env tp)) |> constraintPrefix

    and auxTyparConstraintsL env x = 
        match x with 
        | [] -> emptyL
        | cxs -> wordL (tagText "when") --- aboveListL (List.map (auxTyparConstraintL env) cxs)

    and typarL tp = auxTypar2L SimplifyTypes.typeSimplificationInfo0 tp 

    and typarAtomL tp = auxTyparAtomL SimplifyTypes.typeSimplificationInfo0 tp

    and typeAtomL tau =
        let tau, cxs = tau, []
        let env = SimplifyTypes.CollectInfo false [tau] cxs
        match env.postfixConstraints with
        | [] -> auxTypeAtomL env tau
        | _ -> bracketL (auxTypeL env tau --- auxTyparConstraintsL env env.postfixConstraints)
          
    and typeL tau =
        let tau, cxs = tau, []
        let env = SimplifyTypes.CollectInfo false [tau] cxs
        match env.postfixConstraints with
        | [] -> auxTypeL env tau 
        | _ -> (auxTypeL env tau --- auxTyparConstraintsL env env.postfixConstraints) 

    and typarDeclL tp =
        let tau, cxs = mkTyparTy tp, (List.map (fun x -> (tp, x)) tp.Constraints)
        let env = SimplifyTypes.CollectInfo false [tau] cxs
        match env.postfixConstraints with
        | [] -> auxTypeL env tau 
        | _ -> (auxTypeL env tau --- auxTyparConstraintsL env env.postfixConstraints) 
    and layoutTyparDecls tps = angleBracketListL (List.map typarDeclL tps) 

    let rangeL m = wordL (tagText (stringOfRange m))

    let instL tyL tys =
        match tys with
        | [] -> emptyL
        | tys -> sepL (tagText "@[") ^^ commaListL (List.map tyL tys) ^^ rightL (tagText "]")

    let valRefL (vr: ValRef) = 
        wordL (tagText vr.LogicalName) |> stampL vr.Stamp 

    let layoutAttrib (Attrib(_, k, _, _, _, _, _)) = 
        leftL (tagText "[<") ^^ 
        (match k with 
         | ILAttrib ilmeth -> wordL (tagText ilmeth.Name)
         | FSAttrib vref -> valRefL vref) ^^
        rightL (tagText ">]")

    let layoutAttribs attribs = aboveListL (List.map layoutAttrib attribs)

    let arityInfoL (ValReprInfo (tpNames, _, _) as tvd) = 
        let ns = tvd.AritiesOfArgs in 
        leftL (tagText "arity<") ^^ intL tpNames.Length ^^ sepL (tagText ">[") ^^ commaListL (List.map intL ns) ^^ rightL (tagText "]")

    let valL (v: Val) =
        let vsL = wordL (tagText (DecompileOpName v.LogicalName)) |> stampL v.Stamp
        let vsL = vsL -- layoutAttribs (v.Attribs)
        vsL

    let typeOfValL (v: Val) =
        (valL v
          ^^ (if v.MustInline then wordL (tagText "inline ") else emptyL) 
          ^^ (if v.IsMutable then wordL(tagText "mutable ") else emptyL)
          ^^ wordL (tagText ":")) -- typeL v.Type

    let tslotparamL (TSlotParam(nmOpt, ty, inFlag, outFlag, _, _)) =
        (optionL (tagText >> wordL) nmOpt) ^^ 
         wordL(tagText ":") ^^ 
         typeL ty ^^ 
         (if inFlag then wordL(tagText "[in]") else emptyL) ^^ 
         (if outFlag then wordL(tagText "[out]") else emptyL) ^^ 
         (if inFlag then wordL(tagText "[opt]") else emptyL)

    let slotSigL (slotsig: SlotSig) =
#if DEBUG
        let (TSlotSig(nm, ty, tps1, tps2, pms, rty)) = slotsig 
        match global_g with
        | None -> wordL(tagText "<no global g>")
        | Some g -> 
            let rty = GetFSharpViewOfReturnType g rty
            (wordL(tagText "slot") --- (wordL (tagText nm)) ^^ wordL(tagText "@") ^^ typeL ty) --
              (wordL(tagText "LAM") --- spaceListL (List.map typarL tps1) ^^ rightL(tagText ".")) ---
              (wordL(tagText "LAM") --- spaceListL (List.map typarL tps2) ^^ rightL(tagText ".")) ---
              (commaListL (List.map (List.map tslotparamL >> tupleL) pms)) ^^ (wordL(tagText "-> ")) --- (typeL rty) 
#else
        ignore slotsig
        wordL(tagText "slotsig")
#endif

    let rec memberL (g:TcGlobals) (v: Val) (membInfo: ValMemberInfo) = 
        aboveListL 
            [ wordL(tagText "compiled_name! = ") ^^ wordL (tagText (v.CompiledName g.CompilerGlobalState))
              wordL(tagText "membInfo-slotsig! = ") ^^ listL slotSigL membInfo.ImplementedSlotSigs ]

    and valAtBindL g v =
        let vL = valL v
        let mutL = (if v.IsMutable then wordL(tagText "mutable") ++ vL else vL)
        mutL --- 
            aboveListL 
                [ yield wordL(tagText ":") ^^ typeL v.Type
                  match v.MemberInfo with None -> () | Some mem_info -> yield wordL(tagText "!") ^^ memberL g v mem_info
                  match v.ValReprInfo with None -> () | Some arity_info -> yield wordL(tagText "#") ^^ arityInfoL arity_info]

    let unionCaseRefL (ucr: UnionCaseRef) = wordL (tagText ucr.CaseName)

    let recdFieldRefL (rfref: RecdFieldRef) = wordL (tagText rfref.FieldName)

    let identL (id: Ident) = wordL (tagText id.idText)

    // Note: We need nice printing of constants in order to print literals and attributes 
    let constL c =
        let str = 
            match c with
            | Const.Bool x -> if x then "true" else "false"
            | Const.SByte x -> (x |> string)+"y"
            | Const.Byte x -> (x |> string)+"uy"
            | Const.Int16 x -> (x |> string)+"s"
            | Const.UInt16 x -> (x |> string)+"us"
            | Const.Int32 x -> (x |> string)
            | Const.UInt32 x -> (x |> string)+"u"
            | Const.Int64 x -> (x |> string)+"L"
            | Const.UInt64 x -> (x |> string)+"UL"
            | Const.IntPtr x -> (x |> string)+"n"
            | Const.UIntPtr x -> (x |> string)+"un"
            | Const.Single d -> 
                (let s = d.ToString("g12", System.Globalization.CultureInfo.InvariantCulture)
                 if String.forall (fun c -> System.Char.IsDigit c || c = '-') s 
                 then s + ".0" 
                 else s) + "f"
            | Const.Double d -> 
                let s = d.ToString("g12", System.Globalization.CultureInfo.InvariantCulture)
                if String.forall (fun c -> System.Char.IsDigit c || c = '-') s 
                then s + ".0" 
                else s
            | Const.Char c -> "'" + c.ToString() + "'" 
            | Const.String bs -> "\"" + bs + "\"" 
            | Const.Unit -> "()" 
            | Const.Decimal bs -> string bs + "M" 
            | Const.Zero -> "default"
        wordL (tagText str)

    let rec tyconL g (tycon: Tycon) =
        if tycon.IsModuleOrNamespace then entityL g tycon else

        let lhsL = wordL (tagText (match tycon.TypeOrMeasureKind with TyparKind.Measure -> "[<Measure>] type" | TyparKind.Type -> "type")) ^^ wordL (tagText tycon.DisplayName) ^^ layoutTyparDecls tycon.TyparsNoRange
        let lhsL = lhsL --- layoutAttribs tycon.Attribs
        let memberLs = 
            let adhoc = 
                tycon.MembersOfFSharpTyconSorted 
                    |> List.filter (fun v -> not v.IsDispatchSlot)
                    |> List.filter (fun v -> not v.Deref.IsClassConstructor) 
                    // Don't print individual methods forming interface implementations - these are currently never exported 
                    |> List.filter (fun v -> isNil (Option.get v.MemberInfo).ImplementedSlotSigs)
            let iimpls = 
                match tycon.TypeReprInfo with 
                | TFSharpObjectRepr r when (match r.fsobjmodel_kind with TTyconInterface -> true | _ -> false) -> []
                | _ -> tycon.ImmediateInterfacesOfFSharpTycon
            let iimpls = iimpls |> List.filter (fun (_, compgen, _) -> not compgen)
            // if TTyconInterface, the iimpls should be printed as inherited interfaces 
            if isNil adhoc && isNil iimpls then 
                emptyL 
            else 
                let iimplsLs = iimpls |> List.map (fun (ty, _, _) -> wordL(tagText "interface") --- typeL ty)
                let adhocLs = adhoc |> List.map (fun vref -> valAtBindL g vref.Deref)
                (wordL(tagText "with") @@-- aboveListL (iimplsLs @ adhocLs)) @@ wordL(tagText "end")

        let layoutUnionCaseArgTypes argtys = sepListL (wordL(tagText "*")) (List.map typeL argtys)

        let ucaseL prefixL (ucase: UnionCase) =
            let nmL = wordL (tagText (DemangleOperatorName ucase.Id.idText))
            match ucase.RecdFields |> List.map (fun rfld -> rfld.FormalType) with
            | [] -> (prefixL ^^ nmL)
            | argtys -> (prefixL ^^ nmL ^^ wordL(tagText "of")) --- layoutUnionCaseArgTypes argtys

        let layoutUnionCases ucases =
            let prefixL = if not (isNilOrSingleton ucases) then wordL(tagText "|") else emptyL
            List.map (ucaseL prefixL) ucases
            
        let layoutRecdField (fld: RecdField) =
            let lhs = wordL (tagText fld.Name)
            let lhs = if fld.IsMutable then wordL(tagText "mutable") --- lhs else lhs
            (lhs ^^ rightL(tagText ":")) --- typeL fld.FormalType

        let tyconReprL (repr, tycon: Tycon) = 
            match repr with 
            | TRecdRepr _ ->
                tycon.TrueFieldsAsList |> List.map (fun fld -> layoutRecdField fld ^^ rightL(tagText ";")) |> aboveListL
            | TFSharpObjectRepr r -> 
                match r.fsobjmodel_kind with 
                | TTyconDelegate _ ->
                    wordL(tagText "delegate ...")
                | _ ->
                    let start = 
                        match r.fsobjmodel_kind with
                        | TTyconClass -> "class" 
                        | TTyconInterface -> "interface" 
                        | TTyconStruct -> "struct" 
                        | TTyconEnum -> "enum" 
                        | _ -> failwith "???"
                    let inherits = 
                       match r.fsobjmodel_kind, tycon.TypeContents.tcaug_super with
                       | TTyconClass, Some super -> [wordL(tagText "inherit") ^^ (typeL super)] 
                       | TTyconInterface, _ -> 
                         tycon.ImmediateInterfacesOfFSharpTycon
                           |> List.filter (fun (_, compgen, _) -> not compgen)
                           |> List.map (fun (ity, _, _) -> wordL(tagText "inherit") ^^ (typeL ity))
                       | _ -> []
                    let vsprs = 
                        tycon.MembersOfFSharpTyconSorted 
                            |> List.filter (fun v -> v.IsDispatchSlot) 
                            |> List.map (fun vref -> valAtBindL g vref.Deref)
                    let vals = tycon.TrueFieldsAsList |> List.map (fun f -> (if f.IsStatic then wordL(tagText "static") else emptyL) ^^ wordL(tagText "val") ^^ layoutRecdField f)
                    let alldecls = inherits @ vsprs @ vals
                    let emptyMeasure = match tycon.TypeOrMeasureKind with TyparKind.Measure -> isNil alldecls | _ -> false
                    if emptyMeasure then emptyL else (wordL (tagText start) @@-- aboveListL alldecls) @@ wordL(tagText "end")
            | TUnionRepr _ -> tycon.UnionCasesAsList |> layoutUnionCases |> aboveListL 
            | TAsmRepr _ -> wordL(tagText "(# ... #)")
            | TMeasureableRepr ty -> typeL ty
            | TILObjectRepr (TILObjectReprData(_, _, td)) -> wordL (tagText td.Name)
            | _ -> failwith "unreachable"

        let reprL = 
            match tycon.TypeReprInfo with 
#if !NO_EXTENSIONTYPING
            | TProvidedTypeExtensionPoint _
            | TProvidedNamespaceExtensionPoint _
#endif
            | TNoRepr -> 
                match tycon.TypeAbbrev with
                | None -> lhsL @@-- memberLs
                | Some a -> (lhsL ^^ wordL(tagText "=")) --- (typeL a @@ memberLs)
            | a -> 
                let rhsL = tyconReprL (a, tycon) @@ memberLs
                (lhsL ^^ wordL(tagText "=")) @@-- rhsL
        reprL

    and bindingL g (TBind(v, repr, _)) =
        valAtBindL g v --- (wordL(tagText "=") ^^ exprL g repr)

    and exprL g expr = exprWrapL g false expr

    and atomL g expr = exprWrapL g true expr // true means bracket if needed to be atomic expr 

    and letRecL g binds bodyL = 
        let eqnsL = 
            binds
               |> List.mapHeadTail (fun bind -> wordL(tagText "rec") ^^ bindingL g bind ^^ wordL(tagText "in"))
                              (fun bind -> wordL(tagText "and") ^^ bindingL g bind ^^ wordL(tagText "in")) 
        (aboveListL eqnsL @@ bodyL) 

    and letL g bind bodyL = 
        let eqnL = wordL(tagText "let") ^^ bindingL g bind ^^ wordL(tagText "in")
        (eqnL @@ bodyL) 

    and exprWrapL g isAtomic expr =
        let atomL args = atomL g args
        let exprL expr = exprL g expr
        let iimplL iimpls = iimplL g iimpls
        let valAtBindL v = valAtBindL g v
        let overrideL tmeth = overrideL g tmeth
        let targetL targets = targetL g targets
        let wrap = bracketIfL isAtomic // wrap iff require atomic expr 
        let lay =
            match expr with
            | Expr.Const (c, _, _) -> constL c
            | Expr.Val (v, flags, _) -> 
                 let xL = valL v.Deref 
                 let xL =
                     match flags with
                       | PossibleConstrainedCall _ -> xL ^^ rightL(tagText "<constrained>")
                       | CtorValUsedAsSelfInit -> xL ^^ rightL(tagText "<selfinit>")
                       | CtorValUsedAsSuperInit -> xL ^^ rightL(tagText "<superinit>")
                       | VSlotDirectCall -> xL ^^ rightL(tagText "<vdirect>")
                       | NormalValUse -> xL 
                 xL
            | Expr.Sequential (expr1, expr2, flag, _, _) -> 
                let flag = 
                    match flag with
                    | NormalSeq -> "; (*Seq*)"
                    | ThenDoSeq -> "; (*ThenDo*)" 
                ((exprL expr1 ^^ rightL (tagText flag)) @@ exprL expr2) |> wrap
            | Expr.Lambda (_, _, baseValOpt, argvs, body, _, _) -> 
                let formalsL = spaceListL (List.map valAtBindL argvs) in
                let bindingL = 
                    match baseValOpt with
                    | None -> wordL(tagText "lam") ^^ formalsL ^^ rightL(tagText ".")
                    | Some basev -> wordL(tagText "lam") ^^ (leftL(tagText "base=") ^^ valAtBindL basev) --- formalsL ^^ rightL(tagText ".") in
                (bindingL ++ exprL body) |> wrap
            | Expr.TyLambda (_, argtyvs, body, _, _) -> 
                ((wordL(tagText "LAM") ^^ spaceListL (List.map typarL argtyvs) ^^ rightL(tagText ".")) ++ exprL body) |> wrap
            | Expr.TyChoose (argtyvs, body, _) -> 
                ((wordL(tagText "CHOOSE") ^^ spaceListL (List.map typarL argtyvs) ^^ rightL(tagText ".")) ++ exprL body) |> wrap
            | Expr.App (f, _, tys, argtys, _) -> 
                let flayout = atomL f
                appL g flayout tys argtys |> wrap
            | Expr.LetRec (binds, body, _, _) -> 
                letRecL g binds (exprL body) |> wrap
            | Expr.Let (bind, body, _, _) -> 
                letL g bind (exprL body) |> wrap
            | Expr.Link rX -> 
                (wordL(tagText "RecLink") --- atomL (!rX)) |> wrap
            | Expr.Match (_, _, dtree, targets, _, _) -> 
                leftL(tagText "[") ^^ (decisionTreeL g dtree @@ aboveListL (List.mapi targetL (targets |> Array.toList)) ^^ rightL(tagText "]"))
            | Expr.Op (TOp.UnionCase c, _, args, _) -> 
                (unionCaseRefL c ++ spaceListL (List.map atomL args)) |> wrap
            | Expr.Op (TOp.ExnConstr ecref, _, args, _) -> 
                wordL (tagText ecref.LogicalName) ^^ bracketL (commaListL (List.map atomL args))
            | Expr.Op (TOp.Tuple _, _, xs, _) -> 
                tupleL (List.map exprL xs)
            | Expr.Op (TOp.Recd (ctor, tc), _, xs, _) -> 
                let fields = tc.TrueInstanceFieldsAsList
                let lay fs x = (wordL (tagText fs.rfield_id.idText) ^^ sepL(tagText "=")) --- (exprL x)
                let ctorL = 
                    match ctor with
                    | RecdExpr -> emptyL
                    | RecdExprIsObjInit-> wordL(tagText "(new)")
                leftL(tagText "{") ^^ semiListL (List.map2 lay fields xs) ^^ rightL(tagText "}") ^^ ctorL
            | Expr.Op (TOp.ValFieldSet rf, _, [rx;x], _) -> 
                (atomL rx --- wordL(tagText ".")) ^^ (recdFieldRefL rf ^^ wordL(tagText "<-") --- exprL x)
            | Expr.Op (TOp.ValFieldSet rf, _, [x], _) -> 
                (recdFieldRefL rf ^^ wordL(tagText "<-") --- exprL x)
            | Expr.Op (TOp.ValFieldGet rf, _, [rx], _) -> 
                (atomL rx ^^ rightL(tagText ".#") ^^ recdFieldRefL rf)
            | Expr.Op (TOp.ValFieldGet rf, _, [], _) -> 
                recdFieldRefL rf
            | Expr.Op (TOp.ValFieldGetAddr (rf, _), _, [rx], _) -> 
                leftL(tagText "&") ^^ bracketL (atomL rx ^^ rightL(tagText ".!") ^^ recdFieldRefL rf)
            | Expr.Op (TOp.ValFieldGetAddr (rf, _), _, [], _) -> 
                leftL(tagText "&") ^^ (recdFieldRefL rf)
            | Expr.Op (TOp.UnionCaseTagGet tycr, _, [x], _) -> 
                wordL (tagText ("#" + tycr.LogicalName + ".tag")) ^^ atomL x
            | Expr.Op (TOp.UnionCaseProof c, _, [x], _) -> 
                wordL (tagText ("#" + c.CaseName + ".cast")) ^^ atomL x
            | Expr.Op (TOp.UnionCaseFieldGet (c, i), _, [x], _) -> 
                wordL (tagText ("#" + c.CaseName + "." + string i)) --- atomL x
            | Expr.Op (TOp.UnionCaseFieldSet (c, i), _, [x;y], _) -> 
                ((atomL x --- (rightL (tagText ("#" + c.CaseName + "." + string i)))) ^^ wordL(tagText ":=")) --- exprL y
            | Expr.Op (TOp.TupleFieldGet (_, i), _, [x], _) -> 
                wordL (tagText ("#" + string i)) --- atomL x
            | Expr.Op (TOp.Coerce, [ty;_], [x], _) -> 
                atomL x --- (wordL(tagText ":>") ^^ typeL ty) 
            | Expr.Op (TOp.Reraise, [_], [], _) -> 
                wordL(tagText "Rethrow!")
            | Expr.Op (TOp.ILAsm (a, tys), tyargs, args, _) -> 
                let instrs = a |> List.map (sprintf "%+A" >> tagText >> wordL) |> spaceListL // %+A has + since instrs are from an "internal" type  
                let instrs = leftL(tagText "(#") ^^ instrs ^^ rightL(tagText "#)")
                (appL g instrs tyargs args ---
                    wordL(tagText ":") ^^ spaceListL (List.map typeAtomL tys)) |> wrap
            | Expr.Op (TOp.LValueOp (lvop, vr), _, args, _) -> 
                (lvalopL lvop ^^ valRefL vr --- bracketL (commaListL (List.map atomL args))) |> wrap
            | Expr.Op (TOp.ILCall (_isVirtCall, _isProtectedCall, _valu, _isNewObjCall, _valUseFlags, _isProperty, _noTailCall, ilMethRef, tinst, minst, _tys), tyargs, args, _) ->
                let meth = ilMethRef.Name
                wordL(tagText "ILCall") ^^
                   aboveListL 
                      [ wordL(tagText "meth ") --- wordL (tagText ilMethRef.DeclaringTypeRef.FullName) ^^ sepL(tagText ".") ^^ wordL (tagText meth)
                        wordL(tagText "tinst ") --- listL typeL tinst
                        wordL(tagText "minst ") --- listL typeL minst
                        wordL(tagText "tyargs") --- listL typeL tyargs
                        wordL(tagText "args ") --- listL exprL args ] 
                    |> wrap
            | Expr.Op (TOp.Array, [_], xs, _) -> 
                leftL(tagText "[|") ^^ commaListL (List.map exprL xs) ^^ rightL(tagText "|]")
            | Expr.Op (TOp.While _, [], [x1;x2], _) -> 
                wordL(tagText "while") ^^ exprL x1 ^^ wordL(tagText "do") ^^ exprL x2 ^^ rightL(tagText "}")
            | Expr.Op (TOp.For _, [], [x1;x2;x3], _) -> 
                wordL(tagText "for") ^^ aboveListL [(exprL x1 ^^ wordL(tagText "to") ^^ exprL x2 ^^ wordL(tagText "do")); exprL x3 ] ^^ rightL(tagText "done")
            | Expr.Op (TOp.TryCatch _, [_], [x1;x2], _) -> 
                wordL(tagText "try") ^^ exprL x1 ^^ wordL(tagText "with") ^^ exprL x2 ^^ rightL(tagText "}")
            | Expr.Op (TOp.TryFinally _, [_], [x1;x2], _) -> 
                wordL(tagText "try") ^^ exprL x1 ^^ wordL(tagText "finally") ^^ exprL x2 ^^ rightL(tagText "}")
            | Expr.Op (TOp.Bytes _, _, _, _) -> 
                wordL(tagText "bytes++")
            | Expr.Op (TOp.UInt16s _, _, _, _) -> wordL(tagText "uint16++")
            | Expr.Op (TOp.RefAddrGet _, _tyargs, _args, _) -> wordL(tagText "GetRefLVal...")
            | Expr.Op (TOp.TraitCall _, _tyargs, _args, _) -> wordL(tagText "traitcall...")
            | Expr.Op (TOp.ExnFieldGet _, _tyargs, _args, _) -> wordL(tagText "TOp.ExnFieldGet...")
            | Expr.Op (TOp.ExnFieldSet _, _tyargs, _args, _) -> wordL(tagText "TOp.ExnFieldSet...")
            | Expr.Op (TOp.TryFinally _, _tyargs, _args, _) -> wordL(tagText "TOp.TryFinally...")
            | Expr.Op (TOp.TryCatch _, _tyargs, _args, _) -> wordL(tagText "TOp.TryCatch...")
            | Expr.Op (_, _tys, args, _) -> wordL(tagText "Expr.Op ...") ^^ bracketL (commaListL (List.map atomL args)) 
            | Expr.Quote (a, _, _, _, _) -> leftL(tagText "<@") ^^ atomL a ^^ rightL(tagText "@>")
            | Expr.Obj (_lambdaId, ty, basev, ccall, overrides, iimpls, _) -> 
                wordL(tagText "OBJ:") ^^ 
                aboveListL [typeL ty
                            exprL ccall
                            optionL valAtBindL basev
                            aboveListL (List.map overrideL overrides)
                            aboveListL (List.map iimplL iimpls)]

            | Expr.StaticOptimization (_tcs, csx, x, _) -> 
                (wordL(tagText "opt") @@- (exprL x)) @@--
                   (wordL(tagText "|") ^^ exprL csx --- (wordL(tagText "when...") ))
           
        // For tracking ranges through expr rewrites 
        if !layoutRanges 
        then leftL(tagText "{") ^^ (rangeL expr.Range ^^ rightL(tagText ":")) ++ lay ^^ rightL(tagText "}")
        else lay

    and implFilesL g implFiles =
        let implFileL implFiles = implFileL g implFiles
        aboveListL (List.map implFileL implFiles)

    and appL g flayout tys args =
        let atomL args = atomL g args
        let z = flayout
        let z = z ^^ instL typeL tys
        let z = z --- sepL(tagText "`") --- (spaceListL (List.map atomL args))
        z

    and implFileL g (TImplFile (_, _, mexpr, _, _, _)) =
        aboveListL [(wordL(tagText "top implementation ")) @@-- mexprL g mexpr]

    and mexprL g x =
        match x with 
        | ModuleOrNamespaceExprWithSig(mtyp, defs, _) -> mdefL g defs @@- (wordL(tagText ":") @@- entityTypeL g mtyp)

    and mdefsL  g defs =
        let mdefL x = mdefL g x
        wordL(tagText "Module Defs") @@-- aboveListL(List.map mdefL defs)

    and mdefL g x =
        let tyconL tycon = tyconL g tycon
        let mbindL x =  mbindL g x 
        match x with
        | TMDefRec(_, tycons, mbinds, _) -> aboveListL ((tycons |> List.map tyconL) @ List.map mbindL mbinds)
        | TMDefLet(bind, _) -> letL g bind emptyL
        | TMDefDo(e, _) -> exprL g e
        | TMDefs defs -> mdefsL g defs
        | TMAbstract mexpr -> mexprL g mexpr

    and mbindL g x =
       match x with
       | ModuleOrNamespaceBinding.Binding bind -> letL g bind emptyL
       | ModuleOrNamespaceBinding.Module(mspec, rhs) ->
        (wordL (tagText (if mspec.IsNamespace then "namespace" else "module")) ^^ (wordL (tagText mspec.DemangledModuleOrNamespaceName) |> stampL mspec.Stamp)) @@-- mdefL g rhs

    and entityTypeL g (mtyp: ModuleOrNamespaceType) =
        let tyconL tycon = tyconL g tycon
        aboveListL [jlistL typeOfValL mtyp.AllValsAndMembers
                    jlistL tyconL mtyp.AllEntities]

    and entityL g (ms: ModuleOrNamespace) =
        let header = wordL(tagText "module") ^^ (wordL (tagText ms.DemangledModuleOrNamespaceName) |> stampL ms.Stamp) ^^ wordL(tagText ":")
        let footer = wordL(tagText "end")
        let body = entityTypeL g ms.ModuleOrNamespaceType
        (header @@-- body) @@ footer

    and ccuL g (ccu: CcuThunk) = entityL g ccu.Contents

    and decisionTreeL g x =
        let exprL expr = exprL g expr
        let dcaseL dcases = dcaseL g dcases
        match x with 
        | TDBind (bind, body) -> 
            let bind = wordL(tagText "let") ^^ bindingL g bind ^^ wordL(tagText "in") 
            (bind @@ decisionTreeL g body) 
        | TDSuccess (args, n) -> 
            wordL(tagText "Success") ^^ leftL(tagText "T") ^^ intL n ^^ tupleL (args |> List.map exprL)
        | TDSwitch (test, dcases, dflt, _) ->
            (wordL(tagText "Switch") --- exprL test) @@--
            (aboveListL (List.map dcaseL dcases) @@
             match dflt with
             | None -> emptyL
             | Some dtree -> wordL(tagText "dflt:") --- decisionTreeL g dtree)

    and dcaseL g (TCase (test, dtree)) = (dtestL g test ^^ wordL(tagText "//")) --- decisionTreeL g dtree

    and dtestL g x = 
        match x with 
        | (DecisionTreeTest.UnionCase (c, tinst)) -> wordL(tagText "is") ^^ unionCaseRefL c ^^ instL typeL tinst
        | (DecisionTreeTest.ArrayLength (n, ty)) -> wordL(tagText "length") ^^ intL n ^^ typeL ty
        | (DecisionTreeTest.Const c) -> wordL(tagText "is") ^^ constL c
        | (DecisionTreeTest.IsNull ) -> wordL(tagText "isnull")
        | (DecisionTreeTest.IsInst (_, ty)) -> wordL(tagText "isinst") ^^ typeL ty
        | (DecisionTreeTest.ActivePatternCase (exp, _, _, _, _)) -> wordL(tagText "query") ^^ exprL g exp
 
    and targetL g i (TTarget (argvs, body, _)) = leftL(tagText "T") ^^ intL i ^^ tupleL (flatValsL argvs) ^^ rightL(tagText ":") --- exprL g body

    and flatValsL vs = vs |> List.map valL

    and tmethodL g (TObjExprMethod(TSlotSig(nm, _, _, _, _, _), _, tps, vs, e, _)) =
        let valAtBindL v = valAtBindL g v
        (wordL(tagText "TObjExprMethod") --- (wordL (tagText nm)) ^^ wordL(tagText "=")) --
          (wordL(tagText "METH-LAM") --- angleBracketListL (List.map typarL tps) ^^ rightL(tagText ".")) ---
          (wordL(tagText "meth-lam") --- tupleL (List.map (List.map valAtBindL >> tupleL) vs) ^^ rightL(tagText ".")) ---
          (atomL g e) 

    and overrideL g tmeth = wordL(tagText "with") ^^ tmethodL g tmeth 

    and iimplL g (ty, tmeths) =
        let tmethodL p = tmethodL g p 
        wordL(tagText "impl") ^^ aboveListL (typeL ty :: List.map tmethodL tmeths) 

    let showType x = Layout.showL (typeL x)

    let showExpr g x = Layout.showL (exprL g x)

    let traitL x = auxTraitL SimplifyTypes.typeSimplificationInfo0 x

    let typarsL x = layoutTyparDecls x

//--------------------------------------------------------------------------
// Helpers related to type checking modules & namespaces
//--------------------------------------------------------------------------

let wrapModuleOrNamespaceType id cpath mtyp = 
    NewModuleOrNamespace (Some cpath) taccessPublic id XmlDoc.Empty [] (MaybeLazy.Strict mtyp)

let wrapModuleOrNamespaceTypeInNamespace id cpath mtyp = 
    let mspec = wrapModuleOrNamespaceType id cpath mtyp
    NewModuleOrNamespaceType Namespace [ mspec ] [], mspec

let wrapModuleOrNamespaceExprInNamespace (id: Ident) cpath mexpr = 
    let mspec = wrapModuleOrNamespaceType id cpath (NewEmptyModuleOrNamespaceType Namespace)
    TMDefRec (false, [], [ModuleOrNamespaceBinding.Module(mspec, mexpr)], id.idRange)

// cleanup: make this a property
let SigTypeOfImplFile (TImplFile (_, _, mexpr, _, _, _)) = mexpr.Type 

//--------------------------------------------------------------------------
// Data structures representing what gets hidden and what gets remapped (i.e. renamed or alpha-converted)
// when a module signature is applied to a module.
//--------------------------------------------------------------------------

type SignatureRepackageInfo = 
    { RepackagedVals: (ValRef * ValRef) list
      RepackagedEntities: (TyconRef * TyconRef) list }
    
    member remapInfo.ImplToSigMapping = { TypeEquivEnv.Empty with EquivTycons = TyconRefMap.OfList remapInfo.RepackagedEntities }
    static member Empty = { RepackagedVals = []; RepackagedEntities= [] } 

type SignatureHidingInfo = 
    { HiddenTycons: Zset<Tycon>
      HiddenTyconReprs: Zset<Tycon>
      HiddenVals: Zset<Val>
      HiddenRecdFields: Zset<RecdFieldRef>
      HiddenUnionCases: Zset<UnionCaseRef> }

    static member Empty = 
        { HiddenTycons = Zset.empty tyconOrder
          HiddenTyconReprs = Zset.empty tyconOrder
          HiddenVals = Zset.empty valOrder
          HiddenRecdFields = Zset.empty recdFieldRefOrder
          HiddenUnionCases = Zset.empty unionCaseRefOrder }

let addValRemap v vNew tmenv = 
    { tmenv with valRemap= tmenv.valRemap.Add v (mkLocalValRef vNew) }

let mkRepackageRemapping mrpi = 
    { valRemap = ValMap.OfList (mrpi.RepackagedVals |> List.map (fun (vref, x) -> vref.Deref, x))
      tpinst = emptyTyparInst
      tyconRefRemap = TyconRefMap.OfList mrpi.RepackagedEntities
      removeTraitSolutions = false 
      extSlnsMap = Map.empty }

//--------------------------------------------------------------------------
// Compute instances of the above for mty -> mty
//--------------------------------------------------------------------------

let accEntityRemap (msigty: ModuleOrNamespaceType) (entity: Entity) (mrpi, mhi) =
    let sigtyconOpt = (NameMap.tryFind entity.LogicalName msigty.AllEntitiesByCompiledAndLogicalMangledNames)
    match sigtyconOpt with 
    | None -> 
        // The type constructor is not present in the signature. Hence it is hidden. 
        let mhi = { mhi with HiddenTycons = Zset.add entity mhi.HiddenTycons }
        (mrpi, mhi) 
    | Some sigtycon -> 
        // The type constructor is in the signature. Hence record the repackage entry 
        let sigtcref = mkLocalTyconRef sigtycon
        let tcref = mkLocalTyconRef entity
        let mrpi = { mrpi with RepackagedEntities = ((tcref, sigtcref) :: mrpi.RepackagedEntities) }
        // OK, now look for hidden things 
        let mhi = 
            if (match entity.TypeReprInfo with TNoRepr -> false | _ -> true) && (match sigtycon.TypeReprInfo with TNoRepr -> true | _ -> false) then 
                // The type representation is absent in the signature, hence it is hidden 
                { mhi with HiddenTyconReprs = Zset.add entity mhi.HiddenTyconReprs } 
            else 
                // The type representation is present in the signature. 
                // Find the fields that have been hidden or which were non-public anyway. 
                let mhi = 
                    (entity.AllFieldsArray, mhi) ||> Array.foldBack (fun rfield mhi ->
                        match sigtycon.GetFieldByName(rfield.Name) with 
                        | Some _ -> 
                            // The field is in the signature. Hence it is not hidden. 
                            mhi
                        | _ -> 
                            // The field is not in the signature. Hence it is regarded as hidden. 
                            let rfref = tcref.MakeNestedRecdFieldRef rfield
                            { mhi with HiddenRecdFields = Zset.add rfref mhi.HiddenRecdFields })
                        
                let mhi = 
                    (entity.UnionCasesAsList, mhi) ||> List.foldBack (fun ucase mhi ->
                        match sigtycon.GetUnionCaseByName ucase.DisplayName with 
                        | Some _ -> 
                            // The constructor is in the signature. Hence it is not hidden. 
                            mhi
                        | _ -> 
                            // The constructor is not in the signature. Hence it is regarded as hidden. 
                            let ucref = tcref.MakeNestedUnionCaseRef ucase
                            { mhi with HiddenUnionCases = Zset.add ucref mhi.HiddenUnionCases })
                mhi
        (mrpi, mhi) 

let accSubEntityRemap (msigty: ModuleOrNamespaceType) (entity: Entity) (mrpi, mhi) =
    let sigtyconOpt = (NameMap.tryFind entity.LogicalName msigty.AllEntitiesByCompiledAndLogicalMangledNames)
    match sigtyconOpt with 
    | None -> 
        // The type constructor is not present in the signature. Hence it is hidden. 
        let mhi = { mhi with HiddenTycons = Zset.add entity mhi.HiddenTycons }
        (mrpi, mhi) 
    | Some sigtycon -> 
        // The type constructor is in the signature. Hence record the repackage entry 
        let sigtcref = mkLocalTyconRef sigtycon
        let tcref = mkLocalTyconRef entity
        let mrpi = { mrpi with RepackagedEntities = ((tcref, sigtcref) :: mrpi.RepackagedEntities) }
        (mrpi, mhi) 

let valLinkageAEquiv g aenv (v1: Val) (v2: Val) = 
    (v1.GetLinkagePartialKey() = v2.GetLinkagePartialKey()) &&
    (if v1.IsMember && v2.IsMember then typeAEquivAux EraseAll g aenv v1.Type v2.Type else true)
    
let accValRemap g aenv (msigty: ModuleOrNamespaceType) (implVal: Val) (mrpi, mhi) =
    let implValKey = implVal.GetLinkagePartialKey()
    let sigValOpt = 
        msigty.AllValsAndMembersByPartialLinkageKey 
          |> MultiMap.find implValKey
          |> List.tryFind (fun sigVal -> valLinkageAEquiv g aenv implVal sigVal)
          
    let vref = mkLocalValRef implVal
    match sigValOpt with 
    | None -> 
        let mhi = { mhi with HiddenVals = Zset.add implVal mhi.HiddenVals }
        (mrpi, mhi) 
    | Some (sigVal: Val) -> 
        // The value is in the signature. Add the repackage entry. 
        let mrpi = { mrpi with RepackagedVals = (vref, mkLocalValRef sigVal) :: mrpi.RepackagedVals }
        (mrpi, mhi) 

let getCorrespondingSigTy nm (msigty: ModuleOrNamespaceType) = 
    match NameMap.tryFind nm msigty.AllEntitiesByCompiledAndLogicalMangledNames with 
    | None -> NewEmptyModuleOrNamespaceType ModuleOrType 
    | Some sigsubmodul -> sigsubmodul.ModuleOrNamespaceType

let rec accEntityRemapFromModuleOrNamespaceType (mty: ModuleOrNamespaceType) (msigty: ModuleOrNamespaceType) acc = 
    let acc = (mty.AllEntities, acc) ||> QueueList.foldBack (fun e acc -> accEntityRemapFromModuleOrNamespaceType e.ModuleOrNamespaceType (getCorrespondingSigTy e.LogicalName msigty) acc) 
    let acc = (mty.AllEntities, acc) ||> QueueList.foldBack (accEntityRemap msigty) 
    acc 

let rec accValRemapFromModuleOrNamespaceType g aenv (mty: ModuleOrNamespaceType) msigty acc = 
    let acc = (mty.AllEntities, acc) ||> QueueList.foldBack (fun e acc -> accValRemapFromModuleOrNamespaceType g aenv e.ModuleOrNamespaceType (getCorrespondingSigTy e.LogicalName msigty) acc) 
    let acc = (mty.AllValsAndMembers, acc) ||> QueueList.foldBack (accValRemap g aenv msigty) 
    acc 

let ComputeRemappingFromInferredSignatureToExplicitSignature g mty msigty = 
    let ((mrpi, _) as entityRemap) = accEntityRemapFromModuleOrNamespaceType mty msigty (SignatureRepackageInfo.Empty, SignatureHidingInfo.Empty)  
    let aenv = mrpi.ImplToSigMapping
    let valAndEntityRemap = accValRemapFromModuleOrNamespaceType g aenv mty msigty entityRemap
    valAndEntityRemap 

//--------------------------------------------------------------------------
// Compute instances of the above for mexpr -> mty
//--------------------------------------------------------------------------

/// At TMDefRec nodes abstract (virtual) vslots are effectively binders, even 
/// though they are tucked away inside the tycon. This helper function extracts the
/// virtual slots to aid with finding this babies.
let abstractSlotValsOfTycons (tycons: Tycon list) =  
    tycons 
    |> List.collect (fun tycon -> if tycon.IsFSharpObjectModelTycon then tycon.FSharpObjectModelTypeInfo.fsobjmodel_vslots else []) 
    |> List.map (fun v -> v.Deref)

let rec accEntityRemapFromModuleOrNamespace msigty x acc = 
    match x with 
    | TMDefRec(_, tycons, mbinds, _) -> 
         let acc = (mbinds, acc) ||> List.foldBack (accEntityRemapFromModuleOrNamespaceBind msigty)
         let acc = (tycons, acc) ||> List.foldBack (accEntityRemap msigty) 
         let acc = (tycons, acc) ||> List.foldBack (fun e acc -> accEntityRemapFromModuleOrNamespaceType e.ModuleOrNamespaceType (getCorrespondingSigTy e.LogicalName msigty) acc) 
         acc
    | TMDefLet _ -> acc
    | TMDefDo _ -> acc
    | TMDefs defs -> accEntityRemapFromModuleOrNamespaceDefs msigty defs acc
    | TMAbstract mexpr -> accEntityRemapFromModuleOrNamespaceType mexpr.Type msigty acc

and accEntityRemapFromModuleOrNamespaceDefs msigty mdefs acc = 
    List.foldBack (accEntityRemapFromModuleOrNamespace msigty) mdefs acc

and accEntityRemapFromModuleOrNamespaceBind msigty x acc = 
    match x with 
    | ModuleOrNamespaceBinding.Binding _ -> acc
    | ModuleOrNamespaceBinding.Module(mspec, def) ->
    accSubEntityRemap msigty mspec (accEntityRemapFromModuleOrNamespace (getCorrespondingSigTy mspec.LogicalName msigty) def acc)

let rec accValRemapFromModuleOrNamespace g aenv msigty x acc = 
    match x with 
    | TMDefRec(_, tycons, mbinds, _) -> 
         let acc = (mbinds, acc) ||> List.foldBack (accValRemapFromModuleOrNamespaceBind g aenv msigty)
         //  Abstract (virtual) vslots in the tycons at TMDefRec nodes are binders. They also need to be added to the remapping. 
         let vslotvs = abstractSlotValsOfTycons tycons
         let acc = (vslotvs, acc) ||> List.foldBack (accValRemap g aenv msigty)  
         acc
    | TMDefLet(bind, _) -> accValRemap g aenv msigty bind.Var acc
    | TMDefDo _ -> acc
    | TMDefs defs -> accValRemapFromModuleOrNamespaceDefs g aenv msigty defs acc
    | TMAbstract mexpr -> accValRemapFromModuleOrNamespaceType g aenv mexpr.Type msigty acc

and accValRemapFromModuleOrNamespaceBind g aenv msigty x acc = 
    match x with 
    | ModuleOrNamespaceBinding.Binding bind -> accValRemap g aenv msigty bind.Var acc
    | ModuleOrNamespaceBinding.Module(mspec, def) ->
    accSubEntityRemap msigty mspec (accValRemapFromModuleOrNamespace g aenv (getCorrespondingSigTy mspec.LogicalName msigty) def acc)

and accValRemapFromModuleOrNamespaceDefs g aenv msigty mdefs acc = List.foldBack (accValRemapFromModuleOrNamespace g aenv msigty) mdefs acc

let ComputeRemappingFromImplementationToSignature g mdef msigty =  
    let ((mrpi, _) as entityRemap) = accEntityRemapFromModuleOrNamespace msigty mdef (SignatureRepackageInfo.Empty, SignatureHidingInfo.Empty) 
    let aenv = mrpi.ImplToSigMapping
    
    let valAndEntityRemap = accValRemapFromModuleOrNamespace g aenv msigty mdef entityRemap
    valAndEntityRemap

//--------------------------------------------------------------------------
// Compute instances of the above for the assembly boundary
//--------------------------------------------------------------------------

let accTyconHidingInfoAtAssemblyBoundary (tycon: Tycon) mhi =
    if not (canAccessFromEverywhere tycon.Accessibility) then 
        // The type constructor is not public, hence hidden at the assembly boundary. 
        { mhi with HiddenTycons = Zset.add tycon mhi.HiddenTycons } 
    elif not (canAccessFromEverywhere tycon.TypeReprAccessibility) then 
        { mhi with HiddenTyconReprs = Zset.add tycon mhi.HiddenTyconReprs } 
    else 
        let mhi = 
            (tycon.AllFieldsArray, mhi) ||> Array.foldBack (fun rfield mhi ->
                if not (canAccessFromEverywhere rfield.Accessibility) then 
                    let tcref = mkLocalTyconRef tycon
                    let rfref = tcref.MakeNestedRecdFieldRef rfield
                    { mhi with HiddenRecdFields = Zset.add rfref mhi.HiddenRecdFields } 
                else mhi)
        let mhi = 
            (tycon.UnionCasesAsList, mhi) ||> List.foldBack (fun ucase mhi ->
                if not (canAccessFromEverywhere ucase.Accessibility) then 
                    let tcref = mkLocalTyconRef tycon
                    let ucref = tcref.MakeNestedUnionCaseRef ucase
                    { mhi with HiddenUnionCases = Zset.add ucref mhi.HiddenUnionCases } 
                else mhi)
        mhi

// Collect up the values hidden at the assembly boundary. This is used by IsHiddenVal to 
// determine if something is considered hidden. This is used in turn to eliminate optimization
// information at the assembly boundary and to decide to label things as "internal".
let accValHidingInfoAtAssemblyBoundary (vspec: Val) mhi =
    if // anything labelled "internal" or more restrictive is considered to be hidden at the assembly boundary
       not (canAccessFromEverywhere vspec.Accessibility) || 
       // compiler generated members for class function 'let' bindings are considered to be hidden at the assembly boundary
       vspec.IsIncrClassGeneratedMember ||                     
       // anything that's not a module or member binding gets assembly visibility
       not vspec.IsMemberOrModuleBinding then 
        // The value is not public, hence hidden at the assembly boundary. 
        { mhi with HiddenVals = Zset.add vspec mhi.HiddenVals } 
    else 
        mhi

let rec accModuleOrNamespaceHidingInfoAtAssemblyBoundary mty acc = 
    let acc = QueueList.foldBack (fun (e: Entity) acc -> accModuleOrNamespaceHidingInfoAtAssemblyBoundary e.ModuleOrNamespaceType acc) mty.AllEntities acc
    let acc = QueueList.foldBack accTyconHidingInfoAtAssemblyBoundary mty.AllEntities acc
    let acc = QueueList.foldBack accValHidingInfoAtAssemblyBoundary mty.AllValsAndMembers acc
    acc 

let ComputeHidingInfoAtAssemblyBoundary mty acc = 
    accModuleOrNamespaceHidingInfoAtAssemblyBoundary mty acc

//--------------------------------------------------------------------------
// Compute instances of the above for mexpr -> mty
//--------------------------------------------------------------------------

let IsHidden setF accessF remapF = 
    let rec check mrmi x = 
            // Internal/private? 
        not (canAccessFromEverywhere (accessF x)) || 
        (match mrmi with 
         | [] -> false // Ah! we escaped to freedom! 
         | (rpi, mhi) :: rest -> 
            // Explicitly hidden? 
            Zset.contains x (setF mhi) || 
            // Recurse... 
            check rest (remapF rpi x))
    fun mrmi x -> 
        check mrmi x
        
let IsHiddenTycon mrmi x = IsHidden (fun mhi -> mhi.HiddenTycons) (fun tc -> tc.Accessibility) (fun rpi x -> (remapTyconRef rpi.tyconRefRemap (mkLocalTyconRef x)).Deref) mrmi x

let IsHiddenTyconRepr mrmi x = IsHidden (fun mhi -> mhi.HiddenTyconReprs) (fun v -> v.TypeReprAccessibility) (fun rpi x -> (remapTyconRef rpi.tyconRefRemap (mkLocalTyconRef x)).Deref) mrmi x

let IsHiddenVal mrmi x = IsHidden (fun mhi -> mhi.HiddenVals) (fun v -> v.Accessibility) (fun rpi x -> (remapValRef rpi (mkLocalValRef x)).Deref) mrmi x 

let IsHiddenRecdField mrmi x = IsHidden (fun mhi -> mhi.HiddenRecdFields) (fun rfref -> rfref.RecdField.Accessibility) (fun rpi x -> remapRecdFieldRef rpi.tyconRefRemap x) mrmi x 

//--------------------------------------------------------------------------
// Generic operations on module types
//--------------------------------------------------------------------------

let foldModuleOrNamespaceTy ft fv mty acc = 
    let rec go mty acc = 
        let acc = QueueList.foldBack (fun (e: Entity) acc -> go e.ModuleOrNamespaceType acc) mty.AllEntities acc
        let acc = QueueList.foldBack ft mty.AllEntities acc
        let acc = QueueList.foldBack fv mty.AllValsAndMembers acc
        acc
    go mty acc

let allValsOfModuleOrNamespaceTy m = foldModuleOrNamespaceTy (fun _ acc -> acc) (fun v acc -> v :: acc) m []
let allEntitiesOfModuleOrNamespaceTy m = foldModuleOrNamespaceTy (fun ft acc -> ft :: acc) (fun _ acc -> acc) m []

//---------------------------------------------------------------------------
// Free variables in terms. Are all constructs public accessible?
//---------------------------------------------------------------------------
 
let isPublicVal (lv: Val) = (lv.Accessibility = taccessPublic)
let isPublicUnionCase (ucr: UnionCaseRef) = (ucr.UnionCase.Accessibility = taccessPublic)
let isPublicRecdField (rfr: RecdFieldRef) = (rfr.RecdField.Accessibility = taccessPublic)
let isPublicTycon (tcref: Tycon) = (tcref.Accessibility = taccessPublic)

let freeVarsAllPublic fvs = 
    // Are any non-public items used in the expr (which corresponded to the fvs)?
    // Recall, taccess occurs in:
    //      EntityData has ReprAccessibility and Accessibility
    //      UnionCase has Accessibility
    //      RecdField has Accessibility
    //      ValData has Accessibility
    // The freevars and FreeTyvars collect local constructs.
    // Here, we test that all those constructs are public.
    //
    // CODE REVIEW:
    // What about non-local vals. This fix assumes non-local vals must be public. OK?
    Zset.forall isPublicVal fvs.FreeLocals &&
    Zset.forall isPublicUnionCase fvs.FreeUnionCases &&
    Zset.forall isPublicRecdField fvs.FreeRecdFields &&
    Zset.forall isPublicTycon fvs.FreeTyvars.FreeTycons

let freeTyvarsAllPublic tyvars = 
    Zset.forall isPublicTycon tyvars.FreeTycons

/// Detect the subset of match expressions we process in a linear way (i.e. using tailcalls, rather than
/// unbounded stack)
///   -- if then else
///   -- match e with pat[vs] -> e1[vs] | _ -> e2

let (|LinearMatchExpr|_|) expr = 
    match expr with 
    | Expr.Match (sp, m, dtree, [|tg1;(TTarget([], e2, sp2))|], m2, ty) -> Some(sp, m, dtree, tg1, e2, sp2, m2, ty)
    | _ -> None
    
let rebuildLinearMatchExpr (sp, m, dtree, tg1, e2, sp2, m2, ty) = 
    primMkMatch (sp, m, dtree, [|tg1;(TTarget([], e2, sp2))|], m2, ty)

/// Detect a subset of 'Expr.Op' expressions we process in a linear way (i.e. using tailcalls, rather than
/// unbounded stack). Only covers Cons(args,Cons(args,Cons(args,Cons(args,...._)))).
let (|LinearOpExpr|_|) expr = 
    match expr with 
    | Expr.Op ((TOp.UnionCase _ as op), tinst, args, m) when not args.IsEmpty -> 
        let argsFront, argLast = List.frontAndBack args
        Some (op, tinst, argsFront, argLast, m)
    | _ -> None
    
let rebuildLinearOpExpr (op, tinst, argsFront, argLast, m) = 
    Expr.Op (op, tinst, argsFront@[argLast], m)

//---------------------------------------------------------------------------
// Free variables in terms. All binders are distinct.
//---------------------------------------------------------------------------

let emptyFreeVars =  
  { UsesMethodLocalConstructs=false
    UsesUnboundRethrow=false
    FreeLocalTyconReprs=emptyFreeTycons
    FreeLocals=emptyFreeLocals
    FreeTyvars=emptyFreeTyvars
    FreeRecdFields = emptyFreeRecdFields
    FreeUnionCases = emptyFreeUnionCases}

let unionFreeVars fvs1 fvs2 = 
  if fvs1 === emptyFreeVars then fvs2 else 
  if fvs2 === emptyFreeVars then fvs1 else
  { FreeLocals = unionFreeLocals fvs1.FreeLocals fvs2.FreeLocals
    FreeTyvars = unionFreeTyvars fvs1.FreeTyvars fvs2.FreeTyvars
    UsesMethodLocalConstructs = fvs1.UsesMethodLocalConstructs || fvs2.UsesMethodLocalConstructs
    UsesUnboundRethrow = fvs1.UsesUnboundRethrow || fvs2.UsesUnboundRethrow
    FreeLocalTyconReprs = unionFreeTycons fvs1.FreeLocalTyconReprs fvs2.FreeLocalTyconReprs
    FreeRecdFields = unionFreeRecdFields fvs1.FreeRecdFields fvs2.FreeRecdFields
    FreeUnionCases = unionFreeUnionCases fvs1.FreeUnionCases fvs2.FreeUnionCases }

let inline accFreeTyvars (opts: FreeVarOptions) f v acc =
    if not opts.collectInTypes then acc else
    let ftyvs = acc.FreeTyvars
    let ftyvs' = f opts v ftyvs
    if ftyvs === ftyvs' then acc else 
    { acc with FreeTyvars = ftyvs' }

let accFreeVarsInTy opts ty acc = accFreeTyvars opts accFreeInType ty acc
let accFreeVarsInTys opts tys acc = if isNil tys then acc else accFreeTyvars opts accFreeInTypes tys acc
let accFreevarsInTycon opts tcref acc = accFreeTyvars opts accFreeTycon tcref acc
let accFreevarsInVal opts v acc = accFreeTyvars opts accFreeInVal v acc
    
let accFreeVarsInTraitSln opts tys acc = accFreeTyvars opts accFreeInTraitSln tys acc 

let boundLocalVal opts v fvs =
    if not opts.includeLocals then fvs else
    let fvs = accFreevarsInVal opts v fvs
    if not (Zset.contains v fvs.FreeLocals) then fvs
    else {fvs with FreeLocals= Zset.remove v fvs.FreeLocals} 

let boundProtect fvs =
    if fvs.UsesMethodLocalConstructs then {fvs with UsesMethodLocalConstructs = false} else fvs

let accUsesFunctionLocalConstructs flg fvs = 
    if flg && not fvs.UsesMethodLocalConstructs then {fvs with UsesMethodLocalConstructs = true} 
    else fvs 

let bound_rethrow fvs =
    if fvs.UsesUnboundRethrow then {fvs with UsesUnboundRethrow = false} else fvs  

let accUsesRethrow flg fvs = 
    if flg && not fvs.UsesUnboundRethrow then {fvs with UsesUnboundRethrow = true} 
    else fvs 

let boundLocalVals opts vs fvs = List.foldBack (boundLocalVal opts) vs fvs

let bindLhs opts (bind: Binding) fvs = boundLocalVal opts bind.Var fvs

let freeVarsCacheCompute opts cache f = if opts.canCache then cached cache f else f()

let tryGetFreeVarsCacheValue opts cache =
    if opts.canCache then tryGetCacheValue cache
    else ValueNone

let rec accBindRhs opts (TBind(_, repr, _)) acc = accFreeInExpr opts repr acc
          
and accFreeInSwitchCases opts csl dflt (acc: FreeVars) =
    Option.foldBack (accFreeInDecisionTree opts) dflt (List.foldBack (accFreeInSwitchCase opts) csl acc)
 
and accFreeInSwitchCase opts (TCase(discrim, dtree)) acc = 
    accFreeInDecisionTree opts dtree (accFreeInTest opts discrim acc)

and accFreeInTest (opts: FreeVarOptions) discrim acc = 
    match discrim with 
    | DecisionTreeTest.UnionCase(ucref, tinst) -> accFreeUnionCaseRef opts ucref (accFreeVarsInTys opts tinst acc)
    | DecisionTreeTest.ArrayLength(_, ty) -> accFreeVarsInTy opts ty acc
    | DecisionTreeTest.Const _
    | DecisionTreeTest.IsNull -> acc
    | DecisionTreeTest.IsInst (srcty, tgty) -> accFreeVarsInTy opts srcty (accFreeVarsInTy opts tgty acc)
    | DecisionTreeTest.ActivePatternCase (exp, tys, activePatIdentity, _, _) -> 
        accFreeInExpr opts exp 
            (accFreeVarsInTys opts tys 
                (Option.foldBack (fun (vref, tinst) acc -> accFreeValRef opts vref (accFreeVarsInTys opts tinst acc)) activePatIdentity acc))

and accFreeInDecisionTree opts x (acc: FreeVars) =
    match x with 
    | TDSwitch(e1, csl, dflt, _) -> accFreeInExpr opts e1 (accFreeInSwitchCases opts csl dflt acc)
    | TDSuccess (es, _) -> accFreeInFlatExprs opts es acc
    | TDBind (bind, body) -> unionFreeVars (bindLhs opts bind (accBindRhs opts bind (freeInDecisionTree opts body))) acc
  
and accFreeInValFlags opts flag acc =
    let isMethLocal = 
        match flag with 
        | VSlotDirectCall 
        | CtorValUsedAsSelfInit 
        | CtorValUsedAsSuperInit -> true 
        | PossibleConstrainedCall _
        | NormalValUse -> false
    let acc = accUsesFunctionLocalConstructs isMethLocal acc
    match flag with 
    | PossibleConstrainedCall ty -> accFreeTyvars opts accFreeInType ty acc
    | _ -> acc

and accFreeLocalVal opts v fvs =
    if not opts.includeLocals then fvs else
    if Zset.contains v fvs.FreeLocals then fvs 
    else 
        let fvs = accFreevarsInVal opts v fvs
        {fvs with FreeLocals=Zset.add v fvs.FreeLocals}
  
and accLocalTyconRepr opts b fvs = 
    if not opts.includeLocalTyconReprs then fvs else
    if Zset.contains b fvs.FreeLocalTyconReprs then fvs
    else { fvs with FreeLocalTyconReprs = Zset.add b fvs.FreeLocalTyconReprs } 

and accUsedRecdOrUnionTyconRepr opts (tc: Tycon) fvs = 
    if match tc.TypeReprInfo with TFSharpObjectRepr _ | TRecdRepr _ | TUnionRepr _ -> true | _ -> false
    then accLocalTyconRepr opts tc fvs
    else fvs

and accFreeUnionCaseRef opts ucref fvs =   
    if not opts.includeUnionCases then fvs else
    if Zset.contains ucref fvs.FreeUnionCases then fvs 
    else
        let fvs = fvs |> accUsedRecdOrUnionTyconRepr opts ucref.Tycon
        let fvs = fvs |> accFreevarsInTycon opts ucref.TyconRef
        { fvs with FreeUnionCases = Zset.add ucref fvs.FreeUnionCases } 

and accFreeRecdFieldRef opts rfref fvs = 
    if not opts.includeRecdFields then fvs else
    if Zset.contains rfref fvs.FreeRecdFields then fvs 
    else 
        let fvs = fvs |> accUsedRecdOrUnionTyconRepr opts rfref.Tycon
        let fvs = fvs |> accFreevarsInTycon opts rfref.TyconRef 
        { fvs with FreeRecdFields = Zset.add rfref fvs.FreeRecdFields } 
  
and accFreeExnRef _exnc fvs = fvs // Note: this exnc (TyconRef) should be collected the surround types, e.g. tinst of Expr.Op 
and accFreeValRef opts (vref: ValRef) fvs = 
    match vref.IsLocalRef with 
    | true -> accFreeLocalVal opts vref.PrivateTarget fvs
    // non-local values do not contain free variables 
    | _ -> fvs

and accFreeInMethod opts (TObjExprMethod(slotsig, _attribs, tps, tmvs, e, _)) acc =
    accFreeInSlotSig opts slotsig
     (unionFreeVars (accFreeTyvars opts boundTypars tps (List.foldBack (boundLocalVals opts) tmvs (freeInExpr opts e))) acc)

and accFreeInMethods opts methods acc = 
    List.foldBack (accFreeInMethod opts) methods acc

and accFreeInInterfaceImpl opts (ty, overrides) acc = 
    accFreeVarsInTy opts ty (accFreeInMethods opts overrides acc)

and accFreeInExpr (opts: FreeVarOptions) x acc = 
    match x with
    | Expr.Let _ -> accFreeInExprLinear opts x acc (fun e -> e)
    | _ -> accFreeInExprNonLinear opts x acc
      
and accFreeInExprLinear (opts: FreeVarOptions) x acc contf =   
    // for nested let-bindings, we need to continue after the whole let-binding is processed 
    match x with
    | Expr.Let (bind, e, _, cache) ->
        match tryGetFreeVarsCacheValue opts cache with
        | ValueSome free -> contf (unionFreeVars free acc)
        | _ ->
            accFreeInExprLinear opts e emptyFreeVars (contf << (fun free ->
              unionFreeVars (freeVarsCacheCompute opts cache (fun () -> bindLhs opts bind (accBindRhs opts bind free))) acc
            ))
    | _ -> 
        // No longer linear expr
        contf (accFreeInExpr opts x acc)
    
and accFreeInExprNonLinear opts x acc =
    match x with

    // BINDING CONSTRUCTS
    | Expr.Lambda (_, ctorThisValOpt, baseValOpt, vs, bodyExpr, _, rty) -> 
        unionFreeVars 
                (Option.foldBack (boundLocalVal opts) ctorThisValOpt 
                   (Option.foldBack (boundLocalVal opts) baseValOpt 
                     (boundLocalVals opts vs 
                         (accFreeVarsInTy opts rty 
                             (freeInExpr opts bodyExpr)))))
            acc

    | Expr.TyLambda (_, vs, bodyExpr, _, rty) ->
        unionFreeVars (accFreeTyvars opts boundTypars vs (accFreeVarsInTy opts rty (freeInExpr opts bodyExpr))) acc

    | Expr.TyChoose (vs, bodyExpr, _) ->
        unionFreeVars (accFreeTyvars opts boundTypars vs (freeInExpr opts bodyExpr)) acc

    | Expr.LetRec (binds, bodyExpr, _, cache) ->
        unionFreeVars (freeVarsCacheCompute opts cache (fun () -> List.foldBack (bindLhs opts) binds (List.foldBack (accBindRhs opts) binds (freeInExpr opts bodyExpr)))) acc

    | Expr.Let _ -> 
        failwith "unreachable - linear expr"

    | Expr.Obj (_, ty, basev, basecall, overrides, iimpls, _) ->  
        unionFreeVars 
           (boundProtect
              (Option.foldBack (boundLocalVal opts) basev
                (accFreeVarsInTy opts ty
                   (accFreeInExpr opts basecall
                      (accFreeInMethods opts overrides 
                         (List.foldBack (accFreeInInterfaceImpl opts) iimpls emptyFreeVars))))))
           acc  

    // NON-BINDING CONSTRUCTS 
    | Expr.Const _ -> acc

    | Expr.Val (lvr, flags, _) ->  
        accFreeInValFlags opts flags (accFreeValRef opts lvr acc)

    | Expr.Quote (ast, {contents=Some(_, argTypes, argExprs, _data)}, _, _, ty) ->  
        accFreeInExpr opts ast 
            (accFreeInExprs opts argExprs
               (accFreeVarsInTys opts argTypes
                  (accFreeVarsInTy opts ty acc))) 

    | Expr.Quote (ast, {contents=None}, _, _, ty) ->  
        accFreeInExpr opts ast (accFreeVarsInTy opts ty acc)

    | Expr.App (f0, f0ty, tyargs, args, _) -> 
        accFreeVarsInTy opts f0ty
          (accFreeInExpr opts f0
             (accFreeVarsInTys opts tyargs
                (accFreeInExprs opts args acc)))

    | Expr.Link eref -> accFreeInExpr opts !eref acc

    | Expr.Sequential (expr1, expr2, _, _, _) -> 
        let acc = accFreeInExpr opts expr1 acc
        // tail-call - linear expression
        accFreeInExpr opts expr2 acc 

    | Expr.StaticOptimization (_, expr2, expr3, _) -> 
        accFreeInExpr opts expr2 (accFreeInExpr opts expr3 acc)

    | Expr.Match (_, _, dtree, targets, _, _) -> 
        match x with 
        // Handle if-then-else
        | LinearMatchExpr(_, _, dtree, target, bodyExpr, _, _, _) ->
            let acc = accFreeInDecisionTree opts dtree acc
            let acc = accFreeInTarget opts target acc
            accFreeInExpr opts bodyExpr acc  // tailcall

        | _ -> 
            let acc = accFreeInDecisionTree opts dtree acc
            accFreeInTargets opts targets acc
            
    | Expr.Op (TOp.TryCatch _, tinst, [expr1; expr2; expr3], _) ->
        unionFreeVars 
          (accFreeVarsInTys opts tinst
            (accFreeInExprs opts [expr1; expr2] acc))
          (bound_rethrow (accFreeInExpr opts expr3 emptyFreeVars))

    | Expr.Op (op, tinst, args, _) -> 
         let acc = accFreeInOp opts op acc
         let acc = accFreeVarsInTys opts tinst acc
         accFreeInExprs opts args acc

and accFreeInOp opts op acc =
    match op with

    // Things containing no references
    | TOp.Bytes _ 
    | TOp.UInt16s _ 
    | TOp.TryCatch _ 
    | TOp.TryFinally _ 
    | TOp.For _ 
    | TOp.Coerce 
    | TOp.RefAddrGet _
    | TOp.Array 
    | TOp.While _
    | TOp.Goto _ | TOp.Label _ | TOp.Return 
    | TOp.TupleFieldGet _ -> acc

    | TOp.Tuple tupInfo -> 
        accFreeTyvars opts accFreeInTupInfo tupInfo acc

    | TOp.AnonRecd anonInfo 
    | TOp.AnonRecdGet (anonInfo, _) -> 
        accFreeTyvars opts accFreeInTupInfo anonInfo.TupInfo acc
    
    | TOp.UnionCaseTagGet tcref -> 
        accUsedRecdOrUnionTyconRepr opts tcref.Deref acc
    
    // Things containing just a union case reference
    | TOp.UnionCaseProof ucref 
    | TOp.UnionCase ucref 
    | TOp.UnionCaseFieldGetAddr (ucref, _, _) 
    | TOp.UnionCaseFieldGet (ucref, _) 
    | TOp.UnionCaseFieldSet (ucref, _) -> 
        accFreeUnionCaseRef opts ucref acc

    // Things containing just an exception reference
    | TOp.ExnConstr ecref 
    | TOp.ExnFieldGet (ecref, _) 
    | TOp.ExnFieldSet (ecref, _) -> 
        accFreeExnRef ecref acc

    | TOp.ValFieldGet fref 
    | TOp.ValFieldGetAddr (fref, _) 
    | TOp.ValFieldSet fref -> 
        accFreeRecdFieldRef opts fref acc

    | TOp.Recd (kind, tcref) -> 
        let acc = accUsesFunctionLocalConstructs (kind = RecdExprIsObjInit) acc
        (accUsedRecdOrUnionTyconRepr opts tcref.Deref (accFreeTyvars opts accFreeTycon tcref acc)) 

    | TOp.ILAsm (_, tys) ->  
        accFreeVarsInTys opts tys acc
    
    | TOp.Reraise -> 
        accUsesRethrow true acc

    | TOp.TraitCall (TTrait (tys, _, _, argtys, rty, sln, _extSlns, _ad)) -> 
        Option.foldBack (accFreeVarsInTraitSln opts) sln.Value
           (accFreeVarsInTys opts tys 
             (accFreeVarsInTys opts argtys 
               (Option.foldBack (accFreeVarsInTy opts) rty acc)))

    | TOp.LValueOp (_, vref) -> 
        accFreeValRef opts vref acc

    | TOp.ILCall (_, isProtectedCall, _, _, valUseFlags, _, _, _, enclTypeArgs, methTypeArgs, tys) ->
       accFreeVarsInTys opts enclTypeArgs 
         (accFreeVarsInTys opts methTypeArgs  
           (accFreeInValFlags opts valUseFlags
             (accFreeVarsInTys opts tys 
               (accUsesFunctionLocalConstructs isProtectedCall acc))))

and accFreeInTargets opts targets acc = 
    Array.foldBack (accFreeInTarget opts) targets acc

and accFreeInTarget opts (TTarget(vs, expr, _)) acc = 
    List.foldBack (boundLocalVal opts) vs (accFreeInExpr opts expr acc)

and accFreeInFlatExprs opts (exprs: Exprs) acc = List.foldBack (accFreeInExpr opts) exprs acc

and accFreeInExprs opts (exprs: Exprs) acc = 
    match exprs with 
    | [] -> acc 
    | [h]-> 
        // tailcall - e.g. Cons(x, Cons(x2, .......Cons(x1000000, Nil))) and [| x1; .... ; x1000000 |]
        accFreeInExpr opts h acc
    | h :: t -> 
        let acc = accFreeInExpr opts h acc
        accFreeInExprs opts t acc

and accFreeInSlotSig opts (TSlotSig(_, ty, _, _, _, _)) acc = 
    accFreeVarsInTy opts ty acc
 
and freeInDecisionTree opts dtree = 
    accFreeInDecisionTree opts dtree emptyFreeVars

and freeInExpr opts expr = 
    accFreeInExpr opts expr emptyFreeVars

// Note: these are only an approximation - they are currently used only by the optimizer  
let rec accFreeInModuleOrNamespace opts mexpr acc = 
    match mexpr with 
    | TMDefRec(_, _, mbinds, _) -> List.foldBack (accFreeInModuleOrNamespaceBind opts) mbinds acc
    | TMDefLet(bind, _) -> accBindRhs opts bind acc
    | TMDefDo(e, _) -> accFreeInExpr opts e acc
    | TMDefs defs -> accFreeInModuleOrNamespaces opts defs acc
    | TMAbstract(ModuleOrNamespaceExprWithSig(_, mdef, _)) -> accFreeInModuleOrNamespace opts mdef acc // not really right, but sufficient for how this is used in optimization 

and accFreeInModuleOrNamespaceBind opts mbind acc = 
    match mbind with 
    | ModuleOrNamespaceBinding.Binding bind -> accBindRhs opts bind acc
    | ModuleOrNamespaceBinding.Module (_, def) -> accFreeInModuleOrNamespace opts def acc

and accFreeInModuleOrNamespaces opts mexprs acc = 
    List.foldBack (accFreeInModuleOrNamespace opts) mexprs acc

let freeInBindingRhs opts bind = 
    accBindRhs opts bind emptyFreeVars

let freeInModuleOrNamespace opts mdef = 
    accFreeInModuleOrNamespace opts mdef emptyFreeVars

//---------------------------------------------------------------------------
// Destruct - rarely needed
//---------------------------------------------------------------------------

let rec stripLambda (expr, ty) = 
    match expr with 
    | Expr.Lambda (_, ctorThisValOpt, baseValOpt, v, bodyExpr, _, rty) -> 
        if Option.isSome ctorThisValOpt then errorR(InternalError("skipping ctorThisValOpt", expr.Range))
        if Option.isSome baseValOpt then errorR(InternalError("skipping baseValOpt", expr.Range))
        let (vs', bodyExpr', rty') = stripLambda (bodyExpr, rty)
        (v :: vs', bodyExpr', rty') 
    | _ -> ([], expr, ty)

let rec stripLambdaN n expr = 
    assert (n >= 0)
    match expr with 
    | Expr.Lambda (_, ctorThisValOpt, baseValOpt, v, bodyExpr, _, _) when n > 0 -> 
        if Option.isSome ctorThisValOpt then errorR(InternalError("skipping ctorThisValOpt", expr.Range))
        if Option.isSome baseValOpt then errorR(InternalError("skipping baseValOpt", expr.Range))
        let (vs, bodyExpr', remaining) = stripLambdaN (n-1) bodyExpr
        (v :: vs, bodyExpr', remaining) 
    | _ -> ([], expr, n)

let tryStripLambdaN n expr = 
    match expr with
    | Expr.Lambda (_, None, None, _, _, _, _) -> 
        let argvsl, bodyExpr, remaining = stripLambdaN n expr
        if remaining = 0 then Some (argvsl, bodyExpr)
        else None
    | _ -> None

let stripTopLambda (expr, ty) =
    let tps, taue, tauty = match expr with Expr.TyLambda (_, tps, b, _, rty) -> tps, b, rty | _ -> [], expr, ty
    let vs, body, rty = stripLambda (taue, tauty)
    tps, vs, body, rty

[<RequireQualifiedAccess>]
type AllowTypeDirectedDetupling = Yes | No

// This is used to infer arities of expressions 
// i.e. base the chosen arity on the syntactic expression shape and type of arguments 
let InferArityOfExpr g allowTypeDirectedDetupling ty partialArgAttribsL retAttribs expr = 
    let rec stripLambda_notypes e = 
        match e with 
        | Expr.Lambda (_, _, _, vs, b, _, _) -> 
            let (vs', b') = stripLambda_notypes b
            (vs :: vs', b') 
        | Expr.TyChoose (_, b, _) -> stripLambda_notypes b 
        | _ -> ([], e)

    let stripTopLambdaNoTypes e =
        let tps, taue = match e with Expr.TyLambda (_, tps, b, _, _) -> tps, b | _ -> [], e
        let vs, body = stripLambda_notypes taue
        tps, vs, body

    let tps, vsl, _ = stripTopLambdaNoTypes expr
    let fun_arity = vsl.Length
    let dtys, _ = stripFunTyN g fun_arity (snd (tryDestForallTy g ty))
    let partialArgAttribsL = Array.ofList partialArgAttribsL
    assert (List.length vsl = List.length dtys)
        
    let curriedArgInfos =
        (List.zip vsl dtys) |> List.mapi (fun i (vs, ty) -> 
            let partialAttribs = if i < partialArgAttribsL.Length then partialArgAttribsL.[i] else []
            let tys = 
                match allowTypeDirectedDetupling with
                | AllowTypeDirectedDetupling.No -> [ty] 
                | AllowTypeDirectedDetupling.Yes -> 
                    if (i = 0 && isUnitTy g ty) then [] 
                    else tryDestRefTupleTy g ty
            let ids = 
                if vs.Length = tys.Length then vs |> List.map (fun v -> Some v.Id)
                else tys |> List.map (fun _ -> None)
            let attribs = 
                if partialAttribs.Length = tys.Length then partialAttribs 
                else tys |> List.map (fun _ -> [])
            (ids, attribs) ||> List.map2 (fun id attribs -> { Name = id; Attribs = attribs }: ArgReprInfo ))
    let retInfo: ArgReprInfo = { Attribs = retAttribs; Name = None }
    ValReprInfo (ValReprInfo.InferTyparInfo tps, curriedArgInfos, retInfo)

let InferArityOfExprBinding g allowTypeDirectedDetupling (v: Val) expr = 
    match v.ValReprInfo with
    | Some info -> info
    | None -> InferArityOfExpr g allowTypeDirectedDetupling v.Type [] [] expr

//-------------------------------------------------------------------------
// Check if constraints are satisfied that allow us to use more optimized
// implementations
//------------------------------------------------------------------------- 

let underlyingTypeOfEnumTy (g: TcGlobals) ty = 
    assert(isEnumTy g ty)
    match metadataOfTy g ty with 
#if !NO_EXTENSIONTYPING
    | ProvidedTypeMetadata info -> info.UnderlyingTypeOfEnum()
#endif
    | ILTypeMetadata (TILObjectReprData(_, _, tdef)) -> 

        let info = computeILEnumInfo (tdef.Name, tdef.Fields)
        let ilTy = getTyOfILEnumInfo info
        match ilTy.TypeSpec.Name with 
        | "System.Byte" -> g.byte_ty
        | "System.SByte" -> g.sbyte_ty
        | "System.Int16" -> g.int16_ty
        | "System.Int32" -> g.int32_ty
        | "System.Int64" -> g.int64_ty
        | "System.UInt16" -> g.uint16_ty
        | "System.UInt32" -> g.uint32_ty
        | "System.UInt64" -> g.uint64_ty
        | "System.Single" -> g.float32_ty
        | "System.Double" -> g.float_ty
        | "System.Char" -> g.char_ty
        | "System.Boolean" -> g.bool_ty
        | _ -> g.int32_ty
    | FSharpOrArrayOrByrefOrTupleOrExnTypeMetadata ->
        let tycon = (tcrefOfAppTy g ty).Deref
        match tycon.GetFieldByName "value__" with 
        | Some rf -> rf.FormalType
        | None -> error(InternalError("no 'value__' field found for enumeration type " + tycon.LogicalName, tycon.Range))

// CLEANUP NOTE: Get rid of this mutation. 
let setValHasNoArity (f: Val) = 
    f.SetValReprInfo None; f

//--------------------------------------------------------------------------
// Resolve static optimization constraints
//--------------------------------------------------------------------------

let normalizeEnumTy g ty = (if isEnumTy g ty then underlyingTypeOfEnumTy g ty else ty) 

type StaticOptimizationAnswer = 
    | Yes = 1y
    | No = -1y
    | Unknown = 0y

let decideStaticOptimizationConstraint g c = 
    match c with 
    | TTyconEqualsTycon (a, b) ->
        // Both types must be nominal for a definite result
       let rec checkTypes a b =
           let a = normalizeEnumTy g (stripTyEqnsAndMeasureEqns g a)
           match a with
           | AppTy g (tcref1, _) ->
               let b = normalizeEnumTy g (stripTyEqnsAndMeasureEqns g b)
               match b with 
               | AppTy g (tcref2, _) -> 
                if tyconRefEq g tcref1 tcref2 then StaticOptimizationAnswer.Yes else StaticOptimizationAnswer.No
               | RefTupleTy g _ | FunTy g _ -> StaticOptimizationAnswer.No
               | _ -> StaticOptimizationAnswer.Unknown

           | FunTy g _ ->
               let b = normalizeEnumTy g (stripTyEqnsAndMeasureEqns g b)
               match b with 
               | FunTy g _ -> StaticOptimizationAnswer.Yes
               | AppTy g _ | RefTupleTy g _ -> StaticOptimizationAnswer.No
               | _ -> StaticOptimizationAnswer.Unknown
           | RefTupleTy g ts1 -> 
               let b = normalizeEnumTy g (stripTyEqnsAndMeasureEqns g b)
               match b with 
               | RefTupleTy g ts2 ->
                if ts1.Length = ts2.Length then StaticOptimizationAnswer.Yes
                else StaticOptimizationAnswer.No
               | AppTy g _ | FunTy g _ -> StaticOptimizationAnswer.No
               | _ -> StaticOptimizationAnswer.Unknown
           | _ -> StaticOptimizationAnswer.Unknown
       checkTypes a b
    | TTyconIsStruct a -> 
       let a = normalizeEnumTy g (stripTyEqnsAndMeasureEqns g a)
       match tryDestAppTy g a with 
       | ValueSome tcref1 -> if tcref1.IsStructOrEnumTycon then StaticOptimizationAnswer.Yes else StaticOptimizationAnswer.No
       | ValueNone -> StaticOptimizationAnswer.Unknown
            
let rec DecideStaticOptimizations g cs = 
    match cs with 
    | [] -> StaticOptimizationAnswer.Yes
    | h :: t -> 
        let d = decideStaticOptimizationConstraint g h 
        if d = StaticOptimizationAnswer.No then StaticOptimizationAnswer.No 
        elif d = StaticOptimizationAnswer.Yes then DecideStaticOptimizations g t 
        else StaticOptimizationAnswer.Unknown

let mkStaticOptimizationExpr g (cs, e1, e2, m) = 
    let d = DecideStaticOptimizations g cs in 
    if d = StaticOptimizationAnswer.No then e2
    elif d = StaticOptimizationAnswer.Yes then e1
    else Expr.StaticOptimization (cs, e1, e2, m)

//--------------------------------------------------------------------------
// Copy expressions, including new names for locally bound values.
// Used to inline expressions.
//--------------------------------------------------------------------------

type ValCopyFlag = 
    | CloneAll
    | CloneAllAndMarkExprValsAsCompilerGenerated
    | OnlyCloneExprVals

// for quotations we do no want to avoid marking values as compiler generated since this may affect the shape of quotation (compiler generated values can be inlined)
let fixValCopyFlagForQuotations = function CloneAllAndMarkExprValsAsCompilerGenerated -> CloneAll | x -> x
    
let markAsCompGen compgen d = 
    let compgen = 
        match compgen with 
        | CloneAllAndMarkExprValsAsCompilerGenerated -> true
        | _ -> false
    { d with val_flags= d.val_flags.SetIsCompilerGenerated(d.val_flags.IsCompilerGenerated || compgen) }

let bindLocalVal (v: Val) (v': Val) tmenv = 
    { tmenv with valRemap=tmenv.valRemap.Add v (mkLocalValRef v') }

let bindLocalVals vs vs' tmenv = 
    { tmenv with valRemap= (vs, vs', tmenv.valRemap) |||> List.foldBack2 (fun v v' acc -> acc.Add v (mkLocalValRef v') ) }

let bindTycon (tc: Tycon) (tc': Tycon) tyenv = 
    { tyenv with tyconRefRemap=tyenv.tyconRefRemap.Add (mkLocalTyconRef tc) (mkLocalTyconRef tc') }

let bindTycons tcs tcs' tyenv =  
    { tyenv with tyconRefRemap= (tcs, tcs', tyenv.tyconRefRemap) |||> List.foldBack2 (fun tc tc' acc -> acc.Add (mkLocalTyconRef tc) (mkLocalTyconRef tc')) }

let remapAttribKind tmenv k =  
    match k with 
    | ILAttrib _ as x -> x
    | FSAttrib vref -> FSAttrib(remapValRef tmenv vref)

let tmenvCopyRemapAndBindTypars remapAttrib tmenv tps = 
    let tps', tyenvinner = copyAndRemapAndBindTyparsFull remapAttrib tmenv tps
    let tmenvinner = tyenvinner 
    tps', tmenvinner

let rec remapAttrib g tmenv (Attrib (tcref, kind, args, props, isGetOrSetAttr, targets, m)) = 
    Attrib(remapTyconRef tmenv.tyconRefRemap tcref, 
           remapAttribKind tmenv kind, 
           args |> List.map (remapAttribExpr g tmenv), 
           props |> List.map (fun (AttribNamedArg(nm, ty, flg, expr)) -> AttribNamedArg(nm, remapType tmenv ty, flg, remapAttribExpr g tmenv expr)), 
           isGetOrSetAttr, 
           targets, 
           m)

and remapAttribExpr g tmenv (AttribExpr(e1, e2)) = 
    AttribExpr(remapExpr g CloneAll tmenv e1, remapExpr g CloneAll tmenv e2)
    
and remapAttribs g tmenv xs = List.map (remapAttrib g tmenv) xs

and remapPossibleForallTy g tmenv ty = remapTypeFull (remapAttribs g tmenv) tmenv ty

and remapArgData g tmenv (argInfo: ArgReprInfo) : ArgReprInfo =
    { Attribs = remapAttribs g tmenv argInfo.Attribs; Name = argInfo.Name }

and remapValReprInfo g tmenv (ValReprInfo(tpNames, arginfosl, retInfo)) =
    ValReprInfo(tpNames, List.mapSquared (remapArgData g tmenv) arginfosl, remapArgData g tmenv retInfo)

and remapValData g tmenv (d: ValData) =
    let ty = d.val_type
    let topValInfo = d.ValReprInfo
    let tyR = ty |> remapPossibleForallTy g tmenv
    let declaringEntityR = d.DeclaringEntity |> remapParentRef tmenv
    let reprInfoR = d.ValReprInfo |> Option.map (remapValReprInfo g tmenv)
    let memberInfoR = d.MemberInfo |> Option.map (remapMemberInfo g d.val_range topValInfo ty tyR tmenv)
    let attribsR = d.Attribs |> remapAttribs g tmenv
    { d with 
        val_type = tyR
        val_opt_data =
            match d.val_opt_data with
            | Some dd ->
                Some { dd with 
                         val_declaring_entity = declaringEntityR
                         val_repr_info = reprInfoR
                         val_member_info = memberInfoR
                         val_attribs = attribsR }
            | None -> None }

and remapParentRef tyenv p =
    match p with 
    | ParentNone -> ParentNone
    | Parent x -> Parent (x |> remapTyconRef tyenv.tyconRefRemap)

and mapImmediateValsAndTycons ft fv (x: ModuleOrNamespaceType) = 
    let vals = x.AllValsAndMembers |> QueueList.map fv
    let tycons = x.AllEntities |> QueueList.map ft
    new ModuleOrNamespaceType(x.ModuleOrNamespaceKind, vals, tycons)
    
and copyVal compgen (v: Val) = 
    match compgen with 
    | OnlyCloneExprVals when v.IsMemberOrModuleBinding -> v
    | _ -> v |> NewModifiedVal id

and fixupValData g compgen tmenv (v2: Val) =
    // only fixup if we copy the value
    match compgen with 
    | OnlyCloneExprVals when v2.IsMemberOrModuleBinding -> ()
    | _ ->  
        let newData = remapValData g tmenv v2 |> markAsCompGen compgen
        // uses the same stamp
        v2.SetData newData
    
and copyAndRemapAndBindVals g compgen tmenv vs = 
    let vs2 = vs |> List.map (copyVal compgen)
    let tmenvinner = bindLocalVals vs vs2 tmenv
    vs2 |> List.iter (fixupValData g compgen tmenvinner)
    vs2, tmenvinner

and copyAndRemapAndBindVal g compgen tmenv v = 
    let v2 = v |> copyVal compgen
    let tmenvinner = bindLocalVal v v2 tmenv
    fixupValData g compgen tmenvinner v2
    v2, tmenvinner
    
and remapExpr (g: TcGlobals) (compgen: ValCopyFlag) (tmenv: Remap) expr =
    match expr with

    // Handle the linear cases for arbitrary-sized inputs 
    | LinearOpExpr _ 
    | LinearMatchExpr _ 
    | Expr.Sequential _  
    | Expr.Let _ -> 
        remapLinearExpr g compgen tmenv expr (fun x -> x)

    // Binding constructs - see also dtrees below 
    | Expr.Lambda (_, ctorThisValOpt, baseValOpt, vs, b, m, rty) -> 
        let ctorThisValOpt, tmenv = Option.mapFold (copyAndRemapAndBindVal g compgen) tmenv ctorThisValOpt
        let baseValOpt, tmenv = Option.mapFold (copyAndRemapAndBindVal g compgen) tmenv baseValOpt
        let vs, tmenv = copyAndRemapAndBindVals g compgen tmenv vs
        let b = remapExpr g compgen tmenv b
        let rty = remapType tmenv rty
        Expr.Lambda (newUnique(), ctorThisValOpt, baseValOpt, vs, b, m, rty)

    | Expr.TyLambda (_, tps, b, m, rty) ->
        let tps', tmenvinner = tmenvCopyRemapAndBindTypars (remapAttribs g tmenv) tmenv tps
        mkTypeLambda m tps' (remapExpr g compgen tmenvinner b, remapType tmenvinner rty)

    | Expr.TyChoose (tps, b, m) ->
        let tps', tmenvinner = tmenvCopyRemapAndBindTypars (remapAttribs g tmenv) tmenv tps
        Expr.TyChoose (tps', remapExpr g compgen tmenvinner b, m)

    | Expr.LetRec (binds, e, m, _) ->  
        let binds', tmenvinner = copyAndRemapAndBindBindings g compgen tmenv binds 
        Expr.LetRec (binds', remapExpr g compgen tmenvinner e, m, NewFreeVarsCache())

    | Expr.Match (spBind, exprm, pt, targets, m, ty) ->
        primMkMatch (spBind, exprm, remapDecisionTree g compgen tmenv pt, 
                     targets |> Array.map (remapTarget g compgen tmenv), 
                     m, remapType tmenv ty)

    | Expr.Val (vr, vf, m) -> 
        let vr' = remapValRef tmenv vr 
        let vf' = remapValFlags tmenv vf
        if vr === vr' && vf === vf' then expr 
        else Expr.Val (vr', vf', m)

    | Expr.Quote (a, {contents=Some(typeDefs, argTypes, argExprs, data)}, isFromQueryExpression, m, ty) ->  
        // fix value of compgen for both original expression and pickled AST
        let compgen = fixValCopyFlagForQuotations compgen
        Expr.Quote (remapExpr g compgen tmenv a, {contents=Some(typeDefs, remapTypesAux tmenv argTypes, remapExprs g compgen tmenv argExprs, data)}, isFromQueryExpression, m, remapType tmenv ty)

    | Expr.Quote (a, {contents=None}, isFromQueryExpression, m, ty) ->  
        Expr.Quote (remapExpr g (fixValCopyFlagForQuotations compgen) tmenv a, {contents=None}, isFromQueryExpression, m, remapType tmenv ty)

    | Expr.Obj (_, ty, basev, basecall, overrides, iimpls, m) -> 
        let basev', tmenvinner = Option.mapFold (copyAndRemapAndBindVal g compgen) tmenv basev 
        mkObjExpr (remapType tmenv ty, basev', 
                   remapExpr g compgen tmenv basecall, 
                   List.map (remapMethod g compgen tmenvinner) overrides, 
                   List.map (remapInterfaceImpl g compgen tmenvinner) iimpls, m) 

    // Addresses of immutable field may "leak" across assembly boundaries - see CanTakeAddressOfRecdFieldRef below.
    // This is "ok", in the sense that it is always valid to fix these up to be uses
    // of a temporary local, e.g.
    //       &(E.RF) --> let mutable v = E.RF in &v
    
    | Expr.Op (TOp.ValFieldGetAddr (rfref, readonly), tinst, [arg], m) when 
          not rfref.RecdField.IsMutable && 
          not (entityRefInThisAssembly g.compilingFslib rfref.TyconRef) -> 

        let tinst = remapTypes tmenv tinst 
        let arg = remapExpr g compgen tmenv arg 
        let tmp, _ = mkMutableCompGenLocal m "copyOfStruct" (actualTyOfRecdFieldRef rfref tinst)
        mkCompGenLet m tmp (mkRecdFieldGetViaExprAddr (arg, rfref, tinst, m)) (mkValAddr m readonly (mkLocalValRef tmp))

    | Expr.Op (TOp.UnionCaseFieldGetAddr (uref, cidx, readonly), tinst, [arg], m) when 
          not (uref.FieldByIndex(cidx).IsMutable) && 
          not (entityRefInThisAssembly g.compilingFslib uref.TyconRef) -> 

        let tinst = remapTypes tmenv tinst 
        let arg = remapExpr g compgen tmenv arg 
        let tmp, _ = mkMutableCompGenLocal m "copyOfStruct" (actualTyOfUnionFieldRef uref cidx tinst)
        mkCompGenLet m tmp (mkUnionCaseFieldGetProvenViaExprAddr (arg, uref, tinst, cidx, m)) (mkValAddr m readonly (mkLocalValRef tmp))

    | Expr.Op (op, tinst, args, m) -> 
        let op' = remapOp tmenv op 
        let tinst' = remapTypes tmenv tinst 
        let args' = remapExprs g compgen tmenv args 
        if op === op' && tinst === tinst' && args === args' then expr 
        else Expr.Op (op', tinst', args', m)

    | Expr.App (e1, e1ty, tyargs, args, m) -> 
        let e1' = remapExpr g compgen tmenv e1 
        let e1ty' = remapPossibleForallTy g tmenv e1ty 
        let tyargs' = remapTypes tmenv tyargs 
        let args' = remapExprs g compgen tmenv args 
        if e1 === e1' && e1ty === e1ty' && tyargs === tyargs' && args === args' then expr 
        else Expr.App (e1', e1ty', tyargs', args', m)

    | Expr.Link eref -> 
        remapExpr g compgen tmenv !eref

    | Expr.StaticOptimization (cs, e2, e3, m) -> 
       // note that type instantiation typically resolve the static constraints here 
       mkStaticOptimizationExpr g (List.map (remapConstraint tmenv) cs, remapExpr g compgen tmenv e2, remapExpr g compgen tmenv e3, m)

    | Expr.Const (c, m, ty) -> 
        let ty' = remapType tmenv ty 
        if ty === ty' then expr else Expr.Const (c, m, ty')

and remapTarget g compgen tmenv (TTarget(vs, e, spTarget)) = 
    let vs', tmenvinner = copyAndRemapAndBindVals g compgen tmenv vs 
    TTarget(vs', remapExpr g compgen tmenvinner e, spTarget)

and remapLinearExpr g compgen tmenv expr contf =

    match expr with 

    | Expr.Let (bind, bodyExpr, m, _) ->  
        let bind', tmenvinner = copyAndRemapAndBindBinding g compgen tmenv bind
        // tailcall for the linear position
        remapLinearExpr g compgen tmenvinner bodyExpr (contf << mkLetBind m bind')

    | Expr.Sequential (expr1, expr2, dir, spSeq, m) -> 
        let expr1' = remapExpr g compgen tmenv expr1 
        // tailcall for the linear position
        remapLinearExpr g compgen tmenv expr2 (contf << (fun expr2' -> 
            if expr1 === expr1' && expr2 === expr2' then expr 
            else Expr.Sequential (expr1', expr2', dir, spSeq, m)))

    | LinearMatchExpr (spBind, exprm, dtree, tg1, expr2, sp2, m2, ty) ->
        let dtree' = remapDecisionTree g compgen tmenv dtree
        let tg1' = remapTarget g compgen tmenv tg1
        let ty' = remapType tmenv ty
        // tailcall for the linear position
        remapLinearExpr g compgen tmenv expr2 (contf << (fun expr2' -> 
            rebuildLinearMatchExpr (spBind, exprm, dtree', tg1', expr2', sp2, m2, ty')))

    | LinearOpExpr (op, tyargs, argsFront, argLast, m) -> 
        let op' = remapOp tmenv op 
        let tinst' = remapTypes tmenv tyargs 
        let argsFront' = remapExprs g compgen tmenv argsFront 
        // tailcall for the linear position
        remapLinearExpr g compgen tmenv argLast (contf << (fun argLast' -> 
            if op === op' && tyargs === tinst' && argsFront === argsFront' && argLast === argLast' then expr 
            else rebuildLinearOpExpr (op', tinst', argsFront', argLast', m)))

    | _ -> 
        contf (remapExpr g compgen tmenv expr) 

and remapConstraint tyenv c = 
    match c with 
    | TTyconEqualsTycon(ty1, ty2) -> TTyconEqualsTycon(remapType tyenv ty1, remapType tyenv ty2)
    | TTyconIsStruct ty1 -> TTyconIsStruct(remapType tyenv ty1)

and remapOp tmenv op = 
    match op with 
    | TOp.Recd (ctor, tcref) -> TOp.Recd (ctor, remapTyconRef tmenv.tyconRefRemap tcref)
    | TOp.UnionCaseTagGet tcref -> TOp.UnionCaseTagGet (remapTyconRef tmenv.tyconRefRemap tcref)
    | TOp.UnionCase ucref -> TOp.UnionCase (remapUnionCaseRef tmenv.tyconRefRemap ucref)
    | TOp.UnionCaseProof ucref -> TOp.UnionCaseProof (remapUnionCaseRef tmenv.tyconRefRemap ucref)
    | TOp.ExnConstr ec -> TOp.ExnConstr (remapTyconRef tmenv.tyconRefRemap ec)
    | TOp.ExnFieldGet (ec, n) -> TOp.ExnFieldGet (remapTyconRef tmenv.tyconRefRemap ec, n)
    | TOp.ExnFieldSet (ec, n) -> TOp.ExnFieldSet (remapTyconRef tmenv.tyconRefRemap ec, n)
    | TOp.ValFieldSet rfref -> TOp.ValFieldSet (remapRecdFieldRef tmenv.tyconRefRemap rfref)
    | TOp.ValFieldGet rfref -> TOp.ValFieldGet (remapRecdFieldRef tmenv.tyconRefRemap rfref)
    | TOp.ValFieldGetAddr (rfref, readonly) -> TOp.ValFieldGetAddr (remapRecdFieldRef tmenv.tyconRefRemap rfref, readonly)
    | TOp.UnionCaseFieldGet (ucref, n) -> TOp.UnionCaseFieldGet (remapUnionCaseRef tmenv.tyconRefRemap ucref, n)
    | TOp.UnionCaseFieldGetAddr (ucref, n, readonly) -> TOp.UnionCaseFieldGetAddr (remapUnionCaseRef tmenv.tyconRefRemap ucref, n, readonly)
    | TOp.UnionCaseFieldSet (ucref, n) -> TOp.UnionCaseFieldSet (remapUnionCaseRef tmenv.tyconRefRemap ucref, n)
    | TOp.ILAsm (instrs, tys) -> 
        let tys2 = remapTypes tmenv tys
        if tys === tys2 then op else
        TOp.ILAsm (instrs, tys2)
    | TOp.TraitCall traitInfo -> TOp.TraitCall (remapTraitAux tmenv traitInfo)
    | TOp.LValueOp (kind, lvr) -> TOp.LValueOp (kind, remapValRef tmenv lvr)
    | TOp.ILCall (isVirtCall, isProtectedCall, valu, isNewObjCall, valUseFlags, isProperty, noTailCall, ilMethRef, enclTypeArgs, methTypeArgs, tys) -> 
       TOp.ILCall (isVirtCall, isProtectedCall, valu, isNewObjCall, remapValFlags tmenv valUseFlags, 
                   isProperty, noTailCall, ilMethRef, remapTypes tmenv enclTypeArgs, 
                   remapTypes tmenv methTypeArgs, remapTypes tmenv tys)
    | _ -> op
    
and remapValFlags tmenv x =
    match x with 
    | PossibleConstrainedCall ty -> PossibleConstrainedCall (remapType tmenv ty)
    | _ -> x

and remapExprs g compgen tmenv es = List.mapq (remapExpr g compgen tmenv) es

and remapFlatExprs g compgen tmenv es = List.mapq (remapExpr g compgen tmenv) es

and remapDecisionTree g compgen tmenv x =
    match x with 
    | TDSwitch(e1, csl, dflt, m) -> 
        TDSwitch(remapExpr g compgen tmenv e1, 
                List.map (fun (TCase(test, y)) -> 
                  let test' = 
                    match test with 
                    | DecisionTreeTest.UnionCase (uc, tinst) -> DecisionTreeTest.UnionCase(remapUnionCaseRef tmenv.tyconRefRemap uc, remapTypes tmenv tinst)
                    | DecisionTreeTest.ArrayLength (n, ty) -> DecisionTreeTest.ArrayLength(n, remapType tmenv ty)
                    | DecisionTreeTest.Const _ -> test
                    | DecisionTreeTest.IsInst (srcty, tgty) -> DecisionTreeTest.IsInst (remapType tmenv srcty, remapType tmenv tgty) 
                    | DecisionTreeTest.IsNull -> DecisionTreeTest.IsNull 
                    | DecisionTreeTest.ActivePatternCase _ -> failwith "DecisionTreeTest.ActivePatternCase should only be used during pattern match compilation"
                  TCase(test', remapDecisionTree g compgen tmenv y)) csl, 
                Option.map (remapDecisionTree g compgen tmenv) dflt, 
                m)
    | TDSuccess (es, n) -> 
        TDSuccess (remapFlatExprs g compgen tmenv es, n)
    | TDBind (bind, rest) -> 
        let bind', tmenvinner = copyAndRemapAndBindBinding g compgen tmenv bind
        TDBind (bind', remapDecisionTree g compgen tmenvinner rest)
        
and copyAndRemapAndBindBinding g compgen tmenv (bind: Binding) =
    let v = bind.Var
    let v', tmenv = copyAndRemapAndBindVal g compgen tmenv v
    remapAndRenameBind g compgen tmenv bind v', tmenv

and copyAndRemapAndBindBindings g compgen tmenv binds = 
    let vs', tmenvinner = copyAndRemapAndBindVals g compgen tmenv (valsOfBinds binds)
    remapAndRenameBinds g compgen tmenvinner binds vs', tmenvinner

and remapAndRenameBinds g compgen tmenvinner binds vs' = List.map2 (remapAndRenameBind g compgen tmenvinner) binds vs'
and remapAndRenameBind g compgen tmenvinner (TBind(_, repr, letSeqPtOpt)) v' = TBind(v', remapExpr g compgen tmenvinner repr, letSeqPtOpt)

and remapMethod g compgen tmenv (TObjExprMethod(slotsig, attribs, tps, vs, e, m)) =
    let attribs2 = attribs |> remapAttribs g tmenv
    let slotsig2 = remapSlotSig (remapAttribs g tmenv) tmenv slotsig
    let tps2, tmenvinner = tmenvCopyRemapAndBindTypars (remapAttribs g tmenv) tmenv tps
    let vs2, tmenvinner2 = List.mapFold (copyAndRemapAndBindVals g compgen) tmenvinner vs
    let e2 = remapExpr g compgen tmenvinner2 e
    TObjExprMethod(slotsig2, attribs2, tps2, vs2, e2, m)

and remapInterfaceImpl g compgen tmenv (ty, overrides) =
    (remapType tmenv ty, List.map (remapMethod g compgen tmenv) overrides)

and remapRecdField g tmenv x = 
    { x with 
          rfield_type = x.rfield_type |> remapPossibleForallTy g tmenv
          rfield_pattribs = x.rfield_pattribs |> remapAttribs g tmenv
          rfield_fattribs = x.rfield_fattribs |> remapAttribs g tmenv } 

and remapRecdFields g tmenv (x: TyconRecdFields) =
    x.AllFieldsAsList |> List.map (remapRecdField g tmenv) |> MakeRecdFieldsTable 

and remapUnionCase g tmenv (x: UnionCase) = 
    { x with 
          FieldTable = x.FieldTable |> remapRecdFields g tmenv
          ReturnType = x.ReturnType |> remapType tmenv
          Attribs = x.Attribs |> remapAttribs g tmenv } 

and remapUnionCases g tmenv (x: TyconUnionData) =
    x.UnionCasesAsList |> List.map (remapUnionCase g tmenv) |> MakeUnionCases 

and remapFsObjData g tmenv x = 
    { x with 
          fsobjmodel_kind = 
             (match x.fsobjmodel_kind with 
              | TTyconDelegate slotsig -> TTyconDelegate (remapSlotSig (remapAttribs g tmenv) tmenv slotsig)
              | TTyconClass | TTyconInterface | TTyconStruct | TTyconEnum -> x.fsobjmodel_kind)
          fsobjmodel_vslots = x.fsobjmodel_vslots |> List.map (remapValRef tmenv)
          fsobjmodel_rfields = x.fsobjmodel_rfields |> remapRecdFields g tmenv } 


and remapTyconRepr g tmenv repr = 
    match repr with 
    | TFSharpObjectRepr x -> TFSharpObjectRepr (remapFsObjData g tmenv x)
    | TRecdRepr x -> TRecdRepr (remapRecdFields g tmenv x)
    | TUnionRepr x -> TUnionRepr (remapUnionCases g tmenv x)
    | TILObjectRepr _ -> failwith "cannot remap IL type definitions"
#if !NO_EXTENSIONTYPING
    | TProvidedNamespaceExtensionPoint _ -> repr
    | TProvidedTypeExtensionPoint info -> 
       TProvidedTypeExtensionPoint 
            { info with 
                 LazyBaseType = info.LazyBaseType.Force (range0, g.obj_ty) |> remapType tmenv |> LazyWithContext.NotLazy
                 // The load context for the provided type contains TyconRef objects. We must remap these.
                 // This is actually done on-demand (see the implementation of ProvidedTypeContext)
                 ProvidedType = 
                     info.ProvidedType.PApplyNoFailure (fun st -> 
                         let ctxt = st.Context.RemapTyconRefs(unbox >> remapTyconRef tmenv.tyconRefRemap >> box) 
                         ProvidedType.ApplyContext (st, ctxt)) }
#endif
    | TNoRepr _ -> repr
    | TAsmRepr _ -> repr
    | TMeasureableRepr x -> TMeasureableRepr (remapType tmenv x)

and remapTyconAug tmenv (x: TyconAugmentation) = 
    { x with 
          tcaug_equals = x.tcaug_equals |> Option.map (mapPair (remapValRef tmenv, remapValRef tmenv))
          tcaug_compare = x.tcaug_compare |> Option.map (mapPair (remapValRef tmenv, remapValRef tmenv))
          tcaug_compare_withc = x.tcaug_compare_withc |> Option.map(remapValRef tmenv)
          tcaug_hash_and_equals_withc = x.tcaug_hash_and_equals_withc |> Option.map (mapTriple (remapValRef tmenv, remapValRef tmenv, remapValRef tmenv))
          tcaug_adhoc = x.tcaug_adhoc |> NameMap.map (List.map (remapValRef tmenv))
          tcaug_adhoc_list = x.tcaug_adhoc_list |> ResizeArray.map (fun (flag, vref) -> (flag, remapValRef tmenv vref))
          tcaug_super = x.tcaug_super |> Option.map (remapType tmenv)
          tcaug_interfaces = x.tcaug_interfaces |> List.map (map1Of3 (remapType tmenv)) } 

and remapTyconExnInfo g tmenv inp =
    match inp with 
    | TExnAbbrevRepr x -> TExnAbbrevRepr (remapTyconRef tmenv.tyconRefRemap x)
    | TExnFresh x -> TExnFresh (remapRecdFields g tmenv x)
    | TExnAsmRepr _ | TExnNone -> inp 

and remapMemberInfo g m topValInfo ty ty' tmenv x = 
    // The slotsig in the ImplementedSlotSigs is w.r.t. the type variables in the value's type. 
    // REVIEW: this is a bit gross. It would be nice if the slotsig was standalone 
    assert (Option.isSome topValInfo)
    let tpsOrig, _, _, _ = GetMemberTypeInFSharpForm g x.MemberFlags (Option.get topValInfo) ty m
    let tps, _, _, _ = GetMemberTypeInFSharpForm g x.MemberFlags (Option.get topValInfo) ty' m
    let renaming, _ = mkTyparToTyparRenaming tpsOrig tps 
    let tmenv = { tmenv with tpinst = tmenv.tpinst @ renaming } 
    { x with 
        ApparentEnclosingEntity = x.ApparentEnclosingEntity |> remapTyconRef tmenv.tyconRefRemap 
        ImplementedSlotSigs = x.ImplementedSlotSigs |> List.map (remapSlotSig (remapAttribs g tmenv) tmenv)
    } 

and copyAndRemapAndBindModTy g compgen tmenv mty = 
    let tycons = allEntitiesOfModuleOrNamespaceTy mty
    let vs = allValsOfModuleOrNamespaceTy mty
    let _, _, tmenvinner = copyAndRemapAndBindTyconsAndVals g compgen tmenv tycons vs
    remapModTy g compgen tmenvinner mty, tmenvinner

and remapModTy g _compgen tmenv mty = 
    mapImmediateValsAndTycons (renameTycon g tmenv) (renameVal tmenv) mty 

and renameTycon g tyenv x = 
    let tcref = 
        try
            let res = tyenv.tyconRefRemap.[mkLocalTyconRef x]
            res
        with :? KeyNotFoundException -> 
            errorR(InternalError("couldn't remap internal tycon " + showL(DebugPrint.tyconL g x), x.Range))
            mkLocalTyconRef x 
    tcref.Deref

and renameVal tmenv x = 
    match tmenv.valRemap.TryFind x with 
    | Some v -> v.Deref
    | None -> x

and copyTycon compgen (tycon: Tycon) = 
    match compgen with 
    | OnlyCloneExprVals -> tycon
    | _ -> NewClonedTycon tycon

/// This operates over a whole nested collection of tycons and vals simultaneously *)
and copyAndRemapAndBindTyconsAndVals g compgen tmenv tycons vs = 
    let tycons' = tycons |> List.map (copyTycon compgen)

    let tmenvinner = bindTycons tycons tycons' tmenv
    
    // Values need to be copied and renamed. 
    let vs', tmenvinner = copyAndRemapAndBindVals g compgen tmenvinner vs

    // "if a type constructor is hidden then all its inner values and inner type constructors must also be hidden" 
    // Hence we can just lookup the inner tycon/value mappings in the tables. 

    let lookupVal (v: Val) = 
        let vref = 
            try  
               let res = tmenvinner.valRemap.[v]
               res 
            with :? KeyNotFoundException -> 
                errorR(InternalError(sprintf "couldn't remap internal value '%s'" v.LogicalName, v.Range))
                mkLocalValRef v
        vref.Deref
        
    let lookupTycon g tycon = 
        let tcref = 
            try 
                let res = tmenvinner.tyconRefRemap.[mkLocalTyconRef tycon]
                res
            with :? KeyNotFoundException -> 
                errorR(InternalError("couldn't remap internal tycon " + showL(DebugPrint.tyconL g tycon), tycon.Range))
                mkLocalTyconRef tycon
        tcref.Deref
    (tycons, tycons') ||> List.iter2 (fun tcd tcd' ->
        let lookupTycon tycon = lookupTycon g tycon
        let tps', tmenvinner2 = tmenvCopyRemapAndBindTypars (remapAttribs g tmenvinner) tmenvinner (tcd.entity_typars.Force(tcd.entity_range))
        tcd'.entity_typars <- LazyWithContext.NotLazy tps'
        tcd'.entity_attribs <- tcd.entity_attribs |> remapAttribs g tmenvinner2
        tcd'.entity_tycon_repr <- tcd.entity_tycon_repr |> remapTyconRepr g tmenvinner2
        let typeAbbrevR = tcd.TypeAbbrev |> Option.map (remapType tmenvinner2)
        tcd'.entity_tycon_tcaug <- tcd.entity_tycon_tcaug |> remapTyconAug tmenvinner2
        tcd'.entity_modul_contents <- MaybeLazy.Strict (tcd.entity_modul_contents.Value 
                                                        |> mapImmediateValsAndTycons lookupTycon lookupVal)
        let exnInfoR = tcd.ExceptionInfo |> remapTyconExnInfo g tmenvinner2
        match tcd'.entity_opt_data with
        | Some optData -> tcd'.entity_opt_data <- Some { optData with entity_tycon_abbrev = typeAbbrevR; entity_exn_info = exnInfoR }
        | _ -> 
            tcd'.SetTypeAbbrev typeAbbrevR
            tcd'.SetExceptionInfo exnInfoR)
    tycons', vs', tmenvinner


and allTyconsOfTycon (tycon: Tycon) =
    seq { yield tycon
          for nestedTycon in tycon.ModuleOrNamespaceType.AllEntities do
              yield! allTyconsOfTycon nestedTycon }

and allEntitiesOfModDef mdef =
    seq { match mdef with 
          | TMDefRec(_, tycons, mbinds, _) -> 
              for tycon in tycons do 
                  yield! allTyconsOfTycon tycon
              for mbind in mbinds do 
                match mbind with 
                | ModuleOrNamespaceBinding.Binding _ -> ()
                | ModuleOrNamespaceBinding.Module(mspec, def) -> 
                  yield mspec
                  yield! allEntitiesOfModDef def
          | TMDefLet _ -> ()
          | TMDefDo _ -> ()
          | TMDefs defs -> 
              for def in defs do 
                  yield! allEntitiesOfModDef def
          | TMAbstract(ModuleOrNamespaceExprWithSig(mty, _, _)) -> 
              yield! allEntitiesOfModuleOrNamespaceTy mty }

and allValsOfModDef mdef = 
    seq { match mdef with 
          | TMDefRec(_, tycons, mbinds, _) -> 
              yield! abstractSlotValsOfTycons tycons 
              for mbind in mbinds do 
                match mbind with 
                | ModuleOrNamespaceBinding.Binding bind -> yield bind.Var
                | ModuleOrNamespaceBinding.Module(_, def) -> yield! allValsOfModDef def
          | TMDefLet(bind, _) -> 
              yield bind.Var
          | TMDefDo _ -> ()
          | TMDefs defs -> 
              for def in defs do 
                  yield! allValsOfModDef def
          | TMAbstract(ModuleOrNamespaceExprWithSig(mty, _, _)) -> 
              yield! allValsOfModuleOrNamespaceTy mty }

and remapAndBindModuleOrNamespaceExprWithSig g compgen tmenv (ModuleOrNamespaceExprWithSig(mty, mdef, m)) =
    let mdef = copyAndRemapModDef g compgen tmenv mdef
    let mty, tmenv = copyAndRemapAndBindModTy g compgen tmenv mty
    ModuleOrNamespaceExprWithSig(mty, mdef, m), tmenv

and remapModuleOrNamespaceExprWithSig g compgen tmenv (ModuleOrNamespaceExprWithSig(mty, mdef, m)) =
    let mdef = copyAndRemapModDef g compgen tmenv mdef 
    let mty = remapModTy g compgen tmenv mty 
    ModuleOrNamespaceExprWithSig(mty, mdef, m)

and copyAndRemapModDef g compgen tmenv mdef =
    let tycons = allEntitiesOfModDef mdef |> List.ofSeq
    let vs = allValsOfModDef mdef |> List.ofSeq
    let _, _, tmenvinner = copyAndRemapAndBindTyconsAndVals g compgen tmenv tycons vs
    remapAndRenameModDef g compgen tmenvinner mdef

and remapAndRenameModDefs g compgen tmenv x = 
    List.map (remapAndRenameModDef g compgen tmenv) x 

and remapAndRenameModDef g compgen tmenv mdef =
    match mdef with 
    | TMDefRec(isRec, tycons, mbinds, m) -> 
        // Abstract (virtual) vslots in the tycons at TMDefRec nodes are binders. They also need to be copied and renamed. 
        let tycons = tycons |> List.map (renameTycon g tmenv)
        let mbinds = mbinds |> List.map (remapAndRenameModBind g compgen tmenv)
        TMDefRec(isRec, tycons, mbinds, m)
    | TMDefLet(bind, m) ->
        let v = bind.Var
        let bind = remapAndRenameBind g compgen tmenv bind (renameVal tmenv v)
        TMDefLet(bind, m)
    | TMDefDo(e, m) ->
        let e = remapExpr g compgen tmenv e
        TMDefDo(e, m)
    | TMDefs defs -> 
        let defs = remapAndRenameModDefs g compgen tmenv defs
        TMDefs defs
    | TMAbstract mexpr -> 
        let mexpr = remapModuleOrNamespaceExprWithSig g compgen tmenv mexpr
        TMAbstract mexpr

and remapAndRenameModBind g compgen tmenv x = 
    match x with 
    | ModuleOrNamespaceBinding.Binding bind -> 
        let v2 = bind |> valOfBind |> renameVal tmenv
        let bind2 = remapAndRenameBind g compgen tmenv bind v2
        ModuleOrNamespaceBinding.Binding bind2
    | ModuleOrNamespaceBinding.Module(mspec, def) ->
        let mspec = renameTycon g tmenv mspec
        let def = remapAndRenameModDef g compgen tmenv def
        ModuleOrNamespaceBinding.Module(mspec, def)

and remapImplFile g compgen tmenv mv = 
    mapAccImplFile (remapAndBindModuleOrNamespaceExprWithSig g compgen) tmenv mv

let copyModuleOrNamespaceType g compgen mtyp = copyAndRemapAndBindModTy g compgen Remap.Empty mtyp |> fst

let copyExpr g compgen e = remapExpr g compgen Remap.Empty e    

let copyImplFile g compgen e = remapImplFile g compgen Remap.Empty e |> fst

/// Copy an expression applying a type instantiation.
let instExpr g tpinst e = 
    let extSlnsMap = extSlnsInTypes (List.map snd tpinst)
    remapExpr g CloneAll { mkInstRemap tpinst with extSlnsMap = extSlnsMap } e

//--------------------------------------------------------------------------
// Replace Marks - adjust debugging marks when a lambda gets
// eliminated (i.e. an expression gets inlined)
//--------------------------------------------------------------------------

let rec remarkExpr m x =
    match x with
    | Expr.Lambda (uniq, ctorThisValOpt, baseValOpt, vs, b, _, rty) ->
        Expr.Lambda (uniq, ctorThisValOpt, baseValOpt, vs, remarkExpr m b, m, rty)  

    | Expr.TyLambda (uniq, tps, b, _, rty) ->
        Expr.TyLambda (uniq, tps, remarkExpr m b, m, rty)

    | Expr.TyChoose (tps, b, _) ->
        Expr.TyChoose (tps, remarkExpr m b, m)

    | Expr.LetRec (binds, e, _, fvs) ->
        Expr.LetRec (remarkBinds m binds, remarkExpr m e, m, fvs)

    | Expr.Let (bind, e, _, fvs) ->
        Expr.Let (remarkBind m bind, remarkExpr m e, m, fvs)

    | Expr.Match (_, _, pt, targets, _, ty) ->
        let targetsR = targets |> Array.map (fun (TTarget(vs, e, _)) -> TTarget(vs, remarkExpr m e, SuppressSequencePointAtTarget))
        primMkMatch (NoSequencePointAtInvisibleBinding, m, remarkDecisionTree m pt, targetsR, m, ty)

    | Expr.Val (x, valUseFlags, _) ->
        Expr.Val (x, valUseFlags, m)

    | Expr.Quote (a, conv, isFromQueryExpression, _, ty) ->
        Expr.Quote (remarkExpr m a, conv, isFromQueryExpression, m, ty)

    | Expr.Obj (n, ty, basev, basecall, overrides, iimpls, _) -> 
        Expr.Obj (n, ty, basev, remarkExpr m basecall, 
                  List.map (remarkObjExprMethod m) overrides, 
                  List.map (remarkInterfaceImpl m) iimpls, m)

    | Expr.Op (op, tinst, args, _) -> 
        let op = 
            match op with 
            | TOp.TryFinally (_, _) -> TOp.TryFinally (NoSequencePointAtTry, NoSequencePointAtFinally)
            | TOp.TryCatch (_, _) -> TOp.TryCatch (NoSequencePointAtTry, NoSequencePointAtWith)
            | _ -> op
        Expr.Op (op, tinst, remarkExprs m args, m)

    | Expr.Link eref -> 
        // Preserve identity of fixup nodes during remarkExpr
        eref := remarkExpr m !eref
        x

    | Expr.App (e1, e1ty, tyargs, args, _) ->
        Expr.App (remarkExpr m e1, e1ty, tyargs, remarkExprs m args, m)

    | Expr.Sequential (e1, e2, dir, _, _) ->
        Expr.Sequential (remarkExpr m e1, remarkExpr m e2, dir, SuppressSequencePointOnExprOfSequential, m)

    | Expr.StaticOptimization (eqns, e2, e3, _) ->
        Expr.StaticOptimization (eqns, remarkExpr m e2, remarkExpr m e3, m)

    | Expr.Const (c, _, ty) -> Expr.Const (c, m, ty)
  
and remarkObjExprMethod m (TObjExprMethod(slotsig, attribs, tps, vs, e, _)) = 
    TObjExprMethod(slotsig, attribs, tps, vs, remarkExpr m e, m)

and remarkInterfaceImpl m (ty, overrides) = 
    (ty, List.map (remarkObjExprMethod m) overrides)

and remarkExprs m es = es |> List.map (remarkExpr m) 

and remarkFlatExprs m es = es |> List.map (remarkExpr m) 

and remarkDecisionTree m x =
    match x with 
    | TDSwitch(e1, csl, dflt, _) ->
        let cslR = csl |> List.map (fun (TCase(test, y)) -> TCase(test, remarkDecisionTree m y))
        TDSwitch(remarkExpr m e1, cslR, Option.map (remarkDecisionTree m) dflt, m)
    | TDSuccess (es, n) ->
        TDSuccess (remarkFlatExprs m es, n)
    | TDBind (bind, rest) ->
        TDBind(remarkBind m bind, remarkDecisionTree m rest)

and remarkBinds m binds = List.map (remarkBind m) binds

// This very deliberately drops the sequence points since this is used when adjusting the marks for inlined expressions 
and remarkBind m (TBind(v, repr, _)) = 
    TBind(v, remarkExpr m repr, NoSequencePointAtStickyBinding)

//--------------------------------------------------------------------------
// Mutability analysis
//--------------------------------------------------------------------------

let isRecdOrStructFieldDefinitelyMutable (f: RecdField) = not f.IsStatic && f.IsMutable

let isUnionCaseDefinitelyMutable (uc: UnionCase) = uc.FieldTable.FieldsByIndex |> Array.exists isRecdOrStructFieldDefinitelyMutable

let isUnionCaseRefDefinitelyMutable (uc: UnionCaseRef) = uc.UnionCase |> isUnionCaseDefinitelyMutable
  
/// This is an incomplete check for .NET struct types. Returning 'false' doesn't mean the thing is immutable.
let isRecdOrUnionOrStructTyconRefDefinitelyMutable (tcref: TyconRef) = 
    let tycon = tcref.Deref
    if tycon.IsUnionTycon then 
        tycon.UnionCasesArray |> Array.exists isUnionCaseDefinitelyMutable
    elif tycon.IsRecordTycon || tycon.IsStructOrEnumTycon then 
        // Note: This only looks at the F# fields, causing oddities.
        // See https://github.com/Microsoft/visualfsharp/pull/4576
        tycon.AllFieldsArray |> Array.exists isRecdOrStructFieldDefinitelyMutable
    else
        false
  
// Although from the pure F# perspective exception values cannot be changed, the .NET 
// implementation of exception objects attaches a whole bunch of stack information to 
// each raised object. Hence we treat exception objects as if they have identity 
let isExnDefinitelyMutable (_ecref: TyconRef) = true 

// Some of the implementations of library functions on lists use mutation on the tail 
// of the cons cell. These cells are always private, i.e. not accessible by any other 
// code until the construction of the entire return list has been completed. 
// However, within the implementation code reads of the tail cell must in theory be treated 
// with caution. Hence we are conservative and within FSharp.Core we don't treat list 
// reads as if they were pure. 
let isUnionCaseFieldMutable (g: TcGlobals) (ucref: UnionCaseRef) n = 
    (g.compilingFslib && tyconRefEq g ucref.TyconRef g.list_tcr_canon && n = 1) ||
    (ucref.FieldByIndex n).IsMutable
  
let isExnFieldMutable ecref n = 
    if n < 0 || n >= List.length (recdFieldsOfExnDefRef ecref) then errorR(InternalError(sprintf "isExnFieldMutable, exnc = %s, n = %d" ecref.LogicalName n, ecref.Range))
    (recdFieldOfExnDefRefByIdx ecref n).IsMutable

let useGenuineField (tycon: Tycon) (f: RecdField) = 
    Option.isSome f.LiteralValue || tycon.IsEnumTycon || f.rfield_secret || (not f.IsStatic && f.rfield_mutable && not tycon.IsRecordTycon)

let ComputeFieldName tycon f = 
    if useGenuineField tycon f then f.rfield_id.idText
    else CompilerGeneratedName f.rfield_id.idText 

//-------------------------------------------------------------------------
// Helpers for building code contained in the initial environment
//------------------------------------------------------------------------- 

let isQuotedExprTy g ty = match tryAppTy g ty with ValueSome (tcref, _) -> tyconRefEq g tcref g.expr_tcr | _ -> false

let destQuotedExprTy g ty = match tryAppTy g ty with ValueSome (_, [ty]) -> ty | _ -> failwith "destQuotedExprTy"

let mkQuotedExprTy (g: TcGlobals) ty = TType_app(g.expr_tcr, [ty])

let mkRawQuotedExprTy (g: TcGlobals) = TType_app(g.raw_expr_tcr, [])

let mkAnyTupledTy (g: TcGlobals) tupInfo tys = 
    match tys with 
    | [] -> g.unit_ty 
    | [h] -> h
    | _ -> TType_tuple(tupInfo, tys)

let mkAnyAnonRecdTy (_g: TcGlobals) anonInfo tys = 
    TType_anon(anonInfo, tys)

let mkRefTupledTy g tys = mkAnyTupledTy g tupInfoRef tys

let mkRefTupledVarsTy g vs = mkRefTupledTy g (typesOfVals vs)

let mkMethodTy g argtys rty = mkIteratedFunTy (List.map (mkRefTupledTy g) argtys) rty 

let mkArrayType (g: TcGlobals) ty = TType_app (g.array_tcr_nice, [ty])

let mkByteArrayTy (g: TcGlobals) = mkArrayType g g.byte_ty

//--------------------------------------------------------------------------
// tyOfExpr
//--------------------------------------------------------------------------
 
let rec tyOfExpr g e = 
    match e with 
    | Expr.App (_, fty, tyargs, args, _) -> applyTys g fty (tyargs, args)
    | Expr.Obj (_, ty, _, _, _, _, _)  
    | Expr.Match (_, _, _, _, _, ty) 
    | Expr.Quote (_, _, _, _, ty) 
    | Expr.Const (_, _, ty) -> (ty)
    | Expr.Val (vref, _, _) -> vref.Type
    | Expr.Sequential (a, b, k, _, _) -> tyOfExpr g (match k with NormalSeq -> b | ThenDoSeq -> a)
    | Expr.Lambda (_, _, _, vs, _, _, rty) -> (mkRefTupledVarsTy g vs --> rty)
    | Expr.TyLambda (_, tyvs, _, _, rty) -> (tyvs +-> rty)
    | Expr.Let (_, e, _, _) 
    | Expr.TyChoose (_, e, _)
    | Expr.Link { contents=e}
    | Expr.StaticOptimization (_, _, e, _) 
    | Expr.LetRec (_, e, _, _) -> tyOfExpr g e
    | Expr.Op (op, tinst, _, _) -> 
        match op with 
        | TOp.Coerce -> (match tinst with [to_ty;_fromTy] -> to_ty | _ -> failwith "bad TOp.Coerce node")
        | (TOp.ILCall (_, _, _, _, _, _, _, _, _, _, rtys) | TOp.ILAsm (_, rtys)) -> (match rtys with [h] -> h | _ -> g.unit_ty)
        | TOp.UnionCase uc -> actualResultTyOfUnionCase tinst uc 
        | TOp.UnionCaseProof uc -> mkProvenUnionCaseTy uc tinst  
        | TOp.Recd (_, tcref) -> mkAppTy tcref tinst
        | TOp.ExnConstr _ -> g.exn_ty
        | TOp.Bytes _ -> mkByteArrayTy g
        | TOp.UInt16s _ -> mkArrayType g g.uint16_ty
        | TOp.AnonRecdGet (_, i) -> List.item i tinst
        | TOp.TupleFieldGet (_, i) -> List.item i tinst
        | TOp.Tuple tupInfo -> mkAnyTupledTy g tupInfo tinst
        | TOp.AnonRecd anonInfo -> mkAnyAnonRecdTy g anonInfo tinst
        | (TOp.For _ | TOp.While _) -> g.unit_ty
        | TOp.Array -> (match tinst with [ty] -> mkArrayType g ty | _ -> failwith "bad TOp.Array node")
        | (TOp.TryCatch _ | TOp.TryFinally _) -> (match tinst with [ty] -> ty | _ -> failwith "bad TOp_try node")
        | TOp.ValFieldGetAddr (fref, readonly) -> mkByrefTyWithFlag g readonly (actualTyOfRecdFieldRef fref tinst)
        | TOp.ValFieldGet fref -> actualTyOfRecdFieldRef fref tinst
        | (TOp.ValFieldSet _ | TOp.UnionCaseFieldSet _ | TOp.ExnFieldSet _ | TOp.LValueOp ((LSet | LByrefSet), _)) ->g.unit_ty
        | TOp.UnionCaseTagGet _ -> g.int_ty
        | TOp.UnionCaseFieldGetAddr (cref, j, readonly) -> mkByrefTyWithFlag g readonly (actualTyOfRecdField (mkTyconRefInst cref.TyconRef tinst) (cref.FieldByIndex j))
        | TOp.UnionCaseFieldGet (cref, j) -> actualTyOfRecdField (mkTyconRefInst cref.TyconRef tinst) (cref.FieldByIndex j)
        | TOp.ExnFieldGet (ecref, j) -> recdFieldTyOfExnDefRefByIdx ecref j
        | TOp.LValueOp (LByrefGet, v) -> destByrefTy g v.Type
        | TOp.LValueOp (LAddrOf readonly, v) -> mkByrefTyWithFlag g readonly v.Type
        | TOp.RefAddrGet readonly -> (match tinst with [ty] -> mkByrefTyWithFlag g readonly ty | _ -> failwith "bad TOp.RefAddrGet node")      
        | TOp.TraitCall traitInfo -> GetFSharpViewOfReturnType g traitInfo.ReturnType
        | TOp.Reraise -> (match tinst with [rtn_ty] -> rtn_ty | _ -> failwith "bad TOp.Reraise node")
        | TOp.Goto _ | TOp.Label _ | TOp.Return -> 
            //assert false
            //errorR(InternalError("unexpected goto/label/return in tyOfExpr", m))
            // It doesn't matter what type we return here. This is only used in free variable analysis in the code generator
            g.unit_ty

//--------------------------------------------------------------------------
// Make applications
//---------------------------------------------------------------------------

let primMkApp (f, fty) tyargs argsl m = 
  Expr.App (f, fty, tyargs, argsl, m)

// Check for the funky where a generic type instantiation at function type causes a generic function
// to appear to accept more arguments than it really does, e.g. "id id 1", where the first "id" is 
// instantiated with "int -> int".
//
// In this case, apply the arguments one at a time.
let isExpansiveUnderInstantiation g fty0 tyargs pargs argsl =
    isForallTy g fty0 && 
    let fty1 = formalApplyTys g fty0 (tyargs, pargs)
    (not (isFunTy g fty1) ||
     let rec loop fty xs = 
         match xs with 
         | [] -> false
         | _ :: t -> not (isFunTy g fty) || loop (rangeOfFunTy g fty) t
     loop fty1 argsl)
    
let rec mkExprAppAux g f fty argsl m =
  match argsl with 
  | [] -> f
  | _ -> 
      // Always combine the term application with a type application
      //
      // Combine the term application with a term application, but only when f' is an under-applied value of known arity
      match f with 
      | Expr.App (f', fty', tyargs, pargs, m2) 
             when
                 (isNil pargs ||
                  (match stripExpr f' with 
                   | Expr.Val (v, _, _) -> 
                       match v.ValReprInfo with 
                       | Some info -> info.NumCurriedArgs > pargs.Length
                       | None -> false
                   | _ -> false)) &&
                 not (isExpansiveUnderInstantiation g fty' tyargs pargs argsl) ->
            primMkApp (f', fty') tyargs (pargs@argsl) (unionRanges m2 m)

      | _ -> 
          // Don't combine. 'f' is not an application
          if not (isFunTy g fty) then error(InternalError("expected a function type", m))
          primMkApp (f, fty) [] argsl m


let rec mkAppsAux g f fty tyargsl argsl m =
  match tyargsl with 
  | tyargs :: rest -> 
      match tyargs with 
      | [] -> mkAppsAux g f fty rest argsl m
      | _ -> 
        let arfty = applyForallTy g fty tyargs
        mkAppsAux g (primMkApp (f, fty) tyargs [] m) arfty rest argsl m
  | [] -> 
      mkExprAppAux g f fty argsl m
      
let mkApps g ((f, fty), tyargsl, argl, m) = mkAppsAux g f fty tyargsl argl m

let mkTyAppExpr m (f, fty) tyargs = match tyargs with [] -> f | _ -> primMkApp (f, fty) tyargs [] m 

//--------------------------------------------------------------------------
// Decision tree reduction
//--------------------------------------------------------------------------

let rec accTargetsOfDecisionTree tree acc =
    match tree with 
    | TDSwitch (_, cases, dflt, _) -> 
        List.foldBack (fun (c: DecisionTreeCase) -> accTargetsOfDecisionTree c.CaseTree) cases 
            (Option.foldBack accTargetsOfDecisionTree dflt acc)
    | TDSuccess (_, i) -> i :: acc
    | TDBind (_, rest) -> accTargetsOfDecisionTree rest acc

let rec mapTargetsOfDecisionTree f tree =
    match tree with 
    | TDSwitch (e, cases, dflt, m) -> TDSwitch (e, List.map (mapTargetsOfDecisionTreeCase f) cases, Option.map (mapTargetsOfDecisionTree f) dflt, m)
    | TDSuccess (es, i) -> TDSuccess(es, f i) 
    | TDBind (bind, rest) -> TDBind(bind, mapTargetsOfDecisionTree f rest)

and mapTargetsOfDecisionTreeCase f (TCase(x, t)) = 
    TCase(x, mapTargetsOfDecisionTree f t)

// Dead target elimination 
let eliminateDeadTargetsFromMatch tree (targets:_[]) =
    let used = accTargetsOfDecisionTree tree [] |> ListSet.setify (=) |> Array.ofList
    if used.Length < targets.Length then
        Array.sortInPlace used
        let ntargets = targets.Length
        let tree' = 
            let remap = Array.create ntargets (-1)
            Array.iteri (fun i tgn -> remap.[tgn] <- i) used
            tree |> mapTargetsOfDecisionTree (fun tgn -> 
                 if remap.[tgn] = -1 then failwith "eliminateDeadTargetsFromMatch: failure while eliminating unused targets"
                 remap.[tgn]) 
        let targets' = Array.map (Array.get targets) used
        tree', targets'
    else 
        tree, targets
    
let rec targetOfSuccessDecisionTree tree =
    match tree with 
    | TDSwitch _ -> None
    | TDSuccess (_, i) -> Some i
    | TDBind(_, t) -> targetOfSuccessDecisionTree t

/// Check a decision tree only has bindings that immediately cover a 'Success'
let rec decisionTreeHasNonTrivialBindings tree =
    match tree with 
    | TDSwitch (_, cases, dflt, _) -> 
        cases |> List.exists (fun c -> decisionTreeHasNonTrivialBindings c.CaseTree) || 
        dflt |> Option.exists decisionTreeHasNonTrivialBindings 
    | TDSuccess _ -> false
    | TDBind (_, t) -> Option.isNone (targetOfSuccessDecisionTree t)

// If a target has assignments and can only be reached through one 
// branch (i.e. is "linear"), then transfer the assignments to the r.h.s. to be a "let". 
let foldLinearBindingTargetsOfMatch tree (targets: _[]) =

    // Don't do this when there are any bindings in the tree except where those bindings immediately cover a success node
    // since the variables would be extruded from their scope. 
    if decisionTreeHasNonTrivialBindings tree then 
        tree, targets 

    else
        let branchesToTargets = Array.create targets.Length []
        // Build a map showing how each target might be reached
        let rec accumulateTipsOfDecisionTree accBinds tree =
            match tree with 
            | TDSwitch (_, cases, dflt, _) -> 
                assert (isNil accBinds)  // No switches under bindings
                for edge in cases do accumulateTipsOfDecisionTree accBinds edge.CaseTree
                match dflt with 
                | None -> ()
                | Some tree -> accumulateTipsOfDecisionTree accBinds tree
            | TDSuccess (es, i) -> 
                branchesToTargets.[i] <- (List.rev accBinds, es) :: branchesToTargets.[i]
            | TDBind (bind, rest) -> 
                accumulateTipsOfDecisionTree (bind :: accBinds) rest 

        // Compute the targets that can only be reached one way
        accumulateTipsOfDecisionTree [] tree 
        let isLinearTarget bs = match bs with [_] -> true | _ -> false
        let isLinearTgtIdx i = isLinearTarget branchesToTargets.[i] 
        let getLinearTgtIdx i = branchesToTargets.[i].Head
        let hasLinearTgtIdx = branchesToTargets |> Array.exists isLinearTarget

        if not hasLinearTgtIdx then 

            tree, targets

        else
            
            /// rebuild the decision tree, replacing 'bind-then-success' decision trees by TDSuccess nodes that just go to the target
            let rec rebuildDecisionTree tree =
                
                // Check if this is a bind-then-success tree
                match targetOfSuccessDecisionTree tree with
                | Some i when isLinearTgtIdx i -> TDSuccess([], i)
                | _ -> 
                    match tree with 
                    | TDSwitch (e, cases, dflt, m) -> TDSwitch (e, List.map rebuildDecisionTreeEdge cases, Option.map rebuildDecisionTree dflt, m)
                    | TDSuccess _ -> tree
                    | TDBind _ -> tree

            and rebuildDecisionTreeEdge (TCase(x, t)) =  
                TCase(x, rebuildDecisionTree t)

            let tree' = rebuildDecisionTree tree

            /// rebuild the targets, replacing linear targets by ones that include all the 'let' bindings from the source
            let targets' = 
                targets |> Array.mapi (fun i (TTarget(vs, exprTarget, spTarget) as tg) -> 
                    if isLinearTgtIdx i then
                        let (binds, es) = getLinearTgtIdx i
                        // The value bindings are moved to become part of the target.
                        // Hence the expressions in the value bindings can be remarked with the range of the target.
                        let mTarget = exprTarget.Range
                        let es = es |> List.map (remarkExpr mTarget)
                        // These are non-sticky - any sequence point for 'exprTarget' goes on 'exprTarget' _after_ the bindings have been evaluated
                        TTarget(List.empty, mkLetsBind mTarget binds (mkInvisibleLetsFromBindings mTarget vs es exprTarget), spTarget)
                    else tg )
     
            tree', targets'

// Simplify a little as we go, including dead target elimination 
let rec simplifyTrivialMatch spBind exprm matchm ty tree (targets : _[]) = 
    match tree with 
    | TDSuccess(es, n) -> 
        if n >= targets.Length then failwith "simplifyTrivialMatch: target out of range"
        // REVIEW: should we use _spTarget here?
        let (TTarget(vs, rhs, _spTarget)) = targets.[n]
        if vs.Length <> es.Length then failwith ("simplifyTrivialMatch: invalid argument, n = " + string n + ", List.length targets = " + string targets.Length)
        // These are non-sticky - any sequence point for 'rhs' goes on 'rhs' _after_ the bindings have been made
        mkInvisibleLetsFromBindings rhs.Range vs es rhs
    | _ -> 
        primMkMatch (spBind, exprm, tree, targets, matchm, ty)
 
// Simplify a little as we go, including dead target elimination 
let mkAndSimplifyMatch spBind exprm matchm ty tree targets = 
    let targets = Array.ofList targets
    match tree with 
    | TDSuccess _ -> 
        simplifyTrivialMatch spBind exprm matchm ty tree targets
    | _ -> 
        let tree, targets = eliminateDeadTargetsFromMatch tree targets
        let tree, targets = foldLinearBindingTargetsOfMatch tree targets
        simplifyTrivialMatch spBind exprm matchm ty tree targets

//-------------------------------------------------------------------------
// mkExprAddrOfExprAux
//------------------------------------------------------------------------- 

type Mutates = AddressOfOp | DefinitelyMutates | PossiblyMutates | NeverMutates
exception DefensiveCopyWarning of string * range

let isRecdOrStructTyconRefAssumedImmutable (g: TcGlobals) (tcref: TyconRef) =
    tcref.CanDeref &&
    not (isRecdOrUnionOrStructTyconRefDefinitelyMutable tcref) ||
    tyconRefEq g tcref g.decimal_tcr || 
    tyconRefEq g tcref g.date_tcr

let isTyconRefReadOnly g m (tcref: TyconRef) =
    tcref.CanDeref &&
    if
        match tcref.TryIsReadOnly with 
        | ValueSome res -> res
        | _ ->
            let res = TyconRefHasAttribute g m g.attrib_IsReadOnlyAttribute tcref
            tcref.SetIsReadOnly res
            res 
    then true
    else tcref.IsEnumTycon

let isTyconRefAssumedReadOnly g (tcref: TyconRef) =
    tcref.CanDeref &&
    match tcref.TryIsAssumedReadOnly with 
    | ValueSome res -> res
    | _ -> 
        let res = isRecdOrStructTyconRefAssumedImmutable g tcref
        tcref.SetIsAssumedReadOnly res
        res

let isRecdOrStructTyconRefReadOnlyAux g m isInref (tcref: TyconRef) =
    if isInref && tcref.IsILStructOrEnumTycon then
        isTyconRefReadOnly g m tcref
    else
        isTyconRefReadOnly g m tcref || isTyconRefAssumedReadOnly g tcref

let isRecdOrStructTyconRefReadOnly g m tcref =
    isRecdOrStructTyconRefReadOnlyAux g m false tcref

let isRecdOrStructTyReadOnlyAux (g: TcGlobals) m isInref ty =
    match tryDestAppTy g ty with 
    | ValueNone -> false
    | ValueSome tcref -> isRecdOrStructTyconRefReadOnlyAux g m isInref tcref

let isRecdOrStructTyReadOnly g m ty =
    isRecdOrStructTyReadOnlyAux g m false ty

let CanTakeAddressOf g m isInref ty mut =
    match mut with 
    | NeverMutates -> true 
    | PossiblyMutates -> isRecdOrStructTyReadOnlyAux g m isInref ty
    | DefinitelyMutates -> false
    | AddressOfOp -> true // you can take the address but you might get a (readonly) inref<T> as a result

// We can take the address of values of struct type even if the value is immutable
// under certain conditions
//   - all instances of the type are known to be immutable; OR
//   - the operation is known not to mutate
//
// Note this may be taking the address of a closure field, i.e. a copy
// of the original struct, e.g. for
//    let f () = 
//        let g1 = A.G(1)
//        (fun () -> g1.x1)
//
// Note: isRecdOrStructTyReadOnly implies PossiblyMutates or NeverMutates
//
// We only do this for true local or closure fields because we can't take addresses of immutable static 
// fields across assemblies.
let CanTakeAddressOfImmutableVal (g: TcGlobals) m (vref: ValRef) mut =
    // We can take the address of values of struct type if the operation doesn't mutate 
    // and the value is a true local or closure field. 
    not vref.IsMutable &&
    not vref.IsMemberOrModuleBinding &&
    // Note: We can't add this:
    //    || valRefInThisAssembly g.compilingFslib vref
    // This is because we don't actually guarantee to generate static backing fields for all values like these, e.g. simple constants "let x = 1".  
    // We always generate a static property but there is no field to take an address of
    CanTakeAddressOf g m false vref.Type mut

let MustTakeAddressOfVal (g: TcGlobals) (vref: ValRef) = 
    vref.IsMutable &&
    // We can only take the address of mutable values in the same assembly
    valRefInThisAssembly g.compilingFslib vref

let MustTakeAddressOfByrefGet (g: TcGlobals) (vref: ValRef) = 
    isByrefTy g vref.Type && not (isInByrefTy g vref.Type)

let CanTakeAddressOfByrefGet (g: TcGlobals) (vref: ValRef) mut = 
    isInByrefTy g vref.Type &&
    CanTakeAddressOf g vref.Range true (destByrefTy g vref.Type) mut

let MustTakeAddressOfRecdField (rfref: RecdField) = 
    // Static mutable fields must be private, hence we don't have to take their address
    not rfref.IsStatic && 
    rfref.IsMutable

let MustTakeAddressOfRecdFieldRef (rfref: RecdFieldRef) = MustTakeAddressOfRecdField rfref.RecdField

let CanTakeAddressOfRecdFieldRef (g: TcGlobals) m (rfref: RecdFieldRef) tinst mut =
    // We only do this if the field is defined in this assembly because we can't take addresses across assemblies for immutable fields
    entityRefInThisAssembly g.compilingFslib rfref.TyconRef &&
    not rfref.RecdField.IsMutable &&
    CanTakeAddressOf g m false (actualTyOfRecdFieldRef rfref tinst) mut

let CanTakeAddressOfUnionFieldRef (g: TcGlobals) m (uref: UnionCaseRef) cidx tinst mut =
    // We only do this if the field is defined in this assembly because we can't take addresses across assemblies for immutable fields
    entityRefInThisAssembly g.compilingFslib uref.TyconRef &&
    let rfref = uref.FieldByIndex cidx
    not rfref.IsMutable &&
    CanTakeAddressOf g m false (actualTyOfUnionFieldRef uref cidx tinst) mut

let mkDerefAddrExpr mAddrGet expr mExpr exprTy =
    let v, _ = mkCompGenLocal mAddrGet "byrefReturn" exprTy
    mkCompGenLet mExpr v expr (mkAddrGet mAddrGet (mkLocalValRef v))

/// Make the address-of expression and return a wrapper that adds any allocated locals at an appropriate scope.
/// Also return a flag that indicates if the resulting pointer is a not a pointer where writing is allowed and will 
/// have intended effect (i.e. is a readonly pointer and/or a defensive copy).
let rec mkExprAddrOfExprAux g mustTakeAddress useReadonlyForGenericArrayAddress mut expr addrExprVal m =
    if mustTakeAddress then 
        match expr with 
        // LVALUE of "*x" where "x" is byref is just the byref itself
        | Expr.Op (TOp.LValueOp (LByrefGet, vref), _, [], m) when MustTakeAddressOfByrefGet g vref || CanTakeAddressOfByrefGet g vref mut -> 
            let readonly = not (MustTakeAddressOfByrefGet g vref)
            let writeonly = isOutByrefTy g vref.Type
            None, exprForValRef m vref, readonly, writeonly

        // LVALUE of "x" where "x" is mutable local, mutable intra-assembly module/static binding, or operation doesn't mutate.
        // Note: we can always take the address of mutable intra-assembly values
        | Expr.Val (vref, _, m) when MustTakeAddressOfVal g vref || CanTakeAddressOfImmutableVal g m vref mut ->
            let readonly = not (MustTakeAddressOfVal g vref)
            let writeonly = false
            None, mkValAddr m readonly vref, readonly, writeonly

        // LVALUE of "e.f" where "f" is an instance F# field or record field. 
        | Expr.Op (TOp.ValFieldGet rfref, tinst, [objExpr], m) when MustTakeAddressOfRecdFieldRef rfref || CanTakeAddressOfRecdFieldRef g m rfref tinst mut ->
            let objTy = tyOfExpr g objExpr
            let takeAddrOfObjExpr = isStructTy g objTy // It seems this will always be false - the address will already have been taken
            let wrap, expra, readonly, writeonly = mkExprAddrOfExprAux g takeAddrOfObjExpr false mut objExpr None m
            let readonly = readonly || isInByrefTy g objTy || not (MustTakeAddressOfRecdFieldRef rfref)
            let writeonly = writeonly || isOutByrefTy g objTy
            wrap, mkRecdFieldGetAddrViaExprAddr(readonly, expra, rfref, tinst, m), readonly, writeonly

        // LVALUE of "f" where "f" is a static F# field. 
        | Expr.Op (TOp.ValFieldGet rfref, tinst, [], m) when MustTakeAddressOfRecdFieldRef rfref || CanTakeAddressOfRecdFieldRef g m rfref tinst mut ->
            let readonly = not (MustTakeAddressOfRecdFieldRef rfref)
            let writeonly = false
            None, mkStaticRecdFieldGetAddr(readonly, rfref, tinst, m), readonly, writeonly

        // LVALUE of "e.f" where "f" is an F# union field. 
        | Expr.Op (TOp.UnionCaseFieldGet (uref, cidx), tinst, [objExpr], m) when MustTakeAddressOfRecdField (uref.FieldByIndex cidx) || CanTakeAddressOfUnionFieldRef g m uref cidx tinst mut ->
            let objTy = tyOfExpr g objExpr
            let takeAddrOfObjExpr = isStructTy g objTy // It seems this will always be false - the address will already have been taken
            let wrap, expra, readonly, writeonly = mkExprAddrOfExprAux g takeAddrOfObjExpr false mut objExpr None m
            let readonly = readonly || isInByrefTy g objTy || not (MustTakeAddressOfRecdField (uref.FieldByIndex cidx))
            let writeonly = writeonly || isOutByrefTy g objTy
            wrap, mkUnionCaseFieldGetAddrProvenViaExprAddr(readonly, expra, uref, tinst, cidx, m), readonly, writeonly

        // LVALUE of "f" where "f" is a .NET static field. 
        | Expr.Op (TOp.ILAsm ([IL.I_ldsfld(_vol, fspec)], [ty2]), tinst, [], m) -> 
            let readonly = false // we never consider taking the address of a .NET static field to give an inref pointer
            let writeonly = false
            None, Expr.Op (TOp.ILAsm ([IL.I_ldsflda fspec], [mkByrefTy g ty2]), tinst, [], m), readonly, writeonly

        // LVALUE of "e.f" where "f" is a .NET instance field. 
        | Expr.Op (TOp.ILAsm ([IL.I_ldfld (_align, _vol, fspec)], [ty2]), tinst, [objExpr], m) -> 
            let objTy = tyOfExpr g objExpr
            let takeAddrOfObjExpr = isStructTy g objTy // It seems this will always be false - the address will already have been taken
            // we never consider taking the address of an .NET instance field to give an inref pointer, unless the object pointer is an inref pointer
            let wrap, expra, readonly, writeonly = mkExprAddrOfExprAux g takeAddrOfObjExpr false mut objExpr None m
            let readonly = readonly || isInByrefTy g objTy
            let writeonly = writeonly || isOutByrefTy g objTy
            wrap, Expr.Op (TOp.ILAsm ([IL.I_ldflda fspec], [mkByrefTyWithFlag g readonly ty2]), tinst, [expra], m), readonly, writeonly

        // LVALUE of "e.[n]" where e is an array of structs 
        | Expr.App (Expr.Val (vf, _, _), _, [elemTy], [aexpr;nexpr], _) when (valRefEq g vf g.array_get_vref) -> 
        
            let readonly = false // array address is never forced to be readonly
            let writeonly = false
            let shape = ILArrayShape.SingleDimensional
            let ilInstrReadOnlyAnnotation = if isTyparTy g elemTy && useReadonlyForGenericArrayAddress then ReadonlyAddress else NormalAddress
            let isNativePtr = 
                match addrExprVal with
                | Some vf -> valRefEq g vf g.addrof2_vref
                | _ -> false
            None, mkArrayElemAddress g (readonly, ilInstrReadOnlyAnnotation, isNativePtr, shape, elemTy, [aexpr; nexpr], m), readonly, writeonly

        // LVALUE of "e.[n1, n2]", "e.[n1, n2, n3]", "e.[n1, n2, n3, n4]" where e is an array of structs 
        | Expr.App (Expr.Val (vref, _, _), _, [elemTy], (aexpr :: args), _) 
             when (valRefEq g vref g.array2D_get_vref || valRefEq g vref g.array3D_get_vref || valRefEq g vref g.array4D_get_vref) -> 
        
            let readonly = false // array address is never forced to be readonly
            let writeonly = false
            let shape = ILArrayShape.FromRank args.Length
            let ilInstrReadOnlyAnnotation = if isTyparTy g elemTy && useReadonlyForGenericArrayAddress then ReadonlyAddress else NormalAddress
            let isNativePtr = 
                match addrExprVal with
                | Some vf -> valRefEq g vf g.addrof2_vref
                | _ -> false
            
            None, mkArrayElemAddress g (readonly, ilInstrReadOnlyAnnotation, isNativePtr, shape, elemTy, (aexpr :: args), m), readonly, writeonly

        // LVALUE: "&meth(args)" where meth has a byref or inref return. Includes "&span.[idx]".
        | Expr.Let (TBind(vref, e, _), Expr.Op (TOp.LValueOp (LByrefGet, vref2), _, _, _), _, _)  
             when (valRefEq g (mkLocalValRef vref) vref2) && 
                  (MustTakeAddressOfByrefGet g vref2 || CanTakeAddressOfByrefGet g vref2 mut) -> 
            let ty = tyOfExpr g e
            let readonly = isInByrefTy g ty
            let writeonly = isOutByrefTy g ty
            None, e, readonly, writeonly
        
        // Give a nice error message for address-of-byref
        | Expr.Val (vref, _, m) when isByrefTy g vref.Type -> 
            error(Error(FSComp.SR.tastUnexpectedByRef(), m))

        // Give a nice error message for DefinitelyMutates of address-of on mutable values in other assemblies
        | Expr.Val (vref, _, m) when (mut = DefinitelyMutates || mut = AddressOfOp) && vref.IsMutable -> 
            error(Error(FSComp.SR.tastInvalidAddressOfMutableAcrossAssemblyBoundary(), m))

        // Give a nice error message for AddressOfOp on immutable values
        | Expr.Val _ when mut = AddressOfOp -> 
            error(Error(FSComp.SR.tastValueMustBeLocal(), m))
         
        // Give a nice error message for mutating a value we can't take the address of
        | Expr.Val _ when mut = DefinitelyMutates -> 
            error(Error(FSComp.SR.tastValueMustBeMutable(), m))
         
        | _ -> 
            let ty = tyOfExpr g expr
            if isStructTy g ty then 
                match mut with 
                | NeverMutates
                | AddressOfOp -> ()
                | DefinitelyMutates -> 
                    // Give a nice error message for mutating something we can't take the address of
                    errorR(Error(FSComp.SR.tastInvalidMutationOfConstant(), m))
                | PossiblyMutates -> 
                    // Warn on defensive copy of something we can't take the address of
                    warning(DefensiveCopyWarning(FSComp.SR.tastValueHasBeenCopied(), m))

            match mut with
            | NeverMutates
            | DefinitelyMutates
            | PossiblyMutates -> ()
            | AddressOfOp -> 
                // we get an inref
                errorR(Error(FSComp.SR.tastCantTakeAddressOfExpression(), m))

            // Take a defensive copy
            let tmp, _ = 
                match mut with 
                | NeverMutates -> mkCompGenLocal m "copyOfStruct" ty
                | _ -> mkMutableCompGenLocal m "copyOfStruct" ty

            // This local is special in that it ignore byref scoping rules.
            tmp.SetIgnoresByrefScope()

            let readonly = true
            let writeonly = false
            Some (tmp, expr), (mkValAddr m readonly (mkLocalValRef tmp)), readonly, writeonly
    else
        None, expr, false, false

let mkExprAddrOfExpr g mustTakeAddress useReadonlyForGenericArrayAddress mut e addrExprVal m =
    let optBind, addre, readonly, writeonly = mkExprAddrOfExprAux g mustTakeAddress useReadonlyForGenericArrayAddress mut e addrExprVal m
    match optBind with 
    | None -> (fun x -> x), addre, readonly, writeonly
    | Some (tmp, rval) -> (fun x -> mkCompGenLet m tmp rval x), addre, readonly, writeonly

let mkTupleFieldGet g (tupInfo, e, tinst, i, m) = 
    let wrap, e', _readonly, _writeonly = mkExprAddrOfExpr g (evalTupInfoIsStruct tupInfo) false NeverMutates e None m
    wrap (mkTupleFieldGetViaExprAddr(tupInfo, e', tinst, i, m))

let mkAnonRecdFieldGet g (anonInfo: AnonRecdTypeInfo, e, tinst, i, m) = 
    let wrap, e', _readonly, _writeonly = mkExprAddrOfExpr g (evalAnonInfoIsStruct anonInfo) false NeverMutates e None m
    wrap (mkAnonRecdFieldGetViaExprAddr(anonInfo, e', tinst, i, m))

let mkRecdFieldGet g (e, fref: RecdFieldRef, tinst, m) = 
    assert (not (isByrefTy g (tyOfExpr g e)))
    let wrap, e', _readonly, _writeonly = mkExprAddrOfExpr g fref.Tycon.IsStructOrEnumTycon false NeverMutates e None m
    wrap (mkRecdFieldGetViaExprAddr (e', fref, tinst, m))

let mkUnionCaseFieldGetUnproven g (e, cref: UnionCaseRef, tinst, j, m) = 
    assert (not (isByrefTy g (tyOfExpr g e)))
    let wrap, e', _readonly, _writeonly = mkExprAddrOfExpr g cref.Tycon.IsStructOrEnumTycon false NeverMutates e None m
    wrap (mkUnionCaseFieldGetUnprovenViaExprAddr (e', cref, tinst, j, m))

let mkArray (argty, args, m) = Expr.Op (TOp.Array, [argty], args, m)

//---------------------------------------------------------------------------
// Compute fixups for letrec's.
//
// Generate an assignment expression that will fixup the recursion 
// amongst the vals on the r.h.s. of a letrec. The returned expressions 
// include disorderly constructs such as expressions/statements 
// to set closure environments and non-mutable fields. These are only ever 
// generated by the backend code-generator when processing a "letrec"
// construct.
//
// [self] is the top level value that is being fixed
// [exprToFix] is the r.h.s. expression
// [rvs] is the set of recursive vals being bound. 
// [acc] accumulates the expression right-to-left. 
//
// Traversal of the r.h.s. term must happen back-to-front to get the
// uniq's for the lambdas correct in the very rare case where the same lambda
// somehow appears twice on the right.
//---------------------------------------------------------------------------

let rec IterateRecursiveFixups g (selfv: Val option) rvs ((access: Expr), set) exprToFix = 
    let exprToFix = stripExpr exprToFix
    match exprToFix with 
    | Expr.Const _ -> ()
    | Expr.Op (TOp.Tuple tupInfo, argtys, args, m) when not (evalTupInfoIsStruct tupInfo) ->
      args |> List.iteri (fun n -> 
          IterateRecursiveFixups g None rvs 
            (mkTupleFieldGet g (tupInfo, access, argtys, n, m), 
            (fun e -> 
              // NICE: it would be better to do this check in the type checker 
              errorR(Error(FSComp.SR.tastRecursiveValuesMayNotBeInConstructionOfTuple(), m))
              e)))

    | Expr.Op (TOp.UnionCase c, tinst, args, m) ->
      args |> List.iteri (fun n -> 
          IterateRecursiveFixups g None rvs 
            (mkUnionCaseFieldGetUnprovenViaExprAddr (access, c, tinst, n, m), 
             (fun e -> 
               // NICE: it would be better to do this check in the type checker 
               let tcref = c.TyconRef
               if not (c.FieldByIndex n).IsMutable && not (entityRefInThisAssembly g.compilingFslib tcref) then
                 errorR(Error(FSComp.SR.tastRecursiveValuesMayNotAppearInConstructionOfType(tcref.LogicalName), m))
               mkUnionCaseFieldSet (access, c, tinst, n, e, m))))

    | Expr.Op (TOp.Recd (_, tcref), tinst, args, m) -> 
      (tcref.TrueInstanceFieldsAsRefList, args) ||> List.iter2 (fun fref arg -> 
          let fspec = fref.RecdField
          IterateRecursiveFixups g None rvs 
            (mkRecdFieldGetViaExprAddr (access, fref, tinst, m), 
             (fun e -> 
               // NICE: it would be better to do this check in the type checker 
               if not fspec.IsMutable && not (entityRefInThisAssembly g.compilingFslib tcref) then
                 errorR(Error(FSComp.SR.tastRecursiveValuesMayNotBeAssignedToNonMutableField(fspec.rfield_id.idText, tcref.LogicalName), m))
               mkRecdFieldSetViaExprAddr (access, fref, tinst, e, m))) arg )
    | Expr.Val _
    | Expr.Lambda _
    | Expr.Obj _
    | Expr.TyChoose _
    | Expr.TyLambda _ -> 
        rvs selfv access set exprToFix
    | _ -> ()

//--------------------------------------------------------------------------
// computations on constraints
//-------------------------------------------------------------------------- 

let JoinTyparStaticReq r1 r2 = 
  match r1, r2 with
  | NoStaticReq, r | r, NoStaticReq -> r 
  | HeadTypeStaticReq, r | r, HeadTypeStaticReq -> r
  
//-------------------------------------------------------------------------
// ExprFolder - fold steps
//-------------------------------------------------------------------------

type ExprFolder<'State> = 
    { exprIntercept : (* recurseF *) ('State -> Expr -> 'State) -> (* noInterceptF *) ('State -> Expr -> 'State) -> 'State -> Expr -> 'State
      // the bool is 'bound in dtree' 
      valBindingSiteIntercept : 'State -> bool * Val -> 'State               
      // these values are always bound to these expressions. bool indicates 'recursively' 
      nonRecBindingsIntercept : 'State -> Binding -> 'State   
      recBindingsIntercept : 'State -> Bindings -> 'State        
      dtreeIntercept : 'State -> DecisionTree -> 'State                    
      targetIntercept : (* recurseF *) ('State -> Expr -> 'State) -> 'State -> DecisionTreeTarget -> 'State option 
      tmethodIntercept : (* recurseF *) ('State -> Expr -> 'State) -> 'State -> ObjExprMethod -> 'State option
    }

let ExprFolder0 =
    { exprIntercept = (fun _recurseF noInterceptF z x -> noInterceptF z x)
      valBindingSiteIntercept = (fun z _b -> z)
      nonRecBindingsIntercept = (fun z _bs -> z)
      recBindingsIntercept = (fun z _bs -> z)
      dtreeIntercept = (fun z _dt -> z)
      targetIntercept = (fun _exprF _z _x -> None)
      tmethodIntercept = (fun _exprF _z _x -> None) }

//-------------------------------------------------------------------------
// FoldExpr
//-------------------------------------------------------------------------

/// Adapted from usage info folding.
/// Collecting from exprs at moment.
/// To collect ids etc some additional folding needed, over formals etc.
type ExprFolders<'State> (folders: ExprFolder<'State>) =
    let mutable exprFClosure = Unchecked.defaultof<'State -> Expr -> 'State> // prevent reallocation of closure
    let mutable exprNoInterceptFClosure = Unchecked.defaultof<'State -> Expr -> 'State> // prevent reallocation of closure

    let rec exprsF z xs = 
        List.fold exprFClosure z xs

    and exprF (z: 'State) (x: Expr) =
        folders.exprIntercept exprFClosure exprNoInterceptFClosure z x 

    and exprNoInterceptF (z: 'State) (x: Expr) = 
        match x with
        
        | Expr.Const _ -> z

        | Expr.Val _ -> z

        | LinearOpExpr (_op, _tyargs, argsHead, argLast, _m) ->
            let z = exprsF z argsHead
            // tailcall 
            exprF z argLast
        
        | Expr.Op (_c, _tyargs, args, _) -> 
            exprsF z args

        | Expr.Sequential (x0, x1, _dir, _, _) -> 
            let z = exprF z x0
            exprF z x1

        | Expr.Lambda (_lambdaId, _ctorThisValOpt, _baseValOpt, _argvs, body, _m, _rty) -> 
            exprF z body

        | Expr.TyLambda (_lambdaId, _argtyvs, body, _m, _rty) -> 
            exprF z body

        | Expr.TyChoose (_, body, _) -> 
            exprF z body

        | Expr.App (f, _fty, _tys, argtys, _) -> 
            let z = exprF z f
            exprsF z argtys
                
        | Expr.LetRec (binds, body, _, _) -> 
            let z = valBindsF false z binds
            exprF z body
                
        | Expr.Let (bind, body, _, _) -> 
            let z = valBindF false z bind
            exprF z body
                
        | Expr.Link rX -> exprF z (!rX)

        | Expr.Match (_spBind, _exprm, dtree, targets, _m, _ty) -> 
            let z = dtreeF z dtree
            let z = Array.fold targetF z targets.[0..targets.Length - 2]
            // tailcall
            targetF z targets.[targets.Length - 1]
                
        | Expr.Quote (e, {contents=Some(_typeDefs, _argTypes, argExprs, _)}, _, _, _) -> 
            let z = exprF z e
            exprsF z argExprs

        | Expr.Quote (e, {contents=None}, _, _m, _) -> 
            exprF z e

        | Expr.Obj (_n, _typ, _basev, basecall, overrides, iimpls, _m) -> 
            let z = exprF z basecall
            let z = List.fold tmethodF z overrides
            List.fold (foldOn snd (List.fold tmethodF)) z iimpls

        | Expr.StaticOptimization (_tcs, csx, x, _) -> 
            exprsF z [csx;x]

    and valBindF dtree z bind =
        let z = folders.nonRecBindingsIntercept z bind
        bindF dtree z bind 

    and valBindsF dtree z binds =
        let z = folders.recBindingsIntercept z binds
        List.fold (bindF dtree) z binds 

    and bindF dtree z (bind: Binding) =
        let z = folders.valBindingSiteIntercept z (dtree, bind.Var)
        exprF z bind.Expr

    and dtreeF z dtree =
        let z = folders.dtreeIntercept z dtree
        match dtree with
        | TDBind (bind, rest) -> 
            let z = valBindF true z bind
            dtreeF z rest
        | TDSuccess (args, _) -> exprsF z args
        | TDSwitch (test, dcases, dflt, _) -> 
            let z = exprF z test
            let z = List.fold dcaseF z dcases
            let z = Option.fold dtreeF z dflt
            z

    and dcaseF z = function
        TCase (_, dtree) -> dtreeF z dtree (* not collecting from test *)

    and targetF z x =
        match folders.targetIntercept exprFClosure z x with 
        | Some z -> z // intercepted 
        | None ->     // structurally recurse 
            let (TTarget (_, body, _)) = x
            exprF z body
              
    and tmethodF z x =
        match folders.tmethodIntercept exprFClosure z x with 
        | Some z -> z // intercepted 
        | None ->     // structurally recurse 
            let (TObjExprMethod(_, _, _, _, e, _)) = x
            exprF z e

    and mexprF z x =
        match x with 
        | ModuleOrNamespaceExprWithSig(_, def, _) -> mdefF z def

    and mdefF z x = 
        match x with
        | TMDefRec(_, _, mbinds, _) -> 
            // REVIEW: also iterate the abstract slot vspecs hidden in the _vslots field in the tycons
            let z = List.fold mbindF z mbinds
            z
        | TMDefLet(bind, _) -> valBindF false z bind
        | TMDefDo(e, _) -> exprF z e
        | TMDefs defs -> List.fold mdefF z defs 
        | TMAbstract x -> mexprF z x

    and mbindF z x = 
        match x with 
        | ModuleOrNamespaceBinding.Binding b -> valBindF false z b
        | ModuleOrNamespaceBinding.Module(_, def) -> mdefF z def

    and implF z x = foldTImplFile mexprF z x

    do exprFClosure <- exprF // allocate one instance of this closure
    do exprNoInterceptFClosure <- exprNoInterceptF // allocate one instance of this closure

    member x.FoldExpr = exprF

    member x.FoldImplFile = implF

let FoldExpr folders state expr = ExprFolders(folders).FoldExpr state expr

let FoldImplFile folders state implFile = ExprFolders(folders).FoldImplFile state implFile 

#if DEBUG
//-------------------------------------------------------------------------
// ExprStats
//-------------------------------------------------------------------------

let ExprStats x =
  let mutable count = 0
  let folders = {ExprFolder0 with exprIntercept = (fun _ noInterceptF z x -> (count <- count + 1; noInterceptF z x))}
  let () = FoldExpr folders () x
  string count + " TExpr nodes"
#endif
    
//-------------------------------------------------------------------------
// Make expressions
//------------------------------------------------------------------------- 

let mkString (g: TcGlobals) m n = Expr.Const (Const.String n, m, g.string_ty)

let mkBool (g: TcGlobals) m b = Expr.Const (Const.Bool b, m, g.bool_ty)

let mkByte (g: TcGlobals) m b = Expr.Const (Const.Byte b, m, g.byte_ty)

let mkUInt16 (g: TcGlobals) m b = Expr.Const (Const.UInt16 b, m, g.uint16_ty)

let mkTrue g m = mkBool g m true

let mkFalse g m = mkBool g m false

let mkUnit (g: TcGlobals) m = Expr.Const (Const.Unit, m, g.unit_ty)

let mkInt32 (g: TcGlobals) m n = Expr.Const (Const.Int32 n, m, g.int32_ty)

let mkInt g m n = mkInt32 g m n

let mkZero g m = mkInt g m 0

let mkOne g m = mkInt g m 1

let mkTwo g m = mkInt g m 2

let mkMinusOne g m = mkInt g m (-1)

let destInt32 = function Expr.Const (Const.Int32 n, _, _) -> Some n | _ -> None

let isIDelegateEventType g ty =
    match tryDestAppTy g ty with
    | ValueSome tcref -> tyconRefEq g g.fslib_IDelegateEvent_tcr tcref
    | _ -> false

let destIDelegateEventType g ty = 
    if isIDelegateEventType g ty then 
        match argsOfAppTy g ty with 
        | [ty1] -> ty1
        | _ -> failwith "destIDelegateEventType: internal error"
    else failwith "destIDelegateEventType: not an IDelegateEvent type"

let mkIEventType (g: TcGlobals) ty1 ty2 = TType_app (g.fslib_IEvent2_tcr, [ty1;ty2])

let mkIObservableType (g: TcGlobals) ty1 = TType_app (g.tcref_IObservable, [ty1])

let mkIObserverType (g: TcGlobals) ty1 = TType_app (g.tcref_IObserver, [ty1])

let mkRefCellContentsRef (g: TcGlobals) = mkRecdFieldRef g.refcell_tcr_canon "contents"

let mkSequential spSeq m e1 e2 = Expr.Sequential (e1, e2, NormalSeq, spSeq, m)

let mkCompGenSequential m e1 e2 = mkSequential SuppressSequencePointOnExprOfSequential m e1 e2

let rec mkSequentials spSeq g m es = 
    match es with 
    | [e] -> e 
    | e :: es -> mkSequential spSeq m e (mkSequentials spSeq g m es) 
    | [] -> mkUnit g m

let mkGetArg0 m ty = mkAsmExpr ( [ mkLdarg0 ], [], [], [ty], m) 

//-------------------------------------------------------------------------
// Tuples...
//------------------------------------------------------------------------- 
 
let mkAnyTupled g m tupInfo es tys = 
    match es with 
    | [] -> mkUnit g m 
    | [e] -> e
    | _ -> Expr.Op (TOp.Tuple tupInfo, tys, es, m)

let mkRefTupled g m es tys = mkAnyTupled g m tupInfoRef es tys

let mkRefTupledNoTypes g m args = mkRefTupled g m args (List.map (tyOfExpr g) args)

let mkRefTupledVars g m vs = mkRefTupled g m (List.map (exprForVal m) vs) (typesOfVals vs)

//--------------------------------------------------------------------------
// Permute expressions
//--------------------------------------------------------------------------
    
let inversePerm (sigma: int array) =
    let n = sigma.Length
    let invSigma = Array.create n -1
    for i = 0 to n-1 do
        let sigma_i = sigma.[i]
        // assert( invSigma.[sigma_i] = -1 )
        invSigma.[sigma_i] <- i
    invSigma
  
let permute (sigma: int[]) (data:'T[]) = 
    let n = sigma.Length
    let invSigma = inversePerm sigma
    Array.init n (fun i -> data.[invSigma.[i]])
  
let rec existsR a b pred = if a<=b then pred a || existsR (a+1) b pred else false

// Given a permutation for record fields, work out the highest entry that we must lift out
// of a record initialization. Lift out xi if xi goes to position that will be preceded by an expr with an effect 
// that originally followed xi. If one entry gets lifted then everything before it also gets lifted.
let liftAllBefore sigma = 
    let invSigma = inversePerm sigma

    let lifted = 
        [ for i in 0 .. sigma.Length - 1 do 
            let i' = sigma.[i]
            if existsR 0 (i' - 1) (fun j' -> invSigma.[j'] > i) then 
                    yield i ]

    if lifted.IsEmpty then 0 else List.max lifted + 1


///  Put record field assignments in order.
//
let permuteExprList (sigma: int[]) (exprs: Expr list) (ty: TType list) (names: string list) =
    let ty, names = (Array.ofList ty, Array.ofList names)

    let liftLim = liftAllBefore sigma 

    let rewrite rbinds (i, expri: Expr) =
        if i < liftLim then
            let tmpvi, tmpei = mkCompGenLocal expri.Range names.[i] ty.[i]
            let bindi = mkCompGenBind tmpvi expri
            tmpei, bindi :: rbinds
        else
            expri, rbinds
 
    let newExprs, reversedBinds = List.mapFold rewrite [] (exprs |> List.indexed)
    let binds = List.rev reversedBinds
    let reorderedExprs = permute sigma (Array.ofList newExprs)
    binds, Array.toList reorderedExprs
    
/// Evaluate the expressions in the original order, but build a record with the results in field order 
/// Note some fields may be static. If this were not the case we could just use 
///     let sigma = Array.map #Index ()  
/// However the presence of static fields means .Index may index into a non-compact set of instance field indexes. 
/// We still need to sort by index. 
let mkRecordExpr g (lnk, tcref, tinst, unsortedRecdFields: RecdFieldRef list, unsortedFieldExprs, m) =  
    // Remove any abbreviations 
    let tcref, tinst = destAppTy g (mkAppTy tcref tinst)
    
    let sortedRecdFields = unsortedRecdFields |> List.indexed |> Array.ofList |> Array.sortBy (fun (_, r) -> r.Index)
    let sigma = Array.create sortedRecdFields.Length -1
    sortedRecdFields |> Array.iteri (fun sortedIdx (unsortedIdx, _) -> 
        if sigma.[unsortedIdx] <> -1 then error(InternalError("bad permutation", m))
        sigma.[unsortedIdx] <- sortedIdx) 
    
    let unsortedArgTys = unsortedRecdFields |> List.map (fun rfref -> actualTyOfRecdFieldRef rfref tinst)
    let unsortedArgNames = unsortedRecdFields |> List.map (fun rfref -> rfref.FieldName)
    let unsortedArgBinds, sortedArgExprs = permuteExprList sigma unsortedFieldExprs unsortedArgTys unsortedArgNames
    let core = Expr.Op (TOp.Recd (lnk, tcref), tinst, sortedArgExprs, m)
    mkLetsBind m unsortedArgBinds core

let mkAnonRecd (_g: TcGlobals) m (anonInfo: AnonRecdTypeInfo) (unsortedIds: Ident[]) (unsortedFieldExprs: Expr list) unsortedArgTys =
    let sortedRecdFields = unsortedFieldExprs |> List.indexed |> Array.ofList |> Array.sortBy (fun (i,_) -> unsortedIds.[i].idText)
    let sortedArgTys = unsortedArgTys |> List.indexed |> List.sortBy (fun (i,_) -> unsortedIds.[i].idText) |> List.map snd

    let sigma = Array.create sortedRecdFields.Length -1
    sortedRecdFields |> Array.iteri (fun sortedIdx (unsortedIdx, _) -> 
        if sigma.[unsortedIdx] <> -1 then error(InternalError("bad permutation", m))
        sigma.[unsortedIdx] <- sortedIdx) 
    
    let unsortedArgNames = unsortedIds |> Array.toList |> List.map (fun id -> id.idText)
    let unsortedArgBinds, sortedArgExprs = permuteExprList sigma unsortedFieldExprs unsortedArgTys unsortedArgNames
    let core = Expr.Op (TOp.AnonRecd anonInfo, sortedArgTys, sortedArgExprs, m)
    mkLetsBind m unsortedArgBinds core
  
//-------------------------------------------------------------------------
// List builders
//------------------------------------------------------------------------- 
 
let mkRefCell g m ty e = mkRecordExpr g (RecdExpr, g.refcell_tcr_canon, [ty], [mkRefCellContentsRef g], [e], m)

let mkRefCellGet g m ty e = mkRecdFieldGetViaExprAddr (e, mkRefCellContentsRef g, [ty], m)

let mkRefCellSet g m ty e1 e2 = mkRecdFieldSetViaExprAddr (e1, mkRefCellContentsRef g, [ty], e2, m)

let mkNil (g: TcGlobals) m ty = mkUnionCaseExpr (g.nil_ucref, [ty], [], m)

let mkCons (g: TcGlobals) ty h t = mkUnionCaseExpr (g.cons_ucref, [ty], [h;t], unionRanges h.Range t.Range)

let mkCompGenLocalAndInvisibleBind g nm m e = 
    let locv, loce = mkCompGenLocal m nm (tyOfExpr g e)
    locv, loce, mkInvisibleBind locv e 

//----------------------------------------------------------------------------
// Make some fragments of code
//----------------------------------------------------------------------------

let box = IL.I_box (mkILTyvarTy 0us)

let isinst = IL.I_isinst (mkILTyvarTy 0us)

let unbox = IL.I_unbox_any (mkILTyvarTy 0us)

let mkUnbox ty e m = mkAsmExpr ([ unbox ], [ty], [e], [ ty ], m)

let mkBox ty e m = mkAsmExpr ([box], [], [e], [ty], m)

let mkIsInst ty e m = mkAsmExpr ([ isinst ], [ty], [e], [ ty ], m)

let mspec_Type_GetTypeFromHandle (g: TcGlobals) = IL.mkILNonGenericStaticMethSpecInTy(g.ilg.typ_Type, "GetTypeFromHandle", [g.iltyp_RuntimeTypeHandle], g.ilg.typ_Type)

let mspec_String_Length (g: TcGlobals) = mkILNonGenericInstanceMethSpecInTy (g.ilg.typ_String, "get_Length", [], g.ilg.typ_Int32)

let mspec_String_Concat2 (g: TcGlobals) = 
    mkILNonGenericStaticMethSpecInTy (g.ilg.typ_String, "Concat", [ g.ilg.typ_String; g.ilg.typ_String ], g.ilg.typ_String)

let mspec_String_Concat3 (g: TcGlobals) = 
    mkILNonGenericStaticMethSpecInTy (g.ilg.typ_String, "Concat", [ g.ilg.typ_String; g.ilg.typ_String; g.ilg.typ_String ], g.ilg.typ_String)

let mspec_String_Concat4 (g: TcGlobals) = 
    mkILNonGenericStaticMethSpecInTy (g.ilg.typ_String, "Concat", [ g.ilg.typ_String; g.ilg.typ_String; g.ilg.typ_String; g.ilg.typ_String ], g.ilg.typ_String)

let mspec_String_Concat_Array (g: TcGlobals) = 
    mkILNonGenericStaticMethSpecInTy (g.ilg.typ_String, "Concat", [ mkILArr1DTy g.ilg.typ_String ], g.ilg.typ_String)

let fspec_Missing_Value (g: TcGlobals) = IL.mkILFieldSpecInTy(g.iltyp_Missing, "Value", g.iltyp_Missing)

let mkInitializeArrayMethSpec (g: TcGlobals) = 
  let tref = g.FindSysILTypeRef "System.Runtime.CompilerServices.RuntimeHelpers"
  mkILNonGenericStaticMethSpecInTy(mkILNonGenericBoxedTy tref, "InitializeArray", [g.ilg.typ_Array;g.iltyp_RuntimeFieldHandle], ILType.Void)

let mkInvalidCastExnNewobj (g: TcGlobals) = 
  mkNormalNewobj (mkILCtorMethSpecForTy (mkILNonGenericBoxedTy (g.FindSysILTypeRef "System.InvalidCastException"), []))


let typedExprForIntrinsic _g m (IntrinsicValRef(_, _, _, ty, _) as i) =
    let vref = ValRefForIntrinsic i
    exprForValRef m vref, ty

let mkCallGetGenericComparer (g: TcGlobals) m = typedExprForIntrinsic g m g.get_generic_comparer_info |> fst

let mkCallGetGenericEREqualityComparer (g: TcGlobals) m = typedExprForIntrinsic g m g.get_generic_er_equality_comparer_info |> fst

let mkCallGetGenericPEREqualityComparer (g: TcGlobals) m = typedExprForIntrinsic g m g.get_generic_per_equality_comparer_info |> fst

let mkCallUnbox (g: TcGlobals) m ty e1 = mkApps g (typedExprForIntrinsic g m g.unbox_info, [[ty]], [ e1 ], m)

let mkCallUnboxFast (g: TcGlobals) m ty e1 = mkApps g (typedExprForIntrinsic g m g.unbox_fast_info, [[ty]], [ e1 ], m)

let mkCallTypeTest (g: TcGlobals) m ty e1 = mkApps g (typedExprForIntrinsic g m g.istype_info, [[ty]], [ e1 ], m)

let mkCallTypeOf (g: TcGlobals) m ty = mkApps g (typedExprForIntrinsic g m g.typeof_info, [[ty]], [ ], m)

let mkCallTypeDefOf (g: TcGlobals) m ty = mkApps g (typedExprForIntrinsic g m g.typedefof_info, [[ty]], [ ], m)
 
let mkCallDispose (g: TcGlobals) m ty e1 = mkApps g (typedExprForIntrinsic g m g.dispose_info, [[ty]], [ e1 ], m)

let mkCallSeq (g: TcGlobals) m ty e1 = mkApps g (typedExprForIntrinsic g m g.seq_info, [[ty]], [ e1 ], m)

let mkCallCreateInstance (g: TcGlobals) m ty = mkApps g (typedExprForIntrinsic g m g.create_instance_info, [[ty]], [ mkUnit g m ], m)

let mkCallGetQuerySourceAsEnumerable (g: TcGlobals) m ty1 ty2 e1 = mkApps g (typedExprForIntrinsic g m g.query_source_as_enum_info, [[ty1;ty2]], [ e1; mkUnit g m ], m)

let mkCallNewQuerySource (g: TcGlobals) m ty1 ty2 e1 = mkApps g (typedExprForIntrinsic g m g.new_query_source_info, [[ty1;ty2]], [ e1 ], m)

let mkCallCreateEvent (g: TcGlobals) m ty1 ty2 e1 e2 e3 = mkApps g (typedExprForIntrinsic g m g.create_event_info, [[ty1;ty2]], [ e1;e2;e3 ], m)

let mkCallGenericComparisonWithComparerOuter (g: TcGlobals) m ty comp e1 e2 = mkApps g (typedExprForIntrinsic g m g.generic_comparison_withc_outer_info, [[ty]], [ comp;e1;e2 ], m)

let mkCallGenericEqualityEROuter (g: TcGlobals) m ty e1 e2 = mkApps g (typedExprForIntrinsic g m g.generic_equality_er_outer_info, [[ty]], [ e1;e2 ], m)

let mkCallGenericEqualityWithComparerOuter (g: TcGlobals) m ty comp e1 e2 = mkApps g (typedExprForIntrinsic g m g.generic_equality_withc_outer_info, [[ty]], [comp;e1;e2], m)

let mkCallGenericHashWithComparerOuter (g: TcGlobals) m ty comp e1 = mkApps g (typedExprForIntrinsic g m g.generic_hash_withc_outer_info, [[ty]], [comp;e1], m)

let mkCallEqualsOperator (g: TcGlobals) m ty e1 e2 = mkApps g (typedExprForIntrinsic g m g.equals_operator_info, [[ty]], [ e1;e2 ], m)

let mkCallNotEqualsOperator (g: TcGlobals) m ty e1 e2 = mkApps g (typedExprForIntrinsic g m g.not_equals_operator, [[ty]], [ e1;e2 ], m)

let mkCallLessThanOperator (g: TcGlobals) m ty e1 e2 = mkApps g (typedExprForIntrinsic g m g.less_than_operator, [[ty]], [ e1;e2 ], m)

let mkCallLessThanOrEqualsOperator (g: TcGlobals) m ty e1 e2 = mkApps g (typedExprForIntrinsic g m g.less_than_or_equals_operator, [[ty]], [ e1;e2 ], m)

let mkCallGreaterThanOperator (g: TcGlobals) m ty e1 e2 = mkApps g (typedExprForIntrinsic g m g.greater_than_operator, [[ty]], [ e1;e2 ], m)

let mkCallGreaterThanOrEqualsOperator (g: TcGlobals) m ty e1 e2 = mkApps g (typedExprForIntrinsic g m g.greater_than_or_equals_operator, [[ty]], [ e1;e2 ], m)

let mkCallAdditionOperator (g: TcGlobals) m ty e1 e2 = mkApps g (typedExprForIntrinsic g m g.unchecked_addition_info, [[ty; ty; ty]], [e1;e2], m)

let mkCallSubtractionOperator (g: TcGlobals) m ty e1 e2 = mkApps g (typedExprForIntrinsic g m g.unchecked_subtraction_info, [[ty; ty; ty]], [e1;e2], m)

let mkCallMultiplyOperator (g: TcGlobals) m ty e1 e2 = mkApps g (typedExprForIntrinsic g m g.unchecked_multiply_info, [[ty; ty; ty]], [e1;e2], m)

let mkCallDivisionOperator (g: TcGlobals) m ty e1 e2 = mkApps g (typedExprForIntrinsic g m g.unchecked_division_info, [[ty; ty; ty]], [e1;e2], m)

let mkCallModulusOperator (g: TcGlobals) m ty e1 e2 = mkApps g (typedExprForIntrinsic g m g.unchecked_modulus_info, [[ty; ty; ty]], [e1;e2], m)

let mkCallBitwiseAndOperator (g: TcGlobals) m ty e1 e2 = mkApps g (typedExprForIntrinsic g m g.bitwise_and_info, [[ty]], [e1;e2], m)

let mkCallBitwiseOrOperator (g: TcGlobals) m ty e1 e2 = mkApps g (typedExprForIntrinsic g m g.bitwise_or_info, [[ty]], [e1;e2], m)

let mkCallBitwiseXorOperator (g: TcGlobals) m ty e1 e2 = mkApps g (typedExprForIntrinsic g m g.bitwise_xor_info, [[ty]], [e1;e2], m)

let mkCallShiftLeftOperator (g: TcGlobals) m ty e1 e2 = mkApps g (typedExprForIntrinsic g m g.bitwise_shift_left_info, [[ty]], [e1;e2], m)

let mkCallShiftRightOperator (g: TcGlobals) m ty e1 e2 = mkApps g (typedExprForIntrinsic g m g.bitwise_shift_right_info, [[ty]], [e1;e2], m)

let mkCallUnaryNegOperator (g: TcGlobals) m ty e1 = mkApps g (typedExprForIntrinsic g m g.unchecked_unary_minus_info, [[ty]], [e1], m)

let mkCallUnaryNotOperator (g: TcGlobals) m ty e1 = mkApps g (typedExprForIntrinsic g m g.bitwise_unary_not_info, [[ty]], [e1], m)

let mkCallAdditionChecked (g: TcGlobals) m ty e1 e2 = mkApps g (typedExprForIntrinsic g m g.checked_addition_info, [[ty; ty; ty]], [e1;e2], m)

let mkCallSubtractionChecked (g: TcGlobals) m ty e1 e2 = mkApps g (typedExprForIntrinsic g m g.checked_subtraction_info, [[ty; ty; ty]], [e1;e2], m)

let mkCallMultiplyChecked (g: TcGlobals) m ty e1 e2 = mkApps g (typedExprForIntrinsic g m g.checked_multiply_info, [[ty; ty; ty]], [e1;e2], m)

let mkCallUnaryNegChecked (g: TcGlobals) m ty e1 = mkApps g (typedExprForIntrinsic g m g.checked_unary_minus_info, [[ty]], [e1], m)

let mkCallToByteChecked (g: TcGlobals) m ty e1 = mkApps g (typedExprForIntrinsic g m g.byte_checked_info, [[ty]], [e1], m)

let mkCallToSByteChecked (g: TcGlobals) m ty e1 = mkApps g (typedExprForIntrinsic g m g.sbyte_checked_info, [[ty]], [e1], m)

let mkCallToInt16Checked (g: TcGlobals) m ty e1 = mkApps g (typedExprForIntrinsic g m g.int16_checked_info, [[ty]], [e1], m)

let mkCallToUInt16Checked (g: TcGlobals) m ty e1 = mkApps g (typedExprForIntrinsic g m g.uint16_checked_info, [[ty]], [e1], m)

let mkCallToIntChecked (g: TcGlobals) m ty e1 = mkApps g (typedExprForIntrinsic g m g.int_checked_info, [[ty]], [e1], m)

let mkCallToInt32Checked (g: TcGlobals) m ty e1 = mkApps g (typedExprForIntrinsic g m g.int32_checked_info, [[ty]], [e1], m)

let mkCallToUInt32Checked (g: TcGlobals) m ty e1 = mkApps g (typedExprForIntrinsic g m g.uint32_checked_info, [[ty]], [e1], m)

let mkCallToInt64Checked (g: TcGlobals) m ty e1 = mkApps g (typedExprForIntrinsic g m g.int64_checked_info, [[ty]], [e1], m)

let mkCallToUInt64Checked (g: TcGlobals) m ty e1 = mkApps g (typedExprForIntrinsic g m g.uint64_checked_info, [[ty]], [e1], m)

let mkCallToIntPtrChecked (g: TcGlobals) m ty e1 = mkApps g (typedExprForIntrinsic g m g.nativeint_checked_info, [[ty]], [e1], m)

let mkCallToUIntPtrChecked (g: TcGlobals) m ty e1 = mkApps g (typedExprForIntrinsic g m g.unativeint_checked_info, [[ty]], [e1], m)

let mkCallToByteOperator (g: TcGlobals) m ty e1 = mkApps g (typedExprForIntrinsic g m g.byte_operator_info, [[ty]], [e1], m)

let mkCallToSByteOperator (g: TcGlobals) m ty e1 = mkApps g (typedExprForIntrinsic g m g.sbyte_operator_info, [[ty]], [e1], m)

let mkCallToInt16Operator (g: TcGlobals) m ty e1 = mkApps g (typedExprForIntrinsic g m g.int16_operator_info, [[ty]], [e1], m)

let mkCallToUInt16Operator (g: TcGlobals) m ty e1 = mkApps g (typedExprForIntrinsic g m g.uint16_operator_info, [[ty]], [e1], m)

let mkCallToIntOperator (g: TcGlobals) m ty e1 = mkApps g (typedExprForIntrinsic g m g.int_operator_info, [[ty]], [e1], m)

let mkCallToInt32Operator (g: TcGlobals) m ty e1 = mkApps g (typedExprForIntrinsic g m g.int32_operator_info, [[ty]], [e1], m)

let mkCallToUInt32Operator (g: TcGlobals) m ty e1 = mkApps g (typedExprForIntrinsic g m g.uint32_operator_info, [[ty]], [e1], m)

let mkCallToInt64Operator (g: TcGlobals) m ty e1 = mkApps g (typedExprForIntrinsic g m g.int64_operator_info, [[ty]], [e1], m)

let mkCallToUInt64Operator (g: TcGlobals) m ty e1 = mkApps g (typedExprForIntrinsic g m g.uint64_operator_info, [[ty]], [e1], m)

let mkCallToSingleOperator (g: TcGlobals) m ty e1 = mkApps g (typedExprForIntrinsic g m g.float32_operator_info, [[ty]], [e1], m)

let mkCallToDoubleOperator (g: TcGlobals) m ty e1 = mkApps g (typedExprForIntrinsic g m g.float_operator_info, [[ty]], [e1], m)

let mkCallToIntPtrOperator (g: TcGlobals) m ty e1 = mkApps g (typedExprForIntrinsic g m g.nativeint_operator_info, [[ty]], [e1], m)

let mkCallToUIntPtrOperator (g: TcGlobals) m ty e1 = mkApps g (typedExprForIntrinsic g m g.unativeint_operator_info, [[ty]], [e1], m)

let mkCallToCharOperator (g: TcGlobals) m ty e1 = mkApps g (typedExprForIntrinsic g m g.char_operator_info, [[ty]], [e1], m)

let mkCallToEnumOperator (g: TcGlobals) m ty e1 = mkApps g (typedExprForIntrinsic g m g.enum_operator_info, [[ty]], [e1], m)

let mkCallArrayLength (g: TcGlobals) m ty e1 = mkApps g (typedExprForIntrinsic g m g.array_length_info, [[ty]], [e1], m)

let mkCallArrayGet (g: TcGlobals) m ty e1 idx1 = mkApps g (typedExprForIntrinsic g m g.array_get_info, [[ty]], [ e1 ; idx1 ], m)

let mkCallArray2DGet (g: TcGlobals) m ty e1 idx1 idx2 = mkApps g (typedExprForIntrinsic g m g.array2D_get_info, [[ty]], [ e1 ; idx1; idx2 ], m)

let mkCallArray3DGet (g: TcGlobals) m ty e1 idx1 idx2 idx3 = mkApps g (typedExprForIntrinsic g m g.array3D_get_info, [[ty]], [ e1 ; idx1; idx2; idx3 ], m)

let mkCallArray4DGet (g: TcGlobals) m ty e1 idx1 idx2 idx3 idx4 = mkApps g (typedExprForIntrinsic g m g.array4D_get_info, [[ty]], [ e1 ; idx1; idx2; idx3; idx4 ], m)

let mkCallArraySet (g: TcGlobals) m ty e1 idx1 v = mkApps g (typedExprForIntrinsic g m g.array_set_info, [[ty]], [ e1 ; idx1; v ], m)

let mkCallArray2DSet (g: TcGlobals) m ty e1 idx1 idx2 v = mkApps g (typedExprForIntrinsic g m g.array2D_set_info, [[ty]], [ e1 ; idx1; idx2; v ], m)

let mkCallArray3DSet (g: TcGlobals) m ty e1 idx1 idx2 idx3 v = mkApps g (typedExprForIntrinsic g m g.array3D_set_info, [[ty]], [ e1 ; idx1; idx2; idx3; v ], m)

let mkCallArray4DSet (g: TcGlobals) m ty e1 idx1 idx2 idx3 idx4 v = mkApps g (typedExprForIntrinsic g m g.array4D_set_info, [[ty]], [ e1 ; idx1; idx2; idx3; idx4; v ], m)

let mkCallHash (g: TcGlobals) m ty e1 = mkApps g (typedExprForIntrinsic g m g.hash_info, [[ty]], [ e1 ], m)

let mkCallBox (g: TcGlobals) m ty e1 = mkApps g (typedExprForIntrinsic g m g.box_info, [[ty]], [ e1 ], m)

let mkCallIsNull (g: TcGlobals) m ty e1 = mkApps g (typedExprForIntrinsic g m g.isnull_info, [[ty]], [ e1 ], m)

let mkCallIsNotNull (g: TcGlobals) m ty e1 = mkApps g (typedExprForIntrinsic g m g.isnotnull_info, [[ty]], [ e1 ], m)

let mkCallRaise (g: TcGlobals) m ty e1 = mkApps g (typedExprForIntrinsic g m g.raise_info, [[ty]], [ e1 ], m)

let mkCallNewDecimal (g: TcGlobals) m (e1, e2, e3, e4, e5) = mkApps g (typedExprForIntrinsic g m g.new_decimal_info, [], [ e1;e2;e3;e4;e5 ], m)

let mkCallNewFormat (g: TcGlobals) m aty bty cty dty ety e1 = mkApps g (typedExprForIntrinsic g m g.new_format_info, [[aty;bty;cty;dty;ety]], [ e1 ], m)

let TryEliminateDesugaredConstants g m c = 
    match c with 
    | Const.Decimal d -> 
        match System.Decimal.GetBits d with 
        | [| lo;med;hi; signExp |] -> 
            let scale = (min (((signExp &&& 0xFF0000) >>> 16) &&& 0xFF) 28) |> byte
            let isNegative = (signExp &&& 0x80000000) <> 0
            Some(mkCallNewDecimal g m (mkInt g m lo, mkInt g m med, mkInt g m hi, mkBool g m isNegative, mkByte g m scale) )
        | _ -> failwith "unreachable"
    | _ -> 
        None

let mkSeqTy (g: TcGlobals) ty = mkAppTy g.seq_tcr [ty] 

let mkIEnumeratorTy (g: TcGlobals) ty = mkAppTy g.tcref_System_Collections_Generic_IEnumerator [ty] 

let mkCallSeqCollect g m alphaTy betaTy arg1 arg2 = 
    let enumty2 = try rangeOfFunTy g (tyOfExpr g arg1) with _ -> (* defensive programming *) (mkSeqTy g betaTy)
    mkApps g (typedExprForIntrinsic g m g.seq_collect_info, [[alphaTy;enumty2;betaTy]], [ arg1; arg2 ], m) 
                  
let mkCallSeqUsing g m resourceTy elemTy arg1 arg2 = 
    // We're instantiating val using : 'a -> ('a -> 'sb) -> seq<'b> when 'sb :> seq<'b> and 'a :> IDisposable 
    // We set 'sb -> range(typeof(arg2)) 
    let enumty = try rangeOfFunTy g (tyOfExpr g arg2) with _ -> (* defensive programming *) (mkSeqTy g elemTy)
    mkApps g (typedExprForIntrinsic g m g.seq_using_info, [[resourceTy;enumty;elemTy]], [ arg1; arg2 ], m) 
                  
let mkCallSeqDelay g m elemTy arg1 = 
    mkApps g (typedExprForIntrinsic g m g.seq_delay_info, [[elemTy]], [ arg1 ], m) 
                  
let mkCallSeqAppend g m elemTy arg1 arg2 = 
    mkApps g (typedExprForIntrinsic g m g.seq_append_info, [[elemTy]], [ arg1; arg2 ], m) 

let mkCallSeqGenerated g m elemTy arg1 arg2 = 
    mkApps g (typedExprForIntrinsic g m g.seq_generated_info, [[elemTy]], [ arg1; arg2 ], m) 
                       
let mkCallSeqFinally g m elemTy arg1 arg2 = 
    mkApps g (typedExprForIntrinsic g m g.seq_finally_info, [[elemTy]], [ arg1; arg2 ], m) 
                       
let mkCallSeqOfFunctions g m ty1 ty2 arg1 arg2 arg3 = 
    mkApps g (typedExprForIntrinsic g m g.seq_of_functions_info, [[ty1;ty2]], [ arg1; arg2; arg3 ], m) 
                  
let mkCallSeqToArray g m elemTy arg1 =  
    mkApps g (typedExprForIntrinsic g m g.seq_to_array_info, [[elemTy]], [ arg1 ], m) 
                  
let mkCallSeqToList g m elemTy arg1 = 
    mkApps g (typedExprForIntrinsic g m g.seq_to_list_info, [[elemTy]], [ arg1 ], m) 
                  
let mkCallSeqMap g m inpElemTy genElemTy arg1 arg2 = 
    mkApps g (typedExprForIntrinsic g m g.seq_map_info, [[inpElemTy;genElemTy]], [ arg1; arg2 ], m) 
                  
let mkCallSeqSingleton g m ty1 arg1 = 
    mkApps g (typedExprForIntrinsic g m g.seq_singleton_info, [[ty1]], [ arg1 ], m) 
                  
let mkCallSeqEmpty g m ty1 = 
    mkApps g (typedExprForIntrinsic g m g.seq_empty_info, [[ty1]], [ ], m) 
                 
let mkCallDeserializeQuotationFSharp20Plus g m e1 e2 e3 e4 = 
    let args = [ e1; e2; e3; e4 ]
    mkApps g (typedExprForIntrinsic g m g.deserialize_quoted_FSharp_20_plus_info, [], [ mkRefTupledNoTypes g m args ], m)

let mkCallDeserializeQuotationFSharp40Plus g m e1 e2 e3 e4 e5 = 
    let args = [ e1; e2; e3; e4; e5 ]
    mkApps g (typedExprForIntrinsic g m g.deserialize_quoted_FSharp_40_plus_info, [], [ mkRefTupledNoTypes g m args ], m)

let mkCallCastQuotation g m ty e1 = 
    mkApps g (typedExprForIntrinsic g m g.cast_quotation_info, [[ty]], [ e1 ], m)

let mkCallLiftValueWithName (g: TcGlobals) m ty nm e1 = 
    let vref = ValRefForIntrinsic g.lift_value_with_name_info 
    // Use "Expr.ValueWithName" if it exists in FSharp.Core
    match vref.TryDeref with
    | ValueSome _ ->
        mkApps g (typedExprForIntrinsic g m g.lift_value_with_name_info, [[ty]], [mkRefTupledNoTypes g m [e1; mkString g m nm]], m)
    | ValueNone ->
        mkApps g (typedExprForIntrinsic g m g.lift_value_info, [[ty]], [e1], m)

let mkCallLiftValueWithDefn g m qty e1 = 
    assert isQuotedExprTy g qty
    let ty = destQuotedExprTy g qty
    let vref = ValRefForIntrinsic g.lift_value_with_defn_info 
    // Use "Expr.WithValue" if it exists in FSharp.Core
    match vref.TryDeref with
    | ValueSome _ ->
        let copyOfExpr = copyExpr g ValCopyFlag.CloneAll e1
        let quoteOfCopyOfExpr = Expr.Quote (copyOfExpr, ref None, false, m, qty)
        mkApps g (typedExprForIntrinsic g m g.lift_value_with_defn_info, [[ty]], [mkRefTupledNoTypes g m [e1; quoteOfCopyOfExpr]], m)
    | ValueNone ->
        Expr.Quote (e1, ref None, false, m, qty)

let mkCallCheckThis g m ty e1 = 
    mkApps g (typedExprForIntrinsic g m g.check_this_info, [[ty]], [e1], m)

let mkCallFailInit g m = 
    mkApps g (typedExprForIntrinsic g m g.fail_init_info, [], [mkUnit g m], m)

let mkCallFailStaticInit g m = 
    mkApps g (typedExprForIntrinsic g m g.fail_static_init_info, [], [mkUnit g m], m)

let mkCallQuoteToLinqLambdaExpression g m ty e1 = 
    mkApps g (typedExprForIntrinsic g m g.quote_to_linq_lambda_info, [[ty]], [e1], m)

let mkLazyDelayed g m ty f = mkApps g (typedExprForIntrinsic g m g.lazy_create_info, [[ty]], [ f ], m) 

let mkLazyForce g m ty e = mkApps g (typedExprForIntrinsic g m g.lazy_force_info, [[ty]], [ e; mkUnit g m ], m) 

let mkGetString g m e1 e2 = mkApps g (typedExprForIntrinsic g m g.getstring_info, [], [e1;e2], m)

let mkGetStringChar = mkGetString

let mkGetStringLength g m e =
    let mspec = mspec_String_Length g
    /// ILCall(useCallvirt, isProtected, valu, newobj, valUseFlags, isProp, noTailCall, mref, actualTypeInst, actualMethInst, retTy)
    Expr.Op (TOp.ILCall (false, false, false, false, ValUseFlag.NormalValUse, true, false, mspec.MethodRef, [], [], [g.int32_ty]), [], [e], m)

let mkStaticCall_String_Concat2 g m arg1 arg2 =
    let mspec = mspec_String_Concat2 g
    Expr.Op (TOp.ILCall (false, false, false, false, ValUseFlag.NormalValUse, false, false, mspec.MethodRef, [], [], [g.string_ty]), [], [arg1; arg2], m)

let mkStaticCall_String_Concat3 g m arg1 arg2 arg3 =
    let mspec = mspec_String_Concat3 g
    Expr.Op (TOp.ILCall (false, false, false, false, ValUseFlag.NormalValUse, false, false, mspec.MethodRef, [], [], [g.string_ty]), [], [arg1; arg2; arg3], m)

let mkStaticCall_String_Concat4 g m arg1 arg2 arg3 arg4 =
    let mspec = mspec_String_Concat4 g
    Expr.Op (TOp.ILCall (false, false, false, false, ValUseFlag.NormalValUse, false, false, mspec.MethodRef, [], [], [g.string_ty]), [], [arg1; arg2; arg3; arg4], m)

let mkStaticCall_String_Concat_Array g m arg =
    let mspec = mspec_String_Concat_Array g
    Expr.Op (TOp.ILCall (false, false, false, false, ValUseFlag.NormalValUse, false, false, mspec.MethodRef, [], [], [g.string_ty]), [], [arg], m)

// Quotations can't contain any IL.
// As a result, we aim to get rid of all IL generation in the typechecker and pattern match
// compiler, or else train the quotation generator to understand the generated IL. 
// Hence each of the following are marked with places where they are generated.

// Generated by the optimizer and the encoding of 'for' loops     
let mkDecr (g: TcGlobals) m e = mkAsmExpr ([ IL.AI_sub ], [], [e; mkOne g m], [g.int_ty], m)

let mkIncr (g: TcGlobals) m e = mkAsmExpr ([ IL.AI_add ], [], [mkOne g m; e], [g.int_ty], m)

// Generated by the pattern match compiler and the optimizer for
//    1. array patterns
//    2. optimizations associated with getting 'for' loops into the shape expected by the JIT.
// 
// NOTE: The conv.i4 assumes that int_ty is int32. Note: ldlen returns native UNSIGNED int 
let mkLdlen (g: TcGlobals) m arre = mkAsmExpr ([ IL.I_ldlen; (IL.AI_conv IL.DT_I4) ], [], [ arre ], [ g.int_ty ], m)

let mkLdelem (_g: TcGlobals) m ty arre idxe = mkAsmExpr ([ IL.I_ldelem_any (ILArrayShape.SingleDimensional, mkILTyvarTy 0us) ], [ty], [ arre;idxe ], [ ty ], m)

// This is generated in equality/compare/hash augmentations and in the pattern match compiler.
// It is understood by the quotation processor and turned into "Equality" nodes.
//
// Note: this is IL assembly code, don't go inserting this in expressions which will be exposed via quotations
let mkILAsmCeq (g: TcGlobals) m e1 e2 = mkAsmExpr ([ IL.AI_ceq ], [], [e1; e2], [g.bool_ty], m)

let mkILAsmClt (g: TcGlobals) m e1 e2 = mkAsmExpr ([ IL.AI_clt ], [], [e1; e2], [g.bool_ty], m)

// This is generated in the initialization of the "ctorv" field in the typechecker's compilation of
// an implicit class construction.
let mkNull m ty = Expr.Const (Const.Zero, m, ty)

let mkThrow m ty e = mkAsmExpr ([ IL.I_throw ], [], [e], [ty], m)

let destThrow = function
    | Expr.Op (TOp.ILAsm ([IL.I_throw], [ty2]), [], [e], m) -> Some (m, ty2, e)
    | _ -> None

let isThrow x = Option.isSome (destThrow x)

// reraise - parsed as library call - internally represented as op form.
let mkReraiseLibCall (g: TcGlobals) ty m = let ve, vt = typedExprForIntrinsic g m g.reraise_info in Expr.App (ve, vt, [ty], [mkUnit g m], m)

let mkReraise m returnTy = Expr.Op (TOp.Reraise, [returnTy], [], m) (* could suppress unitArg *)

//----------------------------------------------------------------------------
// CompilationMappingAttribute, SourceConstructFlags
//----------------------------------------------------------------------------

let tnameCompilationSourceNameAttr = FSharpLib.Core + ".CompilationSourceNameAttribute"
let tnameCompilationArgumentCountsAttr = FSharpLib.Core + ".CompilationArgumentCountsAttribute"
let tnameCompilationMappingAttr = FSharpLib.Core + ".CompilationMappingAttribute"
let tnameSourceConstructFlags = FSharpLib.Core + ".SourceConstructFlags"

let tref_CompilationArgumentCountsAttr (g: TcGlobals) = mkILTyRef (g.fslibCcu.ILScopeRef, tnameCompilationArgumentCountsAttr)
let tref_CompilationMappingAttr (g: TcGlobals) = mkILTyRef (g.fslibCcu.ILScopeRef, tnameCompilationMappingAttr)
let tref_CompilationSourceNameAttr (g: TcGlobals) = mkILTyRef (g.fslibCcu.ILScopeRef, tnameCompilationSourceNameAttr)
let tref_SourceConstructFlags (g: TcGlobals) = mkILTyRef (g.fslibCcu.ILScopeRef, tnameSourceConstructFlags)

let mkCompilationMappingAttrPrim (g: TcGlobals) k nums = 
    mkILCustomAttribute g.ilg (tref_CompilationMappingAttr g, 
                               ((mkILNonGenericValueTy (tref_SourceConstructFlags g)) :: (nums |> List.map (fun _ -> g.ilg.typ_Int32))), 
                               ((k :: nums) |> List.map (fun n -> ILAttribElem.Int32 n)), 
                               [])

let mkCompilationMappingAttr g kind = mkCompilationMappingAttrPrim g kind []

let mkCompilationMappingAttrWithSeqNum g kind seqNum = mkCompilationMappingAttrPrim g kind [seqNum]

let mkCompilationMappingAttrWithVariantNumAndSeqNum g kind varNum seqNum = mkCompilationMappingAttrPrim g kind [varNum;seqNum]

let mkCompilationArgumentCountsAttr (g: TcGlobals) nums = 
    mkILCustomAttribute g.ilg (tref_CompilationArgumentCountsAttr g, [ mkILArr1DTy g.ilg.typ_Int32 ], 
                               [ILAttribElem.Array (g.ilg.typ_Int32, List.map (fun n -> ILAttribElem.Int32 n) nums)], 
                               [])

let mkCompilationSourceNameAttr (g: TcGlobals) n = 
    mkILCustomAttribute g.ilg (tref_CompilationSourceNameAttr g, [ g.ilg.typ_String ], 
                               [ILAttribElem.String(Some n)], 
                               [])

let mkCompilationMappingAttrForQuotationResource (g: TcGlobals) (nm, tys: ILTypeRef list) = 
    mkILCustomAttribute g.ilg (tref_CompilationMappingAttr g, 
                               [ g.ilg.typ_String; mkILArr1DTy g.ilg.typ_Type ], 
                               [ ILAttribElem.String (Some nm); ILAttribElem.Array (g.ilg.typ_Type, [ for ty in tys -> ILAttribElem.TypeRef (Some ty) ]) ], 
                               [])

//----------------------------------------------------------------------------
// Decode extensible typing attributes
//----------------------------------------------------------------------------

#if !NO_EXTENSIONTYPING

let isTypeProviderAssemblyAttr (cattr: ILAttribute) = 
    cattr.Method.DeclaringType.BasicQualifiedName = typeof<Microsoft.FSharp.Core.CompilerServices.TypeProviderAssemblyAttribute>.FullName

let TryDecodeTypeProviderAssemblyAttr ilg (cattr: ILAttribute) = 
    if isTypeProviderAssemblyAttr cattr then 
        let parms, _args = decodeILAttribData ilg cattr 
        match parms with // The first parameter to the attribute is the name of the assembly with the compiler extensions.
        | (ILAttribElem.String (Some assemblyName)) :: _ -> Some assemblyName
        | (ILAttribElem.String None) :: _ -> Some null
        | [] -> Some null
        | _ -> None
    else
        None

#endif

//----------------------------------------------------------------------------
// FSharpInterfaceDataVersionAttribute
//----------------------------------------------------------------------------

let tname_SignatureDataVersionAttr = FSharpLib.Core + ".FSharpInterfaceDataVersionAttribute"

let tnames_SignatureDataVersionAttr = splitILTypeName tname_SignatureDataVersionAttr

let tref_SignatureDataVersionAttr () = mkILTyRef(IlxSettings.ilxFsharpCoreLibScopeRef (), tname_SignatureDataVersionAttr)

let mkSignatureDataVersionAttr (g: TcGlobals) (version: ILVersionInfo)  = 
    mkILCustomAttribute g.ilg
        (tref_SignatureDataVersionAttr(), 
         [g.ilg.typ_Int32;g.ilg.typ_Int32;g.ilg.typ_Int32], 
         [ILAttribElem.Int32 (int32 version.Major)
          ILAttribElem.Int32 (int32 version.Minor) 
          ILAttribElem.Int32 (int32 version.Build)], [])

let tname_AutoOpenAttr = FSharpLib.Core + ".AutoOpenAttribute"

let IsSignatureDataVersionAttr cattr = isILAttribByName ([], tname_SignatureDataVersionAttr) cattr

let TryFindAutoOpenAttr (ilg: IL.ILGlobals) cattr = 
    if isILAttribByName ([], tname_AutoOpenAttr) cattr then 
        match decodeILAttribData ilg cattr with 
        | [ILAttribElem.String s], _ -> s
        | [], _ -> None
        | _ -> 
            warning(Failure(FSComp.SR.tastUnexpectedDecodeOfAutoOpenAttribute()))
            None
    else
        None
        
let tname_InternalsVisibleToAttr = "System.Runtime.CompilerServices.InternalsVisibleToAttribute"

let TryFindInternalsVisibleToAttr ilg cattr = 
    if isILAttribByName ([], tname_InternalsVisibleToAttr) cattr then 
        match decodeILAttribData ilg cattr with 
        | [ILAttribElem.String s], _ -> s
        | [], _ -> None
        | _ -> 
            warning(Failure(FSComp.SR.tastUnexpectedDecodeOfInternalsVisibleToAttribute()))
            None
    else
        None

let IsMatchingSignatureDataVersionAttr ilg (version: ILVersionInfo) cattr = 
    IsSignatureDataVersionAttr cattr &&
    match decodeILAttribData ilg cattr with 
    |  [ILAttribElem.Int32 u1; ILAttribElem.Int32 u2;ILAttribElem.Int32 u3 ], _ -> 
        (version.Major = uint16 u1) && (version.Minor = uint16 u2) && (version.Build = uint16 u3)
    | _ -> 
        warning(Failure(FSComp.SR.tastUnexpectedDecodeOfInterfaceDataVersionAttribute()))
        false

let mkCompilerGeneratedAttr (g: TcGlobals) n = 
    mkILCustomAttribute g.ilg (tref_CompilationMappingAttr g, [mkILNonGenericValueTy (tref_SourceConstructFlags g)], [ILAttribElem.Int32 n], [])

//--------------------------------------------------------------------------
// tupled lambda --> method/function with a given topValInfo specification.
//
// AdjustArityOfLambdaBody: "(vs, body)" represents a lambda "fun (vs) -> body". The
// aim is to produce a "static method" represented by a pair
// "(mvs, body)" where mvs has the List.length "arity".
//--------------------------------------------------------------------------

let untupledToRefTupled g vs =
    let untupledTys = typesOfVals vs
    let m = (List.head vs).Range
    let tupledv, tuplede = mkCompGenLocal m "tupledArg" (mkRefTupledTy g untupledTys)
    let untupling_es = List.mapi (fun i _ -> mkTupleFieldGet g (tupInfoRef, tuplede, untupledTys, i, m)) untupledTys
    // These are non-sticky - at the caller,any sequence point for 'body' goes on 'body' _after_ the binding has been made
    tupledv, mkInvisibleLets m vs untupling_es 
    
// The required tupled-arity (arity) can either be 1 
// or N, and likewise for the tuple-arity of the input lambda, i.e. either 1 or N 
// where the N's will be identical. 
let AdjustArityOfLambdaBody g arity (vs: Val list) body = 
    let nvs = vs.Length
    if not (nvs = arity || nvs = 1 || arity = 1) then failwith ("lengths don't add up")
    if arity = 0 then 
        vs, body
    elif nvs = arity then 
        vs, body
    elif nvs = 1 then
        let v = vs.Head
        let untupledTys = destRefTupleTy g v.Type
        if (untupledTys.Length <> arity) then failwith "length untupledTys <> arity"
        let dummyvs, dummyes = 
            untupledTys 
            |> List.mapi (fun i ty -> mkCompGenLocal v.Range (v.LogicalName + "_" + string i) ty) 
            |> List.unzip 
        // These are non-sticky - any sequence point for 'body' goes on 'body' _after_ the binding has been made
        let body = mkInvisibleLet v.Range v (mkRefTupled g v.Range dummyes untupledTys) body
        dummyvs, body
    else 
        let tupledv, untupler = untupledToRefTupled g vs
        [tupledv], untupler body

let MultiLambdaToTupledLambda g vs body = 
    match vs with 
    | [] -> failwith "MultiLambdaToTupledLambda: expected some arguments"
    | [v] -> v, body 
    | vs -> 
        let tupledv, untupler = untupledToRefTupled g vs
        tupledv, untupler body 

let (|RefTuple|_|) expr = 
    match expr with
    | Expr.Op (TOp.Tuple (TupInfo.Const false), _, args, _) -> Some args
    | _ -> None

let MultiLambdaToTupledLambdaIfNeeded g (vs, arg) body = 
    match vs, arg with 
    | [], _ -> failwith "MultiLambdaToTupledLambda: expected some arguments"
    | [v], _ -> [(v, arg)], body 
    | vs, RefTuple args when args.Length = vs.Length -> List.zip vs args, body
    | vs, _ -> 
        let tupledv, untupler = untupledToRefTupled g vs
        [(tupledv, arg)], untupler body 

//--------------------------------------------------------------------------
// Beta reduction via let-bindings. Reduce immediate apps. of lambdas to let bindings. 
// Includes binding the immediate application of generic
// functions. Input type is the type of the function. Makes use of the invariant
// that any two expressions have distinct local variables (because we explicitly copy
// expressions).
//------------------------------------------------------------------------ 

let rec MakeApplicationAndBetaReduceAux g (f, fty, tyargsl: TType list list, argsl: Expr list, m) =
  match f with 
  | Expr.Let (bind, body, mlet, _) ->
      // Lift bindings out, i.e. (let x = e in f) y --> let x = e in f y 
      // This increases the scope of 'x', which I don't like as it mucks with debugging 
      // scopes of variables, but this is an important optimization, especially when the '|>' 
      // notation is used a lot. 
      mkLetBind mlet bind (MakeApplicationAndBetaReduceAux g (body, fty, tyargsl, argsl, m))
  | _ -> 
  match tyargsl with 
  | [] :: rest -> 
     MakeApplicationAndBetaReduceAux g (f, fty, rest, argsl, m)

  | tyargs :: rest -> 
      // Bind type parameters by immediate substitution 
      match f with 
      | Expr.TyLambda (_, tyvs, body, _, bodyty) when tyvs.Length = List.length tyargs -> 
          let tpenv = bindTypars tyvs tyargs emptyTyparInst
          let body = remarkExpr m (instExpr g tpenv body)
          let bodyty' = instType tpenv bodyty
          MakeApplicationAndBetaReduceAux g (body, bodyty', rest, argsl, m) 

      | _ -> 
          let f = mkAppsAux g f fty [tyargs] [] m
          let fty = applyTyArgs g fty tyargs 
          MakeApplicationAndBetaReduceAux g (f, fty, rest, argsl, m)
  | [] -> 
      match argsl with
      | _ :: _ ->
          // Bind term parameters by "let" explicit substitutions 
          // 
          // Only do this if there are enough lambdas for the number of arguments supplied. This is because
          // all arguments get evaluated before application.
          //
          // VALID:
          //      (fun a b -> E[a, b]) t1 t2 ---> let a = t1 in let b = t2 in E[t1, t2]
          // INVALID:
          //      (fun a -> E[a]) t1 t2 ---> let a = t1 in E[a] t2 UNLESS: E[a] has no effects OR t2 has no effects
          
          match tryStripLambdaN argsl.Length f with 
          | Some (argvsl, body) -> 
               assert (argvsl.Length = argsl.Length)
               let pairs, body = List.mapFoldBack (MultiLambdaToTupledLambdaIfNeeded g) (List.zip argvsl argsl) body
               let argvs2, args2 = List.unzip (List.concat pairs)
               mkLetsBind m (mkCompGenBinds argvs2 args2) body
          | _ -> 
              mkExprAppAux g f fty argsl m 

      | [] -> 
          f
      
let MakeApplicationAndBetaReduce g (f, fty, tyargsl, argl, m) = 
  MakeApplicationAndBetaReduceAux g (f, fty, tyargsl, argl, m)

//---------------------------------------------------------------------------
// Adjust for expected usage
// Convert a use of a value to saturate to the given arity.
//--------------------------------------------------------------------------- 

let MakeArgsForTopArgs _g m argtysl tpenv =
    argtysl |> List.mapi (fun i argtys -> 
        argtys |> List.mapi (fun j (argty, argInfo: ArgReprInfo) -> 
            let ty = instType tpenv argty
            let nm = 
               match argInfo.Name with 
               | None -> CompilerGeneratedName ("arg" + string i + string j)
               | Some id -> id.idText
            fst (mkCompGenLocal m nm ty)))

let AdjustValForExpectedArity g m (vref: ValRef) flags topValInfo =

    let tps, argtysl, rty, _ = GetTopValTypeInFSharpForm g topValInfo vref.Type m
    let tps' = copyTypars tps
    let tyargs' = List.map mkTyparTy tps'
    let tpenv = bindTypars tps tyargs' emptyTyparInst
    let rty' = instType tpenv rty
    let vsl = MakeArgsForTopArgs g m argtysl tpenv
    let call = MakeApplicationAndBetaReduce g (Expr.Val (vref, flags, m), vref.Type, [tyargs'], (List.map (mkRefTupledVars g m) vsl), m)
    let tauexpr, tauty = 
        List.foldBack 
            (fun vs (e, ty) -> mkMultiLambda m vs (e, ty), (mkRefTupledVarsTy g vs --> ty))
            vsl
            (call, rty')
    // Build a type-lambda expression for the toplevel value if needed... 
    mkTypeLambda m tps' (tauexpr, tauty), tps' +-> tauty

let IsSubsumptionExpr g expr =
    match expr with 
    | Expr.Op (TOp.Coerce, [inputTy;actualTy], [_], _) ->
        isFunTy g actualTy && isFunTy g inputTy   
    | _ -> 
        false

let stripTupledFunTy g ty = 
    let argTys, retTy = stripFunTy g ty
    let curriedArgTys = argTys |> List.map (tryDestRefTupleTy g)
    curriedArgTys, retTy

let (|ExprValWithPossibleTypeInst|_|) expr =
    match expr with 
    | Expr.App (Expr.Val (vref, flags, m), _fty, tyargs, [], _) ->
        Some (vref, flags, tyargs, m)
    | Expr.Val (vref, flags, m) ->
        Some (vref, flags, [], m)
    | _ -> 
        None

let mkCoerceIfNeeded g tgtTy srcTy expr =
    if typeEquiv g tgtTy srcTy then 
        expr
    else 
        mkCoerceExpr(expr, tgtTy, expr.Range, srcTy)

let mkCompGenLetIn m nm ty e f = 
    let v, ve = mkCompGenLocal m nm ty
    mkCompGenLet m v e (f (v, ve))

/// Take a node representing a coercion from one function type to another, e.g.
///    A -> A * A -> int 
/// to 
///    B -> B * A -> int 
/// and return an expression of the correct type that doesn't use a coercion type. For example
/// return   
///    (fun b1 b2 -> E (b1 :> A) (b2 :> A))
///
///    - Use good names for the closure arguments if available
///    - Create lambda variables if needed, or use the supplied arguments if available.
///
/// Return the new expression and any unused suffix of supplied arguments
///
/// If E is a value with TopInfo then use the arity to help create a better closure.
/// In particular we can create a closure like this:
///    (fun b1 b2 -> E (b1 :> A) (b2 :> A))
/// rather than 
///    (fun b1 -> let clo = E (b1 :> A) in (fun b2 -> clo (b2 :> A)))
/// The latter closures are needed to carefully preserve side effect order
///
/// Note that the results of this translation are visible to quotations

let AdjustPossibleSubsumptionExpr g (expr: Expr) (suppliedArgs: Expr list) : (Expr* Expr list) option =

    match expr with 
    | Expr.Op (TOp.Coerce, [inputTy;actualTy], [exprWithActualTy], m) when 
        isFunTy g actualTy && isFunTy g inputTy ->
        
        if typeEquiv g actualTy inputTy then 
            Some(exprWithActualTy, suppliedArgs)
        else
            
            let curriedActualArgTys, retTy = stripTupledFunTy g actualTy

            let curriedInputTys, _ = stripFunTy g inputTy

            assert (curriedActualArgTys.Length = curriedInputTys.Length)

            let argTys = (curriedInputTys, curriedActualArgTys) ||> List.mapi2 (fun i x y -> (i, x, y))


            // Use the nice names for a function of known arity and name. Note that 'nice' here also 
            // carries a semantic meaning. For a function with top-info, 
            //   let f (x: A) (y: A) (z: A) = ...
            // we know there are no side effects on the application of 'f' to 1, 2 args. This greatly simplifies
            // the closure built for 
            //   f b1 b2 
            // and indeed for 
            //   f b1 b2 b3
            // we don't build any closure at all, and just return
            //   f (b1 :> A) (b2 :> A) (b3 :> A)
            
            let curriedNiceNames = 
                match stripExpr exprWithActualTy with 
                | ExprValWithPossibleTypeInst(vref, _, _, _) when vref.ValReprInfo.IsSome -> 

                    let _, argtysl, _, _ = GetTopValTypeInFSharpForm g vref.ValReprInfo.Value vref.Type expr.Range
                    argtysl |> List.mapi (fun i argtys -> 
                        argtys |> List.mapi (fun j (_, argInfo) -> 
                             match argInfo.Name with 
                             | None -> CompilerGeneratedName ("arg" + string i + string j)
                             | Some id -> id.idText))
                | _ -> 
                    []
             
            let nCurriedNiceNames = curriedNiceNames.Length 
            assert (curriedActualArgTys.Length >= nCurriedNiceNames)

            let argTysWithNiceNames, argTysWithoutNiceNames =
                List.splitAt nCurriedNiceNames argTys

            /// Only consume 'suppliedArgs' up to at most the number of nice arguments
            let nSuppliedArgs = min suppliedArgs.Length nCurriedNiceNames
            let suppliedArgs, droppedSuppliedArgs =
                List.splitAt nSuppliedArgs suppliedArgs

            /// The relevant range for any expressions and applications includes the arguments 
            let appm = (m, suppliedArgs) ||> List.fold (fun m e -> unionRanges m (e.Range)) 

            // See if we have 'enough' suppliedArgs. If not, we have to build some lambdas, and, 
            // we have to 'let' bind all arguments that we consume, e.g.
            //   Seq.take (effect;4) : int list -> int list
            // is a classic case. Here we generate
            //   let tmp = (effect;4) in 
            //   (fun v -> Seq.take tmp (v :> seq<_>))
            let buildingLambdas = nSuppliedArgs <> nCurriedNiceNames

            /// Given a tuple of argument variables that has a tuple type that satisfies the input argument types, 
            /// coerce it to a tuple that satisfies the matching coerced argument type(s).
            let CoerceDetupled (argTys: TType list) (detupledArgs: Expr list) (actualTys: TType list) =
                assert (actualTys.Length = argTys.Length)
                assert (actualTys.Length = detupledArgs.Length)
                // Inject the coercions into the user-supplied explicit tuple
                let argm = List.reduce unionRanges (detupledArgs |> List.map (fun e -> e.Range))
                mkRefTupled g argm (List.map3 (mkCoerceIfNeeded g) actualTys argTys detupledArgs) actualTys

            /// Given an argument variable of tuple type that has been evaluated and stored in the 
            /// given variable, where the tuple type that satisfies the input argument types, 
            /// coerce it to a tuple that satisfies the matching coerced argument type(s).
            let CoerceBoundTuple tupleVar argTys (actualTys: TType list) =
                assert (actualTys.Length > 1)
            
                mkRefTupled g appm 
                   ((actualTys, argTys) ||> List.mapi2 (fun i actualTy dummyTy ->  
                       let argExprElement = mkTupleFieldGet g (tupInfoRef, tupleVar, argTys, i, appm)
                       mkCoerceIfNeeded g actualTy dummyTy argExprElement))
                   actualTys

            /// Given an argument that has a tuple type that satisfies the input argument types, 
            /// coerce it to a tuple that satisfies the matching coerced argument type. Try to detuple the argument if possible.
            let CoerceTupled niceNames (argExpr: Expr) (actualTys: TType list) =
                let argExprTy = (tyOfExpr g argExpr)

                let argTys = 
                    match actualTys with 
                    | [_] -> 
                        [tyOfExpr g argExpr]
                    | _ -> 
                        tryDestRefTupleTy g argExprTy 
                
                assert (actualTys.Length = argTys.Length)
                let nm = match niceNames with [nm] -> nm | _ -> "arg"
                if buildingLambdas then 
                    // Evaluate the user-supplied tuple-valued argument expression, inject the coercions and build an explicit tuple
                    // Assign the argument to make sure it is only run once
                    //     f ~~>: B -> int
                    //     f ~~> : (B * B) -> int
                    //
                    //  for 
                    //     let f a = 1
                    //     let f (a, a) = 1
                    let v, ve = mkCompGenLocal appm nm argExprTy
                    let binderBuilder = (fun tm -> mkCompGenLet appm v argExpr tm)
                    let expr = 
                        match actualTys, argTys with
                        | [actualTy], [argTy] -> mkCoerceIfNeeded g actualTy argTy ve 
                        | _ -> CoerceBoundTuple ve argTys actualTys

                    binderBuilder, expr
                else                
                    if typeEquiv g (mkRefTupledTy g actualTys) argExprTy then 
                        (fun tm -> tm), argExpr
                    else
                    
                        let detupledArgs, argTys = 
                            match actualTys with 
                            | [_actualType] -> 
                                [argExpr], [tyOfExpr g argExpr]
                            | _ -> 
                                tryDestRefTupleExpr argExpr, tryDestRefTupleTy g argExprTy 

                        // OK, the tuples match, or there is no de-tupling, 
                        //     f x
                        //     f (x, y)
                        //
                        //  for 
                        //     let f (x, y) = 1
                        // and we're not building lambdas, just coerce the arguments in place
                        if detupledArgs.Length = actualTys.Length then 
                            (fun tm -> tm), CoerceDetupled argTys detupledArgs actualTys
                        else 
                            // In this case there is a tuple mismatch.
                            //     f p
                            //
                            //
                            //  for 
                            //     let f (x, y) = 1
                            // Assign the argument to make sure it is only run once
                            let v, ve = mkCompGenLocal appm nm argExprTy
                            let binderBuilder = (fun tm -> mkCompGenLet appm v argExpr tm)
                            let expr = CoerceBoundTuple ve argTys actualTys
                            binderBuilder, expr
                        

            // This variable is really a dummy to make the code below more regular. 
            // In the i = N - 1 cases we skip the introduction of the 'let' for
            // this variable.
            let resVar, resVarAsExpr = mkCompGenLocal appm "result" retTy
            let N = argTys.Length
            let (cloVar, exprForOtherArgs, _) = 
                List.foldBack 
                    (fun (i, inpArgTy, actualArgTys) (cloVar: Val, res, resTy) -> 

                        let inpArgTys = 
                            match actualArgTys with 
                            | [_] -> [inpArgTy]
                            | _ -> destRefTupleTy g inpArgTy

                        assert (inpArgTys.Length = actualArgTys.Length)
                        
                        let inpsAsVars, inpsAsExprs = inpArgTys |> List.mapi (fun j ty -> mkCompGenLocal appm ("arg" + string i + string j) ty) |> List.unzip
                        let inpsAsActualArg = CoerceDetupled inpArgTys inpsAsExprs actualArgTys
                        let inpCloVarType = (mkFunTy (mkRefTupledTy g actualArgTys) cloVar.Type)
                        let newResTy = mkFunTy inpArgTy resTy
                        let inpCloVar, inpCloVarAsExpr = mkCompGenLocal appm ("clo" + string i) inpCloVarType
                        let newRes = 
                            // For the final arg we can skip introducing the dummy variable
                            if i = N - 1 then 
                                mkMultiLambda appm inpsAsVars 
                                    (mkApps g ((inpCloVarAsExpr, inpCloVarType), [], [inpsAsActualArg], appm), resTy)
                            else
                                mkMultiLambda appm inpsAsVars 
                                    (mkCompGenLet appm cloVar 
                                       (mkApps g ((inpCloVarAsExpr, inpCloVarType), [], [inpsAsActualArg], appm)) 
                                       res, 
                                     resTy)
                            
                        inpCloVar, newRes, newResTy)
                    argTysWithoutNiceNames
                    (resVar, resVarAsExpr, retTy)

            let exprForAllArgs =
                if isNil argTysWithNiceNames then 
                    mkCompGenLet appm cloVar exprWithActualTy exprForOtherArgs
                else
                    // Mark the up as Some/None
                    let suppliedArgs = List.map Some suppliedArgs @ List.replicate (nCurriedNiceNames - nSuppliedArgs) None

                    assert (suppliedArgs.Length = nCurriedNiceNames)

                    let lambdaBuilders, binderBuilders, inpsAsArgs = 
                    
                        (argTysWithNiceNames, curriedNiceNames, suppliedArgs) |||> List.map3 (fun (_, inpArgTy, actualArgTys) niceNames suppliedArg -> 

                                let inpArgTys = 
                                    match actualArgTys with 
                                    | [_] -> [inpArgTy]
                                    | _ -> destRefTupleTy g inpArgTy


                                /// Note: there might not be enough nice names, and they might not match in arity
                                let niceNames = 
                                    match niceNames with 
                                    | nms when nms.Length = inpArgTys.Length -> nms
                                    | [nm] -> inpArgTys |> List.mapi (fun i _ -> (nm + string i))
                                    | nms -> nms
                                match suppliedArg with 
                                | Some arg -> 
                                    let binderBuilder, inpsAsActualArg = CoerceTupled niceNames arg actualArgTys
                                    let lambdaBuilder = (fun tm -> tm)
                                    lambdaBuilder, binderBuilder, inpsAsActualArg
                                | None -> 
                                    let inpsAsVars, inpsAsExprs = (niceNames, inpArgTys) ||> List.map2 (fun nm ty -> mkCompGenLocal appm nm ty) |> List.unzip
                                    let inpsAsActualArg = CoerceDetupled inpArgTys inpsAsExprs actualArgTys
                                    let lambdaBuilder = (fun tm -> mkMultiLambda appm inpsAsVars (tm, tyOfExpr g tm))
                                    let binderBuilder = (fun tm -> tm)
                                    lambdaBuilder, binderBuilder, inpsAsActualArg)
                        |> List.unzip3
                    
                    // If no trailing args then we can skip introducing the dummy variable
                    // This corresponds to 
                    //    let f (x: A) = 1      
                    //
                    //   f ~~> type B -> int
                    //
                    // giving
                    //   (fun b -> f (b :> A))
                    // rather than 
                    //   (fun b -> let clo = f (b :> A) in clo)   
                    let exprApp = 
                        if isNil argTysWithoutNiceNames then 
                            mkApps g ((exprWithActualTy, actualTy), [], inpsAsArgs, appm)
                        else
                            mkCompGenLet appm 
                                    cloVar (mkApps g ((exprWithActualTy, actualTy), [], inpsAsArgs, appm)) 
                                    exprForOtherArgs

                    List.foldBack (fun f acc -> f acc) binderBuilders 
                        (List.foldBack (fun f acc -> f acc) lambdaBuilders exprApp)

            Some(exprForAllArgs, droppedSuppliedArgs)
    | _ -> 
        None
  
/// Find and make all subsumption eliminations 
let NormalizeAndAdjustPossibleSubsumptionExprs g inputExpr = 
    let expr, args = 
        // AdjustPossibleSubsumptionExpr can take into account an application
        match stripExpr inputExpr with 
        | Expr.App (f, _fty, [], args, _) ->
             f, args

        | _ -> 
            inputExpr, []
    
    match AdjustPossibleSubsumptionExpr g expr args with 
    | None -> 
        inputExpr
    | Some (expr', []) -> 
        expr'
    | Some (expr', args') -> 
        //printfn "adjusted...." 
        Expr.App (expr', tyOfExpr g expr', [], args', inputExpr.Range)  
             
  
//---------------------------------------------------------------------------
// LinearizeTopMatch - when only one non-failing target, make linear. The full
// complexity of this is only used for spectacularly rare bindings such as 
//    type ('a, 'b) either = This of 'a | That of 'b
//    let this_f1 = This (fun x -> x)
//    let This fA | That fA = this_f1
// 
// Here a polymorphic top level binding "fA" is _computed_ by a pattern match!!!
// The TAST coming out of type checking must, however, define fA as a type function, 
// since it is marked with an arity that indicates it's r.h.s. is a type function]
// without side effects and so can be compiled as a generic method (for example).

// polymorphic things bound in complex matches at top level require eta expansion of the 
// type function to ensure the r.h.s. of the binding is indeed a type function 
let etaExpandTypeLambda g m tps (tm, ty) = 
    if isNil tps then tm else mkTypeLambda m tps (mkApps g ((tm, ty), [(List.map mkTyparTy tps)], [], m), ty)

let AdjustValToTopVal (tmp: Val) parent valData =
    tmp.SetValReprInfo (Some valData)
    tmp.SetDeclaringEntity parent
    tmp.SetIsMemberOrModuleBinding()

/// For match with only one non-failing target T0, the other targets, T1... failing (say, raise exception).
///   tree, T0(v0, .., vN) => rhs ; T1() => fail ; ...
/// Convert it to bind T0's variables, then continue with T0's rhs:
///   let tmp = switch tree, TO(fv0, ..., fvN) => Tup (fv0, ..., fvN) ; T1() => fail; ...
///   let v1 = #1 tmp in ...
///   and vN = #N tmp
///   rhs
/// Motivation:
/// - For top-level let bindings with possibly failing matches, 
///   this makes clear that subsequent bindings (if reached) are top-level ones.
let LinearizeTopMatchAux g parent (spBind, m, tree, targets, m2, ty) =
    let targetsL = Array.toList targets
    (* items* package up 0, 1, more items *)
    let itemsProj tys i x = 
        match tys with 
        | [] -> failwith "itemsProj: no items?"
        | [_] -> x (* no projection needed *)
        | tys -> Expr.Op (TOp.TupleFieldGet (tupInfoRef, i), tys, [x], m)
    let isThrowingTarget = function TTarget(_, x, _) -> isThrow x
    if 1 + List.count isThrowingTarget targetsL = targetsL.Length then
        (* Have failing targets and ONE successful one, so linearize *)
        let (TTarget (vs, rhs, spTarget)) = Option.get (List.tryFind (isThrowingTarget >> not) targetsL)
        (* note - old code here used copy value to generate locals - this was not right *)
        let fvs = vs |> List.map (fun v -> fst(mkLocal v.Range v.LogicalName v.Type)) (* fresh *)
        let vtys = vs |> List.map (fun v -> v.Type) 
        let tmpTy = mkRefTupledVarsTy g vs
        let tmp, tmpe = mkCompGenLocal m "matchResultHolder" tmpTy

        AdjustValToTopVal tmp parent ValReprInfo.emptyValData

        let newTg = TTarget (fvs, mkRefTupledVars g m fvs, spTarget)
        let fixup (TTarget (tvs, tx, spTarget)) = 
           match destThrow tx with
           | Some (m, _, e) -> 
               let tx = mkThrow m tmpTy e
               TTarget(tvs, tx, spTarget) (* Throwing targets, recast it's "return type" *)
           | None -> newTg (* Non-throwing target, replaced [new/old] *)
       
        let targets = Array.map fixup targets
        let binds = 
            vs |> List.mapi (fun i v -> 
                let ty = v.Type
                let rhs = etaExpandTypeLambda g m v.Typars (itemsProj vtys i tmpe, ty)
                // update the arity of the value 
                v.SetValReprInfo (Some (InferArityOfExpr g AllowTypeDirectedDetupling.Yes ty [] [] rhs))
                // This binding is deliberately non-sticky - any sequence point for 'rhs' goes on 'rhs' _after_ the binding has been evaluated
                mkInvisibleBind v rhs) in (* vi = proj tmp *)
        mkCompGenLet m
          tmp (primMkMatch (spBind, m, tree, targets, m2, tmpTy)) (* note, probably retyped match, but note, result still has same type *)
          (mkLetsFromBindings m binds rhs)                             
    else
        (* no change *)
        primMkMatch (spBind, m, tree, targets, m2, ty)

let LinearizeTopMatch g parent = function
  | Expr.Match (spBind, m, tree, targets, m2, ty) -> LinearizeTopMatchAux g parent (spBind, m, tree, targets, m2, ty)
  | x -> x


//---------------------------------------------------------------------------
// XmlDoc signatures
//---------------------------------------------------------------------------


let commaEncs strs = String.concat "," strs
let angleEnc str = "{" + str + "}" 
let ticksAndArgCountTextOfTyconRef (tcref: TyconRef) =
     // Generic type names are (name + "`" + digits) where name does not contain "`".
     let path = Array.toList (fullMangledPathToTyconRef tcref) @ [tcref.CompiledName]
     textOfPath path
     
let typarEnc _g (gtpsType, gtpsMethod) typar =
    match List.tryFindIndex (typarEq typar) gtpsType with
    | Some idx -> "`" + string idx // single-tick-index for typar from type
    | None ->
        match List.tryFindIndex (typarEq typar) gtpsMethod with
        | Some idx ->
            "``" + string idx // double-tick-index for typar from method
        | None ->
            warning(InternalError("Typar not found during XmlDoc generation", typar.Range))
            "``0"

let rec typeEnc g (gtpsType, gtpsMethod) ty = 
    let stripped = stripTyEqnsAndMeasureEqns g ty
    match stripped with 
    | TType_forall _ -> 
        "Microsoft.FSharp.Core.FSharpTypeFunc"

    | _ when isArrayTy g ty -> 
        let tcref, tinst = destAppTy g ty
        let arraySuffix = 
            match rankOfArrayTyconRef g tcref with
            | 1 -> "[]"
            | 2 -> "[0:, 0:]"
            | 3 -> "[0:, 0:, 0:]"
            | 4 -> "[0:, 0:, 0:, 0:]"
            | _ -> failwith "impossible: rankOfArrayTyconRef: unsupported array rank"
        typeEnc g (gtpsType, gtpsMethod) (List.head tinst) + arraySuffix

    | TType_ucase (UCRef(tcref, _), tinst)   
    | TType_app (tcref, tinst) -> 
        if tyconRefEq g g.byref_tcr tcref then
            typeEnc g (gtpsType, gtpsMethod) (List.head tinst) + "@"
        elif tyconRefEq g tcref g.nativeptr_tcr then
            typeEnc g (gtpsType, gtpsMethod) (List.head tinst) + "*"
        else
            let tyName = 
                let ty = stripTyEqnsAndMeasureEqns g ty
                match ty with
                | TType_app (tcref, _tinst) -> 
                    // Generic type names are (name + "`" + digits) where name does not contain "`".
                    // In XML doc, when used in type instances, these do not use the ticks.
                    let path = Array.toList (fullMangledPathToTyconRef tcref) @ [tcref.CompiledName]
                    textOfPath (List.map DemangleGenericTypeName path)
                | _ ->
                    assert false
                    failwith "impossible"
            tyName + tyargsEnc g (gtpsType, gtpsMethod) tinst

    | TType_anon (anonInfo, tinst) -> 
        sprintf "%s%s" anonInfo.ILTypeRef.FullName (tyargsEnc g (gtpsType, gtpsMethod) tinst)

    | TType_tuple (tupInfo, tys) -> 
        if evalTupInfoIsStruct tupInfo then 
            sprintf "System.ValueTuple%s"(tyargsEnc g (gtpsType, gtpsMethod) tys)
        else 
            sprintf "System.Tuple%s"(tyargsEnc g (gtpsType, gtpsMethod) tys)

    | TType_fun (f, x) -> 
        "Microsoft.FSharp.Core.FSharpFunc" + tyargsEnc g (gtpsType, gtpsMethod) [f;x]

    | TType_var typar -> 
        typarEnc g (gtpsType, gtpsMethod) typar

    | TType_measure _ -> "?"

and tyargsEnc g (gtpsType, gtpsMethod) args = 
     match args with     
     | [] -> ""
     | [a] when (match (stripTyEqns g a) with TType_measure _ -> true | _ -> false) -> ""  // float<m> should appear as just "float" in the generated .XML xmldoc file
     | _ -> angleEnc (commaEncs (List.map (typeEnc g (gtpsType, gtpsMethod)) args)) 

let XmlDocArgsEnc g (gtpsType, gtpsMethod) argTs =
  if isNil argTs then "" 
  else "(" + String.concat "," (List.map (typeEnc g (gtpsType, gtpsMethod)) argTs) + ")"

let buildAccessPath (cp: CompilationPath option) =
    match cp with
    | Some cp ->
        let ap = cp.AccessPath |> List.map fst |> List.toArray
        System.String.Join(".", ap)      
    | None -> "Extension Type"
let prependPath path name = if path = "" then name else path + "." + name

let XmlDocSigOfVal g path (v: Val) =
  let parentTypars, methTypars, argInfos, prefix, path, name = 

    // CLEANUP: this is one of several code paths that treat module values and members 
    // separately when really it would be cleaner to make sure GetTopValTypeInFSharpForm, GetMemberTypeInFSharpForm etc.
    // were lined up so code paths like this could be uniform
    
    match v.MemberInfo with 
    | Some membInfo when not v.IsExtensionMember -> 
        (* Methods, Properties etc. *)
        let tps, argInfos, _, _ = GetMemberTypeInMemberForm g membInfo.MemberFlags (Option.get v.ValReprInfo) v.Type v.Range
        let prefix, name = 
          match membInfo.MemberFlags.MemberKind with 
          | MemberKind.ClassConstructor 
          | MemberKind.Constructor -> "M:", "#ctor"
          | MemberKind.Member -> "M:", v.CompiledName g.CompilerGlobalState
          | MemberKind.PropertyGetSet 
          | MemberKind.PropertySet
          | MemberKind.PropertyGet -> "P:", v.PropertyName
        let path = if v.HasDeclaringEntity then prependPath path v.TopValDeclaringEntity.CompiledName else path
        let parentTypars, methTypars = 
          match PartitionValTypars g v with
          | Some(_, memberParentTypars, memberMethodTypars, _, _) -> memberParentTypars, memberMethodTypars
          | None -> [], tps
        parentTypars, methTypars, argInfos, prefix, path, name
    | _ ->
        // Regular F# values and extension members 
        let w = arityOfVal v
        let tps, argInfos, _, _ = GetTopValTypeInCompiledForm g w v.Type v.Range
        let name = v.CompiledName g.CompilerGlobalState
        let prefix =
          if w.NumCurriedArgs = 0 && isNil tps then "P:"
          else "M:"
        [], tps, argInfos, prefix, path, name
  let argTs = argInfos |> List.concat |> List.map fst
  let args = XmlDocArgsEnc g (parentTypars, methTypars) argTs
  let arity = List.length methTypars in (* C# XML doc adds ``<arity> to *generic* member names *)
  let genArity = if arity=0 then "" else sprintf "``%d" arity
  prefix + prependPath path name + genArity + args
  
let BuildXmlDocSig prefix paths = prefix + List.fold prependPath "" paths

let XmlDocSigOfUnionCase = BuildXmlDocSig "T:" // Would like to use "U:", but ParseMemberSignature only accepts C# signatures

let XmlDocSigOfField = BuildXmlDocSig "F:"

let XmlDocSigOfProperty = BuildXmlDocSig "P:"

let XmlDocSigOfTycon = BuildXmlDocSig "T:"

let XmlDocSigOfSubModul = BuildXmlDocSig "T:"

let XmlDocSigOfEntity (eref: EntityRef) =
    XmlDocSigOfTycon [(buildAccessPath eref.CompilationPathOpt); eref.Deref.CompiledName]

//--------------------------------------------------------------------------
// Some unions have null as representations 
//--------------------------------------------------------------------------


let enum_CompilationRepresentationAttribute_Static = 0b0000000000000001
let enum_CompilationRepresentationAttribute_Instance = 0b0000000000000010
let enum_CompilationRepresentationAttribute_StaticInstanceMask = 0b0000000000000011
let enum_CompilationRepresentationAttribute_ModuleSuffix = 0b0000000000000100
let enum_CompilationRepresentationAttribute_PermitNull = 0b0000000000001000

let HasUseNullAsTrueValueAttribute g attribs =
     match TryFindFSharpInt32Attribute g g.attrib_CompilationRepresentationAttribute attribs with
     | Some flags -> ((flags &&& enum_CompilationRepresentationAttribute_PermitNull) <> 0)
     | _ -> false 

let TyconHasUseNullAsTrueValueAttribute g (tycon: Tycon) = HasUseNullAsTrueValueAttribute g tycon.Attribs 

// WARNING: this must match optimizeAlternativeToNull in ilx/cu_erase.fs
let CanHaveUseNullAsTrueValueAttribute (_g: TcGlobals) (tycon: Tycon) =
  (tycon.IsUnionTycon && 
   let ucs = tycon.UnionCasesArray
   (ucs.Length = 0 ||
     (ucs |> Array.existsOne (fun uc -> uc.IsNullary) &&
      ucs |> Array.exists (fun uc -> not uc.IsNullary))))

// WARNING: this must match optimizeAlternativeToNull in ilx/cu_erase.fs
let IsUnionTypeWithNullAsTrueValue (g: TcGlobals) (tycon: Tycon) =
  (tycon.IsUnionTycon && 
   let ucs = tycon.UnionCasesArray
   (ucs.Length = 0 ||
     (TyconHasUseNullAsTrueValueAttribute g tycon &&
      ucs |> Array.existsOne (fun uc -> uc.IsNullary) &&
      ucs |> Array.exists (fun uc -> not uc.IsNullary))))

let TyconCompilesInstanceMembersAsStatic g tycon = IsUnionTypeWithNullAsTrueValue g tycon
let TcrefCompilesInstanceMembersAsStatic g (tcref: TyconRef) = TyconCompilesInstanceMembersAsStatic g tcref.Deref

let TypeNullNever g ty = 
    let underlyingTy = stripTyEqnsAndMeasureEqns g ty
    (isStructTy g underlyingTy) ||
    (isByrefTy g underlyingTy)



/// Indicates if the type admits the use of 'null' as a value
let TypeNullIsExtraValue g m ty = 
    if isILReferenceTy g ty || isDelegateTy g ty then
        // Putting AllowNullLiteralAttribute(false) on an IL or provided type means 'null' can't be used with that type
        not (match tryDestAppTy g ty with ValueSome tcref -> TryFindTyconRefBoolAttribute g m g.attrib_AllowNullLiteralAttribute tcref = Some false | _ -> false)
    elif TypeNullNever g ty then 
        false
    else 
        // Putting AllowNullLiteralAttribute(true) on an F# type means 'null' can be used with that type
        match tryDestAppTy g ty with ValueSome tcref -> TryFindTyconRefBoolAttribute g m g.attrib_AllowNullLiteralAttribute tcref = Some true | _ -> false

let TypeNullIsTrueValue g ty =
    (match tryDestAppTy g ty with
     | ValueSome tcref -> IsUnionTypeWithNullAsTrueValue g tcref.Deref
     | _ -> false) || (isUnitTy g ty)

let TypeNullNotLiked g m ty = 
       not (TypeNullIsExtraValue g m ty) 
    && not (TypeNullIsTrueValue g ty) 
    && not (TypeNullNever g ty) 

let TypeSatisfiesNullConstraint g m ty = 
    TypeNullIsExtraValue g m ty  

let rec TypeHasDefaultValue g m ty = 
    let ty = stripTyEqnsAndMeasureEqns g ty
    TypeSatisfiesNullConstraint g m ty  
    || (isStructTy g ty &&
        // Is it an F# struct type?
        (if isFSharpStructTy g ty then 
            let tcref, tinst = destAppTy g ty 
            let flds = 
                // Note this includes fields implied by the use of the implicit class construction syntax
                tcref.AllInstanceFieldsAsList
                  // We can ignore fields with the DefaultValue(false) attribute 
                  |> List.filter (fun fld -> not (TryFindFSharpBoolAttribute g g.attrib_DefaultValueAttribute fld.FieldAttribs = Some false))

            flds |> List.forall (actualTyOfRecdField (mkTyconRefInst tcref tinst) >> TypeHasDefaultValue g m)
         elif isStructTupleTy g ty then 
            destStructTupleTy g ty |> List.forall (TypeHasDefaultValue g m)
         elif isStructAnonRecdTy g ty then 
            match tryDestAnonRecdTy g ty with
            | ValueNone -> true
            | ValueSome (_, ptys) -> ptys |> List.forall (TypeHasDefaultValue g m)
         else
            // All struct types defined in other .NET languages have a DefaultValue regardless of their
            // instantiation
            true))


/// Determines types that are potentially known to satisfy the 'comparable' constraint and returns
/// a set of residual types that must also satisfy the constraint
let (|SpecialComparableHeadType|_|) g ty =           
    if isAnyTupleTy g ty then 
        let _tupInfo, elemTys = destAnyTupleTy g ty
        Some elemTys 
    elif isAnonRecdTy g ty then 
        match tryDestAnonRecdTy g ty with
        | ValueNone -> Some []
        | ValueSome (_anonInfo, elemTys) -> Some elemTys 
    else
        match tryAppTy g ty with
        | ValueSome (tcref, tinst) ->
            if isArrayTyconRef g tcref ||
               tyconRefEq g tcref g.system_UIntPtr_tcref ||
               tyconRefEq g tcref g.system_IntPtr_tcref then
                 Some tinst 
            else 
                None
        | _ ->
            None

let (|SpecialEquatableHeadType|_|) g ty = (|SpecialComparableHeadType|_|) g ty
let (|SpecialNotEquatableHeadType|_|) g ty = 
    if isFunTy g ty then Some() else None



// Can we use the fast helper for the 'LanguagePrimitives.IntrinsicFunctions.TypeTestGeneric'? 
let canUseTypeTestFast g ty = 
     not (isTyparTy g ty) && 
     not (TypeNullIsTrueValue g ty) && 
     not (TypeNullNever g ty)

// Can we use the fast helper for the 'LanguagePrimitives.IntrinsicFunctions.UnboxGeneric'? 
let canUseUnboxFast g m ty = 
     not (isTyparTy g ty) && 
     not (TypeNullNotLiked g m ty)
     
     
//--------------------------------------------------------------------------
// Nullness tests and pokes 
//--------------------------------------------------------------------------

(* match inp with :? ty as v -> e2[v] | _ -> e3 *)
let mkIsInstConditional g m tgty vinpe v e2 e3 = 
    // No sequence point for this compiler generated expression form
    
    if canUseTypeTestFast g tgty then 

        let mbuilder = new MatchBuilder(NoSequencePointAtInvisibleBinding, m)
        let tg2 = mbuilder.AddResultTarget(e2, SuppressSequencePointAtTarget)
        let tg3 = mbuilder.AddResultTarget(e3, SuppressSequencePointAtTarget)
        let dtree = TDSwitch(exprForVal m v, [TCase(DecisionTreeTest.IsNull, tg3)], Some tg2, m)
        let expr = mbuilder.Close(dtree, m, tyOfExpr g e2)
        mkCompGenLet m v (mkIsInst tgty vinpe m) expr

    else
        let mbuilder = new MatchBuilder(NoSequencePointAtInvisibleBinding, m)
        let tg2 = TDSuccess([mkCallUnbox g m tgty vinpe], mbuilder.AddTarget(TTarget([v], e2, SuppressSequencePointAtTarget)))
        let tg3 = mbuilder.AddResultTarget(e3, SuppressSequencePointAtTarget)
        let dtree = TDSwitch(vinpe, [TCase(DecisionTreeTest.IsInst(tyOfExpr g vinpe, tgty), tg2)], Some tg3, m)
        let expr = mbuilder.Close(dtree, m, tyOfExpr g e2)
        expr



// Null tests are generated by
//    1. The compilation of array patterns in the pattern match compiler
//    2. The compilation of string patterns in the pattern match compiler
let mkNullTest g m e1 e2 e3 =
        let mbuilder = new MatchBuilder(NoSequencePointAtInvisibleBinding, m)
        let tg2 = mbuilder.AddResultTarget(e2, SuppressSequencePointAtTarget)
        let tg3 = mbuilder.AddResultTarget(e3, SuppressSequencePointAtTarget)            
        let dtree = TDSwitch(e1, [TCase(DecisionTreeTest.IsNull, tg3)], Some tg2, m)
        let expr = mbuilder.Close(dtree, m, tyOfExpr g e2)
        expr         
let mkNonNullTest (g: TcGlobals) m e = mkAsmExpr ([ IL.AI_ldnull ; IL.AI_cgt_un ], [], [e], [g.bool_ty], m)
let mkNonNullCond g m ty e1 e2 e3 = mkCond NoSequencePointAtStickyBinding SuppressSequencePointAtTarget m ty (mkNonNullTest g m e1) e2 e3
let mkIfThen (g: TcGlobals) m e1 e2 = mkCond NoSequencePointAtStickyBinding SuppressSequencePointAtTarget m g.unit_ty e1 e2 (mkUnit g m)


let ModuleNameIsMangled g attrs =
    match TryFindFSharpInt32Attribute g g.attrib_CompilationRepresentationAttribute attrs with
    | Some flags -> ((flags &&& enum_CompilationRepresentationAttribute_ModuleSuffix) <> 0)
    | _ -> false 

let CompileAsEvent g attrs = HasFSharpAttribute g g.attrib_CLIEventAttribute attrs 


let MemberIsCompiledAsInstance g parent isExtensionMember (membInfo: ValMemberInfo) attrs =
    // All extension members are compiled as static members
    if isExtensionMember then false
    // Anything implementing a dispatch slot is compiled as an instance member
    elif membInfo.MemberFlags.IsOverrideOrExplicitImpl then true
    elif not (isNil membInfo.ImplementedSlotSigs) then true
    else 
        // Otherwise check attributes to see if there is an explicit instance or explicit static flag
        let explicitInstance, explicitStatic = 
            match TryFindFSharpInt32Attribute g g.attrib_CompilationRepresentationAttribute attrs with
            | Some flags -> 
              ((flags &&& enum_CompilationRepresentationAttribute_Instance) <> 0), 
              ((flags &&& enum_CompilationRepresentationAttribute_Static) <> 0)
            | _ -> false, false
        explicitInstance ||
        (membInfo.MemberFlags.IsInstance &&
         not explicitStatic &&
         not (TcrefCompilesInstanceMembersAsStatic g parent))


let isSealedTy g ty =
    let ty = stripTyEqnsAndMeasureEqns g ty
    not (isRefTy g ty) ||
    isUnitTy g ty || 
    isArrayTy g ty || 

    match metadataOfTy g ty with 
#if !NO_EXTENSIONTYPING
    | ProvidedTypeMetadata st -> st.IsSealed
#endif
    | ILTypeMetadata (TILObjectReprData(_, _, td)) -> td.IsSealed
    | FSharpOrArrayOrByrefOrTupleOrExnTypeMetadata ->
       if (isFSharpInterfaceTy g ty || isFSharpClassTy g ty) then 
          let tcref = tcrefOfAppTy g ty
          TryFindFSharpBoolAttribute g g.attrib_SealedAttribute tcref.Attribs = Some true
       else 
          // All other F# types, array, byref, tuple types are sealed
          true
   
let isComInteropTy g ty =
    let tcref = tcrefOfAppTy g ty
    match g.attrib_ComImportAttribute with
    | None -> false
    | Some attr -> TryFindFSharpBoolAttribute g attr tcref.Attribs = Some true
  
let ValSpecIsCompiledAsInstance g (v: Val) =
    match v.MemberInfo with 
    | Some membInfo -> 
        // Note it doesn't matter if we pass 'v.TopValDeclaringEntity' or 'v.MemberApparentEntity' here. 
        // These only differ if the value is an extension member, and in that case MemberIsCompiledAsInstance always returns 
        // false anyway 
        MemberIsCompiledAsInstance g v.MemberApparentEntity v.IsExtensionMember membInfo v.Attribs  
    | _ -> false

let ValRefIsCompiledAsInstanceMember g (vref: ValRef) = ValSpecIsCompiledAsInstance g vref.Deref


//---------------------------------------------------------------------------
// Crack information about an F# object model call
//---------------------------------------------------------------------------

let GetMemberCallInfo g (vref: ValRef, vFlags) = 
    match vref.MemberInfo with 
    | Some membInfo when not vref.IsExtensionMember -> 
      let numEnclTypeArgs = vref.MemberApparentEntity.TyparsNoRange.Length
      let virtualCall = 
          (membInfo.MemberFlags.IsOverrideOrExplicitImpl || 
           membInfo.MemberFlags.IsDispatchSlot) && 
          not membInfo.MemberFlags.IsFinal && 
          (match vFlags with VSlotDirectCall -> false | _ -> true)
      let isNewObj = (membInfo.MemberFlags.MemberKind = MemberKind.Constructor) && (match vFlags with NormalValUse -> true | _ -> false)
      let isSuperInit = (membInfo.MemberFlags.MemberKind = MemberKind.Constructor) && (match vFlags with CtorValUsedAsSuperInit -> true | _ -> false) 
      let isSelfInit = (membInfo.MemberFlags.MemberKind = MemberKind.Constructor) && (match vFlags with CtorValUsedAsSelfInit -> true | _ -> false) 
      let isCompiledAsInstance = ValRefIsCompiledAsInstanceMember g vref
      let takesInstanceArg = isCompiledAsInstance && not isNewObj
      let isPropGet = (membInfo.MemberFlags.MemberKind = MemberKind.PropertyGet) && (membInfo.MemberFlags.IsInstance = isCompiledAsInstance)
      let isPropSet = (membInfo.MemberFlags.MemberKind = MemberKind.PropertySet) && (membInfo.MemberFlags.IsInstance = isCompiledAsInstance)
      numEnclTypeArgs, virtualCall, isNewObj, isSuperInit, isSelfInit, takesInstanceArg, isPropGet, isPropSet
    | _ -> 
      0, false, false, false, false, false, false, false

//---------------------------------------------------------------------------
// Active pattern name helpers
//---------------------------------------------------------------------------


let TryGetActivePatternInfo (vref: ValRef) =  
    // First is an optimization to prevent calls to CoreDisplayName, which calls DemangleOperatorName
    let logicalName = vref.LogicalName
    if logicalName.Length = 0 || logicalName.[0] <> '|' then 
       None 
    else 
       ActivePatternInfoOfValName vref.CoreDisplayName vref.Range

type ActivePatternElemRef with 
    member x.Name = 
        let (APElemRef(_, vref, n)) = x
        match TryGetActivePatternInfo vref with
        | None -> error(InternalError("not an active pattern name", vref.Range))
        | Some apinfo -> 
            let nms = apinfo.ActiveTags
            if n < 0 || n >= List.length nms then error(InternalError("name_of_apref: index out of range for active pattern reference", vref.Range))
            List.item n nms

let mkChoiceTyconRef (g: TcGlobals) m n = 
     match n with 
     | 0 | 1 -> error(InternalError("mkChoiceTyconRef", m))
     | 2 -> g.choice2_tcr
     | 3 -> g.choice3_tcr
     | 4 -> g.choice4_tcr
     | 5 -> g.choice5_tcr
     | 6 -> g.choice6_tcr
     | 7 -> g.choice7_tcr
     | _ -> error(Error(FSComp.SR.tastActivePatternsLimitedToSeven(), m))

let mkChoiceTy (g: TcGlobals) m tinst = 
     match List.length tinst with 
     | 0 -> g.unit_ty
     | 1 -> List.head tinst
     | length -> mkAppTy (mkChoiceTyconRef g m length) tinst

let mkChoiceCaseRef g m n i = 
     mkUnionCaseRef (mkChoiceTyconRef g m n) ("Choice"+string (i+1)+"Of"+string n)

type PrettyNaming.ActivePatternInfo with 
    member x.Names = x.ActiveTags

    member apinfo.ResultType g m rtys = 
        let choicety = mkChoiceTy g m rtys
        if apinfo.IsTotal then choicety else mkOptionTy g choicety
    
    member apinfo.OverallType g m dty rtys = 
        mkFunTy dty (apinfo.ResultType g m rtys)

//---------------------------------------------------------------------------
// Active pattern validation
//---------------------------------------------------------------------------
    
// check if an active pattern takes type parameters only bound by the return types, 
// not by their argument types.
let doesActivePatternHaveFreeTypars g (v: ValRef) =
    let vty = v.TauType
    let vtps = v.Typars |> Zset.ofList typarOrder
    if not (isFunTy g v.TauType) then
        errorR(Error(FSComp.SR.activePatternIdentIsNotFunctionTyped(v.LogicalName), v.Range))
    let argtys, resty = stripFunTy g vty
    let argtps, restps= (freeInTypes CollectTypars argtys).FreeTypars, (freeInType CollectTypars resty).FreeTypars        
    // Error if an active pattern is generic in type variables that only occur in the result Choice<_, ...>.
    // Note: The test restricts to v.Typars since typars from the closure are considered fixed.
    not (Zset.isEmpty (Zset.inter (Zset.diff restps argtps) vtps)) 

//---------------------------------------------------------------------------
// RewriteExpr: rewrite bottom up with interceptors 
//---------------------------------------------------------------------------

[<NoEquality; NoComparison>]
type ExprRewritingEnv = 
    { PreIntercept: ((Expr -> Expr) -> Expr -> Expr option) option
      PostTransform: Expr -> Expr option
      PreInterceptBinding: ((Expr -> Expr) -> Binding -> Binding option) option
      IsUnderQuotations: bool }    

let rec rewriteBind env bind = 
     match env.PreInterceptBinding with 
     | Some f -> 
         match f (RewriteExpr env) bind with 
         | Some res -> res
         | None -> rewriteBindStructure env bind
     | None -> rewriteBindStructure env bind
     
and rewriteBindStructure env (TBind(v, e, letSeqPtOpt)) = 
     TBind(v, RewriteExpr env e, letSeqPtOpt) 

and rewriteBinds env binds = List.map (rewriteBind env) binds

and RewriteExpr env expr =
  match expr with 
  | LinearOpExpr _ 
  | LinearMatchExpr _ 
  | Expr.Let _ 
  | Expr.Sequential _ ->
      rewriteLinearExpr env expr (fun e -> e)
  | _ -> 
      let expr = 
         match preRewriteExpr env expr with 
         | Some expr -> expr
         | None -> rewriteExprStructure env expr
      postRewriteExpr env expr 

and preRewriteExpr env expr = 
     match env.PreIntercept with 
     | Some f -> f (RewriteExpr env) expr
     | None -> None 

and postRewriteExpr env expr = 
     match env.PostTransform expr with 
     | None -> expr 
     | Some expr -> expr 

and rewriteExprStructure env expr =  
  match expr with
  | Expr.Const _ 
  | Expr.Val _ -> expr

  | Expr.App (f0, f0ty, tyargs, args, m) -> 
      let f0' = RewriteExpr env f0
      let args' = rewriteExprs env args
      if f0 === f0' && args === args' then expr
      else Expr.App (f0', f0ty, tyargs, args', m)

  | Expr.Quote (ast, {contents=Some(typeDefs, argTypes, argExprs, data)}, isFromQueryExpression, m, ty) -> 
      Expr.Quote ((if env.IsUnderQuotations then RewriteExpr env ast else ast), {contents=Some(typeDefs, argTypes, rewriteExprs env argExprs, data)}, isFromQueryExpression, m, ty)

  | Expr.Quote (ast, {contents=None}, isFromQueryExpression, m, ty) -> 
      Expr.Quote ((if env.IsUnderQuotations then RewriteExpr env ast else ast), {contents=None}, isFromQueryExpression, m, ty)

  | Expr.Obj (_, ty, basev, basecall, overrides, iimpls, m) -> 
      mkObjExpr(ty, basev, RewriteExpr env basecall, List.map (rewriteObjExprOverride env) overrides, 
                  List.map (rewriteObjExprInterfaceImpl env) iimpls, m)
  | Expr.Link eref -> 
      RewriteExpr env !eref

  | Expr.Op (c, tyargs, args, m) -> 
      let args' = rewriteExprs env args
      if args === args' then expr 
      else Expr.Op (c, tyargs, args', m)

  | Expr.Lambda (_lambdaId, ctorThisValOpt, baseValOpt, argvs, body, m, rty) -> 
      let body = RewriteExpr env body
      rebuildLambda m ctorThisValOpt baseValOpt argvs (body, rty)

  | Expr.TyLambda (_lambdaId, argtyvs, body, m, rty) -> 
      let body = RewriteExpr env body
      mkTypeLambda m argtyvs (body, rty)

  | Expr.Match (spBind, exprm, dtree, targets, m, ty) -> 
      let dtree' = rewriteDecisionTree env dtree
      let targets' = rewriteTargets env targets
      mkAndSimplifyMatch spBind exprm m ty dtree' targets'

  | Expr.LetRec (binds, e, m, _) ->
      let binds = rewriteBinds env binds
      let e' = RewriteExpr env e
      Expr.LetRec (binds, e', m, NewFreeVarsCache())

  | Expr.Let _ -> failwith "unreachable - linear let"

  | Expr.Sequential _ -> failwith "unreachable - linear seq"

  | Expr.StaticOptimization (constraints, e2, e3, m) ->
      let e2' = RewriteExpr env e2
      let e3' = RewriteExpr env e3
      Expr.StaticOptimization (constraints, e2', e3', m)

  | Expr.TyChoose (a, b, m) -> 
      Expr.TyChoose (a, RewriteExpr env b, m)

and rewriteLinearExpr env expr contf =
    // schedule a rewrite on the way back up by adding to the continuation 
    let contf = contf << postRewriteExpr env
    match preRewriteExpr env expr with 
    | Some expr -> contf expr
    | None -> 
        match expr with 
        | Expr.Let (bind, bodyExpr, m, _) ->  
            let bind = rewriteBind env bind
            // tailcall
            rewriteLinearExpr env bodyExpr (contf << (fun bodyExpr' ->
                mkLetBind m bind bodyExpr'))
        
        | Expr.Sequential (expr1, expr2, dir, spSeq, m) ->
            let expr1' = RewriteExpr env expr1
            // tailcall
            rewriteLinearExpr env expr2 (contf << (fun expr2' ->
                if expr1 === expr1' && expr2 === expr2' then expr 
                else Expr.Sequential (expr1', expr2', dir, spSeq, m)))
        
        | LinearOpExpr (op, tyargs, argsFront, argLast, m) -> 
            let argsFront' = rewriteExprs env argsFront
            // tailcall
            rewriteLinearExpr env argLast (contf << (fun argLast' ->
                if argsFront === argsFront' && argLast === argLast' then expr 
                else rebuildLinearOpExpr (op, tyargs, argsFront', argLast', m)))

        | LinearMatchExpr (spBind, exprm, dtree, tg1, expr2, sp2, m2, ty) ->
            let dtree = rewriteDecisionTree env dtree
            let tg1' = rewriteTarget env tg1
            // tailcall
            rewriteLinearExpr env expr2 (contf << (fun expr2' ->
                rebuildLinearMatchExpr (spBind, exprm, dtree, tg1', expr2', sp2, m2, ty)))
        | _ -> 
            // no longer linear, no tailcall
            contf (RewriteExpr env expr) 

and rewriteExprs env exprs = List.mapq (RewriteExpr env) exprs

and rewriteFlatExprs env exprs = List.mapq (RewriteExpr env) exprs

and rewriteDecisionTree env x =
  match x with 
  | TDSuccess (es, n) -> 
      let es' = rewriteFlatExprs env es
      if LanguagePrimitives.PhysicalEquality es es' then x 
      else TDSuccess(es', n)

  | TDSwitch (e, cases, dflt, m) ->
      let e' = RewriteExpr env e
      let cases' = List.map (fun (TCase(discrim, e)) -> TCase(discrim, rewriteDecisionTree env e)) cases
      let dflt' = Option.map (rewriteDecisionTree env) dflt
      TDSwitch (e', cases', dflt', m)

  | TDBind (bind, body) ->
      let bind' = rewriteBind env bind
      let body = rewriteDecisionTree env body
      TDBind (bind', body)

and rewriteTarget env (TTarget(vs, e, spTarget)) = TTarget(vs, RewriteExpr env e, spTarget)

and rewriteTargets env targets = List.map (rewriteTarget env) (Array.toList targets)

and rewriteObjExprOverride env (TObjExprMethod(slotsig, attribs, tps, vs, e, m)) =
  TObjExprMethod(slotsig, attribs, tps, vs, RewriteExpr env e, m)

and rewriteObjExprInterfaceImpl env (ty, overrides) = 
  (ty, List.map (rewriteObjExprOverride env) overrides)
    
and rewriteModuleOrNamespaceExpr env x = 
    match x with  
    | ModuleOrNamespaceExprWithSig(mty, def, m) -> ModuleOrNamespaceExprWithSig(mty, rewriteModuleOrNamespaceDef env def, m)

and rewriteModuleOrNamespaceDefs env x = List.map (rewriteModuleOrNamespaceDef env) x
    
and rewriteModuleOrNamespaceDef env x = 
    match x with 
    | TMDefRec(isRec, tycons, mbinds, m) -> TMDefRec(isRec, tycons, rewriteModuleOrNamespaceBindings env mbinds, m)
    | TMDefLet(bind, m) -> TMDefLet(rewriteBind env bind, m)
    | TMDefDo(e, m) -> TMDefDo(RewriteExpr env e, m)
    | TMDefs defs -> TMDefs(rewriteModuleOrNamespaceDefs env defs)
    | TMAbstract mexpr -> TMAbstract(rewriteModuleOrNamespaceExpr env mexpr)

and rewriteModuleOrNamespaceBinding env x = 
   match x with 
   | ModuleOrNamespaceBinding.Binding bind -> ModuleOrNamespaceBinding.Binding (rewriteBind env bind)
   | ModuleOrNamespaceBinding.Module(nm, rhs) -> ModuleOrNamespaceBinding.Module(nm, rewriteModuleOrNamespaceDef env rhs)

and rewriteModuleOrNamespaceBindings env mbinds = List.map (rewriteModuleOrNamespaceBinding env) mbinds

and RewriteImplFile env mv = mapTImplFile (rewriteModuleOrNamespaceExpr env) mv



//--------------------------------------------------------------------------
// Build a Remap that converts all "local" references to "public" things 
// accessed via non local references.
//--------------------------------------------------------------------------

let MakeExportRemapping viewedCcu (mspec: ModuleOrNamespace) = 

    let accEntityRemap (entity: Entity) acc = 
        match tryRescopeEntity viewedCcu entity with 
        | ValueSome eref -> 
            addTyconRefRemap (mkLocalTyconRef entity) eref acc
        | _ -> 
            if entity.IsNamespace then 
                acc
            else
                error(InternalError("Unexpected entity without a pubpath when remapping assembly data", entity.Range))

    let accValRemap (vspec: Val) acc = 
        // The acc contains the entity remappings
        match tryRescopeVal viewedCcu acc vspec with 
        | ValueSome vref -> 
            {acc with valRemap=acc.valRemap.Add vspec vref }
        | _ -> 
            error(InternalError("Unexpected value without a pubpath when remapping assembly data", vspec.Range))

    let mty = mspec.ModuleOrNamespaceType
    let entities = allEntitiesOfModuleOrNamespaceTy mty
    let vs = allValsOfModuleOrNamespaceTy mty
    // Remap the entities first so we can correctly remap the types in the signatures of the ValLinkageFullKey's in the value references
    let acc = List.foldBack accEntityRemap entities Remap.Empty
    let allRemap = List.foldBack accValRemap vs acc
    allRemap

//--------------------------------------------------------------------------
// Apply a "local to nonlocal" renaming to a module type. This can't use
// remap_mspec since the remapping we want isn't to newly created nodes
// but rather to remap to the nonlocal references. This is deliberately 
// "breaking" the binding structure implicit in the module type, which is
// the whole point - one things are rewritten to use non local references then
// the elements can be copied at will, e.g. when inlining during optimization.
//------------------------------------------------------------------------ 


let rec remapEntityDataToNonLocal g tmenv (d: Entity) = 
    let tps', tmenvinner = tmenvCopyRemapAndBindTypars (remapAttribs g tmenv) tmenv (d.entity_typars.Force(d.entity_range))
    let typarsR = LazyWithContext.NotLazy tps'
    let attribsR = d.entity_attribs |> remapAttribs g tmenvinner
    let tyconReprR = d.entity_tycon_repr |> remapTyconRepr g tmenvinner
    let tyconAbbrevR = d.TypeAbbrev |> Option.map (remapType tmenvinner)
    let tyconTcaugR = d.entity_tycon_tcaug |> remapTyconAug tmenvinner
    let modulContentsR = 
        MaybeLazy.Strict (d.entity_modul_contents.Value
                          |> mapImmediateValsAndTycons (remapTyconToNonLocal g tmenv) (remapValToNonLocal g tmenv))
    let exnInfoR = d.ExceptionInfo |> remapTyconExnInfo g tmenvinner
    { d with 
          entity_typars = typarsR
          entity_attribs = attribsR
          entity_tycon_repr = tyconReprR
          entity_tycon_tcaug = tyconTcaugR
          entity_modul_contents = modulContentsR
          entity_opt_data =
            match d.entity_opt_data with
            | Some dd ->
                Some { dd with entity_tycon_abbrev = tyconAbbrevR; entity_exn_info = exnInfoR }
            | _ -> None }

and remapTyconToNonLocal g tmenv x = 
    x |> NewModifiedTycon (remapEntityDataToNonLocal g tmenv)  

and remapValToNonLocal g tmenv inp = 
    // creates a new stamp
    inp |> NewModifiedVal (remapValData g tmenv)

let ApplyExportRemappingToEntity g tmenv x = remapTyconToNonLocal g tmenv x

(* Which constraints actually get compiled to .NET constraints? *)
let isCompiledConstraint cx = 
    match cx with 
      | TyparConstraint.SupportsNull _ // this implies the 'class' constraint
      | TyparConstraint.IsReferenceType _  // this is the 'class' constraint
      | TyparConstraint.IsNonNullableStruct _ 
      | TyparConstraint.IsReferenceType _
      | TyparConstraint.RequiresDefaultConstructor _
      | TyparConstraint.CoercesTo _ -> true
      | _ -> false
    
// Is a value a first-class polymorphic value with .NET constraints? 
// Used to turn off TLR and method splitting
let IsGenericValWithGenericConstraints g (v: Val) = 
    isForallTy g v.Type && 
    v.Type |> destForallTy g |> fst |> List.exists (fun tp -> List.exists isCompiledConstraint tp.Constraints)

// Does a type support a given interface? 
type Entity with 
    member tycon.HasInterface g ty = 
        tycon.TypeContents.tcaug_interfaces |> List.exists (fun (x, _, _) -> typeEquiv g ty x)  

    // Does a type have an override matching the given name and argument types? 
    // Used to detect the presence of 'Equals' and 'GetHashCode' in type checking 
    member tycon.HasOverride g nm argtys = 
        tycon.TypeContents.tcaug_adhoc 
        |> NameMultiMap.find nm
        |> List.exists (fun vref -> 
                          match vref.MemberInfo with 
                          | None -> false 
                          | Some membInfo -> 
                                         let argInfos = ArgInfosOfMember g vref 
                                         argInfos.Length = 1 && 
                                         List.lengthsEqAndForall2 (typeEquiv g) (List.map fst (List.head argInfos)) argtys &&  
                                         membInfo.MemberFlags.IsOverrideOrExplicitImpl) 
    
    member tycon.HasMember g nm argtys = 
        tycon.TypeContents.tcaug_adhoc 
        |> NameMultiMap.find nm
        |> List.exists (fun vref -> 
                          match vref.MemberInfo with 
                          | None -> false 
                          | _ -> let argInfos = ArgInfosOfMember g vref 
                                 argInfos.Length = 1 && 
                                 List.lengthsEqAndForall2 (typeEquiv g) (List.map fst (List.head argInfos)) argtys) 


type EntityRef with 
    member tcref.HasInterface g ty = tcref.Deref.HasInterface g ty
    member tcref.HasOverride g nm argtys = tcref.Deref.HasOverride g nm argtys
    member tcref.HasMember g nm argtys = tcref.Deref.HasMember g nm argtys

let mkFastForLoop g (spLet, m, idv: Val, start, dir, finish, body) =
    let dir = if dir then FSharpForLoopUp else FSharpForLoopDown 
    mkFor g (spLet, idv, start, dir, finish, body, m)


/// Accessing a binding of the form "let x = 1" or "let x = e" for any "e" satisfying the predicate
/// below does not cause an initialization trigger, i.e. does not get compiled as a static field.
let IsSimpleSyntacticConstantExpr g inputExpr = 
    let rec checkExpr (vrefs: Set<Stamp>) x = 
        match stripExpr x with 
        | Expr.Op (TOp.Coerce, _, [arg], _) 
             -> checkExpr vrefs arg
        | UnopExpr g (vref, arg) 
             when (valRefEq g vref g.unchecked_unary_minus_vref ||
                   valRefEq g vref g.unchecked_unary_plus_vref ||
                   valRefEq g vref g.unchecked_unary_not_vref ||
                   valRefEq g vref g.bitwise_unary_not_vref ||
                   valRefEq g vref g.enum_vref)
             -> checkExpr vrefs arg
        // compare, =, <>, +, -, <, >, <=, >=, <<<, >>>, &&&
        | BinopExpr g (vref, arg1, arg2) 
             when (valRefEq g vref g.equals_operator_vref ||
                   valRefEq g vref g.compare_operator_vref ||
                   valRefEq g vref g.unchecked_addition_vref ||
                   valRefEq g vref g.less_than_operator_vref ||
                   valRefEq g vref g.less_than_or_equals_operator_vref ||
                   valRefEq g vref g.greater_than_operator_vref ||
                   valRefEq g vref g.greater_than_or_equals_operator_vref ||
                   valRefEq g vref g.not_equals_operator_vref ||
                   valRefEq g vref g.unchecked_addition_vref ||
                   valRefEq g vref g.unchecked_multiply_vref ||
                   valRefEq g vref g.unchecked_subtraction_vref ||
        // Note: division and modulus can raise exceptions, so are not included
                   valRefEq g vref g.bitwise_shift_left_vref ||
                   valRefEq g vref g.bitwise_shift_right_vref ||
                   valRefEq g vref g.bitwise_xor_vref ||
                   valRefEq g vref g.bitwise_and_vref ||
                   valRefEq g vref g.bitwise_or_vref) &&
                   (not (typeEquiv g (tyOfExpr g arg1) g.string_ty) && not (typeEquiv g (tyOfExpr g arg1) g.decimal_ty) )
                -> checkExpr vrefs arg1 && checkExpr vrefs arg2 
        | Expr.Val (vref, _, _) -> vref.Deref.IsCompiledAsStaticPropertyWithoutField || vrefs.Contains vref.Stamp
        | Expr.Match (_, _, dtree, targets, _, _) -> checkDecisionTree vrefs dtree && targets |> Array.forall (checkDecisionTreeTarget vrefs)
        | Expr.Let (b, e, _, _) -> checkExpr vrefs b.Expr && checkExpr (vrefs.Add b.Var.Stamp) e
        // Detect standard constants 
        | Expr.TyChoose (_, b, _) -> checkExpr vrefs b
        | Expr.Const _ 
        | Expr.Op (TOp.UnionCase _, _, [], _)         // Nullary union cases
        | UncheckedDefaultOfExpr g _ 
        | SizeOfExpr g _ 
        | TypeOfExpr g _ -> true
        | NameOfExpr g _ when g.langVersion.SupportsFeature LanguageFeature.NameOf -> true
        // All others are not simple constant expressions
        | _ -> false

    and checkDecisionTree vrefs x = 
        match x with 
        | TDSuccess (es, _n) -> es |> List.forall (checkExpr vrefs)
        | TDSwitch (e, cases, dflt, _m) -> checkExpr vrefs e && cases |> List.forall (checkDecisionTreeCase vrefs) && dflt |> Option.forall (checkDecisionTree vrefs)
        | TDBind (bind, body) -> checkExpr vrefs bind.Expr && checkDecisionTree (vrefs.Add bind.Var.Stamp) body
    and checkDecisionTreeCase vrefs (TCase(discrim, dtree)) = 
       (match discrim with DecisionTreeTest.Const _c -> true | _ -> false) && checkDecisionTree vrefs dtree
    and checkDecisionTreeTarget vrefs (TTarget(vs, e, _)) = 
       let vrefs = ((vrefs, vs) ||> List.fold (fun s v -> s.Add v.Stamp)) 
       checkExpr vrefs e

    checkExpr Set.empty inputExpr    
    
let EvalArithBinOp (opInt8, opInt16, opInt32, opInt64, opUInt8, opUInt16, opUInt32, opUInt64) (arg1: Expr) (arg2: Expr) = 
    // At compile-time we check arithmetic 
    let m = unionRanges arg1.Range arg2.Range
    try 
        match arg1, arg2 with 
        | Expr.Const (Const.Int32 x1, _, ty), Expr.Const (Const.Int32 x2, _, _) -> Expr.Const (Const.Int32 (opInt32 x1 x2), m, ty)
        | Expr.Const (Const.SByte x1, _, ty), Expr.Const (Const.SByte x2, _, _) -> Expr.Const (Const.SByte (opInt8 x1 x2), m, ty)
        | Expr.Const (Const.Int16 x1, _, ty), Expr.Const (Const.Int16 x2, _, _) -> Expr.Const (Const.Int16 (opInt16 x1 x2), m, ty)
        | Expr.Const (Const.Int64 x1, _, ty), Expr.Const (Const.Int64 x2, _, _) -> Expr.Const (Const.Int64 (opInt64 x1 x2), m, ty)
        | Expr.Const (Const.Byte x1, _, ty), Expr.Const (Const.Byte x2, _, _) -> Expr.Const (Const.Byte (opUInt8 x1 x2), m, ty)
        | Expr.Const (Const.UInt16 x1, _, ty), Expr.Const (Const.UInt16 x2, _, _) -> Expr.Const (Const.UInt16 (opUInt16 x1 x2), m, ty)
        | Expr.Const (Const.UInt32 x1, _, ty), Expr.Const (Const.UInt32 x2, _, _) -> Expr.Const (Const.UInt32 (opUInt32 x1 x2), m, ty)
        | Expr.Const (Const.UInt64 x1, _, ty), Expr.Const (Const.UInt64 x2, _, _) -> Expr.Const (Const.UInt64 (opUInt64 x1 x2), m, ty)
        | _ -> error (Error ( FSComp.SR.tastNotAConstantExpression(), m))
    with :? System.OverflowException -> error (Error ( FSComp.SR.tastConstantExpressionOverflow(), m))

// See also PostTypeCheckSemanticChecks.CheckAttribArgExpr, which must match this precisely
let rec EvalAttribArgExpr g x = 
    match x with 

    // Detect standard constants 
    | Expr.Const (c, m, _) -> 
        match c with 
        | Const.Bool _ 
        | Const.Int32 _ 
        | Const.SByte _
        | Const.Int16 _
        | Const.Int32 _
        | Const.Int64 _  
        | Const.Byte _
        | Const.UInt16 _
        | Const.UInt32 _
        | Const.UInt64 _
        | Const.Double _
        | Const.Single _
        | Const.Char _
        | Const.Zero _
        | Const.String _ -> 
            x
        | Const.Decimal _ | Const.IntPtr _ | Const.UIntPtr _ | Const.Unit _ ->
            errorR (Error ( FSComp.SR.tastNotAConstantExpression(), m))
            x

    | TypeOfExpr g _ -> x
    | TypeDefOfExpr g _ -> x
    | Expr.Op (TOp.Coerce, _, [arg], _) -> 
        EvalAttribArgExpr g arg
    | EnumExpr g arg1 -> 
        EvalAttribArgExpr g arg1
    // Detect bitwise or of attribute flags
    | AttribBitwiseOrExpr g (arg1, arg2) -> 
        EvalArithBinOp ((|||), (|||), (|||), (|||), (|||), (|||), (|||), (|||)) (EvalAttribArgExpr g arg1) (EvalAttribArgExpr g arg2) 
    | SpecificBinopExpr g g.unchecked_addition_vref (arg1, arg2) -> 
       // At compile-time we check arithmetic 
       let v1, v2 = EvalAttribArgExpr g arg1, EvalAttribArgExpr g arg2 
       match v1, v2 with 
       | Expr.Const (Const.String x1, m, ty), Expr.Const (Const.String x2, _, _) -> Expr.Const (Const.String (x1 + x2), m, ty)
       | _ -> 
#if ALLOW_ARITHMETIC_OPS_IN_LITERAL_EXPRESSIONS_AND_ATTRIBUTE_ARGS
           EvalArithBinOp (Checked.(+), Checked.(+), Checked.(+), Checked.(+), Checked.(+), Checked.(+), Checked.(+), Checked.(+)) g v1 v2
#else
           errorR (Error ( FSComp.SR.tastNotAConstantExpression(), x.Range))
           x
#endif
#if ALLOW_ARITHMETIC_OPS_IN_LITERAL_EXPRESSIONS_AND_ATTRIBUTE_ARGS
    | SpecificBinopExpr g g.unchecked_subtraction_vref (arg1, arg2) -> 
       EvalArithBinOp (Checked.(-), Checked.(-), Checked.(-), Checked.(-), Checked.(-), Checked.(-), Checked.(-), Checked.(-)) g (EvalAttribArgExpr g arg1) (EvalAttribArgExpr g arg2)
    | SpecificBinopExpr g g.unchecked_multiply_vref (arg1, arg2) -> 
       EvalArithBinOp (Checked.(*), Checked.(*), Checked.(*), Checked.(*), Checked.(*), Checked.(*), Checked.(*), Checked.(*)) g (EvalAttribArgExpr g arg1) (EvalAttribArgExpr g arg2)
#endif
    | _ -> 
        errorR (Error ( FSComp.SR.tastNotAConstantExpression(), x.Range))
        x


and EvaledAttribExprEquality g e1 e2 = 
    match e1, e2 with 
    | Expr.Const (c1, _, _), Expr.Const (c2, _, _) -> c1 = c2
    | TypeOfExpr g ty1, TypeOfExpr g ty2 -> typeEquiv g ty1 ty2
    | TypeDefOfExpr g ty1, TypeDefOfExpr g ty2 -> typeEquiv g ty1 ty2
    | _ -> false

let (|ConstToILFieldInit|_|) c =
    match c with 
    | Const.SByte n -> Some (ILFieldInit.Int8 n)
    | Const.Int16 n -> Some (ILFieldInit.Int16 n)
    | Const.Int32 n -> Some (ILFieldInit.Int32 n)
    | Const.Int64 n -> Some (ILFieldInit.Int64 n)
    | Const.Byte n -> Some (ILFieldInit.UInt8 n)
    | Const.UInt16 n -> Some (ILFieldInit.UInt16 n)
    | Const.UInt32 n -> Some (ILFieldInit.UInt32 n)
    | Const.UInt64 n -> Some (ILFieldInit.UInt64 n)
    | Const.Bool n -> Some (ILFieldInit.Bool n)
    | Const.Char n -> Some (ILFieldInit.Char (uint16 n))
    | Const.Single n -> Some (ILFieldInit.Single n)
    | Const.Double n -> Some (ILFieldInit.Double n)
    | Const.String s -> Some (ILFieldInit.String s)
    | Const.Zero -> Some (ILFieldInit.Null)
    | _ -> None

let EvalLiteralExprOrAttribArg g x = 
    match x with 
    | Expr.Op (TOp.Coerce, _, [Expr.Op (TOp.Array, [elemTy], args, m)], _)
    | Expr.Op (TOp.Array, [elemTy], args, m) ->
        let args = args |> List.map (EvalAttribArgExpr g) 
        Expr.Op (TOp.Array, [elemTy], args, m) 
    | _ -> 
        EvalAttribArgExpr g x

// Take into account the fact that some "instance" members are compiled as static
// members when using CompilationRepresentation.Static, or any non-virtual instance members
// in a type that supports "null" as a true value. This is all members
// where ValRefIsCompiledAsInstanceMember is false but membInfo.MemberFlags.IsInstance 
// is true.
//
// This is the right abstraction for viewing member types, but the implementation
// below is a little ugly.
let GetTypeOfIntrinsicMemberInCompiledForm g (vref: ValRef) =
    assert (not vref.IsExtensionMember)
    let membInfo, topValInfo = checkMemberValRef vref
    let tps, argInfos, rty, retInfo = GetTypeOfMemberInMemberForm g vref
    let argInfos = 
        // Check if the thing is really an instance member compiled as a static member
        // If so, the object argument counts as a normal argument in the compiled form
        if membInfo.MemberFlags.IsInstance && not (ValRefIsCompiledAsInstanceMember g vref) then 
            let _, origArgInfos, _, _ = GetTopValTypeInFSharpForm g topValInfo vref.Type vref.Range
            match origArgInfos with
            | [] -> 
                errorR(InternalError("value does not have a valid member type", vref.Range))
                argInfos
            | h :: _ -> h :: argInfos
        else argInfos
    tps, argInfos, rty, retInfo


//--------------------------------------------------------------------------
// Tuple compilation (expressions)
//------------------------------------------------------------------------ 


let rec mkCompiledTuple g isStruct (argtys, args, m) = 
    let n = List.length argtys 
    if n <= 0 then failwith "mkCompiledTuple"
    elif n < maxTuple then (mkCompiledTupleTyconRef g isStruct n, argtys, args, m)
    else
        let argtysA, argtysB = List.splitAfter goodTupleFields argtys
        let argsA, argsB = List.splitAfter goodTupleFields args
        let ty8, v8 = 
            match argtysB, argsB with 
            | [ty8], [arg8] -> 
                match ty8 with
                // if it's already been nested or ended, pass it through
                | TType_app(tn, _) when (isCompiledTupleTyconRef g tn) ->
                    ty8, arg8
                | _ ->
                    let ty8enc = TType_app((if isStruct then g.struct_tuple1_tcr else g.ref_tuple1_tcr), [ty8])
                    let v8enc = Expr.Op (TOp.Tuple (mkTupInfo isStruct), [ty8], [arg8], m) 
                    ty8enc, v8enc
            | _ -> 
                let a, b, c, d = mkCompiledTuple g isStruct (argtysB, argsB, m)
                let ty8plus = TType_app(a, b)
                let v8plus = Expr.Op (TOp.Tuple (mkTupInfo isStruct), b, c, d)
                ty8plus, v8plus
        let argtysAB = argtysA @ [ty8] 
        (mkCompiledTupleTyconRef g isStruct (List.length argtysAB), argtysAB, argsA @ [v8], m)

let mkILMethodSpecForTupleItem (_g: TcGlobals) (ty: ILType) n = 
    mkILNonGenericInstanceMethSpecInTy(ty, (if n < goodTupleFields then "get_Item"+(n+1).ToString() else "get_Rest"), [], mkILTyvarTy (uint16 n))

let mkILFieldSpecForTupleItem (ty: ILType) n = 
    mkILFieldSpecInTy (ty, (if n < goodTupleFields then "Item"+(n+1).ToString() else "Rest"), mkILTyvarTy (uint16 n))

let mkGetTupleItemN g m n (ty: ILType) isStruct te retty =
    if isStruct then
        mkAsmExpr ([mkNormalLdfld (mkILFieldSpecForTupleItem ty n) ], [], [te], [retty], m)
    else
        mkAsmExpr ([IL.mkNormalCall(mkILMethodSpecForTupleItem g ty n)], [], [te], [retty], m)
/// Match an Int32 constant expression
let (|Int32Expr|_|) expr = 
    match expr with 
    | Expr.Const (Const.Int32 n, _, _) -> Some n
    | _ -> None 

/// Match a try-finally expression
let (|TryFinally|_|) expr = 
    match expr with 
    | Expr.Op (TOp.TryFinally _, [_resty], [Expr.Lambda (_, _, _, [_], e1, _, _); Expr.Lambda (_, _, _, [_], e2, _, _)], _) -> Some(e1, e2)
    | _ -> None
    
// detect ONLY the while loops that result from compiling 'for ... in ... do ...'
let (|WhileLoopForCompiledForEachExpr|_|) expr = 
    match expr with 
    | Expr.Op (TOp.While (_, WhileLoopForCompiledForEachExprMarker), _, [Expr.Lambda (_, _, _, [_], e1, _, _); Expr.Lambda (_, _, _, [_], e2, _, _)], m) -> Some(e1, e2, m)
    | _ -> None
    
let (|Let|_|) expr = 
    match expr with 
    | Expr.Let (TBind(v, e1, sp), e2, _, _) -> Some(v, e1, sp, e2)
    | _ -> None

let (|RangeInt32Step|_|) g expr = 
    match expr with 
    // detect 'n .. m' 
    | Expr.App (Expr.Val (vf, _, _), _, [tyarg], [startExpr;finishExpr], _)
         when valRefEq g vf g.range_op_vref && typeEquiv g tyarg g.int_ty -> Some(startExpr, 1, finishExpr)
    
    // detect (RangeInt32 startExpr N finishExpr), the inlined/compiled form of 'n .. m' and 'n .. N .. m'
    | Expr.App (Expr.Val (vf, _, _), _, [], [startExpr; Int32Expr n; finishExpr], _)
         when valRefEq g vf g.range_int32_op_vref -> Some(startExpr, n, finishExpr)

    | _ -> None

let (|GetEnumeratorCall|_|) expr =   
    match expr with   
    | Expr.Op (TOp.ILCall ( _, _, _, _, _, _, _, iLMethodRef, _, _, _), _, [Expr.Val (vref, _, _) | Expr.Op (_, _, [Expr.Val (vref, ValUseFlag.NormalValUse, _)], _) ], _) ->  
        if iLMethodRef.Name = "GetEnumerator" then Some vref  
        else None  
    | _ -> None  

let (|CompiledForEachExpr|_|) g expr =   
    match expr with
    | Let (enumerableVar, enumerableExpr, _, 
           Let (enumeratorVar, GetEnumeratorCall enumerableVar2, enumeratorBind, 
              TryFinally (WhileLoopForCompiledForEachExpr (_, Let (elemVar, _, _, bodyExpr), _), _))) 
                 // Apply correctness conditions to ensure this really is a compiled for-each expression.
                 when valRefEq g (mkLocalValRef enumerableVar) enumerableVar2 &&
                      enumerableVar.IsCompilerGenerated &&
                      enumeratorVar.IsCompilerGenerated &&
                      (let fvs = (freeInExpr CollectLocals bodyExpr)
                       not (Zset.contains enumerableVar fvs.FreeLocals) && 
                       not (Zset.contains enumeratorVar fvs.FreeLocals)) ->

        // Extract useful ranges
        let mEnumExpr = enumerableExpr.Range
        let mBody = bodyExpr.Range
        let mWholeExpr = expr.Range

        let spForLoop, mForLoop = match enumeratorBind with SequencePointAtBinding spStart -> SequencePointAtForLoop spStart, spStart | _ -> NoSequencePointAtForLoop, mEnumExpr
        let spWhileLoop = match enumeratorBind with SequencePointAtBinding spStart -> SequencePointAtWhileLoop spStart| _ -> NoSequencePointAtWhileLoop
        let enumerableTy = tyOfExpr g enumerableExpr

        Some (enumerableTy, enumerableExpr, elemVar, bodyExpr, (mEnumExpr, mBody, spForLoop, mForLoop, spWhileLoop, mWholeExpr))
    | _ -> None  
             

let (|CompiledInt32RangeForEachExpr|_|) g expr = 
    match expr with
    | CompiledForEachExpr g (_, RangeInt32Step g (startExpr, step, finishExpr), elemVar, bodyExpr, ranges) ->
        Some (startExpr, step, finishExpr, elemVar, bodyExpr, ranges)
        | _ -> None
    | _ -> None


type OptimizeForExpressionOptions = OptimizeIntRangesOnly | OptimizeAllForExpressions

let DetectAndOptimizeForExpression g option expr =
    match option, expr with
    | _, CompiledInt32RangeForEachExpr g (startExpr, (1 | -1 as step), finishExpr, elemVar, bodyExpr, ranges) -> 

           let (_mEnumExpr, _mBody, spForLoop, _mForLoop, _spWhileLoop, mWholeExpr) = ranges
           mkFastForLoop g (spForLoop, mWholeExpr, elemVar, startExpr, (step = 1), finishExpr, bodyExpr)

    | OptimizeAllForExpressions, CompiledForEachExpr g (enumerableTy, enumerableExpr, elemVar, bodyExpr, ranges) ->

         let (mEnumExpr, mBody, spForLoop, mForLoop, spWhileLoop, mWholeExpr) = ranges

         if isStringTy g enumerableTy then
            // type is string, optimize for expression as:
            //  let $str = enumerable
            //  for $idx in 0..(str.Length - 1) do
            //      let elem = str.[idx]
            //      body elem

            let strVar, strExpr = mkCompGenLocal mEnumExpr "str" enumerableTy
            let idxVar, idxExpr = mkCompGenLocal elemVar.Range "idx" g.int32_ty

            let lengthExpr = mkGetStringLength g mForLoop strExpr
            let charExpr = mkGetStringChar g mForLoop strExpr idxExpr

            let startExpr = mkZero g mForLoop
            let finishExpr = mkDecr g mForLoop lengthExpr
            // for compat reasons, loop item over string is sometimes object, not char
            let loopItemExpr = mkCoerceIfNeeded g elemVar.Type g.char_ty charExpr  
            let bodyExpr = mkCompGenLet mForLoop elemVar loopItemExpr bodyExpr
            let forExpr = mkFastForLoop g (spForLoop, mWholeExpr, idxVar, startExpr, true, finishExpr, bodyExpr)
            let expr = mkCompGenLet mEnumExpr strVar enumerableExpr forExpr

            expr

         elif isListTy g enumerableTy then
            // type is list, optimize for expression as:
            //  let mutable $currentVar = listExpr
            //  let mutable $nextVar = $tailOrNull
            //  while $guardExpr do
            //    let i = $headExpr
            //    bodyExpr ()
            //    $current <- $next
            //    $next <- $tailOrNull

            let IndexHead = 0
            let IndexTail = 1

            let currentVar, currentExpr = mkMutableCompGenLocal mEnumExpr "current" enumerableTy
            let nextVar, nextExpr = mkMutableCompGenLocal mEnumExpr "next" enumerableTy
            let elemTy = destListTy g enumerableTy

            let guardExpr = mkNonNullTest g mForLoop nextExpr
            let headOrDefaultExpr = mkUnionCaseFieldGetUnprovenViaExprAddr (currentExpr, g.cons_ucref, [elemTy], IndexHead, mForLoop)
            let tailOrNullExpr = mkUnionCaseFieldGetUnprovenViaExprAddr (currentExpr, g.cons_ucref, [elemTy], IndexTail, mForLoop)
            let bodyExpr =
                mkCompGenLet mForLoop elemVar headOrDefaultExpr
                    (mkCompGenSequential mForLoop
                        bodyExpr
                        (mkCompGenSequential mForLoop
                            (mkValSet mForLoop (mkLocalValRef currentVar) nextExpr)
                            (mkValSet mForLoop (mkLocalValRef nextVar) tailOrNullExpr)))

            let expr =
                // let mutable current = enumerableExpr
                let spBind = (match spForLoop with SequencePointAtForLoop spStart -> SequencePointAtBinding spStart | NoSequencePointAtForLoop -> NoSequencePointAtStickyBinding)
                mkLet spBind mEnumExpr currentVar enumerableExpr
                    // let mutable next = current.TailOrNull
                    (mkCompGenLet mForLoop nextVar tailOrNullExpr 
                        // while nonNull next dp
                       (mkWhile g (spWhileLoop, WhileLoopForCompiledForEachExprMarker, guardExpr, bodyExpr, mBody)))

            expr

         else
            expr

    | _ -> expr

// Used to remove Expr.Link for inner expressions in pattern matches
let (|InnerExprPat|) expr = stripExpr expr

/// One of the transformations performed by the compiler
/// is to eliminate variables of static type "unit". These is a
/// utility function related to this.

let BindUnitVars g (mvs: Val list, paramInfos: ArgReprInfo list, body) = 
    match mvs, paramInfos with 
    | [v], [] -> 
        assert isUnitTy g v.Type
        [], mkLet NoSequencePointAtInvisibleBinding v.Range v (mkUnit g v.Range) body 
    | _ -> mvs, body

let isThreadOrContextStatic g attrs = 
    HasFSharpAttributeOpt g g.attrib_ThreadStaticAttribute attrs ||
    HasFSharpAttributeOpt g g.attrib_ContextStaticAttribute attrs 

let mkUnitDelayLambda (g: TcGlobals) m e =
    let uv, _ = mkCompGenLocal m "unitVar" g.unit_ty
    mkLambda m uv (e, tyOfExpr g e) 


let isStaticClass (g:TcGlobals) (x: EntityRef) =
    not x.IsModuleOrNamespace &&
    x.TyparsNoRange.IsEmpty &&
    ((x.IsILTycon && 
      x.ILTyconRawMetadata.IsSealed &&
      x.ILTyconRawMetadata.IsAbstract) 
#if !NO_EXTENSIONTYPING
     || (x.IsProvided &&
        match x.TypeReprInfo with 
        | TProvidedTypeExtensionPoint info -> info.IsSealed && info.IsAbstract 
        | _ -> false)
#endif
     || (not x.IsILTycon && not x.IsProvided && HasFSharpAttribute g g.attrib_AbstractClassAttribute x.Attribs)) &&
    not (HasFSharpAttribute g g.attrib_RequireQualifiedAccessAttribute x.Attribs)<|MERGE_RESOLUTION|>--- conflicted
+++ resolved
@@ -250,11 +250,7 @@
          | TyparConstraint.CoercesTo(ty, m) -> 
              Some(TyparConstraint.CoercesTo (remapTypeAux tyenv ty, m))
          | TyparConstraint.MayResolveMember(traitInfo, m) -> 
-<<<<<<< HEAD
-             Some(TyparConstraint.MayResolveMember (remapTraitAux tyenv traitInfo,m))
-=======
              Some(TyparConstraint.MayResolveMember (remapTraitAux tyenv traitInfo, m))
->>>>>>> 4a95e6a6
          | TyparConstraint.DefaultsTo(priority, ty, m) ->
              Some(TyparConstraint.DefaultsTo(priority, remapTypeAux tyenv ty, m))
          | TyparConstraint.IsEnum(uty, m) -> 
@@ -263,13 +259,8 @@
              Some(TyparConstraint.IsDelegate(remapTypeAux tyenv uty1, remapTypeAux tyenv uty2, m))
          | TyparConstraint.SimpleChoice(tys, m) ->
              Some(TyparConstraint.SimpleChoice(remapTypesAux tyenv tys, m))
-<<<<<<< HEAD
-         | TyparConstraint.SupportsComparison  _ 
-         | TyparConstraint.SupportsEquality  _ 
-=======
          | TyparConstraint.SupportsComparison _ 
          | TyparConstraint.SupportsEquality _ 
->>>>>>> 4a95e6a6
          | TyparConstraint.SupportsNull _ 
          | TyparConstraint.IsUnmanaged _ 
          | TyparConstraint.IsNonNullableStruct _ 
