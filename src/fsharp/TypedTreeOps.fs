// Copyright (c) Microsoft Corporation. All Rights Reserved. See License.txt in the project root for license information.

/// Defines derived expression manipulation and construction functions.
module internal FSharp.Compiler.TypedTreeOps

open System.Collections.Generic
open System.Collections.Immutable
open Internal.Utilities
open Internal.Utilities.Collections
open Internal.Utilities.Library
open Internal.Utilities.Library.Extras
open Internal.Utilities.Rational

open FSharp.Compiler.AbstractIL 
open FSharp.Compiler.AbstractIL.IL
open FSharp.Compiler.CompilerGlobalState
open FSharp.Compiler.ErrorLogger
open FSharp.Compiler.Features
open FSharp.Compiler.Syntax
open FSharp.Compiler.Syntax.PrettyNaming
open FSharp.Compiler.SyntaxTreeOps
open FSharp.Compiler.TcGlobals
open FSharp.Compiler.Text
open FSharp.Compiler.Text.Range
open FSharp.Compiler.Text.Layout
open FSharp.Compiler.Text.LayoutRender
open FSharp.Compiler.Text.TaggedText
open FSharp.Compiler.Xml
open FSharp.Compiler.TypedTree
open FSharp.Compiler.TypedTreeBasics
#if !NO_TYPEPROVIDERS
open FSharp.Compiler.TypeProviders
#endif

let AccFreeVarsStackGuardDepth = GetEnvInteger "FSHARP_AccFreeVars" 100
let RemapExprStackGuardDepth = GetEnvInteger "FSHARP_RemapExpr" 50
let FoldExprStackGuardDepth = GetEnvInteger "FSHARP_FoldExpr" 50

//---------------------------------------------------------------------------
// Basic data structures
//---------------------------------------------------------------------------

[<NoEquality; NoComparison>]
type TyparMap<'T> = 
    | TPMap of StampMap<'T>

    member tm.Item 
        with get (v: Typar) = 
            let (TPMap m) = tm
            m[v.Stamp]

    member tm.ContainsKey (v: Typar) = 
        let (TPMap m) = tm
        m.ContainsKey(v.Stamp)

    member tm.TryFind (v: Typar) = 
        let (TPMap m) = tm
        m.TryFind(v.Stamp)

    member tm.Add (v: Typar, x) = 
        let (TPMap m) = tm
        TPMap (m.Add(v.Stamp, x))

    static member Empty: TyparMap<'T> = TPMap Map.empty

[<NoEquality; NoComparison; Sealed>]
type TyconRefMap<'T>(imap: StampMap<'T>) =
    member m.Item with get (v: TyconRef) = imap[v.Stamp]
    member m.TryFind (v: TyconRef) = imap.TryFind v.Stamp 
    member m.ContainsKey (v: TyconRef) = imap.ContainsKey v.Stamp 
    member m.Add (v: TyconRef) x = TyconRefMap (imap.Add (v.Stamp, x))
    member m.Remove (v: TyconRef) = TyconRefMap (imap.Remove v.Stamp)
    member m.IsEmpty = imap.IsEmpty

    static member Empty: TyconRefMap<'T> = TyconRefMap Map.empty
    static member OfList vs = (vs, TyconRefMap<'T>.Empty) ||> List.foldBack (fun (x, y) acc -> acc.Add x y) 

[<Struct>]
[<NoEquality; NoComparison>]
type ValMap<'T>(imap: StampMap<'T>) = 
     
    member m.Contents = imap
    member m.Item with get (v: Val) = imap[v.Stamp]
    member m.TryFind (v: Val) = imap.TryFind v.Stamp 
    member m.ContainsVal (v: Val) = imap.ContainsKey v.Stamp 
    member m.Add (v: Val) x = ValMap (imap.Add(v.Stamp, x))
    member m.Remove (v: Val) = ValMap (imap.Remove(v.Stamp))
    static member Empty = ValMap<'T> Map.empty
    member m.IsEmpty = imap.IsEmpty
    static member OfList vs = (vs, ValMap<'T>.Empty) ||> List.foldBack (fun (x, y) acc -> acc.Add x y) 

//--------------------------------------------------------------------------
// renamings
//--------------------------------------------------------------------------

type TyparInst = (Typar * TType) list

type TyconRefRemap = TyconRefMap<TyconRef>
type ValRemap = ValMap<ValRef>

let emptyTyconRefRemap: TyconRefRemap = TyconRefMap<_>.Empty
let emptyTyparInst = ([]: TyparInst)

[<NoEquality; NoComparison>]
type Remap =
    { tpinst: TyparInst

      /// Values to remap
      valRemap: ValRemap

      /// TyconRefs to remap
      tyconRefRemap: TyconRefRemap

      /// Remove existing trait solutions?
      removeTraitSolutions: bool }

let emptyRemap = 
    { tpinst = emptyTyparInst
      tyconRefRemap = emptyTyconRefRemap
      valRemap = ValMap.Empty
      removeTraitSolutions = false }

type Remap with 
    static member Empty = emptyRemap

//--------------------------------------------------------------------------
// Substitute for type variables and remap type constructors 
//--------------------------------------------------------------------------

let addTyconRefRemap tcref1 tcref2 tmenv = 
    { tmenv with tyconRefRemap = tmenv.tyconRefRemap.Add tcref1 tcref2 }

let isRemapEmpty remap = 
    isNil remap.tpinst && 
    remap.tyconRefRemap.IsEmpty && 
    remap.valRemap.IsEmpty 

let rec instTyparRef tpinst ty tp =
    match tpinst with 
    | [] -> ty
    | (tpR, tyR) :: t -> 
        if typarEq tp tpR then tyR 
        else instTyparRef t ty tp

let instMeasureTyparRef tpinst unt (tp: Typar) =
   match tp.Kind with 
   | TyparKind.Measure ->
        let rec loop tpinst = 
            match tpinst with 
            | [] -> unt
            | (tpR, tyR) :: t -> 
                if typarEq tp tpR then 
                    match tyR with 
                    | TType_measure unt -> unt
                    | _ -> failwith "instMeasureTyparRef incorrect kind"
                else
                    loop t
        loop tpinst
   | _ -> failwith "instMeasureTyparRef: kind=Type"

let remapTyconRef (tcmap: TyconRefMap<_>) tcref =
    match tcmap.TryFind tcref with 
    | Some tcref -> tcref
    | None -> tcref

let remapUnionCaseRef tcmap (UnionCaseRef(tcref, nm)) = UnionCaseRef(remapTyconRef tcmap tcref, nm)
let remapRecdFieldRef tcmap (RecdFieldRef(tcref, nm)) = RecdFieldRef(remapTyconRef tcmap tcref, nm)

let mkTyparInst (typars: Typars) tyargs =
    (List.zip typars tyargs: TyparInst)

let generalizeTypar tp = mkTyparTy tp
let generalizeTypars tps = List.map generalizeTypar tps

let rec remapTypeAux (tyenv: Remap) (ty: TType) =
  let ty = stripTyparEqns ty
  match ty with
  | TType_var (tp, _) as ty ->
      instTyparRef tyenv.tpinst ty tp

  | TType_app (tcref, tinst, flags) as ty -> 
      match tyenv.tyconRefRemap.TryFind tcref with 
      | Some tcrefR -> TType_app (tcrefR, remapTypesAux tyenv tinst, flags)
      | None -> 
          match tinst with 
          | [] -> ty  // optimization to avoid re-allocation of TType_app node in the common case 
          | _ -> 
              // avoid reallocation on idempotent 
              let tinstR = remapTypesAux tyenv tinst
              if tinst === tinstR then ty else 
              TType_app (tcref, tinstR, flags)

  | TType_ucase (UnionCaseRef(tcref, n), tinst) -> 
      match tyenv.tyconRefRemap.TryFind tcref with 
      | Some tcrefR -> TType_ucase (UnionCaseRef(tcrefR, n), remapTypesAux tyenv tinst)
      | None -> TType_ucase (UnionCaseRef(tcref, n), remapTypesAux tyenv tinst)
  
  // Remap single disjoint?
  | TType_erased_union (_, l) as ty ->
      match l with
      | [singleCase] -> singleCase
      | _ -> ty

  | TType_anon (anonInfo, l) as ty -> 
      let tupInfoR = remapTupInfoAux tyenv anonInfo.TupInfo
      let lR = remapTypesAux tyenv l
      if anonInfo.TupInfo === tupInfoR && l === lR then ty else  
      TType_anon (AnonRecdTypeInfo.Create(anonInfo.Assembly, tupInfoR, anonInfo.SortedIds), lR)

  | TType_tuple (tupInfo, l) as ty -> 
      let tupInfoR = remapTupInfoAux tyenv tupInfo
      let lR = remapTypesAux tyenv l
      if tupInfo === tupInfoR && l === lR then ty else  
      TType_tuple (tupInfoR, lR)

  | TType_fun (d, r, flags) as ty -> 
      let dR = remapTypeAux tyenv d
      let rR = remapTypeAux tyenv r
      if d === dR && r === rR then ty else
      TType_fun (dR, rR, flags)

  | TType_forall (tps, ty) -> 
      let tpsR, tyenv = copyAndRemapAndBindTypars tyenv tps
      TType_forall (tpsR, remapTypeAux tyenv ty)

  | TType_measure unt -> 
      TType_measure (remapMeasureAux tyenv unt)


and remapMeasureAux tyenv unt =
    match unt with
    | Measure.One -> unt
    | Measure.Con tcref ->
        match tyenv.tyconRefRemap.TryFind tcref with 
        | Some tcref -> Measure.Con tcref
        | None -> unt
    | Measure.Prod(u1, u2) -> Measure.Prod(remapMeasureAux tyenv u1, remapMeasureAux tyenv u2)
    | Measure.RationalPower(u, q) -> Measure.RationalPower(remapMeasureAux tyenv u, q)
    | Measure.Inv u -> Measure.Inv(remapMeasureAux tyenv u)
    | Measure.Var tp as unt -> 
       match tp.Solution with
       | None -> 
          match ListAssoc.tryFind typarEq tp tyenv.tpinst with
          | Some v -> 
              match v with
              | TType_measure unt -> unt
              | _ -> failwith "remapMeasureAux: incorrect kinds"
          | None -> unt
       | Some (TType_measure unt) -> remapMeasureAux tyenv unt
       | Some ty -> failwithf "incorrect kinds: %A" ty

and remapTupInfoAux _tyenv unt =
    match unt with
    | TupInfo.Const _ -> unt

and remapTypesAux tyenv types = List.mapq (remapTypeAux tyenv) types
and remapTyparConstraintsAux tyenv cs =
   cs |> List.choose (fun x -> 
         match x with 
         | TyparConstraint.CoercesTo(ty, m) -> 
             Some(TyparConstraint.CoercesTo (remapTypeAux tyenv ty, m))
         | TyparConstraint.MayResolveMember(traitInfo, m) -> 
             Some(TyparConstraint.MayResolveMember (remapTraitInfo tyenv traitInfo, m))
         | TyparConstraint.DefaultsTo(priority, ty, m) ->
             Some(TyparConstraint.DefaultsTo(priority, remapTypeAux tyenv ty, m))
         | TyparConstraint.IsEnum(uty, m) -> 
             Some(TyparConstraint.IsEnum(remapTypeAux tyenv uty, m))
         | TyparConstraint.IsDelegate(uty1, uty2, m) -> 
             Some(TyparConstraint.IsDelegate(remapTypeAux tyenv uty1, remapTypeAux tyenv uty2, m))
         | TyparConstraint.SimpleChoice(tys, m) ->
             Some(TyparConstraint.SimpleChoice(remapTypesAux tyenv tys, m))
         | TyparConstraint.SupportsComparison _ 
         | TyparConstraint.SupportsEquality _ 
         | TyparConstraint.SupportsNull _ 
         | TyparConstraint.IsUnmanaged _ 
         | TyparConstraint.IsNonNullableStruct _ 
         | TyparConstraint.IsReferenceType _ 
         | TyparConstraint.RequiresDefaultConstructor _ -> Some x)

and remapTraitWitnessInfo tyenv (TraitWitnessInfo(tys, nm, mf, argtys, retTy)) =
    let tysR = remapTypesAux tyenv tys
    let argtysR = remapTypesAux tyenv argtys
    let rtyR = Option.map (remapTypeAux tyenv) retTy
    TraitWitnessInfo(tysR, nm, mf, argtysR, rtyR)

and remapTraitInfo tyenv (TTrait(tys, nm, mf, argtys, retTy, slnCell)) =
    let slnCell = 
        match slnCell.Value with 
        | None -> None
        | _ when tyenv.removeTraitSolutions -> None
        | Some sln -> 
            let sln = 
                match sln with 
                | ILMethSln(ty, extOpt, ilMethRef, minst) ->
                     ILMethSln(remapTypeAux tyenv ty, extOpt, ilMethRef, remapTypesAux tyenv minst)  
                | FSMethSln(ty, vref, minst) ->
                     FSMethSln(remapTypeAux tyenv ty, remapValRef tyenv vref, remapTypesAux tyenv minst)  
                | FSRecdFieldSln(tinst, rfref, isSet) ->
                     FSRecdFieldSln(remapTypesAux tyenv tinst, remapRecdFieldRef tyenv.tyconRefRemap rfref, isSet)  
                | FSAnonRecdFieldSln(anonInfo, tinst, n) ->
                     FSAnonRecdFieldSln(anonInfo, remapTypesAux tyenv tinst, n)  
                | BuiltInSln -> 
                     BuiltInSln
                | ClosedExprSln e -> 
                     ClosedExprSln e // no need to remap because it is a closed expression, referring only to external types
            Some sln
    // Note: we reallocate a new solution cell on every traversal of a trait constraint
    // This feels incorrect for trait constraints that are quantified: it seems we should have 
    // formal binders for trait constraints when they are quantified, just as
    // we have formal binders for type variables.
    //
    // The danger here is that a solution for one syntactic occurrence of a trait constraint won't
    // be propagated to other, "linked" solutions. However trait constraints don't appear in any algebra
    // in the same way as types
    TTrait(remapTypesAux tyenv tys, nm, mf, remapTypesAux tyenv argtys, Option.map (remapTypeAux tyenv) retTy, ref slnCell)

and bindTypars tps tyargs tpinst =   
    match tps with 
    | [] -> tpinst 
    | _ -> List.map2 (fun tp tyarg -> (tp, tyarg)) tps tyargs @ tpinst 

// This version is used to remap most type parameters, e.g. ones bound at tycons, vals, records 
// See notes below on remapTypeFull for why we have a function that accepts remapAttribs as an argument 
and copyAndRemapAndBindTyparsFull remapAttrib tyenv tps =
    match tps with 
    | [] -> tps, tyenv 
    | _ -> 
      let tpsR = copyTypars tps
      let tyenv = { tyenv with tpinst = bindTypars tps (generalizeTypars tpsR) tyenv.tpinst } 
      (tps, tpsR) ||> List.iter2 (fun tporig tp -> 
         tp.SetConstraints (remapTyparConstraintsAux tyenv tporig.Constraints)
         tp.SetAttribs (tporig.Attribs |> remapAttrib))
      tpsR, tyenv

// copies bound typars, extends tpinst 
and copyAndRemapAndBindTypars tyenv tps =
    copyAndRemapAndBindTyparsFull (fun _ -> []) tyenv tps

and remapValLinkage tyenv (vlink: ValLinkageFullKey) = 
    let tyOpt = vlink.TypeForLinkage
    let tyOptR = 
        match tyOpt with 
        | None -> tyOpt 
        | Some ty -> 
            let tyR = remapTypeAux tyenv ty
            if ty === tyR then tyOpt else
            Some tyR
    if tyOpt === tyOptR then vlink else
    ValLinkageFullKey(vlink.PartialKey, tyOptR)

and remapNonLocalValRef tyenv (nlvref: NonLocalValOrMemberRef) = 
    let eref = nlvref.EnclosingEntity
    let erefR = remapTyconRef tyenv.tyconRefRemap eref
    let vlink = nlvref.ItemKey
    let vlinkR = remapValLinkage tyenv vlink
    if eref === erefR && vlink === vlinkR then nlvref else
    { EnclosingEntity = erefR
      ItemKey = vlinkR }

and remapValRef tmenv (vref: ValRef) = 
    match tmenv.valRemap.TryFind vref.Deref with 
    | None -> 
        if vref.IsLocalRef then vref else 
        let nlvref = vref.nlr
        let nlvrefR = remapNonLocalValRef tmenv nlvref
        if nlvref === nlvrefR then vref else
        VRefNonLocal nlvrefR
    | Some res -> 
        res

let remapType tyenv x =
    if isRemapEmpty tyenv then x else
    remapTypeAux tyenv x

let remapTypes tyenv x = 
    if isRemapEmpty tyenv then x else 
    remapTypesAux tyenv x

/// Use this one for any type that may be a forall type where the type variables may contain attributes 
/// Logically speaking this is mutually recursive with remapAttribImpl defined much later in this file, 
/// because types may contain forall types that contain attributes, which need to be remapped. 
/// We currently break the recursion by passing in remapAttribImpl as a function parameter. 
/// Use this one for any type that may be a forall type where the type variables may contain attributes 
let remapTypeFull remapAttrib tyenv ty =
    if isRemapEmpty tyenv then ty else 
    match stripTyparEqns ty with
    | TType_forall(tps, tau) -> 
        let tpsR, tyenvinner = copyAndRemapAndBindTyparsFull remapAttrib tyenv tps
        TType_forall(tpsR, remapType tyenvinner tau)
    | _ -> 
        remapType tyenv ty

let remapParam tyenv (TSlotParam(nm, ty, fl1, fl2, fl3, attribs) as x) = 
    if isRemapEmpty tyenv then x else 
    TSlotParam(nm, remapTypeAux tyenv ty, fl1, fl2, fl3, attribs) 

let remapSlotSig remapAttrib tyenv (TSlotSig(nm, ty, ctps, methTypars, paraml, retTy) as x) =
    if isRemapEmpty tyenv then x else 
    let tyR = remapTypeAux tyenv ty
    let ctpsR, tyenvinner = copyAndRemapAndBindTyparsFull remapAttrib tyenv ctps
    let methTyparsR, tyenvinner = copyAndRemapAndBindTyparsFull remapAttrib tyenvinner methTypars
    TSlotSig(nm, tyR, ctpsR, methTyparsR, List.mapSquared (remapParam tyenvinner) paraml, Option.map (remapTypeAux tyenvinner) retTy) 

let mkInstRemap tpinst = 
    { tyconRefRemap = emptyTyconRefRemap
      tpinst = tpinst
      valRemap = ValMap.Empty
      removeTraitSolutions = false }

// entry points for "typar -> TType" instantiation 
let instType tpinst x = if isNil tpinst then x else remapTypeAux (mkInstRemap tpinst) x
let instTypes tpinst x = if isNil tpinst then x else remapTypesAux (mkInstRemap tpinst) x
let instTrait tpinst x = if isNil tpinst then x else remapTraitInfo (mkInstRemap tpinst) x
let instTyparConstraints tpinst x = if isNil tpinst then x else remapTyparConstraintsAux (mkInstRemap tpinst) x
let instSlotSig tpinst ss = remapSlotSig (fun _ -> []) (mkInstRemap tpinst) ss
let copySlotSig ss = remapSlotSig (fun _ -> []) Remap.Empty ss


let mkTyparToTyparRenaming tpsOrig tps = 
    let tinst = generalizeTypars tps
    mkTyparInst tpsOrig tinst, tinst

let mkTyconInst (tycon: Tycon) tinst = mkTyparInst tycon.TyparsNoRange tinst
let mkTyconRefInst (tcref: TyconRef) tinst = mkTyconInst tcref.Deref tinst

//---------------------------------------------------------------------------
// Basic equalities
//---------------------------------------------------------------------------

let tyconRefEq (g: TcGlobals) tcref1 tcref2 = primEntityRefEq g.compilingFslib g.fslibCcu tcref1 tcref2
let valRefEq (g: TcGlobals) vref1 vref2 = primValRefEq g.compilingFslib g.fslibCcu vref1 vref2

//---------------------------------------------------------------------------
// Remove inference equations and abbreviations from units
//---------------------------------------------------------------------------

let reduceTyconRefAbbrevMeasureable (tcref: TyconRef) = 
    let abbrev = tcref.TypeAbbrev
    match abbrev with 
    | Some (TType_measure ms) -> ms
    | _ -> invalidArg "tcref" "not a measure abbreviation, or incorrect kind"

let rec stripUnitEqnsFromMeasureAux canShortcut unt = 
    match stripUnitEqnsAux canShortcut unt with 
    | Measure.Con tcref when tcref.IsTypeAbbrev ->  
        stripUnitEqnsFromMeasureAux canShortcut (reduceTyconRefAbbrevMeasureable tcref) 
    | m -> m

let stripUnitEqnsFromMeasure m = stripUnitEqnsFromMeasureAux false m

//---------------------------------------------------------------------------
// Basic unit stuff
//---------------------------------------------------------------------------

/// What is the contribution of unit-of-measure constant ucref to unit-of-measure expression measure? 
let rec MeasureExprConExponent g abbrev ucref unt =
    match (if abbrev then stripUnitEqnsFromMeasure unt else stripUnitEqns unt) with
    | Measure.Con ucrefR -> if tyconRefEq g ucrefR ucref then OneRational else ZeroRational
    | Measure.Inv untR -> NegRational(MeasureExprConExponent g abbrev ucref untR)
    | Measure.Prod(unt1, unt2) -> AddRational(MeasureExprConExponent g abbrev ucref unt1) (MeasureExprConExponent g abbrev ucref unt2)
    | Measure.RationalPower(untR, q) -> MulRational (MeasureExprConExponent g abbrev ucref untR) q
    | _ -> ZeroRational

/// What is the contribution of unit-of-measure constant ucref to unit-of-measure expression measure
/// after remapping tycons? 
let rec MeasureConExponentAfterRemapping g r ucref unt =
    match stripUnitEqnsFromMeasure unt with
    | Measure.Con ucrefR -> if tyconRefEq g (r ucrefR) ucref then OneRational else ZeroRational
    | Measure.Inv untR -> NegRational(MeasureConExponentAfterRemapping g r ucref untR)
    | Measure.Prod(unt1, unt2) -> AddRational(MeasureConExponentAfterRemapping g r ucref unt1) (MeasureConExponentAfterRemapping g r ucref unt2)
    | Measure.RationalPower(untR, q) -> MulRational (MeasureConExponentAfterRemapping g r ucref untR) q
    | _ -> ZeroRational

/// What is the contribution of unit-of-measure variable tp to unit-of-measure expression unt? 
let rec MeasureVarExponent tp unt =
    match stripUnitEqnsFromMeasure unt with
    | Measure.Var tpR -> if typarEq tp tpR then OneRational else ZeroRational
    | Measure.Inv untR -> NegRational(MeasureVarExponent tp untR)
    | Measure.Prod(unt1, unt2) -> AddRational(MeasureVarExponent tp unt1) (MeasureVarExponent tp unt2)
    | Measure.RationalPower(untR, q) -> MulRational (MeasureVarExponent tp untR) q
    | _ -> ZeroRational

/// List the *literal* occurrences of unit variables in a unit expression, without repeats  
let ListMeasureVarOccs unt =
    let rec gather acc unt =  
        match stripUnitEqnsFromMeasure unt with
        | Measure.Var tp -> if List.exists (typarEq tp) acc then acc else tp :: acc
        | Measure.Prod(unt1, unt2) -> gather (gather acc unt1) unt2
        | Measure.RationalPower(untR, _) -> gather acc untR
        | Measure.Inv untR -> gather acc untR
        | _ -> acc   
    gather [] unt

/// List the *observable* occurrences of unit variables in a unit expression, without repeats, paired with their non-zero exponents
let ListMeasureVarOccsWithNonZeroExponents untexpr =
    let rec gather acc unt =  
        match stripUnitEqnsFromMeasure unt with
        | Measure.Var tp -> 
            if List.exists (fun (tpR, _) -> typarEq tp tpR) acc then acc 
            else 
                let e = MeasureVarExponent tp untexpr
                if e = ZeroRational then acc else (tp, e) :: acc
        | Measure.Prod(unt1, unt2) -> gather (gather acc unt1) unt2
        | Measure.Inv untR -> gather acc untR
        | Measure.RationalPower(untR, _) -> gather acc untR
        | _ -> acc   
    gather [] untexpr

/// List the *observable* occurrences of unit constants in a unit expression, without repeats, paired with their non-zero exponents
let ListMeasureConOccsWithNonZeroExponents g eraseAbbrevs untexpr =
    let rec gather acc unt =  
        match (if eraseAbbrevs then stripUnitEqnsFromMeasure unt else stripUnitEqns unt) with
        | Measure.Con c -> 
            if List.exists (fun (cR, _) -> tyconRefEq g c cR) acc then acc else 
            let e = MeasureExprConExponent g eraseAbbrevs c untexpr
            if e = ZeroRational then acc else (c, e) :: acc
        | Measure.Prod(unt1, unt2) -> gather (gather acc unt1) unt2
        | Measure.Inv untR -> gather acc untR
        | Measure.RationalPower(untR, _) -> gather acc untR
        | _ -> acc  
    gather [] untexpr

/// List the *literal* occurrences of unit constants in a unit expression, without repeats, 
/// and after applying a remapping function r to tycons
let ListMeasureConOccsAfterRemapping g r unt =
    let rec gather acc unt =  
        match stripUnitEqnsFromMeasure unt with
        | Measure.Con c -> if List.exists (tyconRefEq g (r c)) acc then acc else r c :: acc
        | Measure.Prod(unt1, unt2) -> gather (gather acc unt1) unt2
        | Measure.RationalPower(untR, _) -> gather acc untR
        | Measure.Inv untR -> gather acc untR
        | _ -> acc
   
    gather [] unt

/// Construct a measure expression representing the n'th power of a measure
let MeasurePower u n = 
    if n = 1 then u
    elif n = 0 then Measure.One
    else Measure.RationalPower (u, intToRational n)

let MeasureProdOpt m1 m2 =
    match m1, m2 with
    | Measure.One, _ -> m2
    | _, Measure.One -> m1
    | _, _ -> Measure.Prod (m1, m2)

/// Construct a measure expression representing the product of a list of measures
let ProdMeasures ms = 
    match ms with 
    | [] -> Measure.One 
    | m :: ms -> List.foldBack MeasureProdOpt ms m

let isDimensionless g tyarg =
    match stripTyparEqns tyarg with
    | TType_measure unt ->
      isNil (ListMeasureVarOccsWithNonZeroExponents unt) && 
      isNil (ListMeasureConOccsWithNonZeroExponents g true unt)
    | _ -> false

let destUnitParMeasure g unt =
    let vs = ListMeasureVarOccsWithNonZeroExponents unt
    let cs = ListMeasureConOccsWithNonZeroExponents g true unt

    match vs, cs with
    | [(v, e)], [] when e = OneRational -> v
    | _, _ -> failwith "destUnitParMeasure: not a unit-of-measure parameter"

let isUnitParMeasure g unt =
    let vs = ListMeasureVarOccsWithNonZeroExponents unt
    let cs = ListMeasureConOccsWithNonZeroExponents g true unt
 
    match vs, cs with
    | [(_, e)], [] when e = OneRational -> true
    | _, _ -> false

let normalizeMeasure g ms =
    let vs = ListMeasureVarOccsWithNonZeroExponents ms
    let cs = ListMeasureConOccsWithNonZeroExponents g false ms
    match vs, cs with
    | [], [] -> Measure.One
    | [(v, e)], [] when e = OneRational -> Measure.Var v
    | vs, cs -> List.foldBack (fun (v, e) -> fun m -> Measure.Prod (Measure.RationalPower (Measure.Var v, e), m)) vs (List.foldBack (fun (c, e) -> fun m -> Measure.Prod (Measure.RationalPower (Measure.Con c, e), m)) cs Measure.One)
 
let tryNormalizeMeasureInType g ty =
    match ty with
    | TType_measure (Measure.Var v) ->
        match v.Solution with
        | Some (TType_measure ms) ->
            v.typar_solution <- Some (TType_measure (normalizeMeasure g ms))
            ty
        | _ -> ty
    | _ -> ty

//---------------------------------------------------------------------------
// Some basic type builders
//---------------------------------------------------------------------------

let mkNativePtrTy (g: TcGlobals) ty = 
    assert g.nativeptr_tcr.CanDeref // this should always be available, but check anyway
    TType_app (g.nativeptr_tcr, [ty], g.knownWithoutNull)

let mkByrefTy (g: TcGlobals) ty = 
    assert g.byref_tcr.CanDeref // this should always be available, but check anyway
    TType_app (g.byref_tcr, [ty], g.knownWithoutNull)

let mkInByrefTy (g: TcGlobals) ty = 
    if g.inref_tcr.CanDeref then // If not using sufficient FSharp.Core, then inref<T> = byref<T>, see RFC FS-1053.md
        TType_app (g.inref_tcr, [ty], g.knownWithoutNull)
    else
        mkByrefTy g ty

let mkOutByrefTy (g: TcGlobals) ty = 
    if g.outref_tcr.CanDeref then // If not using sufficient FSharp.Core, then outref<T> = byref<T>, see RFC FS-1053.md
        TType_app (g.outref_tcr, [ty], g.knownWithoutNull)
    else
        mkByrefTy g ty

let mkByrefTyWithFlag g readonly ty = 
    if readonly then 
        mkInByrefTy g ty 
    else 
        mkByrefTy g ty

let mkByref2Ty (g: TcGlobals) ty1 ty2 = 
    assert g.byref2_tcr.CanDeref // check we are using sufficient FSharp.Core, caller should check this
    TType_app (g.byref2_tcr, [ty1; ty2], g.knownWithoutNull)

let mkVoidPtrTy (g: TcGlobals) = 
    assert g.voidptr_tcr.CanDeref // check we are using sufficient FSharp.Core, caller should check this
    TType_app (g.voidptr_tcr, [], g.knownWithoutNull)

let mkByrefTyWithInference (g: TcGlobals) ty1 ty2 = 
    if g.byref2_tcr.CanDeref then // If not using sufficient FSharp.Core, then inref<T> = byref<T>, see RFC FS-1053.md
        TType_app (g.byref2_tcr, [ty1; ty2], g.knownWithoutNull) 
    else 
        TType_app (g.byref_tcr, [ty1], g.knownWithoutNull) 

let mkArrayTy (g: TcGlobals) rank ty m =
    if rank < 1 || rank > 32 then
        errorR(Error(FSComp.SR.tastopsMaxArrayThirtyTwo rank, m))
        TType_app (g.il_arr_tcr_map[3], [ty], g.knownWithoutNull)
    else
        TType_app (g.il_arr_tcr_map[rank - 1], [ty], g.knownWithoutNull)

//--------------------------------------------------------------------------
// Tuple compilation (types)
//------------------------------------------------------------------------ 

let maxTuple = 8
let goodTupleFields = maxTuple-1

let isCompiledTupleTyconRef g tcref =
    tyconRefEq g g.ref_tuple1_tcr tcref || 
    tyconRefEq g g.ref_tuple2_tcr tcref || 
    tyconRefEq g g.ref_tuple3_tcr tcref || 
    tyconRefEq g g.ref_tuple4_tcr tcref || 
    tyconRefEq g g.ref_tuple5_tcr tcref || 
    tyconRefEq g g.ref_tuple6_tcr tcref || 
    tyconRefEq g g.ref_tuple7_tcr tcref || 
    tyconRefEq g g.ref_tuple8_tcr tcref ||
    tyconRefEq g g.struct_tuple1_tcr tcref || 
    tyconRefEq g g.struct_tuple2_tcr tcref || 
    tyconRefEq g g.struct_tuple3_tcr tcref || 
    tyconRefEq g g.struct_tuple4_tcr tcref || 
    tyconRefEq g g.struct_tuple5_tcr tcref || 
    tyconRefEq g g.struct_tuple6_tcr tcref || 
    tyconRefEq g g.struct_tuple7_tcr tcref || 
    tyconRefEq g g.struct_tuple8_tcr tcref

let mkCompiledTupleTyconRef (g: TcGlobals) isStruct n = 
    if n = 1 then (if isStruct then g.struct_tuple1_tcr else g.ref_tuple1_tcr)
    elif n = 2 then (if isStruct then g.struct_tuple2_tcr else g.ref_tuple2_tcr)
    elif n = 3 then (if isStruct then g.struct_tuple3_tcr else g.ref_tuple3_tcr)
    elif n = 4 then (if isStruct then g.struct_tuple4_tcr else g.ref_tuple4_tcr)
    elif n = 5 then (if isStruct then g.struct_tuple5_tcr else g.ref_tuple5_tcr)
    elif n = 6 then (if isStruct then g.struct_tuple6_tcr else g.ref_tuple6_tcr)
    elif n = 7 then (if isStruct then g.struct_tuple7_tcr else g.ref_tuple7_tcr)
    elif n = 8 then (if isStruct then g.struct_tuple8_tcr else g.ref_tuple8_tcr)
    else failwithf "mkCompiledTupleTyconRef, n = %d" n

/// Convert from F# tuple types to .NET tuple types
let rec mkCompiledTupleTy g isStruct tupElemTys = 
    let n = List.length tupElemTys 
    if n < maxTuple then
        TType_app (mkCompiledTupleTyconRef g isStruct n, tupElemTys, g.knownWithoutNull)
    else 
        let tysA, tysB = List.splitAfter goodTupleFields tupElemTys
        TType_app ((if isStruct then g.struct_tuple8_tcr else g.ref_tuple8_tcr), tysA@[mkCompiledTupleTy g isStruct tysB], g.knownWithoutNull)

/// Convert from F# tuple types to .NET tuple types, but only the outermost level
let mkOuterCompiledTupleTy g isStruct tupElemTys = 
    let n = List.length tupElemTys 
    if n < maxTuple then 
        TType_app (mkCompiledTupleTyconRef g isStruct n, tupElemTys, g.knownWithoutNull)
    else 
        let tysA, tysB = List.splitAfter goodTupleFields tupElemTys
        let tcref = (if isStruct then g.struct_tuple8_tcr else g.ref_tuple8_tcr)
        // In the case of an 8-tuple we add the Tuple<_> marker. For other sizes we keep the type 
        // as a regular F# tuple type.
        match tysB with 
        | [ tyB ] -> 
            let marker = TType_app (mkCompiledTupleTyconRef g isStruct 1, [tyB], g.knownWithoutNull)
            TType_app (tcref, tysA@[marker], g.knownWithoutNull)
        | _ ->
            TType_app (tcref, tysA@[TType_tuple (mkTupInfo isStruct, tysB)], g.knownWithoutNull)

//---------------------------------------------------------------------------
// Remove inference equations and abbreviations from types 
//---------------------------------------------------------------------------

let applyTyconAbbrev abbrevTy tycon tyargs = 
    if isNil tyargs then abbrevTy 
    else instType (mkTyconInst tycon tyargs) abbrevTy

let reduceTyconAbbrev (tycon: Tycon) tyargs = 
    let abbrev = tycon.TypeAbbrev
    match abbrev with 
    | None -> invalidArg "tycon" "this type definition is not an abbreviation"
    | Some abbrevTy -> 
        applyTyconAbbrev abbrevTy tycon tyargs

let reduceTyconRefAbbrev (tcref: TyconRef) tyargs = 
    reduceTyconAbbrev tcref.Deref tyargs

let reduceTyconMeasureableOrProvided (g: TcGlobals) (tycon: Tycon) tyargs =
#if NO_TYPEPROVIDERS
    ignore g  // otherwise g would be unused
#endif
    let repr = tycon.TypeReprInfo
    match repr with 
    | TMeasureableRepr ty -> 
        if isNil tyargs then ty else instType (mkTyconInst tycon tyargs) ty
#if !NO_TYPEPROVIDERS
    | TProvidedTypeRepr info when info.IsErased -> info.BaseTypeForErased (range0, g.obj_ty)
#endif
    | _ -> invalidArg "tc" "this type definition is not a refinement" 

let reduceTyconRefMeasureableOrProvided (g: TcGlobals) (tcref: TyconRef) tyargs = 
    reduceTyconMeasureableOrProvided g tcref.Deref tyargs

let rec stripTyEqnsA g canShortcut ty = 
    let ty = stripTyparEqnsAux canShortcut ty 
    match ty with 
    | TType_app (tcref, tinst, _) -> 
        let tycon = tcref.Deref
        match tycon.TypeAbbrev with 
        | Some abbrevTy -> 
            stripTyEqnsA g canShortcut (applyTyconAbbrev abbrevTy tycon tinst)
        | None -> 
            // This is the point where we get to add additional conditional normalizing equations 
            // into the type system. Such power!
            // 
            // Add the equation byref<'T> = byref<'T, ByRefKinds.InOut> for when using sufficient FSharp.Core
            // See RFC FS-1053.md
            if tyconRefEq g tcref g.byref_tcr && g.byref2_tcr.CanDeref && g.byrefkind_InOut_tcr.CanDeref then 
                mkByref2Ty g tinst[0] (TType_app(g.byrefkind_InOut_tcr, [], g.knownWithoutNull))

            // Add the equation double<1> = double for units of measure.
            elif tycon.IsMeasureableReprTycon && List.forall (isDimensionless g) tinst then
                stripTyEqnsA g canShortcut (reduceTyconMeasureableOrProvided g tycon tinst)
            else 
                ty
    | ty -> ty

let stripTyEqns g ty = stripTyEqnsA g false ty

let evalTupInfoIsStruct aexpr = 
    match aexpr with 
    | TupInfo.Const b -> b

let evalAnonInfoIsStruct (anonInfo: AnonRecdTypeInfo) = 
    evalTupInfoIsStruct anonInfo.TupInfo

/// This erases outermost occurrences of inference equations, type abbreviations, non-generated provided types
/// and measureable types (float<_>).
/// It also optionally erases all "compilation representations", i.e. function and
/// tuple types, and also "nativeptr<'T> --> System.IntPtr"
let rec stripTyEqnsAndErase eraseFuncAndTuple (g: TcGlobals) ty =
    let ty = stripTyEqns g ty
    match ty with
    | TType_app (tcref, args, _) -> 
        let tycon = tcref.Deref
        if tycon.IsErased then
            stripTyEqnsAndErase eraseFuncAndTuple g (reduceTyconMeasureableOrProvided g tycon args)
        elif tyconRefEq g tcref g.nativeptr_tcr && eraseFuncAndTuple then 
            stripTyEqnsAndErase eraseFuncAndTuple g g.nativeint_ty
        else
            ty

    | TType_fun(a, b, flags) when eraseFuncAndTuple ->
        TType_app(g.fastFunc_tcr, [ a; b ], flags) 

    | TType_tuple(tupInfo, l) when eraseFuncAndTuple ->
        mkCompiledTupleTy g (evalTupInfoIsStruct tupInfo) l

    | TType_erased_union(unionInfo, _) ->
        stripTyEqnsAndErase eraseFuncAndTuple g unionInfo.CommonAncestorTy

    | ty -> ty

let stripTyEqnsAndMeasureEqns g ty =
   stripTyEqnsAndErase false g ty
       
type Erasure = EraseAll | EraseMeasures | EraseNone

let stripTyEqnsWrtErasure erasureFlag g ty = 
    match erasureFlag with 
    | EraseAll -> stripTyEqnsAndErase true g ty
    | EraseMeasures -> stripTyEqnsAndErase false g ty
    | _ -> stripTyEqns g ty
    
let rec stripExnEqns (eref: TyconRef) = 
    let exnc = eref.Deref
    match exnc.ExceptionInfo with
    | TExnAbbrevRepr eref -> stripExnEqns eref
    | _ -> exnc

let primDestForallTy g ty = ty |> stripTyEqns g |> (function TType_forall (tyvs, tau) -> (tyvs, tau) | _ -> failwith "primDestForallTy: not a forall type")

let destFunTy g ty = ty |> stripTyEqns g |> (function TType_fun (tyv, tau, _) -> (tyv, tau) | _ -> failwith "destFunTy: not a function type")

let destAnyTupleTy g ty = ty |> stripTyEqns g |> (function TType_tuple (tupInfo, l) -> tupInfo, l | _ -> failwith "destAnyTupleTy: not a tuple type")

let destRefTupleTy g ty = ty |> stripTyEqns g |> (function TType_tuple (tupInfo, l) when not (evalTupInfoIsStruct tupInfo) -> l | _ -> failwith "destRefTupleTy: not a reference tuple type")

let destStructTupleTy g ty = ty |> stripTyEqns g |> (function TType_tuple (tupInfo, l) when evalTupInfoIsStruct tupInfo -> l | _ -> failwith "destStructTupleTy: not a struct tuple type")

let destTyparTy g ty = ty |> stripTyEqns g |> (function TType_var (v, _) -> v | _ -> failwith "destTyparTy: not a typar type")

let destAnyParTy g ty = ty |> stripTyEqns g |> (function TType_var (v, _) -> v | TType_measure unt -> destUnitParMeasure g unt | _ -> failwith "destAnyParTy: not a typar or unpar type")

let destMeasureTy g ty = ty |> stripTyEqns g |> (function TType_measure m -> m | _ -> failwith "destMeasureTy: not a unit-of-measure type")

let isFunTy g ty = ty |> stripTyEqns g |> (function TType_fun _ -> true | _ -> false)

let isForallTy g ty = ty |> stripTyEqns g |> (function TType_forall _ -> true | _ -> false)

let isAnyTupleTy g ty = ty |> stripTyEqns g |> (function TType_tuple _ -> true | _ -> false)

let isRefTupleTy g ty = ty |> stripTyEqns g |> (function TType_tuple (tupInfo, _) -> not (evalTupInfoIsStruct tupInfo) | _ -> false)

let isStructTupleTy g ty = ty |> stripTyEqns g |> (function TType_tuple (tupInfo, _) -> evalTupInfoIsStruct tupInfo | _ -> false)

let isAnonRecdTy g ty = ty |> stripTyEqns g |> (function TType_anon _ -> true | _ -> false)

let isStructAnonRecdTy g ty = ty |> stripTyEqns g |> (function TType_anon (anonInfo, _) -> evalAnonInfoIsStruct anonInfo | _ -> false)

let isUnionTy g ty = ty |> stripTyEqns g |> (function TType_app(tcref, _, _) -> tcref.IsUnionTycon | _ -> false)

let isReprHiddenTy g ty = ty |> stripTyEqns g |> (function TType_app(tcref, _, _) -> tcref.IsHiddenReprTycon | _ -> false)

let isFSharpObjModelTy g ty = ty |> stripTyEqns g |> (function TType_app(tcref, _, _) -> tcref.IsFSharpObjectModelTycon | _ -> false)

let isRecdTy g ty = ty |> stripTyEqns g |> (function TType_app(tcref, _, _) -> tcref.IsRecordTycon | _ -> false)

let isFSharpStructOrEnumTy g ty = ty |> stripTyEqns g |> (function TType_app(tcref, _, _) -> tcref.IsFSharpStructOrEnumTycon | _ -> false)

let isErasedUnionTy g ty = ty |> stripTyEqns g |> (function TType_erased_union _ -> true | _ -> false)

let isFSharpEnumTy g ty = ty |> stripTyEqns g |> (function TType_app(tcref, _, _) -> tcref.IsFSharpEnumTycon | _ -> false)

let isTyparTy g ty = ty |> stripTyEqns g |> (function TType_var _ -> true | _ -> false)

let isAnyParTy g ty = ty |> stripTyEqns g |> (function TType_var _ -> true | TType_measure unt -> isUnitParMeasure g unt | _ -> false)

let isMeasureTy g ty = ty |> stripTyEqns g |> (function TType_measure _ -> true | _ -> false)

let isProvenUnionCaseTy ty = match ty with TType_ucase _ -> true | _ -> false

let mkAppTy tcref tyargs = TType_app(tcref, tyargs, 0uy)

let mkProvenUnionCaseTy ucref tyargs = TType_ucase(ucref, tyargs)

let isAppTy g ty = ty |> stripTyEqns g |> (function TType_app _ -> true | _ -> false) 

let tryAppTy g ty = ty |> stripTyEqns g |> (function TType_app(tcref, tinst, _) -> ValueSome (tcref, tinst) | _ -> ValueNone) 

let destAppTy g ty = ty |> stripTyEqns g |> (function TType_app(tcref, tinst, _) -> tcref, tinst | _ -> failwith "destAppTy")

let tcrefOfAppTy g ty = ty |> stripTyEqns g |> (function TType_app(tcref, _, _) -> tcref | _ -> failwith "tcrefOfAppTy") 

let argsOfAppTy g ty = ty |> stripTyEqns g |> (function TType_app(_, tinst, _) -> tinst | _ -> [])

let tryDestTyparTy g ty = ty |> stripTyEqns g |> (function TType_var (v, _) -> ValueSome v | _ -> ValueNone)

let tryDestFunTy g ty = ty |> stripTyEqns g |> (function TType_fun (tyv, tau, _) -> ValueSome(tyv, tau) | _ -> ValueNone)

let tryTcrefOfAppTy g ty = ty |> stripTyEqns g |> (function TType_app(tcref, _, _) -> ValueSome tcref | _ -> ValueNone)

let tryDestAnonRecdTy g ty = ty |> stripTyEqns g |> (function TType_anon (anonInfo, tys) -> ValueSome (anonInfo, tys) | _ -> ValueNone)

let tryAnyParTy g ty = ty |> stripTyEqns g |> (function TType_var (v, _) -> ValueSome v | TType_measure unt when isUnitParMeasure g unt -> ValueSome(destUnitParMeasure g unt) | _ -> ValueNone)

let tryAnyParTyOption g ty = ty |> stripTyEqns g |> (function TType_var (v, _) -> Some v | TType_measure unt when isUnitParMeasure g unt -> Some(destUnitParMeasure g unt) | _ -> None)

let (|AppTy|_|) g ty = ty |> stripTyEqns g |> (function TType_app(tcref, tinst, _) -> Some (tcref, tinst) | _ -> None) 

let (|RefTupleTy|_|) g ty = ty |> stripTyEqns g |> (function TType_tuple(tupInfo, tys) when not (evalTupInfoIsStruct tupInfo) -> Some tys | _ -> None)

let (|FunTy|_|) g ty = ty |> stripTyEqns g |> (function TType_fun(domainTy, rangeTy, _) -> Some (domainTy, rangeTy) | _ -> None)

let tryUnsortedErasedUnionTyCases g ty =
    let ty = ty |> stripTyEqns g 
    match ty with
    | TType_erased_union (unionInfo, tys) -> 
        let sigma = unionInfo.UnsortedCaseSourceIndices
        let unsortedTyps =
            tys
            |> List.indexed
            |> List.sortBy (fun (sortedIdx, _) -> sigma.[sortedIdx])
            |> List.map snd
                
        ValueSome (unsortedTyps)
    | _ -> ValueNone
    
let tryNiceEntityRefOfTy ty = 
    let ty = stripTyparEqnsAux false ty 
    match ty with
    | TType_app (tcref, _, _) -> ValueSome tcref
    | TType_measure (Measure.Con tcref) -> ValueSome tcref
    | _ -> ValueNone

let tryNiceEntityRefOfTyOption ty = 
    let ty = stripTyparEqnsAux false ty 
    match ty with
    | TType_app (tcref, _, _) -> Some tcref
    | TType_measure (Measure.Con tcref) -> Some tcref
    | _ -> None
    
let mkInstForAppTy g ty = 
    match tryAppTy g ty with
    | ValueSome (tcref, tinst) -> mkTyconRefInst tcref tinst
    | _ -> []

let domainOfFunTy g ty = fst (destFunTy g ty)
let rangeOfFunTy g ty = snd (destFunTy g ty)

let convertToTypeWithMetadataIfPossible g ty = 
    if isAnyTupleTy g ty then 
        let tupInfo, tupElemTys = destAnyTupleTy g ty
        mkOuterCompiledTupleTy g (evalTupInfoIsStruct tupInfo) tupElemTys
    elif isFunTy g ty then 
        let a,b = destFunTy g ty
        mkAppTy g.fastFunc_tcr [a; b]
    else ty
 
//---------------------------------------------------------------------------
// TType modifications
//---------------------------------------------------------------------------

let stripMeasuresFromTType g tt = 
    match tt with
    | TType_app(a, b, flags) ->
        let bR = b |> List.filter (isMeasureTy g >> not)
        TType_app(a, bR, flags)
    | _ -> tt

//---------------------------------------------------------------------------
// Equivalence of types up to alpha-equivalence 
//---------------------------------------------------------------------------


[<NoEquality; NoComparison>]
type TypeEquivEnv = 
    { EquivTypars: TyparMap<TType>
      EquivTycons: TyconRefRemap}

// allocate a singleton
let typeEquivEnvEmpty = 
    { EquivTypars = TyparMap.Empty
      EquivTycons = emptyTyconRefRemap }

type TypeEquivEnv with 
    static member Empty = typeEquivEnvEmpty

    member aenv.BindTyparsToTypes tps1 tys2 =
        { aenv with EquivTypars = (tps1, tys2, aenv.EquivTypars) |||> List.foldBack2 (fun tp ty tpmap -> tpmap.Add(tp, ty)) }

    member aenv.BindEquivTypars tps1 tps2 =
        aenv.BindTyparsToTypes tps1 (List.map mkTyparTy tps2) 

    static member FromTyparInst tpinst =
        let tps, tys = List.unzip tpinst
        TypeEquivEnv.Empty.BindTyparsToTypes tps tys 

    static member FromEquivTypars tps1 tps2 = 
        TypeEquivEnv.Empty.BindEquivTypars tps1 tps2 

let rec traitsAEquivAux erasureFlag g aenv traitInfo1 traitInfo2 =
   let (TTrait(tys1, nm, mf1, argtys, retTy, _)) = traitInfo1
   let (TTrait(tys2, nm2, mf2, argtys2, retTy2, _)) = traitInfo2
   mf1 = mf2 &&
   nm = nm2 &&
   ListSet.equals (typeAEquivAux erasureFlag g aenv) tys1 tys2 &&
   returnTypesAEquivAux erasureFlag g aenv retTy retTy2 &&
   List.lengthsEqAndForall2 (typeAEquivAux erasureFlag g aenv) argtys argtys2

and traitKeysAEquivAux erasureFlag g aenv witnessInfo1 witnessInfo2 =
   let (TraitWitnessInfo(tys1, nm, mf1, argtys, retTy)) = witnessInfo1
   let (TraitWitnessInfo(tys2, nm2, mf2, argtys2, retTy2)) = witnessInfo2
   mf1 = mf2 &&
   nm = nm2 &&
   ListSet.equals (typeAEquivAux erasureFlag g aenv) tys1 tys2 &&
   returnTypesAEquivAux erasureFlag g aenv retTy retTy2 &&
   List.lengthsEqAndForall2 (typeAEquivAux erasureFlag g aenv) argtys argtys2

and returnTypesAEquivAux erasureFlag g aenv retTy retTy2 =
    match retTy, retTy2 with  
    | None, None -> true
    | Some t1, Some t2 -> typeAEquivAux erasureFlag g aenv t1 t2
    | _ -> false

    
and typarConstraintsAEquivAux erasureFlag g aenv tpc1 tpc2 =
    match tpc1, tpc2 with
    | TyparConstraint.CoercesTo(acty, _), 
      TyparConstraint.CoercesTo(fcty, _) -> 
        typeAEquivAux erasureFlag g aenv acty fcty

    | TyparConstraint.MayResolveMember(trait1, _),
      TyparConstraint.MayResolveMember(trait2, _) -> 
        traitsAEquivAux erasureFlag g aenv trait1 trait2 

    | TyparConstraint.DefaultsTo(_, acty, _), 
      TyparConstraint.DefaultsTo(_, fcty, _) -> 
        typeAEquivAux erasureFlag g aenv acty fcty

    | TyparConstraint.IsEnum(uty1, _), TyparConstraint.IsEnum(uty2, _) -> 
        typeAEquivAux erasureFlag g aenv uty1 uty2

    | TyparConstraint.IsDelegate(aty1, bty1, _), TyparConstraint.IsDelegate(aty2, bty2, _) -> 
        typeAEquivAux erasureFlag g aenv aty1 aty2 && 
        typeAEquivAux erasureFlag g aenv bty1 bty2 

    | TyparConstraint.SimpleChoice (tys1, _), TyparConstraint.SimpleChoice(tys2, _) -> 
        ListSet.equals (typeAEquivAux erasureFlag g aenv) tys1 tys2

    | TyparConstraint.SupportsComparison _, TyparConstraint.SupportsComparison _ 
    | TyparConstraint.SupportsEquality _, TyparConstraint.SupportsEquality _ 
    | TyparConstraint.SupportsNull _, TyparConstraint.SupportsNull _ 
    | TyparConstraint.IsNonNullableStruct _, TyparConstraint.IsNonNullableStruct _
    | TyparConstraint.IsReferenceType _, TyparConstraint.IsReferenceType _ 
    | TyparConstraint.IsUnmanaged _, TyparConstraint.IsUnmanaged _
    | TyparConstraint.RequiresDefaultConstructor _, TyparConstraint.RequiresDefaultConstructor _ -> true
    | _ -> false

and typarConstraintSetsAEquivAux erasureFlag g aenv (tp1: Typar) (tp2: Typar) = 
    tp1.StaticReq = tp2.StaticReq &&
    ListSet.equals (typarConstraintsAEquivAux erasureFlag g aenv) tp1.Constraints tp2.Constraints

and typarsAEquivAux erasureFlag g (aenv: TypeEquivEnv) tps1 tps2 = 
    List.length tps1 = List.length tps2 &&
    let aenv = aenv.BindEquivTypars tps1 tps2 
    List.forall2 (typarConstraintSetsAEquivAux erasureFlag g aenv) tps1 tps2

and tcrefAEquiv g aenv tc1 tc2 = 
    tyconRefEq g tc1 tc2 || 
      (match aenv.EquivTycons.TryFind tc1 with Some v -> tyconRefEq g v tc2 | None -> false)

/// Test ty1 = ty2
and typeAEquivAux erasureFlag g aenv ty1 ty2 = 
    let ty1 = stripTyEqnsWrtErasure erasureFlag g ty1 
    let ty2 = stripTyEqnsWrtErasure erasureFlag g ty2
    match ty1, ty2 with
    | TType_forall(tps1, rty1), TType_forall(tps2, retTy2) -> 
        typarsAEquivAux erasureFlag g aenv tps1 tps2 && typeAEquivAux erasureFlag g (aenv.BindEquivTypars tps1 tps2) rty1 retTy2

    | TType_var (tp1, _), TType_var (tp2, _) when typarEq tp1 tp2 -> 
        true

    | TType_var (tp1, _), _ ->
        match aenv.EquivTypars.TryFind tp1 with
        | Some v -> typeEquivAux erasureFlag g v ty2
        | None -> false

    | TType_app (tc1, b1, _), TType_app (tc2, b2, _) -> 
        tcrefAEquiv g aenv tc1 tc2 &&
        typesAEquivAux erasureFlag g aenv b1 b2

    | TType_ucase (UnionCaseRef(tc1, n1), b1), TType_ucase (UnionCaseRef(tc2, n2), b2) -> 
        n1=n2 &&
        tcrefAEquiv g aenv tc1 tc2 &&
        typesAEquivAux erasureFlag g aenv b1 b2

    | TType_tuple (s1, l1), TType_tuple (s2, l2) -> 
        structnessAEquiv s1 s2 && typesAEquivAux erasureFlag g aenv l1 l2

    | TType_anon (anonInfo1, l1), TType_anon (anonInfo2, l2) -> 
        anonInfoEquiv anonInfo1 anonInfo2 &&
        typesAEquivAux erasureFlag g aenv l1 l2

    | TType_fun (dtys1, rty1, _), TType_fun (dtys2, retTy2, _) -> 
        typeAEquivAux erasureFlag g aenv dtys1 dtys2 && typeAEquivAux erasureFlag g aenv rty1 retTy2

    | TType_measure m1, TType_measure m2 -> 
        match erasureFlag with 
        | EraseNone -> measureAEquiv g aenv m1 m2 
        | _ -> true

    | TType_erased_union (_, l1), TType_erased_union (_, l2) ->
        ListSet.equals (typeAEquivAux erasureFlag g aenv) l1 l2

    | _ -> false


and anonInfoEquiv (anonInfo1: AnonRecdTypeInfo) (anonInfo2: AnonRecdTypeInfo) =
    ccuEq anonInfo1.Assembly anonInfo2.Assembly && 
    structnessAEquiv anonInfo1.TupInfo anonInfo2.TupInfo && 
    anonInfo1.SortedNames = anonInfo2.SortedNames 

and structnessAEquiv un1 un2 =
    match un1, un2 with 
    | TupInfo.Const b1, TupInfo.Const b2 -> (b1 = b2)

and measureAEquiv g aenv un1 un2 =
    let vars1 = ListMeasureVarOccs un1
    let trans tp1 = if aenv.EquivTypars.ContainsKey tp1 then destAnyParTy g aenv.EquivTypars[tp1] else tp1
    let remapTyconRef tc = if aenv.EquivTycons.ContainsKey tc then aenv.EquivTycons[tc] else tc
    let vars1R = List.map trans vars1
    let vars2 = ListSet.subtract typarEq (ListMeasureVarOccs un2) vars1R
    let cons1 = ListMeasureConOccsAfterRemapping g remapTyconRef un1
    let cons2 = ListMeasureConOccsAfterRemapping g remapTyconRef un2 
 
    vars1 |> List.forall (fun v -> MeasureVarExponent v un1 = MeasureVarExponent (trans v) un2) &&
    vars2 |> List.forall (fun v -> MeasureVarExponent v un1 = MeasureVarExponent v un2) &&
    (cons1@cons2) |> List.forall (fun c -> MeasureConExponentAfterRemapping g remapTyconRef c un1 = MeasureConExponentAfterRemapping g remapTyconRef c un2)

and typesAEquivAux erasureFlag g aenv l1 l2 = List.lengthsEqAndForall2 (typeAEquivAux erasureFlag g aenv) l1 l2

and typeEquivAux erasureFlag g ty1 ty2 = typeAEquivAux erasureFlag g TypeEquivEnv.Empty ty1 ty2

let typeAEquiv g aenv ty1 ty2 = typeAEquivAux EraseNone g aenv ty1 ty2

let typeEquiv g ty1 ty2 = typeEquivAux EraseNone g ty1 ty2

let traitsAEquiv g aenv t1 t2 = traitsAEquivAux EraseNone g aenv t1 t2

let traitKeysAEquiv g aenv t1 t2 = traitKeysAEquivAux EraseNone g aenv t1 t2

let typarConstraintsAEquiv g aenv c1 c2 = typarConstraintsAEquivAux EraseNone g aenv c1 c2

let typarsAEquiv g aenv d1 d2 = typarsAEquivAux EraseNone g aenv d1 d2

let returnTypesAEquiv g aenv t1 t2 = returnTypesAEquivAux EraseNone g aenv t1 t2

let measureEquiv g m1 m2 = measureAEquiv g TypeEquivEnv.Empty m1 m2

// Get measure of type, float<_> or float32<_> or decimal<_> but not float=float<1> or float32=float32<1> or decimal=decimal<1> 
let getMeasureOfType g ty =
    match ty with 
    | AppTy g (tcref, [tyarg]) ->
        match stripTyEqns g tyarg with  
        | TType_measure ms when not (measureEquiv g ms Measure.One) -> Some (tcref, ms)
        | _ -> None
    | _ -> None

let isErasedType g ty = 
  match stripTyEqns g ty with
#if !NO_TYPEPROVIDERS
  | TType_app (tcref, _, _) -> tcref.IsProvidedErasedTycon
#endif
  | _ -> false

// Return all components of this type expression that cannot be tested at runtime
let rec getErasedTypes g ty = 
    let ty = stripTyEqns g ty
    if isErasedType g ty then [ty] else 
    match ty with
<<<<<<< HEAD
    | TType_forall(_, rty) -> 
        getErasedTypes g rty

=======
    | TType_forall(_, bodyTy) -> 
        getErasedTypes g bodyTy
>>>>>>> f9b72061
    | TType_var (tp, _) -> 
        if tp.IsErased then [ty] else []

    | TType_app (_, b, _)
    | TType_ucase(_, b)
    | TType_anon (_, b)
    | TType_tuple (_, b)
    | TType_erased_union (_, b) -> 
        List.foldBack (fun ty tys -> getErasedTypes g ty @ tys) b []
<<<<<<< HEAD

    | TType_fun (dty, rty, _) -> 
        getErasedTypes g dty @ getErasedTypes g rty

=======
    | TType_fun (domainTy, rangeTy, _) -> 
        getErasedTypes g domainTy @ getErasedTypes g rangeTy
>>>>>>> f9b72061
    | TType_measure _ -> 
        [ty]

//---------------------------------------------------------------------------
// Standard orderings, e.g. for order set/map keys
//---------------------------------------------------------------------------

let valOrder = { new IComparer<Val> with member _.Compare(v1, v2) = compare v1.Stamp v2.Stamp }
let tyconOrder = { new IComparer<Tycon> with member _.Compare(tc1, tc2) = compare tc1.Stamp tc2.Stamp }
let recdFieldRefOrder = 
    { new IComparer<RecdFieldRef> with 
         member _.Compare(RecdFieldRef(tcref1, nm1), RecdFieldRef(tcref2, nm2)) = 
            let c = tyconOrder.Compare (tcref1.Deref, tcref2.Deref) 
            if c <> 0 then c else 
            compare nm1 nm2 }

let unionCaseRefOrder = 
    { new IComparer<UnionCaseRef> with 
         member _.Compare(UnionCaseRef(tcref1, nm1), UnionCaseRef(tcref2, nm2)) = 
            let c = tyconOrder.Compare (tcref1.Deref, tcref2.Deref) 
            if c <> 0 then c else 
            compare nm1 nm2 }

//---------------------------------------------------------------------------
// Make some common types
//---------------------------------------------------------------------------

let mkFunTy (g: TcGlobals) d r =
    TType_fun (d, r, g.knownWithoutNull)

let mkForallTy d r = TType_forall (d, r)

let mkForallTyIfNeeded d r = if isNil d then r else mkForallTy d r

let (+->) d r = mkForallTyIfNeeded d r

let mkIteratedFunTy g dl r = List.foldBack (mkFunTy g) dl r

let mkLambdaTy g tps tys bodyTy = mkForallTyIfNeeded tps (mkIteratedFunTy g tys bodyTy)

let mkLambdaArgTy m tys = 
    match tys with 
    | [] -> error(InternalError("mkLambdaArgTy", m))
    | [h] -> h 
    | _ -> mkRawRefTupleTy tys

let typeOfLambdaArg m vs = mkLambdaArgTy m (typesOfVals vs)

let mkMultiLambdaTy g m vs bodyTy = mkFunTy g (typeOfLambdaArg m vs) bodyTy 

/// When compiling FSharp.Core.dll we have to deal with the non-local references into
/// the library arising from env.fs. Part of this means that we have to be able to resolve these
/// references. This function artificially forces the existence of a module or namespace at a 
/// particular point in order to do this.
let ensureCcuHasModuleOrNamespaceAtPath (ccu: CcuThunk) path (CompPath(_, cpath)) xml =
    let scoref = ccu.ILScopeRef 
    let rec loop prior_cpath (path: Ident list) cpath (modul: ModuleOrNamespace) =
        let mtype = modul.ModuleOrNamespaceType 
        match path, cpath with 
        | hpath :: tpath, (_, mkind) :: tcpath -> 
            let modName = hpath.idText 
            if not (Map.containsKey modName mtype.AllEntitiesByCompiledAndLogicalMangledNames) then 
                let mty = Construct.NewEmptyModuleOrNamespaceType mkind
                let cpath = CompPath(scoref, prior_cpath)
                let smodul = Construct.NewModuleOrNamespace (Some cpath) taccessPublic hpath xml [] (MaybeLazy.Strict mty)
                mtype.AddModuleOrNamespaceByMutation smodul
            let modul = Map.find modName mtype.AllEntitiesByCompiledAndLogicalMangledNames 
            loop (prior_cpath @ [(modName, Namespace)]) tpath tcpath modul 

        | _ -> () 

    loop [] path cpath ccu.Contents


//---------------------------------------------------------------------------
// Primitive destructors
//---------------------------------------------------------------------------

/// Look through the Expr.Link nodes arising from type inference
let rec stripExpr e = 
    match e with 
    | Expr.Link eref -> stripExpr eref.Value
    | _ -> e    

let rec stripDebugPoints expr = 
    match stripExpr expr with
    | Expr.DebugPoint (_, innerExpr) -> stripDebugPoints innerExpr
    | expr -> expr

// Strip debug points and remember how to recrete them
let (|DebugPoints|) expr =
    match stripExpr expr with
    | Expr.DebugPoint (dp, innerExpr) -> innerExpr, (fun e -> Expr.DebugPoint(dp, e))
    | expr -> expr, id

let mkCase (a, b) = TCase(a, b)

let isRefTupleExpr e = match e with Expr.Op (TOp.Tuple tupInfo, _, _, _) -> not (evalTupInfoIsStruct tupInfo) | _ -> false

let tryDestRefTupleExpr e = match e with Expr.Op (TOp.Tuple tupInfo, _, es, _) when not (evalTupInfoIsStruct tupInfo) -> es | _ -> [e]

let rangeOfExpr (x: Expr) = x.Range

//---------------------------------------------------------------------------
// Build nodes in decision graphs
//---------------------------------------------------------------------------


let primMkMatch(spBind, exprm, tree, targets, matchm, ty) = Expr.Match (spBind, exprm, tree, targets, matchm, ty)

type MatchBuilder(spBind, inpRange: range) = 

    let targets = ResizeArray<_>(10) 
    member x.AddTarget tg = 
        let n = targets.Count 
        targets.Add tg
        n

    member x.AddResultTarget(e) = TDSuccess([], x.AddTarget(TTarget([], e, None)))

    member _.CloseTargets() = targets |> ResizeArray.toList

    member _.Close(dtree, m, ty) = primMkMatch (spBind, inpRange, dtree, targets.ToArray(), m, ty)

let mkBoolSwitch m g t e =
    TDSwitch(g, [TCase(DecisionTreeTest.Const(Const.Bool true), t)], Some e, m)

let primMkCond spBind m ty e1 e2 e3 = 
    let mbuilder = MatchBuilder(spBind, m)
    let dtree = mkBoolSwitch m e1 (mbuilder.AddResultTarget(e2)) (mbuilder.AddResultTarget(e3)) 
    mbuilder.Close(dtree, m, ty)

let mkCond spBind m ty e1 e2 e3 =
    primMkCond spBind m ty e1 e2 e3

//---------------------------------------------------------------------------
// Primitive constructors
//---------------------------------------------------------------------------

let exprForValRef m vref = Expr.Val (vref, NormalValUse, m)
let exprForVal m v = exprForValRef m (mkLocalValRef v)
let mkLocalAux m s ty mut compgen =
    let thisv = Construct.NewVal(s, m, None, ty, mut, compgen, None, taccessPublic, ValNotInRecScope, None, NormalVal, [], ValInline.Optional, XmlDoc.Empty, false, false, false, false, false, false, None, ParentNone) 
    thisv, exprForVal m thisv

let mkLocal m s ty = mkLocalAux m s ty Immutable false
let mkCompGenLocal m s ty = mkLocalAux m s ty Immutable true
let mkMutableCompGenLocal m s ty = mkLocalAux m s ty Mutable true

// Type gives return type. For type-lambdas this is the formal return type. 
let mkMultiLambda m vs (body, bodyTy) = Expr.Lambda (newUnique(), None, None, vs, body, m, bodyTy)

let rebuildLambda m ctorThisValOpt baseValOpt vs (body, bodyTy) = Expr.Lambda (newUnique(), ctorThisValOpt, baseValOpt, vs, body, m, bodyTy)

let mkLambda m v (body, bodyTy) = mkMultiLambda m [v] (body, bodyTy)

let mkTypeLambda m vs (body, bodyTy) = match vs with [] -> body | _ -> Expr.TyLambda (newUnique(), vs, body, m, bodyTy)

let mkTypeChoose m vs body = match vs with [] -> body | _ -> Expr.TyChoose (vs, body, m)

let mkObjExpr (ty, basev, basecall, overrides, iimpls, m) = 
    Expr.Obj (newUnique(), ty, basev, basecall, overrides, iimpls, m) 

let mkLambdas g m tps (vs: Val list) (body, bodyTy) = 
    mkTypeLambda m tps (List.foldBack (fun v (e, ty) -> mkLambda m v (e, ty), mkFunTy g v.Type ty) vs (body, bodyTy))

let mkMultiLambdasCore g m vsl (body, bodyTy) = 
    List.foldBack (fun v (e, ty) -> mkMultiLambda m v (e, ty), mkFunTy g (typeOfLambdaArg m v) ty) vsl (body, bodyTy)

let mkMultiLambdas g m tps vsl (body, bodyTy) = 
    mkTypeLambda m tps (mkMultiLambdasCore g m vsl (body, bodyTy) )

let mkMemberLambdas g m tps ctorThisValOpt baseValOpt vsl (body, bodyTy) = 
    let expr = 
        match ctorThisValOpt, baseValOpt with
        | None, None -> mkMultiLambdasCore g m vsl (body, bodyTy)
        | _ -> 
            match vsl with 
            | [] -> error(InternalError("mk_basev_multi_lambdas_core: can't attach a basev to a non-lambda expression", m))
            | h :: t -> 
                let body, bodyTy = mkMultiLambdasCore g m t (body, bodyTy)
                (rebuildLambda m ctorThisValOpt baseValOpt h (body, bodyTy), (mkFunTy g (typeOfLambdaArg m h) bodyTy))
    mkTypeLambda m tps expr

let mkMultiLambdaBind g v letSeqPtOpt m tps vsl (body, bodyTy) = 
    TBind(v, mkMultiLambdas g m tps vsl (body, bodyTy), letSeqPtOpt)

let mkBind seqPtOpt v e = TBind(v, e, seqPtOpt)

let mkLetBind m bind body = Expr.Let (bind, body, m, Construct.NewFreeVarsCache())

let mkLetsBind m binds body = List.foldBack (mkLetBind m) binds body 

let mkLetsFromBindings m binds body = List.foldBack (mkLetBind m) binds body 

let mkLet seqPtOpt m v x body = mkLetBind m (mkBind seqPtOpt v x) body

/// Make sticky bindings that are compiler generated (though the variables may not be - e.g. they may be lambda arguments in a beta reduction)
let mkCompGenBind v e = TBind(v, e, DebugPointAtBinding.NoneAtSticky)

let mkCompGenBinds (vs: Val list) (es: Expr list) = List.map2 mkCompGenBind vs es

let mkCompGenLet m v x body = mkLetBind m (mkCompGenBind v x) body

let mkCompGenLets m vs xs body = mkLetsBind m (mkCompGenBinds vs xs) body

let mkCompGenLetsFromBindings m vs xs body = mkLetsFromBindings m (mkCompGenBinds vs xs) body

let mkInvisibleBind v e = TBind(v, e, DebugPointAtBinding.NoneAtInvisible)

let mkInvisibleBinds (vs: Val list) (es: Expr list) = List.map2 mkInvisibleBind vs es

let mkInvisibleLet m v x body = mkLetBind m (mkInvisibleBind v x) body

let mkInvisibleLets m vs xs body = mkLetsBind m (mkInvisibleBinds vs xs) body

let mkInvisibleLetsFromBindings m vs xs body = mkLetsFromBindings m (mkInvisibleBinds vs xs) body

let mkLetRecBinds m binds body =
    if isNil binds then
        body 
    else
        Expr.LetRec (binds, body, m, Construct.NewFreeVarsCache())

//-------------------------------------------------------------------------
// Type schemes...
//-------------------------------------------------------------------------

// Type parameters may be have been equated to other tps in equi-recursive type inference 
// and unit type inference. Normalize them here 
let NormalizeDeclaredTyparsForEquiRecursiveInference g tps = 
    match tps with 
    | [] -> []
    | tps -> 
        tps |> List.map (fun tp ->
          let ty = mkTyparTy tp
          match tryAnyParTy g ty with
          | ValueSome anyParTy -> anyParTy 
          | ValueNone -> tp)
 
type TypeScheme = TypeScheme of Typars * TType    
  
let mkGenericBindRhs g m generalizedTyparsForRecursiveBlock typeScheme bodyExpr = 
    let (TypeScheme(generalizedTypars, tauType)) = typeScheme

    // Normalize the generalized typars
    let generalizedTypars = NormalizeDeclaredTyparsForEquiRecursiveInference g generalizedTypars

    // Some recursive bindings result in free type variables, e.g. 
    //    let rec f (x:'a) = ()  
    //    and g() = f y |> ignore 
    // What is the type of y? Type inference equates it to 'a. 
    // But "g" is not polymorphic in 'a. Hence we get a free choice of "'a" 
    // in the scope of "g". Thus at each individual recursive binding we record all 
    // type variables for which we have a free choice, which is precisely the difference 
    // between the union of all sets of generalized type variables and the set generalized 
    // at each particular binding. 
    //
    // We record an expression node that indicates that a free choice can be made 
    // for these. This expression node effectively binds the type variables. 
    let freeChoiceTypars = ListSet.subtract typarEq generalizedTyparsForRecursiveBlock generalizedTypars
    mkTypeLambda m generalizedTypars (mkTypeChoose m freeChoiceTypars bodyExpr, tauType)

let isBeingGeneralized tp typeScheme = 
    let (TypeScheme(generalizedTypars, _)) = typeScheme
    ListSet.contains typarRefEq tp generalizedTypars

//-------------------------------------------------------------------------
// Build conditional expressions...
//------------------------------------------------------------------------- 

let mkBool (g: TcGlobals) m b =
    Expr.Const (Const.Bool b, m, g.bool_ty)

let mkTrue g m =
    mkBool g m true

let mkFalse g m =
    mkBool g m false

let mkLazyOr (g: TcGlobals) m e1 e2 =
    mkCond DebugPointAtBinding.NoneAtSticky m g.bool_ty e1 (mkTrue g m) e2

let mkLazyAnd (g: TcGlobals) m e1 e2 =
    mkCond DebugPointAtBinding.NoneAtSticky m g.bool_ty e1 e2 (mkFalse g m)

let mkCoerceExpr(e, toTy, m, fromTy) =
    Expr.Op (TOp.Coerce, [toTy; fromTy], [e], m)

let mkAsmExpr (code, tinst, args, rettys, m) =
    Expr.Op (TOp.ILAsm (code, rettys), tinst, args, m)

let mkUnionCaseExpr(uc, tinst, args, m) =
    Expr.Op (TOp.UnionCase uc, tinst, args, m)

let mkExnExpr(uc, args, m) =
    Expr.Op (TOp.ExnConstr uc, [], args, m)

let mkTupleFieldGetViaExprAddr(tupInfo, e, tinst, i, m) =
    Expr.Op (TOp.TupleFieldGet (tupInfo, i), tinst, [e], m)

let mkAnonRecdFieldGetViaExprAddr(anonInfo, e, tinst, i, m) =
    Expr.Op (TOp.AnonRecdGet (anonInfo, i), tinst, [e], m)

let mkRecdFieldGetViaExprAddr (e, fref, tinst, m) =
    Expr.Op (TOp.ValFieldGet fref, tinst, [e], m)

let mkRecdFieldGetAddrViaExprAddr(readonly, e, fref, tinst, m) =
    Expr.Op (TOp.ValFieldGetAddr (fref, readonly), tinst, [e], m)

let mkStaticRecdFieldGetAddr(readonly, fref, tinst, m) =
    Expr.Op (TOp.ValFieldGetAddr (fref, readonly), tinst, [], m)

let mkStaticRecdFieldGet (fref, tinst, m) =
    Expr.Op (TOp.ValFieldGet fref, tinst, [], m)

let mkStaticRecdFieldSet(fref, tinst, e, m) =
    Expr.Op (TOp.ValFieldSet fref, tinst, [e], m)

let mkArrayElemAddress g (readonly, ilInstrReadOnlyAnnotation, isNativePtr, shape, elemTy, exprs, m) = 
    Expr.Op (TOp.ILAsm ([I_ldelema(ilInstrReadOnlyAnnotation, isNativePtr, shape, mkILTyvarTy 0us)], [mkByrefTyWithFlag g readonly elemTy]), [elemTy], exprs, m)

let mkRecdFieldSetViaExprAddr (e1, fref, tinst, e2, m) =
    Expr.Op (TOp.ValFieldSet fref, tinst, [e1;e2], m)

let mkUnionCaseTagGetViaExprAddr (e1, cref, tinst, m) =
    Expr.Op (TOp.UnionCaseTagGet cref, tinst, [e1], m)

/// Make a 'TOp.UnionCaseProof' expression, which proves a union value is over a particular case (used only for ref-unions, not struct-unions)
let mkUnionCaseProof (e1, cref: UnionCaseRef, tinst, m) =
    if cref.Tycon.IsStructOrEnumTycon then e1 else Expr.Op (TOp.UnionCaseProof cref, tinst, [e1], m)

/// Build a 'TOp.UnionCaseFieldGet' expression for something we've already determined to be a particular union case. For ref-unions, 
/// the input expression has 'TType_ucase', which is an F# compiler internal "type" corresponding to the union case. For struct-unions, 
/// the input should be the address of the expression.
let mkUnionCaseFieldGetProvenViaExprAddr (e1, cref, tinst, j, m) =
    Expr.Op (TOp.UnionCaseFieldGet (cref, j), tinst, [e1], m)

/// Build a 'TOp.UnionCaseFieldGetAddr' expression for a field of a union when we've already determined the value to be a particular union case. For ref-unions, 
/// the input expression has 'TType_ucase', which is an F# compiler internal "type" corresponding to the union case. For struct-unions, 
/// the input should be the address of the expression.
let mkUnionCaseFieldGetAddrProvenViaExprAddr (readonly, e1, cref, tinst, j, m) =
    Expr.Op (TOp.UnionCaseFieldGetAddr (cref, j, readonly), tinst, [e1], m)

/// Build a 'get' expression for something we've already determined to be a particular union case, but where 
/// the static type of the input is not yet proven to be that particular union case. This requires a type
/// cast to 'prove' the condition.
let mkUnionCaseFieldGetUnprovenViaExprAddr (e1, cref, tinst, j, m) =
    mkUnionCaseFieldGetProvenViaExprAddr (mkUnionCaseProof(e1, cref, tinst, m), cref, tinst, j, m)

let mkUnionCaseFieldSet (e1, cref, tinst, j, e2, m) =
    Expr.Op (TOp.UnionCaseFieldSet (cref, j), tinst, [e1;e2], m)

let mkExnCaseFieldGet (e1, ecref, j, m) =
    Expr.Op (TOp.ExnFieldGet (ecref, j), [], [e1], m)

let mkExnCaseFieldSet (e1, ecref, j, e2, m) =
    Expr.Op (TOp.ExnFieldSet (ecref, j), [], [e1;e2], m)

let mkDummyLambda (g: TcGlobals) (e: Expr, ety) = 
    let m = e.Range
    mkLambda m (fst (mkCompGenLocal m "unitVar" g.unit_ty)) (e, ety)
                           
let mkWhile (g: TcGlobals) (spWhile, marker, e1, e2, m) = 
    Expr.Op (TOp.While (spWhile, marker), [], [mkDummyLambda g (e1, g.bool_ty);mkDummyLambda g (e2, g.unit_ty)], m)

let mkIntegerForLoop (g: TcGlobals) (spFor, spIn, v, e1, dir, e2, e3: Expr, m) = 
    Expr.Op (TOp.IntegerForLoop (spFor, spIn, dir), [], [mkDummyLambda g (e1, g.int_ty) ;mkDummyLambda g (e2, g.int_ty);mkLambda e3.Range v (e3, g.unit_ty)], m)

let mkTryWith g (e1, vf, ef: Expr, vh, eh: Expr, m, ty, spTry, spWith) = 
    Expr.Op (TOp.TryWith (spTry, spWith), [ty], [mkDummyLambda g (e1, ty);mkLambda ef.Range vf (ef, ty);mkLambda eh.Range vh (eh, ty)], m)

let mkTryFinally (g: TcGlobals) (e1, e2, m, ty, spTry, spFinally) = 
    Expr.Op (TOp.TryFinally (spTry, spFinally), [ty], [mkDummyLambda g (e1, ty);mkDummyLambda g (e2, g.unit_ty)], m)

let mkDefault (m, ty) =
    Expr.Const (Const.Zero, m, ty) 

let mkValSet m v e =
    Expr.Op (TOp.LValueOp (LSet, v), [], [e], m)             

let mkAddrSet m v e =
    Expr.Op (TOp.LValueOp (LByrefSet, v), [], [e], m)       

let mkAddrGet m v =
    Expr.Op (TOp.LValueOp (LByrefGet, v), [], [], m)          

let mkValAddr m readonly v =
    Expr.Op (TOp.LValueOp (LAddrOf readonly, v), [], [], m)           

//--------------------------------------------------------------------------
// Maps tracking extra information for values
//--------------------------------------------------------------------------

[<NoEquality; NoComparison>]
type ValHash<'T> = 
    | ValHash of Dictionary<Stamp, 'T>

    member ht.Values = 
        let (ValHash t) = ht
        t.Values :> seq<'T>

    member ht.TryFind (v: Val) = 
        let (ValHash t) = ht
        match t.TryGetValue v.Stamp with
        | true, v -> Some v
        | _ -> None

    member ht.Add (v: Val, x) = 
        let (ValHash t) = ht
        t[v.Stamp] <- x

    static member Create() = ValHash (new Dictionary<_, 'T>(11))

[<Struct; NoEquality; NoComparison>]
type ValMultiMap<'T>(contents: StampMap<'T list>) =

    member _.ContainsKey (v: Val) =
        contents.ContainsKey v.Stamp

    member _.Find (v: Val) =
        match contents |> Map.tryFind v.Stamp with
        | Some vals -> vals
        | _ -> []

    member m.Add (v: Val, x) = ValMultiMap<'T>(contents.Add (v.Stamp, x :: m.Find v))

    member _.Remove (v: Val) = ValMultiMap<'T>(contents.Remove v.Stamp)

    member _.Contents = contents

    static member Empty = ValMultiMap<'T>(Map.empty)

[<Struct; NoEquality; NoComparison>]
type TyconRefMultiMap<'T>(contents: TyconRefMap<'T list>) =

    member _.Find v = 
        match contents.TryFind v with
        | Some vals -> vals
        | _ -> []

    member m.Add (v, x) = TyconRefMultiMap<'T>(contents.Add v (x :: m.Find v))

    static member Empty = TyconRefMultiMap<'T>(TyconRefMap<_>.Empty)

    static member OfList vs = (vs, TyconRefMultiMap<'T>.Empty) ||> List.foldBack (fun (x, y) acc -> acc.Add (x, y)) 

//--------------------------------------------------------------------------
// From Ref_private to Ref_nonlocal when exporting data.
//--------------------------------------------------------------------------

/// Try to create a EntityRef suitable for accessing the given Entity from another assembly 
let tryRescopeEntity viewedCcu (entity: Entity) : ValueOption<EntityRef> = 
    match entity.PublicPath with 
    | Some pubpath -> ValueSome (ERefNonLocal (rescopePubPath viewedCcu pubpath))
    | None -> ValueNone

/// Try to create a ValRef suitable for accessing the given Val from another assembly 
let tryRescopeVal viewedCcu (entityRemap: Remap) (vspec: Val) : ValueOption<ValRef> =
    match vspec.PublicPath with 
    | Some (ValPubPath(p, fullLinkageKey)) -> 
        // The type information in the val linkage doesn't need to keep any information to trait solutions.
        let entityRemap = { entityRemap with removeTraitSolutions = true }
        let fullLinkageKey = remapValLinkage entityRemap fullLinkageKey
        let vref = 
            // This compensates for the somewhat poor design decision in the F# compiler and metadata where
            // members are stored as values under the enclosing namespace/module rather than under the type.
            // This stems from the days when types and namespace/modules were separated constructs in the 
            // compiler implementation.
            if vspec.IsIntrinsicMember then  
                mkNonLocalValRef (rescopePubPathToParent viewedCcu p) fullLinkageKey
            else 
                mkNonLocalValRef (rescopePubPath viewedCcu p) fullLinkageKey
        ValueSome vref
    | _ -> ValueNone
    
//---------------------------------------------------------------------------
// Type information about records, constructors etc.
//---------------------------------------------------------------------------
 
let actualTyOfRecdField inst (fspec: RecdField) = instType inst fspec.FormalType

let actualTysOfRecdFields inst rfields = List.map (actualTyOfRecdField inst) rfields

let actualTysOfInstanceRecdFields inst (tcref: TyconRef) = tcref.AllInstanceFieldsAsList |> actualTysOfRecdFields inst 

let actualTysOfUnionCaseFields inst (x: UnionCaseRef) = actualTysOfRecdFields inst x.AllFieldsAsList

let actualResultTyOfUnionCase tinst (x: UnionCaseRef) = 
    instType (mkTyconRefInst x.TyconRef tinst) x.ReturnType

let recdFieldsOfExnDefRef x =
    (stripExnEqns x).TrueInstanceFieldsAsList

let recdFieldOfExnDefRefByIdx x n =
    (stripExnEqns x).GetFieldByIndex n

let recdFieldTysOfExnDefRef x =
    actualTysOfRecdFields [] (recdFieldsOfExnDefRef x)

let recdFieldTyOfExnDefRefByIdx x j =
    actualTyOfRecdField [] (recdFieldOfExnDefRefByIdx x j)

let actualTyOfRecdFieldForTycon tycon tinst (fspec: RecdField) = 
    instType (mkTyconInst tycon tinst) fspec.FormalType

let actualTyOfRecdFieldRef (fref: RecdFieldRef) tinst = 
    actualTyOfRecdFieldForTycon fref.Tycon tinst fref.RecdField

let actualTyOfUnionFieldRef (fref: UnionCaseRef) n tinst = 
    actualTyOfRecdFieldForTycon fref.Tycon tinst (fref.FieldByIndex n)

    
//---------------------------------------------------------------------------
// Apply type functions to types
//---------------------------------------------------------------------------

let destForallTy g ty = 
    let tps, tau = primDestForallTy g ty 
    // tps may be have been equated to other tps in equi-recursive type inference 
    // and unit type inference. Normalize them here 
    let tps = NormalizeDeclaredTyparsForEquiRecursiveInference g tps
    tps, tau

let tryDestForallTy g ty = 
    if isForallTy g ty then destForallTy g ty else [], ty

let rec stripFunTy g ty = 
    if isFunTy g ty then 
        let d, r = destFunTy g ty 
        let more, rty = stripFunTy g r 
        d :: more, rty
    else [], ty

let applyForallTy g ty tyargs = 
    let tps, tau = destForallTy g ty
    instType (mkTyparInst tps tyargs) tau

let reduceIteratedFunTy g ty args = 
    List.fold (fun ty _ -> 
        if not (isFunTy g ty) then failwith "reduceIteratedFunTy"
        snd (destFunTy g ty)) ty args

let applyTyArgs g functy tyargs = 
    if isForallTy g functy then applyForallTy g functy tyargs else functy

let applyTys g functy (tyargs, argtys) = 
    let afterTyappTy = applyTyArgs g functy tyargs
    reduceIteratedFunTy g afterTyappTy argtys

let formalApplyTys g functy (tyargs, args) = 
    reduceIteratedFunTy g
      (if isNil tyargs then functy else snd (destForallTy g functy))
      args

let rec stripFunTyN g n ty = 
    assert (n >= 0)
    if n > 0 && isFunTy g ty then 
        let d, r = destFunTy g ty
        let more, rty = stripFunTyN g (n-1) r in d :: more, rty
    else [], ty
        
let tryDestAnyTupleTy g ty = 
    if isAnyTupleTy g ty then destAnyTupleTy g ty else tupInfoRef, [ty]

let tryDestRefTupleTy g ty = 
    if isRefTupleTy g ty then destRefTupleTy g ty else [ty]

type UncurriedArgInfos = (TType * ArgReprInfo) list 

type CurriedArgInfos = (TType * ArgReprInfo) list list

type TraitWitnessInfos = TraitWitnessInfo list

// A 'tau' type is one with its type parameters stripped off 
let GetTopTauTypeInFSharpForm g (curriedArgInfos: ArgReprInfo list list) tau m =
    let nArgInfos = curriedArgInfos.Length
    let argtys, retTy = stripFunTyN g nArgInfos tau

    if nArgInfos <> argtys.Length then 
        error(Error(FSComp.SR.tastInvalidMemberSignature(), m))

    let argtysl = 
        (curriedArgInfos, argtys) ||> List.map2 (fun argInfos argty -> 
            match argInfos with 
            | [] -> [ (g.unit_ty, ValReprInfo.unnamedTopArg1) ]
            | [argInfo] -> [ (argty, argInfo) ]
            | _ -> List.zip (destRefTupleTy g argty) argInfos) 

    argtysl, retTy

let destTopForallTy g (ValReprInfo (ntps, _, _)) ty =
    let tps, tau = (if isNil ntps then [], ty else tryDestForallTy g ty)
    // tps may be have been equated to other tps in equi-recursive type inference. Normalize them here 
    let tps = NormalizeDeclaredTyparsForEquiRecursiveInference g tps
    tps, tau

let GetTopValTypeInFSharpForm g (ValReprInfo(_, argInfos, retInfo) as topValInfo) ty m =
    let tps, tau = destTopForallTy g topValInfo ty
    let curriedArgTys, returnTy = GetTopTauTypeInFSharpForm g argInfos tau m
    tps, curriedArgTys, returnTy, retInfo

let IsCompiledAsStaticProperty g (v: Val) =
    match v.ValReprInfo with
    | Some valReprInfoValue ->
         match GetTopValTypeInFSharpForm g valReprInfoValue v.Type v.Range with 
         | [], [], _, _ when not v.IsMember -> true
         | _ -> false
    | _ -> false

let IsCompiledAsStaticPropertyWithField g (v: Val) = 
    not v.IsCompiledAsStaticPropertyWithoutField &&
    IsCompiledAsStaticProperty g v

//-------------------------------------------------------------------------
// Multi-dimensional array types...
//-------------------------------------------------------------------------

let isArrayTyconRef (g: TcGlobals) tcref =
    g.il_arr_tcr_map
    |> Array.exists (tyconRefEq g tcref)

let rankOfArrayTyconRef (g: TcGlobals) tcref =
    match g.il_arr_tcr_map |> Array.tryFindIndex (tyconRefEq g tcref) with
    | Some idx ->
        idx + 1
    | None ->
        failwith "rankOfArrayTyconRef: unsupported array rank"

//-------------------------------------------------------------------------
// Misc functions on F# types
//------------------------------------------------------------------------- 

let destArrayTy (g: TcGlobals) ty =
    match tryAppTy g ty with
    | ValueSome (tcref, [ty]) when isArrayTyconRef g tcref -> ty
    | _ -> failwith "destArrayTy"

let destListTy (g: TcGlobals) ty =
    match tryAppTy g ty with
    | ValueSome (tcref, [ty]) when tyconRefEq g tcref g.list_tcr_canon -> ty
    | _ -> failwith "destListTy"

let tyconRefEqOpt g tcOpt tc = 
    match tcOpt with
    | None -> false
    | Some tc2 -> tyconRefEq g tc2 tc

let isStringTy g ty = ty |> stripTyEqns g |> (function TType_app(tcref, _, _) -> tyconRefEq g tcref g.system_String_tcref | _ -> false)

let isListTy g ty = ty |> stripTyEqns g |> (function TType_app(tcref, _, _) -> tyconRefEq g tcref g.list_tcr_canon | _ -> false)

let isArrayTy g ty = ty |> stripTyEqns g |> (function TType_app(tcref, _, _) -> isArrayTyconRef g tcref | _ -> false) 

let isArray1DTy g ty = ty |> stripTyEqns g |> (function TType_app(tcref, _, _) -> tyconRefEq g tcref g.il_arr_tcr_map[0] | _ -> false) 

let isUnitTy g ty = ty |> stripTyEqns g |> (function TType_app(tcref, _, _) -> tyconRefEq g g.unit_tcr_canon tcref | _ -> false) 

let isObjTy g ty = ty |> stripTyEqns g |> (function TType_app(tcref, _, _) -> tyconRefEq g g.system_Object_tcref tcref | _ -> false) 

let isValueTypeTy g ty = ty |> stripTyEqns g |> (function TType_app(tcref, _, _) -> tyconRefEq g g.system_Value_tcref tcref | _ -> false) 

let isVoidTy g ty = ty |> stripTyEqns g |> (function TType_app(tcref, _, _) -> tyconRefEq g g.system_Void_tcref tcref | _ -> false) 

let isILAppTy g ty = ty |> stripTyEqns g |> (function TType_app(tcref, _, _) -> tcref.IsILTycon | _ -> false) 

let isNativePtrTy g ty = ty |> stripTyEqns g |> (function TType_app(tcref, _, _) -> tyconRefEq g g.nativeptr_tcr tcref | _ -> false) 

let isByrefTy g ty = 
    ty |> stripTyEqns g |> (function 
        | TType_app(tcref, _, _) when g.byref2_tcr.CanDeref -> tyconRefEq g g.byref2_tcr tcref
        | TType_app(tcref, _, _) -> tyconRefEq g g.byref_tcr tcref
        | _ -> false) 

let isInByrefTag g ty = ty |> stripTyEqns g |> (function TType_app(tcref, [], _) -> tyconRefEq g g.byrefkind_In_tcr tcref | _ -> false) 
let isInByrefTy g ty = 
    ty |> stripTyEqns g |> (function 
        | TType_app(tcref, [_; tag], _) when g.byref2_tcr.CanDeref -> tyconRefEq g g.byref2_tcr tcref && isInByrefTag g tag         
        | _ -> false) 

let isOutByrefTag g ty = ty |> stripTyEqns g |> (function TType_app(tcref, [], _) -> tyconRefEq g g.byrefkind_Out_tcr tcref | _ -> false) 
let isOutByrefTy g ty = 
    ty |> stripTyEqns g |> (function 
        | TType_app(tcref, [_; tag], _) when g.byref2_tcr.CanDeref -> tyconRefEq g g.byref2_tcr tcref && isOutByrefTag g tag         
        | _ -> false) 

#if !NO_TYPEPROVIDERS
let extensionInfoOfTy g ty = ty |> stripTyEqns g |> (function TType_app(tcref, _, _) -> tcref.TypeReprInfo | _ -> TNoRepr) 
#endif

type TypeDefMetadata = 
     | ILTypeMetadata of TILObjectReprData
     | FSharpOrArrayOrByrefOrTupleOrExnTypeMetadata 
#if !NO_TYPEPROVIDERS
     | ProvidedTypeMetadata of TProvidedTypeInfo
#endif

let metadataOfTycon (tycon: Tycon) = 
#if !NO_TYPEPROVIDERS
    match tycon.TypeReprInfo with 
    | TProvidedTypeRepr info -> ProvidedTypeMetadata info
    | _ -> 
#endif
    if tycon.IsILTycon then 
       ILTypeMetadata tycon.ILTyconInfo
    else 
       FSharpOrArrayOrByrefOrTupleOrExnTypeMetadata 


let metadataOfTy g ty = 
#if !NO_TYPEPROVIDERS
    match extensionInfoOfTy g ty with 
    | TProvidedTypeRepr info -> ProvidedTypeMetadata info
    | _ -> 
#endif
    if isILAppTy g ty then 
        let tcref = tcrefOfAppTy g ty
        ILTypeMetadata tcref.ILTyconInfo
    else 
        FSharpOrArrayOrByrefOrTupleOrExnTypeMetadata 


let isILReferenceTy g ty = 
    match metadataOfTy g ty with 
#if !NO_TYPEPROVIDERS
    | ProvidedTypeMetadata info -> not info.IsStructOrEnum
#endif
    | ILTypeMetadata (TILObjectReprData(_, _, td)) -> not td.IsStructOrEnum
    | FSharpOrArrayOrByrefOrTupleOrExnTypeMetadata -> isArrayTy g ty

let isILInterfaceTycon (tycon: Tycon) = 
    match metadataOfTycon tycon with 
#if !NO_TYPEPROVIDERS
    | ProvidedTypeMetadata info -> info.IsInterface
#endif
    | ILTypeMetadata (TILObjectReprData(_, _, td)) -> td.IsInterface
    | FSharpOrArrayOrByrefOrTupleOrExnTypeMetadata -> false

let rankOfArrayTy g ty = rankOfArrayTyconRef g (tcrefOfAppTy g ty)

let isFSharpObjModelRefTy g ty = 
    isFSharpObjModelTy g ty && 
    let tcref = tcrefOfAppTy g ty
    match tcref.FSharpObjectModelTypeInfo.fsobjmodel_kind with 
    | TFSharpClass | TFSharpInterface | TFSharpDelegate _ -> true
    | TFSharpStruct | TFSharpEnum -> false

let isFSharpClassTy g ty =
    match tryTcrefOfAppTy g ty with
    | ValueSome tcref -> tcref.Deref.IsFSharpClassTycon
    | _ -> false

let isFSharpStructTy g ty =
    match tryTcrefOfAppTy g ty with
    | ValueSome tcref -> tcref.Deref.IsFSharpStructOrEnumTycon
    | _ -> false

let isFSharpInterfaceTy g ty = 
    match tryTcrefOfAppTy g ty with
    | ValueSome tcref -> tcref.Deref.IsFSharpInterfaceTycon
    | _ -> false

let isDelegateTy g ty = 
    match metadataOfTy g ty with 
#if !NO_TYPEPROVIDERS
    | ProvidedTypeMetadata info -> info.IsDelegate ()
#endif
    | ILTypeMetadata (TILObjectReprData(_, _, td)) -> td.IsDelegate
    | FSharpOrArrayOrByrefOrTupleOrExnTypeMetadata ->
        match tryTcrefOfAppTy g ty with
        | ValueSome tcref -> tcref.Deref.IsFSharpDelegateTycon
        | _ -> false

let isInterfaceTy g ty = 
    match metadataOfTy g ty with 
#if !NO_TYPEPROVIDERS
    | ProvidedTypeMetadata info -> info.IsInterface
#endif
    | ILTypeMetadata (TILObjectReprData(_, _, td)) -> td.IsInterface
    | FSharpOrArrayOrByrefOrTupleOrExnTypeMetadata -> isFSharpInterfaceTy g ty

let isFSharpDelegateTy g ty = isDelegateTy g ty && isFSharpObjModelTy g ty

let isClassTy g ty = 
    match metadataOfTy g ty with 
#if !NO_TYPEPROVIDERS
    | ProvidedTypeMetadata info -> info.IsClass
#endif
    | ILTypeMetadata (TILObjectReprData(_, _, td)) -> td.IsClass
    | FSharpOrArrayOrByrefOrTupleOrExnTypeMetadata -> isFSharpClassTy g ty

let isStructOrEnumTyconTy g ty = 
    match tryTcrefOfAppTy g ty with
    | ValueSome tcref -> tcref.Deref.IsStructOrEnumTycon
    | _ -> false

let isStructRecordOrUnionTyconTy g ty = 
    match tryTcrefOfAppTy g ty with
    | ValueSome tcref -> tcref.Deref.IsStructRecordOrUnionTycon
    | _ -> false

let isStructTyconRef (tcref: TyconRef) =
    let tycon = tcref.Deref
    tycon.IsStructRecordOrUnionTycon || tycon.IsStructOrEnumTycon

let isStructTy g ty =
    match tryTcrefOfAppTy g ty with
    | ValueSome tcref -> 
        isStructTyconRef tcref
    | _ -> 
        isStructAnonRecdTy g ty || isStructTupleTy g ty

let isRefTy g ty = 
    not (isStructOrEnumTyconTy g ty) &&
    (
        isUnionTy g ty || 
        isRefTupleTy g ty || 
        isRecdTy g ty || 
        isILReferenceTy g ty ||
        isFunTy g ty || 
        isReprHiddenTy g ty || 
        isFSharpObjModelRefTy g ty || 
        isUnitTy g ty ||
        (isAnonRecdTy g ty && not (isStructAnonRecdTy g ty)) ||
        isErasedUnionTy g ty
    )

let isForallFunctionTy g ty =
    let _, tau = tryDestForallTy g ty
    isFunTy g tau

// ECMA C# LANGUAGE SPECIFICATION, 27.2
// An unmanaged-type is any type that isn't a reference-type, a type-parameter, or a generic struct-type and
// contains no fields whose type is not an unmanaged-type. In other words, an unmanaged-type is one of the
// following:
// - sbyte, byte, short, ushort, int, uint, long, ulong, char, float, double, decimal, or bool.
// - Any enum-type.
// - Any pointer-type.
// - Any non-generic user-defined struct-type that contains fields of unmanaged-types only.
// [Note: Constructed types and type-parameters are never unmanaged-types. end note]
let rec isUnmanagedTy g ty =
    let ty = stripTyEqnsAndMeasureEqns g ty
    match tryTcrefOfAppTy g ty with
    | ValueSome tcref ->
        let isEq tcref2 = tyconRefEq g tcref tcref2 
        if isEq g.nativeptr_tcr || isEq g.nativeint_tcr ||
                    isEq g.sbyte_tcr || isEq g.byte_tcr || 
                    isEq g.int16_tcr || isEq g.uint16_tcr ||
                    isEq g.int32_tcr || isEq g.uint32_tcr ||
                    isEq g.int64_tcr || isEq g.uint64_tcr ||
                    isEq g.char_tcr ||
                    isEq g.float32_tcr ||
                    isEq g.float_tcr ||
                    isEq g.decimal_tcr ||
                    isEq g.bool_tcr then
            true
        else
            let tycon = tcref.Deref
            if tycon.IsEnumTycon then 
                true
            elif tycon.IsStructOrEnumTycon then
                match tycon.TyparsNoRange with
                | [] -> tycon.AllInstanceFieldsAsList |> List.forall (fun r -> isUnmanagedTy g r.rfield_type) 
                | _ -> false // generic structs are never 
            else false
    | ValueNone ->
        false

let isInterfaceTycon x = 
    isILInterfaceTycon x || x.IsFSharpInterfaceTycon

let isInterfaceTyconRef (tcref: TyconRef) = isInterfaceTycon tcref.Deref

let isEnumTy g ty = 
    match tryTcrefOfAppTy g ty with 
    | ValueNone -> false
    | ValueSome tcref -> tcref.IsEnumTycon

let actualReturnTyOfSlotSig parentTyInst methTyInst (TSlotSig(_, _, parentFormalTypars, methFormalTypars, _, formalRetTy)) = 
    let methTyInst = mkTyparInst methFormalTypars methTyInst
    let parentTyInst = mkTyparInst parentFormalTypars parentTyInst
    Option.map (instType (parentTyInst @ methTyInst)) formalRetTy

let slotSigHasVoidReturnTy (TSlotSig(_, _, _, _, _, formalRetTy)) = 
    Option.isNone formalRetTy 

let returnTyOfMethod g (TObjExprMethod(TSlotSig(_, parentTy, _, _, _, _) as ss, _, methFormalTypars, _, _, _)) =
    let tinst = argsOfAppTy g parentTy
    let methTyInst = generalizeTypars methFormalTypars
    actualReturnTyOfSlotSig tinst methTyInst ss

/// Is the type 'abstract' in C#-speak
let isAbstractTycon (tycon: Tycon) = 
    if tycon.IsFSharpObjectModelTycon then 
        not tycon.IsFSharpDelegateTycon && 
        tycon.TypeContents.tcaug_abstract 
    else 
        tycon.IsILTycon && tycon.ILTyconRawMetadata.IsAbstract

//---------------------------------------------------------------------------
// Determine if a member/Val/ValRef is an explicit impl
//---------------------------------------------------------------------------

let MemberIsExplicitImpl g (membInfo: ValMemberInfo) = 
   membInfo.MemberFlags.IsOverrideOrExplicitImpl &&
   match membInfo.ImplementedSlotSigs with 
   | [] -> false
   | slotsigs -> slotsigs |> List.forall (fun slotsig -> isInterfaceTy g slotsig.ImplementedType)

let ValIsExplicitImpl g (v: Val) = 
    match v.MemberInfo with 
    | Some membInfo -> MemberIsExplicitImpl g membInfo
    | _ -> false

let ValRefIsExplicitImpl g (vref: ValRef) = ValIsExplicitImpl g vref.Deref

//---------------------------------------------------------------------------
// Find all type variables in a type, apart from those that have had 
// an equation assigned by type inference.
//---------------------------------------------------------------------------

let emptyFreeLocals = Zset.empty valOrder
let unionFreeLocals s1 s2 = 
    if s1 === emptyFreeLocals then s2
    elif s2 === emptyFreeLocals then s1
    else Zset.union s1 s2

let emptyFreeRecdFields = Zset.empty recdFieldRefOrder
let unionFreeRecdFields s1 s2 = 
    if s1 === emptyFreeRecdFields then s2
    elif s2 === emptyFreeRecdFields then s1
    else Zset.union s1 s2

let emptyFreeUnionCases = Zset.empty unionCaseRefOrder
let unionFreeUnionCases s1 s2 = 
    if s1 === emptyFreeUnionCases then s2
    elif s2 === emptyFreeUnionCases then s1
    else Zset.union s1 s2

let emptyFreeTycons = Zset.empty tyconOrder
let unionFreeTycons s1 s2 = 
    if s1 === emptyFreeTycons then s2
    elif s2 === emptyFreeTycons then s1
    else Zset.union s1 s2

let typarOrder = 
    { new IComparer<Typar> with 
        member x.Compare (v1: Typar, v2: Typar) = compare v1.Stamp v2.Stamp } 

let emptyFreeTypars = Zset.empty typarOrder
let unionFreeTypars s1 s2 = 
    if s1 === emptyFreeTypars then s2
    elif s2 === emptyFreeTypars then s1
    else Zset.union s1 s2

let emptyFreeTyvars =  
    { FreeTycons = emptyFreeTycons
      // The summary of values used as trait solutions
      FreeTraitSolutions = emptyFreeLocals
      FreeTypars = emptyFreeTypars }

let isEmptyFreeTyvars ftyvs = 
    Zset.isEmpty ftyvs.FreeTypars &&
    Zset.isEmpty ftyvs.FreeTycons 

let unionFreeTyvars fvs1 fvs2 = 
    if fvs1 === emptyFreeTyvars then fvs2 else 
    if fvs2 === emptyFreeTyvars then fvs1 else
    { FreeTycons = unionFreeTycons fvs1.FreeTycons fvs2.FreeTycons
      FreeTraitSolutions = unionFreeLocals fvs1.FreeTraitSolutions fvs2.FreeTraitSolutions
      FreeTypars = unionFreeTypars fvs1.FreeTypars fvs2.FreeTypars }

type FreeVarOptions = 
    { canCache: bool
      collectInTypes: bool
      includeLocalTycons: bool
      includeTypars: bool
      includeLocalTyconReprs: bool
      includeRecdFields: bool
      includeUnionCases: bool
      includeLocals: bool
      stackGuard: StackGuard option }
      
let CollectAllNoCaching = 
    { canCache = false
      collectInTypes = true
      includeLocalTycons = true
      includeLocalTyconReprs = true
      includeRecdFields = true
      includeUnionCases = true
      includeTypars = true
      includeLocals = true
      stackGuard = None}

let CollectTyparsNoCaching = 
    { canCache = false
      collectInTypes = true
      includeLocalTycons = false
      includeTypars = true
      includeLocalTyconReprs = false
      includeRecdFields = false
      includeUnionCases = false
      includeLocals = false
      stackGuard = None }

let CollectLocalsNoCaching = 
    { canCache = false
      collectInTypes = false
      includeLocalTycons = false
      includeTypars = false
      includeLocalTyconReprs = false
      includeRecdFields = false 
      includeUnionCases = false
      includeLocals = true
      stackGuard = None }

let CollectTyparsAndLocalsNoCaching = 
    { canCache = false
      collectInTypes = true
      includeLocalTycons = false
      includeLocalTyconReprs = false
      includeRecdFields = false 
      includeUnionCases = false
      includeTypars = true
      includeLocals = true
      stackGuard = None }

let CollectAll =
    { canCache = false
      collectInTypes = true
      includeLocalTycons = true
      includeLocalTyconReprs = true
      includeRecdFields = true 
      includeUnionCases = true
      includeTypars = true
      includeLocals = true
      stackGuard = None }
    
let CollectTyparsAndLocalsImpl stackGuardOpt = // CollectAll
    { canCache = true // only cache for this one
      collectInTypes = true
      includeTypars = true
      includeLocals = true
      includeLocalTycons = false
      includeLocalTyconReprs = false
      includeRecdFields = false
      includeUnionCases = false
      stackGuard = stackGuardOpt }

  
let CollectTyparsAndLocals = CollectTyparsAndLocalsImpl None

let CollectTypars = CollectTyparsAndLocals

let CollectLocals = CollectTyparsAndLocals

let CollectTyparsAndLocalsWithStackGuard() =
    let stackGuard = StackGuard(AccFreeVarsStackGuardDepth)
    CollectTyparsAndLocalsImpl (Some stackGuard)

let CollectLocalsWithStackGuard() = CollectTyparsAndLocalsWithStackGuard()

let accFreeLocalTycon opts x acc = 
    if not opts.includeLocalTycons then acc else
    if Zset.contains x acc.FreeTycons then acc else 
    { acc with FreeTycons = Zset.add x acc.FreeTycons } 

let accFreeTycon opts (tcref: TyconRef) acc = 
    if not opts.includeLocalTycons then acc
    elif tcref.IsLocalRef then accFreeLocalTycon opts tcref.ResolvedTarget acc
    else acc

let rec boundTypars opts tps acc = 
    // Bound type vars form a recursively-referential set due to constraints, e.g. A: I<B>, B: I<A> 
    // So collect up free vars in all constraints first, then bind all variables 
    let acc = List.foldBack (fun (tp: Typar) acc -> accFreeInTyparConstraints opts tp.Constraints acc) tps acc
    List.foldBack (fun tp acc -> { acc with FreeTypars = Zset.remove tp acc.FreeTypars}) tps acc

and accFreeInTyparConstraints opts cxs acc =
    List.foldBack (accFreeInTyparConstraint opts) cxs acc

and accFreeInTyparConstraint opts tpc acc =
    match tpc with 
    | TyparConstraint.CoercesTo(ty, _) -> accFreeInType opts ty acc
    | TyparConstraint.MayResolveMember (traitInfo, _) -> accFreeInTrait opts traitInfo acc
    | TyparConstraint.DefaultsTo(_, defaultTy, _) -> accFreeInType opts defaultTy acc
    | TyparConstraint.SimpleChoice(tys, _) -> accFreeInTypes opts tys acc
    | TyparConstraint.IsEnum(uty, _) -> accFreeInType opts uty acc
    | TyparConstraint.IsDelegate(aty, bty, _) -> accFreeInType opts aty (accFreeInType opts bty acc)
    | TyparConstraint.SupportsComparison _
    | TyparConstraint.SupportsEquality _
    | TyparConstraint.SupportsNull _ 
    | TyparConstraint.IsNonNullableStruct _ 
    | TyparConstraint.IsReferenceType _ 
    | TyparConstraint.IsUnmanaged _
    | TyparConstraint.RequiresDefaultConstructor _ -> acc

and accFreeInTrait opts (TTrait(tys, _, _, argtys, retTy, sln)) acc = 
    Option.foldBack (accFreeInTraitSln opts) sln.Value
       (accFreeInTypes opts tys 
         (accFreeInTypes opts argtys 
           (Option.foldBack (accFreeInType opts) retTy acc)))

and accFreeInWitnessArg opts (TraitWitnessInfo(tys, _nm, _mf, argtys, retTy)) acc = 
       accFreeInTypes opts tys 
         (accFreeInTypes opts argtys 
           (Option.foldBack (accFreeInType opts) retTy acc))

and accFreeInTraitSln opts sln acc = 
    match sln with 
    | ILMethSln(ty, _, _, minst) ->
         accFreeInType opts ty 
            (accFreeInTypes opts minst acc)
    | FSMethSln(ty, vref, minst) ->
         accFreeInType opts ty 
            (accFreeValRefInTraitSln opts vref  
               (accFreeInTypes opts minst acc))
    | FSAnonRecdFieldSln(_anonInfo, tinst, _n) ->
         accFreeInTypes opts tinst acc
    | FSRecdFieldSln(tinst, _rfref, _isSet) ->
         accFreeInTypes opts tinst acc
    | BuiltInSln -> acc
    | ClosedExprSln _ -> acc // nothing to accumulate because it's a closed expression referring only to erasure of provided method calls

and accFreeLocalValInTraitSln _opts v fvs =
    if Zset.contains v fvs.FreeTraitSolutions then fvs 
    else { fvs with FreeTraitSolutions = Zset.add v fvs.FreeTraitSolutions}

and accFreeValRefInTraitSln opts (vref: ValRef) fvs = 
    if vref.IsLocalRef then
        accFreeLocalValInTraitSln opts vref.ResolvedTarget fvs
    else
        // non-local values do not contain free variables 
        fvs

and accFreeTyparRef opts (tp: Typar) acc = 
    if not opts.includeTypars then acc else
    if Zset.contains tp acc.FreeTypars then acc 
    else 
        accFreeInTyparConstraints opts tp.Constraints
          { acc with FreeTypars = Zset.add tp acc.FreeTypars}

and accFreeInType opts ty acc = 
    match stripTyparEqns ty with 
    | TType_tuple (tupInfo, l) ->
        accFreeInTypes opts l (accFreeInTupInfo opts tupInfo acc)

    | TType_anon (anonInfo, l) ->
        accFreeInTypes opts l (accFreeInTupInfo opts anonInfo.TupInfo acc)

    | TType_erased_union (_, l) ->
        accFreeInTypes opts l acc

    | TType_app (tc, tinst, _) -> 
        let acc = accFreeTycon opts tc acc
        match tinst with 
        | [] -> acc  // optimization to avoid unneeded call
        | [h] -> accFreeInType opts h acc // optimization to avoid unneeded call
        | _ -> accFreeInTypes opts tinst acc

    | TType_ucase (UnionCaseRef(tc, _), tinst) ->
        accFreeInTypes opts tinst (accFreeTycon opts tc acc)

    | TType_fun (d, r, _) ->
        accFreeInType opts d (accFreeInType opts r acc)

    | TType_var (r, _) ->
        accFreeTyparRef opts r acc

    | TType_forall (tps, r) ->
        unionFreeTyvars (boundTypars opts tps (freeInType opts r)) acc

    | TType_measure unt -> accFreeInMeasure opts unt acc

and accFreeInTupInfo _opts unt acc = 
    match unt with 
    | TupInfo.Const _ -> acc
and accFreeInMeasure opts unt acc = List.foldBack (fun (tp, _) acc -> accFreeTyparRef opts tp acc) (ListMeasureVarOccsWithNonZeroExponents unt) acc
and accFreeInTypes opts tys acc = 
    match tys with 
    | [] -> acc
    | h :: t -> accFreeInTypes opts t (accFreeInType opts h acc)
and freeInType opts ty = accFreeInType opts ty emptyFreeTyvars

and accFreeInVal opts (v: Val) acc = accFreeInType opts v.val_type acc

let freeInTypes opts tys = accFreeInTypes opts tys emptyFreeTyvars
let freeInVal opts v = accFreeInVal opts v emptyFreeTyvars
let freeInTyparConstraints opts v = accFreeInTyparConstraints opts v emptyFreeTyvars
let accFreeInTypars opts tps acc = List.foldBack (accFreeTyparRef opts) tps acc
        
let rec addFreeInModuleTy (mtyp: ModuleOrNamespaceType) acc =
    QueueList.foldBack (typeOfVal >> accFreeInType CollectAllNoCaching) mtyp.AllValsAndMembers
      (QueueList.foldBack (fun (mspec: ModuleOrNamespace) acc -> addFreeInModuleTy mspec.ModuleOrNamespaceType acc) mtyp.AllEntities acc)

let freeInModuleTy mtyp = addFreeInModuleTy mtyp emptyFreeTyvars


//--------------------------------------------------------------------------
// Free in type, left-to-right order preserved. This is used to determine the
// order of type variables for top-level definitions based on their signature, 
// so be careful not to change the order. We accumulate in reverse
// order.
//--------------------------------------------------------------------------

let emptyFreeTyparsLeftToRight = []
let unionFreeTyparsLeftToRight fvs1 fvs2 = ListSet.unionFavourRight typarEq fvs1 fvs2

let rec boundTyparsLeftToRight g cxFlag thruFlag acc tps = 
    // Bound type vars form a recursively-referential set due to constraints, e.g. A: I<B>, B: I<A> 
    // So collect up free vars in all constraints first, then bind all variables 
    List.fold (fun acc (tp: Typar) -> accFreeInTyparConstraintsLeftToRight g cxFlag thruFlag acc tp.Constraints) tps acc

and accFreeInTyparConstraintsLeftToRight g cxFlag thruFlag acc cxs =
    List.fold (accFreeInTyparConstraintLeftToRight g cxFlag thruFlag) acc cxs 

and accFreeInTyparConstraintLeftToRight g cxFlag thruFlag acc tpc =
    match tpc with 
    | TyparConstraint.CoercesTo(ty, _) ->
        accFreeInTypeLeftToRight g cxFlag thruFlag acc ty 
    | TyparConstraint.MayResolveMember (traitInfo, _) ->
        accFreeInTraitLeftToRight g cxFlag thruFlag acc traitInfo 
    | TyparConstraint.DefaultsTo(_, defaultTy, _) ->
        accFreeInTypeLeftToRight g cxFlag thruFlag acc defaultTy 
    | TyparConstraint.SimpleChoice(tys, _) ->
        accFreeInTypesLeftToRight g cxFlag thruFlag acc tys 
    | TyparConstraint.IsEnum(uty, _) ->
        accFreeInTypeLeftToRight g cxFlag thruFlag acc uty
    | TyparConstraint.IsDelegate(aty, bty, _) ->
        accFreeInTypeLeftToRight g cxFlag thruFlag (accFreeInTypeLeftToRight g cxFlag thruFlag acc aty) bty  
    | TyparConstraint.SupportsComparison _ 
    | TyparConstraint.SupportsEquality _ 
    | TyparConstraint.SupportsNull _ 
    | TyparConstraint.IsNonNullableStruct _ 
    | TyparConstraint.IsUnmanaged _
    | TyparConstraint.IsReferenceType _ 
    | TyparConstraint.RequiresDefaultConstructor _ -> acc

and accFreeInTraitLeftToRight g cxFlag thruFlag acc (TTrait(tys, _, _, argtys, retTy, _)) = 
    let acc = accFreeInTypesLeftToRight g cxFlag thruFlag acc tys
    let acc = accFreeInTypesLeftToRight g cxFlag thruFlag acc argtys
    let acc = Option.fold (accFreeInTypeLeftToRight g cxFlag thruFlag) acc retTy
    acc

and accFreeTyparRefLeftToRight g cxFlag thruFlag acc (tp: Typar) = 
    if ListSet.contains typarEq tp acc then 
        acc
    else 
        let acc = ListSet.insert typarEq tp acc
        if cxFlag then 
            accFreeInTyparConstraintsLeftToRight g cxFlag thruFlag acc tp.Constraints
        else 
            acc

and accFreeInTypeLeftToRight g cxFlag thruFlag acc ty = 
    match (if thruFlag then stripTyEqns g ty else stripTyparEqns ty) with 
    | TType_anon (anonInfo, anonTys) ->
        let acc = accFreeInTupInfoLeftToRight g cxFlag thruFlag acc anonInfo.TupInfo 
        accFreeInTypesLeftToRight g cxFlag thruFlag acc anonTys 

    | TType_tuple (tupInfo, tupTys) -> 
        let acc = accFreeInTupInfoLeftToRight g cxFlag thruFlag acc tupInfo 
        accFreeInTypesLeftToRight g cxFlag thruFlag acc tupTys 

    | TType_app (_, tinst, _) ->
        accFreeInTypesLeftToRight g cxFlag thruFlag acc tinst 

    | TType_ucase (_, tinst) -> 
        accFreeInTypesLeftToRight g cxFlag thruFlag acc tinst

    | TType_erased_union (_, tinst) -> 
        accFreeInTypesLeftToRight g cxFlag thruFlag acc tinst

    | TType_fun (d, r, _) -> 
        let dacc = accFreeInTypeLeftToRight g cxFlag thruFlag acc d 
        accFreeInTypeLeftToRight g cxFlag thruFlag dacc r

    | TType_var (r, _) -> 
        accFreeTyparRefLeftToRight g cxFlag thruFlag acc r 

    | TType_forall (tps, r) -> 
        let racc = accFreeInTypeLeftToRight g cxFlag thruFlag emptyFreeTyparsLeftToRight r
        unionFreeTyparsLeftToRight (boundTyparsLeftToRight g cxFlag thruFlag tps racc) acc

    | TType_measure unt -> 
        let mvars = ListMeasureVarOccsWithNonZeroExponents unt
        List.foldBack (fun (tp, _) acc -> accFreeTyparRefLeftToRight g cxFlag thruFlag acc tp) mvars acc

and accFreeInTupInfoLeftToRight _g _cxFlag _thruFlag acc unt = 
    match unt with 
    | TupInfo.Const _ -> acc

and accFreeInTypesLeftToRight g cxFlag thruFlag acc tys = 
    match tys with 
    | [] -> acc
    | h :: t -> accFreeInTypesLeftToRight g cxFlag thruFlag (accFreeInTypeLeftToRight g cxFlag thruFlag acc h) t
    
let freeInTypeLeftToRight g thruFlag ty =
    accFreeInTypeLeftToRight g true thruFlag emptyFreeTyparsLeftToRight ty |> List.rev

let freeInTypesLeftToRight g thruFlag ty =
    accFreeInTypesLeftToRight g true thruFlag emptyFreeTyparsLeftToRight ty |> List.rev

let freeInTypesLeftToRightSkippingConstraints g ty =
    accFreeInTypesLeftToRight g false true emptyFreeTyparsLeftToRight ty |> List.rev

let valOfBind (b: Binding) = b.Var

let valsOfBinds (binds: Bindings) = binds |> List.map (fun b -> b.Var)

//--------------------------------------------------------------------------
// Values representing member functions on F# types
//--------------------------------------------------------------------------

// Pull apart the type for an F# value that represents an object model method. Do not strip off a 'unit' argument.
// Review: Should GetMemberTypeInFSharpForm have any other direct callers? 
let GetMemberTypeInFSharpForm g (memberFlags: SynMemberFlags) arities ty m = 
    let tps, argInfos, retTy, retInfo = GetTopValTypeInFSharpForm g arities ty m

    let argInfos = 
        if memberFlags.IsInstance then 
            match argInfos with
            | [] -> 
                errorR(InternalError("value does not have a valid member type", m))
                argInfos
            | _ :: t -> t
        else argInfos
    tps, argInfos, retTy, retInfo

// Check that an F# value represents an object model method. 
// It will also always have an arity (inferred from syntax). 
let checkMemberVal membInfo arity m =
    match membInfo, arity with 
    | None, _ -> error(InternalError("checkMemberVal - no membInfo", m))
    | _, None -> error(InternalError("checkMemberVal - no arity", m))
    | Some membInfo, Some arity -> (membInfo, arity)

let checkMemberValRef (vref: ValRef) =
    checkMemberVal vref.MemberInfo vref.ValReprInfo vref.Range
     
/// Get information about the trait constraints for a set of typars.
/// Put these in canonical order.
let GetTraitConstraintInfosOfTypars g (tps: Typars) = 
    [ for tp in tps do 
            for cx in tp.Constraints do
            match cx with 
            | TyparConstraint.MayResolveMember(traitInfo, _) -> yield traitInfo 
            | _ -> () ]
    |> ListSet.setify (traitsAEquiv g TypeEquivEnv.Empty)
    |> List.sortBy (fun traitInfo -> traitInfo.MemberName, traitInfo.ArgumentTypes.Length)

/// Get information about the runtime witnesses needed for a set of generalized typars
let GetTraitWitnessInfosOfTypars g numParentTypars typars = 
    let typs = typars |> List.skip numParentTypars
    let cxs = GetTraitConstraintInfosOfTypars g typs
    cxs |> List.map (fun cx -> cx.TraitKey)

/// Count the number of type parameters on the enclosing type
let CountEnclosingTyparsOfActualParentOfVal (v: Val) = 
    match v.ValReprInfo with 
    | None -> 0
    | Some _ -> 
        if v.IsExtensionMember then 0
        elif not v.IsMember then 0
        else v.MemberApparentEntity.TyparsNoRange.Length

let GetTopValTypeInCompiledForm g topValInfo numEnclosingTypars ty m =
    let tps, paramArgInfos, retTy, retInfo = GetTopValTypeInFSharpForm g topValInfo ty m
    let witnessInfos = GetTraitWitnessInfosOfTypars g numEnclosingTypars tps
    // Eliminate lone single unit arguments
    let paramArgInfos = 
        match paramArgInfos, topValInfo.ArgInfos with 
        // static member and module value unit argument elimination
        | [[(_argType, _)]], [[]] -> 
            //assert isUnitTy g argType 
            [[]]
        // instance member unit argument elimination
        | [objInfo;[(_argType, _)]], [[_objArg];[]] -> 
            //assert isUnitTy g argType 
            [objInfo; []]
        | _ -> 
            paramArgInfos
    let retTy = if isUnitTy g retTy then None else Some retTy
    (tps, witnessInfos, paramArgInfos, retTy, retInfo)
     
// Pull apart the type for an F# value that represents an object model method
// and see the "member" form for the type, i.e. 
// detect methods with no arguments by (effectively) looking for single argument type of 'unit'. 
// The analysis is driven of the inferred arity information for the value.
//
// This is used not only for the compiled form - it's also used for all type checking and object model
// logic such as determining if abstract methods have been implemented or not, and how
// many arguments the method takes etc.
let GetMemberTypeInMemberForm g memberFlags topValInfo numEnclosingTypars ty m =
    let tps, paramArgInfos, retTy, retInfo = GetMemberTypeInFSharpForm g memberFlags topValInfo ty m
    let witnessInfos = GetTraitWitnessInfosOfTypars g numEnclosingTypars tps
    // Eliminate lone single unit arguments
    let paramArgInfos = 
        match paramArgInfos, topValInfo.ArgInfos with 
        // static member and module value unit argument elimination
        | [[(argType, _)]], [[]] -> 
            assert isUnitTy g argType 
            [[]]
        // instance member unit argument elimination
        | [[(argType, _)]], [[_objArg];[]] -> 
            assert isUnitTy g argType 
            [[]]
        | _ -> 
            paramArgInfos
    let retTy = if isUnitTy g retTy then None else Some retTy
    (tps, witnessInfos, paramArgInfos, retTy, retInfo)

let GetTypeOfMemberInMemberForm g (vref: ValRef) =
    //assert (not vref.IsExtensionMember)
    let membInfo, topValInfo = checkMemberValRef vref
    let numEnclosingTypars = CountEnclosingTyparsOfActualParentOfVal vref.Deref
    GetMemberTypeInMemberForm g membInfo.MemberFlags topValInfo numEnclosingTypars vref.Type vref.Range

let GetTypeOfMemberInFSharpForm g (vref: ValRef) =
    let membInfo, topValInfo = checkMemberValRef vref
    GetMemberTypeInFSharpForm g membInfo.MemberFlags topValInfo vref.Type vref.Range

let PartitionValTyparsForApparentEnclosingType g (v: Val) = 
    match v.ValReprInfo with 
    | None -> error(InternalError("PartitionValTypars: not a top value", v.Range))
    | Some arities -> 
        let fullTypars, _ = destTopForallTy g arities v.Type 
        let parent = v.MemberApparentEntity
        let parentTypars = parent.TyparsNoRange
        let nparentTypars = parentTypars.Length
        if nparentTypars <= fullTypars.Length then 
            let memberParentTypars, memberMethodTypars = List.splitAt nparentTypars fullTypars
            let memberToParentInst, tinst = mkTyparToTyparRenaming memberParentTypars parentTypars
            Some(parentTypars, memberParentTypars, memberMethodTypars, memberToParentInst, tinst)
        else None

/// Match up the type variables on an member value with the type 
/// variables on the apparent enclosing type
let PartitionValTypars g (v: Val) = 
     match v.ValReprInfo with 
     | None -> error(InternalError("PartitionValTypars: not a top value", v.Range))
     | Some arities -> 
         if v.IsExtensionMember then 
             let fullTypars, _ = destTopForallTy g arities v.Type 
             Some([], [], fullTypars, emptyTyparInst, [])
         else
             PartitionValTyparsForApparentEnclosingType g v

let PartitionValRefTypars g (vref: ValRef) = PartitionValTypars g vref.Deref 

/// Get the arguments for an F# value that represents an object model method 
let ArgInfosOfMemberVal g (v: Val) = 
    let membInfo, topValInfo = checkMemberVal v.MemberInfo v.ValReprInfo v.Range
    let numEnclosingTypars = CountEnclosingTyparsOfActualParentOfVal v
    let _, _, arginfos, _, _ = GetMemberTypeInMemberForm g membInfo.MemberFlags topValInfo numEnclosingTypars v.Type v.Range
    arginfos

let ArgInfosOfMember g (vref: ValRef) = 
    ArgInfosOfMemberVal g vref.Deref

let GetFSharpViewOfReturnType (g: TcGlobals) retTy =
    match retTy with 
    | None -> g.unit_ty
    | Some retTy -> retTy


/// Get the property "type" (getter return type) for an F# value that represents a getter or setter
/// of an object model property.
let ReturnTypeOfPropertyVal g (v: Val) = 
    let membInfo, topValInfo = checkMemberVal v.MemberInfo v.ValReprInfo v.Range
    match membInfo.MemberFlags.MemberKind with 
    | SynMemberKind.PropertySet ->
        let numEnclosingTypars = CountEnclosingTyparsOfActualParentOfVal v
        let _, _, arginfos, _, _ = GetMemberTypeInMemberForm g membInfo.MemberFlags topValInfo numEnclosingTypars v.Type v.Range
        if not arginfos.IsEmpty && not arginfos.Head.IsEmpty then
            arginfos.Head |> List.last |> fst 
        else
            error(Error(FSComp.SR.tastValueDoesNotHaveSetterType(), v.Range))
    | SynMemberKind.PropertyGet ->
        let numEnclosingTypars = CountEnclosingTyparsOfActualParentOfVal v
        let _, _, _, retTy, _ = GetMemberTypeInMemberForm g membInfo.MemberFlags topValInfo numEnclosingTypars v.Type v.Range
        GetFSharpViewOfReturnType g retTy
    | _ -> error(InternalError("ReturnTypeOfPropertyVal", v.Range))


/// Get the property arguments for an F# value that represents a getter or setter
/// of an object model property.
let ArgInfosOfPropertyVal g (v: Val) = 
    let membInfo, topValInfo = checkMemberVal v.MemberInfo v.ValReprInfo v.Range
    match membInfo.MemberFlags.MemberKind with 
    | SynMemberKind.PropertyGet ->
        ArgInfosOfMemberVal g v |> List.concat
    | SynMemberKind.PropertySet ->
        let numEnclosingTypars = CountEnclosingTyparsOfActualParentOfVal v
        let _, _, arginfos, _, _ = GetMemberTypeInMemberForm g membInfo.MemberFlags topValInfo numEnclosingTypars v.Type v.Range
        if not arginfos.IsEmpty && not arginfos.Head.IsEmpty then
            arginfos.Head |> List.frontAndBack |> fst 
        else
            error(Error(FSComp.SR.tastValueDoesNotHaveSetterType(), v.Range))
    | _ -> 
        error(InternalError("ArgInfosOfPropertyVal", v.Range))

//---------------------------------------------------------------------------
// Generalize type constructors to types
//---------------------------------------------------------------------------

let generalTyconRefInst (tcref: TyconRef) = 
    generalizeTypars tcref.TyparsNoRange

let generalizeTyconRef (g: TcGlobals) tcref = 
    let tinst = generalTyconRefInst tcref
    tinst, TType_app(tcref, tinst, g.knownWithoutNull)

let generalizedTyconRef (g: TcGlobals) tcref = 
    let tinst = generalTyconRefInst tcref
    TType_app(tcref, tinst, g.knownWithoutNull)

let isTTyparSupportsStaticMethod = function TyparConstraint.MayResolveMember _ -> true | _ -> false
let isTTyparCoercesToType = function TyparConstraint.CoercesTo _ -> true | _ -> false

//--------------------------------------------------------------------------
// Print Signatures/Types - prelude
//-------------------------------------------------------------------------- 

let prefixOfStaticReq s =
    match s with 
    | TyparStaticReq.None -> "'"
    | TyparStaticReq.HeadType -> " ^"

let prefixOfRigidTypar (typar: Typar) =  
  if (typar.Rigidity <> TyparRigidity.Rigid) then "_" else ""

//---------------------------------------------------------------------------
// Prettify: PrettyTyparNames/PrettifyTypes - make typar names human friendly
//---------------------------------------------------------------------------

type TyparConstraintsWithTypars = (Typar * TyparConstraint) list

module PrettyTypes =
    let newPrettyTypar (tp: Typar) nm = 
        Construct.NewTypar (tp.Kind, tp.Rigidity, SynTypar(ident(nm, tp.Range), tp.StaticReq, false), false, TyparDynamicReq.Yes, [], false, false)

    let NewPrettyTypars renaming tps names = 
        let niceTypars = List.map2 newPrettyTypar tps names
        let tl, _tt = mkTyparToTyparRenaming tps niceTypars in
        let renaming = renaming @ tl
        (tps, niceTypars) ||> List.iter2 (fun tp tpnice -> tpnice.SetConstraints (instTyparConstraints renaming tp.Constraints)) 
        niceTypars, renaming

    // We choose names for type parameters from 'a'..'t'
    // We choose names for unit-of-measure from 'u'..'z'
    // If we run off the end of these ranges, we use 'aX' for positive integer X or 'uX' for positive integer X
    // Finally, we skip any names already in use
    let NeedsPrettyTyparName (tp: Typar) = 
        tp.IsCompilerGenerated && 
        tp.ILName.IsNone && 
        (tp.typar_id.idText = unassignedTyparName) 

    let PrettyTyparNames pred alreadyInUse tps = 
        let rec choose (tps: Typar list) (typeIndex, measureIndex) acc = 
            match tps with
            | [] -> List.rev acc
            | tp :: tps ->
            

                // Use a particular name, possibly after incrementing indexes
                let useThisName (nm, typeIndex, measureIndex) = 
                    choose tps (typeIndex, measureIndex) (nm :: acc)

                // Give up, try again with incremented indexes
                let tryAgain (typeIndex, measureIndex) = 
                    choose (tp :: tps) (typeIndex, measureIndex) acc

                let tryName (nm, typeIndex, measureIndex) f = 
                    if List.contains nm alreadyInUse then 
                        f()
                    else
                        useThisName (nm, typeIndex, measureIndex)

                if pred tp then 
                    if NeedsPrettyTyparName tp then 
                        let typeIndex, measureIndex, baseName, letters, i = 
                          match tp.Kind with 
                          | TyparKind.Type -> (typeIndex+1, measureIndex, 'a', 20, typeIndex) 
                          | TyparKind.Measure -> (typeIndex, measureIndex+1, 'u', 6, measureIndex)
                        let nm = 
                           if i < letters then String.make 1 (char(int baseName + i)) 
                           else String.make 1 baseName + string (i-letters+1)
                        tryName (nm, typeIndex, measureIndex) (fun () -> 
                            tryAgain (typeIndex, measureIndex))

                    else
                        tryName (tp.Name, typeIndex, measureIndex) (fun () -> 
                            // Use the next index and append it to the natural name
                            let typeIndex, measureIndex, nm = 
                              match tp.Kind with 
                              | TyparKind.Type -> (typeIndex+1, measureIndex, tp.Name+ string typeIndex) 
                              | TyparKind.Measure -> (typeIndex, measureIndex+1, tp.Name+ string measureIndex)
                            tryName (nm, typeIndex, measureIndex) (fun () -> 
                                tryAgain (typeIndex, measureIndex)))
                else
                    useThisName (tp.Name, typeIndex, measureIndex)
                          
        choose tps (0, 0) []

    let PrettifyThings g foldTys mapTys things = 
        let ftps = foldTys (accFreeInTypeLeftToRight g true false) emptyFreeTyparsLeftToRight things
        let ftps = List.rev ftps
        let rec computeKeep (keep: Typars) change (tps: Typars) = 
            match tps with 
            | [] -> List.rev keep, List.rev change 
            | tp :: rest -> 
                if not (NeedsPrettyTyparName tp) && (not (keep |> List.exists (fun tp2 -> tp.Name = tp2.Name))) then
                    computeKeep (tp :: keep) change rest
                else 
                    computeKeep keep (tp :: change) rest
        let keep, change = computeKeep [] [] ftps
        
        let alreadyInUse = keep |> List.map (fun x -> x.Name)
        let names = PrettyTyparNames (fun x -> List.memq x change) alreadyInUse ftps

        let niceTypars, renaming = NewPrettyTypars [] ftps names 
        
        // strip universal types for printing
        let getTauStayTau t = 
            match t with
            | TType_forall (_, tau) -> tau
            | _ -> t
        let tauThings = mapTys getTauStayTau things
                        
        let prettyThings = mapTys (instType renaming) tauThings
        let tpconstraints = niceTypars |> List.collect (fun tpnice -> List.map (fun tpc -> tpnice, tpc) tpnice.Constraints)

        prettyThings, tpconstraints

    let PrettifyType g x = PrettifyThings g id id x
    let PrettifyTypePair g x = PrettifyThings g (fun f -> foldPair (f, f)) (fun f -> mapPair (f, f)) x
    let PrettifyTypes g x = PrettifyThings g List.fold List.map x
    
    let PrettifyDiscriminantAndTypePairs g x = 
      let tys, cxs = (PrettifyThings g List.fold List.map (x |> List.map snd))
      List.zip (List.map fst x) tys, cxs
      
    let PrettifyCurriedTypes g x = PrettifyThings g (fun f -> List.fold (List.fold f)) List.mapSquared x
    let PrettifyCurriedSigTypes g x = PrettifyThings g (fun f -> foldPair (List.fold (List.fold f), f)) (fun f -> mapPair (List.mapSquared f, f)) x

    // Badly formed code may instantiate rigid declared typars to types.
    // Hence we double check here that the thing is really a type variable
    let safeDestAnyParTy orig g ty = match tryAnyParTy g ty with ValueNone -> orig | ValueSome x -> x
    let tee f x = f x x

    let foldUnurriedArgInfos f z (x: UncurriedArgInfos) = List.fold (fold1Of2 f) z x
    let mapUnurriedArgInfos f (x: UncurriedArgInfos) = List.map (map1Of2 f) x

    let foldTypar f z (x: Typar) = foldOn mkTyparTy f z x
    let mapTypar g f (x: Typar) : Typar = (mkTyparTy >> f >> safeDestAnyParTy x g) x

    let foldTypars f z (x: Typars) = List.fold (foldTypar f) z x
    let mapTypars g f (x: Typars) : Typars = List.map (mapTypar g f) x

    let foldTyparInst f z (x: TyparInst) = List.fold (foldPair (foldTypar f, f)) z x
    let mapTyparInst g f (x: TyparInst) : TyparInst = List.map (mapPair (mapTypar g f, f)) x

    let PrettifyInstAndTyparsAndType g x = 
        PrettifyThings g 
            (fun f -> foldTriple (foldTyparInst f, foldTypars f, f)) 
            (fun f-> mapTriple (mapTyparInst g f, mapTypars g f, f)) 
            x

    let PrettifyInstAndUncurriedSig g (x: TyparInst * UncurriedArgInfos * TType) = 
        PrettifyThings g 
            (fun f -> foldTriple (foldTyparInst f, foldUnurriedArgInfos f, f)) 
            (fun f -> mapTriple (mapTyparInst g f, List.map (map1Of2 f), f))
            x

    let PrettifyInstAndCurriedSig g (x: TyparInst * TTypes * CurriedArgInfos * TType) = 
        PrettifyThings g 
            (fun f -> foldQuadruple (foldTyparInst f, List.fold f, List.fold (List.fold (fold1Of2 f)), f)) 
            (fun f -> mapQuadruple (mapTyparInst g f, List.map f, List.mapSquared (map1Of2 f), f))
            x

    let PrettifyInstAndSig g x = 
        PrettifyThings g 
            (fun f -> foldTriple (foldTyparInst f, List.fold f, f))
            (fun f -> mapTriple (mapTyparInst g f, List.map f, f) )
            x

    let PrettifyInstAndTypes g x = 
        PrettifyThings g 
            (fun f -> foldPair (foldTyparInst f, List.fold f)) 
            (fun f -> mapPair (mapTyparInst g f, List.map f))
            x
 
    let PrettifyInstAndType g x = 
        PrettifyThings g 
            (fun f -> foldPair (foldTyparInst f, f)) 
            (fun f -> mapPair (mapTyparInst g f, f))
            x
 
    let PrettifyInst g x = 
        PrettifyThings g 
            (fun f -> foldTyparInst f) 
            (fun f -> mapTyparInst g f)
            x
 
module SimplifyTypes =

    // CAREFUL! This function does NOT walk constraints 
    let rec foldTypeButNotConstraints f z ty =
        let ty = stripTyparEqns ty 
        let z = f z ty
        match ty with
        | TType_forall (_, body) ->
            foldTypeButNotConstraints f z body

        | TType_app (_, tys, _) 
        | TType_ucase (_, tys) 
        | TType_anon (_, tys) 
        | TType_erased_union (_, tys)
        | TType_tuple (_, tys) ->
            List.fold (foldTypeButNotConstraints f) z tys

        | TType_fun (s, t, _) ->
            foldTypeButNotConstraints f (foldTypeButNotConstraints f z s) t

        | TType_var _ -> z

        | TType_measure _ -> z

    let incM x m =
        if Zmap.mem x m then Zmap.add x (1 + Zmap.find x m) m
        else Zmap.add x 1 m

    let accTyparCounts z ty =
        // Walk type to determine typars and their counts (for pprinting decisions) 
        (z, ty) ||> foldTypeButNotConstraints (fun z ty ->
            match ty with
            | TType_var (tp, _) when tp.Rigidity = TyparRigidity.Rigid -> incM tp z
            | _ -> z)

    let emptyTyparCounts = Zmap.empty typarOrder

    // print multiple fragments of the same type using consistent naming and formatting 
    let accTyparCountsMulti acc l = List.fold accTyparCounts acc l

    type TypeSimplificationInfo =
        { singletons: Typar Zset
          inplaceConstraints: Zmap<Typar, TType>
          postfixConstraints: (Typar * TyparConstraint) list }
          
    let typeSimplificationInfo0 = 
        { singletons = Zset.empty typarOrder
          inplaceConstraints = Zmap.empty typarOrder
          postfixConstraints = [] }

    let categorizeConstraints simplify m cxs =
        let singletons = if simplify then Zmap.chooseL (fun tp n -> if n = 1 then Some tp else None) m else []
        let singletons = Zset.addList singletons (Zset.empty typarOrder)
        // Here, singletons are typars that occur once in the type.
        // However, they may also occur in a type constraint.
        // If they do, they are really multiple occurrence - so we should remove them.
        let constraintTypars = (freeInTyparConstraints CollectTyparsNoCaching (List.map snd cxs)).FreeTypars
        let usedInTypeConstraint typar = Zset.contains typar constraintTypars
        let singletons = singletons |> Zset.filter (usedInTypeConstraint >> not) 
        // Here, singletons should really be used once 
        let inplace, postfix =
          cxs |> List.partition (fun (tp, tpc) -> 
            simplify &&
            isTTyparCoercesToType tpc && 
            Zset.contains tp singletons && 
            List.isSingleton tp.Constraints)
        let inplace = inplace |> List.map (function tp, TyparConstraint.CoercesTo(ty, _) -> tp, ty | _ -> failwith "not isTTyparCoercesToType")
        
        { singletons = singletons
          inplaceConstraints = Zmap.ofList typarOrder inplace
          postfixConstraints = postfix }
    let CollectInfo simplify tys cxs = 
        categorizeConstraints simplify (accTyparCountsMulti emptyTyparCounts tys) cxs 

//--------------------------------------------------------------------------
// Print Signatures/Types
//-------------------------------------------------------------------------- 

type GenericParameterStyle =
    | Implicit
    | Prefix
    | Suffix

[<NoEquality; NoComparison>]
type DisplayEnv = 
    { includeStaticParametersInTypeNames: bool
      openTopPathsSorted: Lazy<string list list>
      openTopPathsRaw: string list list
      shortTypeNames: bool
      suppressNestedTypes: bool
      maxMembers: int option
      showObsoleteMembers: bool
      showHiddenMembers: bool
      showTyparBinding: bool 
      showImperativeTyparAnnotations: bool
      suppressInlineKeyword: bool
      suppressMutableKeyword: bool
      showMemberContainers: bool
      shortConstraints: bool
      useColonForReturnType: bool
      showAttributes: bool
      showOverrides: bool
      showConstraintTyparAnnotations: bool
      abbreviateAdditionalConstraints: bool
      showTyparDefaultConstraints: bool
      showDocumentation: bool
      shrinkOverloads: bool
      printVerboseSignatures: bool
      escapeKeywordNames: bool
      g: TcGlobals
      contextAccessibility: Accessibility
      generatedValueLayout : Val -> Layout option
      genericParameterStyle: GenericParameterStyle }

    member x.SetOpenPaths paths = 
        { x with 
             openTopPathsSorted = (lazy (paths |> List.sortWith (fun p1 p2 -> -(compare p1 p2))))
             openTopPathsRaw = paths 
        }

    static member Empty tcGlobals = 
      { includeStaticParametersInTypeNames = false
        openTopPathsRaw = []
        openTopPathsSorted = notlazy []
        shortTypeNames = false
        suppressNestedTypes = false
        maxMembers = None
        showObsoleteMembers = false
        showHiddenMembers = false
        showTyparBinding = false
        showImperativeTyparAnnotations = false
        suppressInlineKeyword = true
        suppressMutableKeyword = false
        showMemberContainers = false
        showAttributes = false
        showOverrides = true
        showConstraintTyparAnnotations = true
        showDocumentation = false
        abbreviateAdditionalConstraints = false
        showTyparDefaultConstraints = false
        shortConstraints = false
        useColonForReturnType = false
        shrinkOverloads = true
        printVerboseSignatures = false
        escapeKeywordNames = false
        g = tcGlobals
        contextAccessibility = taccessPublic
        generatedValueLayout = (fun _ -> None)
        genericParameterStyle = GenericParameterStyle.Implicit }


    member denv.AddOpenPath path = 
        denv.SetOpenPaths (path :: denv.openTopPathsRaw)

    member denv.AddOpenModuleOrNamespace (modref: ModuleOrNamespaceRef) = 
        denv.AddOpenPath (fullCompPathOfModuleOrNamespace modref.Deref).DemangledPath

    member denv.AddAccessibility access =
        { denv with contextAccessibility = combineAccess denv.contextAccessibility access }

    member denv.UseGenericParameterStyle style =
        { denv with genericParameterStyle = style }

    static member InitialForSigFileGeneration g =
        let denv =
            { DisplayEnv.Empty g with
               showImperativeTyparAnnotations = true
               showHiddenMembers = true
               showObsoleteMembers = true
               showAttributes = true
               suppressInlineKeyword = false
               showDocumentation = true
               shrinkOverloads = false
               escapeKeywordNames = true }
        denv.SetOpenPaths
            [ FSharpLib.RootPath
              FSharpLib.CorePath
              CollectionsPath
              ControlPath
              (splitNamespace ExtraTopLevelOperatorsName) ]

let (+.+) s1 s2 = if s1 = "" then s2 else s1+"."+s2

let layoutOfPath p =
    sepListL SepL.dot (List.map (tagNamespace >> wordL) p)

let fullNameOfParentOfPubPath pp = 
    match pp with 
    | PubPath([| _ |]) -> ValueNone 
    | pp -> ValueSome(textOfPath pp.EnclosingPath)

let fullNameOfParentOfPubPathAsLayout pp = 
    match pp with 
    | PubPath([| _ |]) -> ValueNone 
    | pp -> ValueSome(layoutOfPath (Array.toList pp.EnclosingPath))

let fullNameOfPubPath (PubPath p) = textOfPath p
let fullNameOfPubPathAsLayout (PubPath p) = layoutOfPath (Array.toList p)

let fullNameOfParentOfNonLocalEntityRef (nlr: NonLocalEntityRef) = 
    if nlr.Path.Length < 2 then ValueNone
    else ValueSome (textOfPath nlr.EnclosingMangledPath) 

let fullNameOfParentOfNonLocalEntityRefAsLayout (nlr: NonLocalEntityRef) = 
    if nlr.Path.Length < 2 then ValueNone
    else ValueSome (layoutOfPath (List.ofArray nlr.EnclosingMangledPath)) 

let fullNameOfParentOfEntityRef eref = 
    match eref with 
    | ERefLocal x ->
         match x.PublicPath with 
         | None -> ValueNone
         | Some ppath -> fullNameOfParentOfPubPath ppath
    | ERefNonLocal nlr -> fullNameOfParentOfNonLocalEntityRef nlr

let fullNameOfParentOfEntityRefAsLayout eref = 
    match eref with 
    | ERefLocal x ->
         match x.PublicPath with 
         | None -> ValueNone
         | Some ppath -> fullNameOfParentOfPubPathAsLayout ppath
    | ERefNonLocal nlr -> fullNameOfParentOfNonLocalEntityRefAsLayout nlr

let fullNameOfEntityRef nmF xref = 
    match fullNameOfParentOfEntityRef xref with 
    | ValueNone -> nmF xref 
    | ValueSome pathText -> pathText +.+ nmF xref

let tagEntityRefName (xref: EntityRef) name =
    if xref.IsNamespace then tagNamespace name
    elif xref.IsModule then tagModule name
    elif xref.IsTypeAbbrev then tagAlias name
    elif xref.IsFSharpDelegateTycon then tagDelegate name
    elif xref.IsILEnumTycon || xref.IsFSharpEnumTycon then tagEnum name
    elif xref.IsStructOrEnumTycon then tagStruct name
    elif isInterfaceTyconRef xref then tagInterface name
    elif xref.IsUnionTycon then tagUnion name
    elif xref.IsRecordTycon then tagRecord name
    else tagClass name

let fullDisplayTextOfTyconRef (tcref: TyconRef) = 
    fullNameOfEntityRef (fun tcref -> tcref.DisplayNameWithStaticParametersAndUnderscoreTypars) tcref

let fullNameOfEntityRefAsLayout nmF (xref: EntityRef) =
    let navigableText = 
        tagEntityRefName xref (nmF xref)
        |> mkNav xref.DefinitionRange
        |> wordL
    match fullNameOfParentOfEntityRefAsLayout xref with 
    | ValueNone -> navigableText
    | ValueSome pathText -> pathText ^^ SepL.dot ^^ navigableText

let fullNameOfParentOfValRef vref = 
    match vref with 
    | VRefLocal x -> 
         match x.PublicPath with 
         | None -> ValueNone
         | Some (ValPubPath(pp, _)) -> ValueSome(fullNameOfPubPath pp)
    | VRefNonLocal nlr -> 
        ValueSome (fullNameOfEntityRef (fun (x: EntityRef) -> x.DemangledModuleOrNamespaceName) nlr.EnclosingEntity)

let fullNameOfParentOfValRefAsLayout vref = 
    match vref with 
    | VRefLocal x -> 
         match x.PublicPath with 
         | None -> ValueNone
         | Some (ValPubPath(pp, _)) -> ValueSome(fullNameOfPubPathAsLayout pp)
    | VRefNonLocal nlr -> 
        ValueSome (fullNameOfEntityRefAsLayout (fun (x: EntityRef) -> x.DemangledModuleOrNamespaceName) nlr.EnclosingEntity)

let fullDisplayTextOfParentOfModRef eref = fullNameOfParentOfEntityRef eref

let fullDisplayTextOfModRef r =
    fullNameOfEntityRef (fun eref -> eref.DemangledModuleOrNamespaceName) r

let fullDisplayTextOfTyconRefAsLayout tcref =
    fullNameOfEntityRefAsLayout (fun tcref -> tcref.DisplayNameWithStaticParametersAndUnderscoreTypars) tcref

let fullDisplayTextOfExnRef tcref =
    fullNameOfEntityRef (fun tcref -> tcref.DisplayNameWithStaticParametersAndUnderscoreTypars) tcref

let fullDisplayTextOfExnRefAsLayout tcref =
    fullNameOfEntityRefAsLayout (fun tcref -> tcref.DisplayNameWithStaticParametersAndUnderscoreTypars) tcref

let fullDisplayTextOfUnionCaseRef (ucref: UnionCaseRef) =
    fullDisplayTextOfTyconRef ucref.TyconRef +.+ ucref.CaseName

let fullDisplayTextOfRecdFieldRef (rfref: RecdFieldRef) =
    fullDisplayTextOfTyconRef rfref.TyconRef +.+ rfref.FieldName

let fullDisplayTextOfValRef (vref: ValRef) = 
    match fullNameOfParentOfValRef vref with 
    | ValueNone -> vref.DisplayName 
    | ValueSome pathText -> pathText +.+ vref.DisplayName

let fullDisplayTextOfValRefAsLayout (vref: ValRef) = 
    let n =
        match vref.MemberInfo with
        | None -> 
            if vref.IsModuleBinding then tagModuleBinding vref.DisplayName
            else tagUnknownEntity vref.DisplayName
        | Some memberInfo ->
            match memberInfo.MemberFlags.MemberKind with
            | SynMemberKind.PropertyGet
            | SynMemberKind.PropertySet
            | SynMemberKind.PropertyGetSet -> tagProperty vref.DisplayName
            | SynMemberKind.ClassConstructor
            | SynMemberKind.Constructor -> tagMethod vref.DisplayName
            | SynMemberKind.Member -> tagMember vref.DisplayName
    match fullNameOfParentOfValRefAsLayout vref with 
    | ValueNone -> wordL n 
    | ValueSome pathText -> 
        pathText ^^ SepL.dot ^^ wordL n
        //pathText +.+ vref.DisplayName

let fullMangledPathToTyconRef (tcref:TyconRef) = 
    match tcref with 
    | ERefLocal _ -> (match tcref.PublicPath with None -> [| |] | Some pp -> pp.EnclosingPath)
    | ERefNonLocal nlr -> nlr.EnclosingMangledPath
    
/// generates a name like 'System.IComparable<System.Int32>.Get'
let tyconRefToFullName (tcref:TyconRef) =
    let namespaceParts =
        // we need to ensure there are no collisions between (for example)
        // - ``IB<GlobalType>`` (non-generic)
        // - IB<'T> instantiated with 'T = GlobalType
        // This is only an issue for types inside the global namespace, because '.' is invalid even in a quoted identifier.
        // So if the type is in the global namespace, prepend 'global`', because '`' is also illegal -> there can be no quoted identifer with that name.
        match fullMangledPathToTyconRef tcref with
        | [||] -> [| "global`" |]
        | ns -> ns
    seq { yield! namespaceParts; yield tcref.DisplayName } |> String.concat "."

let rec qualifiedInterfaceImplementationNameAux g (x:TType) : string =
    match stripMeasuresFromTType g (stripTyEqnsAndErase true g x) with
    | TType_app (a, [], _) ->
        tyconRefToFullName a

    | TType_anon (a,b) ->
        let genericParameters = b |> Seq.map (qualifiedInterfaceImplementationNameAux g) |> String.concat ", "
        sprintf "%s<%s>" a.ILTypeRef.FullName genericParameters

    | TType_app (a, b, _) ->
        let genericParameters = b |> Seq.map (qualifiedInterfaceImplementationNameAux g) |> String.concat ", "
        sprintf "%s<%s>" (tyconRefToFullName a) genericParameters

    | TType_var (v, _) ->
        "'" + v.Name

    | _ ->
        failwithf "unexpected: expected TType_app but got %O" (x.GetType())

/// for types in the global namespace, `global is prepended (note the backtick)
let qualifiedInterfaceImplementationName g (tt:TType) memberName =
    let interfaceName = tt |> qualifiedInterfaceImplementationNameAux g
    sprintf "%s.%s" interfaceName memberName

let qualifiedMangledNameOfTyconRef tcref nm = 
    String.concat "-" (Array.toList (fullMangledPathToTyconRef tcref) @ [ tcref.LogicalName + "-" + nm ])

let rec firstEq p1 p2 = 
    match p1 with
    | [] -> true 
    | h1 :: t1 -> 
        match p2 with 
        | h2 :: t2 -> h1 = h2 && firstEq t1 t2
        | _ -> false 

let rec firstRem p1 p2 = 
   match p1 with [] -> p2 | _ :: t1 -> firstRem t1 (List.tail p2)

let trimPathByDisplayEnv denv path =
    let findOpenedNamespace openedPath = 
        if firstEq openedPath path then 
            let t2 = firstRem openedPath path
            if t2 <> [] then Some(textOfPath t2 + ".")
            else Some("")
        else None

    match List.tryPick findOpenedNamespace (denv.openTopPathsSorted.Force()) with
    | Some s -> s
    | None -> if isNil path then "" else textOfPath path + "."


let superOfTycon (g: TcGlobals) (tycon: Tycon) = 
    match tycon.TypeContents.tcaug_super with 
    | None -> g.obj_ty 
    | Some ty -> ty 

/// walk a TyconRef's inheritance tree, yielding any parent types as an array
let supersOfTyconRef (tcref: TyconRef) =
    tcref |> Array.unfold (fun tcref ->
        match tcref.TypeContents.tcaug_super with
        | Some (TType_app(sup, _, _)) -> Some(sup, sup)
        | _ -> None)

//----------------------------------------------------------------------------
// Detect attributes
//----------------------------------------------------------------------------

// AbsIL view of attributes (we read these from .NET binaries) 
let isILAttribByName (tencl: string list, tname: string) (attr: ILAttribute) = 
    (attr.Method.DeclaringType.TypeSpec.Name = tname) &&
    (attr.Method.DeclaringType.TypeSpec.Enclosing = tencl)

// AbsIL view of attributes (we read these from .NET binaries). The comparison is done by name.
let isILAttrib (tref: ILTypeRef) (attr: ILAttribute) = 
    isILAttribByName (tref.Enclosing, tref.Name) attr

// REVIEW: consider supporting querying on Abstract IL custom attributes.
// These linear iterations cost us a fair bit when there are lots of attributes
// on imported types. However this is fairly rare and can also be solved by caching the
// results of attribute lookups in the TAST
let HasILAttribute tref (attrs: ILAttributes) = 
    attrs.AsArray() |> Array.exists (isILAttrib tref) 

let TryDecodeILAttribute tref (attrs: ILAttributes) = 
    attrs.AsArray() |> Array.tryPick (fun x -> if isILAttrib tref x then Some(decodeILAttribData x) else None)

// F# view of attributes (these get converted to AbsIL attributes in ilxgen) 
let IsMatchingFSharpAttribute g (AttribInfo(_, tcref)) (Attrib(tcref2, _, _, _, _, _, _)) = tyconRefEq g tcref tcref2
let HasFSharpAttribute g tref attrs = List.exists (IsMatchingFSharpAttribute g tref) attrs
let findAttrib g tref attrs = List.find (IsMatchingFSharpAttribute g tref) attrs
let TryFindFSharpAttribute g tref attrs = List.tryFind (IsMatchingFSharpAttribute g tref) attrs
let TryFindFSharpAttributeOpt g tref attrs = match tref with None -> None | Some tref -> List.tryFind (IsMatchingFSharpAttribute g tref) attrs

let HasFSharpAttributeOpt g trefOpt attrs = match trefOpt with Some tref -> List.exists (IsMatchingFSharpAttribute g tref) attrs | _ -> false
let IsMatchingFSharpAttributeOpt g attrOpt (Attrib(tcref2, _, _, _, _, _, _)) = match attrOpt with Some (AttribInfo(_, tcref)) -> tyconRefEq g tcref tcref2 | _ -> false

let (|ExtractAttribNamedArg|_|) nm args = 
    args |> List.tryPick (function AttribNamedArg(nm2, _, _, v) when nm = nm2 -> Some v | _ -> None) 

let (|StringExpr|_|) = function Expr.Const (Const.String n, _, _) -> Some n | _ -> None
let (|AttribInt32Arg|_|) = function AttribExpr(_, Expr.Const (Const.Int32 n, _, _)) -> Some n | _ -> None
let (|AttribInt16Arg|_|) = function AttribExpr(_, Expr.Const (Const.Int16 n, _, _)) -> Some n | _ -> None
let (|AttribBoolArg|_|) = function AttribExpr(_, Expr.Const (Const.Bool n, _, _)) -> Some n | _ -> None
let (|AttribStringArg|_|) = function AttribExpr(_, Expr.Const (Const.String n, _, _)) -> Some n | _ -> None

let TryFindFSharpBoolAttributeWithDefault dflt g nm attrs = 
    match TryFindFSharpAttribute g nm attrs with
    | Some(Attrib(_, _, [ ], _, _, _, _)) -> Some dflt
    | Some(Attrib(_, _, [ AttribBoolArg b ], _, _, _, _)) -> Some b
    | _ -> None

let TryFindFSharpBoolAttribute g nm attrs = TryFindFSharpBoolAttributeWithDefault true g nm attrs
let TryFindFSharpBoolAttributeAssumeFalse g nm attrs = TryFindFSharpBoolAttributeWithDefault false g nm attrs

let TryFindFSharpInt32Attribute g nm attrs = 
    match TryFindFSharpAttribute g nm attrs with
    | Some(Attrib(_, _, [ AttribInt32Arg b ], _, _, _, _)) -> Some b
    | _ -> None
    
let TryFindFSharpStringAttribute g nm attrs = 
    match TryFindFSharpAttribute g nm attrs with
    | Some(Attrib(_, _, [ AttribStringArg b ], _, _, _, _)) -> Some b
    | _ -> None
    
let TryFindILAttribute (AttribInfo (atref, _)) attrs = 
    HasILAttribute atref attrs

let TryFindILAttributeOpt attr attrs = 
    match attr with
    | Some (AttribInfo (atref, _)) -> HasILAttribute atref attrs
    | _ -> false

/// Analyze three cases for attributes declared on type definitions: IL-declared attributes, F#-declared attributes and
/// provided attributes.
//
// This is used for AttributeUsageAttribute, DefaultMemberAttribute and ConditionalAttribute (on attribute types)
let TryBindTyconRefAttribute g (m: range) (AttribInfo (atref, _) as args) (tcref: TyconRef) f1 f2 (f3: obj option list * (string * obj option) list -> 'a option) : 'a option = 
    ignore m; ignore f3
    match metadataOfTycon tcref.Deref with 
#if !NO_TYPEPROVIDERS
    | ProvidedTypeMetadata info -> 
        let provAttribs = info.ProvidedType.PApply((fun a -> (a :> IProvidedCustomAttributeProvider)), m)
        match provAttribs.PUntaint((fun a -> a.GetAttributeConstructorArgs(provAttribs.TypeProvider.PUntaintNoFailure id, atref.FullName)), m) with
        | Some args -> f3 args
        | None -> None
#endif
    | ILTypeMetadata (TILObjectReprData(_, _, tdef)) -> 
        match TryDecodeILAttribute atref tdef.CustomAttrs with 
        | Some attr -> f1 attr
        | _ -> None
    | FSharpOrArrayOrByrefOrTupleOrExnTypeMetadata -> 
        match TryFindFSharpAttribute g args tcref.Attribs with 
        | Some attr -> f2 attr
        | _ -> None

let TryFindTyconRefBoolAttribute g m attribSpec tcref =
    TryBindTyconRefAttribute g m attribSpec tcref 
                (function 
                   | [ ], _ -> Some true
                   | [ILAttribElem.Bool v ], _ -> Some v 
                   | _ -> None)
                (function 
                   | Attrib(_, _, [ ], _, _, _, _) -> Some true
                   | Attrib(_, _, [ AttribBoolArg v ], _, _, _, _) -> Some v 
                   | _ -> None)
                (function 
                   | [ ], _ -> Some true
                   | [ Some (:? bool as v : obj) ], _ -> Some v 
                   | _ -> None)

/// Try to find the resolved attributeusage for an type by walking its inheritance tree and picking the correct attribute usage value
let TryFindAttributeUsageAttribute g m tcref =
    [| yield tcref
       yield! supersOfTyconRef tcref |]
    |> Array.tryPick (fun tcref ->
        TryBindTyconRefAttribute g m g.attrib_AttributeUsageAttribute tcref
                (fun (_, named) -> named |> List.tryPick (function "AllowMultiple", _, _, ILAttribElem.Bool res -> Some res | _ -> None))
                (fun (Attrib(_, _, _, named, _, _, _)) -> named |> List.tryPick (function AttribNamedArg("AllowMultiple", _, _, AttribBoolArg res ) -> Some res | _ -> None))
                (fun (_, named) -> named |> List.tryPick (function "AllowMultiple", Some (:? bool as res : obj) -> Some res | _ -> None))
    )

/// Try to find a specific attribute on a type definition, where the attribute accepts a string argument.
///
/// This is used to detect the 'DefaultMemberAttribute' and 'ConditionalAttribute' attributes (on type definitions)
let TryFindTyconRefStringAttribute g m attribSpec tcref =
    TryBindTyconRefAttribute g m attribSpec tcref 
                (function [ILAttribElem.String (Some msg) ], _ -> Some msg | _ -> None)
                (function Attrib(_, _, [ AttribStringArg msg ], _, _, _, _) -> Some msg | _ -> None)
                (function [ Some (:? string as msg : obj) ], _ -> Some msg | _ -> None)

/// Check if a type definition has a specific attribute
let TyconRefHasAttribute g m attribSpec tcref =
    TryBindTyconRefAttribute g m attribSpec tcref 
                    (fun _ -> Some ()) 
                    (fun _ -> Some ())
                    (fun _ -> Some ())
        |> Option.isSome

/// Check if a type definition has an attribute with a specific full name
let TyconRefHasAttributeByName (m: range) attrFullName (tcref: TyconRef) = 
    ignore m
    match metadataOfTycon tcref.Deref with 
#if !NO_TYPEPROVIDERS
    | ProvidedTypeMetadata info -> 
        let provAttribs = info.ProvidedType.PApply((fun a -> (a :> IProvidedCustomAttributeProvider)), m)
        provAttribs.PUntaint((fun a ->
            a.GetAttributeConstructorArgs(provAttribs.TypeProvider.PUntaintNoFailure id, attrFullName)), m).IsSome
#endif
    | ILTypeMetadata (TILObjectReprData(_, _, tdef)) ->
        tdef.CustomAttrs.AsArray()
        |> Array.exists (fun attr -> isILAttribByName ([], attrFullName) attr)
    | FSharpOrArrayOrByrefOrTupleOrExnTypeMetadata ->
        tcref.Attribs
        |> List.exists (fun attr ->
            match attr.TyconRef.CompiledRepresentation with
            | CompiledTypeRepr.ILAsmNamed(typeRef, _, _) ->
                typeRef.Enclosing.IsEmpty
                && typeRef.Name = attrFullName
            | CompiledTypeRepr.ILAsmOpen _ -> false)

let isByrefTyconRef (g: TcGlobals) (tcref: TyconRef) = 
    (g.byref_tcr.CanDeref && tyconRefEq g g.byref_tcr tcref) ||
    (g.byref2_tcr.CanDeref && tyconRefEq g g.byref2_tcr tcref) ||
    (g.inref_tcr.CanDeref && tyconRefEq g g.inref_tcr tcref) ||
    (g.outref_tcr.CanDeref && tyconRefEq g g.outref_tcr tcref) ||
    tyconRefEqOpt g g.system_TypedReference_tcref tcref ||
    tyconRefEqOpt g g.system_ArgIterator_tcref tcref ||
    tyconRefEqOpt g g.system_RuntimeArgumentHandle_tcref tcref

// See RFC FS-1053.md
let isByrefLikeTyconRef (g: TcGlobals) m (tcref: TyconRef) = 
    tcref.CanDeref &&
    match tcref.TryIsByRefLike with 
    | ValueSome res -> res
    | _ -> 
       let res = 
           isByrefTyconRef g tcref ||
           (isStructTyconRef tcref && TyconRefHasAttributeByName m tname_IsByRefLikeAttribute tcref)
       tcref.SetIsByRefLike res
       res

let isSpanLikeTyconRef g m tcref =
    isByrefLikeTyconRef g m tcref &&
    not (isByrefTyconRef g tcref)

let isByrefLikeTy g m ty = 
    ty |> stripTyEqns g |> (function TType_app(tcref, _, _) -> isByrefLikeTyconRef g m tcref | _ -> false)

let isSpanLikeTy g m ty =
    isByrefLikeTy g m ty && 
    not (isByrefTy g ty)

let isSpanTyconRef g m tcref =
    isByrefLikeTyconRef g m tcref &&
    tcref.CompiledRepresentationForNamedType.BasicQualifiedName = "System.Span`1"

let isSpanTy g m ty =
    ty |> stripTyEqns g |> (function TType_app(tcref, _, _) -> isSpanTyconRef g m tcref | _ -> false)

let rec tryDestSpanTy g m ty =
    match tryAppTy g ty with
    | ValueSome(tcref, [ty]) when isSpanTyconRef g m tcref -> Some(tcref, ty)
    | _ -> None

let destSpanTy g m ty =
    match tryDestSpanTy g m ty with
    | Some(tcref, ty) -> (tcref, ty)
    | _ -> failwith "destSpanTy"

let isReadOnlySpanTyconRef g m tcref =
    isByrefLikeTyconRef g m tcref &&
    tcref.CompiledRepresentationForNamedType.BasicQualifiedName = "System.ReadOnlySpan`1"

let isReadOnlySpanTy g m ty =
    ty |> stripTyEqns g |> (function TType_app(tcref, _, _) -> isReadOnlySpanTyconRef g m tcref | _ -> false)

let tryDestReadOnlySpanTy g m ty =
    match tryAppTy g ty with
    | ValueSome(tcref, [ty]) when isReadOnlySpanTyconRef g m tcref -> Some(tcref, ty)
    | _ -> None

let destReadOnlySpanTy g m ty =
    match tryDestReadOnlySpanTy g m ty with
    | Some(tcref, ty) -> (tcref, ty)
    | _ -> failwith "destReadOnlySpanTy"    

//-------------------------------------------------------------------------
// List and reference types...
//------------------------------------------------------------------------- 

let destByrefTy g ty = 
    match ty |> stripTyEqns g with
    | TType_app(tcref, [x; _], _) when g.byref2_tcr.CanDeref && tyconRefEq g g.byref2_tcr tcref -> x // Check sufficient FSharp.Core
    | TType_app(tcref, [x], _) when tyconRefEq g g.byref_tcr tcref -> x // all others
    | _ -> failwith "destByrefTy: not a byref type"

let (|ByrefTy|_|) g ty = 
    // Because of byref = byref2<ty,tags> it is better to write this using is/dest
    if isByrefTy g ty then Some (destByrefTy g ty) else None

let destNativePtrTy g ty =
    match ty |> stripTyEqns g with
    | TType_app(tcref, [x], _) when tyconRefEq g g.nativeptr_tcr tcref -> x
    | _ -> failwith "destNativePtrTy: not a native ptr type"

let isRefCellTy g ty = 
    match tryTcrefOfAppTy g ty with 
    | ValueNone -> false
    | ValueSome tcref -> tyconRefEq g g.refcell_tcr_canon tcref

let destRefCellTy g ty = 
    match ty |> stripTyEqns g with
    | TType_app(tcref, [x], _) when tyconRefEq g g.refcell_tcr_canon tcref -> x
    | _ -> failwith "destRefCellTy: not a ref type"

let StripSelfRefCell(g: TcGlobals, baseOrThisInfo: ValBaseOrThisInfo, tau: TType) : TType =
    if baseOrThisInfo = CtorThisVal && isRefCellTy g tau 
        then destRefCellTy g tau 
        else tau

let mkRefCellTy (g: TcGlobals) ty = TType_app(g.refcell_tcr_nice, [ty], g.knownWithoutNull)

let mkLazyTy (g: TcGlobals) ty = TType_app(g.lazy_tcr_nice, [ty], g.knownWithoutNull)

let mkPrintfFormatTy (g: TcGlobals) aty bty cty dty ety = TType_app(g.format_tcr, [aty;bty;cty;dty; ety], g.knownWithoutNull)

let mkOptionTy (g: TcGlobals) ty = TType_app (g.option_tcr_nice, [ty], g.knownWithoutNull)

let mkValueOptionTy (g: TcGlobals) ty = TType_app (g.valueoption_tcr_nice, [ty], g.knownWithoutNull)

let mkNullableTy (g: TcGlobals) ty = TType_app (g.system_Nullable_tcref, [ty], g.knownWithoutNull)

let mkListTy (g: TcGlobals) ty = TType_app (g.list_tcr_nice, [ty], g.knownWithoutNull)

let isValueOptionTy (g: TcGlobals) ty = 
    match tryTcrefOfAppTy g ty with 
    | ValueNone -> false
    | ValueSome tcref -> tyconRefEq g g.valueoption_tcr_canon tcref

let isOptionTy (g: TcGlobals) ty = 
    match tryTcrefOfAppTy g ty with 
    | ValueNone -> false
    | ValueSome tcref -> tyconRefEq g g.option_tcr_canon tcref

let tryDestOptionTy g ty = 
    match argsOfAppTy g ty with 
    | [ty1] when isOptionTy g ty -> ValueSome ty1
    | _ -> ValueNone

let tryDestValueOptionTy g ty = 
    match argsOfAppTy g ty with 
    | [ty1] when isValueOptionTy g ty -> ValueSome ty1
    | _ -> ValueNone

let destOptionTy g ty = 
    match tryDestOptionTy g ty with 
    | ValueSome ty -> ty
    | ValueNone -> failwith "destOptionTy: not an option type"

let destValueOptionTy g ty = 
    match tryDestValueOptionTy g ty with 
    | ValueSome ty -> ty
    | ValueNone -> failwith "destValueOptionTy: not a value option type"

let isNullableTy (g: TcGlobals) ty = 
    match tryTcrefOfAppTy g ty with 
    | ValueNone -> false
    | ValueSome tcref -> tyconRefEq g g.system_Nullable_tcref tcref

let tryDestNullableTy g ty = 
    match argsOfAppTy g ty with 
    | [ty1] when isNullableTy g ty -> ValueSome ty1
    | _ -> ValueNone

let destNullableTy g ty = 
    match tryDestNullableTy g ty with 
    | ValueSome ty -> ty
    | ValueNone -> failwith "destNullableTy: not a Nullable type"

let (|NullableTy|_|) g ty =
    match tryAppTy g ty with 
    | ValueSome (tcref, [tyarg]) when tyconRefEq g tcref g.system_Nullable_tcref -> Some tyarg
    | _ -> None

let (|StripNullableTy|) g ty = 
    match tryDestNullableTy g ty with 
    | ValueSome tyarg -> tyarg
    | _ -> ty

let isLinqExpressionTy g ty = 
    match tryTcrefOfAppTy g ty with 
    | ValueNone -> false
    | ValueSome tcref -> tyconRefEq g g.system_LinqExpression_tcref tcref

let tryDestLinqExpressionTy g ty = 
    match argsOfAppTy g ty with 
    | [ty1] when isLinqExpressionTy g ty -> Some ty1
    | _ -> None

let destLinqExpressionTy g ty = 
    match tryDestLinqExpressionTy g ty with 
    | Some ty -> ty
    | None -> failwith "destLinqExpressionTy: not an expression type"

let mkNoneCase (g: TcGlobals) = mkUnionCaseRef g.option_tcr_canon "None"

let mkSomeCase (g: TcGlobals) = mkUnionCaseRef g.option_tcr_canon "Some"

let mkSome g ty arg m = mkUnionCaseExpr(mkSomeCase g, [ty], [arg], m)

let mkNone g ty m = mkUnionCaseExpr(mkNoneCase g, [ty], [], m)

let mkValueSomeCase (g: TcGlobals) = mkUnionCaseRef g.valueoption_tcr_canon "ValueSome"

let mkAnySomeCase g isStruct = (if isStruct then mkValueSomeCase g else mkSomeCase g)

type ValRef with 
    member vref.IsDispatchSlot = 
        match vref.MemberInfo with 
        | Some membInfo -> membInfo.MemberFlags.IsDispatchSlot 
        | None -> false

let (|UnopExpr|_|) _g expr = 
    match expr with 
    | Expr.App (Expr.Val (vref, _, _), _, _, [arg1], _) -> Some (vref, arg1)
    | _ -> None

let (|BinopExpr|_|) _g expr = 
    match expr with 
    | Expr.App (Expr.Val (vref, _, _), _, _, [arg1;arg2], _) -> Some (vref, arg1, arg2)
    | _ -> None

let (|SpecificUnopExpr|_|) g vrefReqd expr = 
    match expr with 
    | UnopExpr g (vref, arg1) when valRefEq g vref vrefReqd -> Some arg1
    | _ -> None

let (|SpecificBinopExpr|_|) g vrefReqd expr = 
    match expr with 
    | BinopExpr g (vref, arg1, arg2) when valRefEq g vref vrefReqd -> Some (arg1, arg2)
    | _ -> None

let (|EnumExpr|_|) g expr = 
    match (|SpecificUnopExpr|_|) g g.enum_vref expr with
    | None -> (|SpecificUnopExpr|_|) g g.enumOfValue_vref expr
    | x -> x

let (|BitwiseOrExpr|_|) g expr = (|SpecificBinopExpr|_|) g g.bitwise_or_vref expr

let (|AttribBitwiseOrExpr|_|) g expr = 
    match expr with 
    | BitwiseOrExpr g (arg1, arg2) -> Some(arg1, arg2)
    // Special workaround, only used when compiling FSharp.Core.dll. Uses of 'a ||| b' occur before the '|||' bitwise or operator
    // is defined. These get through type checking because enums implicitly support the '|||' operator through
    // the automatic resolution of undefined operators (see tc.fs, Item.ImplicitOp). This then compiles as an 
    // application of a lambda to two arguments. We recognize this pattern here
    | Expr.App (Expr.Lambda _, _, _, [arg1;arg2], _) when g.compilingFslib -> 
        Some(arg1, arg2)
    | _ -> None

let isUncheckedDefaultOfValRef g vref = 
    valRefEq g vref g.unchecked_defaultof_vref 
    // There is an internal version of typeof defined in prim-types.fs that needs to be detected
    || (g.compilingFslib && vref.LogicalName = "defaultof") 

let isTypeOfValRef g vref = 
    valRefEq g vref g.typeof_vref 
    // There is an internal version of typeof defined in prim-types.fs that needs to be detected
    || (g.compilingFslib && vref.LogicalName = "typeof") 

let isSizeOfValRef g vref = 
    valRefEq g vref g.sizeof_vref 
    // There is an internal version of typeof defined in prim-types.fs that needs to be detected
    || (g.compilingFslib && vref.LogicalName = "sizeof") 

let isNameOfValRef g vref =
    valRefEq g vref g.nameof_vref
    // There is an internal version of nameof defined in prim-types.fs that needs to be detected
    || (g.compilingFslib && vref.LogicalName = "nameof")

let isTypeDefOfValRef g vref = 
    valRefEq g vref g.typedefof_vref 
    // There is an internal version of typedefof defined in prim-types.fs that needs to be detected
    || (g.compilingFslib && vref.LogicalName = "typedefof") 

let (|UncheckedDefaultOfExpr|_|) g expr = 
    match expr with 
    | Expr.App (Expr.Val (vref, _, _), _, [ty], [], _) when isUncheckedDefaultOfValRef g vref -> Some ty
    | _ -> None

let (|TypeOfExpr|_|) g expr = 
    match expr with 
    | Expr.App (Expr.Val (vref, _, _), _, [ty], [], _) when isTypeOfValRef g vref -> Some ty
    | _ -> None

let (|SizeOfExpr|_|) g expr = 
    match expr with 
    | Expr.App (Expr.Val (vref, _, _), _, [ty], [], _) when isSizeOfValRef g vref -> Some ty
    | _ -> None

let (|TypeDefOfExpr|_|) g expr = 
    match expr with 
    | Expr.App (Expr.Val (vref, _, _), _, [ty], [], _) when isTypeDefOfValRef g vref -> Some ty
    | _ -> None

let (|NameOfExpr|_|) g expr = 
    match expr with 
    | Expr.App(Expr.Val(vref,_,_),_,[ty],[],_) when isNameOfValRef g vref  -> Some ty
    | _ -> None

let (|SeqExpr|_|) g expr = 
    match expr with 
    | Expr.App(Expr.Val(vref,_,_),_,_,_,_) when valRefEq g vref g.seq_vref -> Some()
    | _ -> None

//--------------------------------------------------------------------------
// DEBUG layout
//---------------------------------------------------------------------------
module DebugPrint = 
    let layoutRanges = ref false

    let squareAngleL l = LeftL.leftBracketAngle ^^ l ^^ RightL.rightBracketAngle

    let angleL l = sepL leftAngle ^^ l ^^ rightL rightAngle

    let braceL l = leftL leftBrace ^^ l ^^ rightL rightBrace

    let braceBarL l = leftL leftBraceBar ^^ l ^^ rightL rightBraceBar

    let boolL b = if b then WordL.keywordTrue else WordL.keywordFalse

    let intL (n: int) = wordL (tagNumericLiteral (string n))

    let int64L (n: int64) = wordL (tagNumericLiteral (string n))

    let qlistL f xmap = QueueList.foldBack (fun x z -> z @@ f x) xmap emptyL

    let bracketIfL b lyt = if b then bracketL lyt else lyt

    let lvalopL x = 
        match x with 
        | LAddrOf readonly -> wordL (tagText (sprintf "LAddrOf(%b)" readonly))
        | LByrefGet -> wordL (tagText "LByrefGet")
        | LSet -> wordL (tagText "LSet")
        | LByrefSet -> wordL (tagText "LByrefSet")

    let angleBracketL l = leftL (tagText "<") ^^ l ^^ rightL (tagText ">")

    let angleBracketListL l = angleBracketL (sepListL (sepL (tagText ",")) l)

    let layoutMemberFlags (memFlags: SynMemberFlags) = 
        let stat = 
            if memFlags.IsInstance || (memFlags.MemberKind = SynMemberKind.Constructor) then emptyL 
            else wordL (tagText "static")
        let stat =
            if memFlags.IsDispatchSlot then stat ++ wordL (tagText "abstract")
            elif memFlags.IsOverrideOrExplicitImpl then stat ++ wordL (tagText "override")
            else stat
        stat

    let stampL _n w = 
        w

    let layoutTyconRef (tcref: TyconRef) = 
        wordL (tagText tcref.DisplayNameWithStaticParameters) |> stampL tcref.Stamp

    let rec auxTypeL env ty = auxTypeWrapL env false ty

    and auxTypeAtomL env ty = auxTypeWrapL env true ty

    and auxTyparsL env tcL prefix tinst = 
       match tinst with 
       | [] -> tcL
       | [t] -> 
         let tL = auxTypeAtomL env t
         if prefix then tcL ^^ angleBracketL tL 
         else tL ^^ tcL 
       | _ -> 
         let tinstL = List.map (auxTypeL env) tinst
         if prefix then
             tcL ^^ angleBracketListL tinstL
         else
             tupleL tinstL ^^ tcL
            
    and auxTypeWrapL env isAtomic ty = 
        let wrap x = bracketIfL isAtomic x in // wrap iff require atomic expr 
        match stripTyparEqns ty with
        | TType_forall (typars, bodyTy) -> 
           (leftL (tagText "!") ^^ layoutTyparDecls typars --- auxTypeL env bodyTy) |> wrap

        | TType_ucase (UnionCaseRef(tcref, _), tinst)

        | TType_app (tcref, tinst, _) -> 
           let prefix = tcref.IsPrefixDisplay
           let tcL = layoutTyconRef tcref
           auxTyparsL env tcL prefix tinst

        | TType_tuple (_tupInfo, tys) ->
            sepListL (wordL (tagText "*")) (List.map (auxTypeAtomL env) tys) |> wrap

<<<<<<< HEAD
        | TType_erased_union (_, tys) ->
            leftL (tagText "(") ^^ sepListL (wordL (tagText "|")) (List.map (auxTypeAtomL env) tys) ^^ rightL (tagText ")")

        | TType_fun (dty, rty, _) ->
            ((auxTypeAtomL env dty ^^ wordL (tagText "->")) --- auxTypeL env rty) |> wrap
=======
        | TType_fun (domainTy, rangeTy, _) ->
            ((auxTypeAtomL env domainTy ^^ wordL (tagText "->")) --- auxTypeL env rangeTy) |> wrap
>>>>>>> f9b72061

        | TType_var (typar, _) ->
            auxTyparWrapL env isAtomic typar 

        | TType_anon (anonInfo, tys) ->
            braceBarL (sepListL (wordL (tagText ";")) (List.map2 (fun nm ty -> wordL (tagField nm) --- auxTypeAtomL env ty) (Array.toList anonInfo.SortedNames) tys))

        | TType_measure unt -> 
#if DEBUG
          leftL (tagText "{") ^^
          (match global_g with
           | None -> wordL (tagText "<no global g>")
           | Some g -> 
             let sortVars (vs:(Typar * Rational) list) = vs |> List.sortBy (fun (v, _) -> v.DisplayName) 
             let sortCons (cs:(TyconRef * Rational) list) = cs |> List.sortBy (fun (c, _) -> c.DisplayName) 
             let negvs, posvs = ListMeasureVarOccsWithNonZeroExponents unt |> sortVars |> List.partition (fun (_, e) -> SignRational e < 0)
             let negcs, poscs = ListMeasureConOccsWithNonZeroExponents g false unt |> sortCons |> List.partition (fun (_, e) -> SignRational e < 0)
             let unparL (uv: Typar) = wordL (tagText ("'" + uv.DisplayName))
             let unconL tcref = layoutTyconRef tcref
             let rationalL e = wordL (tagText(RationalToString e))
             let measureToPowerL x e = if e = OneRational then x else x -- wordL (tagText "^") -- rationalL e
             let prefix =
                 spaceListL
                     (List.map (fun (v, e) -> measureToPowerL (unparL v) e) posvs @
                      List.map (fun (c, e) -> measureToPowerL (unconL c) e) poscs)
             let postfix =
                 spaceListL 
                     (List.map (fun (v, e) -> measureToPowerL (unparL v) (NegRational e)) negvs @
                      List.map (fun (c, e) -> measureToPowerL (unconL c) (NegRational e)) negcs)
             match (negvs, negcs) with 
             | [], [] -> prefix 
             | _ -> prefix ^^ sepL (tagText "/") ^^ postfix) ^^
          rightL (tagText "}")
#else
          unt |> ignore
          wordL(tagText "<measure>")
#endif

    and auxTyparWrapL (env: SimplifyTypes.TypeSimplificationInfo) isAtomic (typar: Typar) =
          let wrap x = bracketIfL isAtomic x in // wrap iff require atomic expr 
          // There are several cases for pprinting of typar.
          // 
          //   'a - is multiple occurrence.
          //   #Type - inplace coercion constraint and singleton
          //   ('a :> Type) - inplace coercion constraint not singleton
          //   ('a.opM: S->T) - inplace operator constraint
          let tpL =
            wordL (tagText (prefixOfStaticReq typar.StaticReq
                   + prefixOfRigidTypar typar
                   + typar.DisplayName))
          let varL = tpL |> stampL typar.Stamp 

          match Zmap.tryFind typar env.inplaceConstraints with
          | Some typarConstraintTy ->
              if Zset.contains typar env.singletons then
                leftL (tagText "#") ^^ auxTyparConstraintTypL env typarConstraintTy
              else
                (varL ^^ sepL (tagText ":>") ^^ auxTyparConstraintTypL env typarConstraintTy) |> wrap
          | _ -> varL

    and auxTypar2L env typar = auxTyparWrapL env false typar

    and auxTyparAtomL env typar = auxTyparWrapL env true typar

    and auxTyparConstraintTypL env ty = auxTypeL env ty

    and auxTraitL env (ttrait: TraitConstraintInfo) =
#if DEBUG
        let (TTrait(tys, nm, memFlags, argtys, retTy, _)) = ttrait 
        match global_g with
        | None -> wordL (tagText "<no global g>")
        | Some g -> 
            let retTy = GetFSharpViewOfReturnType g retTy
            let stat = layoutMemberFlags memFlags
            let argsL = sepListL (wordL (tagText "*")) (List.map (auxTypeAtomL env) argtys)
            let resL = auxTypeL env retTy
            let methodTypeL = (argsL ^^ wordL (tagText "->")) ++ resL
            bracketL (stat ++ bracketL (sepListL (wordL (tagText "or")) (List.map (auxTypeAtomL env) tys)) ++ wordL (tagText "member") --- (wordL (tagText nm) ^^ wordL (tagText ":") -- methodTypeL))
#else
        ignore (env, ttrait)
        wordL(tagText "trait")
#endif

    and auxTyparConstraintL env (tp, tpc) = 
        let constraintPrefix l = auxTypar2L env tp ^^ wordL (tagText ":") ^^ l
        match tpc with
        | TyparConstraint.CoercesTo(typarConstraintTy, _) ->
            auxTypar2L env tp ^^ wordL (tagText ":>") --- auxTyparConstraintTypL env typarConstraintTy
        | TyparConstraint.MayResolveMember(traitInfo, _) ->
            auxTypar2L env tp ^^ wordL (tagText ":") --- auxTraitL env traitInfo
        | TyparConstraint.DefaultsTo(_, ty, _) ->
            wordL (tagText "default") ^^ auxTypar2L env tp ^^ wordL (tagText ":") ^^ auxTypeL env ty
        | TyparConstraint.IsEnum(ty, _) ->
            auxTyparsL env (wordL (tagText "enum")) true [ty] |> constraintPrefix
        | TyparConstraint.IsDelegate(aty, bty, _) ->
            auxTyparsL env (wordL (tagText "delegate")) true [aty; bty] |> constraintPrefix
        | TyparConstraint.SupportsNull _ ->
            wordL (tagText "null") |> constraintPrefix
        | TyparConstraint.SupportsComparison _ ->
            wordL (tagText "comparison") |> constraintPrefix
        | TyparConstraint.SupportsEquality _ ->
            wordL (tagText "equality") |> constraintPrefix
        | TyparConstraint.IsNonNullableStruct _ ->
            wordL (tagText "struct") |> constraintPrefix
        | TyparConstraint.IsReferenceType _ ->
            wordL (tagText "not struct") |> constraintPrefix
        | TyparConstraint.IsUnmanaged _ ->
            wordL (tagText "unmanaged") |> constraintPrefix
        | TyparConstraint.SimpleChoice(tys, _) ->
            bracketL (sepListL (sepL (tagText "|")) (List.map (auxTypeL env) tys)) |> constraintPrefix
        | TyparConstraint.RequiresDefaultConstructor _ ->
            bracketL (wordL (tagText "new : unit -> ") ^^ (auxTypar2L env tp)) |> constraintPrefix

    and auxTyparConstraintsL env x = 
        match x with 
        | [] -> emptyL
        | cxs -> wordL (tagText "when") --- aboveListL (List.map (auxTyparConstraintL env) cxs)

    and typarL tp = auxTypar2L SimplifyTypes.typeSimplificationInfo0 tp 

    and typarAtomL tp = auxTyparAtomL SimplifyTypes.typeSimplificationInfo0 tp

    and typeAtomL tau =
        let tau, cxs = tau, []
        let env = SimplifyTypes.CollectInfo false [tau] cxs
        match env.postfixConstraints with
        | [] -> auxTypeAtomL env tau
        | _ -> bracketL (auxTypeL env tau --- auxTyparConstraintsL env env.postfixConstraints)
          
    and typeL tau =
        let tau, cxs = tau, []
        let env = SimplifyTypes.CollectInfo false [tau] cxs
        match env.postfixConstraints with
        | [] -> auxTypeL env tau 
        | _ -> (auxTypeL env tau --- auxTyparConstraintsL env env.postfixConstraints) 

    and typarDeclL tp =
        let tau, cxs = mkTyparTy tp, (List.map (fun x -> (tp, x)) tp.Constraints)
        let env = SimplifyTypes.CollectInfo false [tau] cxs
        match env.postfixConstraints with
        | [] -> auxTypeL env tau 
        | _ -> (auxTypeL env tau --- auxTyparConstraintsL env env.postfixConstraints) 
    and layoutTyparDecls tps = angleBracketListL (List.map typarDeclL tps) 

    let rangeL m = wordL (tagText (stringOfRange m))

    let instL tyL tys =
        match tys with
        | [] -> emptyL
        | tys -> sepL (tagText "@[") ^^ commaListL (List.map tyL tys) ^^ rightL (tagText "]")

    let valRefL (vr: ValRef) = 
        wordL (tagText vr.LogicalName) |> stampL vr.Stamp 

    let layoutAttrib (Attrib(_, k, _, _, _, _, _)) = 
        leftL (tagText "[<") ^^ 
        (match k with 
         | ILAttrib ilmeth -> wordL (tagText ilmeth.Name)
         | FSAttrib vref -> valRefL vref) ^^
        rightL (tagText ">]")

    let layoutAttribs attribs = aboveListL (List.map layoutAttrib attribs)

    let arityInfoL (ValReprInfo (tpNames, _, _) as tvd) = 
        let ns = tvd.AritiesOfArgs in 
        leftL (tagText "arity<") ^^ intL tpNames.Length ^^ sepL (tagText ">[") ^^ commaListL (List.map intL ns) ^^ rightL (tagText "]")

    let valL (v: Val) =
        let vsL = wordL (tagText (DecompileOpName v.LogicalName)) |> stampL v.Stamp
        let vsL = vsL -- layoutAttribs v.Attribs
        vsL

    let typeOfValL (v: Val) =
        (valL v
          ^^ (if v.MustInline then wordL (tagText "inline ") else emptyL) 
          ^^ (if v.IsMutable then wordL(tagText "mutable ") else emptyL)
          ^^ wordL (tagText ":")) -- typeL v.Type

    let tslotparamL (TSlotParam(nmOpt, ty, inFlag, outFlag, _, _)) =
        (optionL (tagText >> wordL) nmOpt) ^^ 
         wordL(tagText ":") ^^ 
         typeL ty ^^ 
         (if inFlag then wordL(tagText "[in]") else emptyL) ^^ 
         (if outFlag then wordL(tagText "[out]") else emptyL) ^^ 
         (if inFlag then wordL(tagText "[opt]") else emptyL)

    let slotSigL (slotsig: SlotSig) =
#if DEBUG
        let (TSlotSig(nm, ty, tps1, tps2, pms, retTy)) = slotsig 
        match global_g with
        | None -> wordL(tagText "<no global g>")
        | Some g -> 
            let retTy = GetFSharpViewOfReturnType g retTy
            (wordL(tagText "slot") --- (wordL (tagText nm)) ^^ wordL(tagText "@") ^^ typeL ty) --
              (wordL(tagText "LAM") --- spaceListL (List.map typarL tps1) ^^ rightL(tagText ".")) ---
              (wordL(tagText "LAM") --- spaceListL (List.map typarL tps2) ^^ rightL(tagText ".")) ---
              (commaListL (List.map (List.map tslotparamL >> tupleL) pms)) ^^ (wordL(tagText "-> ")) --- (typeL retTy) 
#else
        ignore slotsig
        wordL(tagText "slotsig")
#endif

    let rec memberL (g:TcGlobals) (v: Val) (membInfo: ValMemberInfo) = 
        aboveListL 
            [ wordL(tagText "compiled_name! = ") ^^ wordL (tagText (v.CompiledName g.CompilerGlobalState))
              wordL(tagText "membInfo-slotsig! = ") ^^ listL slotSigL membInfo.ImplementedSlotSigs ]

    and valAtBindL g v =
        let vL = valL v
        let mutL = (if v.IsMutable then wordL(tagText "mutable") ++ vL else vL)
        mutL --- 
            aboveListL 
                [ yield wordL(tagText ":") ^^ typeL v.Type
                  match v.MemberInfo with None -> () | Some mem_info -> yield wordL(tagText "!") ^^ memberL g v mem_info
                  match v.ValReprInfo with None -> () | Some arity_info -> yield wordL(tagText "#") ^^ arityInfoL arity_info]

    let unionCaseRefL (ucr: UnionCaseRef) = wordL (tagText ucr.CaseName)

    let recdFieldRefL (rfref: RecdFieldRef) = wordL (tagText rfref.FieldName)

    let identL (id: Ident) = wordL (tagText id.idText)

    // Note: We need nice printing of constants in order to print literals and attributes 
    let constL c =
        let str = 
            match c with
            | Const.Bool x -> if x then "true" else "false"
            | Const.SByte x -> (x |> string)+"y"
            | Const.Byte x -> (x |> string)+"uy"
            | Const.Int16 x -> (x |> string)+"s"
            | Const.UInt16 x -> (x |> string)+"us"
            | Const.Int32 x -> (x |> string)
            | Const.UInt32 x -> (x |> string)+"u"
            | Const.Int64 x -> (x |> string)+"L"
            | Const.UInt64 x -> (x |> string)+"UL"
            | Const.IntPtr x -> (x |> string)+"n"
            | Const.UIntPtr x -> (x |> string)+"un"
            | Const.Single d -> 
                (let s = d.ToString("g12", System.Globalization.CultureInfo.InvariantCulture)
                 if String.forall (fun c -> System.Char.IsDigit c || c = '-') s 
                 then s + ".0" 
                 else s) + "f"
            | Const.Double d -> 
                let s = d.ToString("g12", System.Globalization.CultureInfo.InvariantCulture)
                if String.forall (fun c -> System.Char.IsDigit c || c = '-') s 
                then s + ".0" 
                else s
            | Const.Char c -> "'" + c.ToString() + "'" 
            | Const.String bs -> "\"" + bs + "\"" 
            | Const.Unit -> "()" 
            | Const.Decimal bs -> string bs + "M" 
            | Const.Zero -> "default"
        wordL (tagText str)

    let rec tyconL g (tycon: Tycon) =
        if tycon.IsModuleOrNamespace then entityL g tycon else

        let lhsL = wordL (tagText (match tycon.TypeOrMeasureKind with TyparKind.Measure -> "[<Measure>] type" | TyparKind.Type -> "type")) ^^ wordL (tagText tycon.DisplayName) ^^ layoutTyparDecls tycon.TyparsNoRange
        let lhsL = lhsL --- layoutAttribs tycon.Attribs
        let memberLs = 
            let adhoc = 
                tycon.MembersOfFSharpTyconSorted 
                    |> List.filter (fun v -> not v.IsDispatchSlot)
                    |> List.filter (fun v -> not v.Deref.IsClassConstructor) 
                    // Don't print individual methods forming interface implementations - these are currently never exported 
                    |> List.filter (fun v -> isNil (Option.get v.MemberInfo).ImplementedSlotSigs)
            let iimpls = 
                match tycon.TypeReprInfo with 
                | TFSharpObjectRepr r when (match r.fsobjmodel_kind with TFSharpInterface -> true | _ -> false) -> []
                | _ -> tycon.ImmediateInterfacesOfFSharpTycon
            let iimpls = iimpls |> List.filter (fun (_, compgen, _) -> not compgen)
            // if TFSharpInterface, the iimpls should be printed as inherited interfaces 
            if isNil adhoc && isNil iimpls then 
                emptyL 
            else 
                let iimplsLs = iimpls |> List.map (fun (ty, _, _) -> wordL(tagText "interface") --- typeL ty)
                let adhocLs = adhoc |> List.map (fun vref -> valAtBindL g vref.Deref)
                (wordL(tagText "with") @@-- aboveListL (iimplsLs @ adhocLs)) @@ wordL(tagText "end")

        let layoutUnionCaseArgTypes argtys = sepListL (wordL(tagText "*")) (List.map typeL argtys)

        let ucaseL prefixL (ucase: UnionCase) =
            let nmL = wordL (tagText ucase.DisplayName)
            match ucase.RecdFields |> List.map (fun rfld -> rfld.FormalType) with
            | [] -> (prefixL ^^ nmL)
            | argtys -> (prefixL ^^ nmL ^^ wordL(tagText "of")) --- layoutUnionCaseArgTypes argtys

        let layoutUnionCases ucases =
            let prefixL = if not (isNilOrSingleton ucases) then wordL(tagText "|") else emptyL
            List.map (ucaseL prefixL) ucases
            
        let layoutRecdField (fld: RecdField) =
            let lhs = wordL (tagText fld.LogicalName)
            let lhs = if fld.IsMutable then wordL(tagText "mutable") --- lhs else lhs
            (lhs ^^ rightL(tagText ":")) --- typeL fld.FormalType

        let tyconReprL (repr, tycon: Tycon) = 
            match repr with 
            | TFSharpRecdRepr _ ->
                tycon.TrueFieldsAsList |> List.map (fun fld -> layoutRecdField fld ^^ rightL(tagText ";")) |> aboveListL
            | TFSharpObjectRepr r -> 
                match r.fsobjmodel_kind with 
                | TFSharpDelegate _ ->
                    wordL(tagText "delegate ...")
                | _ ->
                    let start = 
                        match r.fsobjmodel_kind with
                        | TFSharpClass -> "class" 
                        | TFSharpInterface -> "interface" 
                        | TFSharpStruct -> "struct" 
                        | TFSharpEnum -> "enum" 
                        | _ -> failwith "???"
                    let inherits = 
                       match r.fsobjmodel_kind, tycon.TypeContents.tcaug_super with
                       | TFSharpClass, Some super -> [wordL(tagText "inherit") ^^ (typeL super)] 
                       | TFSharpInterface, _ -> 
                         tycon.ImmediateInterfacesOfFSharpTycon
                           |> List.filter (fun (_, compgen, _) -> not compgen)
                           |> List.map (fun (ity, _, _) -> wordL(tagText "inherit") ^^ (typeL ity))
                       | _ -> []
                    let vsprs = 
                        tycon.MembersOfFSharpTyconSorted 
                            |> List.filter (fun v -> v.IsDispatchSlot) 
                            |> List.map (fun vref -> valAtBindL g vref.Deref)
                    let vals = tycon.TrueFieldsAsList |> List.map (fun f -> (if f.IsStatic then wordL(tagText "static") else emptyL) ^^ wordL(tagText "val") ^^ layoutRecdField f)
                    let alldecls = inherits @ vsprs @ vals
                    let emptyMeasure = match tycon.TypeOrMeasureKind with TyparKind.Measure -> isNil alldecls | _ -> false
                    if emptyMeasure then emptyL else (wordL (tagText start) @@-- aboveListL alldecls) @@ wordL(tagText "end")
            | TFSharpUnionRepr _ -> tycon.UnionCasesAsList |> layoutUnionCases |> aboveListL 
            | TAsmRepr _ -> wordL(tagText "(# ... #)")
            | TMeasureableRepr ty -> typeL ty
            | TILObjectRepr (TILObjectReprData(_, _, td)) -> wordL (tagText td.Name)
            | _ -> failwith "unreachable"

        let reprL = 
            match tycon.TypeReprInfo with 
#if !NO_TYPEPROVIDERS
            | TProvidedTypeRepr _
            | TProvidedNamespaceRepr _
#endif
            | TNoRepr -> 
                match tycon.TypeAbbrev with
                | None -> lhsL @@-- memberLs
                | Some a -> (lhsL ^^ wordL(tagText "=")) --- (typeL a @@ memberLs)
            | a -> 
                let rhsL = tyconReprL (a, tycon) @@ memberLs
                (lhsL ^^ wordL(tagText "=")) @@-- rhsL
        reprL

    and bindingL g (TBind(v, repr, _)) =
        (valAtBindL g v ^^ wordL(tagText "=")) @@-- exprL g repr

    and exprL g expr = exprWrapL g false expr

    and atomL g expr = exprWrapL g true expr // true means bracket if needed to be atomic expr 

    and letRecL g binds bodyL = 
        let eqnsL = 
            binds
               |> List.mapHeadTail (fun bind -> wordL(tagText "rec") ^^ bindingL g bind ^^ wordL(tagText "in"))
                              (fun bind -> wordL(tagText "and") ^^ bindingL g bind ^^ wordL(tagText "in")) 
        (aboveListL eqnsL @@ bodyL) 

    and letL g bind bodyL = 
        let eqnL = wordL(tagText "let") ^^ bindingL g bind
        (eqnL @@ bodyL) 

    and exprWrapL g isAtomic expr =
        let atomL args = atomL g args
        let exprL expr = exprL g expr
        let valAtBindL v = valAtBindL g v
        let targetL targets = targetL g targets
        let wrap = bracketIfL isAtomic // wrap iff require atomic expr 
        let lay =
            match expr with
            | Expr.Const (c, _, _) -> constL c
            | Expr.Val (v, flags, _) -> 
                 let xL = valL v.Deref 
                 let xL =
                     match flags with
                       | PossibleConstrainedCall _ -> xL ^^ rightL(tagText "<constrained>")
                       | CtorValUsedAsSelfInit -> xL ^^ rightL(tagText "<selfinit>")
                       | CtorValUsedAsSuperInit -> xL ^^ rightL(tagText "<superinit>")
                       | VSlotDirectCall -> xL ^^ rightL(tagText "<vdirect>")
                       | NormalValUse -> xL 
                 xL
            | Expr.Sequential (expr1, expr2, flag, _) -> 
                let flag = 
                    match flag with
                    | NormalSeq -> ";"
                    | ThenDoSeq -> "; ThenDo" 
                ((exprL expr1 ^^ rightL (tagText flag)) @@ exprL expr2) |> wrap
            | Expr.Lambda (_, _, baseValOpt, argvs, body, _, _) -> 
                let formalsL = spaceListL (List.map valAtBindL argvs) in
                let bindingL = 
                    match baseValOpt with
                    | None -> wordL(tagText "lam") ^^ formalsL ^^ rightL(tagText ".")
                    | Some basev -> wordL(tagText "lam") ^^ (leftL(tagText "base=") ^^ valAtBindL basev) --- formalsL ^^ rightL(tagText ".") in
                (bindingL ++ exprL body) |> wrap
            | Expr.TyLambda (_, argtyvs, body, _, _) -> 
                ((wordL(tagText "LAM") ^^ spaceListL (List.map typarL argtyvs) ^^ rightL(tagText ".")) ++ exprL body) |> wrap
            | Expr.TyChoose (argtyvs, body, _) -> 
                ((wordL(tagText "CHOOSE") ^^ spaceListL (List.map typarL argtyvs) ^^ rightL(tagText ".")) ++ exprL body) |> wrap
            | Expr.App (f, _, tys, argtys, _) -> 
                let flayout = atomL f
                appL g flayout tys argtys |> wrap
            | Expr.LetRec (binds, body, _, _) -> 
                letRecL g binds (exprL body) |> wrap
            | Expr.Let (bind, body, _, _) -> 
                letL g bind (exprL body) |> wrap
            | Expr.Link rX -> 
                (wordL(tagText "RecLink") --- atomL rX.Value) |> wrap
            | Expr.DebugPoint (_, rX) -> 
                (wordL(tagText "DebugPoint") --- atomL rX) |> wrap
            | Expr.Match (_, _, dtree, targets, _, _) -> 
                leftL(tagText "[") ^^ (decisionTreeL g dtree @@ aboveListL (List.mapi targetL (targets |> Array.toList)) ^^ rightL(tagText "]"))
            | Expr.Op (TOp.UnionCase c, _, args, _) -> 
                (unionCaseRefL c ++ spaceListL (List.map atomL args)) |> wrap
            | Expr.Op (TOp.ExnConstr ecref, _, args, _) -> 
                wordL (tagText ecref.LogicalName) ^^ bracketL (commaListL (List.map atomL args))
            | Expr.Op (TOp.Tuple _, _, xs, _) -> 
                tupleL (List.map exprL xs)
            | Expr.Op (TOp.Recd (ctor, tcref), _, xs, _) -> 
                let fields = tcref.TrueInstanceFieldsAsList
                let lay fs x = (wordL (tagText fs.rfield_id.idText) ^^ sepL(tagText "=")) --- (exprL x)
                let ctorL = 
                    match ctor with
                    | RecdExpr -> emptyL
                    | RecdExprIsObjInit-> wordL(tagText "(new)")
                leftL(tagText "{") ^^ semiListL (List.map2 lay fields xs) ^^ rightL(tagText "}") ^^ ctorL
            | Expr.Op (TOp.ValFieldSet rf, _, [rx;x], _) -> 
                (atomL rx --- wordL(tagText ".")) ^^ (recdFieldRefL rf ^^ wordL(tagText "<-") --- exprL x)
            | Expr.Op (TOp.ValFieldSet rf, _, [x], _) -> 
                (recdFieldRefL rf ^^ wordL(tagText "<-") --- exprL x)
            | Expr.Op (TOp.ValFieldGet rf, _, [rx], _) -> 
                (atomL rx ^^ rightL(tagText ".#") ^^ recdFieldRefL rf)
            | Expr.Op (TOp.ValFieldGet rf, _, [], _) -> 
                recdFieldRefL rf
            | Expr.Op (TOp.ValFieldGetAddr (rf, _), _, [rx], _) -> 
                leftL(tagText "&") ^^ bracketL (atomL rx ^^ rightL(tagText ".!") ^^ recdFieldRefL rf)
            | Expr.Op (TOp.ValFieldGetAddr (rf, _), _, [], _) -> 
                leftL(tagText "&") ^^ (recdFieldRefL rf)
            | Expr.Op (TOp.UnionCaseTagGet tycr, _, [x], _) -> 
                wordL (tagText ("#" + tycr.LogicalName + ".tag")) ^^ atomL x
            | Expr.Op (TOp.UnionCaseProof c, _, [x], _) -> 
                wordL (tagText ("#" + c.CaseName + ".cast")) ^^ atomL x
            | Expr.Op (TOp.UnionCaseFieldGet (c, i), _, [x], _) -> 
                wordL (tagText ("#" + c.CaseName + "." + string i)) --- atomL x
            | Expr.Op (TOp.UnionCaseFieldSet (c, i), _, [x;y], _) -> 
                ((atomL x --- (rightL (tagText ("#" + c.CaseName + "." + string i)))) ^^ wordL(tagText ":=")) --- exprL y
            | Expr.Op (TOp.TupleFieldGet (_, i), _, [x], _) -> 
                wordL (tagText ("#" + string i)) --- atomL x
            | Expr.Op (TOp.Coerce, [ty;_], [x], _) -> 
                atomL x --- (wordL(tagText ":>") ^^ typeL ty) 
            | Expr.Op (TOp.Reraise, [_], [], _) -> 
                wordL(tagText "Rethrow!")
            | Expr.Op (TOp.ILAsm (instrs, retTypes), tyargs, args, _) -> 
                let instrs = instrs |> List.map (sprintf "%+A" >> tagText >> wordL) |> spaceListL // %+A has + since instrs are from an "internal" type  
                let instrs = leftL(tagText "(#") ^^ instrs ^^ rightL(tagText "#)")
                (appL g instrs tyargs args ---
                    wordL(tagText ":") ^^ spaceListL (List.map typeAtomL retTypes)) |> wrap
            | Expr.Op (TOp.LValueOp (lvop, vr), _, args, _) -> 
                (lvalopL lvop ^^ valRefL vr --- bracketL (commaListL (List.map atomL args))) |> wrap
            | Expr.Op (TOp.ILCall (_, _, _, _, _, _, _, ilMethRef, enclTypeInst, methInst, _), tyargs, args, _) ->
                let meth = ilMethRef.Name
                wordL(tagText "ILCall") ^^
                   aboveListL 
                      [ yield wordL (tagText ilMethRef.DeclaringTypeRef.FullName) ^^ sepL(tagText ".") ^^ wordL (tagText meth)
                        if not enclTypeInst.IsEmpty then yield wordL(tagText "tinst ") --- listL typeL enclTypeInst
                        if not methInst.IsEmpty then yield wordL (tagText "minst ") --- listL typeL methInst
                        if not tyargs.IsEmpty then yield wordL (tagText "tyargs") --- listL typeL tyargs
                        if not args.IsEmpty then yield listL exprL args ] 
                    |> wrap
            | Expr.Op (TOp.Array, [_], xs, _) -> 
                leftL(tagText "[|") ^^ commaListL (List.map exprL xs) ^^ rightL(tagText "|]")
            | Expr.Op (TOp.While _, [], [Expr.Lambda (_, _, _, [_], x1, _, _);Expr.Lambda (_, _, _, [_], x2, _, _)], _) -> 
                (wordL(tagText "while") ^^ exprL x1 ^^ wordL(tagText "do")) @@-- exprL x2
            | Expr.Op (TOp.IntegerForLoop _, [], [Expr.Lambda (_, _, _, [_], x1, _, _);Expr.Lambda (_, _, _, [_], x2, _, _);Expr.Lambda (_, _, _, [_], x3, _, _)], _) -> 
                wordL(tagText "for") ^^ aboveListL [(exprL x1 ^^ wordL(tagText "to") ^^ exprL x2 ^^ wordL(tagText "do")); exprL x3 ] ^^ rightL(tagText "done")
            | Expr.Op (TOp.TryWith _, [_], [Expr.Lambda (_, _, _, [_], x1, _, _);Expr.Lambda (_, _, _, [_], xf, _, _);Expr.Lambda (_, _, _, [_], xh, _, _)], _) ->
                (wordL (tagText "try") @@-- exprL x1) @@ (wordL(tagText "with-filter") @@-- exprL xf) @@ (wordL(tagText "with") @@-- exprL xh)
            | Expr.Op (TOp.TryFinally _, [_], [Expr.Lambda (_, _, _, [_], x1, _, _);Expr.Lambda (_, _, _, [_], x2, _, _)], _) -> 
                (wordL (tagText "try") @@-- exprL x1) @@ (wordL(tagText "finally") @@-- exprL x2)
            | Expr.Op (TOp.Bytes _, _, _, _) -> 
                wordL(tagText "bytes++")
            | Expr.Op (TOp.UInt16s _, _, _, _) -> wordL(tagText "uint16++")
            | Expr.Op (TOp.RefAddrGet _, _tyargs, _args, _) -> wordL(tagText "GetRefLVal...")
            | Expr.Op (TOp.TraitCall _, _tyargs, _args, _) -> wordL(tagText "traitcall...")
            | Expr.Op (TOp.ExnFieldGet _, _tyargs, _args, _) -> wordL(tagText "TOp.ExnFieldGet...")
            | Expr.Op (TOp.ExnFieldSet _, _tyargs, _args, _) -> wordL(tagText "TOp.ExnFieldSet...")
            | Expr.Op (TOp.TryFinally _, _tyargs, _args, _) -> wordL(tagText "TOp.TryFinally...")
            | Expr.Op (TOp.TryWith _, _tyargs, _args, _) -> wordL(tagText "TOp.TryWith...")
            | Expr.Op (TOp.Goto l, _tys, args, _) -> wordL(tagText ("Expr.Goto " + string l)) ^^ bracketL (commaListL (List.map atomL args)) 
            | Expr.Op (TOp.Label l, _tys, args, _) -> wordL(tagText ("Expr.Label " + string l)) ^^ bracketL (commaListL (List.map atomL args)) 
            | Expr.Op (_, _tys, args, _) -> wordL(tagText "Expr.Op ...") ^^ bracketL (commaListL (List.map atomL args)) 
            | Expr.Quote (a, _, _, _, _) -> leftL(tagText "<@") ^^ atomL a ^^ rightL(tagText "@>")
            | Expr.Obj (_lambdaId, ty, basev, ccall, overrides, iimpls, _) -> 
                (leftL (tagText "{") 
                 @@--
                  ((wordL(tagText "new ") ++ typeL ty) 
                   @@-- 
                   aboveListL [exprL ccall
                               optionL valAtBindL basev
                               aboveListL (List.map (tmethodL g) overrides)
                               aboveListL (List.map (iimplL g) iimpls)]))
                @@
                rightL (tagText "}")

            | Expr.WitnessArg _ -> wordL (tagText "<witnessarg>")
            | Expr.StaticOptimization (_tcs, csx, x, _) -> 
                (wordL(tagText "opt") @@- (exprL x)) @@--
                   (wordL(tagText "|") ^^ exprL csx --- (wordL(tagText "when...") ))
           
        // For tracking ranges through expr rewrites 
        if layoutRanges.Value then
            leftL(tagText "{") ^^ (rangeL expr.Range ^^ rightL(tagText ":")) ++ lay ^^ rightL(tagText "}")
        else
            lay

    and implFilesL g implFiles =
        aboveListL (List.map (implFileL g) implFiles)

    and appL g flayout tys args =
        let z = flayout
        let z = if isNil tys then z else z ^^ instL typeL tys
        let z = if isNil args then z else z --- spaceListL (List.map (atomL g) args)
        z

    and implFileL g (TImplFile (implExprWithSig=mexpr)) =
        aboveListL [(wordL(tagText "top implementation ")) @@-- mexprL g mexpr]

    and mexprL g x =
        match x with 
        | ModuleOrNamespaceExprWithSig(mtyp, defs, _) -> mdefL g defs @@- (wordL(tagText ":") @@- entityTypeL g mtyp)

    and mdefsL  g defs =
        wordL(tagText "Module Defs") @@-- aboveListL(List.map (mdefL g) defs)

    and mdefL g x =
        match x with
        | TMDefRec(_, _, tycons, mbinds, _) -> aboveListL ((tycons |> List.map (tyconL g)) @ (mbinds |> List.map (mbindL g)))
        | TMDefLet(bind, _) -> letL g bind emptyL
        | TMDefDo(e, _) -> exprL g e
        | TMDefOpens _ -> wordL (tagText "open ... ")
        | TMDefs defs -> mdefsL g defs
        | TMAbstract mexpr -> mexprL g mexpr

    and mbindL g x =
       match x with
       | ModuleOrNamespaceBinding.Binding bind -> letL g bind emptyL
       | ModuleOrNamespaceBinding.Module(mspec, rhs) ->
        (wordL (tagText (if mspec.IsNamespace then "namespace" else "module")) ^^ (wordL (tagText mspec.DemangledModuleOrNamespaceName) |> stampL mspec.Stamp)) @@-- mdefL g rhs

    and entityTypeL g (mtyp: ModuleOrNamespaceType) =
        aboveListL [qlistL typeOfValL mtyp.AllValsAndMembers
                    qlistL (tyconL g) mtyp.AllEntities]

    and entityL g (ms: ModuleOrNamespace) =
        let header = wordL(tagText "module") ^^ (wordL (tagText ms.DemangledModuleOrNamespaceName) |> stampL ms.Stamp) ^^ wordL(tagText ":")
        let footer = wordL(tagText "end")
        let body = entityTypeL g ms.ModuleOrNamespaceType
        (header @@-- body) @@ footer

    and ccuL g (ccu: CcuThunk) = entityL g ccu.Contents

    and decisionTreeL g x =
        match x with 
        | TDBind (bind, body) -> 
            let bind = wordL(tagText "let") ^^ bindingL g bind
            (bind @@ decisionTreeL g body) 
        | TDSuccess (args, n) -> 
            wordL(tagText "Success") ^^ leftL(tagText "T") ^^ intL n ^^ tupleL (args |> List.map (exprL g))
        | TDSwitch (test, dcases, dflt, _) ->
            (wordL(tagText "Switch") --- exprL g test) @@--
            (aboveListL (List.map (dcaseL g) dcases) @@
             match dflt with
             | None -> emptyL
             | Some dtree -> wordL(tagText "dflt:") --- decisionTreeL g dtree)

    and dcaseL g (TCase (test, dtree)) = (dtestL g test ^^ wordL(tagText "//")) --- decisionTreeL g dtree

    and dtestL g x = 
        match x with 
        | DecisionTreeTest.UnionCase (c, tinst) -> wordL(tagText "is") ^^ unionCaseRefL c ^^ instL typeL tinst
        | DecisionTreeTest.ArrayLength (n, ty) -> wordL(tagText "length") ^^ intL n ^^ typeL ty
        | DecisionTreeTest.Const c -> wordL(tagText "is") ^^ constL c
        | DecisionTreeTest.IsNull -> wordL(tagText "isnull")
        | DecisionTreeTest.IsInst (_, ty) -> wordL(tagText "isinst") ^^ typeL ty
        | DecisionTreeTest.ActivePatternCase (exp, _, _, _, _, _) -> wordL(tagText "query") ^^ exprL g exp
        | DecisionTreeTest.Error _ -> wordL (tagText "error recovery")
 
    and targetL g i (TTarget (argvs, body, _)) =
        leftL(tagText "T") ^^ intL i ^^ tupleL (flatValsL argvs) ^^ rightL(tagText ":") --- exprL g body

    and flatValsL vs = vs |> List.map valL

    and tmethodL g (TObjExprMethod(TSlotSig(nm, _, _, _, _, _), _, tps, vs, e, _)) =
        ((wordL(tagText "TObjExprMethod") --- (wordL (tagText nm)) ^^ wordL(tagText "=")) --
         (angleBracketListL (List.map typarL tps) ^^ rightL(tagText ".")) ---
         (tupleL (List.map (List.map (valAtBindL g) >> tupleL) vs) ^^ rightL(tagText ".")))
        @@--
          (atomL g e) 

    and iimplL g (ty, tmeths) = wordL(tagText "impl") ^^ aboveListL (typeL ty :: List.map (tmethodL g) tmeths) 

    let showType x = showL (typeL x)

    let showExpr g x = showL (exprL g x)

    let traitL x = auxTraitL SimplifyTypes.typeSimplificationInfo0 x

    let typarsL x = layoutTyparDecls x

//--------------------------------------------------------------------------
// Helpers related to type checking modules & namespaces
//--------------------------------------------------------------------------

let wrapModuleOrNamespaceType id cpath mtyp = 
    Construct.NewModuleOrNamespace (Some cpath) taccessPublic id XmlDoc.Empty [] (MaybeLazy.Strict mtyp)

let wrapModuleOrNamespaceTypeInNamespace id cpath mtyp = 
    let mspec = wrapModuleOrNamespaceType id cpath mtyp
    Construct.NewModuleOrNamespaceType Namespace [ mspec ] [], mspec

let wrapModuleOrNamespaceExprInNamespace (id: Ident) cpath mexpr = 
    let mspec = wrapModuleOrNamespaceType id cpath (Construct.NewEmptyModuleOrNamespaceType Namespace)
    TMDefRec (false, [], [], [ModuleOrNamespaceBinding.Module(mspec, mexpr)], id.idRange)

// cleanup: make this a property
let SigTypeOfImplFile (TImplFile (implExprWithSig=mexpr)) = mexpr.Type 

//--------------------------------------------------------------------------
// Data structures representing what gets hidden and what gets remapped
// when a module signature is applied to a module.
//--------------------------------------------------------------------------

type SignatureRepackageInfo = 
    { RepackagedVals: (ValRef * ValRef) list
      RepackagedEntities: (TyconRef * TyconRef) list }
    
    member remapInfo.ImplToSigMapping = { TypeEquivEnv.Empty with EquivTycons = TyconRefMap.OfList remapInfo.RepackagedEntities }
    static member Empty = { RepackagedVals = []; RepackagedEntities= [] } 

type SignatureHidingInfo = 
    { HiddenTycons: Zset<Tycon>
      HiddenTyconReprs: Zset<Tycon>
      HiddenVals: Zset<Val>
      HiddenRecdFields: Zset<RecdFieldRef>
      HiddenUnionCases: Zset<UnionCaseRef> }

    static member Empty = 
        { HiddenTycons = Zset.empty tyconOrder
          HiddenTyconReprs = Zset.empty tyconOrder
          HiddenVals = Zset.empty valOrder
          HiddenRecdFields = Zset.empty recdFieldRefOrder
          HiddenUnionCases = Zset.empty unionCaseRefOrder }

let addValRemap v vNew tmenv = 
    { tmenv with valRemap= tmenv.valRemap.Add v (mkLocalValRef vNew) }

let mkRepackageRemapping mrpi = 
    { valRemap = ValMap.OfList (mrpi.RepackagedVals |> List.map (fun (vref, x) -> vref.Deref, x))
      tpinst = emptyTyparInst
      tyconRefRemap = TyconRefMap.OfList mrpi.RepackagedEntities
      removeTraitSolutions = false }

//--------------------------------------------------------------------------
// Compute instances of the above for mty -> mty
//--------------------------------------------------------------------------

let accEntityRemap (msigty: ModuleOrNamespaceType) (entity: Entity) (mrpi, mhi) =
    let sigtyconOpt = (NameMap.tryFind entity.LogicalName msigty.AllEntitiesByCompiledAndLogicalMangledNames)
    match sigtyconOpt with 
    | None -> 
        // The type constructor is not present in the signature. Hence it is hidden. 
        let mhi = { mhi with HiddenTycons = Zset.add entity mhi.HiddenTycons }
        (mrpi, mhi) 
    | Some sigtycon -> 
        // The type constructor is in the signature. Hence record the repackage entry 
        let sigtcref = mkLocalTyconRef sigtycon
        let tcref = mkLocalTyconRef entity
        let mrpi = { mrpi with RepackagedEntities = ((tcref, sigtcref) :: mrpi.RepackagedEntities) }
        // OK, now look for hidden things 
        let mhi = 
            if (match entity.TypeReprInfo with TNoRepr -> false | _ -> true) && (match sigtycon.TypeReprInfo with TNoRepr -> true | _ -> false) then 
                // The type representation is absent in the signature, hence it is hidden 
                { mhi with HiddenTyconReprs = Zset.add entity mhi.HiddenTyconReprs } 
            else 
                // The type representation is present in the signature. 
                // Find the fields that have been hidden or which were non-public anyway. 
                let mhi = 
                    (entity.AllFieldsArray, mhi) ||> Array.foldBack (fun rfield mhi ->
                        match sigtycon.GetFieldByName(rfield.LogicalName) with 
                        | Some _ -> 
                            // The field is in the signature. Hence it is not hidden. 
                            mhi
                        | _ -> 
                            // The field is not in the signature. Hence it is regarded as hidden. 
                            let rfref = tcref.MakeNestedRecdFieldRef rfield
                            { mhi with HiddenRecdFields = Zset.add rfref mhi.HiddenRecdFields })
                        
                let mhi = 
                    (entity.UnionCasesAsList, mhi) ||> List.foldBack (fun ucase mhi ->
                        match sigtycon.GetUnionCaseByName ucase.LogicalName with 
                        | Some _ -> 
                            // The constructor is in the signature. Hence it is not hidden. 
                            mhi
                        | _ -> 
                            // The constructor is not in the signature. Hence it is regarded as hidden. 
                            let ucref = tcref.MakeNestedUnionCaseRef ucase
                            { mhi with HiddenUnionCases = Zset.add ucref mhi.HiddenUnionCases })
                mhi
        (mrpi, mhi) 

let accSubEntityRemap (msigty: ModuleOrNamespaceType) (entity: Entity) (mrpi, mhi) =
    let sigtyconOpt = (NameMap.tryFind entity.LogicalName msigty.AllEntitiesByCompiledAndLogicalMangledNames)
    match sigtyconOpt with 
    | None -> 
        // The type constructor is not present in the signature. Hence it is hidden. 
        let mhi = { mhi with HiddenTycons = Zset.add entity mhi.HiddenTycons }
        (mrpi, mhi) 
    | Some sigtycon -> 
        // The type constructor is in the signature. Hence record the repackage entry 
        let sigtcref = mkLocalTyconRef sigtycon
        let tcref = mkLocalTyconRef entity
        let mrpi = { mrpi with RepackagedEntities = ((tcref, sigtcref) :: mrpi.RepackagedEntities) }
        (mrpi, mhi) 

let valLinkageAEquiv g aenv (v1: Val) (v2: Val) = 
    (v1.GetLinkagePartialKey() = v2.GetLinkagePartialKey()) &&
    (if v1.IsMember && v2.IsMember then typeAEquivAux EraseAll g aenv v1.Type v2.Type else true)
    
let accValRemap g aenv (msigty: ModuleOrNamespaceType) (implVal: Val) (mrpi, mhi) =
    let implValKey = implVal.GetLinkagePartialKey()
    let sigValOpt = 
        msigty.AllValsAndMembersByPartialLinkageKey 
          |> MultiMap.find implValKey
          |> List.tryFind (fun sigVal -> valLinkageAEquiv g aenv implVal sigVal)
          
    let vref = mkLocalValRef implVal
    match sigValOpt with 
    | None -> 
        let mhi = { mhi with HiddenVals = Zset.add implVal mhi.HiddenVals }
        (mrpi, mhi) 
    | Some (sigVal: Val) -> 
        // The value is in the signature. Add the repackage entry. 
        let mrpi = { mrpi with RepackagedVals = (vref, mkLocalValRef sigVal) :: mrpi.RepackagedVals }
        (mrpi, mhi) 

let getCorrespondingSigTy nm (msigty: ModuleOrNamespaceType) = 
    match NameMap.tryFind nm msigty.AllEntitiesByCompiledAndLogicalMangledNames with 
    | None -> Construct.NewEmptyModuleOrNamespaceType ModuleOrType 
    | Some sigsubmodul -> sigsubmodul.ModuleOrNamespaceType

let rec accEntityRemapFromModuleOrNamespaceType (mty: ModuleOrNamespaceType) (msigty: ModuleOrNamespaceType) acc = 
    let acc = (mty.AllEntities, acc) ||> QueueList.foldBack (fun e acc -> accEntityRemapFromModuleOrNamespaceType e.ModuleOrNamespaceType (getCorrespondingSigTy e.LogicalName msigty) acc) 
    let acc = (mty.AllEntities, acc) ||> QueueList.foldBack (accEntityRemap msigty) 
    acc 

let rec accValRemapFromModuleOrNamespaceType g aenv (mty: ModuleOrNamespaceType) msigty acc = 
    let acc = (mty.AllEntities, acc) ||> QueueList.foldBack (fun e acc -> accValRemapFromModuleOrNamespaceType g aenv e.ModuleOrNamespaceType (getCorrespondingSigTy e.LogicalName msigty) acc) 
    let acc = (mty.AllValsAndMembers, acc) ||> QueueList.foldBack (accValRemap g aenv msigty) 
    acc 

let ComputeRemappingFromInferredSignatureToExplicitSignature g mty msigty = 
    let mrpi, _ as entityRemap = accEntityRemapFromModuleOrNamespaceType mty msigty (SignatureRepackageInfo.Empty, SignatureHidingInfo.Empty)  
    let aenv = mrpi.ImplToSigMapping
    let valAndEntityRemap = accValRemapFromModuleOrNamespaceType g aenv mty msigty entityRemap
    valAndEntityRemap 

//--------------------------------------------------------------------------
// Compute instances of the above for mexpr -> mty
//--------------------------------------------------------------------------

/// At TMDefRec nodes abstract (virtual) vslots are effectively binders, even 
/// though they are tucked away inside the tycon. This helper function extracts the
/// virtual slots to aid with finding this babies.
let abstractSlotValRefsOfTycons (tycons: Tycon list) =  
    tycons 
    |> List.collect (fun tycon -> if tycon.IsFSharpObjectModelTycon then tycon.FSharpObjectModelTypeInfo.fsobjmodel_vslots else []) 

let abstractSlotValsOfTycons (tycons: Tycon list) =  
    abstractSlotValRefsOfTycons tycons 
    |> List.map (fun v -> v.Deref)

let rec accEntityRemapFromModuleOrNamespace msigty x acc = 
    match x with 
    | TMDefRec(_, _, tycons, mbinds, _) -> 
         let acc = (mbinds, acc) ||> List.foldBack (accEntityRemapFromModuleOrNamespaceBind msigty)
         let acc = (tycons, acc) ||> List.foldBack (accEntityRemap msigty) 
         let acc = (tycons, acc) ||> List.foldBack (fun e acc -> accEntityRemapFromModuleOrNamespaceType e.ModuleOrNamespaceType (getCorrespondingSigTy e.LogicalName msigty) acc) 
         acc
    | TMDefLet _ -> acc
    | TMDefOpens _ -> acc
    | TMDefDo _ -> acc
    | TMDefs defs -> accEntityRemapFromModuleOrNamespaceDefs msigty defs acc
    | TMAbstract mexpr -> accEntityRemapFromModuleOrNamespaceType mexpr.Type msigty acc

and accEntityRemapFromModuleOrNamespaceDefs msigty mdefs acc = 
    List.foldBack (accEntityRemapFromModuleOrNamespace msigty) mdefs acc

and accEntityRemapFromModuleOrNamespaceBind msigty x acc = 
    match x with 
    | ModuleOrNamespaceBinding.Binding _ -> acc
    | ModuleOrNamespaceBinding.Module(mspec, def) ->
    accSubEntityRemap msigty mspec (accEntityRemapFromModuleOrNamespace (getCorrespondingSigTy mspec.LogicalName msigty) def acc)

let rec accValRemapFromModuleOrNamespace g aenv msigty x acc = 
    match x with 
    | TMDefRec(_, _, tycons, mbinds, _) -> 
         let acc = (mbinds, acc) ||> List.foldBack (accValRemapFromModuleOrNamespaceBind g aenv msigty)
         //  Abstract (virtual) vslots in the tycons at TMDefRec nodes are binders. They also need to be added to the remapping. 
         let vslotvs = abstractSlotValsOfTycons tycons
         let acc = (vslotvs, acc) ||> List.foldBack (accValRemap g aenv msigty)  
         acc
    | TMDefLet(bind, _) -> accValRemap g aenv msigty bind.Var acc
    | TMDefOpens _ -> acc
    | TMDefDo _ -> acc
    | TMDefs defs -> accValRemapFromModuleOrNamespaceDefs g aenv msigty defs acc
    | TMAbstract mexpr -> accValRemapFromModuleOrNamespaceType g aenv mexpr.Type msigty acc

and accValRemapFromModuleOrNamespaceBind g aenv msigty x acc = 
    match x with 
    | ModuleOrNamespaceBinding.Binding bind -> accValRemap g aenv msigty bind.Var acc
    | ModuleOrNamespaceBinding.Module(mspec, def) ->
    accSubEntityRemap msigty mspec (accValRemapFromModuleOrNamespace g aenv (getCorrespondingSigTy mspec.LogicalName msigty) def acc)

and accValRemapFromModuleOrNamespaceDefs g aenv msigty mdefs acc = List.foldBack (accValRemapFromModuleOrNamespace g aenv msigty) mdefs acc

let ComputeRemappingFromImplementationToSignature g mdef msigty =  
    let mrpi, _ as entityRemap = accEntityRemapFromModuleOrNamespace msigty mdef (SignatureRepackageInfo.Empty, SignatureHidingInfo.Empty) 
    let aenv = mrpi.ImplToSigMapping
    
    let valAndEntityRemap = accValRemapFromModuleOrNamespace g aenv msigty mdef entityRemap
    valAndEntityRemap

//--------------------------------------------------------------------------
// Compute instances of the above for the assembly boundary
//--------------------------------------------------------------------------

let accTyconHidingInfoAtAssemblyBoundary (tycon: Tycon) mhi =
    if not (canAccessFromEverywhere tycon.Accessibility) then 
        // The type constructor is not public, hence hidden at the assembly boundary. 
        { mhi with HiddenTycons = Zset.add tycon mhi.HiddenTycons } 
    elif not (canAccessFromEverywhere tycon.TypeReprAccessibility) then 
        { mhi with HiddenTyconReprs = Zset.add tycon mhi.HiddenTyconReprs } 
    else 
        let mhi = 
            (tycon.AllFieldsArray, mhi) ||> Array.foldBack (fun rfield mhi ->
                if not (canAccessFromEverywhere rfield.Accessibility) then 
                    let tcref = mkLocalTyconRef tycon
                    let rfref = tcref.MakeNestedRecdFieldRef rfield
                    { mhi with HiddenRecdFields = Zset.add rfref mhi.HiddenRecdFields } 
                else mhi)
        let mhi = 
            (tycon.UnionCasesAsList, mhi) ||> List.foldBack (fun ucase mhi ->
                if not (canAccessFromEverywhere ucase.Accessibility) then 
                    let tcref = mkLocalTyconRef tycon
                    let ucref = tcref.MakeNestedUnionCaseRef ucase
                    { mhi with HiddenUnionCases = Zset.add ucref mhi.HiddenUnionCases } 
                else mhi)
        mhi

// Collect up the values hidden at the assembly boundary. This is used by IsHiddenVal to 
// determine if something is considered hidden. This is used in turn to eliminate optimization
// information at the assembly boundary and to decide to label things as "internal".
let accValHidingInfoAtAssemblyBoundary (vspec: Val) mhi =
    if // anything labelled "internal" or more restrictive is considered to be hidden at the assembly boundary
       not (canAccessFromEverywhere vspec.Accessibility) || 
       // compiler generated members for class function 'let' bindings are considered to be hidden at the assembly boundary
       vspec.IsIncrClassGeneratedMember ||                     
       // anything that's not a module or member binding gets assembly visibility
       not vspec.IsMemberOrModuleBinding then 
        // The value is not public, hence hidden at the assembly boundary. 
        { mhi with HiddenVals = Zset.add vspec mhi.HiddenVals } 
    else 
        mhi

let rec accModuleOrNamespaceHidingInfoAtAssemblyBoundary mty acc = 
    let acc = QueueList.foldBack (fun (e: Entity) acc -> accModuleOrNamespaceHidingInfoAtAssemblyBoundary e.ModuleOrNamespaceType acc) mty.AllEntities acc
    let acc = QueueList.foldBack accTyconHidingInfoAtAssemblyBoundary mty.AllEntities acc
    let acc = QueueList.foldBack accValHidingInfoAtAssemblyBoundary mty.AllValsAndMembers acc
    acc 

let ComputeSignatureHidingInfoAtAssemblyBoundary mty acc = 
    accModuleOrNamespaceHidingInfoAtAssemblyBoundary mty acc

let rec accImplHidingInfoAtAssemblyBoundary mdef acc = 
    match mdef with 
    | TMDefRec(_isRec, _opens, tycons, mbinds, _m) -> 
        let acc = List.foldBack accTyconHidingInfoAtAssemblyBoundary tycons acc
        let acc =
            (mbinds, acc) ||> List.foldBack (fun mbind acc ->
                match mbind with
                | ModuleOrNamespaceBinding.Binding bind -> 
                    accValHidingInfoAtAssemblyBoundary bind.Var acc
                | ModuleOrNamespaceBinding.Module(_mspec, def) -> 
                    accImplHidingInfoAtAssemblyBoundary def acc)
        acc

    | TMAbstract mexpr -> 
        accModuleOrNamespaceHidingInfoAtAssemblyBoundary mexpr.Type acc

    | TMDefOpens _openDecls ->  acc

    | TMDefLet(bind, _m) -> accValHidingInfoAtAssemblyBoundary bind.Var acc

    | TMDefDo _ -> acc

    | TMDefs defs -> List.foldBack accImplHidingInfoAtAssemblyBoundary defs acc

let ComputeImplementationHidingInfoAtAssemblyBoundary mty acc = 
    accImplHidingInfoAtAssemblyBoundary mty acc

//--------------------------------------------------------------------------
// Compute instances of the above for mexpr -> mty
//--------------------------------------------------------------------------

let IsHidden setF accessF remapF = 
    let rec check mrmi x = 
            // Internal/private? 
        not (canAccessFromEverywhere (accessF x)) || 
        (match mrmi with 
         | [] -> false // Ah! we escaped to freedom! 
         | (rpi, mhi) :: rest -> 
            // Explicitly hidden? 
            Zset.contains x (setF mhi) || 
            // Recurse... 
            check rest (remapF rpi x))
    fun mrmi x -> 
        check mrmi x

let IsHiddenTycon mrmi x = IsHidden (fun mhi -> mhi.HiddenTycons) (fun tc -> tc.Accessibility) (fun rpi x -> (remapTyconRef rpi.tyconRefRemap (mkLocalTyconRef x)).Deref) mrmi x

let IsHiddenTyconRepr mrmi x = IsHidden (fun mhi -> mhi.HiddenTyconReprs) (fun v -> v.TypeReprAccessibility) (fun rpi x -> (remapTyconRef rpi.tyconRefRemap (mkLocalTyconRef x)).Deref) mrmi x

let IsHiddenVal mrmi x = IsHidden (fun mhi -> mhi.HiddenVals) (fun v -> v.Accessibility) (fun rpi x -> (remapValRef rpi (mkLocalValRef x)).Deref) mrmi x 

let IsHiddenRecdField mrmi x = IsHidden (fun mhi -> mhi.HiddenRecdFields) (fun rfref -> rfref.RecdField.Accessibility) (fun rpi x -> remapRecdFieldRef rpi.tyconRefRemap x) mrmi x 

//--------------------------------------------------------------------------
// Generic operations on module types
//--------------------------------------------------------------------------

let foldModuleOrNamespaceTy ft fv mty acc = 
    let rec go mty acc = 
        let acc = QueueList.foldBack (fun (e: Entity) acc -> go e.ModuleOrNamespaceType acc) mty.AllEntities acc
        let acc = QueueList.foldBack ft mty.AllEntities acc
        let acc = QueueList.foldBack fv mty.AllValsAndMembers acc
        acc
    go mty acc

let allValsOfModuleOrNamespaceTy m = foldModuleOrNamespaceTy (fun _ acc -> acc) (fun v acc -> v :: acc) m []
let allEntitiesOfModuleOrNamespaceTy m = foldModuleOrNamespaceTy (fun ft acc -> ft :: acc) (fun _ acc -> acc) m []

//---------------------------------------------------------------------------
// Free variables in terms. Are all constructs public accessible?
//---------------------------------------------------------------------------
 
let isPublicVal (lv: Val) = (lv.Accessibility = taccessPublic)
let isPublicUnionCase (ucr: UnionCaseRef) = (ucr.UnionCase.Accessibility = taccessPublic)
let isPublicRecdField (rfr: RecdFieldRef) = (rfr.RecdField.Accessibility = taccessPublic)
let isPublicTycon (tcref: Tycon) = (tcref.Accessibility = taccessPublic)

let freeVarsAllPublic fvs = 
    // Are any non-public items used in the expr (which corresponded to the fvs)?
    // Recall, taccess occurs in:
    //      EntityData has ReprAccessibility and Accessibility
    //      UnionCase has Accessibility
    //      RecdField has Accessibility
    //      ValData has Accessibility
    // The freevars and FreeTyvars collect local constructs.
    // Here, we test that all those constructs are public.
    //
    // CODE REVIEW:
    // What about non-local vals. This fix assumes non-local vals must be public. OK?
    Zset.forall isPublicVal fvs.FreeLocals &&
    Zset.forall isPublicUnionCase fvs.FreeUnionCases &&
    Zset.forall isPublicRecdField fvs.FreeRecdFields &&
    Zset.forall isPublicTycon fvs.FreeTyvars.FreeTycons

let freeTyvarsAllPublic tyvars = 
    Zset.forall isPublicTycon tyvars.FreeTycons

/// Detect the subset of match expressions we process in a linear way (i.e. using tailcalls, rather than
/// unbounded stack)
///   -- if then else
///   -- match e with pat[vs] -> e1[vs] | _ -> e2

let (|LinearMatchExpr|_|) expr = 
    match expr with 
    | Expr.Match (sp, m, dtree, [|tg1;(TTarget([], e2, _))|], m2, ty) -> Some(sp, m, dtree, tg1, e2, m2, ty)
    | _ -> None
    
let rebuildLinearMatchExpr (sp, m, dtree, tg1, e2, m2, ty) = 
    primMkMatch (sp, m, dtree, [|tg1;(TTarget([], e2, None))|], m2, ty)

/// Detect a subset of 'Expr.Op' expressions we process in a linear way (i.e. using tailcalls, rather than
/// unbounded stack). Only covers Cons(args,Cons(args,Cons(args,Cons(args,...._)))).
let (|LinearOpExpr|_|) expr = 
    match expr with 
    | Expr.Op (TOp.UnionCase _ as op, tinst, args, m) when not args.IsEmpty -> 
        let argsFront, argLast = List.frontAndBack args
        Some (op, tinst, argsFront, argLast, m)
    | _ -> None
    
let rebuildLinearOpExpr (op, tinst, argsFront, argLast, m) = 
    Expr.Op (op, tinst, argsFront@[argLast], m)

//---------------------------------------------------------------------------
// Free variables in terms. All binders are distinct.
//---------------------------------------------------------------------------

let emptyFreeVars =  
  { UsesMethodLocalConstructs=false
    UsesUnboundRethrow=false
    FreeLocalTyconReprs=emptyFreeTycons
    FreeLocals=emptyFreeLocals
    FreeTyvars=emptyFreeTyvars
    FreeRecdFields = emptyFreeRecdFields
    FreeUnionCases = emptyFreeUnionCases}

let unionFreeVars fvs1 fvs2 = 
  if fvs1 === emptyFreeVars then fvs2 else 
  if fvs2 === emptyFreeVars then fvs1 else
  { FreeLocals = unionFreeLocals fvs1.FreeLocals fvs2.FreeLocals
    FreeTyvars = unionFreeTyvars fvs1.FreeTyvars fvs2.FreeTyvars
    UsesMethodLocalConstructs = fvs1.UsesMethodLocalConstructs || fvs2.UsesMethodLocalConstructs
    UsesUnboundRethrow = fvs1.UsesUnboundRethrow || fvs2.UsesUnboundRethrow
    FreeLocalTyconReprs = unionFreeTycons fvs1.FreeLocalTyconReprs fvs2.FreeLocalTyconReprs
    FreeRecdFields = unionFreeRecdFields fvs1.FreeRecdFields fvs2.FreeRecdFields
    FreeUnionCases = unionFreeUnionCases fvs1.FreeUnionCases fvs2.FreeUnionCases }

let inline accFreeTyvars (opts: FreeVarOptions) f v acc =
    if not opts.collectInTypes then acc else
    let ftyvs = acc.FreeTyvars
    let ftyvs' = f opts v ftyvs
    if ftyvs === ftyvs' then acc else 
    { acc with FreeTyvars = ftyvs' }

let accFreeVarsInTy opts ty acc = accFreeTyvars opts accFreeInType ty acc
let accFreeVarsInTys opts tys acc = if isNil tys then acc else accFreeTyvars opts accFreeInTypes tys acc
let accFreevarsInTycon opts tcref acc = accFreeTyvars opts accFreeTycon tcref acc
let accFreevarsInVal opts v acc = accFreeTyvars opts accFreeInVal v acc
    
let accFreeVarsInTraitSln opts tys acc = accFreeTyvars opts accFreeInTraitSln tys acc 

let accFreeVarsInTraitInfo opts tys acc = accFreeTyvars opts accFreeInTrait tys acc 

let boundLocalVal opts v fvs =
    if not opts.includeLocals then fvs else
    let fvs = accFreevarsInVal opts v fvs
    if not (Zset.contains v fvs.FreeLocals) then fvs
    else {fvs with FreeLocals= Zset.remove v fvs.FreeLocals} 

let boundProtect fvs =
    if fvs.UsesMethodLocalConstructs then {fvs with UsesMethodLocalConstructs = false} else fvs

let accUsesFunctionLocalConstructs flg fvs = 
    if flg && not fvs.UsesMethodLocalConstructs then {fvs with UsesMethodLocalConstructs = true} 
    else fvs 

let bound_rethrow fvs =
    if fvs.UsesUnboundRethrow then {fvs with UsesUnboundRethrow = false} else fvs  

let accUsesRethrow flg fvs = 
    if flg && not fvs.UsesUnboundRethrow then {fvs with UsesUnboundRethrow = true} 
    else fvs 

let boundLocalVals opts vs fvs = List.foldBack (boundLocalVal opts) vs fvs

let bindLhs opts (bind: Binding) fvs = boundLocalVal opts bind.Var fvs

let freeVarsCacheCompute opts cache f = if opts.canCache then cached cache f else f()

let tryGetFreeVarsCacheValue opts cache =
    if opts.canCache then tryGetCacheValue cache
    else ValueNone

let rec accBindRhs opts (TBind(_, repr, _)) acc = accFreeInExpr opts repr acc
          
and accFreeInSwitchCases opts csl dflt (acc: FreeVars) =
    Option.foldBack (accFreeInDecisionTree opts) dflt (List.foldBack (accFreeInSwitchCase opts) csl acc)
 
and accFreeInSwitchCase opts (TCase(discrim, dtree)) acc = 
    accFreeInDecisionTree opts dtree (accFreeInTest opts discrim acc)

and accFreeInTest (opts: FreeVarOptions) discrim acc = 
    match discrim with 
    | DecisionTreeTest.UnionCase(ucref, tinst) -> accFreeUnionCaseRef opts ucref (accFreeVarsInTys opts tinst acc)
    | DecisionTreeTest.ArrayLength(_, ty) -> accFreeVarsInTy opts ty acc
    | DecisionTreeTest.Const _
    | DecisionTreeTest.IsNull -> acc
    | DecisionTreeTest.IsInst (srcty, tgty) -> accFreeVarsInTy opts srcty (accFreeVarsInTy opts tgty acc)
    | DecisionTreeTest.ActivePatternCase (exp, tys, _, activePatIdentity, _, _) -> 
        accFreeInExpr opts exp 
            (accFreeVarsInTys opts tys 
                (Option.foldBack (fun (vref, tinst) acc -> accFreeValRef opts vref (accFreeVarsInTys opts tinst acc)) activePatIdentity acc))
    | DecisionTreeTest.Error _ -> acc

and accFreeInDecisionTree opts x (acc: FreeVars) =
    match x with 
    | TDSwitch(e1, csl, dflt, _) -> accFreeInExpr opts e1 (accFreeInSwitchCases opts csl dflt acc)
    | TDSuccess (es, _) -> accFreeInFlatExprs opts es acc
    | TDBind (bind, body) -> unionFreeVars (bindLhs opts bind (accBindRhs opts bind (freeInDecisionTree opts body))) acc
  
and accFreeInValFlags opts flag acc =
    let isMethLocal = 
        match flag with 
        | VSlotDirectCall 
        | CtorValUsedAsSelfInit 
        | CtorValUsedAsSuperInit -> true 
        | PossibleConstrainedCall _
        | NormalValUse -> false
    let acc = accUsesFunctionLocalConstructs isMethLocal acc
    match flag with 
    | PossibleConstrainedCall ty -> accFreeTyvars opts accFreeInType ty acc
    | _ -> acc

and accFreeLocalVal opts v fvs =
    if not opts.includeLocals then fvs else
    if Zset.contains v fvs.FreeLocals then fvs 
    else 
        let fvs = accFreevarsInVal opts v fvs
        {fvs with FreeLocals=Zset.add v fvs.FreeLocals}
  
and accLocalTyconRepr opts b fvs = 
    if not opts.includeLocalTyconReprs then fvs else
    if Zset.contains b fvs.FreeLocalTyconReprs then fvs
    else { fvs with FreeLocalTyconReprs = Zset.add b fvs.FreeLocalTyconReprs } 

and accUsedRecdOrUnionTyconRepr opts (tc: Tycon) fvs = 
    if match tc.TypeReprInfo with TFSharpObjectRepr _ | TFSharpRecdRepr _ | TFSharpUnionRepr _ -> true | _ -> false
    then accLocalTyconRepr opts tc fvs
    else fvs

and accFreeUnionCaseRef opts ucref fvs =   
    if not opts.includeUnionCases then fvs else
    if Zset.contains ucref fvs.FreeUnionCases then fvs 
    else
        let fvs = fvs |> accUsedRecdOrUnionTyconRepr opts ucref.Tycon
        let fvs = fvs |> accFreevarsInTycon opts ucref.TyconRef
        { fvs with FreeUnionCases = Zset.add ucref fvs.FreeUnionCases } 

and accFreeRecdFieldRef opts rfref fvs = 
    if not opts.includeRecdFields then fvs else
    if Zset.contains rfref fvs.FreeRecdFields then fvs 
    else 
        let fvs = fvs |> accUsedRecdOrUnionTyconRepr opts rfref.Tycon
        let fvs = fvs |> accFreevarsInTycon opts rfref.TyconRef 
        { fvs with FreeRecdFields = Zset.add rfref fvs.FreeRecdFields } 
  
and accFreeExnRef _exnc fvs = fvs // Note: this exnc (TyconRef) should be collected the surround types, e.g. tinst of Expr.Op 
and accFreeValRef opts (vref: ValRef) fvs = 
    match vref.IsLocalRef with 
    | true -> accFreeLocalVal opts vref.ResolvedTarget fvs
    // non-local values do not contain free variables 
    | _ -> fvs

and accFreeInMethod opts (TObjExprMethod(slotsig, _attribs, tps, tmvs, e, _)) acc =
    accFreeInSlotSig opts slotsig
     (unionFreeVars (accFreeTyvars opts boundTypars tps (List.foldBack (boundLocalVals opts) tmvs (freeInExpr opts e))) acc)

and accFreeInMethods opts methods acc = 
    List.foldBack (accFreeInMethod opts) methods acc

and accFreeInInterfaceImpl opts (ty, overrides) acc = 
    accFreeVarsInTy opts ty (accFreeInMethods opts overrides acc)

and accFreeInExpr (opts: FreeVarOptions) x acc = 
    match x with
    | Expr.Let _ -> accFreeInExprLinear opts x acc (fun e -> e)
    | _ -> accFreeInExprNonLinear opts x acc
      
and accFreeInExprLinear (opts: FreeVarOptions) x acc contf =   
    // for nested let-bindings, we need to continue after the whole let-binding is processed 
    match x with
    | Expr.Let (bind, e, _, cache) ->
        match tryGetFreeVarsCacheValue opts cache with
        | ValueSome free -> contf (unionFreeVars free acc)
        | _ ->
            accFreeInExprLinear opts e emptyFreeVars (contf << (fun free ->
              unionFreeVars (freeVarsCacheCompute opts cache (fun () -> bindLhs opts bind (accBindRhs opts bind free))) acc
            ))
    | _ -> 
        // No longer linear expr
        contf (accFreeInExpr opts x acc)
    
and accFreeInExprNonLinear opts x acc =
    
    match opts.stackGuard with
    | None -> accFreeInExprNonLinearImpl opts x acc
    | Some stackGuard -> stackGuard.Guard (fun () -> accFreeInExprNonLinearImpl opts x acc)

and accFreeInExprNonLinearImpl opts x acc =

    match x with
    // BINDING CONSTRUCTS
    | Expr.Lambda (_, ctorThisValOpt, baseValOpt, vs, bodyExpr, _, bodyTy) -> 
        unionFreeVars 
                (Option.foldBack (boundLocalVal opts) ctorThisValOpt 
                   (Option.foldBack (boundLocalVal opts) baseValOpt 
                     (boundLocalVals opts vs 
                         (accFreeVarsInTy opts bodyTy 
                             (freeInExpr opts bodyExpr)))))
            acc

    | Expr.TyLambda (_, vs, bodyExpr, _, bodyTy) ->
        unionFreeVars (accFreeTyvars opts boundTypars vs (accFreeVarsInTy opts bodyTy (freeInExpr opts bodyExpr))) acc

    | Expr.TyChoose (vs, bodyExpr, _) ->
        unionFreeVars (accFreeTyvars opts boundTypars vs (freeInExpr opts bodyExpr)) acc

    | Expr.LetRec (binds, bodyExpr, _, cache) ->
        unionFreeVars (freeVarsCacheCompute opts cache (fun () -> List.foldBack (bindLhs opts) binds (List.foldBack (accBindRhs opts) binds (freeInExpr opts bodyExpr)))) acc

    | Expr.Let _ -> 
        failwith "unreachable - linear expr"

    | Expr.Obj (_, ty, basev, basecall, overrides, iimpls, _) ->  
        unionFreeVars 
           (boundProtect
              (Option.foldBack (boundLocalVal opts) basev
                (accFreeVarsInTy opts ty
                   (accFreeInExpr opts basecall
                      (accFreeInMethods opts overrides 
                         (List.foldBack (accFreeInInterfaceImpl opts) iimpls emptyFreeVars))))))
           acc  

    // NON-BINDING CONSTRUCTS 
    | Expr.Const _ -> acc

    | Expr.Val (lvr, flags, _) ->  
        accFreeInValFlags opts flags (accFreeValRef opts lvr acc)

    | Expr.Quote (ast, dataCell, _, _, ty) ->  
        match dataCell.Value with 
        | Some (_, (_, argTypes, argExprs, _data)) ->
            accFreeInExpr opts ast 
                (accFreeInExprs opts argExprs
                   (accFreeVarsInTys opts argTypes
                      (accFreeVarsInTy opts ty acc))) 

        | None ->
            accFreeInExpr opts ast (accFreeVarsInTy opts ty acc)

    | Expr.App (f0, f0ty, tyargs, args, _) -> 
        accFreeVarsInTy opts f0ty
          (accFreeInExpr opts f0
             (accFreeVarsInTys opts tyargs
                (accFreeInExprs opts args acc)))

    | Expr.Link eref ->
        accFreeInExpr opts eref.Value acc

    | Expr.Sequential (expr1, expr2, _, _) -> 
        let acc = accFreeInExpr opts expr1 acc
        // tail-call - linear expression
        accFreeInExpr opts expr2 acc 

    | Expr.StaticOptimization (_, expr2, expr3, _) -> 
        accFreeInExpr opts expr2 (accFreeInExpr opts expr3 acc)

    | Expr.Match (_, _, dtree, targets, _, _) -> 
        match x with 
        // Handle if-then-else
        | LinearMatchExpr(_, _, dtree, target, bodyExpr, _, _) ->
            let acc = accFreeInDecisionTree opts dtree acc
            let acc = accFreeInTarget opts target acc
            accFreeInExpr opts bodyExpr acc  // tailcall

        | _ -> 
            let acc = accFreeInDecisionTree opts dtree acc
            accFreeInTargets opts targets acc
            
    | Expr.Op (TOp.TryWith _, tinst, [expr1; expr2; expr3], _) ->
        unionFreeVars 
          (accFreeVarsInTys opts tinst
            (accFreeInExprs opts [expr1; expr2] acc))
          (bound_rethrow (accFreeInExpr opts expr3 emptyFreeVars))

    | Expr.Op (op, tinst, args, _) -> 
         let acc = accFreeInOp opts op acc
         let acc = accFreeVarsInTys opts tinst acc
         accFreeInExprs opts args acc

    | Expr.WitnessArg (traitInfo, _) ->
         accFreeVarsInTraitInfo opts traitInfo acc

    | Expr.DebugPoint (_, innerExpr) ->
         accFreeInExpr opts innerExpr acc

and accFreeInOp opts op acc =
    match op with

    // Things containing no references
    | TOp.Bytes _ 
    | TOp.UInt16s _ 
    | TOp.TryWith _
    | TOp.TryFinally _ 
    | TOp.IntegerForLoop _ 
    | TOp.Coerce 
    | TOp.RefAddrGet _
    | TOp.Array 
    | TOp.While _
    | TOp.Goto _ | TOp.Label _ | TOp.Return 
    | TOp.TupleFieldGet _ -> acc

    | TOp.Tuple tupInfo -> 
        accFreeTyvars opts accFreeInTupInfo tupInfo acc

    | TOp.AnonRecd anonInfo 
    | TOp.AnonRecdGet (anonInfo, _) -> 
        accFreeTyvars opts accFreeInTupInfo anonInfo.TupInfo acc
    
    | TOp.UnionCaseTagGet tcref -> 
        accUsedRecdOrUnionTyconRepr opts tcref.Deref acc
    
    // Things containing just a union case reference
    | TOp.UnionCaseProof ucref 
    | TOp.UnionCase ucref 
    | TOp.UnionCaseFieldGetAddr (ucref, _, _) 
    | TOp.UnionCaseFieldGet (ucref, _) 
    | TOp.UnionCaseFieldSet (ucref, _) -> 
        accFreeUnionCaseRef opts ucref acc

    // Things containing just an exception reference
    | TOp.ExnConstr ecref 
    | TOp.ExnFieldGet (ecref, _) 
    | TOp.ExnFieldSet (ecref, _) -> 
        accFreeExnRef ecref acc

    | TOp.ValFieldGet fref 
    | TOp.ValFieldGetAddr (fref, _) 
    | TOp.ValFieldSet fref -> 
        accFreeRecdFieldRef opts fref acc

    | TOp.Recd (kind, tcref) -> 
        let acc = accUsesFunctionLocalConstructs (kind = RecdExprIsObjInit) acc
        (accUsedRecdOrUnionTyconRepr opts tcref.Deref (accFreeTyvars opts accFreeTycon tcref acc)) 

    | TOp.ILAsm (_, retTypes) ->  
        accFreeVarsInTys opts retTypes acc
    
    | TOp.Reraise -> 
        accUsesRethrow true acc

    | TOp.TraitCall (TTrait(tys, _, _, argtys, retTy, sln)) -> 
        Option.foldBack (accFreeVarsInTraitSln opts) sln.Value
           (accFreeVarsInTys opts tys 
             (accFreeVarsInTys opts argtys 
               (Option.foldBack (accFreeVarsInTy opts) retTy acc)))

    | TOp.LValueOp (_, vref) -> 
        accFreeValRef opts vref acc

    | TOp.ILCall (_, isProtected, _, _, valUseFlag, _, _, _, enclTypeInst, methInst, retTypes) ->
       accFreeVarsInTys opts enclTypeInst 
         (accFreeVarsInTys opts methInst  
           (accFreeInValFlags opts valUseFlag
             (accFreeVarsInTys opts retTypes 
               (accUsesFunctionLocalConstructs isProtected acc))))

and accFreeInTargets opts targets acc = 
    Array.foldBack (accFreeInTarget opts) targets acc

and accFreeInTarget opts (TTarget(vs, expr, flags)) acc = 
    match flags with 
    | None -> List.foldBack (boundLocalVal opts) vs (accFreeInExpr opts expr acc)
    | Some xs -> List.foldBack2 (fun v isStateVar acc -> if isStateVar then acc else boundLocalVal opts v acc) vs xs (accFreeInExpr opts expr acc)

and accFreeInFlatExprs opts (exprs: Exprs) acc = List.foldBack (accFreeInExpr opts) exprs acc

and accFreeInExprs opts (exprs: Exprs) acc = 
    match exprs with 
    | [] -> acc 
    | [h]-> 
        // tailcall - e.g. Cons(x, Cons(x2, .......Cons(x1000000, Nil))) and [| x1; .... ; x1000000 |]
        accFreeInExpr opts h acc
    | h :: t -> 
        let acc = accFreeInExpr opts h acc
        accFreeInExprs opts t acc

and accFreeInSlotSig opts (TSlotSig(_, ty, _, _, _, _)) acc = 
    accFreeVarsInTy opts ty acc
 
and freeInDecisionTree opts dtree = 
    accFreeInDecisionTree opts dtree emptyFreeVars

and freeInExpr opts expr = 
    accFreeInExpr opts expr emptyFreeVars

// Note: these are only an approximation - they are currently used only by the optimizer  
let rec accFreeInModuleOrNamespace opts mexpr acc = 
    match mexpr with 
    | TMDefRec(_, _, _, mbinds, _) -> List.foldBack (accFreeInModuleOrNamespaceBind opts) mbinds acc
    | TMDefLet(bind, _) -> accBindRhs opts bind acc
    | TMDefDo(e, _) -> accFreeInExpr opts e acc
    | TMDefOpens _ -> acc
    | TMDefs defs -> accFreeInModuleOrNamespaces opts defs acc
    | TMAbstract(ModuleOrNamespaceExprWithSig(_, mdef, _)) -> accFreeInModuleOrNamespace opts mdef acc // not really right, but sufficient for how this is used in optimization 

and accFreeInModuleOrNamespaceBind opts mbind acc = 
    match mbind with 
    | ModuleOrNamespaceBinding.Binding bind -> accBindRhs opts bind acc
    | ModuleOrNamespaceBinding.Module (_, def) -> accFreeInModuleOrNamespace opts def acc

and accFreeInModuleOrNamespaces opts mexprs acc = 
    List.foldBack (accFreeInModuleOrNamespace opts) mexprs acc

let freeInBindingRhs opts bind = 
    accBindRhs opts bind emptyFreeVars

let freeInModuleOrNamespace opts mdef = 
    accFreeInModuleOrNamespace opts mdef emptyFreeVars

//---------------------------------------------------------------------------
// Destruct - rarely needed
//---------------------------------------------------------------------------

let rec stripLambda (expr, ty) = 
    match expr with 
    | Expr.Lambda (_, ctorThisValOpt, baseValOpt, v, bodyExpr, _, bodyTy) -> 
        if Option.isSome ctorThisValOpt then errorR(InternalError("skipping ctorThisValOpt", expr.Range))
        if Option.isSome baseValOpt then errorR(InternalError("skipping baseValOpt", expr.Range))
        let vs', bodyExpr', bodyTy' = stripLambda (bodyExpr, bodyTy)
        (v :: vs', bodyExpr', bodyTy') 
    | _ -> ([], expr, ty)

let rec stripLambdaN n expr = 
    assert (n >= 0)
    match expr with 
    | Expr.Lambda (_, ctorThisValOpt, baseValOpt, v, bodyExpr, _, _) when n > 0 -> 
        if Option.isSome ctorThisValOpt then errorR(InternalError("skipping ctorThisValOpt", expr.Range))
        if Option.isSome baseValOpt then errorR(InternalError("skipping baseValOpt", expr.Range))
        let vs, bodyExpr', remaining = stripLambdaN (n-1) bodyExpr
        (v :: vs, bodyExpr', remaining) 
    | _ -> ([], expr, n)

let tryStripLambdaN n expr = 
    match expr with
    | Expr.Lambda (_, None, None, _, _, _, _) -> 
        let argvsl, bodyExpr, remaining = stripLambdaN n expr
        if remaining = 0 then Some (argvsl, bodyExpr)
        else None
    | _ -> None

let stripTopLambda (expr, exprTy) =
    let tps, taue, tauty =
        match expr with
        | Expr.TyLambda (_, tps, body, _, bodyTy) -> tps, body, bodyTy
        | _ -> [], expr, exprTy
    let vs, body, bodyTy = stripLambda (taue, tauty)
    tps, vs, body, bodyTy

[<RequireQualifiedAccess>]
type AllowTypeDirectedDetupling = Yes | No

// This is used to infer arities of expressions 
// i.e. base the chosen arity on the syntactic expression shape and type of arguments 
let InferArityOfExpr g allowTypeDirectedDetupling ty partialArgAttribsL retAttribs expr = 
    let rec stripLambda_notypes e = 
        match stripDebugPoints e with 
        | Expr.Lambda (_, _, _, vs, b, _, _) -> 
            let vs', b' = stripLambda_notypes b
            (vs :: vs', b') 
        | Expr.TyChoose (_, b, _) ->
            stripLambda_notypes b 
        | _ -> ([], e)

    let stripTopLambdaNoTypes e =
        let tps, taue =
            match stripDebugPoints e with
            | Expr.TyLambda (_, tps, b, _, _) -> tps, b
            | _ -> [], e
        let vs, body = stripLambda_notypes taue
        tps, vs, body

    let tps, vsl, _ = stripTopLambdaNoTypes expr
    let fun_arity = vsl.Length
    let dtys, _ = stripFunTyN g fun_arity (snd (tryDestForallTy g ty))
    let partialArgAttribsL = Array.ofList partialArgAttribsL
    assert (List.length vsl = List.length dtys)
        
    let curriedArgInfos =
        (vsl, dtys) ||> List.mapi2 (fun i vs ty ->
            let partialAttribs = if i < partialArgAttribsL.Length then partialArgAttribsL[i] else []
            let tys = 
                match allowTypeDirectedDetupling with
                | AllowTypeDirectedDetupling.No -> [ty] 
                | AllowTypeDirectedDetupling.Yes -> 
                    if (i = 0 && isUnitTy g ty) then [] 
                    else tryDestRefTupleTy g ty
            let ids = 
                if vs.Length = tys.Length then vs |> List.map (fun v -> Some v.Id)
                else tys |> List.map (fun _ -> None)
            let attribs = 
                if partialAttribs.Length = tys.Length then partialAttribs 
                else tys |> List.map (fun _ -> [])
            (ids, attribs) ||> List.map2 (fun id attribs -> { Name = id; Attribs = attribs }: ArgReprInfo ))

    let retInfo: ArgReprInfo = { Attribs = retAttribs; Name = None }
    ValReprInfo (ValReprInfo.InferTyparInfo tps, curriedArgInfos, retInfo)

let InferArityOfExprBinding g allowTypeDirectedDetupling (v: Val) expr = 
    match v.ValReprInfo with
    | Some info -> info
    | None -> InferArityOfExpr g allowTypeDirectedDetupling v.Type [] [] expr

//-------------------------------------------------------------------------
// Check if constraints are satisfied that allow us to use more optimized
// implementations
//------------------------------------------------------------------------- 

let underlyingTypeOfEnumTy (g: TcGlobals) ty = 
    assert(isEnumTy g ty)
    match metadataOfTy g ty with 
#if !NO_TYPEPROVIDERS
    | ProvidedTypeMetadata info -> info.UnderlyingTypeOfEnum()
#endif
    | ILTypeMetadata (TILObjectReprData(_, _, tdef)) -> 

        let info = computeILEnumInfo (tdef.Name, tdef.Fields)
        let ilTy = getTyOfILEnumInfo info
        match ilTy.TypeSpec.Name with 
        | "System.Byte" -> g.byte_ty
        | "System.SByte" -> g.sbyte_ty
        | "System.Int16" -> g.int16_ty
        | "System.Int32" -> g.int32_ty
        | "System.Int64" -> g.int64_ty
        | "System.UInt16" -> g.uint16_ty
        | "System.UInt32" -> g.uint32_ty
        | "System.UInt64" -> g.uint64_ty
        | "System.Single" -> g.float32_ty
        | "System.Double" -> g.float_ty
        | "System.Char" -> g.char_ty
        | "System.Boolean" -> g.bool_ty
        | _ -> g.int32_ty
    | FSharpOrArrayOrByrefOrTupleOrExnTypeMetadata ->
        let tycon = (tcrefOfAppTy g ty).Deref
        match tycon.GetFieldByName "value__" with 
        | Some rf -> rf.FormalType
        | None -> error(InternalError("no 'value__' field found for enumeration type " + tycon.LogicalName, tycon.Range))

// CLEANUP NOTE: Get rid of this mutation. 
let setValHasNoArity (f: Val) = 
    f.SetValReprInfo None; f

//--------------------------------------------------------------------------
// Resolve static optimization constraints
//--------------------------------------------------------------------------

let normalizeEnumTy g ty = (if isEnumTy g ty then underlyingTypeOfEnumTy g ty else ty) 

type StaticOptimizationAnswer = 
    | Yes = 1y
    | No = -1y
    | Unknown = 0y

let decideStaticOptimizationConstraint g c haveWitnesses = 
    match c with 
    // When witnesses are available in generic code during codegen, "when ^T : ^T" resolves StaticOptimizationAnswer.Yes
    // This doesn't apply to "when 'T : 'T" use for "FastGenericEqualityComparer" and others.
    | TTyconEqualsTycon (a, b) when haveWitnesses && typeEquiv g a b && (match tryDestTyparTy g a with ValueSome tp -> tp.StaticReq = TyparStaticReq.HeadType | _ -> false) ->
         StaticOptimizationAnswer.Yes
    | TTyconEqualsTycon (a, b) ->
        // Both types must be nominal for a definite result
       let rec checkTypes a b =
           let a = normalizeEnumTy g (stripTyEqnsAndMeasureEqns g a)
           match a with
           | AppTy g (tcref1, _) ->
               let b = normalizeEnumTy g (stripTyEqnsAndMeasureEqns g b)
               match b with 
               | AppTy g (tcref2, _) -> 
                if tyconRefEq g tcref1 tcref2 then StaticOptimizationAnswer.Yes else StaticOptimizationAnswer.No
               | RefTupleTy g _ | FunTy g _ -> StaticOptimizationAnswer.No
               | _ -> StaticOptimizationAnswer.Unknown

           | FunTy g _ ->
               let b = normalizeEnumTy g (stripTyEqnsAndMeasureEqns g b)
               match b with 
               | FunTy g _ -> StaticOptimizationAnswer.Yes
               | AppTy g _ | RefTupleTy g _ -> StaticOptimizationAnswer.No
               | _ -> StaticOptimizationAnswer.Unknown
           | RefTupleTy g ts1 -> 
               let b = normalizeEnumTy g (stripTyEqnsAndMeasureEqns g b)
               match b with 
               | RefTupleTy g ts2 ->
                if ts1.Length = ts2.Length then StaticOptimizationAnswer.Yes
                else StaticOptimizationAnswer.No
               | AppTy g _ | FunTy g _ -> StaticOptimizationAnswer.No
               | _ -> StaticOptimizationAnswer.Unknown
           | _ -> StaticOptimizationAnswer.Unknown
       checkTypes a b
    | TTyconIsStruct a -> 
       let a = normalizeEnumTy g (stripTyEqnsAndMeasureEqns g a)
       match tryTcrefOfAppTy g a with 
       | ValueSome tcref1 -> if tcref1.IsStructOrEnumTycon then StaticOptimizationAnswer.Yes else StaticOptimizationAnswer.No
       | ValueNone -> StaticOptimizationAnswer.Unknown
            
let rec DecideStaticOptimizations g cs haveWitnesses = 
    match cs with 
    | [] -> StaticOptimizationAnswer.Yes
    | h :: t -> 
        let d = decideStaticOptimizationConstraint g h haveWitnesses
        if d = StaticOptimizationAnswer.No then StaticOptimizationAnswer.No 
        elif d = StaticOptimizationAnswer.Yes then DecideStaticOptimizations g t haveWitnesses
        else StaticOptimizationAnswer.Unknown

let mkStaticOptimizationExpr g (cs, e1, e2, m) = 
    let d = DecideStaticOptimizations g cs false
    if d = StaticOptimizationAnswer.No then e2
    elif d = StaticOptimizationAnswer.Yes then e1
    else Expr.StaticOptimization (cs, e1, e2, m)

//--------------------------------------------------------------------------
// Copy expressions, including new names for locally bound values.
// Used to inline expressions.
//--------------------------------------------------------------------------

type ValCopyFlag = 
    | CloneAll
    | CloneAllAndMarkExprValsAsCompilerGenerated
    | OnlyCloneExprVals

// for quotations we do no want to avoid marking values as compiler generated since this may affect the shape of quotation (compiler generated values can be inlined)
let fixValCopyFlagForQuotations = function CloneAllAndMarkExprValsAsCompilerGenerated -> CloneAll | x -> x
    
let markAsCompGen compgen d = 
    let compgen = 
        match compgen with 
        | CloneAllAndMarkExprValsAsCompilerGenerated -> true
        | _ -> false
    { d with val_flags= d.val_flags.WithIsCompilerGenerated(d.val_flags.IsCompilerGenerated || compgen) }

let bindLocalVal (v: Val) (v': Val) tmenv = 
    { tmenv with valRemap=tmenv.valRemap.Add v (mkLocalValRef v') }

let bindLocalVals vs vs' tmenv = 
    { tmenv with valRemap= (vs, vs', tmenv.valRemap) |||> List.foldBack2 (fun v v' acc -> acc.Add v (mkLocalValRef v') ) }

let bindTycon (tc: Tycon) (tc': Tycon) tyenv = 
    { tyenv with tyconRefRemap=tyenv.tyconRefRemap.Add (mkLocalTyconRef tc) (mkLocalTyconRef tc') }

let bindTycons tcs tcs' tyenv =  
    { tyenv with tyconRefRemap= (tcs, tcs', tyenv.tyconRefRemap) |||> List.foldBack2 (fun tc tc' acc -> acc.Add (mkLocalTyconRef tc) (mkLocalTyconRef tc')) }

let remapAttribKind tmenv k =  
    match k with 
    | ILAttrib _ as x -> x
    | FSAttrib vref -> FSAttrib(remapValRef tmenv vref)

let tmenvCopyRemapAndBindTypars remapAttrib tmenv tps = 
    let tps', tyenvinner = copyAndRemapAndBindTyparsFull remapAttrib tmenv tps
    let tmenvinner = tyenvinner 
    tps', tmenvinner

type RemapContext =
    { g: TcGlobals
      stackGuard: StackGuard }

let rec remapAttribImpl ctxt tmenv (Attrib (tcref, kind, args, props, isGetOrSetAttr, targets, m)) = 
    Attrib(
        remapTyconRef tmenv.tyconRefRemap tcref, 
        remapAttribKind tmenv kind, 
        args |> List.map (remapAttribExpr ctxt tmenv), 
        props |> List.map (fun (AttribNamedArg(nm, ty, flg, expr)) -> AttribNamedArg(nm, remapType tmenv ty, flg, remapAttribExpr ctxt tmenv expr)), 
        isGetOrSetAttr, 
        targets, 
        m
    )

and remapAttribExpr ctxt tmenv (AttribExpr(e1, e2)) = 
    AttribExpr(remapExprImpl ctxt CloneAll tmenv e1, remapExprImpl ctxt CloneAll tmenv e2)
    
and remapAttribs ctxt tmenv xs =
    List.map (remapAttribImpl ctxt tmenv) xs

and remapPossibleForallTyImpl ctxt tmenv ty =
    remapTypeFull (remapAttribs ctxt tmenv) tmenv ty

and remapArgData ctxt tmenv (argInfo: ArgReprInfo) : ArgReprInfo =
    { Attribs = remapAttribs ctxt tmenv argInfo.Attribs; Name = argInfo.Name }

and remapValReprInfo ctxt tmenv (ValReprInfo(tpNames, arginfosl, retInfo)) =
    ValReprInfo(tpNames, List.mapSquared (remapArgData ctxt tmenv) arginfosl, remapArgData ctxt tmenv retInfo)

and remapValData ctxt tmenv (d: ValData) =
    let ty = d.val_type
    let topValInfo = d.ValReprInfo
    let tyR = ty |> remapPossibleForallTyImpl ctxt tmenv
    let declaringEntityR = d.DeclaringEntity |> remapParentRef tmenv
    let reprInfoR = d.ValReprInfo |> Option.map (remapValReprInfo ctxt tmenv)
    let memberInfoR = d.MemberInfo |> Option.map (remapMemberInfo ctxt d.val_range topValInfo ty tyR tmenv)
    let attribsR = d.Attribs |> remapAttribs ctxt tmenv
    { d with 
        val_type = tyR
        val_opt_data =
            match d.val_opt_data with
            | Some dd ->
                Some { dd with 
                         val_declaring_entity = declaringEntityR
                         val_repr_info = reprInfoR
                         val_member_info = memberInfoR
                         val_attribs = attribsR }
            | None -> None }

and remapParentRef tyenv p =
    match p with 
    | ParentNone -> ParentNone
    | Parent x -> Parent (x |> remapTyconRef tyenv.tyconRefRemap)

and mapImmediateValsAndTycons ft fv (x: ModuleOrNamespaceType) = 
    let vals = x.AllValsAndMembers |> QueueList.map fv
    let tycons = x.AllEntities |> QueueList.map ft
    ModuleOrNamespaceType(x.ModuleOrNamespaceKind, vals, tycons)
    
and copyVal compgen (v: Val) = 
    match compgen with 
    | OnlyCloneExprVals when v.IsMemberOrModuleBinding -> v
    | _ -> v |> Construct.NewModifiedVal id

and fixupValData ctxt compgen tmenv (v2: Val) =
    // only fixup if we copy the value
    match compgen with 
    | OnlyCloneExprVals when v2.IsMemberOrModuleBinding -> ()
    | _ ->  
        let newData = remapValData ctxt tmenv v2 |> markAsCompGen compgen
        // uses the same stamp
        v2.SetData newData
    
and copyAndRemapAndBindVals ctxt compgen tmenv vs = 
    let vs2 = vs |> List.map (copyVal compgen)
    let tmenvinner = bindLocalVals vs vs2 tmenv
    vs2 |> List.iter (fixupValData ctxt compgen tmenvinner)
    vs2, tmenvinner

and copyAndRemapAndBindVal ctxt compgen tmenv v = 
    let v2 = v |> copyVal compgen
    let tmenvinner = bindLocalVal v v2 tmenv
    fixupValData ctxt compgen tmenvinner v2
    v2, tmenvinner
    
and remapExprImpl (ctxt: RemapContext) (compgen: ValCopyFlag) (tmenv: Remap) expr =

    // Guard against stack overflow, moving to a whole new stack if necessary
    ctxt.stackGuard.Guard <| fun () ->

    match expr with

    // Handle the linear cases for arbitrary-sized inputs 
    | LinearOpExpr _ 
    | LinearMatchExpr _ 
    | Expr.Sequential _  
    | Expr.Let _ 
    | Expr.DebugPoint _ ->
        remapLinearExpr ctxt compgen tmenv expr (fun x -> x)

    // Binding constructs - see also dtrees below 
    | Expr.Lambda (_, ctorThisValOpt, baseValOpt, vs, b, m, bodyTy) -> 
        remapLambaExpr ctxt compgen tmenv (ctorThisValOpt, baseValOpt, vs, b, m, bodyTy)

    | Expr.TyLambda (_, tps, b, m, bodyTy) ->
        let tps', tmenvinner = tmenvCopyRemapAndBindTypars (remapAttribs ctxt tmenv) tmenv tps
        mkTypeLambda m tps' (remapExprImpl ctxt compgen tmenvinner b, remapType tmenvinner bodyTy)

    | Expr.TyChoose (tps, b, m) ->
        let tps', tmenvinner = tmenvCopyRemapAndBindTypars (remapAttribs ctxt tmenv) tmenv tps
        Expr.TyChoose (tps', remapExprImpl ctxt compgen tmenvinner b, m)

    | Expr.LetRec (binds, e, m, _) ->  
        let binds', tmenvinner = copyAndRemapAndBindBindings ctxt compgen tmenv binds 
        Expr.LetRec (binds', remapExprImpl ctxt compgen tmenvinner e, m, Construct.NewFreeVarsCache())

    | Expr.Match (spBind, exprm, pt, targets, m, ty) ->
        primMkMatch (spBind, exprm, remapDecisionTree ctxt compgen tmenv pt, 
                     targets |> Array.map (remapTarget ctxt compgen tmenv), 
                     m, remapType tmenv ty)

    | Expr.Val (vr, vf, m) -> 
        let vr' = remapValRef tmenv vr 
        let vf' = remapValFlags tmenv vf
        if vr === vr' && vf === vf' then expr 
        else Expr.Val (vr', vf', m)

    | Expr.Quote (a, dataCell, isFromQueryExpression, m, ty) ->  
        remapQuoteExpr ctxt compgen tmenv (a, dataCell, isFromQueryExpression, m, ty)

    | Expr.Obj (_, ty, basev, basecall, overrides, iimpls, m) -> 
        let basev', tmenvinner = Option.mapFold (copyAndRemapAndBindVal ctxt compgen) tmenv basev 
        mkObjExpr (remapType tmenv ty, basev', 
                   remapExprImpl ctxt compgen tmenv basecall, 
                   List.map (remapMethod ctxt compgen tmenvinner) overrides, 
                   List.map (remapInterfaceImpl ctxt compgen tmenvinner) iimpls, m) 

    // Addresses of immutable field may "leak" across assembly boundaries - see CanTakeAddressOfRecdFieldRef below.
    // This is "ok", in the sense that it is always valid to fix these up to be uses
    // of a temporary local, e.g.
    //       &(E.RF) --> let mutable v = E.RF in &v
    
    | Expr.Op (TOp.ValFieldGetAddr (rfref, readonly), tinst, [arg], m) when 
          not rfref.RecdField.IsMutable && 
          not (entityRefInThisAssembly ctxt.g.compilingFslib rfref.TyconRef) -> 

        let tinst = remapTypes tmenv tinst 
        let arg = remapExprImpl ctxt compgen tmenv arg 
        let tmp, _ = mkMutableCompGenLocal m "copyOfStruct" (actualTyOfRecdFieldRef rfref tinst)
        mkCompGenLet m tmp (mkRecdFieldGetViaExprAddr (arg, rfref, tinst, m)) (mkValAddr m readonly (mkLocalValRef tmp))

    | Expr.Op (TOp.UnionCaseFieldGetAddr (uref, cidx, readonly), tinst, [arg], m) when 
          not (uref.FieldByIndex(cidx).IsMutable) && 
          not (entityRefInThisAssembly ctxt.g.compilingFslib uref.TyconRef) -> 

        let tinst = remapTypes tmenv tinst 
        let arg = remapExprImpl ctxt compgen tmenv arg 
        let tmp, _ = mkMutableCompGenLocal m "copyOfStruct" (actualTyOfUnionFieldRef uref cidx tinst)
        mkCompGenLet m tmp (mkUnionCaseFieldGetProvenViaExprAddr (arg, uref, tinst, cidx, m)) (mkValAddr m readonly (mkLocalValRef tmp))

    | Expr.Op (op, tinst, args, m) -> 
        remapOpExpr ctxt compgen tmenv (op, tinst, args, m) expr

    | Expr.App (e1, e1ty, tyargs, args, m) -> 
        remapAppExpr ctxt compgen tmenv (e1, e1ty, tyargs, args, m) expr

    | Expr.Link eref -> 
        remapExprImpl ctxt compgen tmenv eref.Value

    | Expr.StaticOptimization (cs, e2, e3, m) -> 
       // note that type instantiation typically resolve the static constraints here 
       mkStaticOptimizationExpr ctxt.g (List.map (remapConstraint tmenv) cs, remapExprImpl ctxt compgen tmenv e2, remapExprImpl ctxt compgen tmenv e3, m)

    | Expr.Const (c, m, ty) -> 
        let ty' = remapType tmenv ty 
        if ty === ty' then expr else Expr.Const (c, m, ty')

    | Expr.WitnessArg (traitInfo, m) ->
        let traitInfoR = remapTraitInfo tmenv traitInfo
        Expr.WitnessArg (traitInfoR, m)

and remapLambaExpr (ctxt: RemapContext) (compgen: ValCopyFlag) (tmenv: Remap) (ctorThisValOpt, baseValOpt, vs, body, m, bodyTy) =
    let ctorThisValOptR, tmenv = Option.mapFold (copyAndRemapAndBindVal ctxt compgen) tmenv ctorThisValOpt
    let baseValOptR, tmenv = Option.mapFold (copyAndRemapAndBindVal ctxt compgen) tmenv baseValOpt
    let vsR, tmenv = copyAndRemapAndBindVals ctxt compgen tmenv vs
    let bodyR = remapExprImpl ctxt compgen tmenv body
    let bodyTyR = remapType tmenv bodyTy
    Expr.Lambda (newUnique(), ctorThisValOptR, baseValOptR, vsR, bodyR, m, bodyTyR)

and remapQuoteExpr (ctxt: RemapContext) (compgen: ValCopyFlag) (tmenv: Remap) (a, dataCell, isFromQueryExpression, m, ty) =
    let doData (typeDefs, argTypes, argExprs, res) = (typeDefs, remapTypesAux tmenv argTypes, remapExprs ctxt compgen tmenv argExprs, res)
    let data' =
        match dataCell.Value with 
        | None -> None
        | Some (data1, data2) -> Some (doData data1, doData data2)
        // fix value of compgen for both original expression and pickled AST
    let compgen = fixValCopyFlagForQuotations compgen
    Expr.Quote (remapExprImpl ctxt compgen tmenv a, ref data', isFromQueryExpression, m, remapType tmenv ty)

and remapOpExpr (ctxt: RemapContext) (compgen: ValCopyFlag) (tmenv: Remap) (op, tinst, args, m) origExpr =
    let opR = remapOp tmenv op 
    let tinstR = remapTypes tmenv tinst 
    let argsR = remapExprs ctxt compgen tmenv args 
    if op === opR && tinst === tinstR && args === argsR then origExpr 
    else Expr.Op (opR, tinstR, argsR, m)

and remapAppExpr (ctxt: RemapContext) (compgen: ValCopyFlag) (tmenv: Remap) (e1, e1ty, tyargs, args, m) origExpr =
    let e1R = remapExprImpl ctxt compgen tmenv e1 
    let e1tyR = remapPossibleForallTyImpl ctxt tmenv e1ty 
    let tyargsR = remapTypes tmenv tyargs 
    let argsR = remapExprs ctxt compgen tmenv args 
    if e1 === e1R && e1ty === e1tyR && tyargs === tyargsR && args === argsR then origExpr 
    else Expr.App (e1R, e1tyR, tyargsR, argsR, m)

and remapTarget ctxt compgen tmenv (TTarget(vs, e, flags)) = 
    let vsR, tmenvinner = copyAndRemapAndBindVals ctxt compgen tmenv vs 
    TTarget(vsR, remapExprImpl ctxt compgen tmenvinner e, flags)

and remapLinearExpr ctxt compgen tmenv expr contf =

    match expr with 

    | Expr.Let (bind, bodyExpr, m, _) ->  
        let bindR, tmenvinner = copyAndRemapAndBindBinding ctxt compgen tmenv bind
        // tailcall for the linear position
        remapLinearExpr ctxt compgen tmenvinner bodyExpr (contf << mkLetBind m bindR)

    | Expr.Sequential (expr1, expr2, dir, m) -> 
        let expr1R = remapExprImpl ctxt compgen tmenv expr1 
        // tailcall for the linear position
        remapLinearExpr ctxt compgen tmenv expr2 (contf << (fun expr2R -> 
            if expr1 === expr1R && expr2 === expr2R then expr 
            else Expr.Sequential (expr1R, expr2R, dir, m)))

    | LinearMatchExpr (spBind, exprm, dtree, tg1, expr2, m2, ty) ->
        let dtreeR = remapDecisionTree ctxt compgen tmenv dtree
        let tg1R = remapTarget ctxt compgen tmenv tg1
        let tyR = remapType tmenv ty
        // tailcall for the linear position
        remapLinearExpr ctxt compgen tmenv expr2 (contf << (fun expr2R -> 
            rebuildLinearMatchExpr (spBind, exprm, dtreeR, tg1R, expr2R, m2, tyR)))

    | LinearOpExpr (op, tyargs, argsFront, argLast, m) -> 
        let opR = remapOp tmenv op 
        let tinstR = remapTypes tmenv tyargs 
        let argsFrontR = remapExprs ctxt compgen tmenv argsFront 
        // tailcall for the linear position
        remapLinearExpr ctxt compgen tmenv argLast (contf << (fun argLastR -> 
            if op === opR && tyargs === tinstR && argsFront === argsFrontR && argLast === argLastR then expr 
            else rebuildLinearOpExpr (opR, tinstR, argsFrontR, argLastR, m)))

    | Expr.DebugPoint (dpm, innerExpr) -> 
        remapLinearExpr ctxt compgen tmenv innerExpr (contf << (fun innerExprR ->
            Expr.DebugPoint (dpm, innerExprR)))

    | _ -> 
        contf (remapExprImpl ctxt compgen tmenv expr) 

and remapConstraint tyenv c = 
    match c with 
    | TTyconEqualsTycon(ty1, ty2) -> TTyconEqualsTycon(remapType tyenv ty1, remapType tyenv ty2)
    | TTyconIsStruct ty1 -> TTyconIsStruct(remapType tyenv ty1)

and remapOp tmenv op = 
    match op with 
    | TOp.Recd (ctor, tcref) -> TOp.Recd (ctor, remapTyconRef tmenv.tyconRefRemap tcref)
    | TOp.UnionCaseTagGet tcref -> TOp.UnionCaseTagGet (remapTyconRef tmenv.tyconRefRemap tcref)
    | TOp.UnionCase ucref -> TOp.UnionCase (remapUnionCaseRef tmenv.tyconRefRemap ucref)
    | TOp.UnionCaseProof ucref -> TOp.UnionCaseProof (remapUnionCaseRef tmenv.tyconRefRemap ucref)
    | TOp.ExnConstr ec -> TOp.ExnConstr (remapTyconRef tmenv.tyconRefRemap ec)
    | TOp.ExnFieldGet (ec, n) -> TOp.ExnFieldGet (remapTyconRef tmenv.tyconRefRemap ec, n)
    | TOp.ExnFieldSet (ec, n) -> TOp.ExnFieldSet (remapTyconRef tmenv.tyconRefRemap ec, n)
    | TOp.ValFieldSet rfref -> TOp.ValFieldSet (remapRecdFieldRef tmenv.tyconRefRemap rfref)
    | TOp.ValFieldGet rfref -> TOp.ValFieldGet (remapRecdFieldRef tmenv.tyconRefRemap rfref)
    | TOp.ValFieldGetAddr (rfref, readonly) -> TOp.ValFieldGetAddr (remapRecdFieldRef tmenv.tyconRefRemap rfref, readonly)
    | TOp.UnionCaseFieldGet (ucref, n) -> TOp.UnionCaseFieldGet (remapUnionCaseRef tmenv.tyconRefRemap ucref, n)
    | TOp.UnionCaseFieldGetAddr (ucref, n, readonly) -> TOp.UnionCaseFieldGetAddr (remapUnionCaseRef tmenv.tyconRefRemap ucref, n, readonly)
    | TOp.UnionCaseFieldSet (ucref, n) -> TOp.UnionCaseFieldSet (remapUnionCaseRef tmenv.tyconRefRemap ucref, n)
    | TOp.ILAsm (instrs, retTypes) -> 
        let retTypes2 = remapTypes tmenv retTypes
        if retTypes === retTypes2 then op else
        TOp.ILAsm (instrs, retTypes2)
    | TOp.TraitCall traitInfo -> TOp.TraitCall (remapTraitInfo tmenv traitInfo)
    | TOp.LValueOp (kind, lvr) -> TOp.LValueOp (kind, remapValRef tmenv lvr)
    | TOp.ILCall (isVirtual, isProtected, isStruct, isCtor, valUseFlag, isProperty, noTailCall, ilMethRef, enclTypeInst, methInst, retTypes) -> 
       TOp.ILCall (isVirtual, isProtected, isStruct, isCtor, remapValFlags tmenv valUseFlag, 
                   isProperty, noTailCall, ilMethRef, remapTypes tmenv enclTypeInst, 
                   remapTypes tmenv methInst, remapTypes tmenv retTypes)
    | _ -> op
    
and remapValFlags tmenv x =
    match x with 
    | PossibleConstrainedCall ty -> PossibleConstrainedCall (remapType tmenv ty)
    | _ -> x

and remapExprs ctxt compgen tmenv es = List.mapq (remapExprImpl ctxt compgen tmenv) es

and remapFlatExprs ctxt compgen tmenv es = List.mapq (remapExprImpl ctxt compgen tmenv) es

and remapDecisionTree ctxt compgen tmenv x =
    match x with 
    | TDSwitch(e1, cases, dflt, m) -> 
        let e1R = remapExprImpl ctxt compgen tmenv e1
        let casesR =
            cases |> List.map (fun (TCase(test, subTree)) -> 
                let testR = 
                    match test with 
                    | DecisionTreeTest.UnionCase (uc, tinst) -> DecisionTreeTest.UnionCase(remapUnionCaseRef tmenv.tyconRefRemap uc, remapTypes tmenv tinst)
                    | DecisionTreeTest.ArrayLength (n, ty) -> DecisionTreeTest.ArrayLength(n, remapType tmenv ty)
                    | DecisionTreeTest.Const _ -> test
                    | DecisionTreeTest.IsInst (srcty, tgty) -> DecisionTreeTest.IsInst (remapType tmenv srcty, remapType tmenv tgty) 
                    | DecisionTreeTest.IsNull -> DecisionTreeTest.IsNull 
                    | DecisionTreeTest.ActivePatternCase _ -> failwith "DecisionTreeTest.ActivePatternCase should only be used during pattern match compilation"
                    | DecisionTreeTest.Error(m) -> DecisionTreeTest.Error(m)
                let subTreeR = remapDecisionTree ctxt compgen tmenv subTree
                TCase(testR, subTreeR))
        let dfltR = Option.map (remapDecisionTree ctxt compgen tmenv) dflt
        TDSwitch(e1R, casesR, dfltR, m)

    | TDSuccess (es, n) -> 
        TDSuccess (remapFlatExprs ctxt compgen tmenv es, n)

    | TDBind (bind, rest) -> 
        let bindR, tmenvinner = copyAndRemapAndBindBinding ctxt compgen tmenv bind
        TDBind (bindR, remapDecisionTree ctxt compgen tmenvinner rest)
        
and copyAndRemapAndBindBinding ctxt compgen tmenv (bind: Binding) =
    let v = bind.Var
    let vR, tmenv = copyAndRemapAndBindVal ctxt compgen tmenv v
    remapAndRenameBind ctxt compgen tmenv bind vR, tmenv

and copyAndRemapAndBindBindings ctxt compgen tmenv binds = 
    let vsR, tmenvinner = copyAndRemapAndBindVals ctxt compgen tmenv (valsOfBinds binds)
    remapAndRenameBinds ctxt compgen tmenvinner binds vsR, tmenvinner

and remapAndRenameBinds ctxt compgen tmenvinner binds vsR =
    List.map2 (remapAndRenameBind ctxt compgen tmenvinner) binds vsR

and remapAndRenameBind ctxt compgen tmenvinner (TBind(_, repr, letSeqPtOpt)) vR =
    TBind(vR, remapExprImpl ctxt compgen tmenvinner repr, letSeqPtOpt)

and remapMethod ctxt compgen tmenv (TObjExprMethod(slotsig, attribs, tps, vs, e, m)) =
    let attribs2 = attribs |> remapAttribs ctxt tmenv
    let slotsig2 = remapSlotSig (remapAttribs ctxt tmenv) tmenv slotsig
    let tps2, tmenvinner = tmenvCopyRemapAndBindTypars (remapAttribs ctxt tmenv) tmenv tps
    let vs2, tmenvinner2 = List.mapFold (copyAndRemapAndBindVals ctxt compgen) tmenvinner vs
    let e2 = remapExprImpl ctxt compgen tmenvinner2 e
    TObjExprMethod(slotsig2, attribs2, tps2, vs2, e2, m)

and remapInterfaceImpl ctxt compgen tmenv (ty, overrides) =
    (remapType tmenv ty, List.map (remapMethod ctxt compgen tmenv) overrides)

and remapRecdField ctxt tmenv x = 
    { x with 
          rfield_type = x.rfield_type |> remapPossibleForallTyImpl ctxt tmenv
          rfield_pattribs = x.rfield_pattribs |> remapAttribs ctxt tmenv
          rfield_fattribs = x.rfield_fattribs |> remapAttribs ctxt tmenv } 

and remapRecdFields ctxt tmenv (x: TyconRecdFields) =
    x.AllFieldsAsList |> List.map (remapRecdField ctxt tmenv) |> Construct.MakeRecdFieldsTable 

and remapUnionCase ctxt tmenv (x: UnionCase) = 
    { x with 
          FieldTable = x.FieldTable |> remapRecdFields ctxt tmenv
          ReturnType = x.ReturnType |> remapType tmenv
          Attribs = x.Attribs |> remapAttribs ctxt tmenv } 

and remapUnionCases ctxt tmenv (x: TyconUnionData) =
    x.UnionCasesAsList |> List.map (remapUnionCase ctxt tmenv) |> Construct.MakeUnionCases 

and remapFsObjData ctxt tmenv x = 
    { x with 
          fsobjmodel_kind = 
             (match x.fsobjmodel_kind with 
              | TFSharpDelegate slotsig -> TFSharpDelegate (remapSlotSig (remapAttribs ctxt tmenv) tmenv slotsig)
              | TFSharpClass | TFSharpInterface | TFSharpStruct | TFSharpEnum -> x.fsobjmodel_kind)
          fsobjmodel_vslots = x.fsobjmodel_vslots |> List.map (remapValRef tmenv)
          fsobjmodel_rfields = x.fsobjmodel_rfields |> remapRecdFields ctxt tmenv } 


and remapTyconRepr ctxt tmenv repr = 
    match repr with 
    | TFSharpObjectRepr x -> TFSharpObjectRepr (remapFsObjData ctxt tmenv x)
    | TFSharpRecdRepr x -> TFSharpRecdRepr (remapRecdFields ctxt tmenv x)
    | TFSharpUnionRepr x -> TFSharpUnionRepr (remapUnionCases ctxt tmenv x)
    | TILObjectRepr _ -> failwith "cannot remap IL type definitions"
#if !NO_TYPEPROVIDERS
    | TProvidedNamespaceRepr _ -> repr
    | TProvidedTypeRepr info -> 
       TProvidedTypeRepr 
            { info with 
                 LazyBaseType = info.LazyBaseType.Force (range0, ctxt.g.obj_ty) |> remapType tmenv |> LazyWithContext.NotLazy
                 // The load context for the provided type contains TyconRef objects. We must remap these.
                 // This is actually done on-demand (see the implementation of ProvidedTypeContext)
                 ProvidedType = 
                     info.ProvidedType.PApplyNoFailure (fun st -> 
                         let ctxt = st.Context.RemapTyconRefs(unbox >> remapTyconRef tmenv.tyconRefRemap >> box) 
                         ProvidedType.ApplyContext (st, ctxt)) }
#endif
    | TNoRepr _ -> repr
    | TAsmRepr _ -> repr
    | TMeasureableRepr x -> TMeasureableRepr (remapType tmenv x)

and remapTyconAug tmenv (x: TyconAugmentation) = 
    { x with 
          tcaug_equals = x.tcaug_equals |> Option.map (mapPair (remapValRef tmenv, remapValRef tmenv))
          tcaug_compare = x.tcaug_compare |> Option.map (mapPair (remapValRef tmenv, remapValRef tmenv))
          tcaug_compare_withc = x.tcaug_compare_withc |> Option.map(remapValRef tmenv)
          tcaug_hash_and_equals_withc = x.tcaug_hash_and_equals_withc |> Option.map (mapTriple (remapValRef tmenv, remapValRef tmenv, remapValRef tmenv))
          tcaug_adhoc = x.tcaug_adhoc |> NameMap.map (List.map (remapValRef tmenv))
          tcaug_adhoc_list = x.tcaug_adhoc_list |> ResizeArray.map (fun (flag, vref) -> (flag, remapValRef tmenv vref))
          tcaug_super = x.tcaug_super |> Option.map (remapType tmenv)
          tcaug_interfaces = x.tcaug_interfaces |> List.map (map1Of3 (remapType tmenv)) } 

and remapTyconExnInfo ctxt tmenv inp =
    match inp with 
    | TExnAbbrevRepr x -> TExnAbbrevRepr (remapTyconRef tmenv.tyconRefRemap x)
    | TExnFresh x -> TExnFresh (remapRecdFields ctxt tmenv x)
    | TExnAsmRepr _ | TExnNone -> inp 

and remapMemberInfo ctxt m topValInfo ty tyR tmenv x = 
    // The slotsig in the ImplementedSlotSigs is w.r.t. the type variables in the value's type. 
    // REVIEW: this is a bit gross. It would be nice if the slotsig was standalone 
    assert (Option.isSome topValInfo)
    let tpsOrig, _, _, _ = GetMemberTypeInFSharpForm ctxt.g x.MemberFlags (Option.get topValInfo) ty m
    let tps, _, _, _ = GetMemberTypeInFSharpForm ctxt.g x.MemberFlags (Option.get topValInfo) tyR m
    let renaming, _ = mkTyparToTyparRenaming tpsOrig tps 
    let tmenv = { tmenv with tpinst = tmenv.tpinst @ renaming } 
    { x with 
        ApparentEnclosingEntity = x.ApparentEnclosingEntity |> remapTyconRef tmenv.tyconRefRemap 
        ImplementedSlotSigs = x.ImplementedSlotSigs |> List.map (remapSlotSig (remapAttribs ctxt tmenv) tmenv)
    } 

and copyAndRemapAndBindModTy ctxt compgen tmenv mty = 
    let tycons = allEntitiesOfModuleOrNamespaceTy mty
    let vs = allValsOfModuleOrNamespaceTy mty
    let _, _, tmenvinner = copyAndRemapAndBindTyconsAndVals ctxt compgen tmenv tycons vs
    remapModTy ctxt compgen tmenvinner mty, tmenvinner

and remapModTy ctxt _compgen tmenv mty = 
    mapImmediateValsAndTycons (renameTycon ctxt.g tmenv) (renameVal tmenv) mty 

and renameTycon g tyenv x = 
    let tcref = 
        try
            let res = tyenv.tyconRefRemap[mkLocalTyconRef x]
            res
        with :? KeyNotFoundException -> 
            errorR(InternalError("couldn't remap internal tycon " + showL(DebugPrint.tyconL g x), x.Range))
            mkLocalTyconRef x 
    tcref.Deref

and renameVal tmenv x = 
    match tmenv.valRemap.TryFind x with 
    | Some v -> v.Deref
    | None -> x

and copyTycon compgen (tycon: Tycon) = 
    match compgen with 
    | OnlyCloneExprVals -> tycon
    | _ -> Construct.NewClonedTycon tycon

/// This operates over a whole nested collection of tycons and vals simultaneously *)
and copyAndRemapAndBindTyconsAndVals ctxt compgen tmenv tycons vs = 
    let tyconsR = tycons |> List.map (copyTycon compgen)

    let tmenvinner = bindTycons tycons tyconsR tmenv
    
    // Values need to be copied and renamed. 
    let vsR, tmenvinner = copyAndRemapAndBindVals ctxt compgen tmenvinner vs

    // "if a type constructor is hidden then all its inner values and inner type constructors must also be hidden" 
    // Hence we can just lookup the inner tycon/value mappings in the tables. 

    let lookupVal (v: Val) = 
        let vref = 
            try  
               let res = tmenvinner.valRemap[v]
               res 
            with :? KeyNotFoundException -> 
                errorR(InternalError(sprintf "couldn't remap internal value '%s'" v.LogicalName, v.Range))
                mkLocalValRef v
        vref.Deref
        
    let lookupTycon g tycon = 
        let tcref = 
            try 
                let res = tmenvinner.tyconRefRemap[mkLocalTyconRef tycon]
                res
            with :? KeyNotFoundException -> 
                errorR(InternalError("couldn't remap internal tycon " + showL(DebugPrint.tyconL g tycon), tycon.Range))
                mkLocalTyconRef tycon
        tcref.Deref
    (tycons, tyconsR) ||> List.iter2 (fun tcd tcdR ->
        let lookupTycon tycon = lookupTycon ctxt.g tycon
        let tpsR, tmenvinner2 = tmenvCopyRemapAndBindTypars (remapAttribs ctxt tmenvinner) tmenvinner (tcd.entity_typars.Force(tcd.entity_range))
        tcdR.entity_typars <- LazyWithContext.NotLazy tpsR
        tcdR.entity_attribs <- tcd.entity_attribs |> remapAttribs ctxt tmenvinner2
        tcdR.entity_tycon_repr <- tcd.entity_tycon_repr |> remapTyconRepr ctxt tmenvinner2
        let typeAbbrevR = tcd.TypeAbbrev |> Option.map (remapType tmenvinner2)
        tcdR.entity_tycon_tcaug <- tcd.entity_tycon_tcaug |> remapTyconAug tmenvinner2
        tcdR.entity_modul_contents <- MaybeLazy.Strict (tcd.entity_modul_contents.Value 
                                                        |> mapImmediateValsAndTycons lookupTycon lookupVal)
        let exnInfoR = tcd.ExceptionInfo |> remapTyconExnInfo ctxt tmenvinner2
        match tcdR.entity_opt_data with
        | Some optData -> tcdR.entity_opt_data <- Some { optData with entity_tycon_abbrev = typeAbbrevR; entity_exn_info = exnInfoR }
        | _ -> 
            tcdR.SetTypeAbbrev typeAbbrevR
            tcdR.SetExceptionInfo exnInfoR)
    tyconsR, vsR, tmenvinner


and allTyconsOfTycon (tycon: Tycon) =
    seq { yield tycon
          for nestedTycon in tycon.ModuleOrNamespaceType.AllEntities do
              yield! allTyconsOfTycon nestedTycon }

and allEntitiesOfModDef mdef =
    seq { match mdef with 
          | TMDefRec(_, _, tycons, mbinds, _) -> 
              for tycon in tycons do 
                  yield! allTyconsOfTycon tycon
              for mbind in mbinds do 
                match mbind with 
                | ModuleOrNamespaceBinding.Binding _ -> ()
                | ModuleOrNamespaceBinding.Module(mspec, def) -> 
                  yield mspec
                  yield! allEntitiesOfModDef def
          | TMDefLet _ -> ()
          | TMDefDo _ -> ()
          | TMDefOpens _ -> ()
          | TMDefs defs -> 
              for def in defs do 
                  yield! allEntitiesOfModDef def
          | TMAbstract(ModuleOrNamespaceExprWithSig(mty, _, _)) -> 
              yield! allEntitiesOfModuleOrNamespaceTy mty }

and allValsOfModDef mdef = 
    seq { match mdef with 
          | TMDefRec(_, _, tycons, mbinds, _) -> 
              yield! abstractSlotValsOfTycons tycons 
              for mbind in mbinds do 
                match mbind with 
                | ModuleOrNamespaceBinding.Binding bind -> yield bind.Var
                | ModuleOrNamespaceBinding.Module(_, def) -> yield! allValsOfModDef def
          | TMDefLet(bind, _) -> 
              yield bind.Var
          | TMDefDo _ -> ()
          | TMDefOpens _ -> ()
          | TMDefs defs -> 
              for def in defs do 
                  yield! allValsOfModDef def
          | TMAbstract(ModuleOrNamespaceExprWithSig(mty, _, _)) -> 
              yield! allValsOfModuleOrNamespaceTy mty }

and remapAndBindModuleOrNamespaceExprWithSig ctxt compgen tmenv (ModuleOrNamespaceExprWithSig(mty, mdef, m)) =
    let mdef = copyAndRemapModDef ctxt compgen tmenv mdef
    let mty, tmenv = copyAndRemapAndBindModTy ctxt compgen tmenv mty
    ModuleOrNamespaceExprWithSig(mty, mdef, m), tmenv

and remapModuleOrNamespaceExprWithSig ctxt compgen tmenv (ModuleOrNamespaceExprWithSig(mty, mdef, m)) =
    let mdef = copyAndRemapModDef ctxt compgen tmenv mdef 
    let mty = remapModTy ctxt compgen tmenv mty 
    ModuleOrNamespaceExprWithSig(mty, mdef, m)

and copyAndRemapModDef ctxt compgen tmenv mdef =
    let tycons = allEntitiesOfModDef mdef |> List.ofSeq
    let vs = allValsOfModDef mdef |> List.ofSeq
    let _, _, tmenvinner = copyAndRemapAndBindTyconsAndVals ctxt compgen tmenv tycons vs
    remapAndRenameModDef ctxt compgen tmenvinner mdef

and remapAndRenameModDefs ctxt compgen tmenv x = 
    List.map (remapAndRenameModDef ctxt compgen tmenv) x 

and remapOpenDeclarations tmenv opens =
    opens |> List.map (fun od -> 
        { od with 
                Modules = od.Modules |> List.map (remapTyconRef tmenv.tyconRefRemap)
                Types = od.Types |> List.map (remapType tmenv)
        })

and remapAndRenameModDef ctxt compgen tmenv mdef =
    match mdef with 
    | TMDefRec(isRec, opens, tycons, mbinds, m) -> 
        // Abstract (virtual) vslots in the tycons at TMDefRec nodes are binders. They also need to be copied and renamed. 
        let opensR = remapOpenDeclarations tmenv opens
        let tyconsR = tycons |> List.map (renameTycon ctxt.g tmenv)
        let mbindsR = mbinds |> List.map (remapAndRenameModBind ctxt compgen tmenv)
        TMDefRec(isRec, opensR, tyconsR, mbindsR, m)
    | TMDefLet(bind, m) ->
        let v = bind.Var
        let bind = remapAndRenameBind ctxt compgen tmenv bind (renameVal tmenv v)
        TMDefLet(bind, m)
    | TMDefDo(e, m) ->
        let e = remapExprImpl ctxt compgen tmenv e
        TMDefDo(e, m)
    | TMDefOpens opens ->
        let opens = remapOpenDeclarations tmenv opens
        TMDefOpens opens
    | TMDefs defs -> 
        let defs = remapAndRenameModDefs ctxt compgen tmenv defs
        TMDefs defs
    | TMAbstract mexpr -> 
        let mexpr = remapModuleOrNamespaceExprWithSig ctxt compgen tmenv mexpr
        TMAbstract mexpr

and remapAndRenameModBind ctxt compgen tmenv x = 
    match x with 
    | ModuleOrNamespaceBinding.Binding bind -> 
        let v2 = bind |> valOfBind |> renameVal tmenv
        let bind2 = remapAndRenameBind ctxt compgen tmenv bind v2
        ModuleOrNamespaceBinding.Binding bind2
    | ModuleOrNamespaceBinding.Module(mspec, def) ->
        let mspec = renameTycon ctxt.g tmenv mspec
        let def = remapAndRenameModDef ctxt compgen tmenv def
        ModuleOrNamespaceBinding.Module(mspec, def)

and remapImplFile ctxt compgen tmenv mv = 
    mapAccImplFile (remapAndBindModuleOrNamespaceExprWithSig ctxt compgen) tmenv mv

// Entry points

let remapAttrib g tmenv attrib = 
    let ctxt = { g = g; stackGuard = StackGuard(RemapExprStackGuardDepth) }
    remapAttribImpl ctxt tmenv attrib

let remapExpr g (compgen: ValCopyFlag) (tmenv: Remap) expr =
    let ctxt = { g = g; stackGuard = StackGuard(RemapExprStackGuardDepth) }
    remapExprImpl ctxt compgen tmenv expr

let remapPossibleForallTy g tmenv ty =
    let ctxt = { g = g; stackGuard = StackGuard(RemapExprStackGuardDepth) }
    remapPossibleForallTyImpl ctxt tmenv ty

let copyModuleOrNamespaceType g compgen mtyp =
    let ctxt = { g = g; stackGuard = StackGuard(RemapExprStackGuardDepth) }
    copyAndRemapAndBindModTy ctxt compgen Remap.Empty mtyp |> fst

let copyExpr g compgen e =
    let ctxt = { g = g; stackGuard = StackGuard(RemapExprStackGuardDepth) }
    remapExprImpl ctxt compgen Remap.Empty e    

let copyImplFile g compgen e =
    let ctxt = { g = g; stackGuard = StackGuard(RemapExprStackGuardDepth) }
    remapImplFile ctxt compgen Remap.Empty e |> fst

let instExpr g tpinst e =
    let ctxt = { g = g; stackGuard = StackGuard(RemapExprStackGuardDepth) }
    remapExprImpl ctxt CloneAll (mkInstRemap tpinst) e

//--------------------------------------------------------------------------
// Replace Marks - adjust debugging marks when a lambda gets
// eliminated (i.e. an expression gets inlined)
//--------------------------------------------------------------------------

let rec remarkExpr (m: range) x =
    match x with
    | Expr.Lambda (uniq, ctorThisValOpt, baseValOpt, vs, b, _, bodyTy) ->
        Expr.Lambda (uniq, ctorThisValOpt, baseValOpt, vs, remarkExpr m b, m, bodyTy)  

    | Expr.TyLambda (uniq, tps, b, _, bodyTy) ->
        Expr.TyLambda (uniq, tps, remarkExpr m b, m, bodyTy)

    | Expr.TyChoose (tps, b, _) ->
        Expr.TyChoose (tps, remarkExpr m b, m)

    | Expr.LetRec (binds, e, _, fvs) ->
        Expr.LetRec (remarkBinds m binds, remarkExpr m e, m, fvs)

    | Expr.Let (bind, e, _, fvs) ->
        Expr.Let (remarkBind m bind, remarkExpr m e, m, fvs)

    | Expr.Match (_, _, pt, targets, _, ty) ->
        let targetsR = targets |> Array.map (fun (TTarget(vs, e, flags)) -> TTarget(vs, remarkExpr m e, flags))
        primMkMatch (DebugPointAtBinding.NoneAtInvisible, m, remarkDecisionTree m pt, targetsR, m, ty)

    | Expr.Val (x, valUseFlags, _) ->
        Expr.Val (x, valUseFlags, m)

    | Expr.Quote (a, conv, isFromQueryExpression, _, ty) ->
        Expr.Quote (remarkExpr m a, conv, isFromQueryExpression, m, ty)

    | Expr.Obj (n, ty, basev, basecall, overrides, iimpls, _) -> 
        Expr.Obj (n, ty, basev, remarkExpr m basecall, 
                  List.map (remarkObjExprMethod m) overrides, 
                  List.map (remarkInterfaceImpl m) iimpls, m)

    | Expr.Op (op, tinst, args, _) -> 

        // This code allows a feature where if a 'while'/'for' etc in a computation expression is
        // implemented using code inlining and is ultimately implemented by a corresponding construct somewhere
        // in the remark'd code then aat least one debug point is recovered, based on the noted debug point for the original construct.
        //
        // However it is imperfect, since only one debug point is recovered
        let op = 
            match op with 
            | TOp.IntegerForLoop (_, _, style) -> TOp.IntegerForLoop(DebugPointAtFor.No, DebugPointAtInOrTo.No, style)
            | TOp.While (_, marker) -> TOp.While(DebugPointAtWhile.No, marker)
            | TOp.TryFinally _ -> TOp.TryFinally (DebugPointAtTry.No, DebugPointAtFinally.No)
            | TOp.TryWith _ -> TOp.TryWith (DebugPointAtTry.No, DebugPointAtWith.No)
            | _ -> op
        Expr.Op (op, tinst, remarkExprs m args, m)

    | Expr.Link eref -> 
        // Preserve identity of fixup nodes during remarkExpr
        eref.Value <- remarkExpr m eref.Value
        x

    | Expr.App (e1, e1ty, tyargs, args, _) ->
        Expr.App (remarkExpr m e1, e1ty, tyargs, remarkExprs m args, m)

    | Expr.Sequential (e1, e2, dir, _) ->
        let e1R = remarkExpr m e1
        let e2R = remarkExpr m e2
        Expr.Sequential (e1R, e2R, dir, m)

    | Expr.StaticOptimization (eqns, e2, e3, _) ->
        Expr.StaticOptimization (eqns, remarkExpr m e2, remarkExpr m e3, m)

    | Expr.Const (c, _, ty) ->
        Expr.Const (c, m, ty)
  
    | Expr.WitnessArg (witnessInfo, _) ->
        Expr.WitnessArg (witnessInfo, m)

    | Expr.DebugPoint (_, innerExpr) ->
        remarkExpr m innerExpr

and remarkObjExprMethod m (TObjExprMethod(slotsig, attribs, tps, vs, e, _)) = 
    TObjExprMethod(slotsig, attribs, tps, vs, remarkExpr m e, m)

and remarkInterfaceImpl m (ty, overrides) = 
    (ty, List.map (remarkObjExprMethod m) overrides)

and remarkExprs m es = es |> List.map (remarkExpr m) 

and remarkDecisionTree m x =
    match x with 
    | TDSwitch(e1, cases, dflt, _) ->
        let e1R = remarkExpr m e1
        let casesR = cases |> List.map (fun (TCase(test, y)) -> TCase(test, remarkDecisionTree m y))
        let dfltR = Option.map (remarkDecisionTree m) dflt
        TDSwitch(e1R, casesR, dfltR, m)
    | TDSuccess (es, n) ->
        TDSuccess (remarkExprs m es, n)
    | TDBind (bind, rest) ->
        TDBind(remarkBind m bind, remarkDecisionTree m rest)

and remarkBinds m binds = List.map (remarkBind m) binds

// This very deliberately drops the sequence points since this is used when adjusting the marks for inlined expressions 
and remarkBind m (TBind(v, repr, _)) = 
    TBind(v, remarkExpr m repr, DebugPointAtBinding.NoneAtSticky)

//--------------------------------------------------------------------------
// Mutability analysis
//--------------------------------------------------------------------------

let isRecdOrStructFieldDefinitelyMutable (f: RecdField) = not f.IsStatic && f.IsMutable

let isUnionCaseDefinitelyMutable (uc: UnionCase) = uc.FieldTable.FieldsByIndex |> Array.exists isRecdOrStructFieldDefinitelyMutable

let isUnionCaseRefDefinitelyMutable (uc: UnionCaseRef) = uc.UnionCase |> isUnionCaseDefinitelyMutable
  
/// This is an incomplete check for .NET struct types. Returning 'false' doesn't mean the thing is immutable.
let isRecdOrUnionOrStructTyconRefDefinitelyMutable (tcref: TyconRef) = 
    let tycon = tcref.Deref
    if tycon.IsUnionTycon then 
        tycon.UnionCasesArray |> Array.exists isUnionCaseDefinitelyMutable
    elif tycon.IsRecordTycon || tycon.IsStructOrEnumTycon then 
        // Note: This only looks at the F# fields, causing oddities.
        // See https://github.com/Microsoft/visualfsharp/pull/4576
        tycon.AllFieldsArray |> Array.exists isRecdOrStructFieldDefinitelyMutable
    else
        false
  
// Although from the pure F# perspective exception values cannot be changed, the .NET 
// implementation of exception objects attaches a whole bunch of stack information to 
// each raised object. Hence we treat exception objects as if they have identity 
let isExnDefinitelyMutable (_ecref: TyconRef) = true 

// Some of the implementations of library functions on lists use mutation on the tail 
// of the cons cell. These cells are always private, i.e. not accessible by any other 
// code until the construction of the entire return list has been completed. 
// However, within the implementation code reads of the tail cell must in theory be treated 
// with caution. Hence we are conservative and within FSharp.Core we don't treat list 
// reads as if they were pure. 
let isUnionCaseFieldMutable (g: TcGlobals) (ucref: UnionCaseRef) n = 
    (g.compilingFslib && tyconRefEq g ucref.TyconRef g.list_tcr_canon && n = 1) ||
    (ucref.FieldByIndex n).IsMutable
  
let isExnFieldMutable ecref n = 
    if n < 0 || n >= List.length (recdFieldsOfExnDefRef ecref) then errorR(InternalError(sprintf "isExnFieldMutable, exnc = %s, n = %d" ecref.LogicalName n, ecref.Range))
    (recdFieldOfExnDefRefByIdx ecref n).IsMutable

let useGenuineField (tycon: Tycon) (f: RecdField) = 
    Option.isSome f.LiteralValue || tycon.IsEnumTycon || f.rfield_secret || (not f.IsStatic && f.rfield_mutable && not tycon.IsRecordTycon)

let ComputeFieldName tycon f = 
    if useGenuineField tycon f then f.rfield_id.idText
    else CompilerGeneratedName f.rfield_id.idText 

//-------------------------------------------------------------------------
// Helpers for building code contained in the initial environment
//------------------------------------------------------------------------- 

let isQuotedExprTy g ty = match tryAppTy g ty with ValueSome (tcref, _) -> tyconRefEq g tcref g.expr_tcr | _ -> false

let destQuotedExprTy g ty = match tryAppTy g ty with ValueSome (_, [ty]) -> ty | _ -> failwith "destQuotedExprTy"

let mkQuotedExprTy (g: TcGlobals) ty = TType_app(g.expr_tcr, [ty], g.knownWithoutNull)

let mkRawQuotedExprTy (g: TcGlobals) = TType_app(g.raw_expr_tcr, [], g.knownWithoutNull)

let mkAnyTupledTy (g: TcGlobals) tupInfo tys = 
    match tys with 
    | [] -> g.unit_ty 
    | [h] -> h
    | _ -> TType_tuple(tupInfo, tys)

let mkAnyAnonRecdTy (_g: TcGlobals) anonInfo tys = 
    TType_anon(anonInfo, tys)

let mkRefTupledTy g tys = mkAnyTupledTy g tupInfoRef tys

let mkRefTupledVarsTy g vs = mkRefTupledTy g (typesOfVals vs)

let mkMethodTy g argtys retTy = mkIteratedFunTy g (List.map (mkRefTupledTy g) argtys) retTy 

let mkArrayType (g: TcGlobals) ty = TType_app (g.array_tcr_nice, [ty], g.knownWithoutNull)

let mkByteArrayTy (g: TcGlobals) = mkArrayType g g.byte_ty

//---------------------------------------------------------------------------
// Witnesses
//---------------------------------------------------------------------------

let GenWitnessArgTys (g: TcGlobals) (traitInfo: TraitWitnessInfo) =
    let (TraitWitnessInfo(_tys, _nm, _memFlags, argtys, _rty)) = traitInfo
    let argtys = if argtys.IsEmpty then [g.unit_ty] else argtys
    let argtysl = List.map List.singleton argtys
    argtysl

let GenWitnessTy (g: TcGlobals) (traitInfo: TraitWitnessInfo) =
    let retTy = match traitInfo.ReturnType with None -> g.unit_ty | Some ty -> ty
    let argtysl = GenWitnessArgTys g traitInfo
    mkMethodTy g argtysl retTy 

let GenWitnessTys (g: TcGlobals) (cxs: TraitWitnessInfos) =
    if g.generateWitnesses then 
        cxs |> List.map (GenWitnessTy g)
    else
        []

//--------------------------------------------------------------------------
// tyOfExpr
//--------------------------------------------------------------------------
 
let rec tyOfExpr g expr = 
    match expr with 
    | Expr.App (_, fty, tyargs, args, _) -> applyTys g fty (tyargs, args)
    | Expr.Obj (_, ty, _, _, _, _, _)  
    | Expr.Match (_, _, _, _, _, ty) 
    | Expr.Quote (_, _, _, _, ty) 
    | Expr.Const (_, _, ty) -> ty
    | Expr.Val (vref, _, _) -> vref.Type
    | Expr.Sequential (a, b, k, _) -> tyOfExpr g (match k with NormalSeq -> b | ThenDoSeq -> a)
    | Expr.Lambda (_, _, _, vs, _, _, bodyTy) -> mkFunTy g (mkRefTupledVarsTy g vs) bodyTy
    | Expr.TyLambda (_, tyvs, _, _, bodyTy) -> (tyvs +-> bodyTy)
    | Expr.Let (_, e, _, _) 
    | Expr.TyChoose (_, e, _)
    | Expr.Link { contents=e}
    | Expr.DebugPoint (_, e)
    | Expr.StaticOptimization (_, _, e, _) 
    | Expr.LetRec (_, e, _, _) -> tyOfExpr g e
    | Expr.Op (op, tinst, _, _) -> 
        match op with 
        | TOp.Coerce -> (match tinst with [toTy;_fromTy] -> toTy | _ -> failwith "bad TOp.Coerce node")
        | TOp.ILCall (_, _, _, _, _, _, _, _, _, _, retTypes) | TOp.ILAsm (_, retTypes) -> (match retTypes with [h] -> h | _ -> g.unit_ty)
        | TOp.UnionCase uc -> actualResultTyOfUnionCase tinst uc 
        | TOp.UnionCaseProof uc -> mkProvenUnionCaseTy uc tinst  
        | TOp.Recd (_, tcref) -> mkAppTy tcref tinst
        | TOp.ExnConstr _ -> g.exn_ty
        | TOp.Bytes _ -> mkByteArrayTy g
        | TOp.UInt16s _ -> mkArrayType g g.uint16_ty
        | TOp.AnonRecdGet (_, i) -> List.item i tinst
        | TOp.TupleFieldGet (_, i) -> List.item i tinst
        | TOp.Tuple tupInfo -> mkAnyTupledTy g tupInfo tinst
        | TOp.AnonRecd anonInfo -> mkAnyAnonRecdTy g anonInfo tinst
        | TOp.IntegerForLoop _ | TOp.While _ -> g.unit_ty
        | TOp.Array -> (match tinst with [ty] -> mkArrayType g ty | _ -> failwith "bad TOp.Array node")
        | TOp.TryWith _ | TOp.TryFinally _ -> (match tinst with [ty] -> ty | _ -> failwith "bad TOp_try node")
        | TOp.ValFieldGetAddr (fref, readonly) -> mkByrefTyWithFlag g readonly (actualTyOfRecdFieldRef fref tinst)
        | TOp.ValFieldGet fref -> actualTyOfRecdFieldRef fref tinst
        | TOp.ValFieldSet _ | TOp.UnionCaseFieldSet _ | TOp.ExnFieldSet _ | TOp.LValueOp ((LSet | LByrefSet), _) ->g.unit_ty
        | TOp.UnionCaseTagGet _ -> g.int_ty
        | TOp.UnionCaseFieldGetAddr (cref, j, readonly) -> mkByrefTyWithFlag g readonly (actualTyOfRecdField (mkTyconRefInst cref.TyconRef tinst) (cref.FieldByIndex j))
        | TOp.UnionCaseFieldGet (cref, j) -> actualTyOfRecdField (mkTyconRefInst cref.TyconRef tinst) (cref.FieldByIndex j)
        | TOp.ExnFieldGet (ecref, j) -> recdFieldTyOfExnDefRefByIdx ecref j
        | TOp.LValueOp (LByrefGet, v) -> destByrefTy g v.Type
        | TOp.LValueOp (LAddrOf readonly, v) -> mkByrefTyWithFlag g readonly v.Type
        | TOp.RefAddrGet readonly -> (match tinst with [ty] -> mkByrefTyWithFlag g readonly ty | _ -> failwith "bad TOp.RefAddrGet node")      
        | TOp.TraitCall traitInfo -> GetFSharpViewOfReturnType g traitInfo.ReturnType
        | TOp.Reraise -> (match tinst with [rtn_ty] -> rtn_ty | _ -> failwith "bad TOp.Reraise node")
        | TOp.Goto _ | TOp.Label _ | TOp.Return -> 
            //assert false
            //errorR(InternalError("unexpected goto/label/return in tyOfExpr", m))
            // It doesn't matter what type we return here. This is only used in free variable analysis in the code generator
            g.unit_ty
    | Expr.WitnessArg (traitInfo, _m) -> GenWitnessTy g traitInfo.TraitKey

//--------------------------------------------------------------------------
// Make applications
//---------------------------------------------------------------------------

let primMkApp (f, fty) tyargs argsl m = 
  Expr.App (f, fty, tyargs, argsl, m)

// Check for the funky where a generic type instantiation at function type causes a generic function
// to appear to accept more arguments than it really does, e.g. "id id 1", where the first "id" is 
// instantiated with "int -> int".
//
// In this case, apply the arguments one at a time.
let isExpansiveUnderInstantiation g fty0 tyargs pargs argsl =
    isForallTy g fty0 && 
    let fty1 = formalApplyTys g fty0 (tyargs, pargs)
    (not (isFunTy g fty1) ||
     let rec loop fty xs = 
         match xs with 
         | [] -> false
         | _ :: t -> not (isFunTy g fty) || loop (rangeOfFunTy g fty) t
     loop fty1 argsl)
    
let rec mkExprAppAux g f fty argsl m =
    match argsl with 
    | [] -> f
    | _ -> 
        // Always combine the term application with a type application
        //
        // Combine the term application with a term application, but only when f' is an under-applied value of known arity
        match f with 
        | Expr.App (f0, fty0, tyargs, pargs, m2) 
             when
                 (isNil pargs ||
                  (match stripExpr f0 with 
                   | Expr.Val (v, _, _) -> 
                       match v.ValReprInfo with 
                       | Some info -> info.NumCurriedArgs > pargs.Length
                       | None -> false
                   | _ -> false)) &&
                 not (isExpansiveUnderInstantiation g fty0 tyargs pargs argsl) ->
            primMkApp (f0, fty0) tyargs (pargs@argsl) (unionRanges m2 m)

        | _ -> 
            // Don't combine. 'f' is not an application
            if not (isFunTy g fty) then error(InternalError("expected a function type", m))
            primMkApp (f, fty) [] argsl m

let rec mkAppsAux g f fty tyargsl argsl m =
  match tyargsl with 
  | tyargs :: rest -> 
      match tyargs with 
      | [] -> mkAppsAux g f fty rest argsl m
      | _ -> 
        let arfty = applyForallTy g fty tyargs
        mkAppsAux g (primMkApp (f, fty) tyargs [] m) arfty rest argsl m
  | [] -> 
      mkExprAppAux g f fty argsl m
      
let mkApps g ((f, fty), tyargsl, argl, m) = mkAppsAux g f fty tyargsl argl m

let mkTyAppExpr m (f, fty) tyargs = match tyargs with [] -> f | _ -> primMkApp (f, fty) tyargs [] m 

//--------------------------------------------------------------------------
// Decision tree reduction
//--------------------------------------------------------------------------

let rec accTargetsOfDecisionTree tree acc =
    match tree with 
    | TDSwitch (_, cases, dflt, _) -> 
        List.foldBack (fun (c: DecisionTreeCase) -> accTargetsOfDecisionTree c.CaseTree) cases 
            (Option.foldBack accTargetsOfDecisionTree dflt acc)
    | TDSuccess (_, i) -> i :: acc
    | TDBind (_, rest) -> accTargetsOfDecisionTree rest acc

let rec mapTargetsOfDecisionTree f tree =
    match tree with 
    | TDSwitch (e, cases, dflt, m) ->
        let casesR = cases |> List.map (mapTargetsOfDecisionTreeCase f) 
        let dfltR = Option.map (mapTargetsOfDecisionTree f) dflt
        TDSwitch (e, casesR, dfltR, m)
    | TDSuccess (es, i) -> TDSuccess(es, f i) 
    | TDBind (bind, rest) -> TDBind(bind, mapTargetsOfDecisionTree f rest)

and mapTargetsOfDecisionTreeCase f (TCase(x, t)) = 
    TCase(x, mapTargetsOfDecisionTree f t)

// Dead target elimination 
let eliminateDeadTargetsFromMatch tree (targets:_[]) =
    let used = accTargetsOfDecisionTree tree [] |> ListSet.setify (=) |> Array.ofList
    if used.Length < targets.Length then
        Array.sortInPlace used
        let ntargets = targets.Length
        let treeR = 
            let remap = Array.create ntargets -1
            Array.iteri (fun i tgn -> remap[tgn] <- i) used
            tree |> mapTargetsOfDecisionTree (fun tgn -> 
                 if remap[tgn] = -1 then failwith "eliminateDeadTargetsFromMatch: failure while eliminating unused targets"
                 remap[tgn]) 
        let targetsR = Array.map (Array.get targets) used
        treeR, targetsR
    else 
        tree, targets
    
let rec targetOfSuccessDecisionTree tree =
    match tree with 
    | TDSwitch _ -> None
    | TDSuccess (_, i) -> Some i
    | TDBind(_, t) -> targetOfSuccessDecisionTree t

/// Check a decision tree only has bindings that immediately cover a 'Success'
let rec decisionTreeHasNonTrivialBindings tree =
    match tree with 
    | TDSwitch (_, cases, dflt, _) -> 
        cases |> List.exists (fun c -> decisionTreeHasNonTrivialBindings c.CaseTree) || 
        dflt |> Option.exists decisionTreeHasNonTrivialBindings 
    | TDSuccess _ -> false
    | TDBind (_, t) -> Option.isNone (targetOfSuccessDecisionTree t)

// If a target has assignments and can only be reached through one 
// branch (i.e. is "linear"), then transfer the assignments to the r.h.s. to be a "let". 
let foldLinearBindingTargetsOfMatch tree (targets: _[]) =

    // Don't do this when there are any bindings in the tree except where those bindings immediately cover a success node
    // since the variables would be extruded from their scope. 
    if decisionTreeHasNonTrivialBindings tree then 
        tree, targets 

    else
        let branchesToTargets = Array.create targets.Length []
        // Build a map showing how each target might be reached
        let rec accumulateTipsOfDecisionTree accBinds tree =
            match tree with 
            | TDSwitch (_, cases, dflt, _) -> 
                assert (isNil accBinds)  // No switches under bindings
                for edge in cases do
                    accumulateTipsOfDecisionTree accBinds edge.CaseTree
                match dflt with 
                | None -> ()
                | Some tree -> accumulateTipsOfDecisionTree accBinds tree
            | TDSuccess (es, i) -> 
                branchesToTargets[i] <- (List.rev accBinds, es) :: branchesToTargets[i]
            | TDBind (bind, rest) -> 
                accumulateTipsOfDecisionTree (bind :: accBinds) rest 

        // Compute the targets that can only be reached one way
        accumulateTipsOfDecisionTree [] tree 
        let isLinearTarget bs = match bs with [_] -> true | _ -> false
        let isLinearTgtIdx i = isLinearTarget branchesToTargets[i] 
        let getLinearTgtIdx i = branchesToTargets[i].Head
        let hasLinearTgtIdx = branchesToTargets |> Array.exists isLinearTarget

        if not hasLinearTgtIdx then 

            tree, targets

        else
            
            /// rebuild the decision tree, replacing 'bind-then-success' decision trees by TDSuccess nodes that just go to the target
            let rec rebuildDecisionTree tree =
                
                // Check if this is a bind-then-success tree
                match targetOfSuccessDecisionTree tree with
                | Some i when isLinearTgtIdx i -> TDSuccess([], i)
                | _ -> 
                    match tree with 
                    | TDSwitch (e, cases, dflt, m) ->
                        let casesR = List.map rebuildDecisionTreeEdge cases
                        let dfltR = Option.map rebuildDecisionTree dflt
                        TDSwitch (e, casesR, dfltR, m)
                    | TDSuccess _ -> tree
                    | TDBind _ -> tree

            and rebuildDecisionTreeEdge (TCase(x, t)) =  
                TCase(x, rebuildDecisionTree t)

            let treeR = rebuildDecisionTree tree

            /// rebuild the targets, replacing linear targets by ones that include all the 'let' bindings from the source
            let targetsR = 
                targets |> Array.mapi (fun i (TTarget(vs, exprTarget, _) as tg) -> 
                    if isLinearTgtIdx i then
                        let binds, es = getLinearTgtIdx i
                        // The value bindings are moved to become part of the target.
                        // Hence the expressions in the value bindings can be remarked with the range of the target.
                        let mTarget = exprTarget.Range
                        let es = es |> List.map (remarkExpr mTarget)
                        // These are non-sticky - any sequence point for 'exprTarget' goes on 'exprTarget' _after_ the bindings have been evaluated
                        TTarget(List.empty, mkLetsBind mTarget binds (mkInvisibleLetsFromBindings mTarget vs es exprTarget), None)
                    else tg )
     
            treeR, targetsR

// Simplify a little as we go, including dead target elimination 
let rec simplifyTrivialMatch spBind exprm matchm ty tree (targets : _[]) = 
    match tree with 
    | TDSuccess(es, n) -> 
        if n >= targets.Length then failwith "simplifyTrivialMatch: target out of range"
        let (TTarget(vs, rhs, _)) = targets[n]
        if vs.Length <> es.Length then failwith ("simplifyTrivialMatch: invalid argument, n = " + string n + ", #targets = " + string targets.Length)

        // These are non-sticky - any sequence point for 'rhs' goes on 'rhs' _after_ the bindings have been made
        let res = mkInvisibleLetsFromBindings rhs.Range vs es rhs

        // Incorporate spBind as a note if present
        let res =
            match spBind with 
            | DebugPointAtBinding.Yes dp -> Expr.DebugPoint(DebugPointAtLeafExpr.Yes dp, res)
            | _ -> res
        res
    | _ -> 
        primMkMatch (spBind, exprm, tree, targets, matchm, ty)
 
// Simplify a little as we go, including dead target elimination 
let mkAndSimplifyMatch spBind exprm matchm ty tree targets = 
    let targets = Array.ofList targets
    match tree with 
    | TDSuccess _ -> 
        simplifyTrivialMatch spBind exprm matchm ty tree targets
    | _ -> 
        let tree, targets = eliminateDeadTargetsFromMatch tree targets
        let tree, targets = foldLinearBindingTargetsOfMatch tree targets
        simplifyTrivialMatch spBind exprm matchm ty tree targets

//-------------------------------------------------------------------------
// mkExprAddrOfExprAux
//------------------------------------------------------------------------- 

type Mutates = AddressOfOp | DefinitelyMutates | PossiblyMutates | NeverMutates
exception DefensiveCopyWarning of string * range

let isRecdOrStructTyconRefAssumedImmutable (g: TcGlobals) (tcref: TyconRef) =
    (tcref.CanDeref && not (isRecdOrUnionOrStructTyconRefDefinitelyMutable tcref)) ||
    tyconRefEq g tcref g.decimal_tcr || 
    tyconRefEq g tcref g.date_tcr

let isTyconRefReadOnly g m (tcref: TyconRef) =
    tcref.CanDeref &&
    if
        match tcref.TryIsReadOnly with 
        | ValueSome res -> res
        | _ ->
            let res = TyconRefHasAttribute g m g.attrib_IsReadOnlyAttribute tcref
            tcref.SetIsReadOnly res
            res 
    then true
    else tcref.IsEnumTycon

let isTyconRefAssumedReadOnly g (tcref: TyconRef) =
    tcref.CanDeref &&
    match tcref.TryIsAssumedReadOnly with 
    | ValueSome res -> res
    | _ -> 
        let res = isRecdOrStructTyconRefAssumedImmutable g tcref
        tcref.SetIsAssumedReadOnly res
        res

let isRecdOrStructTyconRefReadOnlyAux g m isInref (tcref: TyconRef) =
    if isInref && tcref.IsILStructOrEnumTycon then
        isTyconRefReadOnly g m tcref
    else
        isTyconRefReadOnly g m tcref || isTyconRefAssumedReadOnly g tcref

let isRecdOrStructTyconRefReadOnly g m tcref =
    isRecdOrStructTyconRefReadOnlyAux g m false tcref

let isRecdOrStructTyReadOnlyAux (g: TcGlobals) m isInref ty =
    match tryTcrefOfAppTy g ty with 
    | ValueNone -> false
    | ValueSome tcref -> isRecdOrStructTyconRefReadOnlyAux g m isInref tcref

let isRecdOrStructTyReadOnly g m ty =
    isRecdOrStructTyReadOnlyAux g m false ty

let CanTakeAddressOf g m isInref ty mut =
    match mut with 
    | NeverMutates -> true 
    | PossiblyMutates -> isRecdOrStructTyReadOnlyAux g m isInref ty
    | DefinitelyMutates -> false
    | AddressOfOp -> true // you can take the address but you might get a (readonly) inref<T> as a result

// We can take the address of values of struct type even if the value is immutable
// under certain conditions
//   - all instances of the type are known to be immutable; OR
//   - the operation is known not to mutate
//
// Note this may be taking the address of a closure field, i.e. a copy
// of the original struct, e.g. for
//    let f () = 
//        let g1 = A.G(1)
//        (fun () -> g1.x1)
//
// Note: isRecdOrStructTyReadOnly implies PossiblyMutates or NeverMutates
//
// We only do this for true local or closure fields because we can't take addresses of immutable static 
// fields across assemblies.
let CanTakeAddressOfImmutableVal (g: TcGlobals) m (vref: ValRef) mut =
    // We can take the address of values of struct type if the operation doesn't mutate 
    // and the value is a true local or closure field. 
    not vref.IsMutable &&
    not vref.IsMemberOrModuleBinding &&
    // Note: We can't add this:
    //    || valRefInThisAssembly g.compilingFslib vref
    // This is because we don't actually guarantee to generate static backing fields for all values like these, e.g. simple constants "let x = 1".  
    // We always generate a static property but there is no field to take an address of
    CanTakeAddressOf g m false vref.Type mut

let MustTakeAddressOfVal (g: TcGlobals) (vref: ValRef) = 
    vref.IsMutable &&
    // We can only take the address of mutable values in the same assembly
    valRefInThisAssembly g.compilingFslib vref

let MustTakeAddressOfByrefGet (g: TcGlobals) (vref: ValRef) = 
    isByrefTy g vref.Type && not (isInByrefTy g vref.Type)

let CanTakeAddressOfByrefGet (g: TcGlobals) (vref: ValRef) mut = 
    isInByrefTy g vref.Type &&
    CanTakeAddressOf g vref.Range true (destByrefTy g vref.Type) mut

let MustTakeAddressOfRecdField (rfref: RecdField) = 
    // Static mutable fields must be private, hence we don't have to take their address
    not rfref.IsStatic && 
    rfref.IsMutable

let MustTakeAddressOfRecdFieldRef (rfref: RecdFieldRef) = MustTakeAddressOfRecdField rfref.RecdField

let CanTakeAddressOfRecdFieldRef (g: TcGlobals) m (rfref: RecdFieldRef) tinst mut =
    // We only do this if the field is defined in this assembly because we can't take addresses across assemblies for immutable fields
    entityRefInThisAssembly g.compilingFslib rfref.TyconRef &&
    not rfref.RecdField.IsMutable &&
    CanTakeAddressOf g m false (actualTyOfRecdFieldRef rfref tinst) mut

let CanTakeAddressOfUnionFieldRef (g: TcGlobals) m (uref: UnionCaseRef) cidx tinst mut =
    // We only do this if the field is defined in this assembly because we can't take addresses across assemblies for immutable fields
    entityRefInThisAssembly g.compilingFslib uref.TyconRef &&
    let rfref = uref.FieldByIndex cidx
    not rfref.IsMutable &&
    CanTakeAddressOf g m false (actualTyOfUnionFieldRef uref cidx tinst) mut

let mkDerefAddrExpr mAddrGet expr mExpr exprTy =
    let v, _ = mkCompGenLocal mAddrGet "byrefReturn" exprTy
    mkCompGenLet mExpr v expr (mkAddrGet mAddrGet (mkLocalValRef v))

/// Make the address-of expression and return a wrapper that adds any allocated locals at an appropriate scope.
/// Also return a flag that indicates if the resulting pointer is a not a pointer where writing is allowed and will 
/// have intended effect (i.e. is a readonly pointer and/or a defensive copy).
let rec mkExprAddrOfExprAux g mustTakeAddress useReadonlyForGenericArrayAddress mut expr addrExprVal m =
    if mustTakeAddress then 
        let isNativePtr = 
            match addrExprVal with
            | Some vf -> valRefEq g vf g.addrof2_vref
            | _ -> false

        // If we are taking the native address using "&&" to get a nativeptr, disallow if it's readonly.
        let checkTakeNativeAddress readonly =
            if isNativePtr && readonly then
                error(Error(FSComp.SR.tastValueMustBeMutable(), m))

        match expr with 
        // LVALUE of "*x" where "x" is byref is just the byref itself
        | Expr.Op (TOp.LValueOp (LByrefGet, vref), _, [], m) when MustTakeAddressOfByrefGet g vref || CanTakeAddressOfByrefGet g vref mut -> 
            let readonly = not (MustTakeAddressOfByrefGet g vref)
            let writeonly = isOutByrefTy g vref.Type
            None, exprForValRef m vref, readonly, writeonly

        // LVALUE of "x" where "x" is mutable local, mutable intra-assembly module/static binding, or operation doesn't mutate.
        // Note: we can always take the address of mutable intra-assembly values
        | Expr.Val (vref, _, m) when MustTakeAddressOfVal g vref || CanTakeAddressOfImmutableVal g m vref mut ->
            let readonly = not (MustTakeAddressOfVal g vref)
            let writeonly = false
            checkTakeNativeAddress readonly
            None, mkValAddr m readonly vref, readonly, writeonly

        // LVALUE of "e.f" where "f" is an instance F# field or record field. 
        | Expr.Op (TOp.ValFieldGet rfref, tinst, [objExpr], m) when MustTakeAddressOfRecdFieldRef rfref || CanTakeAddressOfRecdFieldRef g m rfref tinst mut ->
            let objTy = tyOfExpr g objExpr
            let takeAddrOfObjExpr = isStructTy g objTy // It seems this will always be false - the address will already have been taken
            let wrap, expra, readonly, writeonly = mkExprAddrOfExprAux g takeAddrOfObjExpr false mut objExpr None m
            let readonly = readonly || isInByrefTy g objTy || not (MustTakeAddressOfRecdFieldRef rfref)
            let writeonly = writeonly || isOutByrefTy g objTy
            wrap, mkRecdFieldGetAddrViaExprAddr(readonly, expra, rfref, tinst, m), readonly, writeonly

        // LVALUE of "f" where "f" is a static F# field. 
        | Expr.Op (TOp.ValFieldGet rfref, tinst, [], m) when MustTakeAddressOfRecdFieldRef rfref || CanTakeAddressOfRecdFieldRef g m rfref tinst mut ->
            let readonly = not (MustTakeAddressOfRecdFieldRef rfref)
            let writeonly = false
            None, mkStaticRecdFieldGetAddr(readonly, rfref, tinst, m), readonly, writeonly

        // LVALUE of "e.f" where "f" is an F# union field. 
        | Expr.Op (TOp.UnionCaseFieldGet (uref, cidx), tinst, [objExpr], m) when MustTakeAddressOfRecdField (uref.FieldByIndex cidx) || CanTakeAddressOfUnionFieldRef g m uref cidx tinst mut ->
            let objTy = tyOfExpr g objExpr
            let takeAddrOfObjExpr = isStructTy g objTy // It seems this will always be false - the address will already have been taken
            let wrap, expra, readonly, writeonly = mkExprAddrOfExprAux g takeAddrOfObjExpr false mut objExpr None m
            let readonly = readonly || isInByrefTy g objTy || not (MustTakeAddressOfRecdField (uref.FieldByIndex cidx))
            let writeonly = writeonly || isOutByrefTy g objTy
            wrap, mkUnionCaseFieldGetAddrProvenViaExprAddr(readonly, expra, uref, tinst, cidx, m), readonly, writeonly

        // LVALUE of "f" where "f" is a .NET static field. 
        | Expr.Op (TOp.ILAsm ([I_ldsfld(_vol, fspec)], [ty2]), tinst, [], m) -> 
            let readonly = false // we never consider taking the address of a .NET static field to give an inref pointer
            let writeonly = false
            None, Expr.Op (TOp.ILAsm ([I_ldsflda fspec], [mkByrefTy g ty2]), tinst, [], m), readonly, writeonly

        // LVALUE of "e.f" where "f" is a .NET instance field. 
        | Expr.Op (TOp.ILAsm ([I_ldfld (_align, _vol, fspec)], [ty2]), tinst, [objExpr], m) -> 
            let objTy = tyOfExpr g objExpr
            let takeAddrOfObjExpr = isStructTy g objTy // It seems this will always be false - the address will already have been taken
            // we never consider taking the address of an .NET instance field to give an inref pointer, unless the object pointer is an inref pointer
            let wrap, expra, readonly, writeonly = mkExprAddrOfExprAux g takeAddrOfObjExpr false mut objExpr None m
            let readonly = readonly || isInByrefTy g objTy
            let writeonly = writeonly || isOutByrefTy g objTy
            wrap, Expr.Op (TOp.ILAsm ([I_ldflda fspec], [mkByrefTyWithFlag g readonly ty2]), tinst, [expra], m), readonly, writeonly

        // LVALUE of "e.[n]" where e is an array of structs 
        | Expr.App (Expr.Val (vf, _, _), _, [elemTy], [aexpr;nexpr], _) when (valRefEq g vf g.array_get_vref) -> 
      
            let readonly = false // array address is never forced to be readonly
            let writeonly = false
            let shape = ILArrayShape.SingleDimensional
            let ilInstrReadOnlyAnnotation = if isTyparTy g elemTy && useReadonlyForGenericArrayAddress then ReadonlyAddress else NormalAddress
            None, mkArrayElemAddress g (readonly, ilInstrReadOnlyAnnotation, isNativePtr, shape, elemTy, [aexpr; nexpr], m), readonly, writeonly

        // LVALUE of "e.[n1, n2]", "e.[n1, n2, n3]", "e.[n1, n2, n3, n4]" where e is an array of structs 
        | Expr.App (Expr.Val (vref, _, _), _, [elemTy], aexpr :: args, _) 
             when (valRefEq g vref g.array2D_get_vref || valRefEq g vref g.array3D_get_vref || valRefEq g vref g.array4D_get_vref) -> 
        
            let readonly = false // array address is never forced to be readonly
            let writeonly = false
            let shape = ILArrayShape.FromRank args.Length
            let ilInstrReadOnlyAnnotation = if isTyparTy g elemTy && useReadonlyForGenericArrayAddress then ReadonlyAddress else NormalAddress
            None, mkArrayElemAddress g (readonly, ilInstrReadOnlyAnnotation, isNativePtr, shape, elemTy, (aexpr :: args), m), readonly, writeonly

        // LVALUE: "&meth(args)" where meth has a byref or inref return. Includes "&span.[idx]".
        | Expr.Let (TBind(vref, e, _), Expr.Op (TOp.LValueOp (LByrefGet, vref2), _, _, _), _, _)  
             when (valRefEq g (mkLocalValRef vref) vref2) && 
                  (MustTakeAddressOfByrefGet g vref2 || CanTakeAddressOfByrefGet g vref2 mut) -> 
            let ty = tyOfExpr g e
            let readonly = isInByrefTy g ty
            let writeonly = isOutByrefTy g ty
            None, e, readonly, writeonly
        
        // Give a nice error message for address-of-byref
        | Expr.Val (vref, _, m) when isByrefTy g vref.Type -> 
            error(Error(FSComp.SR.tastUnexpectedByRef(), m))

        // Give a nice error message for DefinitelyMutates of address-of on mutable values in other assemblies
        | Expr.Val (vref, _, m) when (mut = DefinitelyMutates || mut = AddressOfOp) && vref.IsMutable -> 
            error(Error(FSComp.SR.tastInvalidAddressOfMutableAcrossAssemblyBoundary(), m))

        // Give a nice error message for AddressOfOp on immutable values
        | Expr.Val _ when mut = AddressOfOp -> 
            error(Error(FSComp.SR.tastValueMustBeLocal(), m))
         
        // Give a nice error message for mutating a value we can't take the address of
        | Expr.Val _ when mut = DefinitelyMutates -> 
            error(Error(FSComp.SR.tastValueMustBeMutable(), m))
         
        | _ -> 
            let ty = tyOfExpr g expr
            if isStructTy g ty then 
                match mut with 
                | NeverMutates
                | AddressOfOp -> ()
                | DefinitelyMutates -> 
                    // Give a nice error message for mutating something we can't take the address of
                    errorR(Error(FSComp.SR.tastInvalidMutationOfConstant(), m))
                | PossiblyMutates -> 
                    // Warn on defensive copy of something we can't take the address of
                    warning(DefensiveCopyWarning(FSComp.SR.tastValueHasBeenCopied(), m))

            match mut with
            | NeverMutates
            | DefinitelyMutates
            | PossiblyMutates -> ()
            | AddressOfOp -> 
                // we get an inref
                errorR(Error(FSComp.SR.tastCantTakeAddressOfExpression(), m))

            // Take a defensive copy
            let tmp, _ = 
                match mut with 
                | NeverMutates -> mkCompGenLocal m "copyOfStruct" ty
                | _ -> mkMutableCompGenLocal m "copyOfStruct" ty

            // This local is special in that it ignore byref scoping rules.
            tmp.SetIgnoresByrefScope()

            let readonly = true
            let writeonly = false
            Some (tmp, expr), (mkValAddr m readonly (mkLocalValRef tmp)), readonly, writeonly
    else
        None, expr, false, false

let mkExprAddrOfExpr g mustTakeAddress useReadonlyForGenericArrayAddress mut e addrExprVal m =
    let optBind, addre, readonly, writeonly = mkExprAddrOfExprAux g mustTakeAddress useReadonlyForGenericArrayAddress mut e addrExprVal m
    match optBind with 
    | None -> (fun x -> x), addre, readonly, writeonly
    | Some (tmp, rval) -> (fun x -> mkCompGenLet m tmp rval x), addre, readonly, writeonly

let mkTupleFieldGet g (tupInfo, e, tinst, i, m) = 
    let wrap, eR, _readonly, _writeonly = mkExprAddrOfExpr g (evalTupInfoIsStruct tupInfo) false NeverMutates e None m
    wrap (mkTupleFieldGetViaExprAddr(tupInfo, eR, tinst, i, m))

let mkAnonRecdFieldGet g (anonInfo: AnonRecdTypeInfo, e, tinst, i, m) = 
    let wrap, eR, _readonly, _writeonly = mkExprAddrOfExpr g (evalAnonInfoIsStruct anonInfo) false NeverMutates e None m
    wrap (mkAnonRecdFieldGetViaExprAddr(anonInfo, eR, tinst, i, m))

let mkRecdFieldGet g (e, fref: RecdFieldRef, tinst, m) = 
    assert (not (isByrefTy g (tyOfExpr g e)))
    let wrap, eR, _readonly, _writeonly = mkExprAddrOfExpr g fref.Tycon.IsStructOrEnumTycon false NeverMutates e None m
    wrap (mkRecdFieldGetViaExprAddr (eR, fref, tinst, m))

let mkUnionCaseFieldGetUnproven g (e, cref: UnionCaseRef, tinst, j, m) = 
    assert (not (isByrefTy g (tyOfExpr g e)))
    let wrap, eR, _readonly, _writeonly = mkExprAddrOfExpr g cref.Tycon.IsStructOrEnumTycon false NeverMutates e None m
    wrap (mkUnionCaseFieldGetUnprovenViaExprAddr (eR, cref, tinst, j, m))

let mkArray (argty, args, m) = Expr.Op (TOp.Array, [argty], args, m)

//---------------------------------------------------------------------------
// Compute fixups for letrec's.
//
// Generate an assignment expression that will fixup the recursion 
// amongst the vals on the r.h.s. of a letrec. The returned expressions 
// include disorderly constructs such as expressions/statements 
// to set closure environments and non-mutable fields. These are only ever 
// generated by the backend code-generator when processing a "letrec"
// construct.
//
// [self] is the top level value that is being fixed
// [exprToFix] is the r.h.s. expression
// [rvs] is the set of recursive vals being bound. 
// [acc] accumulates the expression right-to-left. 
//
// Traversal of the r.h.s. term must happen back-to-front to get the
// uniq's for the lambdas correct in the very rare case where the same lambda
// somehow appears twice on the right.
//---------------------------------------------------------------------------

let rec IterateRecursiveFixups g (selfv: Val option) rvs (access: Expr, set) exprToFix = 
    let exprToFix = stripExpr exprToFix
    match exprToFix with 
    | Expr.Const _ -> ()
    | Expr.Op (TOp.Tuple tupInfo, argtys, args, m) when not (evalTupInfoIsStruct tupInfo) ->
      args |> List.iteri (fun n -> 
          IterateRecursiveFixups g None rvs 
            (mkTupleFieldGet g (tupInfo, access, argtys, n, m), 
            (fun e -> 
              // NICE: it would be better to do this check in the type checker 
              errorR(Error(FSComp.SR.tastRecursiveValuesMayNotBeInConstructionOfTuple(), m))
              e)))

    | Expr.Op (TOp.UnionCase c, tinst, args, m) ->
      args |> List.iteri (fun n -> 
          IterateRecursiveFixups g None rvs 
            (mkUnionCaseFieldGetUnprovenViaExprAddr (access, c, tinst, n, m), 
             (fun e -> 
               // NICE: it would be better to do this check in the type checker 
               let tcref = c.TyconRef
               if not (c.FieldByIndex n).IsMutable && not (entityRefInThisAssembly g.compilingFslib tcref) then
                 errorR(Error(FSComp.SR.tastRecursiveValuesMayNotAppearInConstructionOfType(tcref.LogicalName), m))
               mkUnionCaseFieldSet (access, c, tinst, n, e, m))))

    | Expr.Op (TOp.Recd (_, tcref), tinst, args, m) -> 
      (tcref.TrueInstanceFieldsAsRefList, args) ||> List.iter2 (fun fref arg -> 
          let fspec = fref.RecdField
          IterateRecursiveFixups g None rvs 
            (mkRecdFieldGetViaExprAddr (access, fref, tinst, m), 
             (fun e -> 
               // NICE: it would be better to do this check in the type checker 
               if not fspec.IsMutable && not (entityRefInThisAssembly g.compilingFslib tcref) then
                 errorR(Error(FSComp.SR.tastRecursiveValuesMayNotBeAssignedToNonMutableField(fspec.rfield_id.idText, tcref.LogicalName), m))
               mkRecdFieldSetViaExprAddr (access, fref, tinst, e, m))) arg )
    | Expr.Val _
    | Expr.Lambda _
    | Expr.Obj _
    | Expr.TyChoose _
    | Expr.TyLambda _ -> 
        rvs selfv access set exprToFix
    | _ -> ()

//--------------------------------------------------------------------------
// computations on constraints
//-------------------------------------------------------------------------- 

let JoinTyparStaticReq r1 r2 = 
  match r1, r2 with
  | TyparStaticReq.None, r | r, TyparStaticReq.None -> r 
  | TyparStaticReq.HeadType, r | r, TyparStaticReq.HeadType -> r
  
//-------------------------------------------------------------------------
// ExprFolder - fold steps
//-------------------------------------------------------------------------

type ExprFolder<'State> = 
    { exprIntercept : (* recurseF *) ('State -> Expr -> 'State) -> (* noInterceptF *) ('State -> Expr -> 'State) -> 'State -> Expr -> 'State
      // the bool is 'bound in dtree' 
      valBindingSiteIntercept : 'State -> bool * Val -> 'State               
      // these values are always bound to these expressions. bool indicates 'recursively' 
      nonRecBindingsIntercept : 'State -> Binding -> 'State   
      recBindingsIntercept : 'State -> Bindings -> 'State        
      dtreeIntercept : 'State -> DecisionTree -> 'State                    
      targetIntercept : (* recurseF *) ('State -> Expr -> 'State) -> 'State -> DecisionTreeTarget -> 'State option 
      tmethodIntercept : (* recurseF *) ('State -> Expr -> 'State) -> 'State -> ObjExprMethod -> 'State option
    }

let ExprFolder0 =
    { exprIntercept = (fun _recurseF noInterceptF z x -> noInterceptF z x)
      valBindingSiteIntercept = (fun z _b -> z)
      nonRecBindingsIntercept = (fun z _bs -> z)
      recBindingsIntercept = (fun z _bs -> z)
      dtreeIntercept = (fun z _dt -> z)
      targetIntercept = (fun _exprF _z _x -> None)
      tmethodIntercept = (fun _exprF _z _x -> None) }

//-------------------------------------------------------------------------
// FoldExpr
//-------------------------------------------------------------------------

/// Adapted from usage info folding.
/// Collecting from exprs at moment.
/// To collect ids etc some additional folding needed, over formals etc.
type ExprFolders<'State> (folders: ExprFolder<'State>) =
    let mutable exprFClosure = Unchecked.defaultof<'State -> Expr -> 'State> // prevent reallocation of closure
    let mutable exprNoInterceptFClosure = Unchecked.defaultof<'State -> Expr -> 'State> // prevent reallocation of closure
    let stackGuard = StackGuard(FoldExprStackGuardDepth)

    let rec exprsF z xs = 
        List.fold exprFClosure z xs

    and exprF (z: 'State) (x: Expr) =
        stackGuard.Guard <| fun () ->
        folders.exprIntercept exprFClosure exprNoInterceptFClosure z x 

    and exprNoInterceptF (z: 'State) (x: Expr) = 
        match x with
        
        | Expr.Const _ -> z

        | Expr.Val _ -> z

        | LinearOpExpr (_op, _tyargs, argsHead, argLast, _m) ->
            let z = exprsF z argsHead
            // tailcall 
            exprF z argLast
        
        | Expr.Op (_c, _tyargs, args, _) -> 
            exprsF z args

        | Expr.Sequential (x0, x1, _dir, _) -> 
            let z = exprF z x0
            exprF z x1

        | Expr.Lambda (_lambdaId, _ctorThisValOpt, _baseValOpt, _argvs, body, _m, _rty) -> 
            exprF z body

        | Expr.TyLambda (_lambdaId, _argtyvs, body, _m, _rty) -> 
            exprF z body

        | Expr.TyChoose (_, body, _) -> 
            exprF z body

        | Expr.App (f, _fty, _tys, argtys, _) -> 
            let z = exprF z f
            exprsF z argtys
                
        | Expr.LetRec (binds, body, _, _) -> 
            let z = valBindsF false z binds
            exprF z body
                
        | Expr.Let (bind, body, _, _) -> 
            let z = valBindF false z bind
            exprF z body
                
        | Expr.Link rX -> exprF z rX.Value

        | Expr.DebugPoint (_, innerExpr) -> exprF z innerExpr

        | Expr.Match (_spBind, _exprm, dtree, targets, _m, _ty) -> 
            let z = dtreeF z dtree
            let z = Array.fold targetF z targets[0..targets.Length - 2]
            // tailcall
            targetF z targets[targets.Length - 1]
                
        | Expr.Quote (e, dataCell, _, _, _) -> 
            let z = exprF z e
            match dataCell.Value with 
            | None -> z
            | Some ((_typeDefs, _argTypes, argExprs, _), _) -> exprsF z argExprs

        | Expr.Obj (_n, _typ, _basev, basecall, overrides, iimpls, _m) -> 
            let z = exprF z basecall
            let z = List.fold tmethodF z overrides
            List.fold (foldOn snd (List.fold tmethodF)) z iimpls

        | Expr.StaticOptimization (_tcs, csx, x, _) -> 
            exprsF z [csx;x]

        | Expr.WitnessArg (_witnessInfo, _m) ->
            z

    and valBindF dtree z bind =
        let z = folders.nonRecBindingsIntercept z bind
        bindF dtree z bind 

    and valBindsF dtree z binds =
        let z = folders.recBindingsIntercept z binds
        List.fold (bindF dtree) z binds 

    and bindF dtree z (bind: Binding) =
        let z = folders.valBindingSiteIntercept z (dtree, bind.Var)
        exprF z bind.Expr

    and dtreeF z dtree =
        let z = folders.dtreeIntercept z dtree
        match dtree with
        | TDBind (bind, rest) -> 
            let z = valBindF true z bind
            dtreeF z rest
        | TDSuccess (args, _) -> exprsF z args
        | TDSwitch (test, dcases, dflt, _) -> 
            let z = exprF z test
            let z = List.fold dcaseF z dcases
            let z = Option.fold dtreeF z dflt
            z

    and dcaseF z = function
        TCase (_, dtree) -> dtreeF z dtree (* not collecting from test *)

    and targetF z x =
        match folders.targetIntercept exprFClosure z x with 
        | Some z -> z // intercepted 
        | None ->     // structurally recurse 
            let (TTarget (_, body, _)) = x
            exprF z body
              
    and tmethodF z x =
        match folders.tmethodIntercept exprFClosure z x with 
        | Some z -> z // intercepted 
        | None ->     // structurally recurse 
            let (TObjExprMethod(_, _, _, _, e, _)) = x
            exprF z e

    and mexprF z x =
        match x with 
        | ModuleOrNamespaceExprWithSig(_, def, _) -> mdefF z def

    and mdefF z x = 
        match x with
        | TMDefRec(_, _, _, mbinds, _) -> 
            // REVIEW: also iterate the abstract slot vspecs hidden in the _vslots field in the tycons
            let z = List.fold mbindF z mbinds
            z
        | TMDefLet(bind, _) -> valBindF false z bind
        | TMDefOpens _ -> z
        | TMDefDo(e, _) -> exprF z e
        | TMDefs defs -> List.fold mdefF z defs 
        | TMAbstract x -> mexprF z x

    and mbindF z x = 
        match x with 
        | ModuleOrNamespaceBinding.Binding b -> valBindF false z b
        | ModuleOrNamespaceBinding.Module(_, def) -> mdefF z def

    and implF z x = foldTImplFile mexprF z x

    do exprFClosure <- exprF // allocate one instance of this closure
    do exprNoInterceptFClosure <- exprNoInterceptF // allocate one instance of this closure

    member x.FoldExpr = exprF

    member x.FoldImplFile = implF

let FoldExpr folders state expr = ExprFolders(folders).FoldExpr state expr

let FoldImplFile folders state implFile = ExprFolders(folders).FoldImplFile state implFile 

#if DEBUG
//-------------------------------------------------------------------------
// ExprStats
//-------------------------------------------------------------------------

let ExprStats x =
  let mutable count = 0
  let folders = {ExprFolder0 with exprIntercept = (fun _ noInterceptF z x -> (count <- count + 1; noInterceptF z x))}
  let () = FoldExpr folders () x
  string count + " TExpr nodes"
#endif
    
//-------------------------------------------------------------------------
// Make expressions
//------------------------------------------------------------------------- 

let mkString (g: TcGlobals) m n = Expr.Const (Const.String n, m, g.string_ty)

let mkByte (g: TcGlobals) m b = Expr.Const (Const.Byte b, m, g.byte_ty)

let mkUInt16 (g: TcGlobals) m b = Expr.Const (Const.UInt16 b, m, g.uint16_ty)

let mkUnit (g: TcGlobals) m = Expr.Const (Const.Unit, m, g.unit_ty)

let mkInt32 (g: TcGlobals) m n = Expr.Const (Const.Int32 n, m, g.int32_ty)

let mkInt g m n = mkInt32 g m n

let mkZero g m = mkInt g m 0

let mkOne g m = mkInt g m 1

let mkTwo g m = mkInt g m 2

let mkMinusOne g m = mkInt g m -1

let destInt32 = function Expr.Const (Const.Int32 n, _, _) -> Some n | _ -> None

let isIDelegateEventType g ty =
    match tryTcrefOfAppTy g ty with
    | ValueSome tcref -> tyconRefEq g g.fslib_IDelegateEvent_tcr tcref
    | _ -> false

let destIDelegateEventType g ty = 
    if isIDelegateEventType g ty then 
        match argsOfAppTy g ty with 
        | [ty1] -> ty1
        | _ -> failwith "destIDelegateEventType: internal error"
    else failwith "destIDelegateEventType: not an IDelegateEvent type"

let mkIEventType (g: TcGlobals) ty1 ty2 = TType_app (g.fslib_IEvent2_tcr, [ty1;ty2], g.knownWithoutNull)

let mkIObservableType (g: TcGlobals) ty1 = TType_app (g.tcref_IObservable, [ty1], g.knownWithoutNull)

let mkIObserverType (g: TcGlobals) ty1 = TType_app (g.tcref_IObserver, [ty1], g.knownWithoutNull)

let mkRefCellContentsRef (g: TcGlobals) = mkRecdFieldRef g.refcell_tcr_canon "contents"

let mkSequential m e1 e2 = Expr.Sequential (e1, e2, NormalSeq, m)

let mkCompGenSequential m stmt expr = mkSequential m stmt expr

let mkThenDoSequential m expr stmt = Expr.Sequential (expr, stmt, ThenDoSeq, m)

let mkCompGenThenDoSequential m expr stmt = mkThenDoSequential m expr stmt

let rec mkSequentials g m es = 
    match es with 
    | [e] -> e 
    | e :: es -> mkSequential m e (mkSequentials g m es) 
    | [] -> mkUnit g m

let mkGetArg0 m ty = mkAsmExpr ( [ mkLdarg0 ], [], [], [ty], m) 

//-------------------------------------------------------------------------
// Tuples...
//------------------------------------------------------------------------- 
 
let mkAnyTupled g m tupInfo es tys = 
    match es with 
    | [] -> mkUnit g m 
    | [e] -> e
    | _ -> Expr.Op (TOp.Tuple tupInfo, tys, es, m)

let mkRefTupled g m es tys = mkAnyTupled g m tupInfoRef es tys

let mkRefTupledNoTypes g m args = mkRefTupled g m args (List.map (tyOfExpr g) args)

let mkRefTupledVars g m vs = mkRefTupled g m (List.map (exprForVal m) vs) (typesOfVals vs)

//--------------------------------------------------------------------------
// Permute expressions
//--------------------------------------------------------------------------
    
let inversePerm (sigma: int array) =
    let n = sigma.Length
    let invSigma = Array.create n -1
    for i = 0 to n-1 do
        let sigma_i = sigma[i]
        // assert( invSigma.[sigma_i] = -1 )
        invSigma[sigma_i] <- i
    invSigma
  
let permute (sigma: int[]) (data:'T[]) = 
    let n = sigma.Length
    let invSigma = inversePerm sigma
    Array.init n (fun i -> data[invSigma[i]])
  
let rec existsR a b pred = if a<=b then pred a || existsR (a+1) b pred else false

// Given a permutation for record fields, work out the highest entry that we must lift out
// of a record initialization. Lift out xi if xi goes to position that will be preceded by an expr with an effect 
// that originally followed xi. If one entry gets lifted then everything before it also gets lifted.
let liftAllBefore sigma = 
    let invSigma = inversePerm sigma

    let lifted = 
        [ for i in 0 .. sigma.Length - 1 do 
            let iR = sigma[i]
            if existsR 0 (iR - 1) (fun jR -> invSigma[jR] > i) then 
                    yield i ]

    if lifted.IsEmpty then 0 else List.max lifted + 1


///  Put record field assignments in order.
//
let permuteExprList (sigma: int[]) (exprs: Expr list) (ty: TType list) (names: string list) =
    let ty, names = (Array.ofList ty, Array.ofList names)

    let liftLim = liftAllBefore sigma 

    let rewrite rbinds (i, expri: Expr) =
        if i < liftLim then
            let tmpvi, tmpei = mkCompGenLocal expri.Range names[i] ty[i]
            let bindi = mkCompGenBind tmpvi expri
            tmpei, bindi :: rbinds
        else
            expri, rbinds
 
    let newExprs, reversedBinds = List.mapFold rewrite [] (exprs |> List.indexed)
    let binds = List.rev reversedBinds
    let reorderedExprs = permute sigma (Array.ofList newExprs)
    binds, Array.toList reorderedExprs
    
/// Evaluate the expressions in the original order, but build a record with the results in field order 
/// Note some fields may be static. If this were not the case we could just use 
///     let sigma = Array.map #Index ()  
/// However the presence of static fields means .Index may index into a non-compact set of instance field indexes. 
/// We still need to sort by index. 
let mkRecordExpr g (lnk, tcref, tinst, unsortedRecdFields: RecdFieldRef list, unsortedFieldExprs, m) =  
    // Remove any abbreviations 
    let tcref, tinst = destAppTy g (mkAppTy tcref tinst)
    
    let sortedRecdFields = unsortedRecdFields |> List.indexed |> Array.ofList |> Array.sortBy (fun (_, r) -> r.Index)
    let sigma = Array.create sortedRecdFields.Length -1
    sortedRecdFields |> Array.iteri (fun sortedIdx (unsortedIdx, _) -> 
        if sigma[unsortedIdx] <> -1 then error(InternalError("bad permutation", m))
        sigma[unsortedIdx] <- sortedIdx) 
    
    let unsortedArgTys = unsortedRecdFields |> List.map (fun rfref -> actualTyOfRecdFieldRef rfref tinst)
    let unsortedArgNames = unsortedRecdFields |> List.map (fun rfref -> rfref.FieldName)
    let unsortedArgBinds, sortedArgExprs = permuteExprList sigma unsortedFieldExprs unsortedArgTys unsortedArgNames
    let core = Expr.Op (TOp.Recd (lnk, tcref), tinst, sortedArgExprs, m)
    mkLetsBind m unsortedArgBinds core

let mkAnonRecd (_g: TcGlobals) m (anonInfo: AnonRecdTypeInfo) (unsortedIds: Ident[]) (unsortedFieldExprs: Expr list) unsortedArgTys =
    let sortedRecdFields = unsortedFieldExprs |> List.indexed |> Array.ofList |> Array.sortBy (fun (i,_) -> unsortedIds[i].idText)
    let sortedArgTys = unsortedArgTys |> List.indexed |> List.sortBy (fun (i,_) -> unsortedIds[i].idText) |> List.map snd

    let sigma = Array.create sortedRecdFields.Length -1
    sortedRecdFields |> Array.iteri (fun sortedIdx (unsortedIdx, _) -> 
        if sigma[unsortedIdx] <> -1 then error(InternalError("bad permutation", m))
        sigma[unsortedIdx] <- sortedIdx) 
    
    let unsortedArgNames = unsortedIds |> Array.toList |> List.map (fun id -> id.idText)
    let unsortedArgBinds, sortedArgExprs = permuteExprList sigma unsortedFieldExprs unsortedArgTys unsortedArgNames
    let core = Expr.Op (TOp.AnonRecd anonInfo, sortedArgTys, sortedArgExprs, m)
    mkLetsBind m unsortedArgBinds core
  
//-------------------------------------------------------------------------
// List builders
//------------------------------------------------------------------------- 
 
let mkRefCell g m ty e = mkRecordExpr g (RecdExpr, g.refcell_tcr_canon, [ty], [mkRefCellContentsRef g], [e], m)

let mkRefCellGet g m ty e = mkRecdFieldGetViaExprAddr (e, mkRefCellContentsRef g, [ty], m)

let mkRefCellSet g m ty e1 e2 = mkRecdFieldSetViaExprAddr (e1, mkRefCellContentsRef g, [ty], e2, m)

let mkNil (g: TcGlobals) m ty = mkUnionCaseExpr (g.nil_ucref, [ty], [], m)

let mkCons (g: TcGlobals) ty h t = mkUnionCaseExpr (g.cons_ucref, [ty], [h;t], unionRanges h.Range t.Range)

let mkCompGenLocalAndInvisibleBind g nm m e = 
    let locv, loce = mkCompGenLocal m nm (tyOfExpr g e)
    locv, loce, mkInvisibleBind locv e 

//----------------------------------------------------------------------------
// Make some fragments of code
//----------------------------------------------------------------------------

let box = I_box (mkILTyvarTy 0us)

let isinst = I_isinst (mkILTyvarTy 0us)

let unbox = I_unbox_any (mkILTyvarTy 0us)

let mkUnbox ty e m = mkAsmExpr ([ unbox ], [ty], [e], [ ty ], m)

let mkBox ty e m = mkAsmExpr ([box], [], [e], [ty], m)

let mkIsInst ty e m = mkAsmExpr ([ isinst ], [ty], [e], [ ty ], m)

let mspec_Type_GetTypeFromHandle (g: TcGlobals) = mkILNonGenericStaticMethSpecInTy(g.ilg.typ_Type, "GetTypeFromHandle", [g.iltyp_RuntimeTypeHandle], g.ilg.typ_Type)

let mspec_String_Length (g: TcGlobals) = mkILNonGenericInstanceMethSpecInTy (g.ilg.typ_String, "get_Length", [], g.ilg.typ_Int32)

let mspec_String_Concat2 (g: TcGlobals) = 
    mkILNonGenericStaticMethSpecInTy (g.ilg.typ_String, "Concat", [ g.ilg.typ_String; g.ilg.typ_String ], g.ilg.typ_String)

let mspec_String_Concat3 (g: TcGlobals) = 
    mkILNonGenericStaticMethSpecInTy (g.ilg.typ_String, "Concat", [ g.ilg.typ_String; g.ilg.typ_String; g.ilg.typ_String ], g.ilg.typ_String)

let mspec_String_Concat4 (g: TcGlobals) = 
    mkILNonGenericStaticMethSpecInTy (g.ilg.typ_String, "Concat", [ g.ilg.typ_String; g.ilg.typ_String; g.ilg.typ_String; g.ilg.typ_String ], g.ilg.typ_String)

let mspec_String_Concat_Array (g: TcGlobals) = 
    mkILNonGenericStaticMethSpecInTy (g.ilg.typ_String, "Concat", [ mkILArr1DTy g.ilg.typ_String ], g.ilg.typ_String)

let fspec_Missing_Value (g: TcGlobals) = mkILFieldSpecInTy(g.iltyp_Missing, "Value", g.iltyp_Missing)

let mkInitializeArrayMethSpec (g: TcGlobals) = 
  let tref = g.FindSysILTypeRef "System.Runtime.CompilerServices.RuntimeHelpers"
  mkILNonGenericStaticMethSpecInTy(mkILNonGenericBoxedTy tref, "InitializeArray", [g.ilg.typ_Array;g.iltyp_RuntimeFieldHandle], ILType.Void)

let mkInvalidCastExnNewobj (g: TcGlobals) = 
  mkNormalNewobj (mkILCtorMethSpecForTy (mkILNonGenericBoxedTy (g.FindSysILTypeRef "System.InvalidCastException"), []))

let typedExprForIntrinsic _g m (IntrinsicValRef(_, _, _, ty, _) as i) =
    let vref = ValRefForIntrinsic i
    exprForValRef m vref, ty

let mkCallGetGenericComparer (g: TcGlobals) m = typedExprForIntrinsic g m g.get_generic_comparer_info |> fst

let mkCallGetGenericEREqualityComparer (g: TcGlobals) m = typedExprForIntrinsic g m g.get_generic_er_equality_comparer_info |> fst

let mkCallGetGenericPEREqualityComparer (g: TcGlobals) m = typedExprForIntrinsic g m g.get_generic_per_equality_comparer_info |> fst

let mkCallUnbox (g: TcGlobals) m ty e1 = mkApps g (typedExprForIntrinsic g m g.unbox_info, [[ty]], [ e1 ], m)

let mkCallUnboxFast (g: TcGlobals) m ty e1 = mkApps g (typedExprForIntrinsic g m g.unbox_fast_info, [[ty]], [ e1 ], m)

let mkCallTypeTest (g: TcGlobals) m ty e1 = mkApps g (typedExprForIntrinsic g m g.istype_info, [[ty]], [ e1 ], m)

let mkCallTypeOf (g: TcGlobals) m ty = mkApps g (typedExprForIntrinsic g m g.typeof_info, [[ty]], [ ], m)

let mkCallTypeDefOf (g: TcGlobals) m ty = mkApps g (typedExprForIntrinsic g m g.typedefof_info, [[ty]], [ ], m)
 
let mkCallDispose (g: TcGlobals) m ty e1 = mkApps g (typedExprForIntrinsic g m g.dispose_info, [[ty]], [ e1 ], m)

let mkCallSeq (g: TcGlobals) m ty e1 = mkApps g (typedExprForIntrinsic g m g.seq_info, [[ty]], [ e1 ], m)

let mkCallCreateInstance (g: TcGlobals) m ty = mkApps g (typedExprForIntrinsic g m g.create_instance_info, [[ty]], [ mkUnit g m ], m)

let mkCallGetQuerySourceAsEnumerable (g: TcGlobals) m ty1 ty2 e1 = mkApps g (typedExprForIntrinsic g m g.query_source_as_enum_info, [[ty1;ty2]], [ e1; mkUnit g m ], m)

let mkCallNewQuerySource (g: TcGlobals) m ty1 ty2 e1 = mkApps g (typedExprForIntrinsic g m g.new_query_source_info, [[ty1;ty2]], [ e1 ], m)

let mkCallCreateEvent (g: TcGlobals) m ty1 ty2 e1 e2 e3 = mkApps g (typedExprForIntrinsic g m g.create_event_info, [[ty1;ty2]], [ e1;e2;e3 ], m)

let mkCallGenericComparisonWithComparerOuter (g: TcGlobals) m ty comp e1 e2 = mkApps g (typedExprForIntrinsic g m g.generic_comparison_withc_outer_info, [[ty]], [ comp;e1;e2 ], m)

let mkCallGenericEqualityEROuter (g: TcGlobals) m ty e1 e2 = mkApps g (typedExprForIntrinsic g m g.generic_equality_er_outer_info, [[ty]], [ e1;e2 ], m)

let mkCallGenericEqualityWithComparerOuter (g: TcGlobals) m ty comp e1 e2 = mkApps g (typedExprForIntrinsic g m g.generic_equality_withc_outer_info, [[ty]], [comp;e1;e2], m)

let mkCallGenericHashWithComparerOuter (g: TcGlobals) m ty comp e1 = mkApps g (typedExprForIntrinsic g m g.generic_hash_withc_outer_info, [[ty]], [comp;e1], m)

let mkCallEqualsOperator (g: TcGlobals) m ty e1 e2 = mkApps g (typedExprForIntrinsic g m g.equals_operator_info, [[ty]], [ e1;e2 ], m)

let mkCallNotEqualsOperator (g: TcGlobals) m ty e1 e2 = mkApps g (typedExprForIntrinsic g m g.not_equals_operator, [[ty]], [ e1;e2 ], m)

let mkCallLessThanOperator (g: TcGlobals) m ty e1 e2 = mkApps g (typedExprForIntrinsic g m g.less_than_operator, [[ty]], [ e1;e2 ], m)

let mkCallLessThanOrEqualsOperator (g: TcGlobals) m ty e1 e2 = mkApps g (typedExprForIntrinsic g m g.less_than_or_equals_operator, [[ty]], [ e1;e2 ], m)

let mkCallGreaterThanOperator (g: TcGlobals) m ty e1 e2 = mkApps g (typedExprForIntrinsic g m g.greater_than_operator, [[ty]], [ e1;e2 ], m)

let mkCallGreaterThanOrEqualsOperator (g: TcGlobals) m ty e1 e2 = mkApps g (typedExprForIntrinsic g m g.greater_than_or_equals_operator, [[ty]], [ e1;e2 ], m)

let mkCallAdditionOperator (g: TcGlobals) m ty e1 e2 = mkApps g (typedExprForIntrinsic g m g.unchecked_addition_info, [[ty; ty; ty]], [e1;e2], m)

let mkCallSubtractionOperator (g: TcGlobals) m ty e1 e2 = mkApps g (typedExprForIntrinsic g m g.unchecked_subtraction_info, [[ty; ty; ty]], [e1;e2], m)

let mkCallMultiplyOperator (g: TcGlobals) m ty1 ty2 retTy e1 e2 = mkApps g (typedExprForIntrinsic g m g.unchecked_multiply_info, [[ty1; ty2; retTy]], [e1;e2], m)

let mkCallDivisionOperator (g: TcGlobals) m ty1 ty2 retTy e1 e2 = mkApps g (typedExprForIntrinsic g m g.unchecked_division_info, [[ty1; ty2; retTy]], [e1;e2], m)

let mkCallModulusOperator (g: TcGlobals) m ty e1 e2 = mkApps g (typedExprForIntrinsic g m g.unchecked_modulus_info, [[ty; ty; ty]], [e1;e2], m)

let mkCallDefaultOf (g: TcGlobals) m ty = mkApps g (typedExprForIntrinsic g m g.unchecked_defaultof_info, [[ty]], [], m)

let mkCallBitwiseAndOperator (g: TcGlobals) m ty e1 e2 = mkApps g (typedExprForIntrinsic g m g.bitwise_and_info, [[ty]], [e1;e2], m)

let mkCallBitwiseOrOperator (g: TcGlobals) m ty e1 e2 = mkApps g (typedExprForIntrinsic g m g.bitwise_or_info, [[ty]], [e1;e2], m)

let mkCallBitwiseXorOperator (g: TcGlobals) m ty e1 e2 = mkApps g (typedExprForIntrinsic g m g.bitwise_xor_info, [[ty]], [e1;e2], m)

let mkCallShiftLeftOperator (g: TcGlobals) m ty e1 e2 = mkApps g (typedExprForIntrinsic g m g.bitwise_shift_left_info, [[ty]], [e1;e2], m)

let mkCallShiftRightOperator (g: TcGlobals) m ty e1 e2 = mkApps g (typedExprForIntrinsic g m g.bitwise_shift_right_info, [[ty]], [e1;e2], m)

let mkCallUnaryNegOperator (g: TcGlobals) m ty e1 = mkApps g (typedExprForIntrinsic g m g.unchecked_unary_minus_info, [[ty]], [e1], m)

let mkCallUnaryNotOperator (g: TcGlobals) m ty e1 = mkApps g (typedExprForIntrinsic g m g.bitwise_unary_not_info, [[ty]], [e1], m)

let mkCallAdditionChecked (g: TcGlobals) m ty e1 e2 = mkApps g (typedExprForIntrinsic g m g.checked_addition_info, [[ty; ty; ty]], [e1;e2], m)

let mkCallSubtractionChecked (g: TcGlobals) m ty e1 e2 = mkApps g (typedExprForIntrinsic g m g.checked_subtraction_info, [[ty; ty; ty]], [e1;e2], m)

let mkCallMultiplyChecked (g: TcGlobals) m ty1 ty2 retTy e1 e2 = mkApps g (typedExprForIntrinsic g m g.checked_multiply_info, [[ty1; ty2; retTy]], [e1;e2], m)

let mkCallUnaryNegChecked (g: TcGlobals) m ty e1 = mkApps g (typedExprForIntrinsic g m g.checked_unary_minus_info, [[ty]], [e1], m)

let mkCallToByteChecked (g: TcGlobals) m ty e1 = mkApps g (typedExprForIntrinsic g m g.byte_checked_info, [[ty]], [e1], m)

let mkCallToSByteChecked (g: TcGlobals) m ty e1 = mkApps g (typedExprForIntrinsic g m g.sbyte_checked_info, [[ty]], [e1], m)

let mkCallToInt16Checked (g: TcGlobals) m ty e1 = mkApps g (typedExprForIntrinsic g m g.int16_checked_info, [[ty]], [e1], m)

let mkCallToUInt16Checked (g: TcGlobals) m ty e1 = mkApps g (typedExprForIntrinsic g m g.uint16_checked_info, [[ty]], [e1], m)

let mkCallToIntChecked (g: TcGlobals) m ty e1 = mkApps g (typedExprForIntrinsic g m g.int_checked_info, [[ty]], [e1], m)

let mkCallToInt32Checked (g: TcGlobals) m ty e1 = mkApps g (typedExprForIntrinsic g m g.int32_checked_info, [[ty]], [e1], m)

let mkCallToUInt32Checked (g: TcGlobals) m ty e1 = mkApps g (typedExprForIntrinsic g m g.uint32_checked_info, [[ty]], [e1], m)

let mkCallToInt64Checked (g: TcGlobals) m ty e1 = mkApps g (typedExprForIntrinsic g m g.int64_checked_info, [[ty]], [e1], m)

let mkCallToUInt64Checked (g: TcGlobals) m ty e1 = mkApps g (typedExprForIntrinsic g m g.uint64_checked_info, [[ty]], [e1], m)

let mkCallToIntPtrChecked (g: TcGlobals) m ty e1 = mkApps g (typedExprForIntrinsic g m g.nativeint_checked_info, [[ty]], [e1], m)

let mkCallToUIntPtrChecked (g: TcGlobals) m ty e1 = mkApps g (typedExprForIntrinsic g m g.unativeint_checked_info, [[ty]], [e1], m)

let mkCallToByteOperator (g: TcGlobals) m ty e1 = mkApps g (typedExprForIntrinsic g m g.byte_operator_info, [[ty]], [e1], m)

let mkCallToSByteOperator (g: TcGlobals) m ty e1 = mkApps g (typedExprForIntrinsic g m g.sbyte_operator_info, [[ty]], [e1], m)

let mkCallToInt16Operator (g: TcGlobals) m ty e1 = mkApps g (typedExprForIntrinsic g m g.int16_operator_info, [[ty]], [e1], m)

let mkCallToUInt16Operator (g: TcGlobals) m ty e1 = mkApps g (typedExprForIntrinsic g m g.uint16_operator_info, [[ty]], [e1], m)

let mkCallToIntOperator (g: TcGlobals) m ty e1 = mkApps g (typedExprForIntrinsic g m g.int_operator_info, [[ty]], [e1], m)

let mkCallToInt32Operator (g: TcGlobals) m ty e1 = mkApps g (typedExprForIntrinsic g m g.int32_operator_info, [[ty]], [e1], m)

let mkCallToUInt32Operator (g: TcGlobals) m ty e1 = mkApps g (typedExprForIntrinsic g m g.uint32_operator_info, [[ty]], [e1], m)

let mkCallToInt64Operator (g: TcGlobals) m ty e1 = mkApps g (typedExprForIntrinsic g m g.int64_operator_info, [[ty]], [e1], m)

let mkCallToUInt64Operator (g: TcGlobals) m ty e1 = mkApps g (typedExprForIntrinsic g m g.uint64_operator_info, [[ty]], [e1], m)

let mkCallToSingleOperator (g: TcGlobals) m ty e1 = mkApps g (typedExprForIntrinsic g m g.float32_operator_info, [[ty]], [e1], m)

let mkCallToDoubleOperator (g: TcGlobals) m ty e1 = mkApps g (typedExprForIntrinsic g m g.float_operator_info, [[ty]], [e1], m)

let mkCallToIntPtrOperator (g: TcGlobals) m ty e1 = mkApps g (typedExprForIntrinsic g m g.nativeint_operator_info, [[ty]], [e1], m)

let mkCallToUIntPtrOperator (g: TcGlobals) m ty e1 = mkApps g (typedExprForIntrinsic g m g.unativeint_operator_info, [[ty]], [e1], m)

let mkCallToCharOperator (g: TcGlobals) m ty e1 = mkApps g (typedExprForIntrinsic g m g.char_operator_info, [[ty]], [e1], m)

let mkCallToEnumOperator (g: TcGlobals) m ty e1 = mkApps g (typedExprForIntrinsic g m g.enum_operator_info, [[ty]], [e1], m)

let mkCallArrayLength (g: TcGlobals) m ty e1 = mkApps g (typedExprForIntrinsic g m g.array_length_info, [[ty]], [e1], m)

let mkCallArrayGet (g: TcGlobals) m ty e1 idx1 = mkApps g (typedExprForIntrinsic g m g.array_get_info, [[ty]], [ e1 ; idx1 ], m)

let mkCallArray2DGet (g: TcGlobals) m ty e1 idx1 idx2 = mkApps g (typedExprForIntrinsic g m g.array2D_get_info, [[ty]], [ e1 ; idx1; idx2 ], m)

let mkCallArray3DGet (g: TcGlobals) m ty e1 idx1 idx2 idx3 = mkApps g (typedExprForIntrinsic g m g.array3D_get_info, [[ty]], [ e1 ; idx1; idx2; idx3 ], m)

let mkCallArray4DGet (g: TcGlobals) m ty e1 idx1 idx2 idx3 idx4 = mkApps g (typedExprForIntrinsic g m g.array4D_get_info, [[ty]], [ e1 ; idx1; idx2; idx3; idx4 ], m)

let mkCallArraySet (g: TcGlobals) m ty e1 idx1 v = mkApps g (typedExprForIntrinsic g m g.array_set_info, [[ty]], [ e1 ; idx1; v ], m)

let mkCallArray2DSet (g: TcGlobals) m ty e1 idx1 idx2 v = mkApps g (typedExprForIntrinsic g m g.array2D_set_info, [[ty]], [ e1 ; idx1; idx2; v ], m)

let mkCallArray3DSet (g: TcGlobals) m ty e1 idx1 idx2 idx3 v = mkApps g (typedExprForIntrinsic g m g.array3D_set_info, [[ty]], [ e1 ; idx1; idx2; idx3; v ], m)

let mkCallArray4DSet (g: TcGlobals) m ty e1 idx1 idx2 idx3 idx4 v = mkApps g (typedExprForIntrinsic g m g.array4D_set_info, [[ty]], [ e1 ; idx1; idx2; idx3; idx4; v ], m)

let mkCallHash (g: TcGlobals) m ty e1 = mkApps g (typedExprForIntrinsic g m g.hash_info, [[ty]], [ e1 ], m)

let mkCallBox (g: TcGlobals) m ty e1 = mkApps g (typedExprForIntrinsic g m g.box_info, [[ty]], [ e1 ], m)

let mkCallIsNull (g: TcGlobals) m ty e1 = mkApps g (typedExprForIntrinsic g m g.isnull_info, [[ty]], [ e1 ], m)

let mkCallRaise (g: TcGlobals) m ty e1 = mkApps g (typedExprForIntrinsic g m g.raise_info, [[ty]], [ e1 ], m)

let mkCallNewDecimal (g: TcGlobals) m (e1, e2, e3, e4, e5) = mkApps g (typedExprForIntrinsic g m g.new_decimal_info, [], [ e1;e2;e3;e4;e5 ], m)

let mkCallNewFormat (g: TcGlobals) m aty bty cty dty ety formatStringExpr =
    mkApps g (typedExprForIntrinsic g m g.new_format_info, [[aty;bty;cty;dty;ety]], [ formatStringExpr ], m)

let tryMkCallBuiltInWitness (g: TcGlobals) traitInfo argExprs m =
    let info, tinst = g.MakeBuiltInWitnessInfo traitInfo
    let vref = ValRefForIntrinsic info
    match vref.TryDeref with
    | ValueSome v -> 
        let f = exprForValRef m vref
        mkApps g ((f, v.Type), [tinst], argExprs, m) |> Some
    | ValueNone -> 
        None

let tryMkCallCoreFunctionAsBuiltInWitness (g: TcGlobals) info tyargs argExprs m =
    let vref = ValRefForIntrinsic info
    match vref.TryDeref with
    | ValueSome v -> 
        let f = exprForValRef m vref
        mkApps g ((f, v.Type), [tyargs], argExprs, m) |> Some
    | ValueNone -> 
        None

let TryEliminateDesugaredConstants g m c = 
    match c with 
    | Const.Decimal d -> 
        match System.Decimal.GetBits d with 
        | [| lo;med;hi; signExp |] -> 
            let scale = (min (((signExp &&& 0xFF0000) >>> 16) &&& 0xFF) 28) |> byte
            let isNegative = (signExp &&& 0x80000000) <> 0
            Some(mkCallNewDecimal g m (mkInt g m lo, mkInt g m med, mkInt g m hi, mkBool g m isNegative, mkByte g m scale) )
        | _ -> failwith "unreachable"
    | _ -> 
        None

let mkSeqTy (g: TcGlobals) ty = mkAppTy g.seq_tcr [ty] 

let mkIEnumeratorTy (g: TcGlobals) ty = mkAppTy g.tcref_System_Collections_Generic_IEnumerator [ty] 

let mkCallSeqCollect g m alphaTy betaTy arg1 arg2 = 
    let enumty2 = try rangeOfFunTy g (tyOfExpr g arg1) with _ -> (* defensive programming *) (mkSeqTy g betaTy)
    mkApps g (typedExprForIntrinsic g m g.seq_collect_info, [[alphaTy;enumty2;betaTy]], [ arg1; arg2 ], m) 
                  
let mkCallSeqUsing g m resourceTy elemTy arg1 arg2 = 
    // We're instantiating val using : 'a -> ('a -> 'sb) -> seq<'b> when 'sb :> seq<'b> and 'a :> IDisposable 
    // We set 'sb -> range(typeof(arg2)) 
    let enumty = try rangeOfFunTy g (tyOfExpr g arg2) with _ -> (* defensive programming *) (mkSeqTy g elemTy)
    mkApps g (typedExprForIntrinsic g m g.seq_using_info, [[resourceTy;enumty;elemTy]], [ arg1; arg2 ], m) 
                  
let mkCallSeqDelay g m elemTy arg1 = 
    mkApps g (typedExprForIntrinsic g m g.seq_delay_info, [[elemTy]], [ arg1 ], m) 
                  
let mkCallSeqAppend g m elemTy arg1 arg2 = 
    mkApps g (typedExprForIntrinsic g m g.seq_append_info, [[elemTy]], [ arg1; arg2 ], m) 

let mkCallSeqGenerated g m elemTy arg1 arg2 = 
    mkApps g (typedExprForIntrinsic g m g.seq_generated_info, [[elemTy]], [ arg1; arg2 ], m) 
                       
let mkCallSeqFinally g m elemTy arg1 arg2 = 
    mkApps g (typedExprForIntrinsic g m g.seq_finally_info, [[elemTy]], [ arg1; arg2 ], m) 
                       
let mkCallSeqOfFunctions g m ty1 ty2 arg1 arg2 arg3 = 
    mkApps g (typedExprForIntrinsic g m g.seq_of_functions_info, [[ty1;ty2]], [ arg1; arg2; arg3 ], m) 
                  
let mkCallSeqToArray g m elemTy arg1 =  
    mkApps g (typedExprForIntrinsic g m g.seq_to_array_info, [[elemTy]], [ arg1 ], m) 
                  
let mkCallSeqToList g m elemTy arg1 = 
    mkApps g (typedExprForIntrinsic g m g.seq_to_list_info, [[elemTy]], [ arg1 ], m) 
                  
let mkCallSeqMap g m inpElemTy genElemTy arg1 arg2 = 
    mkApps g (typedExprForIntrinsic g m g.seq_map_info, [[inpElemTy;genElemTy]], [ arg1; arg2 ], m) 
                  
let mkCallSeqSingleton g m ty1 arg1 = 
    mkApps g (typedExprForIntrinsic g m g.seq_singleton_info, [[ty1]], [ arg1 ], m) 
                  
let mkCallSeqEmpty g m ty1 = 
    mkApps g (typedExprForIntrinsic g m g.seq_empty_info, [[ty1]], [ ], m) 
                 
let mkCall_sprintf (g: TcGlobals) m funcTy fmtExpr fillExprs = 
    mkApps g (typedExprForIntrinsic g m g.sprintf_info, [[funcTy]], fmtExpr::fillExprs , m) 
                 
let mkCallDeserializeQuotationFSharp20Plus g m e1 e2 e3 e4 = 
    let args = [ e1; e2; e3; e4 ]
    mkApps g (typedExprForIntrinsic g m g.deserialize_quoted_FSharp_20_plus_info, [], [ mkRefTupledNoTypes g m args ], m)

let mkCallDeserializeQuotationFSharp40Plus g m e1 e2 e3 e4 e5 = 
    let args = [ e1; e2; e3; e4; e5 ]
    mkApps g (typedExprForIntrinsic g m g.deserialize_quoted_FSharp_40_plus_info, [], [ mkRefTupledNoTypes g m args ], m)

let mkCallCastQuotation g m ty e1 = 
    mkApps g (typedExprForIntrinsic g m g.cast_quotation_info, [[ty]], [ e1 ], m)

let mkCallLiftValue (g: TcGlobals) m ty e1 = 
    mkApps g (typedExprForIntrinsic g m g.lift_value_info, [[ty]], [e1], m)

let mkCallLiftValueWithName (g: TcGlobals) m ty nm e1 = 
    let vref = ValRefForIntrinsic g.lift_value_with_name_info 
    // Use "Expr.ValueWithName" if it exists in FSharp.Core
    match vref.TryDeref with
    | ValueSome _ ->
        mkApps g (typedExprForIntrinsic g m g.lift_value_with_name_info, [[ty]], [mkRefTupledNoTypes g m [e1; mkString g m nm]], m)
    | ValueNone ->
        mkCallLiftValue g m ty e1

let mkCallLiftValueWithDefn g m qty e1 = 
    assert isQuotedExprTy g qty
    let ty = destQuotedExprTy g qty
    let vref = ValRefForIntrinsic g.lift_value_with_defn_info 
    // Use "Expr.WithValue" if it exists in FSharp.Core
    match vref.TryDeref with
    | ValueSome _ ->
        let copyOfExpr = copyExpr g ValCopyFlag.CloneAll e1
        let quoteOfCopyOfExpr = Expr.Quote (copyOfExpr, ref None, false, m, qty)
        mkApps g (typedExprForIntrinsic g m g.lift_value_with_defn_info, [[ty]], [mkRefTupledNoTypes g m [e1; quoteOfCopyOfExpr]], m)
    | ValueNone ->
        Expr.Quote (e1, ref None, false, m, qty)

let mkCallCheckThis g m ty e1 = 
    mkApps g (typedExprForIntrinsic g m g.check_this_info, [[ty]], [e1], m)

let mkCallFailInit g m = 
    mkApps g (typedExprForIntrinsic g m g.fail_init_info, [], [mkUnit g m], m)

let mkCallFailStaticInit g m = 
    mkApps g (typedExprForIntrinsic g m g.fail_static_init_info, [], [mkUnit g m], m)

let mkCallQuoteToLinqLambdaExpression g m ty e1 = 
    mkApps g (typedExprForIntrinsic g m g.quote_to_linq_lambda_info, [[ty]], [e1], m)

let mkOptionToNullable g m ty e1 = 
    mkApps g (typedExprForIntrinsic g m g.option_toNullable_info, [[ty]], [e1], m)

let mkOptionDefaultValue g m ty e1 e2 = 
    mkApps g (typedExprForIntrinsic g m g.option_defaultValue_info, [[ty]], [e1; e2], m)

let mkLazyDelayed g m ty f = mkApps g (typedExprForIntrinsic g m g.lazy_create_info, [[ty]], [ f ], m) 

let mkLazyForce g m ty e = mkApps g (typedExprForIntrinsic g m g.lazy_force_info, [[ty]], [ e; mkUnit g m ], m) 

let mkGetString g m e1 e2 = mkApps g (typedExprForIntrinsic g m g.getstring_info, [], [e1;e2], m)

let mkGetStringChar = mkGetString

let mkGetStringLength g m e =
    let mspec = mspec_String_Length g
    Expr.Op (TOp.ILCall (false, false, false, false, ValUseFlag.NormalValUse, true, false, mspec.MethodRef, [], [], [g.int32_ty]), [], [e], m)

let mkStaticCall_String_Concat2 g m arg1 arg2 =
    let mspec = mspec_String_Concat2 g
    Expr.Op (TOp.ILCall (false, false, false, false, ValUseFlag.NormalValUse, false, false, mspec.MethodRef, [], [], [g.string_ty]), [], [arg1; arg2], m)

let mkStaticCall_String_Concat3 g m arg1 arg2 arg3 =
    let mspec = mspec_String_Concat3 g
    Expr.Op (TOp.ILCall (false, false, false, false, ValUseFlag.NormalValUse, false, false, mspec.MethodRef, [], [], [g.string_ty]), [], [arg1; arg2; arg3], m)

let mkStaticCall_String_Concat4 g m arg1 arg2 arg3 arg4 =
    let mspec = mspec_String_Concat4 g
    Expr.Op (TOp.ILCall (false, false, false, false, ValUseFlag.NormalValUse, false, false, mspec.MethodRef, [], [], [g.string_ty]), [], [arg1; arg2; arg3; arg4], m)

let mkStaticCall_String_Concat_Array g m arg =
    let mspec = mspec_String_Concat_Array g
    Expr.Op (TOp.ILCall (false, false, false, false, ValUseFlag.NormalValUse, false, false, mspec.MethodRef, [], [], [g.string_ty]), [], [arg], m)

// Quotations can't contain any IL.
// As a result, we aim to get rid of all IL generation in the typechecker and pattern match
// compiler, or else train the quotation generator to understand the generated IL. 
// Hence each of the following are marked with places where they are generated.

// Generated by the optimizer and the encoding of 'for' loops     
let mkDecr (g: TcGlobals) m e = mkAsmExpr ([ AI_sub ], [], [e; mkOne g m], [g.int_ty], m)

let mkIncr (g: TcGlobals) m e = mkAsmExpr ([ AI_add ], [], [mkOne g m; e], [g.int_ty], m)

// Generated by the pattern match compiler and the optimizer for
//    1. array patterns
//    2. optimizations associated with getting 'for' loops into the shape expected by the JIT.
// 
// NOTE: The conv.i4 assumes that int_ty is int32. Note: ldlen returns native UNSIGNED int 
let mkLdlen (g: TcGlobals) m arre = mkAsmExpr ([ I_ldlen; (AI_conv DT_I4) ], [], [ arre ], [ g.int_ty ], m)

let mkLdelem (_g: TcGlobals) m ty arre idxe = mkAsmExpr ([ I_ldelem_any (ILArrayShape.SingleDimensional, mkILTyvarTy 0us) ], [ty], [ arre;idxe ], [ ty ], m)

// This is generated in equality/compare/hash augmentations and in the pattern match compiler.
// It is understood by the quotation processor and turned into "Equality" nodes.
//
// Note: this is IL assembly code, don't go inserting this in expressions which will be exposed via quotations
let mkILAsmCeq (g: TcGlobals) m e1 e2 = mkAsmExpr ([ AI_ceq ], [], [e1; e2], [g.bool_ty], m)

let mkILAsmClt (g: TcGlobals) m e1 e2 = mkAsmExpr ([ AI_clt ], [], [e1; e2], [g.bool_ty], m)

// This is generated in the initialization of the "ctorv" field in the typechecker's compilation of
// an implicit class construction.
let mkNull m ty = Expr.Const (Const.Zero, m, ty)

let mkThrow m ty e = mkAsmExpr ([ I_throw ], [], [e], [ty], m)

let destThrow = function
    | Expr.Op (TOp.ILAsm ([I_throw], [ty2]), [], [e], m) -> Some (m, ty2, e)
    | _ -> None

let isThrow x = Option.isSome (destThrow x)

// reraise - parsed as library call - internally represented as op form.
let mkReraiseLibCall (g: TcGlobals) ty m =
    let ve, vt = typedExprForIntrinsic g m g.reraise_info
    Expr.App (ve, vt, [ty], [mkUnit g m], m)

let mkReraise m returnTy = Expr.Op (TOp.Reraise, [returnTy], [], m) (* could suppress unitArg *)

//----------------------------------------------------------------------------
// CompilationMappingAttribute, SourceConstructFlags
//----------------------------------------------------------------------------

let tnameCompilationSourceNameAttr = FSharpLib.Core + ".CompilationSourceNameAttribute"
let tnameCompilationArgumentCountsAttr = FSharpLib.Core + ".CompilationArgumentCountsAttribute"
let tnameCompilationMappingAttr = FSharpLib.Core + ".CompilationMappingAttribute"
let tnameSourceConstructFlags = FSharpLib.Core + ".SourceConstructFlags"

let tref_CompilationArgumentCountsAttr (g: TcGlobals) = mkILTyRef (g.fslibCcu.ILScopeRef, tnameCompilationArgumentCountsAttr)
let tref_CompilationMappingAttr (g: TcGlobals) = mkILTyRef (g.fslibCcu.ILScopeRef, tnameCompilationMappingAttr)
let tref_CompilationSourceNameAttr (g: TcGlobals) = mkILTyRef (g.fslibCcu.ILScopeRef, tnameCompilationSourceNameAttr)
let tref_SourceConstructFlags (g: TcGlobals) = mkILTyRef (g.fslibCcu.ILScopeRef, tnameSourceConstructFlags)

let mkCompilationMappingAttrPrim (g: TcGlobals) k nums = 
    mkILCustomAttribute (tref_CompilationMappingAttr g, 
                               ((mkILNonGenericValueTy (tref_SourceConstructFlags g)) :: (nums |> List.map (fun _ -> g.ilg.typ_Int32))), 
                               ((k :: nums) |> List.map (fun n -> ILAttribElem.Int32 n)), 
                               [])

let mkCompilationMappingAttr g kind = mkCompilationMappingAttrPrim g kind []

let mkCompilationMappingAttrWithSeqNum g kind seqNum = mkCompilationMappingAttrPrim g kind [seqNum]

let mkCompilationMappingAttrWithVariantNumAndSeqNum g kind varNum seqNum = mkCompilationMappingAttrPrim g kind [varNum;seqNum]

let mkCompilationArgumentCountsAttr (g: TcGlobals) nums = 
    mkILCustomAttribute (tref_CompilationArgumentCountsAttr g, [ mkILArr1DTy g.ilg.typ_Int32 ], 
                               [ILAttribElem.Array (g.ilg.typ_Int32, List.map (fun n -> ILAttribElem.Int32 n) nums)], 
                               [])

let mkCompilationSourceNameAttr (g: TcGlobals) n = 
    mkILCustomAttribute (tref_CompilationSourceNameAttr g, [ g.ilg.typ_String ], 
                               [ILAttribElem.String(Some n)], 
                               [])

let mkCompilationMappingAttrForQuotationResource (g: TcGlobals) (nm, tys: ILTypeRef list) = 
    mkILCustomAttribute (tref_CompilationMappingAttr g, 
                               [ g.ilg.typ_String; mkILArr1DTy g.ilg.typ_Type ], 
                               [ ILAttribElem.String (Some nm); ILAttribElem.Array (g.ilg.typ_Type, [ for ty in tys -> ILAttribElem.TypeRef (Some ty) ]) ], 
                               [])

//----------------------------------------------------------------------------
// Decode extensible typing attributes
//----------------------------------------------------------------------------

#if !NO_TYPEPROVIDERS

let isTypeProviderAssemblyAttr (cattr: ILAttribute) = 
    cattr.Method.DeclaringType.BasicQualifiedName = typeof<Microsoft.FSharp.Core.CompilerServices.TypeProviderAssemblyAttribute>.FullName

let TryDecodeTypeProviderAssemblyAttr (cattr: ILAttribute) : string MaybeNull option = 
    if isTypeProviderAssemblyAttr cattr then 
        let parms, _args = decodeILAttribData cattr 
        match parms with // The first parameter to the attribute is the name of the assembly with the compiler extensions.
        | ILAttribElem.String (Some assemblyName) :: _ -> Some assemblyName
        | ILAttribElem.String None :: _ -> Some null
        | [] -> Some null
        | _ -> None
    else
        None

#endif

//----------------------------------------------------------------------------
// FSharpInterfaceDataVersionAttribute
//----------------------------------------------------------------------------

let tname_SignatureDataVersionAttr = FSharpLib.Core + ".FSharpInterfaceDataVersionAttribute"

let tnames_SignatureDataVersionAttr = splitILTypeName tname_SignatureDataVersionAttr

let tref_SignatureDataVersionAttr fsharpCoreAssemblyScopeRef = mkILTyRef(fsharpCoreAssemblyScopeRef, tname_SignatureDataVersionAttr)

let mkSignatureDataVersionAttr (g: TcGlobals) (version: ILVersionInfo)  = 
    mkILCustomAttribute
        (tref_SignatureDataVersionAttr g.ilg.fsharpCoreAssemblyScopeRef, 
         [g.ilg.typ_Int32;g.ilg.typ_Int32;g.ilg.typ_Int32], 
         [ILAttribElem.Int32 (int32 version.Major)
          ILAttribElem.Int32 (int32 version.Minor) 
          ILAttribElem.Int32 (int32 version.Build)], [])

let tname_AutoOpenAttr = FSharpLib.Core + ".AutoOpenAttribute"

let IsSignatureDataVersionAttr cattr = isILAttribByName ([], tname_SignatureDataVersionAttr) cattr

let TryFindAutoOpenAttr cattr = 
    if isILAttribByName ([], tname_AutoOpenAttr) cattr then 
        match decodeILAttribData cattr with 
        | [ILAttribElem.String s], _ -> s
        | [], _ -> None
        | _ -> 
            warning(Failure(FSComp.SR.tastUnexpectedDecodeOfAutoOpenAttribute()))
            None
    else
        None
        
let TryFindInternalsVisibleToAttr cattr = 
    if isILAttribByName ([], tname_InternalsVisibleToAttribute) cattr then 
        match decodeILAttribData cattr with 
        | [ILAttribElem.String s], _ -> s
        | [], _ -> None
        | _ -> 
            warning(Failure(FSComp.SR.tastUnexpectedDecodeOfInternalsVisibleToAttribute()))
            None
    else
        None

let IsMatchingSignatureDataVersionAttr (version: ILVersionInfo) cattr = 
    IsSignatureDataVersionAttr cattr &&
    match decodeILAttribData cattr with 
    |  [ILAttribElem.Int32 u1; ILAttribElem.Int32 u2;ILAttribElem.Int32 u3 ], _ -> 
        (version.Major = uint16 u1) && (version.Minor = uint16 u2) && (version.Build = uint16 u3)
    | _ -> 
        warning(Failure(FSComp.SR.tastUnexpectedDecodeOfInterfaceDataVersionAttribute()))
        false

let mkCompilerGeneratedAttr (g: TcGlobals) n = 
    mkILCustomAttribute (tref_CompilationMappingAttr g, [mkILNonGenericValueTy (tref_SourceConstructFlags g)], [ILAttribElem.Int32 n], [])

//--------------------------------------------------------------------------
// tupled lambda --> method/function with a given topValInfo specification.
//
// AdjustArityOfLambdaBody: "(vs, body)" represents a lambda "fun (vs) -> body". The
// aim is to produce a "static method" represented by a pair
// "(mvs, body)" where mvs has the List.length "arity".
//--------------------------------------------------------------------------

let untupledToRefTupled g vs =
    let untupledTys = typesOfVals vs
    let m = (List.head vs).Range
    let tupledv, tuplede = mkCompGenLocal m "tupledArg" (mkRefTupledTy g untupledTys)
    let untupling_es = List.mapi (fun i _ -> mkTupleFieldGet g (tupInfoRef, tuplede, untupledTys, i, m)) untupledTys
    // These are non-sticky - at the caller,any sequence point for 'body' goes on 'body' _after_ the binding has been made
    tupledv, mkInvisibleLets m vs untupling_es 
    
// The required tupled-arity (arity) can either be 1 
// or N, and likewise for the tuple-arity of the input lambda, i.e. either 1 or N 
// where the N's will be identical. 
let AdjustArityOfLambdaBody g arity (vs: Val list) body = 
    let nvs = vs.Length
    if not (nvs = arity || nvs = 1 || arity = 1) then failwith "lengths don't add up"
    if arity = 0 then 
        vs, body
    elif nvs = arity then 
        vs, body
    elif nvs = 1 then
        let v = vs.Head
        let untupledTys = destRefTupleTy g v.Type
        if (untupledTys.Length <> arity) then failwith "length untupledTys <> arity"
        let dummyvs, dummyes = 
            untupledTys 
            |> List.mapi (fun i ty -> mkCompGenLocal v.Range (v.LogicalName + "_" + string i) ty) 
            |> List.unzip 
        let body = mkInvisibleLet v.Range v (mkRefTupled g v.Range dummyes untupledTys) body
        dummyvs, body
    else 
        let tupledv, untupler = untupledToRefTupled g vs
        [tupledv], untupler body

let MultiLambdaToTupledLambda g vs body = 
    match vs with 
    | [] -> failwith "MultiLambdaToTupledLambda: expected some arguments"
    | [v] -> v, body 
    | vs -> 
        let tupledv, untupler = untupledToRefTupled g vs
        tupledv, untupler body 

let (|RefTuple|_|) expr = 
    match expr with
    | Expr.Op (TOp.Tuple (TupInfo.Const false), _, args, _) -> Some args
    | _ -> None

let MultiLambdaToTupledLambdaIfNeeded g (vs, arg) body = 
    match vs, arg with 
    | [], _ -> failwith "MultiLambdaToTupledLambda: expected some arguments"
    | [v], _ -> [(v, arg)], body 
    | vs, RefTuple args when args.Length = vs.Length -> List.zip vs args, body
    | vs, _ -> 
        let tupledv, untupler = untupledToRefTupled g vs
        [(tupledv, arg)], untupler body 

//--------------------------------------------------------------------------
// Beta reduction via let-bindings. Reduce immediate apps. of lambdas to let bindings. 
// Includes binding the immediate application of generic
// functions. Input type is the type of the function. Makes use of the invariant
// that any two expressions have distinct local variables (because we explicitly copy
// expressions).
//------------------------------------------------------------------------ 

let rec MakeApplicationAndBetaReduceAux g (f, fty, tyargsl: TType list list, argsl: Expr list, m) =
  match f with 
  | Expr.Let (bind, body, mLet, _) ->
      // Lift bindings out, i.e. (let x = e in f) y --> let x = e in f y 
      // This increases the scope of 'x', which I don't like as it mucks with debugging 
      // scopes of variables, but this is an important optimization, especially when the '|>' 
      // notation is used a lot. 
      mkLetBind mLet bind (MakeApplicationAndBetaReduceAux g (body, fty, tyargsl, argsl, m))
  | _ -> 
  match tyargsl with 
  | [] :: rest -> 
     MakeApplicationAndBetaReduceAux g (f, fty, rest, argsl, m)

  | tyargs :: rest -> 
      // Bind type parameters by immediate substitution 
      match f with 
      | Expr.TyLambda (_, tyvs, body, _, bodyTy) when tyvs.Length = List.length tyargs -> 
          let tpenv = bindTypars tyvs tyargs emptyTyparInst
          let body = instExpr g tpenv body
          let bodyTyR = instType tpenv bodyTy
          MakeApplicationAndBetaReduceAux g (body, bodyTyR, rest, argsl, m) 

      | _ -> 
          let f = mkAppsAux g f fty [tyargs] [] m
          let fty = applyTyArgs g fty tyargs 
          MakeApplicationAndBetaReduceAux g (f, fty, rest, argsl, m)
  | [] -> 
      match argsl with
      | _ :: _ ->
          // Bind term parameters by "let" explicit substitutions 
          // 
          // Only do this if there are enough lambdas for the number of arguments supplied. This is because
          // all arguments get evaluated before application.
          //
          // VALID:
          //      (fun a b -> E[a, b]) t1 t2 ---> let a = t1 in let b = t2 in E[t1, t2]
          // INVALID:
          //      (fun a -> E[a]) t1 t2 ---> let a = t1 in E[a] t2 UNLESS: E[a] has no effects OR t2 has no effects
          
          match tryStripLambdaN argsl.Length f with 
          | Some (argvsl, body) -> 
               assert (argvsl.Length = argsl.Length)
               let pairs, body = List.mapFoldBack (MultiLambdaToTupledLambdaIfNeeded g) (List.zip argvsl argsl) body
               let argvs2, args2 = List.unzip (List.concat pairs)
               mkLetsBind m (mkCompGenBinds argvs2 args2) body
          | _ -> 
              mkExprAppAux g f fty argsl m 

      | [] -> 
          f
      
let MakeApplicationAndBetaReduce g (f, fty, tyargsl, argl, m) = 
  MakeApplicationAndBetaReduceAux g (f, fty, tyargsl, argl, m)

let (|NewDelegateExpr|_|) g expr =
    match expr with
    | Expr.Obj (lambdaId, ty, a, b, [TObjExprMethod(c, d, e, tmvs, body, f)], [], m) when isDelegateTy g ty ->
        Some (lambdaId, List.concat tmvs, body, m, (fun bodyR -> Expr.Obj (lambdaId, ty, a, b, [TObjExprMethod(c, d, e, tmvs, bodyR, f)], [], m)))
    | _ -> None

let (|DelegateInvokeExpr|_|) g expr =
    match expr with
    | Expr.App ((Expr.Val (invokeRef, _, _)) as delInvokeRef, delInvokeTy, [], [delExpr;delInvokeArg], m) 
        when invokeRef.LogicalName = "Invoke" && isFSharpDelegateTy g (tyOfExpr g delExpr) -> 
            Some(delInvokeRef, delInvokeTy, delExpr, delInvokeArg, m)
    | _ -> None

let (|OpPipeRight|_|) g expr =
    match expr with
    | Expr.App (Expr.Val (vref, _, _), _, [_; resType], [xExpr; fExpr], m) 
        when valRefEq g vref g.piperight_vref -> 
            Some(resType, xExpr, fExpr, m)
    | _ -> None

let (|OpPipeRight2|_|) g expr =
    match expr with
    | Expr.App (Expr.Val (vref, _, _), _, [_; _; resType], [Expr.Op (TOp.Tuple _, _, [arg1; arg2], _); fExpr], m) 
        when valRefEq g vref g.piperight2_vref -> 
            Some(resType, arg1, arg2, fExpr, m)
    | _ -> None

let (|OpPipeRight3|_|) g expr =
    match expr with
    | Expr.App (Expr.Val (vref, _, _), _, [_; _; _; resType], [Expr.Op (TOp.Tuple _, _, [arg1; arg2; arg3], _); fExpr], m) 
        when valRefEq g vref g.piperight3_vref -> 
            Some(resType, arg1, arg2, arg3, fExpr, m)
    | _ -> None

let rec MakeFSharpDelegateInvokeAndTryBetaReduce g (delInvokeRef, delExpr, delInvokeTy, delInvokeArg, m) =
    match delExpr with 
    | Expr.Let (bind, body, mLet, _) ->
        mkLetBind mLet bind (MakeFSharpDelegateInvokeAndTryBetaReduce g (delInvokeRef, body, delInvokeTy, delInvokeArg, m))
    | NewDelegateExpr g (_, argvs, body, m, _) when argvs.Length > 0 -> 
        let pairs, body = MultiLambdaToTupledLambdaIfNeeded g (argvs, delInvokeArg) body
        let argvs2, args2 = List.unzip pairs
        mkLetsBind m (mkCompGenBinds argvs2 args2) body
    | _ -> 
        // Remake the delegate invoke
        Expr.App (delInvokeRef, delInvokeTy, [], [delExpr; delInvokeArg], m) 
      
//---------------------------------------------------------------------------
// Adjust for expected usage
// Convert a use of a value to saturate to the given arity.
//--------------------------------------------------------------------------- 

let MakeArgsForTopArgs _g m argtysl tpenv =
    argtysl |> List.mapi (fun i argtys -> 
        argtys |> List.mapi (fun j (argty, argInfo: ArgReprInfo) -> 
            let ty = instType tpenv argty
            let nm = 
               match argInfo.Name with 
               | None -> CompilerGeneratedName ("arg" + string i + string j)
               | Some id -> id.idText
            fst (mkCompGenLocal m nm ty)))

let AdjustValForExpectedArity g m (vref: ValRef) flags topValInfo =

    let tps, argtysl, retTy, _ = GetTopValTypeInFSharpForm g topValInfo vref.Type m
    let tpsR = copyTypars tps
    let tyargsR = List.map mkTyparTy tpsR
    let tpenv = bindTypars tps tyargsR emptyTyparInst
    let rtyR = instType tpenv retTy
    let vsl = MakeArgsForTopArgs g m argtysl tpenv
    let call = MakeApplicationAndBetaReduce g (Expr.Val (vref, flags, m), vref.Type, [tyargsR], (List.map (mkRefTupledVars g m) vsl), m)
    let tauexpr, tauty = 
        List.foldBack 
            (fun vs (e, ty) -> mkMultiLambda m vs (e, ty), (mkFunTy g (mkRefTupledVarsTy g vs) ty))
            vsl
            (call, rtyR)
    // Build a type-lambda expression for the toplevel value if needed... 
    mkTypeLambda m tpsR (tauexpr, tauty), tpsR +-> tauty

let IsSubsumptionExpr g expr =
    match expr with 
    | Expr.Op (TOp.Coerce, [inputTy;actualTy], [_], _) ->
        isFunTy g actualTy && isFunTy g inputTy   
    | _ -> 
        false

let stripTupledFunTy g ty = 
    let argTys, retTy = stripFunTy g ty
    let curriedArgTys = argTys |> List.map (tryDestRefTupleTy g)
    curriedArgTys, retTy

let (|ExprValWithPossibleTypeInst|_|) expr =
    match expr with 
    | Expr.App (Expr.Val (vref, flags, m), _fty, tyargs, [], _) ->
        Some (vref, flags, tyargs, m)
    | Expr.Val (vref, flags, m) ->
        Some (vref, flags, [], m)
    | _ -> 
        None

let mkCoerceIfNeeded g tgtTy srcTy expr =
    if typeEquiv g tgtTy srcTy then 
        expr
    else 
        mkCoerceExpr(expr, tgtTy, expr.Range, srcTy)

let mkCompGenLetIn m nm ty e f = 
    let v, ve = mkCompGenLocal m nm ty
    mkCompGenLet m v e (f (v, ve))

/// Take a node representing a coercion from one function type to another, e.g.
///    A -> A * A -> int 
/// to 
///    B -> B * A -> int 
/// and return an expression of the correct type that doesn't use a coercion type. For example
/// return   
///    (fun b1 b2 -> E (b1 :> A) (b2 :> A))
///
///    - Use good names for the closure arguments if available
///    - Create lambda variables if needed, or use the supplied arguments if available.
///
/// Return the new expression and any unused suffix of supplied arguments
///
/// If E is a value with TopInfo then use the arity to help create a better closure.
/// In particular we can create a closure like this:
///    (fun b1 b2 -> E (b1 :> A) (b2 :> A))
/// rather than 
///    (fun b1 -> let clo = E (b1 :> A) in (fun b2 -> clo (b2 :> A)))
/// The latter closures are needed to carefully preserve side effect order
///
/// Note that the results of this translation are visible to quotations

let AdjustPossibleSubsumptionExpr g (expr: Expr) (suppliedArgs: Expr list) : (Expr* Expr list) option =

    match expr with 
    | Expr.Op (TOp.Coerce, [inputTy;actualTy], [exprWithActualTy], m) when 
        isFunTy g actualTy && isFunTy g inputTy ->
        
        if typeEquiv g actualTy inputTy then 
            Some(exprWithActualTy, suppliedArgs)
        else
            
            let curriedActualArgTys, retTy = stripTupledFunTy g actualTy

            let curriedInputTys, _ = stripFunTy g inputTy

            assert (curriedActualArgTys.Length = curriedInputTys.Length)

            let argTys = (curriedInputTys, curriedActualArgTys) ||> List.mapi2 (fun i x y -> (i, x, y))


            // Use the nice names for a function of known arity and name. Note that 'nice' here also 
            // carries a semantic meaning. For a function with top-info, 
            //   let f (x: A) (y: A) (z: A) = ...
            // we know there are no side effects on the application of 'f' to 1, 2 args. This greatly simplifies
            // the closure built for 
            //   f b1 b2 
            // and indeed for 
            //   f b1 b2 b3
            // we don't build any closure at all, and just return
            //   f (b1 :> A) (b2 :> A) (b3 :> A)
            
            let curriedNiceNames = 
                match stripExpr exprWithActualTy with 
                | ExprValWithPossibleTypeInst(vref, _, _, _) when vref.ValReprInfo.IsSome -> 

                    let _, argtysl, _, _ = GetTopValTypeInFSharpForm g vref.ValReprInfo.Value vref.Type expr.Range
                    argtysl |> List.mapi (fun i argtys -> 
                        argtys |> List.mapi (fun j (_, argInfo) -> 
                             match argInfo.Name with 
                             | None -> CompilerGeneratedName ("arg" + string i + string j)
                             | Some id -> id.idText))
                | _ -> 
                    []
             
            let nCurriedNiceNames = curriedNiceNames.Length 
            assert (curriedActualArgTys.Length >= nCurriedNiceNames)

            let argTysWithNiceNames, argTysWithoutNiceNames =
                List.splitAt nCurriedNiceNames argTys

            /// Only consume 'suppliedArgs' up to at most the number of nice arguments
            let nSuppliedArgs = min suppliedArgs.Length nCurriedNiceNames
            let suppliedArgs, droppedSuppliedArgs =
                List.splitAt nSuppliedArgs suppliedArgs

            /// The relevant range for any expressions and applications includes the arguments 
            let appm = (m, suppliedArgs) ||> List.fold (fun m e -> unionRanges m e.Range) 

            // See if we have 'enough' suppliedArgs. If not, we have to build some lambdas, and, 
            // we have to 'let' bind all arguments that we consume, e.g.
            //   Seq.take (effect;4) : int list -> int list
            // is a classic case. Here we generate
            //   let tmp = (effect;4) in 
            //   (fun v -> Seq.take tmp (v :> seq<_>))
            let buildingLambdas = nSuppliedArgs <> nCurriedNiceNames

            /// Given a tuple of argument variables that has a tuple type that satisfies the input argument types, 
            /// coerce it to a tuple that satisfies the matching coerced argument type(s).
            let CoerceDetupled (argTys: TType list) (detupledArgs: Expr list) (actualTys: TType list) =
                assert (actualTys.Length = argTys.Length)
                assert (actualTys.Length = detupledArgs.Length)
                // Inject the coercions into the user-supplied explicit tuple
                let argm = List.reduce unionRanges (detupledArgs |> List.map (fun e -> e.Range))
                mkRefTupled g argm (List.map3 (mkCoerceIfNeeded g) actualTys argTys detupledArgs) actualTys

            /// Given an argument variable of tuple type that has been evaluated and stored in the 
            /// given variable, where the tuple type that satisfies the input argument types, 
            /// coerce it to a tuple that satisfies the matching coerced argument type(s).
            let CoerceBoundTuple tupleVar argTys (actualTys: TType list) =
                assert (actualTys.Length > 1)
            
                mkRefTupled g appm 
                   ((actualTys, argTys) ||> List.mapi2 (fun i actualTy dummyTy ->  
                       let argExprElement = mkTupleFieldGet g (tupInfoRef, tupleVar, argTys, i, appm)
                       mkCoerceIfNeeded g actualTy dummyTy argExprElement))
                   actualTys

            /// Given an argument that has a tuple type that satisfies the input argument types, 
            /// coerce it to a tuple that satisfies the matching coerced argument type. Try to detuple the argument if possible.
            let CoerceTupled niceNames (argExpr: Expr) (actualTys: TType list) =
                let argExprTy = (tyOfExpr g argExpr)

                let argTys = 
                    match actualTys with 
                    | [_] -> 
                        [tyOfExpr g argExpr]
                    | _ -> 
                        tryDestRefTupleTy g argExprTy 
                
                assert (actualTys.Length = argTys.Length)
                let nm = match niceNames with [nm] -> nm | _ -> "arg"
                if buildingLambdas then 
                    // Evaluate the user-supplied tuple-valued argument expression, inject the coercions and build an explicit tuple
                    // Assign the argument to make sure it is only run once
                    //     f ~~>: B -> int
                    //     f ~~> : (B * B) -> int
                    //
                    //  for 
                    //     let f a = 1
                    //     let f (a, a) = 1
                    let v, ve = mkCompGenLocal appm nm argExprTy
                    let binderBuilder = (fun tm -> mkCompGenLet appm v argExpr tm)
                    let expr = 
                        match actualTys, argTys with
                        | [actualTy], [argTy] -> mkCoerceIfNeeded g actualTy argTy ve 
                        | _ -> CoerceBoundTuple ve argTys actualTys

                    binderBuilder, expr
                else                
                    if typeEquiv g (mkRefTupledTy g actualTys) argExprTy then 
                        (fun tm -> tm), argExpr
                    else
                    
                        let detupledArgs, argTys = 
                            match actualTys with 
                            | [_actualType] -> 
                                [argExpr], [tyOfExpr g argExpr]
                            | _ -> 
                                tryDestRefTupleExpr argExpr, tryDestRefTupleTy g argExprTy 

                        // OK, the tuples match, or there is no de-tupling, 
                        //     f x
                        //     f (x, y)
                        //
                        //  for 
                        //     let f (x, y) = 1
                        // and we're not building lambdas, just coerce the arguments in place
                        if detupledArgs.Length = actualTys.Length then 
                            (fun tm -> tm), CoerceDetupled argTys detupledArgs actualTys
                        else 
                            // In this case there is a tuple mismatch.
                            //     f p
                            //
                            //
                            //  for 
                            //     let f (x, y) = 1
                            // Assign the argument to make sure it is only run once
                            let v, ve = mkCompGenLocal appm nm argExprTy
                            let binderBuilder = (fun tm -> mkCompGenLet appm v argExpr tm)
                            let expr = CoerceBoundTuple ve argTys actualTys
                            binderBuilder, expr
                        

            // This variable is really a dummy to make the code below more regular. 
            // In the i = N - 1 cases we skip the introduction of the 'let' for
            // this variable.
            let resVar, resVarAsExpr = mkCompGenLocal appm "result" retTy
            let N = argTys.Length
            let cloVar, exprForOtherArgs, _ = 
                List.foldBack 
                    (fun (i, inpArgTy, actualArgTys) (cloVar: Val, res, resTy) -> 

                        let inpArgTys = 
                            match actualArgTys with 
                            | [_] -> [inpArgTy]
                            | _ -> destRefTupleTy g inpArgTy

                        assert (inpArgTys.Length = actualArgTys.Length)
                        
                        let inpsAsVars, inpsAsExprs = inpArgTys |> List.mapi (fun j ty -> mkCompGenLocal appm ("arg" + string i + string j) ty) |> List.unzip
                        let inpsAsActualArg = CoerceDetupled inpArgTys inpsAsExprs actualArgTys
                        let inpCloVarType = mkFunTy g (mkRefTupledTy g actualArgTys) cloVar.Type
                        let newResTy = mkFunTy g inpArgTy resTy
                        let inpCloVar, inpCloVarAsExpr = mkCompGenLocal appm ("clo" + string i) inpCloVarType
                        let newRes = 
                            // For the final arg we can skip introducing the dummy variable
                            if i = N - 1 then 
                                mkMultiLambda appm inpsAsVars 
                                    (mkApps g ((inpCloVarAsExpr, inpCloVarType), [], [inpsAsActualArg], appm), resTy)
                            else
                                mkMultiLambda appm inpsAsVars 
                                    (mkCompGenLet appm cloVar 
                                       (mkApps g ((inpCloVarAsExpr, inpCloVarType), [], [inpsAsActualArg], appm)) 
                                       res, 
                                     resTy)
                            
                        inpCloVar, newRes, newResTy)
                    argTysWithoutNiceNames
                    (resVar, resVarAsExpr, retTy)

            let exprForAllArgs =
                if isNil argTysWithNiceNames then 
                    mkCompGenLet appm cloVar exprWithActualTy exprForOtherArgs
                else
                    // Mark the up as Some/None
                    let suppliedArgs = List.map Some suppliedArgs @ List.replicate (nCurriedNiceNames - nSuppliedArgs) None

                    assert (suppliedArgs.Length = nCurriedNiceNames)

                    let lambdaBuilders, binderBuilders, inpsAsArgs = 
                    
                        (argTysWithNiceNames, curriedNiceNames, suppliedArgs) |||> List.map3 (fun (_, inpArgTy, actualArgTys) niceNames suppliedArg -> 

                                let inpArgTys = 
                                    match actualArgTys with 
                                    | [_] -> [inpArgTy]
                                    | _ -> destRefTupleTy g inpArgTy


                                /// Note: there might not be enough nice names, and they might not match in arity
                                let niceNames = 
                                    match niceNames with 
                                    | nms when nms.Length = inpArgTys.Length -> nms
                                    | [nm] -> inpArgTys |> List.mapi (fun i _ -> (nm + string i))
                                    | nms -> nms
                                match suppliedArg with 
                                | Some arg -> 
                                    let binderBuilder, inpsAsActualArg = CoerceTupled niceNames arg actualArgTys
                                    let lambdaBuilder = (fun tm -> tm)
                                    lambdaBuilder, binderBuilder, inpsAsActualArg
                                | None -> 
                                    let inpsAsVars, inpsAsExprs = (niceNames, inpArgTys) ||> List.map2 (fun nm ty -> mkCompGenLocal appm nm ty) |> List.unzip
                                    let inpsAsActualArg = CoerceDetupled inpArgTys inpsAsExprs actualArgTys
                                    let lambdaBuilder = (fun tm -> mkMultiLambda appm inpsAsVars (tm, tyOfExpr g tm))
                                    let binderBuilder = (fun tm -> tm)
                                    lambdaBuilder, binderBuilder, inpsAsActualArg)
                        |> List.unzip3
                    
                    // If no trailing args then we can skip introducing the dummy variable
                    // This corresponds to 
                    //    let f (x: A) = 1      
                    //
                    //   f ~~> type B -> int
                    //
                    // giving
                    //   (fun b -> f (b :> A))
                    // rather than 
                    //   (fun b -> let clo = f (b :> A) in clo)   
                    let exprApp = 
                        if isNil argTysWithoutNiceNames then 
                            mkApps g ((exprWithActualTy, actualTy), [], inpsAsArgs, appm)
                        else
                            mkCompGenLet appm 
                                    cloVar (mkApps g ((exprWithActualTy, actualTy), [], inpsAsArgs, appm)) 
                                    exprForOtherArgs

                    List.foldBack (fun f acc -> f acc) binderBuilders 
                        (List.foldBack (fun f acc -> f acc) lambdaBuilders exprApp)

            Some(exprForAllArgs, droppedSuppliedArgs)
    | _ -> 
        None
  
/// Find and make all subsumption eliminations 
let NormalizeAndAdjustPossibleSubsumptionExprs g inputExpr = 
    let expr, args = 
        // AdjustPossibleSubsumptionExpr can take into account an application
        match stripExpr inputExpr with 
        | Expr.App (f, _fty, [], args, _) ->
             f, args

        | _ -> 
            inputExpr, []
    
    match AdjustPossibleSubsumptionExpr g expr args with 
    | None -> 
        inputExpr
    | Some (exprR, []) -> 
        exprR
    | Some (exprR, argsR) -> 
        //printfn "adjusted...." 
        Expr.App (exprR, tyOfExpr g exprR, [], argsR, inputExpr.Range)  
             
  
//---------------------------------------------------------------------------
// LinearizeTopMatch - when only one non-failing target, make linear. The full
// complexity of this is only used for spectacularly rare bindings such as 
//    type ('a, 'b) either = This of 'a | That of 'b
//    let this_f1 = This (fun x -> x)
//    let This fA | That fA = this_f1
// 
// Here a polymorphic top level binding "fA" is _computed_ by a pattern match!!!
// The TAST coming out of type checking must, however, define fA as a type function, 
// since it is marked with an arity that indicates it's r.h.s. is a type function]
// without side effects and so can be compiled as a generic method (for example).

// polymorphic things bound in complex matches at top level require eta expansion of the 
// type function to ensure the r.h.s. of the binding is indeed a type function 
let etaExpandTypeLambda g m tps (tm, ty) = 
    if isNil tps then tm else mkTypeLambda m tps (mkApps g ((tm, ty), [(List.map mkTyparTy tps)], [], m), ty)

let AdjustValToTopVal (tmp: Val) parent valData =
    tmp.SetValReprInfo (Some valData)
    tmp.SetDeclaringEntity parent
    tmp.SetIsMemberOrModuleBinding()

/// For match with only one non-failing target T0, the other targets, T1... failing (say, raise exception).
///   tree, T0(v0, .., vN) => rhs ; T1() => fail ; ...
/// Convert it to bind T0's variables, then continue with T0's rhs:
///   let tmp = switch tree, TO(fv0, ..., fvN) => Tup (fv0, ..., fvN) ; T1() => fail; ...
///   let v1 = #1 tmp in ...
///   and vN = #N tmp
///   rhs
/// Motivation:
/// - For top-level let bindings with possibly failing matches, 
///   this makes clear that subsequent bindings (if reached) are top-level ones.
let LinearizeTopMatchAux g parent (spBind, m, tree, targets, m2, ty) =
    let targetsL = Array.toList targets
    (* items* package up 0, 1, more items *)
    let itemsProj tys i x = 
        match tys with 
        | [] -> failwith "itemsProj: no items?"
        | [_] -> x (* no projection needed *)
        | tys -> Expr.Op (TOp.TupleFieldGet (tupInfoRef, i), tys, [x], m)
    let isThrowingTarget = function TTarget(_, x, _) -> isThrow x
    if 1 + List.count isThrowingTarget targetsL = targetsL.Length then
        // Have failing targets and ONE successful one, so linearize
        let (TTarget (vs, rhs, _)) = List.find (isThrowingTarget >> not) targetsL
        let fvs = vs |> List.map (fun v -> fst(mkLocal v.Range v.LogicalName v.Type)) (* fresh *)
        let vtys = vs |> List.map (fun v -> v.Type) 
        let tmpTy = mkRefTupledVarsTy g vs
        let tmp, tmpe = mkCompGenLocal m "matchResultHolder" tmpTy

        AdjustValToTopVal tmp parent ValReprInfo.emptyValData

        let newTg = TTarget (fvs, mkRefTupledVars g m fvs, None)
        let fixup (TTarget (tvs, tx, flags)) = 
           match destThrow tx with
           | Some (m, _, e) -> 
               let tx = mkThrow m tmpTy e
               TTarget(tvs, tx, flags) (* Throwing targets, recast it's "return type" *)
           | None -> newTg (* Non-throwing target, replaced [new/old] *)
       
        let targets = Array.map fixup targets
        let binds = 
            vs |> List.mapi (fun i v -> 
                let ty = v.Type
                let rhs = etaExpandTypeLambda g m v.Typars (itemsProj vtys i tmpe, ty)
                // update the arity of the value 
                v.SetValReprInfo (Some (InferArityOfExpr g AllowTypeDirectedDetupling.Yes ty [] [] rhs))
                // This binding is deliberately non-sticky - any sequence point for 'rhs' goes on 'rhs' _after_ the binding has been evaluated
                mkInvisibleBind v rhs) in (* vi = proj tmp *)
        mkCompGenLet m
          tmp (primMkMatch (spBind, m, tree, targets, m2, tmpTy)) (* note, probably retyped match, but note, result still has same type *)
          (mkLetsFromBindings m binds rhs)                             
    else
        (* no change *)
        primMkMatch (spBind, m, tree, targets, m2, ty)

let LinearizeTopMatch g parent = function
  | Expr.Match (spBind, m, tree, targets, m2, ty) -> LinearizeTopMatchAux g parent (spBind, m, tree, targets, m2, ty)
  | x -> x


//---------------------------------------------------------------------------
// XmlDoc signatures
//---------------------------------------------------------------------------

let commaEncs strs = String.concat "," strs
let angleEnc str = "{" + str + "}" 
let ticksAndArgCountTextOfTyconRef (tcref: TyconRef) =
     // Generic type names are (name + "`" + digits) where name does not contain "`".
     let path = Array.toList (fullMangledPathToTyconRef tcref) @ [tcref.CompiledName]
     textOfPath path
     
let typarEnc _g (gtpsType, gtpsMethod) typar =
    match List.tryFindIndex (typarEq typar) gtpsType with
    | Some idx -> "`" + string idx // single-tick-index for typar from type
    | None ->
        match List.tryFindIndex (typarEq typar) gtpsMethod with
        | Some idx ->
            "``" + string idx // double-tick-index for typar from method
        | None ->
            warning(InternalError("Typar not found during XmlDoc generation", typar.Range))
            "``0"

let rec typeEnc g (gtpsType, gtpsMethod) ty = 
    let stripped = stripTyEqnsAndMeasureEqns g ty
    match stripped with 
    | TType_forall _ -> 
        "Microsoft.FSharp.Core.FSharpTypeFunc"

    | _ when isByrefTy g ty -> 
        let ety = destByrefTy g ty
        typeEnc g (gtpsType, gtpsMethod) ety + "@"

    | _ when isNativePtrTy g ty -> 
        let ety = destNativePtrTy g ty
        typeEnc g (gtpsType, gtpsMethod) ety + "*"

    | _ when isArrayTy g ty -> 
        let tcref, tinst = destAppTy g ty
        let rank = rankOfArrayTyconRef g tcref
        let arraySuffix = "[" + String.concat ", " (List.replicate (rank-1) "0:") + "]"
        typeEnc g (gtpsType, gtpsMethod) (List.head tinst) + arraySuffix

    | TType_ucase (_, tinst)   
    | TType_app (_, tinst, _) -> 
        let tyName = 
            let ty = stripTyEqnsAndMeasureEqns g ty
            match ty with
            | TType_app (tcref, _tinst, _) -> 
                // Generic type names are (name + "`" + digits) where name does not contain "`".
                // In XML doc, when used in type instances, these do not use the ticks.
                let path = Array.toList (fullMangledPathToTyconRef tcref) @ [tcref.CompiledName]
                textOfPath (List.map DemangleGenericTypeName path)
            | _ ->
                assert false
                failwith "impossible"
        tyName + tyargsEnc g (gtpsType, gtpsMethod) tinst

    | TType_anon (anonInfo, tinst) -> 
        sprintf "%s%s" anonInfo.ILTypeRef.FullName (tyargsEnc g (gtpsType, gtpsMethod) tinst)

    | TType_tuple (tupInfo, tys) -> 
        if evalTupInfoIsStruct tupInfo then 
            sprintf "System.ValueTuple%s"(tyargsEnc g (gtpsType, gtpsMethod) tys)
        else 
            sprintf "System.Tuple%s"(tyargsEnc g (gtpsType, gtpsMethod) tys)

    | TType_fun (f, x, _) -> 
        "Microsoft.FSharp.Core.FSharpFunc" + tyargsEnc g (gtpsType, gtpsMethod) [f;x]

    | TType_var (typar, _) -> 
        typarEnc g (gtpsType, gtpsMethod) typar

    | TType_measure _ -> "?"
    | TType_erased_union _ -> failwith "unreachable" // always erased by stripTyEqnsAndMeasureEqns

and tyargsEnc g (gtpsType, gtpsMethod) args = 
    match args with     
    | [] -> ""
    | [a] when (match (stripTyEqns g a) with TType_measure _ -> true | _ -> false) -> ""  // float<m> should appear as just "float" in the generated .XML xmldoc file
    | _ -> angleEnc (commaEncs (List.map (typeEnc g (gtpsType, gtpsMethod)) args)) 

let XmlDocArgsEnc g (gtpsType, gtpsMethod) argTys =
    if isNil argTys then "" 
    else "(" + String.concat "," (List.map (typeEnc g (gtpsType, gtpsMethod)) argTys) + ")"

let buildAccessPath (cp: CompilationPath option) =
    match cp with
    | Some cp ->
        let ap = cp.AccessPath |> List.map fst |> List.toArray
        System.String.Join(".", ap)      
    | None -> "Extension Type"

let prependPath path name = if path = "" then name else path + "." + name

let XmlDocSigOfVal g full path (v: Val) =
    let parentTypars, methTypars, cxs, argInfos, retTy, prefix, path, name = 

        // CLEANUP: this is one of several code paths that treat module values and members 
        // separately when really it would be cleaner to make sure GetTopValTypeInFSharpForm, GetMemberTypeInFSharpForm etc.
        // were lined up so code paths like this could be uniform
    
        match v.MemberInfo with 
        | Some membInfo when not v.IsExtensionMember -> 

            // Methods, Properties etc.
            let numEnclosingTypars = CountEnclosingTyparsOfActualParentOfVal v
            let tps, witnessInfos, argInfos, retTy, _ = GetMemberTypeInMemberForm g membInfo.MemberFlags (Option.get v.ValReprInfo) numEnclosingTypars v.Type v.Range

            let prefix, name = 
                match membInfo.MemberFlags.MemberKind with 
                | SynMemberKind.ClassConstructor 
                | SynMemberKind.Constructor -> "M:", "#ctor"
                | SynMemberKind.Member -> "M:", v.CompiledName g.CompilerGlobalState
                | SynMemberKind.PropertyGetSet 
                | SynMemberKind.PropertySet
                | SynMemberKind.PropertyGet -> "P:", v.PropertyName

            let path = if v.HasDeclaringEntity then prependPath path v.TopValDeclaringEntity.CompiledName else path

            let parentTypars, methTypars = 
                match PartitionValTypars g v with
                | Some(_, memberParentTypars, memberMethodTypars, _, _) -> memberParentTypars, memberMethodTypars
                | None -> [], tps

            parentTypars, methTypars, witnessInfos, argInfos, retTy, prefix, path, name

        | _ ->
            // Regular F# values and extension members 
            let w = arityOfVal v
            let numEnclosingTypars = CountEnclosingTyparsOfActualParentOfVal v
            let tps, witnessInfos, argInfos, retTy, _ = GetTopValTypeInCompiledForm g w numEnclosingTypars v.Type v.Range
            let name = v.CompiledName g.CompilerGlobalState
            let prefix =
                if w.NumCurriedArgs = 0 && isNil tps then "P:"
                else "M:"
            [], tps, witnessInfos, argInfos, retTy, prefix, path, name

    let witnessArgTys = GenWitnessTys g cxs
    let argTys = argInfos |> List.concat |> List.map fst
    let argTys = witnessArgTys @ argTys @ (match retTy with Some t when full -> [t] | _ -> []) 
    let args = XmlDocArgsEnc g (parentTypars, methTypars) argTys
    let arity = List.length methTypars
    let genArity = if arity=0 then "" else sprintf "``%d" arity
    prefix + prependPath path name + genArity + args
  
let BuildXmlDocSig prefix path = prefix + List.fold prependPath "" path

// Would like to use "U:", but ParseMemberSignature only accepts C# signatures
let XmlDocSigOfUnionCase path = BuildXmlDocSig "T:" path

let XmlDocSigOfField path = BuildXmlDocSig "F:" path

let XmlDocSigOfProperty path = BuildXmlDocSig "P:" path

let XmlDocSigOfTycon path = BuildXmlDocSig "T:" path

let XmlDocSigOfSubModul path = BuildXmlDocSig "T:" path

let XmlDocSigOfEntity (eref: EntityRef) =
    XmlDocSigOfTycon [(buildAccessPath eref.CompilationPathOpt); eref.Deref.CompiledName]

//--------------------------------------------------------------------------
// Some unions have null as representations 
//--------------------------------------------------------------------------


let enum_CompilationRepresentationAttribute_Static = 0b0000000000000001
let enum_CompilationRepresentationAttribute_Instance = 0b0000000000000010
let enum_CompilationRepresentationAttribute_StaticInstanceMask = 0b0000000000000011
let enum_CompilationRepresentationAttribute_ModuleSuffix = 0b0000000000000100
let enum_CompilationRepresentationAttribute_PermitNull = 0b0000000000001000

let HasUseNullAsTrueValueAttribute g attribs =
     match TryFindFSharpInt32Attribute g g.attrib_CompilationRepresentationAttribute attribs with
     | Some flags -> ((flags &&& enum_CompilationRepresentationAttribute_PermitNull) <> 0)
     | _ -> false 

let TyconHasUseNullAsTrueValueAttribute g (tycon: Tycon) = HasUseNullAsTrueValueAttribute g tycon.Attribs 

// WARNING: this must match optimizeAlternativeToNull in ilx/cu_erase.fs
let CanHaveUseNullAsTrueValueAttribute (_g: TcGlobals) (tycon: Tycon) =
  (tycon.IsUnionTycon && 
   let ucs = tycon.UnionCasesArray
   (ucs.Length = 0 ||
     (ucs |> Array.existsOne (fun uc -> uc.IsNullary) &&
      ucs |> Array.exists (fun uc -> not uc.IsNullary))))

// WARNING: this must match optimizeAlternativeToNull in ilx/cu_erase.fs
let IsUnionTypeWithNullAsTrueValue (g: TcGlobals) (tycon: Tycon) =
  (tycon.IsUnionTycon && 
   let ucs = tycon.UnionCasesArray
   (ucs.Length = 0 ||
     (TyconHasUseNullAsTrueValueAttribute g tycon &&
      ucs |> Array.existsOne (fun uc -> uc.IsNullary) &&
      ucs |> Array.exists (fun uc -> not uc.IsNullary))))

let TyconCompilesInstanceMembersAsStatic g tycon = IsUnionTypeWithNullAsTrueValue g tycon
let TcrefCompilesInstanceMembersAsStatic g (tcref: TyconRef) = TyconCompilesInstanceMembersAsStatic g tcref.Deref

// Note, isStructTy does not include type parameters with the ': struct' constraint
// This predicate is used to detect those type parameters.
let isNonNullableStructTyparTy g ty = 
    match tryDestTyparTy g ty with 
    | ValueSome tp -> 
        tp.Constraints |> List.exists (function TyparConstraint.IsNonNullableStruct _ -> true | _ -> false)
    | ValueNone ->
        false

// Note, isRefTy does not include type parameters with the ': not struct' constraint
// This predicate is used to detect those type parameters.
let isReferenceTyparTy g ty = 
    match tryDestTyparTy g ty with 
    | ValueSome tp -> 
        tp.Constraints |> List.exists (function TyparConstraint.IsReferenceType _ -> true | _ -> false)
    | ValueNone ->
        false

let TypeNullNever g ty = 
    let underlyingTy = stripTyEqnsAndMeasureEqns g ty
    isStructTy g underlyingTy ||
    isByrefTy g underlyingTy ||
    isNonNullableStructTyparTy g ty

/// Indicates if the type admits the use of 'null' as a value
let TypeNullIsExtraValue g m ty = 
    if isILReferenceTy g ty || isDelegateTy g ty then
        // Putting AllowNullLiteralAttribute(false) on an IL or provided type means 'null' can't be used with that type
        not (match tryTcrefOfAppTy g ty with ValueSome tcref -> TryFindTyconRefBoolAttribute g m g.attrib_AllowNullLiteralAttribute tcref = Some false | _ -> false)
    elif TypeNullNever g ty then 
        false
    else 
        // Putting AllowNullLiteralAttribute(true) on an F# type means 'null' can be used with that type
        match tryTcrefOfAppTy g ty with 
        | ValueSome tcref -> TryFindTyconRefBoolAttribute g m g.attrib_AllowNullLiteralAttribute tcref = Some true
        | ValueNone -> 

        // Consider type parameters
        if isReferenceTyparTy g ty then
            (destTyparTy g ty).Constraints |> List.exists (function TyparConstraint.SupportsNull _ -> true | _ -> false)
        else
            false

let TypeNullIsTrueValue g ty =
    (match tryTcrefOfAppTy g ty with
     | ValueSome tcref -> IsUnionTypeWithNullAsTrueValue g tcref.Deref
     | _ -> false) 
    || isUnitTy g ty

let TypeNullNotLiked g m ty = 
       not (TypeNullIsExtraValue g m ty) 
    && not (TypeNullIsTrueValue g ty) 
    && not (TypeNullNever g ty) 

// The non-inferring counter-part to SolveTypeUseSupportsNull
let TypeSatisfiesNullConstraint g m ty = 
    TypeNullIsExtraValue g m ty  

// The non-inferring counter-part to SolveTypeRequiresDefaultValue (and SolveTypeRequiresDefaultConstructor for struct types)
let rec TypeHasDefaultValue g m ty = 
    let ty = stripTyEqnsAndMeasureEqns g ty
    // Check reference types - precisely the ones satisfying the ': null' constraint have default values
    TypeSatisfiesNullConstraint g m ty  
    || 
      // Check nominal struct types
      (isStructTy g ty &&
        // F# struct types have a DefaultValue if all their field types have a default value excluding those with DefaultValue(false)
        (if isFSharpStructTy g ty then 
            let tcref, tinst = destAppTy g ty 
            let flds = 
                // Note this includes fields implied by the use of the implicit class construction syntax
                tcref.AllInstanceFieldsAsList
                  // We can ignore fields with the DefaultValue(false) attribute 
                  |> List.filter (fun fld -> not (TryFindFSharpBoolAttribute g g.attrib_DefaultValueAttribute fld.FieldAttribs = Some false))

            flds |> List.forall (actualTyOfRecdField (mkTyconRefInst tcref tinst) >> TypeHasDefaultValue g m)

         // Struct tuple types have a DefaultValue if all their element types have a default value
         elif isStructTupleTy g ty then 
            destStructTupleTy g ty |> List.forall (TypeHasDefaultValue g m)
         
         // Struct anonymous record types have a DefaultValue if all their element types have a default value
         elif isStructAnonRecdTy g ty then 
            match tryDestAnonRecdTy g ty with
            | ValueNone -> true
            | ValueSome (_, ptys) -> ptys |> List.forall (TypeHasDefaultValue g m)
         else
            // All nominal struct types defined in other .NET languages have a DefaultValue regardless of their instantiation
            true))
    || 
      // Check for type variables with the ":struct" and "(new : unit -> 'T)" constraints
      (isNonNullableStructTyparTy g ty &&
        (destTyparTy g ty).Constraints |> List.exists (function TyparConstraint.RequiresDefaultConstructor _ -> true | _ -> false))

/// Determines types that are potentially known to satisfy the 'comparable' constraint and returns
/// a set of residual types that must also satisfy the constraint
let (|SpecialComparableHeadType|_|) g ty =           
    if isAnyTupleTy g ty then 
        let _tupInfo, elemTys = destAnyTupleTy g ty
        Some elemTys 
    elif isAnonRecdTy g ty then 
        match tryDestAnonRecdTy g ty with
        | ValueNone -> Some []
        | ValueSome (_anonInfo, elemTys) -> Some elemTys 
    else
        match tryAppTy g ty with
        | ValueSome (tcref, tinst) ->
            if isArrayTyconRef g tcref ||
               tyconRefEq g tcref g.system_UIntPtr_tcref ||
               tyconRefEq g tcref g.system_IntPtr_tcref then
                 Some tinst 
            else 
                None
        | _ ->
            None

let (|SpecialEquatableHeadType|_|) g ty = (|SpecialComparableHeadType|_|) g ty

let (|SpecialNotEquatableHeadType|_|) g ty = 
    if isFunTy g ty then Some() else None

// Can we use the fast helper for the 'LanguagePrimitives.IntrinsicFunctions.TypeTestGeneric'? 
let canUseTypeTestFast g ty = 
     not (isTyparTy g ty) && 
     not (TypeNullIsTrueValue g ty)

// Can we use the fast helper for the 'LanguagePrimitives.IntrinsicFunctions.UnboxGeneric'? 
let canUseUnboxFast g m ty = 
     not (isTyparTy g ty) && 
     not (TypeNullNotLiked g m ty)
     
//--------------------------------------------------------------------------
// Nullness tests and pokes 
//--------------------------------------------------------------------------

// Generates the logical equivalent of
// match inp with :? ty as v -> e2[v] | _ -> e3 
//
// No sequence point is generated for this expression form as this function is only
// used for compiler-generated code.
let mkIsInstConditional g m tgty vinpe v e2 e3 = 
    
    if canUseTypeTestFast g tgty && isRefTy g tgty then 

        let mbuilder = MatchBuilder(DebugPointAtBinding.NoneAtInvisible, m)
        let tg2 = mbuilder.AddResultTarget(e2)
        let tg3 = mbuilder.AddResultTarget(e3)
        let dtree = TDSwitch(exprForVal m v, [TCase(DecisionTreeTest.IsNull, tg3)], Some tg2, m)
        let expr = mbuilder.Close(dtree, m, tyOfExpr g e2)
        mkCompGenLet m v (mkIsInst tgty vinpe m) expr

    else
        let mbuilder = MatchBuilder(DebugPointAtBinding.NoneAtInvisible, m)
        let tg2 = TDSuccess([mkCallUnbox g m tgty vinpe], mbuilder.AddTarget(TTarget([v], e2, None)))
        let tg3 = mbuilder.AddResultTarget(e3)
        let dtree = TDSwitch(vinpe, [TCase(DecisionTreeTest.IsInst(tyOfExpr g vinpe, tgty), tg2)], Some tg3, m)
        let expr = mbuilder.Close(dtree, m, tyOfExpr g e2)
        expr

// Called for when creating compiled form of 'let fixed ...'.
//
// No sequence point is generated for this expression form as this function is only
// used for compiler-generated code.
let mkNullTest g m e1 e2 e3 =
    let mbuilder = MatchBuilder(DebugPointAtBinding.NoneAtInvisible, m)
    let tg2 = mbuilder.AddResultTarget(e2)
    let tg3 = mbuilder.AddResultTarget(e3)            
    let dtree = TDSwitch(e1, [TCase(DecisionTreeTest.IsNull, tg3)], Some tg2, m)
    let expr = mbuilder.Close(dtree, m, tyOfExpr g e2)
    expr         

let mkNonNullTest (g: TcGlobals) m e =
    mkAsmExpr ([ AI_ldnull ; AI_cgt_un ], [], [e], [g.bool_ty], m)

// No sequence point is generated for this expression form as this function is only
// used for compiler-generated code.
let mkNonNullCond g m ty e1 e2 e3 =
    mkCond DebugPointAtBinding.NoneAtInvisible m ty (mkNonNullTest g m e1) e2 e3

// No sequence point is generated for this expression form as this function is only
// used for compiler-generated code.
let mkIfThen (g: TcGlobals) m e1 e2 =
    mkCond DebugPointAtBinding.NoneAtInvisible m g.unit_ty e1 e2 (mkUnit g m)

let ModuleNameIsMangled g attrs =
    match TryFindFSharpInt32Attribute g g.attrib_CompilationRepresentationAttribute attrs with
    | Some flags -> ((flags &&& enum_CompilationRepresentationAttribute_ModuleSuffix) <> 0)
    | _ -> false 

let CompileAsEvent g attrs = HasFSharpAttribute g g.attrib_CLIEventAttribute attrs 

let MemberIsCompiledAsInstance g parent isExtensionMember (membInfo: ValMemberInfo) attrs =
    // All extension members are compiled as static members
    if isExtensionMember then false
    // Anything implementing a dispatch slot is compiled as an instance member
    elif membInfo.MemberFlags.IsOverrideOrExplicitImpl then true
    elif not (isNil membInfo.ImplementedSlotSigs) then true
    else 
        // Otherwise check attributes to see if there is an explicit instance or explicit static flag
        let explicitInstance, explicitStatic = 
            match TryFindFSharpInt32Attribute g g.attrib_CompilationRepresentationAttribute attrs with
            | Some flags -> 
              ((flags &&& enum_CompilationRepresentationAttribute_Instance) <> 0), 
              ((flags &&& enum_CompilationRepresentationAttribute_Static) <> 0)
            | _ -> false, false
        explicitInstance ||
        (membInfo.MemberFlags.IsInstance &&
         not explicitStatic &&
         not (TcrefCompilesInstanceMembersAsStatic g parent))


let isSealedTy g ty =
    let ty = stripTyEqnsAndMeasureEqns g ty
    not (isRefTy g ty) ||
    isUnitTy g ty || 
    isArrayTy g ty || 

    match metadataOfTy g ty with 
#if !NO_TYPEPROVIDERS
    | ProvidedTypeMetadata st -> st.IsSealed
#endif
    | ILTypeMetadata (TILObjectReprData(_, _, td)) -> td.IsSealed
    | FSharpOrArrayOrByrefOrTupleOrExnTypeMetadata ->
       if (isFSharpInterfaceTy g ty || isFSharpClassTy g ty) then 
          let tcref = tcrefOfAppTy g ty
          TryFindFSharpBoolAttribute g g.attrib_SealedAttribute tcref.Attribs = Some true
       elif (isErasedUnionTy g ty) then
           false
       else
          // All other F# types, array, byref, tuple types are sealed
          true
   
let isComInteropTy g ty =
    let tcref = tcrefOfAppTy g ty
    match g.attrib_ComImportAttribute with
    | None -> false
    | Some attr -> TryFindFSharpBoolAttribute g attr tcref.Attribs = Some true
  
let ValSpecIsCompiledAsInstance g (v: Val) =
    match v.MemberInfo with 
    | Some membInfo -> 
        // Note it doesn't matter if we pass 'v.TopValDeclaringEntity' or 'v.MemberApparentEntity' here. 
        // These only differ if the value is an extension member, and in that case MemberIsCompiledAsInstance always returns 
        // false anyway 
        MemberIsCompiledAsInstance g v.MemberApparentEntity v.IsExtensionMember membInfo v.Attribs  
    | _ -> false

let ValRefIsCompiledAsInstanceMember g (vref: ValRef) = ValSpecIsCompiledAsInstance g vref.Deref


//---------------------------------------------------------------------------
// Crack information about an F# object model call
//---------------------------------------------------------------------------

let GetMemberCallInfo g (vref: ValRef, vFlags) = 
    match vref.MemberInfo with 
    | Some membInfo when not vref.IsExtensionMember -> 
      let numEnclTypeArgs = vref.MemberApparentEntity.TyparsNoRange.Length
      let virtualCall = 
          (membInfo.MemberFlags.IsOverrideOrExplicitImpl || 
           membInfo.MemberFlags.IsDispatchSlot) && 
          not membInfo.MemberFlags.IsFinal && 
          (match vFlags with VSlotDirectCall -> false | _ -> true)
      let isNewObj = (membInfo.MemberFlags.MemberKind = SynMemberKind.Constructor) && (match vFlags with NormalValUse -> true | _ -> false)
      let isSuperInit = (membInfo.MemberFlags.MemberKind = SynMemberKind.Constructor) && (match vFlags with CtorValUsedAsSuperInit -> true | _ -> false) 
      let isSelfInit = (membInfo.MemberFlags.MemberKind = SynMemberKind.Constructor) && (match vFlags with CtorValUsedAsSelfInit -> true | _ -> false) 
      let isCompiledAsInstance = ValRefIsCompiledAsInstanceMember g vref
      let takesInstanceArg = isCompiledAsInstance && not isNewObj
      let isPropGet = (membInfo.MemberFlags.MemberKind = SynMemberKind.PropertyGet) && (membInfo.MemberFlags.IsInstance = isCompiledAsInstance)
      let isPropSet = (membInfo.MemberFlags.MemberKind = SynMemberKind.PropertySet) && (membInfo.MemberFlags.IsInstance = isCompiledAsInstance)
      numEnclTypeArgs, virtualCall, isNewObj, isSuperInit, isSelfInit, takesInstanceArg, isPropGet, isPropSet
    | _ -> 
      0, false, false, false, false, false, false, false

//---------------------------------------------------------------------------
// Active pattern name helpers
//---------------------------------------------------------------------------

let TryGetActivePatternInfo (vref: ValRef) =  
    // First is an optimization to prevent calls to string routines
    let logicalName = vref.LogicalName
    if logicalName.Length = 0 || logicalName[0] <> '|' then 
       None 
    else 
       ActivePatternInfoOfValName vref.DisplayNameCoreMangled vref.Range

type ActivePatternElemRef with 
    member x.Name = 
        let (APElemRef(_, vref, n, _)) = x
        match TryGetActivePatternInfo vref with
        | None -> error(InternalError("not an active pattern name", vref.Range))
        | Some apinfo -> 
            let nms = apinfo.ActiveTags
            if n < 0 || n >= List.length nms then error(InternalError("name_of_apref: index out of range for active pattern reference", vref.Range))
            List.item n nms

let mkChoiceTyconRef (g: TcGlobals) m n = 
     match n with 
     | 0 | 1 -> error(InternalError("mkChoiceTyconRef", m))
     | 2 -> g.choice2_tcr
     | 3 -> g.choice3_tcr
     | 4 -> g.choice4_tcr
     | 5 -> g.choice5_tcr
     | 6 -> g.choice6_tcr
     | 7 -> g.choice7_tcr
     | _ -> error(Error(FSComp.SR.tastActivePatternsLimitedToSeven(), m))

let mkChoiceTy (g: TcGlobals) m tinst = 
     match List.length tinst with 
     | 0 -> g.unit_ty
     | 1 -> List.head tinst
     | length -> mkAppTy (mkChoiceTyconRef g m length) tinst

let mkChoiceCaseRef g m n i = 
     mkUnionCaseRef (mkChoiceTyconRef g m n) ("Choice"+string (i+1)+"Of"+string n)

type ActivePatternInfo with 
    member x.Names = x.ActiveTags

    member apinfo.ResultType g m retTys isStruct = 
        let choicety = mkChoiceTy g m retTys
        if apinfo.IsTotal then choicety 
        elif isStruct then mkValueOptionTy g choicety
        else mkOptionTy g choicety
    
    member apinfo.OverallType g m argTy retTys isStruct = 
        mkFunTy g argTy (apinfo.ResultType g m retTys isStruct)

//---------------------------------------------------------------------------
// Active pattern validation
//---------------------------------------------------------------------------
    
// check if an active pattern takes type parameters only bound by the return types, 
// not by their argument types.
let doesActivePatternHaveFreeTypars g (v: ValRef) =
    let vty = v.TauType
    let vtps = v.Typars |> Zset.ofList typarOrder
    if not (isFunTy g v.TauType) then
        errorR(Error(FSComp.SR.activePatternIdentIsNotFunctionTyped(v.LogicalName), v.Range))
    let argtys, resty = stripFunTy g vty
    let argtps, restps= (freeInTypes CollectTypars argtys).FreeTypars, (freeInType CollectTypars resty).FreeTypars        
    // Error if an active pattern is generic in type variables that only occur in the result Choice<_, ...>.
    // Note: The test restricts to v.Typars since typars from the closure are considered fixed.
    not (Zset.isEmpty (Zset.inter (Zset.diff restps argtps) vtps)) 

//---------------------------------------------------------------------------
// RewriteExpr: rewrite bottom up with interceptors 
//---------------------------------------------------------------------------

[<NoEquality; NoComparison>]
type ExprRewritingEnv = 
    { PreIntercept: ((Expr -> Expr) -> Expr -> Expr option) option
      PostTransform: Expr -> Expr option
      PreInterceptBinding: ((Expr -> Expr) -> Binding -> Binding option) option
      RewriteQuotations: bool
      StackGuard: StackGuard }    

let rec rewriteBind env bind = 
     match env.PreInterceptBinding with 
     | Some f -> 
         match f (RewriteExpr env) bind with 
         | Some res -> res
         | None -> rewriteBindStructure env bind
     | None -> rewriteBindStructure env bind
     
and rewriteBindStructure env (TBind(v, e, letSeqPtOpt)) = 
     TBind(v, RewriteExpr env e, letSeqPtOpt) 

and rewriteBinds env binds = List.map (rewriteBind env) binds

and RewriteExpr env expr =
    env.StackGuard.Guard <| fun () ->
    match expr with 
    | LinearOpExpr _ 
    | LinearMatchExpr _ 
    | Expr.Let _ 
    | Expr.Sequential _ 
    | Expr.DebugPoint _ ->
        rewriteLinearExpr env expr (fun e -> e)
    | _ -> 
        let expr = 
            match preRewriteExpr env expr with 
            | Some expr -> expr
            | None -> rewriteExprStructure env expr
        postRewriteExpr env expr 

and preRewriteExpr env expr = 
     match env.PreIntercept with 
     | Some f -> f (RewriteExpr env) expr
     | None -> None 

and postRewriteExpr env expr = 
     match env.PostTransform expr with 
     | None -> expr 
     | Some expr2 -> expr2

and rewriteExprStructure env expr =  
  match expr with
  | Expr.Const _ 
  | Expr.Val _ -> expr

  | Expr.App (f0, f0ty, tyargs, args, m) -> 
      let f0R = RewriteExpr env f0
      let argsR = rewriteExprs env args
      if f0 === f0R && args === argsR then expr
      else Expr.App (f0R, f0ty, tyargs, argsR, m)

  | Expr.Quote (ast, dataCell, isFromQueryExpression, m, ty) -> 
      let data = 
          match dataCell.Value with
          | None -> None
          | Some (data1, data2) -> Some(map3Of4 (rewriteExprs env) data1, map3Of4 (rewriteExprs env) data2)
      Expr.Quote ((if env.RewriteQuotations then RewriteExpr env ast else ast), ref data, isFromQueryExpression, m, ty)

  | Expr.Obj (_, ty, basev, basecall, overrides, iimpls, m) -> 
      mkObjExpr(ty, basev, RewriteExpr env basecall, List.map (rewriteObjExprOverride env) overrides, 
                  List.map (rewriteObjExprInterfaceImpl env) iimpls, m)

  | Expr.Link eref -> 
      RewriteExpr env eref.Value

  | Expr.DebugPoint _ ->
      failwith "unreachable - linear debug point"

  | Expr.Op (c, tyargs, args, m) -> 
      let argsR = rewriteExprs env args
      if args === argsR then expr 
      else Expr.Op (c, tyargs, argsR, m)

  | Expr.Lambda (_lambdaId, ctorThisValOpt, baseValOpt, argvs, body, m, bodyTy) -> 
      let body = RewriteExpr env body
      rebuildLambda m ctorThisValOpt baseValOpt argvs (body, bodyTy)

  | Expr.TyLambda (_lambdaId, argtyvs, body, m, bodyTy) -> 
      let body = RewriteExpr env body
      mkTypeLambda m argtyvs (body, bodyTy)

  | Expr.Match (spBind, exprm, dtree, targets, m, ty) -> 
      let dtreeR = RewriteDecisionTree env dtree
      let targetsR = rewriteTargets env targets
      mkAndSimplifyMatch spBind exprm m ty dtreeR targetsR

  | Expr.LetRec (binds, e, m, _) ->
      let binds = rewriteBinds env binds
      let eR = RewriteExpr env e
      Expr.LetRec (binds, eR, m, Construct.NewFreeVarsCache())

  | Expr.Let _ -> failwith "unreachable - linear let"

  | Expr.Sequential _ -> failwith "unreachable - linear seq"

  | Expr.StaticOptimization (constraints, e2, e3, m) ->
      let e2R = RewriteExpr env e2
      let e3R = RewriteExpr env e3
      Expr.StaticOptimization (constraints, e2R, e3R, m)

  | Expr.TyChoose (a, b, m) -> 
      Expr.TyChoose (a, RewriteExpr env b, m)

  | Expr.WitnessArg (witnessInfo, m) ->
      Expr.WitnessArg (witnessInfo, m)

and rewriteLinearExpr env expr contf =
    // schedule a rewrite on the way back up by adding to the continuation 
    let contf = contf << postRewriteExpr env
    match preRewriteExpr env expr with 
    | Some expr -> contf expr
    | None -> 
        match expr with 
        | Expr.Let (bind, bodyExpr, m, _) ->  
            let bind = rewriteBind env bind
            // tailcall
            rewriteLinearExpr env bodyExpr (contf << (fun bodyExprR ->
                mkLetBind m bind bodyExprR))
        
        | Expr.Sequential (expr1, expr2, dir, m) ->
            let expr1R = RewriteExpr env expr1
            // tailcall
            rewriteLinearExpr env expr2 (contf << (fun expr2R ->
                if expr1 === expr1R && expr2 === expr2R then expr 
                else Expr.Sequential (expr1R, expr2R, dir, m)))
        
        | LinearOpExpr (op, tyargs, argsFront, argLast, m) -> 
            let argsFrontR = rewriteExprs env argsFront
            // tailcall
            rewriteLinearExpr env argLast (contf << (fun argLastR ->
                if argsFront === argsFrontR && argLast === argLastR then expr 
                else rebuildLinearOpExpr (op, tyargs, argsFrontR, argLastR, m)))

        | LinearMatchExpr (spBind, exprm, dtree, tg1, expr2, m2, ty) ->
            let dtree = RewriteDecisionTree env dtree
            let tg1R = rewriteTarget env tg1
            // tailcall
            rewriteLinearExpr env expr2 (contf << (fun expr2R ->
                rebuildLinearMatchExpr (spBind, exprm, dtree, tg1R, expr2R, m2, ty)))
      
        | Expr.DebugPoint (dpm, innerExpr) ->
            rewriteLinearExpr env innerExpr (contf << (fun innerExprR ->
                 Expr.DebugPoint (dpm, innerExprR)))

        | _ -> 
            // no longer linear, no tailcall
            contf (RewriteExpr env expr) 

and rewriteExprs env exprs = List.mapq (RewriteExpr env) exprs

and rewriteFlatExprs env exprs = List.mapq (RewriteExpr env) exprs

and RewriteDecisionTree env x =
  match x with 
  | TDSuccess (es, n) -> 
      let esR = rewriteFlatExprs env es
      if LanguagePrimitives.PhysicalEquality es esR then x 
      else TDSuccess(esR, n)

  | TDSwitch (e, cases, dflt, m) ->
      let eR = RewriteExpr env e
      let casesR = List.map (fun (TCase(discrim, e)) -> TCase(discrim, RewriteDecisionTree env e)) cases
      let dfltR = Option.map (RewriteDecisionTree env) dflt
      TDSwitch (eR, casesR, dfltR, m)

  | TDBind (bind, body) ->
      let bindR = rewriteBind env bind
      let bodyR = RewriteDecisionTree env body
      TDBind (bindR, bodyR)

and rewriteTarget env (TTarget(vs, e, flags)) =
    let eR = RewriteExpr env e
    TTarget(vs, eR, flags)

and rewriteTargets env targets =
    List.map (rewriteTarget env) (Array.toList targets)

and rewriteObjExprOverride env (TObjExprMethod(slotsig, attribs, tps, vs, e, m)) =
    TObjExprMethod(slotsig, attribs, tps, vs, RewriteExpr env e, m)

and rewriteObjExprInterfaceImpl env (ty, overrides) = 
    (ty, List.map (rewriteObjExprOverride env) overrides)
    
and rewriteModuleOrNamespaceExpr env x = 
    match x with  
    | ModuleOrNamespaceExprWithSig(mty, def, m) -> ModuleOrNamespaceExprWithSig(mty, rewriteModuleOrNamespaceDef env def, m)

and rewriteModuleOrNamespaceDefs env x = List.map (rewriteModuleOrNamespaceDef env) x
    
and rewriteModuleOrNamespaceDef env x = 
    match x with 
    | TMDefRec(isRec, opens, tycons, mbinds, m) -> TMDefRec(isRec, opens, tycons, rewriteModuleOrNamespaceBindings env mbinds, m)
    | TMDefLet(bind, m) -> TMDefLet(rewriteBind env bind, m)
    | TMDefDo(e, m) -> TMDefDo(RewriteExpr env e, m)
    | TMDefOpens _ -> x
    | TMDefs defs -> TMDefs(rewriteModuleOrNamespaceDefs env defs)
    | TMAbstract mexpr -> TMAbstract(rewriteModuleOrNamespaceExpr env mexpr)

and rewriteModuleOrNamespaceBinding env x = 
   match x with 
   | ModuleOrNamespaceBinding.Binding bind -> ModuleOrNamespaceBinding.Binding (rewriteBind env bind)
   | ModuleOrNamespaceBinding.Module(nm, rhs) -> ModuleOrNamespaceBinding.Module(nm, rewriteModuleOrNamespaceDef env rhs)

and rewriteModuleOrNamespaceBindings env mbinds = List.map (rewriteModuleOrNamespaceBinding env) mbinds

and RewriteImplFile env mv = mapTImplFile (rewriteModuleOrNamespaceExpr env) mv



//--------------------------------------------------------------------------
// Build a Remap that converts all "local" references to "public" things 
// accessed via non local references.
//--------------------------------------------------------------------------

let MakeExportRemapping viewedCcu (mspec: ModuleOrNamespace) = 

    let accEntityRemap (entity: Entity) acc = 
        match tryRescopeEntity viewedCcu entity with 
        | ValueSome eref -> 
            addTyconRefRemap (mkLocalTyconRef entity) eref acc
        | _ -> 
            if entity.IsNamespace then 
                acc
            else
                error(InternalError("Unexpected entity without a pubpath when remapping assembly data", entity.Range))

    let accValRemap (vspec: Val) acc = 
        // The acc contains the entity remappings
        match tryRescopeVal viewedCcu acc vspec with 
        | ValueSome vref -> 
            {acc with valRemap=acc.valRemap.Add vspec vref }
        | _ -> 
            error(InternalError("Unexpected value without a pubpath when remapping assembly data", vspec.Range))

    let mty = mspec.ModuleOrNamespaceType
    let entities = allEntitiesOfModuleOrNamespaceTy mty
    let vs = allValsOfModuleOrNamespaceTy mty
    // Remap the entities first so we can correctly remap the types in the signatures of the ValLinkageFullKey's in the value references
    let acc = List.foldBack accEntityRemap entities Remap.Empty
    let allRemap = List.foldBack accValRemap vs acc
    allRemap

//--------------------------------------------------------------------------
// Apply a "local to nonlocal" renaming to a module type. This can't use
// remap_mspec since the remapping we want isn't to newly created nodes
// but rather to remap to the nonlocal references. This is deliberately 
// "breaking" the binding structure implicit in the module type, which is
// the whole point - one things are rewritten to use non local references then
// the elements can be copied at will, e.g. when inlining during optimization.
//------------------------------------------------------------------------ 


let rec remapEntityDataToNonLocal ctxt tmenv (d: Entity) = 
    let tpsR, tmenvinner = tmenvCopyRemapAndBindTypars (remapAttribs ctxt tmenv) tmenv (d.entity_typars.Force(d.entity_range))
    let typarsR = LazyWithContext.NotLazy tpsR
    let attribsR = d.entity_attribs |> remapAttribs ctxt tmenvinner
    let tyconReprR = d.entity_tycon_repr |> remapTyconRepr ctxt tmenvinner
    let tyconAbbrevR = d.TypeAbbrev |> Option.map (remapType tmenvinner)
    let tyconTcaugR = d.entity_tycon_tcaug |> remapTyconAug tmenvinner
    let modulContentsR = 
        MaybeLazy.Strict (d.entity_modul_contents.Value
                          |> mapImmediateValsAndTycons (remapTyconToNonLocal ctxt tmenv) (remapValToNonLocal ctxt tmenv))
    let exnInfoR = d.ExceptionInfo |> remapTyconExnInfo ctxt tmenvinner
    { d with 
          entity_typars = typarsR
          entity_attribs = attribsR
          entity_tycon_repr = tyconReprR
          entity_tycon_tcaug = tyconTcaugR
          entity_modul_contents = modulContentsR
          entity_opt_data =
            match d.entity_opt_data with
            | Some dd ->
                Some { dd with entity_tycon_abbrev = tyconAbbrevR; entity_exn_info = exnInfoR }
            | _ -> None }

and remapTyconToNonLocal ctxt tmenv x = 
    x |> Construct.NewModifiedTycon (remapEntityDataToNonLocal ctxt tmenv)  

and remapValToNonLocal ctxt tmenv inp = 
    // creates a new stamp
    inp |> Construct.NewModifiedVal (remapValData ctxt tmenv)

let ApplyExportRemappingToEntity g tmenv x =
    let ctxt = { g = g; stackGuard = StackGuard(RemapExprStackGuardDepth) }
    remapTyconToNonLocal ctxt tmenv x

(* Which constraints actually get compiled to .NET constraints? *)
let isCompiledOrWitnessPassingConstraint (g: TcGlobals) cx = 
    match cx with 
      | TyparConstraint.SupportsNull _ // this implies the 'class' constraint
      | TyparConstraint.IsReferenceType _  // this is the 'class' constraint
      | TyparConstraint.IsNonNullableStruct _ 
      | TyparConstraint.IsReferenceType _
      | TyparConstraint.RequiresDefaultConstructor _
      | TyparConstraint.CoercesTo _ -> true
      | TyparConstraint.MayResolveMember _ when g.langVersion.SupportsFeature LanguageFeature.WitnessPassing -> true
      | _ -> false
    
// Is a value a first-class polymorphic value with .NET constraints, or witness-passing constraints? 
// Used to turn off TLR and method splitting and do not compile to
// FSharpTypeFunc, but rather bake a "local type function" for each TyLambda abstraction.
let IsGenericValWithGenericConstraints g (v: Val) = 
    isForallTy g v.Type && 
    v.Type |> destForallTy g |> fst |> List.exists (fun tp -> List.exists (isCompiledOrWitnessPassingConstraint g) tp.Constraints)

// Does a type support a given interface? 
type Entity with 
    member tycon.HasInterface g ty = 
        tycon.TypeContents.tcaug_interfaces |> List.exists (fun (x, _, _) -> typeEquiv g ty x)  

    // Does a type have an override matching the given name and argument types? 
    // Used to detect the presence of 'Equals' and 'GetHashCode' in type checking 
    member tycon.HasOverride g nm argtys = 
        tycon.TypeContents.tcaug_adhoc 
        |> NameMultiMap.find nm
        |> List.exists (fun vref -> 
            match vref.MemberInfo with 
            | None -> false 
            | Some membInfo ->
 
            let argInfos = ArgInfosOfMember g vref 
            match argInfos with
            | [argInfos] ->
                List.lengthsEqAndForall2 (typeEquiv g) (List.map fst argInfos) argtys &&  
                membInfo.MemberFlags.IsOverrideOrExplicitImpl
            | _ -> false) 
    
    member tycon.HasMember g nm argtys = 
        tycon.TypeContents.tcaug_adhoc 
        |> NameMultiMap.find nm
        |> List.exists (fun vref -> 
            match vref.MemberInfo with 
            | None -> false 
            | _ ->

            let argInfos = ArgInfosOfMember g vref
            match argInfos with
            | [argInfos] -> List.lengthsEqAndForall2 (typeEquiv g) (List.map fst argInfos) argtys
            | _ -> false) 


type EntityRef with 
    member tcref.HasInterface g ty = tcref.Deref.HasInterface g ty
    member tcref.HasOverride g nm argtys = tcref.Deref.HasOverride g nm argtys
    member tcref.HasMember g nm argtys = tcref.Deref.HasMember g nm argtys

let mkFastForLoop g (spFor, spTo, m, idv: Val, start, dir, finish, body) =
    let dir = if dir then FSharpForLoopUp else FSharpForLoopDown 
    mkIntegerForLoop g (spFor, spTo, idv, start, dir, finish, body, m)

/// Accessing a binding of the form "let x = 1" or "let x = e" for any "e" satisfying the predicate
/// below does not cause an initialization trigger, i.e. does not get compiled as a static field.
let IsSimpleSyntacticConstantExpr g inputExpr = 
    let rec checkExpr (vrefs: Set<Stamp>) x = 
        match stripExpr x with 
        | Expr.Op (TOp.Coerce, _, [arg], _) 
             -> checkExpr vrefs arg
        | UnopExpr g (vref, arg) 
             when (valRefEq g vref g.unchecked_unary_minus_vref ||
                   valRefEq g vref g.unchecked_unary_plus_vref ||
                   valRefEq g vref g.unchecked_unary_not_vref ||
                   valRefEq g vref g.bitwise_unary_not_vref ||
                   valRefEq g vref g.enum_vref)
             -> checkExpr vrefs arg
        // compare, =, <>, +, -, <, >, <=, >=, <<<, >>>, &&&
        | BinopExpr g (vref, arg1, arg2) 
             when (valRefEq g vref g.equals_operator_vref ||
                   valRefEq g vref g.compare_operator_vref ||
                   valRefEq g vref g.unchecked_addition_vref ||
                   valRefEq g vref g.less_than_operator_vref ||
                   valRefEq g vref g.less_than_or_equals_operator_vref ||
                   valRefEq g vref g.greater_than_operator_vref ||
                   valRefEq g vref g.greater_than_or_equals_operator_vref ||
                   valRefEq g vref g.not_equals_operator_vref ||
                   valRefEq g vref g.unchecked_addition_vref ||
                   valRefEq g vref g.unchecked_multiply_vref ||
                   valRefEq g vref g.unchecked_subtraction_vref ||
        // Note: division and modulus can raise exceptions, so are not included
                   valRefEq g vref g.bitwise_shift_left_vref ||
                   valRefEq g vref g.bitwise_shift_right_vref ||
                   valRefEq g vref g.bitwise_xor_vref ||
                   valRefEq g vref g.bitwise_and_vref ||
                   valRefEq g vref g.bitwise_or_vref) &&
                   (not (typeEquiv g (tyOfExpr g arg1) g.string_ty) && not (typeEquiv g (tyOfExpr g arg1) g.decimal_ty) )
                -> checkExpr vrefs arg1 && checkExpr vrefs arg2 
        | Expr.Val (vref, _, _) -> vref.Deref.IsCompiledAsStaticPropertyWithoutField || vrefs.Contains vref.Stamp
        | Expr.Match (_, _, dtree, targets, _, _) -> checkDecisionTree vrefs dtree && targets |> Array.forall (checkDecisionTreeTarget vrefs)
        | Expr.Let (b, e, _, _) -> checkExpr vrefs b.Expr && checkExpr (vrefs.Add b.Var.Stamp) e
        | Expr.DebugPoint (_, b) -> checkExpr vrefs b
        | Expr.TyChoose (_, b, _) -> checkExpr vrefs b
        // Detect standard constants 
        | Expr.Const _ 
        | Expr.Op (TOp.UnionCase _, _, [], _)         // Nullary union cases
        | UncheckedDefaultOfExpr g _ 
        | SizeOfExpr g _ 
        | TypeOfExpr g _ -> true
        | NameOfExpr g _ when g.langVersion.SupportsFeature LanguageFeature.NameOf -> true
        // All others are not simple constant expressions
        | _ -> false

    and checkDecisionTree vrefs x = 
        match x with 
        | TDSuccess (es, _n) -> es |> List.forall (checkExpr vrefs)
        | TDSwitch (e, cases, dflt, _m) ->
            checkExpr vrefs e &&
            cases |> List.forall (checkDecisionTreeCase vrefs) &&
            dflt |> Option.forall (checkDecisionTree vrefs)
        | TDBind (bind, body) ->
            checkExpr vrefs bind.Expr &&
            checkDecisionTree (vrefs.Add bind.Var.Stamp) body

    and checkDecisionTreeCase vrefs (TCase(discrim, dtree)) = 
        (match discrim with
         | DecisionTreeTest.Const _c -> true
         | _ -> false) && 
        checkDecisionTree vrefs dtree

    and checkDecisionTreeTarget vrefs (TTarget(vs, e, _)) = 
        let vrefs = ((vrefs, vs) ||> List.fold (fun s v -> s.Add v.Stamp)) 
        checkExpr vrefs e

    checkExpr Set.empty inputExpr    
    
let EvalArithBinOp (opInt8, opInt16, opInt32, opInt64, opUInt8, opUInt16, opUInt32, opUInt64) (arg1: Expr) (arg2: Expr) = 
    // At compile-time we check arithmetic 
    let m = unionRanges arg1.Range arg2.Range
    try 
        match arg1, arg2 with 
        | Expr.Const (Const.Int32 x1, _, ty), Expr.Const (Const.Int32 x2, _, _) -> Expr.Const (Const.Int32 (opInt32 x1 x2), m, ty)
        | Expr.Const (Const.SByte x1, _, ty), Expr.Const (Const.SByte x2, _, _) -> Expr.Const (Const.SByte (opInt8 x1 x2), m, ty)
        | Expr.Const (Const.Int16 x1, _, ty), Expr.Const (Const.Int16 x2, _, _) -> Expr.Const (Const.Int16 (opInt16 x1 x2), m, ty)
        | Expr.Const (Const.Int64 x1, _, ty), Expr.Const (Const.Int64 x2, _, _) -> Expr.Const (Const.Int64 (opInt64 x1 x2), m, ty)
        | Expr.Const (Const.Byte x1, _, ty), Expr.Const (Const.Byte x2, _, _) -> Expr.Const (Const.Byte (opUInt8 x1 x2), m, ty)
        | Expr.Const (Const.UInt16 x1, _, ty), Expr.Const (Const.UInt16 x2, _, _) -> Expr.Const (Const.UInt16 (opUInt16 x1 x2), m, ty)
        | Expr.Const (Const.UInt32 x1, _, ty), Expr.Const (Const.UInt32 x2, _, _) -> Expr.Const (Const.UInt32 (opUInt32 x1 x2), m, ty)
        | Expr.Const (Const.UInt64 x1, _, ty), Expr.Const (Const.UInt64 x2, _, _) -> Expr.Const (Const.UInt64 (opUInt64 x1 x2), m, ty)
        | _ -> error (Error ( FSComp.SR.tastNotAConstantExpression(), m))
    with :? System.OverflowException -> error (Error ( FSComp.SR.tastConstantExpressionOverflow(), m))

// See also PostTypeCheckSemanticChecks.CheckAttribArgExpr, which must match this precisely
let rec EvalAttribArgExpr g x = 
    match x with 

    // Detect standard constants 
    | Expr.Const (c, m, _) -> 
        match c with 
        | Const.Bool _ 
        | Const.Int32 _ 
        | Const.SByte _
        | Const.Int16 _
        | Const.Int32 _
        | Const.Int64 _  
        | Const.Byte _
        | Const.UInt16 _
        | Const.UInt32 _
        | Const.UInt64 _
        | Const.Double _
        | Const.Single _
        | Const.Char _
        | Const.Zero _
        | Const.String _ -> 
            x
        | Const.Decimal _ | Const.IntPtr _ | Const.UIntPtr _ | Const.Unit _ ->
            errorR (Error ( FSComp.SR.tastNotAConstantExpression(), m))
            x

    | TypeOfExpr g _ -> x
    | TypeDefOfExpr g _ -> x
    | Expr.Op (TOp.Coerce, _, [arg], _) -> 
        EvalAttribArgExpr g arg
    | EnumExpr g arg1 -> 
        EvalAttribArgExpr g arg1
    // Detect bitwise or of attribute flags
    | AttribBitwiseOrExpr g (arg1, arg2) -> 
        EvalArithBinOp ((|||), (|||), (|||), (|||), (|||), (|||), (|||), (|||)) (EvalAttribArgExpr g arg1) (EvalAttribArgExpr g arg2) 
    | SpecificBinopExpr g g.unchecked_addition_vref (arg1, arg2) -> 
       // At compile-time we check arithmetic 
       let v1, v2 = EvalAttribArgExpr g arg1, EvalAttribArgExpr g arg2 
       match v1, v2 with 
       | Expr.Const (Const.String x1, m, ty), Expr.Const (Const.String x2, _, _) -> Expr.Const (Const.String (x1 + x2), m, ty)
       | _ -> 
#if ALLOW_ARITHMETIC_OPS_IN_LITERAL_EXPRESSIONS_AND_ATTRIBUTE_ARGS
           EvalArithBinOp (Checked.(+), Checked.(+), Checked.(+), Checked.(+), Checked.(+), Checked.(+), Checked.(+), Checked.(+)) g v1 v2
#else
           errorR (Error ( FSComp.SR.tastNotAConstantExpression(), x.Range))
           x
#endif
#if ALLOW_ARITHMETIC_OPS_IN_LITERAL_EXPRESSIONS_AND_ATTRIBUTE_ARGS
    | SpecificBinopExpr g g.unchecked_subtraction_vref (arg1, arg2) -> 
       EvalArithBinOp (Checked.(-), Checked.(-), Checked.(-), Checked.(-), Checked.(-), Checked.(-), Checked.(-), Checked.(-)) g (EvalAttribArgExpr g arg1) (EvalAttribArgExpr g arg2)
    | SpecificBinopExpr g g.unchecked_multiply_vref (arg1, arg2) -> 
       EvalArithBinOp (Checked.(*), Checked.(*), Checked.(*), Checked.(*), Checked.(*), Checked.(*), Checked.(*), Checked.(*)) g (EvalAttribArgExpr g arg1) (EvalAttribArgExpr g arg2)
#endif
    | _ -> 
        errorR (Error ( FSComp.SR.tastNotAConstantExpression(), x.Range))
        x


and EvaledAttribExprEquality g e1 e2 = 
    match e1, e2 with 
    | Expr.Const (c1, _, _), Expr.Const (c2, _, _) -> c1 = c2
    | TypeOfExpr g ty1, TypeOfExpr g ty2 -> typeEquiv g ty1 ty2
    | TypeDefOfExpr g ty1, TypeDefOfExpr g ty2 -> typeEquiv g ty1 ty2
    | _ -> false

let (|ConstToILFieldInit|_|) c =
    match c with 
    | Const.SByte n -> Some (ILFieldInit.Int8 n)
    | Const.Int16 n -> Some (ILFieldInit.Int16 n)
    | Const.Int32 n -> Some (ILFieldInit.Int32 n)
    | Const.Int64 n -> Some (ILFieldInit.Int64 n)
    | Const.Byte n -> Some (ILFieldInit.UInt8 n)
    | Const.UInt16 n -> Some (ILFieldInit.UInt16 n)
    | Const.UInt32 n -> Some (ILFieldInit.UInt32 n)
    | Const.UInt64 n -> Some (ILFieldInit.UInt64 n)
    | Const.Bool n -> Some (ILFieldInit.Bool n)
    | Const.Char n -> Some (ILFieldInit.Char (uint16 n))
    | Const.Single n -> Some (ILFieldInit.Single n)
    | Const.Double n -> Some (ILFieldInit.Double n)
    | Const.String s -> Some (ILFieldInit.String s)
    | Const.Zero -> Some ILFieldInit.Null
    | _ -> None

let EvalLiteralExprOrAttribArg g x = 
    match x with 
    | Expr.Op (TOp.Coerce, _, [Expr.Op (TOp.Array, [elemTy], args, m)], _)
    | Expr.Op (TOp.Array, [elemTy], args, m) ->
        let args = args |> List.map (EvalAttribArgExpr g) 
        Expr.Op (TOp.Array, [elemTy], args, m) 
    | _ -> 
        EvalAttribArgExpr g x

// Take into account the fact that some "instance" members are compiled as static
// members when using CompilationRepresentation.Static, or any non-virtual instance members
// in a type that supports "null" as a true value. This is all members
// where ValRefIsCompiledAsInstanceMember is false but membInfo.MemberFlags.IsInstance 
// is true.
//
// This is the right abstraction for viewing member types, but the implementation
// below is a little ugly.
let GetTypeOfIntrinsicMemberInCompiledForm g (vref: ValRef) =
    assert (not vref.IsExtensionMember)
    let membInfo, topValInfo = checkMemberValRef vref
    let tps, cxs, argInfos, retTy, retInfo = GetTypeOfMemberInMemberForm g vref
    let argInfos = 
        // Check if the thing is really an instance member compiled as a static member
        // If so, the object argument counts as a normal argument in the compiled form
        if membInfo.MemberFlags.IsInstance && not (ValRefIsCompiledAsInstanceMember g vref) then 
            let _, origArgInfos, _, _ = GetTopValTypeInFSharpForm g topValInfo vref.Type vref.Range
            match origArgInfos with
            | [] -> 
                errorR(InternalError("value does not have a valid member type", vref.Range))
                argInfos
            | h :: _ -> h :: argInfos
        else argInfos
    tps, cxs, argInfos, retTy, retInfo


//--------------------------------------------------------------------------
// Tuple compilation (expressions)
//------------------------------------------------------------------------ 


let rec mkCompiledTuple g isStruct (argtys, args, m) = 
    let n = List.length argtys 
    if n <= 0 then failwith "mkCompiledTuple"
    elif n < maxTuple then (mkCompiledTupleTyconRef g isStruct n, argtys, args, m)
    else
        let argtysA, argtysB = List.splitAfter goodTupleFields argtys
        let argsA, argsB = List.splitAfter goodTupleFields args
        let ty8, v8 = 
            match argtysB, argsB with 
            | [ty8], [arg8] -> 
                match ty8 with
                // if it's already been nested or ended, pass it through
                | TType_app(tn, _, _) when (isCompiledTupleTyconRef g tn) ->
                    ty8, arg8
                | _ ->
                    let ty8enc = TType_app((if isStruct then g.struct_tuple1_tcr else g.ref_tuple1_tcr), [ty8], g.knownWithoutNull)
                    let v8enc = Expr.Op (TOp.Tuple (mkTupInfo isStruct), [ty8], [arg8], m) 
                    ty8enc, v8enc
            | _ -> 
                let a, b, c, d = mkCompiledTuple g isStruct (argtysB, argsB, m)
                let ty8plus = TType_app(a, b, g.knownWithoutNull)
                let v8plus = Expr.Op (TOp.Tuple (mkTupInfo isStruct), b, c, d)
                ty8plus, v8plus
        let argtysAB = argtysA @ [ty8] 
        (mkCompiledTupleTyconRef g isStruct (List.length argtysAB), argtysAB, argsA @ [v8], m)

let mkILMethodSpecForTupleItem (_g: TcGlobals) (ty: ILType) n = 
    mkILNonGenericInstanceMethSpecInTy(ty, (if n < goodTupleFields then "get_Item"+(n+1).ToString() else "get_Rest"), [], mkILTyvarTy (uint16 n))

let mkILFieldSpecForTupleItem (ty: ILType) n = 
    mkILFieldSpecInTy (ty, (if n < goodTupleFields then "Item"+(n+1).ToString() else "Rest"), mkILTyvarTy (uint16 n))

let mkGetTupleItemN g m n (ty: ILType) isStruct expr retTy =
    if isStruct then
        mkAsmExpr ([mkNormalLdfld (mkILFieldSpecForTupleItem ty n) ], [], [expr], [retTy], m)
    else
        mkAsmExpr ([mkNormalCall(mkILMethodSpecForTupleItem g ty n)], [], [expr], [retTy], m)

/// Match an Int32 constant expression
let (|Int32Expr|_|) expr = 
    match expr with 
    | Expr.Const (Const.Int32 n, _, _) -> Some n
    | _ -> None 

/// Match a try-finally expression
let (|TryFinally|_|) expr = 
    match expr with 
    | Expr.Op (TOp.TryFinally _, [_resTy], [Expr.Lambda (_, _, _, [_], e1, _, _); Expr.Lambda (_, _, _, [_], e2, _, _)], _) -> Some(e1, e2)
    | _ -> None
    
// detect ONLY the while loops that result from compiling 'for ... in ... do ...'
let (|WhileLoopForCompiledForEachExpr|_|) expr = 
    match expr with 
    | Expr.Op (TOp.While (spInWhile, WhileLoopForCompiledForEachExprMarker), _, [Expr.Lambda (_, _, _, [_], e1, _, _); Expr.Lambda (_, _, _, [_], e2, _, _)], m) ->
        Some(spInWhile, e1, e2, m)
    | _ -> None
    
let (|Let|_|) expr = 
    match expr with 
    | Expr.Let (TBind(v, e1, sp), e2, _, _) -> Some(v, e1, sp, e2)
    | _ -> None

let (|RangeInt32Step|_|) g expr = 
    match expr with 
    // detect 'n .. m' 
    | Expr.App (Expr.Val (vf, _, _), _, [tyarg], [startExpr;finishExpr], _)
         when valRefEq g vf g.range_op_vref && typeEquiv g tyarg g.int_ty -> Some(startExpr, 1, finishExpr)
    
    // detect (RangeInt32 startExpr N finishExpr), the inlined/compiled form of 'n .. m' and 'n .. N .. m'
    | Expr.App (Expr.Val (vf, _, _), _, [], [startExpr; Int32Expr n; finishExpr], _)
         when valRefEq g vf g.range_int32_op_vref -> Some(startExpr, n, finishExpr)

    | _ -> None

let (|GetEnumeratorCall|_|) expr =   
    match expr with   
    | Expr.Op (TOp.ILCall ( _, _, _, _, _, _, _, ilMethodRef, _, _, _), _, [Expr.Val (vref, _, _) | Expr.Op (_, _, [Expr.Val (vref, ValUseFlag.NormalValUse, _)], _) ], _) ->  
        if ilMethodRef.Name = "GetEnumerator" then Some vref  
        else None  
    | _ -> None  

// This code matches exactly the output of TcForEachExpr
let (|CompiledForEachExpr|_|) g expr =   
    match expr with
    | Let (enumerableVar, enumerableExpr, spFor, 
           Let (enumeratorVar, GetEnumeratorCall enumerableVar2, _enumeratorBind, 
              TryFinally (WhileLoopForCompiledForEachExpr (spInWhile, _, (Let (elemVar, _, _, bodyExpr) as elemLet), _), _))) 
                 // Apply correctness conditions to ensure this really is a compiled for-each expression.
                 when valRefEq g (mkLocalValRef enumerableVar) enumerableVar2 &&
                      enumerableVar.IsCompilerGenerated &&
                      enumeratorVar.IsCompilerGenerated &&
                      (let fvs = (freeInExpr CollectLocals bodyExpr)
                       not (Zset.contains enumerableVar fvs.FreeLocals) && 
                       not (Zset.contains enumeratorVar fvs.FreeLocals)) ->

        // Extract useful ranges
        let mBody = bodyExpr.Range
        let mWholeExpr = expr.Range
        let mIn = elemLet.Range

        let mFor = match spFor with DebugPointAtBinding.Yes mFor -> mFor | _ -> enumerableExpr.Range
        let spIn, mIn = match spInWhile with DebugPointAtWhile.Yes mIn -> DebugPointAtInOrTo.Yes mIn, mIn | _ -> DebugPointAtInOrTo.No, mIn
        let spInWhile = match spIn with DebugPointAtInOrTo.Yes m -> DebugPointAtWhile.Yes m | DebugPointAtInOrTo.No -> DebugPointAtWhile.No
        let enumerableTy = tyOfExpr g enumerableExpr

        Some (enumerableTy, enumerableExpr, elemVar, bodyExpr, (mBody, spFor, spIn, mFor, mIn, spInWhile, mWholeExpr))
    | _ -> None  
             

let (|CompiledInt32RangeForEachExpr|_|) g expr = 
    match expr with
    | CompiledForEachExpr g (_, RangeInt32Step g (startExpr, step, finishExpr), elemVar, bodyExpr, ranges) ->
        Some (startExpr, step, finishExpr, elemVar, bodyExpr, ranges)
        | _ -> None
    | _ -> None


let mkDebugPoint m expr = 
    Expr.DebugPoint(DebugPointAtLeafExpr.Yes m, expr)

type OptimizeForExpressionOptions =
    | OptimizeIntRangesOnly
    | OptimizeAllForExpressions

let DetectAndOptimizeForEachExpression g option expr =
    match option, expr with
    | _, CompiledInt32RangeForEachExpr g (startExpr, (1 | -1 as step), finishExpr, elemVar, bodyExpr, ranges) -> 

           let _mBody, spFor, spIn, _mFor, _mIn, _spInWhile, mWholeExpr = ranges
           let spFor = match spFor with DebugPointAtBinding.Yes mFor -> DebugPointAtFor.Yes mFor | _ -> DebugPointAtFor.No
           mkFastForLoop g (spFor, spIn, mWholeExpr, elemVar, startExpr, (step = 1), finishExpr, bodyExpr)

    | OptimizeAllForExpressions, CompiledForEachExpr g (enumerableTy, enumerableExpr, elemVar, bodyExpr, ranges) ->

         let mBody, spFor, spIn, mFor, mIn, spInWhile, mWholeExpr = ranges

         if isStringTy g enumerableTy then
            // type is string, optimize for expression as:
            //  let $str = enumerable
            //  for $idx = 0 to str.Length - 1 do
            //      let elem = str.[idx]
            //      body elem

            let strVar, strExpr = mkCompGenLocal mFor "str" enumerableTy
            let idxVar, idxExpr = mkCompGenLocal elemVar.Range "idx" g.int32_ty

            let lengthExpr = mkGetStringLength g mFor strExpr
            let charExpr = mkGetStringChar g mFor strExpr idxExpr

            let startExpr = mkZero g mFor
            let finishExpr = mkDecr g mFor lengthExpr
            // for compat reasons, loop item over string is sometimes object, not char
            let loopItemExpr = mkCoerceIfNeeded g elemVar.Type g.char_ty charExpr  
            let bodyExpr = mkInvisibleLet mIn elemVar loopItemExpr bodyExpr
            let forExpr = mkFastForLoop g (DebugPointAtFor.No, spIn, mWholeExpr, idxVar, startExpr, true, finishExpr, bodyExpr)
            let expr = mkLet spFor mFor strVar enumerableExpr forExpr

            expr

         elif isListTy g enumerableTy then
            // type is list, optimize for expression as:
            //  let mutable $currentVar = listExpr
            //  let mutable $nextVar = $tailOrNull
            //  while $guardExpr do
            //    let i = $headExpr
            //    bodyExpr ()
            //    $current <- $next
            //    $next <- $tailOrNull

            let IndexHead = 0
            let IndexTail = 1

            let currentVar, currentExpr = mkMutableCompGenLocal mIn "current" enumerableTy
            let nextVar, nextExpr = mkMutableCompGenLocal mIn "next" enumerableTy
            let elemTy = destListTy g enumerableTy

            let guardExpr = mkNonNullTest g mFor nextExpr
            let headOrDefaultExpr = mkUnionCaseFieldGetUnprovenViaExprAddr (currentExpr, g.cons_ucref, [elemTy], IndexHead, mIn)
            let tailOrNullExpr = mkUnionCaseFieldGetUnprovenViaExprAddr (currentExpr, g.cons_ucref, [elemTy], IndexTail, mIn)

            let bodyExpr =
                mkInvisibleLet mIn elemVar headOrDefaultExpr
                    (mkSequential mIn
                        bodyExpr
                        (mkSequential mIn
                            (mkValSet mIn (mkLocalValRef currentVar) nextExpr)
                            (mkValSet mIn (mkLocalValRef nextVar) tailOrNullExpr)))

            let expr =
                // let mutable current = enumerableExpr
                mkLet spFor mIn currentVar enumerableExpr
                    // let mutable next = current.TailOrNull
                    (mkInvisibleLet mFor nextVar tailOrNullExpr 
                        // while nonNull next do
                       (mkWhile g (spInWhile, WhileLoopForCompiledForEachExprMarker, guardExpr, bodyExpr, mBody)))

            expr

         else
            expr

    | _ -> expr

// Used to remove Expr.Link for inner expressions in pattern matches
let (|InnerExprPat|) expr = stripExpr expr

/// One of the transformations performed by the compiler
/// is to eliminate variables of static type "unit". These is a
/// utility function related to this.

let BindUnitVars g (mvs: Val list, paramInfos: ArgReprInfo list, body) = 
    match mvs, paramInfos with 
    | [v], [] -> 
        assert isUnitTy g v.Type
        [], mkLet DebugPointAtBinding.NoneAtInvisible v.Range v (mkUnit g v.Range) body 
    | _ -> mvs, body

let isThreadOrContextStatic g attrs = 
    HasFSharpAttributeOpt g g.attrib_ThreadStaticAttribute attrs ||
    HasFSharpAttributeOpt g g.attrib_ContextStaticAttribute attrs 

let mkUnitDelayLambda (g: TcGlobals) m e =
    let uv, _ = mkCompGenLocal m "unitVar" g.unit_ty
    mkLambda m uv (e, tyOfExpr g e) 


let (|ValApp|_|) g vref expr =
    match expr with
    | Expr.App (Expr.Val (vref2, _, _), _f0ty, tyargs, args, m) when valRefEq g vref vref2 ->  Some (tyargs, args, m)
    | _ -> None

let (|UseResumableStateMachinesExpr|_|) g expr =
    match expr with
    | ValApp g g.cgh__useResumableCode_vref (_, _, _m) -> Some ()
    | _ -> None

/// Match an if...then...else expression or the result of "a && b" or "a || b"
let (|IfThenElseExpr|_|) expr =
    match expr with
    | Expr.Match (_spBind, _exprm, TDSwitch(cond, [ TCase( DecisionTreeTest.Const (Const.Bool true), TDSuccess ([], 0) )], Some (TDSuccess ([], 1)), _),
                  [| TTarget([], thenExpr, _); TTarget([], elseExpr, _) |], _m, _ty) -> 
        Some (cond, thenExpr,  elseExpr)
    | _ -> None

/// if __useResumableCode then ... else ...
let (|IfUseResumableStateMachinesExpr|_|) g expr =
    match expr with
    | IfThenElseExpr(UseResumableStateMachinesExpr g (), thenExpr, elseExpr) -> Some (thenExpr, elseExpr)
    | _ -> None

/// Combine a list of ModuleOrNamespaceType's making up the description of a CCU. checking there are now
/// duplicate modules etc.
let CombineCcuContentFragments m l = 

    /// Combine module types when multiple namespace fragments contribute to the
    /// same namespace, making new module specs as we go.
    let rec CombineModuleOrNamespaceTypes path m (mty1: ModuleOrNamespaceType) (mty2: ModuleOrNamespaceType) = 
        match mty1.ModuleOrNamespaceKind, mty2.ModuleOrNamespaceKind with 
        | Namespace, Namespace -> 
            let kind = mty1.ModuleOrNamespaceKind
            let tab1 = mty1.AllEntitiesByLogicalMangledName
            let tab2 = mty2.AllEntitiesByLogicalMangledName
            let entities = 
                [ for e1 in mty1.AllEntities do 
                      match tab2.TryGetValue e1.LogicalName with
                      | true, e2 -> yield CombineEntities path e1 e2
                      | _ -> yield e1
                  for e2 in mty2.AllEntities do 
                      match tab1.TryGetValue e2.LogicalName with
                      | true, _ -> ()
                      | _ -> yield e2 ]

            let vals = QueueList.append mty1.AllValsAndMembers mty2.AllValsAndMembers

            ModuleOrNamespaceType(kind, vals, QueueList.ofList entities)

        | Namespace, _ | _, Namespace -> 
            error(Error(FSComp.SR.tastNamespaceAndModuleWithSameNameInAssembly(textOfPath path), m))

        | _-> 
            error(Error(FSComp.SR.tastTwoModulesWithSameNameInAssembly(textOfPath path), m))

    and CombineEntities path (entity1: Entity) (entity2: Entity) = 

        match entity1.IsModuleOrNamespace, entity2.IsModuleOrNamespace with
        | true, true -> 
            entity1 |> Construct.NewModifiedTycon (fun data1 -> 
                        let xml = XmlDoc.Merge entity1.XmlDoc entity2.XmlDoc
                        { data1 with 
                             entity_attribs = entity1.Attribs @ entity2.Attribs
                             entity_modul_contents = MaybeLazy.Lazy (lazy (CombineModuleOrNamespaceTypes (path@[entity2.DemangledModuleOrNamespaceName]) entity2.Range entity1.ModuleOrNamespaceType entity2.ModuleOrNamespaceType))
                             entity_opt_data = 
                                match data1.entity_opt_data with
                                | Some optData -> Some { optData with entity_xmldoc = xml }
                                | _ -> Some { Entity.NewEmptyEntityOptData() with entity_xmldoc = xml } }) 
        | false, false -> 
            error(Error(FSComp.SR.tastDuplicateTypeDefinitionInAssembly(entity2.LogicalName, textOfPath path), entity2.Range))
        | _, _ -> 
            error(Error(FSComp.SR.tastConflictingModuleAndTypeDefinitionInAssembly(entity2.LogicalName, textOfPath path), entity2.Range))
    
    and CombineModuleOrNamespaceTypeList path m l = 
        match l with
        | h :: t -> List.fold (CombineModuleOrNamespaceTypes path m) h t
        | _ -> failwith "CombineModuleOrNamespaceTypeList"

    CombineModuleOrNamespaceTypeList [] m l

/// An immutable mappping from witnesses to some data.
///
/// Note: this uses an immutable HashMap/Dictionary with an IEqualityComparer that captures TcGlobals, see EmptyTraitWitnessInfoHashMap
type TraitWitnessInfoHashMap<'T> = ImmutableDictionary<TraitWitnessInfo, 'T>

/// Create an empty immutable mapping from witnesses to some data
let EmptyTraitWitnessInfoHashMap g : TraitWitnessInfoHashMap<'T> =
    ImmutableDictionary.Create(
        { new IEqualityComparer<_> with 
            member _.Equals(a, b) = traitKeysAEquiv g TypeEquivEnv.Empty a b
            member _.GetHashCode(a) = hash a.MemberName
        })

let (|WhileExpr|_|) expr = 
    match expr with 
    | Expr.Op (TOp.While (sp1, sp2), _, [Expr.Lambda (_, _, _, [_gv], guardExpr, _, _);Expr.Lambda (_, _, _, [_bv], bodyExpr, _, _)], m) ->
        Some (sp1, sp2, guardExpr, bodyExpr, m)
    | _ -> None

let (|TryFinallyExpr|_|) expr = 
    match expr with 
    | Expr.Op (TOp.TryFinally (sp1, sp2), [ty], [Expr.Lambda (_, _, _, [_], e1, _, _); Expr.Lambda (_, _, _, [_], e2, _, _)], m) ->
        Some (sp1, sp2, ty, e1, e2, m)
    | _ -> None

let (|IntegerForLoopExpr|_|) expr = 
    match expr with 
    | Expr.Op (TOp.IntegerForLoop (sp1, sp2, style), _, [Expr.Lambda (_, _, _, [_], e1, _, _);Expr.Lambda (_, _, _, [_], e2, _, _);Expr.Lambda (_, _, _, [v], e3, _, _)], m) ->
        Some (sp1, sp2, style, e1, e2, v, e3, m)
    | _ -> None

let (|TryWithExpr|_|) expr =
    match expr with 
    | Expr.Op (TOp.TryWith (spTry, spWith), [resTy], [Expr.Lambda (_, _, _, [_], bodyExpr, _, _); Expr.Lambda (_, _, _, [filterVar], filterExpr, _, _); Expr.Lambda (_, _, _, [handlerVar], handlerExpr, _, _)], m) ->
        Some (spTry, spWith, resTy, bodyExpr, filterVar, filterExpr, handlerVar, handlerExpr, m)
    | _ -> None

let (|MatchTwoCasesExpr|_|) expr =
    match expr with 
    | Expr.Match (spBind, exprm, TDSwitch(cond, [ TCase( DecisionTreeTest.UnionCase (ucref, a), TDSuccess ([], tg1) )], Some (TDSuccess ([], tg2)), b), tgs, m, ty) -> 

        // How to rebuild this construct
        let rebuild (cond, ucref, tg1, tg2, tgs) = 
            Expr.Match (spBind, exprm, TDSwitch(cond, [ TCase( DecisionTreeTest.UnionCase (ucref, a), TDSuccess ([], tg1) )], Some (TDSuccess ([], tg2)), b), tgs, m, ty)

        Some (cond, ucref, tg1, tg2, tgs, rebuild)

    | _ -> None

/// match e with None -> ... | Some v -> ... or other variations of the same
let (|MatchOptionExpr|_|) expr =
    match expr with
    | MatchTwoCasesExpr(cond, ucref, tg1, tg2, tgs, rebuildTwoCases) -> 
        let tgNone, tgSome = if ucref.CaseName = "None" then tg1, tg2 else tg2, tg1
        match tgs[tgNone], tgs[tgSome] with 
        | TTarget([], noneBranchExpr, b2), 
          TTarget([], Expr.Let(TBind(unionCaseVar, Expr.Op(TOp.UnionCaseProof a1, a2, a3, a4), a5), 
                               Expr.Let(TBind(someVar, Expr.Op(TOp.UnionCaseFieldGet (a6a, a6b), a7, a8, a9), a10), someBranchExpr, a11, a12), a13, a14), a16) 
              when unionCaseVar.LogicalName = "unionCase" -> 

            // How to rebuild this construct
            let rebuild (cond, noneBranchExpr, someVar, someBranchExpr) =
                let tgs = Array.zeroCreate 2
                tgs[tgNone] <- TTarget([], noneBranchExpr, b2)
                tgs[tgSome] <- TTarget([], Expr.Let(TBind(unionCaseVar, Expr.Op(TOp.UnionCaseProof a1, a2, a3, a4), a5), 
                                                    Expr.Let(TBind(someVar, Expr.Op(TOp.UnionCaseFieldGet (a6a, a6b), a7, a8, a9), a10), someBranchExpr, a11, a12), a13, a14), a16)
                rebuildTwoCases (cond, ucref, tg1, tg2, tgs)

            Some (cond, noneBranchExpr, someVar, someBranchExpr, rebuild)
        | _ -> None
    | _ -> None

let (|ResumableEntryAppExpr|_|) g expr =
    match expr with
    | ValApp g g.cgh__resumableEntry_vref (_, _, _m) -> Some ()
    | _ -> None

/// Match an (unoptimized) __resumableEntry expression
let (|ResumableEntryMatchExpr|_|) g expr =
    match expr with
    | Expr.Let(TBind(matchVar, matchExpr, sp1), MatchOptionExpr (Expr.Val(matchVar2, b, c), noneBranchExpr, someVar, someBranchExpr, rebuildMatch), d, e) ->
        match matchExpr with 
        | ResumableEntryAppExpr g () -> 
            if valRefEq g (mkLocalValRef matchVar) matchVar2 then 

                // How to rebuild this construct
                let rebuild (noneBranchExpr, someBranchExpr) =
                    Expr.Let(TBind(matchVar, matchExpr, sp1), rebuildMatch (Expr.Val(matchVar2, b, c), noneBranchExpr, someVar, someBranchExpr), d, e)

                Some (noneBranchExpr, someVar, someBranchExpr, rebuild)

            else None

        | _ -> None
    | _ -> None

let (|PossiblyCompiledTypeOfExpr|_|) g expr =
    match expr with 
    | TypeOfExpr g ty -> Some ty
    | Expr.Op(TOp.ILCall (_, _, _, _, _, _, _, ilMethRef, _, _, _), [],[Expr.Op (TOp.ILAsm ([ I_ldtoken (ILToken.ILType _) ], _), [ty], _, _)], _)
              when ilMethRef.DeclaringTypeRef.Name = "System.Type" && ilMethRef.Name = "GetTypeFromHandle" -> 
        Some ty
    | _ -> None

let (|StructStateMachineExpr|_|) g expr =
    match expr with
    | ValApp g g.cgh__stateMachine_vref ([dataTy; _resultTy], [moveNext; setStateMachine; afterCode], _m) ->
        match moveNext, setStateMachine, afterCode with 
        | NewDelegateExpr g (_, [moveNextThisVar], moveNextBody, _, _),
          NewDelegateExpr g (_, [setStateMachineThisVar;setStateMachineStateVar], setStateMachineBody, _, _),
          NewDelegateExpr g (_, [afterCodeThisVar], afterCodeBody, _, _) ->
              Some (dataTy, 
                    (moveNextThisVar, moveNextBody), 
                    (setStateMachineThisVar, setStateMachineStateVar, setStateMachineBody), 
                    (afterCodeThisVar, afterCodeBody))
        | _ -> None
    | _ -> None

let (|ResumeAtExpr|_|) g expr =
    match expr with
    | ValApp g g.cgh__resumeAt_vref (_, [pcExpr], _m) -> Some pcExpr
    | _ -> None

// Detect __debugPoint calls
let (|DebugPointExpr|_|) g expr =
    match expr with
    | ValApp g g.cgh__debugPoint_vref (_, [StringExpr debugPointName], _m) -> Some debugPointName
    | _ -> None

// Detect sequencing constructs in state machine code
let (|SequentialResumableCode|_|) (g: TcGlobals) expr = 
    match expr with

    // e1; e2
    | Expr.Sequential(e1, e2, NormalSeq, m) ->
        Some (e1, e2, m, (fun e1 e2 -> Expr.Sequential(e1, e2, NormalSeq, m)))

    // let __stack_step = e1 in e2
    | Expr.Let(bind, e2, m, _) when bind.Var.CompiledName(g.CompilerGlobalState).StartsWith(stackVarPrefix) ->
        Some (bind.Expr, e2, m, (fun e1 e2 -> mkLet bind.DebugPoint m bind.Var e1 e2))

    | _ -> None

let mkLabelled m l e = mkCompGenSequential m (Expr.Op (TOp.Label l, [], [], m)) e

let isResumableCodeTy g ty = ty |> stripTyEqns g |> (function TType_app(tcref, _, _) -> tyconRefEq g tcref g.ResumableCode_tcr | _ -> false)

let rec isReturnsResumableCodeTy g ty = 
    if isFunTy g ty then isReturnsResumableCodeTy g (rangeOfFunTy g ty)
    else isResumableCodeTy g ty

let (|ResumableCodeInvoke|_|) g expr =
    match expr with
    // defn.Invoke x --> let arg = x in [defn][arg/x]
    | Expr.App ((Expr.Val (invokeRef, _, _) as iref), a, b, (f :: args), m) 
            when invokeRef.LogicalName = "Invoke" && isReturnsResumableCodeTy g (tyOfExpr g f) -> 
        Some (iref, f, args, m, (fun (f2, args2) -> Expr.App ((iref, a, b, (f2 :: args2), m))))
    | _ -> None

let ComputeUseMethodImpl g (v: Val) =
    v.ImplementedSlotSigs |> List.exists (fun slotsig ->
        let oty = slotsig.ImplementedType
        let otcref = tcrefOfAppTy g oty
        let tcref = v.MemberApparentEntity

        // REVIEW: it would be good to get rid of this special casing of Compare and GetHashCode
        isInterfaceTy g oty &&

        (let isCompare =
            tcref.GeneratedCompareToValues.IsSome &&
             (typeEquiv g oty g.mk_IComparable_ty ||
              tyconRefEq g g.system_GenericIComparable_tcref otcref)

         not isCompare) &&

        (let isGenericEquals =
            tcref.GeneratedHashAndEqualsWithComparerValues.IsSome &&
            tyconRefEq g g.system_GenericIEquatable_tcref otcref

         not isGenericEquals) &&

        (let isStructural =
            (tcref.GeneratedCompareToWithComparerValues.IsSome && typeEquiv g oty g.mk_IStructuralComparable_ty) ||
            (tcref.GeneratedHashAndEqualsWithComparerValues.IsSome && typeEquiv g oty g.mk_IStructuralEquatable_ty)

         not isStructural))<|MERGE_RESOLUTION|>--- conflicted
+++ resolved
@@ -1167,14 +1167,9 @@
     let ty = stripTyEqns g ty
     if isErasedType g ty then [ty] else 
     match ty with
-<<<<<<< HEAD
-    | TType_forall(_, rty) -> 
-        getErasedTypes g rty
-
-=======
     | TType_forall(_, bodyTy) -> 
         getErasedTypes g bodyTy
->>>>>>> f9b72061
+
     | TType_var (tp, _) -> 
         if tp.IsErased then [ty] else []
 
@@ -1184,15 +1179,10 @@
     | TType_tuple (_, b)
     | TType_erased_union (_, b) -> 
         List.foldBack (fun ty tys -> getErasedTypes g ty @ tys) b []
-<<<<<<< HEAD
-
-    | TType_fun (dty, rty, _) -> 
-        getErasedTypes g dty @ getErasedTypes g rty
-
-=======
+
     | TType_fun (domainTy, rangeTy, _) -> 
         getErasedTypes g domainTy @ getErasedTypes g rangeTy
->>>>>>> f9b72061
+
     | TType_measure _ -> 
         [ty]
 
@@ -3831,16 +3821,11 @@
         | TType_tuple (_tupInfo, tys) ->
             sepListL (wordL (tagText "*")) (List.map (auxTypeAtomL env) tys) |> wrap
 
-<<<<<<< HEAD
         | TType_erased_union (_, tys) ->
             leftL (tagText "(") ^^ sepListL (wordL (tagText "|")) (List.map (auxTypeAtomL env) tys) ^^ rightL (tagText ")")
 
-        | TType_fun (dty, rty, _) ->
-            ((auxTypeAtomL env dty ^^ wordL (tagText "->")) --- auxTypeL env rty) |> wrap
-=======
         | TType_fun (domainTy, rangeTy, _) ->
             ((auxTypeAtomL env domainTy ^^ wordL (tagText "->")) --- auxTypeL env rangeTy) |> wrap
->>>>>>> f9b72061
 
         | TType_var (typar, _) ->
             auxTyparWrapL env isAtomic typar 
