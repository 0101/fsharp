--- conflicted
+++ resolved
@@ -635,15 +635,9 @@
 let mkArrayTy (g: TcGlobals) rank nullness ty m =
     if rank < 1 || rank > 32 then
         errorR(Error(FSComp.SR.tastopsMaxArrayThirtyTwo rank, m))
-<<<<<<< HEAD
-        TType_app (g.il_arr_tcr_map.[3], [ty], nullness)
+        TType_app (g.il_arr_tcr_map[3], [ty], nullness)
     else
-        TType_app (g.il_arr_tcr_map.[rank - 1], [ty], nullness)
-=======
-        TType_app (g.il_arr_tcr_map[3], [ty], g.knownWithoutNull)
-    else
-        TType_app (g.il_arr_tcr_map[rank - 1], [ty], g.knownWithoutNull)
->>>>>>> eecb5c4c
+        TType_app (g.il_arr_tcr_map[rank - 1], [ty], nullness)
 
 //--------------------------------------------------------------------------
 // Tuple compilation (types)
