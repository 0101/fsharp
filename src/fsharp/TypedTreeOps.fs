--- conflicted
+++ resolved
@@ -175,7 +175,6 @@
 let rec remapTypeAux (tyenv: Remap) (ty: TType) =
   let ty = stripTyparEqns ty
   match ty with
-<<<<<<< HEAD
   | TType_var (tp, nullness) as ty -> 
       let res = instTyparRef tyenv.tpinst ty tp
       addNullnessToTy nullness res
@@ -183,14 +182,6 @@
   | TType_app (tcref, tinst, nullness) as ty -> 
       match tyenv.tyconRefRemap.TryFind tcref with 
       | Some tcref' ->  TType_app (tcref', remapTypesAux tyenv tinst, nullness)
-=======
-  | TType_var (tp, _) as ty ->
-      instTyparRef tyenv.tpinst ty tp
-
-  | TType_app (tcref, tinst, flags) as ty -> 
-      match tyenv.tyconRefRemap.TryFind tcref with 
-      | Some tcref' -> TType_app (tcref', remapTypesAux tyenv tinst, flags)
->>>>>>> 548021be
       | None -> 
           match tinst with 
           | [] -> ty  // optimization to avoid re-allocation of TType_app node in the common case 
@@ -198,11 +189,7 @@
               // avoid reallocation on idempotent 
               let tinst' = remapTypesAux tyenv tinst
               if tinst === tinst' then ty else 
-<<<<<<< HEAD
               TType_app (tcref, tinst', nullness)
-=======
-              TType_app (tcref, tinst', flags)
->>>>>>> 548021be
 
   | TType_ucase (UnionCaseRef(tcref, n), tinst) -> 
       match tyenv.tyconRefRemap.TryFind tcref with 
@@ -221,19 +208,11 @@
       if tupInfo === tupInfo' && l === l' then ty else  
       TType_tuple (tupInfo', l')
 
-<<<<<<< HEAD
   | TType_fun (d, r, nullness) as ty      -> 
       let d' = remapTypeAux tyenv d
       let r' = remapTypeAux tyenv r
       if d === d' && r === r' then ty else
       TType_fun (d', r', nullness)
-=======
-  | TType_fun (d, r, flags) as ty -> 
-      let d' = remapTypeAux tyenv d
-      let r' = remapTypeAux tyenv r
-      if d === d' && r === r' then ty else
-      TType_fun (d', r', flags)
->>>>>>> 548021be
 
   | TType_forall (tps, ty) -> 
       let tps', tyenv = copyAndRemapAndBindTypars tyenv tps
@@ -644,11 +623,7 @@
     TType_app (g.byref2_tcr, [ty1; ty2], g.knownWithoutNull)
 
 let mkVoidPtrTy (g: TcGlobals) = 
-<<<<<<< HEAD
     assert g.voidptr_tcr.CanDeref // check we are using sufficient FSharp.Core , caller should check this
-=======
-    assert g.voidptr_tcr.CanDeref // check we are using sufficient FSharp.Core, caller should check this
->>>>>>> 548021be
     TType_app (g.voidptr_tcr, [], g.knownWithoutNull)
 
 let mkByrefTyWithInference (g: TcGlobals) ty1 ty2 = 
@@ -660,15 +635,9 @@
 let mkArrayTy (g: TcGlobals) rank nullness ty m =
     if rank < 1 || rank > 32 then
         errorR(Error(FSComp.SR.tastopsMaxArrayThirtyTwo rank, m))
-<<<<<<< HEAD
         TType_app (g.il_arr_tcr_map.[3], [ty], nullness)
     else
         TType_app (g.il_arr_tcr_map.[rank - 1], [ty], nullness)
-=======
-        TType_app (g.il_arr_tcr_map.[3], [ty], g.knownWithoutNull)
-    else
-        TType_app (g.il_arr_tcr_map.[rank - 1], [ty], g.knownWithoutNull)
->>>>>>> 548021be
 
 //--------------------------------------------------------------------------
 // Tuple compilation (types)
@@ -769,11 +738,7 @@
 let rec stripTyEqnsA g canShortcut ty = 
     let ty = stripTyparEqnsAux KnownWithoutNull canShortcut ty 
     match ty with 
-<<<<<<< HEAD
     | TType_app (tcref, tinst, nullness) ->
-=======
-    | TType_app (tcref, tinst, _) -> 
->>>>>>> 548021be
         let tycon = tcref.Deref
         match tycon.TypeAbbrev with 
         | Some abbrevTy -> 
@@ -786,11 +751,7 @@
             // 
             // Add the equation byref<'T> = byref<'T, ByRefKinds.InOut> for when using sufficient FSharp.Core
             // See RFC FS-1053.md
-<<<<<<< HEAD
-            if tyconRefEq g tcref g.byref_tcr && g.byref2_tcr.CanDeref  && g.byrefkind_InOut_tcr.CanDeref then 
-=======
             if tyconRefEq g tcref g.byref_tcr && g.byref2_tcr.CanDeref && g.byrefkind_InOut_tcr.CanDeref then 
->>>>>>> 548021be
                 mkByref2Ty g tinst.[0] (TType_app(g.byrefkind_InOut_tcr, [], g.knownWithoutNull))
 
             // Add the equation double<1> = double for units of measure.
@@ -818,11 +779,7 @@
 let rec stripTyEqnsAndErase eraseFuncAndTuple (g: TcGlobals) ty =
     let ty = stripTyEqns g ty
     match ty with
-<<<<<<< HEAD
     | TType_app (tcref, args, nullness) ->
-=======
-    | TType_app (tcref, args, _) -> 
->>>>>>> 548021be
         let tycon = tcref.Deref
         if tycon.IsErased  then
             let reducedTy = reduceTyconMeasureableOrProvided g tycon args
@@ -832,18 +789,8 @@
             stripTyEqnsAndErase eraseFuncAndTuple g g.nativeint_ty
         else
             ty
-<<<<<<< HEAD
     | TType_fun(a, b, nullness) when eraseFuncAndTuple -> TType_app(g.fastFunc_tcr, [ a; b], nullness)
     | TType_tuple(tupInfo, l) when eraseFuncAndTuple -> mkCompiledTupleTy g (evalTupInfoIsStruct tupInfo) l
-=======
-
-    | TType_fun(a, b, flags) when eraseFuncAndTuple ->
-        TType_app(g.fastFunc_tcr, [ a; b ], flags) 
-
-    | TType_tuple(tupInfo, l) when eraseFuncAndTuple ->
-        mkCompiledTupleTy g (evalTupInfoIsStruct tupInfo) l
-
->>>>>>> 548021be
     | ty -> ty
 
 let stripTyEqnsAndMeasureEqns g ty =
@@ -864,28 +811,19 @@
     | _ -> exnc
 
 let primDestForallTy g ty = ty |> stripTyEqns g |> (function TType_forall (tyvs, tau) -> (tyvs, tau) | _ -> failwith "primDestForallTy: not a forall type")
-<<<<<<< HEAD
+
 let destFunTy g ty = ty |> stripTyEqns g |> (function TType_fun (tyv, tau, _) -> (tyv, tau) | _ -> failwith "destFunTy: not a function type")
-=======
-
-let destFunTy g ty = ty |> stripTyEqns g |> (function TType_fun (tyv, tau, _) -> (tyv, tau) | _ -> failwith "destFunTy: not a function type")
-
->>>>>>> 548021be
+
 let destAnyTupleTy g ty = ty |> stripTyEqns g |> (function TType_tuple (tupInfo, l) -> tupInfo, l | _ -> failwith "destAnyTupleTy: not a tuple type")
 
 let destRefTupleTy g ty = ty |> stripTyEqns g |> (function TType_tuple (tupInfo, l) when not (evalTupInfoIsStruct tupInfo) -> l | _ -> failwith "destRefTupleTy: not a reference tuple type")
 
 let destStructTupleTy g ty = ty |> stripTyEqns g |> (function TType_tuple (tupInfo, l) when evalTupInfoIsStruct tupInfo -> l | _ -> failwith "destStructTupleTy: not a struct tuple type")
-<<<<<<< HEAD
+
 let destTyparTy g ty = ty |> stripTyEqns g |> (function TType_var (v, _) -> v | _ -> failwith "destTyparTy: not a typar type")
+
 let destAnyParTy g ty = ty |> stripTyEqns g |> (function TType_var (v, _) -> v | TType_measure unt -> destUnitParMeasure g unt | _ -> failwith "destAnyParTy: not a typar or unpar type")
-=======
-
-let destTyparTy g ty = ty |> stripTyEqns g |> (function TType_var (v, _) -> v | _ -> failwith "destTyparTy: not a typar type")
-
-let destAnyParTy g ty = ty |> stripTyEqns g |> (function TType_var (v, _) -> v | TType_measure unt -> destUnitParMeasure g unt | _ -> failwith "destAnyParTy: not a typar or unpar type")
-
->>>>>>> 548021be
+
 let destMeasureTy g ty = ty |> stripTyEqns g |> (function TType_measure m -> m | _ -> failwith "destMeasureTy: not a unit-of-measure type")
 
 let isFunTy g ty = ty |> stripTyEqns g |> (function TType_fun _ -> true | _ -> false)
@@ -901,89 +839,57 @@
 let isAnonRecdTy g ty = ty |> stripTyEqns g |> (function TType_anon _ -> true | _ -> false)
 
 let isStructAnonRecdTy g ty = ty |> stripTyEqns g |> (function TType_anon (anonInfo, _) -> evalAnonInfoIsStruct anonInfo | _ -> false)
-<<<<<<< HEAD
+
 let isUnionTy g ty = ty |> stripTyEqns g |> (function TType_app(tcref, _, _) -> tcref.IsUnionTycon | _ -> false)
+
 let isReprHiddenTy g ty = ty |> stripTyEqns g |> (function TType_app(tcref, _, _) -> tcref.IsHiddenReprTycon | _ -> false)
+
 let isFSharpObjModelTy g ty = ty |> stripTyEqns g |> (function TType_app(tcref, _, _) -> tcref.IsFSharpObjectModelTycon | _ -> false)
+
 let isRecdTy g ty = ty |> stripTyEqns g |> (function TType_app(tcref, _, _) -> tcref.IsRecordTycon | _ -> false)
+
 let isFSharpStructOrEnumTy g ty = ty |> stripTyEqns g |> (function TType_app(tcref, _, _) -> tcref.IsFSharpStructOrEnumTycon | _ -> false)
+
 let isFSharpEnumTy g ty = ty |> stripTyEqns g |> (function TType_app(tcref, _, _) -> tcref.IsFSharpEnumTycon | _ -> false)
-=======
-
-let isUnionTy g ty = ty |> stripTyEqns g |> (function TType_app(tcref, _, _) -> tcref.IsUnionTycon | _ -> false)
-
-let isReprHiddenTy g ty = ty |> stripTyEqns g |> (function TType_app(tcref, _, _) -> tcref.IsHiddenReprTycon | _ -> false)
-
-let isFSharpObjModelTy g ty = ty |> stripTyEqns g |> (function TType_app(tcref, _, _) -> tcref.IsFSharpObjectModelTycon | _ -> false)
-
-let isRecdTy g ty = ty |> stripTyEqns g |> (function TType_app(tcref, _, _) -> tcref.IsRecordTycon | _ -> false)
-
-let isFSharpStructOrEnumTy g ty = ty |> stripTyEqns g |> (function TType_app(tcref, _, _) -> tcref.IsFSharpStructOrEnumTycon | _ -> false)
-
-let isFSharpEnumTy g ty = ty |> stripTyEqns g |> (function TType_app(tcref, _, _) -> tcref.IsFSharpEnumTycon | _ -> false)
-
->>>>>>> 548021be
+
 let isTyparTy g ty = ty |> stripTyEqns g |> (function TType_var _ -> true | _ -> false)
 
 let isAnyParTy g ty = ty |> stripTyEqns g |> (function TType_var _ -> true | TType_measure unt -> isUnitParMeasure g unt | _ -> false)
 
-<<<<<<< HEAD
+let isMeasureTy g ty = ty |> stripTyEqns g |> (function TType_measure _ -> true | _ -> false)
+
 let isProvenUnionCaseTy ty = match ty with TType_ucase _ -> true | _ -> false
 
 let mkAppTy tcref tyargs = TType_app(tcref, tyargs, KnownWithoutNull) // TODO NULLNESS - check various callers
-=======
-let isMeasureTy g ty = ty |> stripTyEqns g |> (function TType_measure _ -> true | _ -> false)
-
-let isProvenUnionCaseTy ty = match ty with TType_ucase _ -> true | _ -> false
-
-let mkAppTy tcref tyargs = TType_app(tcref, tyargs, 0uy)
-
->>>>>>> 548021be
+
 let mkProvenUnionCaseTy ucref tyargs = TType_ucase(ucref, tyargs)
 
 let isAppTy g ty = ty |> stripTyEqns g |> (function TType_app _ -> true | _ -> false) 
-<<<<<<< HEAD
+
 let tryAppTy g ty = ty |> stripTyEqns g |> (function TType_app(tcref, tinst, _) -> ValueSome (tcref, tinst) | _ -> ValueNone) 
+
 let destAppTy g ty = ty |> stripTyEqns g |> (function TType_app(tcref, tinst, _) -> tcref, tinst | _ -> failwith "destAppTy")
+
 let tcrefOfAppTy g ty = ty |> stripTyEqns g |> (function TType_app(tcref, _, _) -> tcref | _ -> failwith "tcrefOfAppTy") 
-let nullnessOfTy g ty = ty |> stripTyEqns g |> (function TType_app(_, _, nullness) | TType_fun (_, _, nullness) | TType_var (_, nullness) -> nullness | _ -> g.knownWithoutNull) 
+
 let argsOfAppTy g ty = ty |> stripTyEqns g |> (function TType_app(_, tinst, _) -> tinst | _ -> [])
+
 let tryDestTyparTy g ty = ty |> stripTyEqns g |> (function TType_var (v, _) -> ValueSome v | _ -> ValueNone)
+
 let tryDestFunTy g ty = ty |> stripTyEqns g |> (function TType_fun (tyv, tau, _) -> ValueSome(tyv, tau) | _ -> ValueNone)
+
 let tryTcrefOfAppTy g ty = ty |> stripTyEqns g |> (function TType_app(tcref, _, _) -> ValueSome tcref | _ -> ValueNone)
+
 let tryDestAnonRecdTy g ty = ty |> stripTyEqns g |> (function TType_anon (anonInfo, tys) -> ValueSome (anonInfo, tys) | _ -> ValueNone)
 
 let tryAnyParTy g ty = ty |> stripTyEqns g |> (function TType_var (v, _) -> ValueSome v | TType_measure unt when isUnitParMeasure g unt -> ValueSome(destUnitParMeasure g unt) | _ -> ValueNone)
+
 let tryAnyParTyOption g ty = ty |> stripTyEqns g |> (function TType_var (v, _) -> Some v | TType_measure unt when isUnitParMeasure g unt -> Some(destUnitParMeasure g unt) | _ -> None)
+
 let (|AppTy|_|) g ty = ty |> stripTyEqns g |> (function TType_app(tcref, tinst, _) -> Some (tcref, tinst) | _ -> None) 
+
 let (|RefTupleTy|_|) g ty = ty |> stripTyEqns g |> (function TType_tuple(tupInfo, tys) when not (evalTupInfoIsStruct tupInfo) -> Some tys | _ -> None)
-=======
-
-let tryAppTy g ty = ty |> stripTyEqns g |> (function TType_app(tcref, tinst, _) -> ValueSome (tcref, tinst) | _ -> ValueNone) 
-
-let destAppTy g ty = ty |> stripTyEqns g |> (function TType_app(tcref, tinst, _) -> tcref, tinst | _ -> failwith "destAppTy")
-
-let tcrefOfAppTy g ty = ty |> stripTyEqns g |> (function TType_app(tcref, _, _) -> tcref | _ -> failwith "tcrefOfAppTy") 
-
-let argsOfAppTy g ty = ty |> stripTyEqns g |> (function TType_app(_, tinst, _) -> tinst | _ -> [])
-
-let tryDestTyparTy g ty = ty |> stripTyEqns g |> (function TType_var (v, _) -> ValueSome v | _ -> ValueNone)
-
-let tryDestFunTy g ty = ty |> stripTyEqns g |> (function TType_fun (tyv, tau, _) -> ValueSome(tyv, tau) | _ -> ValueNone)
-
-let tryTcrefOfAppTy g ty = ty |> stripTyEqns g |> (function TType_app(tcref, _, _) -> ValueSome tcref | _ -> ValueNone)
-
-let tryDestAnonRecdTy g ty = ty |> stripTyEqns g |> (function TType_anon (anonInfo, tys) -> ValueSome (anonInfo, tys) | _ -> ValueNone)
-
-let tryAnyParTy g ty = ty |> stripTyEqns g |> (function TType_var (v, _) -> ValueSome v | TType_measure unt when isUnitParMeasure g unt -> ValueSome(destUnitParMeasure g unt) | _ -> ValueNone)
-
-let tryAnyParTyOption g ty = ty |> stripTyEqns g |> (function TType_var (v, _) -> Some v | TType_measure unt when isUnitParMeasure g unt -> Some(destUnitParMeasure g unt) | _ -> None)
-
-let (|AppTy|_|) g ty = ty |> stripTyEqns g |> (function TType_app(tcref, tinst, _) -> Some (tcref, tinst) | _ -> None) 
-
-let (|RefTupleTy|_|) g ty = ty |> stripTyEqns g |> (function TType_tuple(tupInfo, tys) when not (evalTupInfoIsStruct tupInfo) -> Some tys | _ -> None)
-
->>>>>>> 548021be
+
 let (|FunTy|_|) g ty = ty |> stripTyEqns g |> (function TType_fun(dty, rty, _) -> Some (dty, rty) | _ -> None)
 
 let tryNiceEntityRefOfTy ty = 
@@ -1023,15 +929,9 @@
 
 let stripMeasuresFromTType g tt = 
     match tt with
-<<<<<<< HEAD
     | TType_app(a,b,nullness) ->
         let b' = b |> List.filter (isMeasureTy g >> not)
         TType_app(a, b',nullness)
-=======
-    | TType_app(a, b, flags) ->
-        let b' = b |> List.filter (isMeasureTy g >> not)
-        TType_app(a, b', flags)
->>>>>>> 548021be
     | _ -> tt
 
 //---------------------------------------------------------------------------
@@ -1141,25 +1041,16 @@
     match ty1, ty2 with
     | TType_forall(tps1, rty1), TType_forall(tps2, rty2) -> 
         typarsAEquivAux erasureFlag g aenv tps1 tps2 && typeAEquivAux erasureFlag g (aenv.BindEquivTypars tps1 tps2) rty1 rty2
-<<<<<<< HEAD
+
     | TType_var (tp1, _), TType_var (tp2, _) when typarEq tp1 tp2 -> // NOTE: nullness annotations are ignored for type equivalence
         true
-=======
-
-    | TType_var (tp1, _), TType_var (tp2, _) when typarEq tp1 tp2 -> 
-        true
-
->>>>>>> 548021be
+
     | TType_var (tp1, _), _ ->
         match aenv.EquivTypars.TryFind tp1 with
         | Some v -> typeEquivAux erasureFlag g v ty2
         | None -> false
-<<<<<<< HEAD
+
     | TType_app (tc1, b1, _), TType_app (tc2, b2, _) -> // NOTE: nullness annotations are ignored for type equivalence
-=======
-
-    | TType_app (tc1, b1, _), TType_app (tc2, b2, _) -> 
->>>>>>> 548021be
         tcrefAEquiv g aenv tc1 tc2 &&
         typesAEquivAux erasureFlag g aenv b1 b2
 
@@ -1170,22 +1061,14 @@
 
     | TType_tuple (s1, l1), TType_tuple (s2, l2) -> 
         structnessAEquiv s1 s2 && typesAEquivAux erasureFlag g aenv l1 l2
-<<<<<<< HEAD
+
     | TType_fun (dtys1, rty1, _), TType_fun (dtys2, rty2, _) -> // NOTE: nullness annotations are ignored for type equivalence
         typeAEquivAux erasureFlag g aenv dtys1 dtys2 && typeAEquivAux erasureFlag g aenv rty1 rty2
+
     | TType_anon (anonInfo1, l1), TType_anon (anonInfo2, l2) -> 
         anonInfoEquiv anonInfo1 anonInfo2 &&
         typesAEquivAux erasureFlag g aenv l1 l2
-=======
-
-    | TType_anon (anonInfo1, l1), TType_anon (anonInfo2, l2) -> 
-        anonInfoEquiv anonInfo1 anonInfo2 &&
-        typesAEquivAux erasureFlag g aenv l1 l2
-
-    | TType_fun (dtys1, rty1, _), TType_fun (dtys2, rty2, _) -> 
-        typeAEquivAux erasureFlag g aenv dtys1 dtys2 && typeAEquivAux erasureFlag g aenv rty1 rty2
-
->>>>>>> 548021be
+
     | TType_measure m1, TType_measure m2 -> 
         match erasureFlag with 
         | EraseNone -> measureAEquiv g aenv m1 m2 
@@ -1259,29 +1142,24 @@
     match ty with
     | TType_forall(_, rty) -> 
         getErasedTypes g rty
-<<<<<<< HEAD
+
     | TType_var (tp, nullness) -> 
         match nullness.Evaluate() with
         | NullnessInfo.WithNull -> [ty] // with-null annotations can't be tested at runtime (TODO NULLNESS: for value types Nullable<_> they can be)
         | _ -> if tp.IsErased then [ty] else []
+
     | TType_app (_, b, nullness) ->
         match nullness.Evaluate() with
         | NullnessInfo.WithNull -> [ty]
         | _ -> List.foldBack (fun ty tys -> getErasedTypes g ty @ tys) b []
+
     | TType_ucase(_, b) | TType_anon (_, b) | TType_tuple (_, b) ->
         List.foldBack (fun ty tys -> getErasedTypes g ty @ tys) b []
+
     | TType_fun (dty, rty, nullness) -> 
         match nullness.Evaluate() with
         | NullnessInfo.WithNull -> [ty]
         | _ -> getErasedTypes g dty @ getErasedTypes g rty
-=======
-    | TType_var (tp, _) -> 
-        if tp.IsErased then [ty] else []
-    | TType_app (_, b, _) | TType_ucase(_, b) | TType_anon (_, b) | TType_tuple (_, b) ->
-        List.foldBack (fun ty tys -> getErasedTypes g ty @ tys) b []
-    | TType_fun (dty, rty, _) -> 
-        getErasedTypes g dty @ getErasedTypes g rty
->>>>>>> 548021be
     | TType_measure _ -> 
         [ty]
 
@@ -1876,36 +1754,24 @@
     | Some tc2 -> tyconRefEq g tc2 tc
 
 let isStringTy g ty = ty |> stripTyEqns g |> (function TType_app(tcref, _, _) -> tyconRefEq g tcref g.system_String_tcref | _ -> false)
-<<<<<<< HEAD
+
 let isListTy g ty = ty |> stripTyEqns g |> (function TType_app(tcref, _, _) -> tyconRefEq g tcref g.list_tcr_canon | _ -> false)
-let isArrayTy g ty = ty |> stripTyEqns g |> (function TType_app(tcref, _, _) -> isArrayTyconRef g tcref  | _ -> false) 
+
+let isArrayTy g ty = ty |> stripTyEqns g |> (function TType_app(tcref, _, _) -> isArrayTyconRef g tcref | _ -> false) 
+
 let isArray1DTy g ty = ty |> stripTyEqns g |> (function TType_app(tcref, _, _) -> tyconRefEq g tcref g.il_arr_tcr_map.[0] | _ -> false) 
+
 let isUnitTy g ty = ty |> stripTyEqns g |> (function TType_app(tcref, _, _) -> tyconRefEq g g.unit_tcr_canon tcref | _ -> false) 
+
 let isObjTy g ty = ty |> stripTyEqns g |> (function TType_app(tcref, _, _) -> tyconRefEq g g.system_Object_tcref tcref | _ -> false) 
+
+let isValueTypeTy g ty = ty |> stripTyEqns g |> (function TType_app(tcref, _, _) -> tyconRefEq g g.system_Value_tcref tcref | _ -> false) 
+
 let isVoidTy g ty = ty |> stripTyEqns g |> (function TType_app(tcref, _, _) -> tyconRefEq g g.system_Void_tcref tcref | _ -> false) 
+
 let isILAppTy g ty = ty |> stripTyEqns g |> (function TType_app(tcref, _, _) -> tcref.IsILTycon | _ -> false) 
+
 let isNativePtrTy g ty = ty |> stripTyEqns g |> (function TType_app(tcref, _, _) -> tyconRefEq g g.nativeptr_tcr tcref | _ -> false) 
-let isValueTypeTy g ty = ty |> stripTyEqns g |> (function TType_app(tcref, _, _) -> tyconRefEq g g.system_Value_tcref tcref | _ -> false) 
-=======
-
-let isListTy g ty = ty |> stripTyEqns g |> (function TType_app(tcref, _, _) -> tyconRefEq g tcref g.list_tcr_canon | _ -> false)
-
-let isArrayTy g ty = ty |> stripTyEqns g |> (function TType_app(tcref, _, _) -> isArrayTyconRef g tcref | _ -> false) 
-
-let isArray1DTy g ty = ty |> stripTyEqns g |> (function TType_app(tcref, _, _) -> tyconRefEq g tcref g.il_arr_tcr_map.[0] | _ -> false) 
-
-let isUnitTy g ty = ty |> stripTyEqns g |> (function TType_app(tcref, _, _) -> tyconRefEq g g.unit_tcr_canon tcref | _ -> false) 
-
-let isObjTy g ty = ty |> stripTyEqns g |> (function TType_app(tcref, _, _) -> tyconRefEq g g.system_Object_tcref tcref | _ -> false) 
-
-let isValueTypeTy g ty = ty |> stripTyEqns g |> (function TType_app(tcref, _, _) -> tyconRefEq g g.system_Value_tcref tcref | _ -> false) 
-
-let isVoidTy g ty = ty |> stripTyEqns g |> (function TType_app(tcref, _, _) -> tyconRefEq g g.system_Void_tcref tcref | _ -> false) 
-
-let isILAppTy g ty = ty |> stripTyEqns g |> (function TType_app(tcref, _, _) -> tcref.IsILTycon | _ -> false) 
-
-let isNativePtrTy g ty = ty |> stripTyEqns g |> (function TType_app(tcref, _, _) -> tyconRefEq g g.nativeptr_tcr tcref | _ -> false) 
->>>>>>> 548021be
 
 let isByrefTy g ty = 
     ty |> stripTyEqns g |> (function 
@@ -1926,11 +1792,7 @@
         | _ -> false) 
 
 #if !NO_EXTENSIONTYPING
-<<<<<<< HEAD
-let extensionInfoOfTy g ty = ty |> stripTyEqns g |> (function TType_app(tcref, _, _) -> tcref.TypeReprInfo                | _ -> TNoRepr) 
-=======
 let extensionInfoOfTy g ty = ty |> stripTyEqns g |> (function TType_app(tcref, _, _) -> tcref.TypeReprInfo | _ -> TNoRepr) 
->>>>>>> 548021be
 #endif
 
 type TypeDefMetadata = 
@@ -2387,31 +2249,18 @@
 
 and accFreeInType opts ty acc = 
     match stripTyparEqns ty with 
-<<<<<<< HEAD
-    | TType_tuple (tupInfo, l) -> accFreeInTypes opts l (accFreeInTupInfo opts tupInfo acc)
-    | TType_anon (anonInfo, l) -> accFreeInTypes opts l (accFreeInTupInfo opts anonInfo.TupInfo acc)
-=======
     | TType_tuple (tupInfo, l) ->
         accFreeInTypes opts l (accFreeInTupInfo opts tupInfo acc)
 
     | TType_anon (anonInfo, l) ->
         accFreeInTypes opts l (accFreeInTupInfo opts anonInfo.TupInfo acc)
 
->>>>>>> 548021be
     | TType_app (tc, tinst, _) -> 
         let acc = accFreeTycon opts tc acc
         match tinst with 
         | [] -> acc  // optimization to avoid unneeded call
         | [h] -> accFreeInType opts h acc // optimization to avoid unneeded call
         | _ -> accFreeInTypes opts tinst acc
-<<<<<<< HEAD
-    | TType_ucase (UnionCaseRef(tc, _), tinst) -> accFreeInTypes opts tinst (accFreeTycon opts tc  acc)
-    | TType_fun (d, r, _) -> 
-       // note, nullness variables are _not_ part of the type system proper
-       accFreeInType opts d (accFreeInType opts r acc)
-    | TType_var (r, _) -> accFreeTyparRef opts r acc
-    | TType_forall (tps, r) -> unionFreeTyvars (boundTypars opts tps (freeInType opts r)) acc
-=======
 
     | TType_ucase (UnionCaseRef(tc, _), tinst) ->
         accFreeInTypes opts tinst (accFreeTycon opts tc acc)
@@ -2425,7 +2274,6 @@
     | TType_forall (tps, r) ->
         unionFreeTyvars (boundTypars opts tps (freeInType opts r)) acc
 
->>>>>>> 548021be
     | TType_measure unt -> accFreeInMeasure opts unt acc
 
 and accFreeInTupInfo _opts unt acc = 
@@ -2518,18 +2366,6 @@
     | TType_tuple (tupInfo, tupTys) -> 
         let acc = accFreeInTupInfoLeftToRight g cxFlag thruFlag acc tupInfo 
         accFreeInTypesLeftToRight g cxFlag thruFlag acc tupTys 
-<<<<<<< HEAD
-    | TType_app (_, tinst, _) ->
-        accFreeInTypesLeftToRight g cxFlag thruFlag acc tinst 
-    | TType_ucase (_, tinst) ->
-        accFreeInTypesLeftToRight g cxFlag thruFlag acc tinst 
-    | TType_fun (d, r, _) ->
-        accFreeInTypeLeftToRight g cxFlag thruFlag (accFreeInTypeLeftToRight g cxFlag thruFlag acc d ) r
-    | TType_var (r, _) ->
-        accFreeTyparRefLeftToRight g cxFlag thruFlag acc r 
-    | TType_forall (tps, r) ->
-        unionFreeTyparsLeftToRight (boundTyparsLeftToRight g cxFlag thruFlag tps (accFreeInTypeLeftToRight g cxFlag thruFlag emptyFreeTyparsLeftToRight r)) acc
-=======
 
     | TType_app (_, tinst, _) ->
         accFreeInTypesLeftToRight g cxFlag thruFlag acc tinst 
@@ -2548,7 +2384,6 @@
         let racc = accFreeInTypeLeftToRight g cxFlag thruFlag emptyFreeTyparsLeftToRight r
         unionFreeTyparsLeftToRight (boundTyparsLeftToRight g cxFlag thruFlag tps racc) acc
 
->>>>>>> 548021be
     | TType_measure unt -> 
         List.foldBack (fun (tp, _) acc -> accFreeTyparRefLeftToRight g cxFlag thruFlag acc tp) (ListMeasureVarOccsWithNonZeroExponents unt) acc
 
@@ -2780,14 +2615,11 @@
 let generalizedTyconRef (g: TcGlobals) tcref = 
     let tinst = generalTyconRefInst tcref
     TType_app(tcref, tinst, g.knownWithoutNull)
-<<<<<<< HEAD
 
 let isTTyparSupportsStaticMethod tpc = 
     match tpc with 
     | TyparConstraint.MayResolveMember _ -> true
     | _ -> false
-=======
->>>>>>> 548021be
 
 let isTTyparCoercesToType tpc = 
     match tpc with 
@@ -2986,14 +2818,6 @@
         let ty = stripTyparEqns ty 
         let z = f z ty
         match ty with
-<<<<<<< HEAD
-        | TType_forall (_, body) -> foldTypeButNotConstraints f z body
-        | TType_app (_, tys, _)
-        | TType_ucase (_, tys) 
-        | TType_anon (_, tys) 
-        | TType_tuple (_, tys) -> List.fold (foldTypeButNotConstraints f) z tys
-        | TType_fun (s, t, _) -> foldTypeButNotConstraints f (foldTypeButNotConstraints f z s) t
-=======
         | TType_forall (_, body) ->
             foldTypeButNotConstraints f z body
 
@@ -3006,7 +2830,6 @@
         | TType_fun (s, t, _) ->
             foldTypeButNotConstraints f (foldTypeButNotConstraints f z s) t
 
->>>>>>> 548021be
         | TType_var _ -> z
 
         | TType_measure _ -> z
@@ -3017,14 +2840,10 @@
 
     let accTyparCounts z ty =
         // Walk type to determine typars and their counts (for pprinting decisions) 
-<<<<<<< HEAD
-        foldTypeButNotConstraints (fun z ty -> match ty with | TType_var (tp, _) when tp.Rigidity = TyparRigidity.Rigid  -> incM tp z | _ -> z) z ty
-=======
         (z, ty) ||> foldTypeButNotConstraints (fun z ty ->
             match ty with
             | TType_var (tp, _) when tp.Rigidity = TyparRigidity.Rigid -> incM tp z
             | _ -> z)
->>>>>>> 548021be
 
     let emptyTyparCounts = Zmap.empty typarOrder
 
@@ -3327,23 +3146,12 @@
 
 let rec qualifiedInterfaceImplementationNameAux g (x:TType) : string =
     match stripMeasuresFromTType g (stripTyEqnsAndErase true g x) with
-<<<<<<< HEAD
-    | TType_app (a,[],_) -> tyconRefToFullName a
+    | TType_app (a, [], _) ->
+        tyconRefToFullName a
+
     | TType_anon (a,b) ->
         let genericParameters = b |> Seq.map (qualifiedInterfaceImplementationNameAux g) |> String.concat ", "
         sprintf "%s<%s>" a.ILTypeRef.FullName genericParameters
-    | TType_app (a,b,_) ->
-        let genericParameters = b |> Seq.map (qualifiedInterfaceImplementationNameAux g) |> String.concat ", "
-        sprintf "%s<%s>" (tyconRefToFullName a) genericParameters
-    | TType_var (v,_) -> "'" + v.Name
-    | _ -> failwithf "unexpected: expected TType_app but got %O" (x.GetType())
-=======
-    | TType_app (a, [], _) ->
-        tyconRefToFullName a
-
-    | TType_anon (a,b) ->
-        let genericParameters = b |> Seq.map (qualifiedInterfaceImplementationNameAux g) |> String.concat ", "
-        sprintf "%s<%s>" a.ILTypeRef.FullName genericParameters
 
     | TType_app (a, b, _) ->
         let genericParameters = b |> Seq.map (qualifiedInterfaceImplementationNameAux g) |> String.concat ", "
@@ -3354,7 +3162,6 @@
 
     | _ ->
         failwithf "unexpected: expected TType_app but got %O" (x.GetType())
->>>>>>> 548021be
 
 /// for types in the global namespace, `global is prepended (note the backtick)
 let qualifiedInterfaceImplementationName g (tt:TType) memberName =
@@ -3395,17 +3202,10 @@
 
 /// walk a TyconRef's inheritance tree, yielding any parent types as an array
 let supersOfTyconRef (tcref: TyconRef) =
-<<<<<<< HEAD
-    tcref |> Array.unfold (fun (tcref: TyconRef) ->
-         match tcref.TypeContents.tcaug_super with
-         | Some (TType_app(sup, _, _)) -> Some(sup, sup)
-         | _ -> None) 
-=======
     tcref |> Array.unfold (fun tcref ->
         match tcref.TypeContents.tcaug_super with
         | Some (TType_app(sup, _, _)) -> Some(sup, sup)
         | _ -> None)
->>>>>>> 548021be
 
 //----------------------------------------------------------------------------
 // Detect attributes
@@ -3590,11 +3390,7 @@
     not (isByrefTyconRef g tcref)
 
 let isByrefLikeTy g m ty = 
-<<<<<<< HEAD
-    ty |> stripTyEqns g |> (function TType_app(tcref, _, _) -> isByrefLikeTyconRef g m tcref          | _ -> false) 
-=======
     ty |> stripTyEqns g |> (function TType_app(tcref, _, _) -> isByrefLikeTyconRef g m tcref | _ -> false)
->>>>>>> 548021be
 
 let isSpanLikeTy g m ty =
     isByrefLikeTy g m ty && 
@@ -3911,11 +3707,7 @@
     let stampL _n w = 
         w
 
-<<<<<<< HEAD
-    let layoutTyconRef (tcref: TyconRef) =
-=======
     let layoutTyconRef (tcref: TyconRef) = 
->>>>>>> 548021be
         wordL (tagText tcref.DisplayNameWithStaticParameters) |> stampL tcref.Stamp
 
     let rec auxTypeL env ty = auxTypeWrapL env false ty
@@ -3948,16 +3740,7 @@
         | TType_forall (typars, rty) -> 
            (leftL (tagText "!") ^^ layoutTyparDecls typars --- auxTypeL env rty) |> wrap
 
-<<<<<<< HEAD
-        | TType_ucase (UnionCaseRef(tcref, _), tinst) ->
-=======
         | TType_ucase (UnionCaseRef(tcref, _), tinst)
-
-        | TType_app (tcref, tinst, _) -> 
->>>>>>> 548021be
-           let prefix = tcref.IsPrefixDisplay
-           let tcL = layoutTyconRef tcref
-           auxTyparsL env tcL prefix tinst
 
         | TType_app (tcref, tinst, nullness)   -> 
            let prefix = tcref.IsPrefixDisplay
@@ -3968,7 +3751,6 @@
         | TType_tuple (_tupInfo, tys) -> 
             sepListL (wordL (tagText "*")) (List.map (auxTypeAtomL env) tys) |> wrap
 
-<<<<<<< HEAD
         | TType_fun (f, x, nullness) -> 
            let coreL = ((auxTypeAtomL env f ^^ wordL (tagText "->")) --- auxTypeL env x)  |> wrap
            auxAddNullness coreL nullness
@@ -3976,13 +3758,6 @@
         | TType_var (typar, nullness) ->
            let coreL = auxTyparWrapL env isAtomic typar 
            auxAddNullness coreL nullness
-=======
-        | TType_fun (dty, rty, _) ->
-            ((auxTypeAtomL env dty ^^ wordL (tagText "->")) --- auxTypeL env rty) |> wrap
-
-        | TType_var (typar, _) ->
-            auxTyparWrapL env isAtomic typar 
->>>>>>> 548021be
 
         | TType_anon (anonInfo, tys) -> 
            braceBarL (sepListL (wordL (tagText ";")) (List.map2 (fun nm ty -> wordL (tagField nm) --- auxTypeAtomL env ty) (Array.toList anonInfo.SortedNames) tys))
@@ -6442,15 +6217,9 @@
 
 let destQuotedExprTy g ty = match tryAppTy g ty with ValueSome (_, [ty]) -> ty | _ -> failwith "destQuotedExprTy"
 
-<<<<<<< HEAD
-let mkQuotedExprTy (g: TcGlobals) ty =  TType_app(g.expr_tcr, [ty], g.knownWithoutNull)
-
-let mkRawQuotedExprTy (g: TcGlobals) =  TType_app(g.raw_expr_tcr, [], g.knownWithoutNull)
-=======
 let mkQuotedExprTy (g: TcGlobals) ty = TType_app(g.expr_tcr, [ty], g.knownWithoutNull)
 
 let mkRawQuotedExprTy (g: TcGlobals) = TType_app(g.raw_expr_tcr, [], g.knownWithoutNull)
->>>>>>> 548021be
 
 let mkAnyTupledTy (g: TcGlobals) tupInfo tys = 
     match tys with 
@@ -9819,11 +9588,7 @@
             | [ty8], [arg8] -> 
                 match ty8 with
                 // if it's already been nested or ended, pass it through
-<<<<<<< HEAD
-                |  TType_app(tn, _, _)  when (isCompiledTupleTyconRef g tn) ->
-=======
                 | TType_app(tn, _, _) when (isCompiledTupleTyconRef g tn) ->
->>>>>>> 548021be
                     ty8, arg8
                 | _ ->
                     let ty8enc = TType_app((if isStruct then g.struct_tuple1_tcr else g.ref_tuple1_tcr), [ty8], g.knownWithoutNull)
@@ -9831,11 +9596,7 @@
                     ty8enc, v8enc
             | _ -> 
                 let a, b, c, d = mkCompiledTuple g isStruct (argtysB, argsB, m)
-<<<<<<< HEAD
-                let ty8plus = TType_app (a, b, g.knownWithoutNull)
-=======
                 let ty8plus = TType_app(a, b, g.knownWithoutNull)
->>>>>>> 548021be
                 let v8plus = Expr.Op (TOp.Tuple (mkTupInfo isStruct), b, c, d)
                 ty8plus, v8plus
         let argtysAB = argtysA @ [ty8] 
