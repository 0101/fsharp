--- conflicted
+++ resolved
@@ -175,7 +175,6 @@
 let rec remapTypeAux (tyenv: Remap) (ty: TType) =
   let ty = stripTyparEqns ty
   match ty with
-<<<<<<< HEAD
   | TType_var (tp, nullness) as ty -> 
       let res = instTyparRef tyenv.tpinst ty tp
       addNullnessToTy nullness res
@@ -183,14 +182,6 @@
   | TType_app (tcref, tinst, nullness) as ty -> 
       match tyenv.tyconRefRemap.TryFind tcref with 
       | Some tcref' ->  TType_app (tcref', remapTypesAux tyenv tinst, nullness)
-=======
-  | TType_var (tp, _) as ty ->
-      instTyparRef tyenv.tpinst ty tp
-
-  | TType_app (tcref, tinst, flags) as ty -> 
-      match tyenv.tyconRefRemap.TryFind tcref with 
-      | Some tcref' -> TType_app (tcref', remapTypesAux tyenv tinst, flags)
->>>>>>> 517e054c
       | None -> 
           match tinst with 
           | [] -> ty  // optimization to avoid re-allocation of TType_app node in the common case 
@@ -198,11 +189,7 @@
               // avoid reallocation on idempotent 
               let tinst' = remapTypesAux tyenv tinst
               if tinst === tinst' then ty else 
-<<<<<<< HEAD
               TType_app (tcref, tinst', nullness)
-=======
-              TType_app (tcref, tinst', flags)
->>>>>>> 517e054c
 
   | TType_ucase (UnionCaseRef(tcref, n), tinst) -> 
       match tyenv.tyconRefRemap.TryFind tcref with 
@@ -221,19 +208,11 @@
       if tupInfo === tupInfo' && l === l' then ty else  
       TType_tuple (tupInfo', l')
 
-<<<<<<< HEAD
   | TType_fun (d, r, nullness) as ty -> 
       let d' = remapTypeAux tyenv d
       let r' = remapTypeAux tyenv r
       if d === d' && r === r' then ty else
       TType_fun (d', r', nullness)
-=======
-  | TType_fun (d, r, flags) as ty -> 
-      let d' = remapTypeAux tyenv d
-      let r' = remapTypeAux tyenv r
-      if d === d' && r === r' then ty else
-      TType_fun (d', r', flags)
->>>>>>> 517e054c
 
   | TType_forall (tps, ty) -> 
       let tps', tyenv = copyAndRemapAndBindTypars tyenv tps
@@ -656,15 +635,9 @@
 let mkArrayTy (g: TcGlobals) rank nullness ty m =
     if rank < 1 || rank > 32 then
         errorR(Error(FSComp.SR.tastopsMaxArrayThirtyTwo rank, m))
-<<<<<<< HEAD
         TType_app (g.il_arr_tcr_map.[3], [ty], nullness)
     else
         TType_app (g.il_arr_tcr_map.[rank - 1], [ty], nullness)
-=======
-        TType_app (g.il_arr_tcr_map.[3], [ty], g.knownWithoutNull)
-    else
-        TType_app (g.il_arr_tcr_map.[rank - 1], [ty], g.knownWithoutNull)
->>>>>>> 517e054c
 
 //--------------------------------------------------------------------------
 // Tuple compilation (types)
@@ -765,11 +738,7 @@
 let rec stripTyEqnsA g canShortcut ty = 
     let ty = stripTyparEqnsAux KnownWithoutNull canShortcut ty 
     match ty with 
-<<<<<<< HEAD
     | TType_app (tcref, tinst, nullness) ->
-=======
-    | TType_app (tcref, tinst, _) -> 
->>>>>>> 517e054c
         let tycon = tcref.Deref
         match tycon.TypeAbbrev with 
         | Some abbrevTy -> 
@@ -810,11 +779,7 @@
 let rec stripTyEqnsAndErase eraseFuncAndTuple (g: TcGlobals) ty =
     let ty = stripTyEqns g ty
     match ty with
-<<<<<<< HEAD
     | TType_app (tcref, args, nullness) ->
-=======
-    | TType_app (tcref, args, _) -> 
->>>>>>> 517e054c
         let tycon = tcref.Deref
         if tycon.IsErased  then
             let reducedTy = reduceTyconMeasureableOrProvided g tycon args
@@ -825,13 +790,8 @@
         else
             ty
 
-<<<<<<< HEAD
     | TType_fun(a, b, nullness) when eraseFuncAndTuple ->
         TType_app(g.fastFunc_tcr, [ a; b], nullness)
-=======
-    | TType_fun(a, b, flags) when eraseFuncAndTuple ->
-        TType_app(g.fastFunc_tcr, [ a; b ], flags) 
->>>>>>> 517e054c
 
     | TType_tuple(tupInfo, l) when eraseFuncAndTuple ->
         mkCompiledTupleTy g (evalTupInfoIsStruct tupInfo) l
@@ -905,11 +865,7 @@
 
 let isProvenUnionCaseTy ty = match ty with TType_ucase _ -> true | _ -> false
 
-<<<<<<< HEAD
 let mkAppTy tcref tyargs = TType_app(tcref, tyargs, KnownWithoutNull) // TODO NULLNESS - check various callers
-=======
-let mkAppTy tcref tyargs = TType_app(tcref, tyargs, 0uy)
->>>>>>> 517e054c
 
 let mkProvenUnionCaseTy ucref tyargs = TType_ucase(ucref, tyargs)
 
@@ -921,11 +877,8 @@
 
 let tcrefOfAppTy g ty = ty |> stripTyEqns g |> (function TType_app(tcref, _, _) -> tcref | _ -> failwith "tcrefOfAppTy") 
 
-<<<<<<< HEAD
 let nullnessOfTy g ty = ty |> stripTyEqns g |> (function TType_app(_, _, nullness) | TType_fun (_, _, nullness) | TType_var (_, nullness) -> nullness | _ -> g.knownWithoutNull) 
 
-=======
->>>>>>> 517e054c
 let argsOfAppTy g ty = ty |> stripTyEqns g |> (function TType_app(_, tinst, _) -> tinst | _ -> [])
 
 let tryDestTyparTy g ty = ty |> stripTyEqns g |> (function TType_var (v, _) -> ValueSome v | _ -> ValueNone)
@@ -983,15 +936,9 @@
 
 let stripMeasuresFromTType g tt = 
     match tt with
-<<<<<<< HEAD
     | TType_app(a, b, nullness) ->
         let b' = b |> List.filter (isMeasureTy g >> not)
         TType_app(a, b', nullness)
-=======
-    | TType_app(a, b, flags) ->
-        let b' = b |> List.filter (isMeasureTy g >> not)
-        TType_app(a, b', flags)
->>>>>>> 517e054c
     | _ -> tt
 
 //---------------------------------------------------------------------------
@@ -1102,11 +1049,7 @@
     | TType_forall(tps1, rty1), TType_forall(tps2, rty2) -> 
         typarsAEquivAux erasureFlag g aenv tps1 tps2 && typeAEquivAux erasureFlag g (aenv.BindEquivTypars tps1 tps2) rty1 rty2
 
-<<<<<<< HEAD
     | TType_var (tp1, _), TType_var (tp2, _) when typarEq tp1 tp2 -> // NOTE: nullness annotations are ignored for type equivalence
-=======
-    | TType_var (tp1, _), TType_var (tp2, _) when typarEq tp1 tp2 -> 
->>>>>>> 517e054c
         true
 
     | TType_var (tp1, _), _ ->
@@ -1114,11 +1057,7 @@
         | Some v -> typeEquivAux erasureFlag g v ty2
         | None -> false
 
-<<<<<<< HEAD
     | TType_app (tc1, b1, _), TType_app (tc2, b2, _) -> // NOTE: nullness annotations are ignored for type equivalence
-=======
-    | TType_app (tc1, b1, _), TType_app (tc2, b2, _) -> 
->>>>>>> 517e054c
         tcrefAEquiv g aenv tc1 tc2 &&
         typesAEquivAux erasureFlag g aenv b1 b2
 
@@ -1130,22 +1069,13 @@
     | TType_tuple (s1, l1), TType_tuple (s2, l2) -> 
         structnessAEquiv s1 s2 && typesAEquivAux erasureFlag g aenv l1 l2
 
-<<<<<<< HEAD
     | TType_fun (dtys1, rty1, _), TType_fun (dtys2, rty2, _) -> // NOTE: nullness annotations are ignored for type equivalence
         typeAEquivAux erasureFlag g aenv dtys1 dtys2 && typeAEquivAux erasureFlag g aenv rty1 rty2
 
-=======
->>>>>>> 517e054c
     | TType_anon (anonInfo1, l1), TType_anon (anonInfo2, l2) -> 
         anonInfoEquiv anonInfo1 anonInfo2 &&
         typesAEquivAux erasureFlag g aenv l1 l2
 
-<<<<<<< HEAD
-=======
-    | TType_fun (dtys1, rty1, _), TType_fun (dtys2, rty2, _) -> 
-        typeAEquivAux erasureFlag g aenv dtys1 dtys2 && typeAEquivAux erasureFlag g aenv rty1 rty2
-
->>>>>>> 517e054c
     | TType_measure m1, TType_measure m2 -> 
         match erasureFlag with 
         | EraseNone -> measureAEquiv g aenv m1 m2 
@@ -1219,7 +1149,6 @@
     match ty with
     | TType_forall(_, rty) -> 
         getErasedTypes g rty
-<<<<<<< HEAD
 
     | TType_var (tp, nullness) -> 
         match nullness.Evaluate() with
@@ -1238,14 +1167,6 @@
         match nullness.Evaluate() with
         | NullnessInfo.WithNull -> [ty]
         | _ -> getErasedTypes g dty @ getErasedTypes g rty
-=======
-    | TType_var (tp, _) -> 
-        if tp.IsErased then [ty] else []
-    | TType_app (_, b, _) | TType_ucase(_, b) | TType_anon (_, b) | TType_tuple (_, b) ->
-        List.foldBack (fun ty tys -> getErasedTypes g ty @ tys) b []
-    | TType_fun (dty, rty, _) -> 
-        getErasedTypes g dty @ getErasedTypes g rty
->>>>>>> 517e054c
     | TType_measure _ -> 
         [ty]
 
@@ -1866,20 +1787,13 @@
         | _ -> false) 
 
 let isInByrefTag g ty = ty |> stripTyEqns g |> (function TType_app(tcref, [], _) -> tyconRefEq g g.byrefkind_In_tcr tcref | _ -> false) 
-<<<<<<< HEAD
-
-=======
->>>>>>> 517e054c
 let isInByrefTy g ty = 
     ty |> stripTyEqns g |> (function 
         | TType_app(tcref, [_; tag], _) when g.byref2_tcr.CanDeref -> tyconRefEq g g.byref2_tcr tcref && isInByrefTag g tag         
         | _ -> false) 
 
 let isOutByrefTag g ty = ty |> stripTyEqns g |> (function TType_app(tcref, [], _) -> tyconRefEq g g.byrefkind_Out_tcr tcref | _ -> false) 
-<<<<<<< HEAD
-
-=======
->>>>>>> 517e054c
+
 let isOutByrefTy g ty = 
     ty |> stripTyEqns g |> (function 
         | TType_app(tcref, [_; tag], _) when g.byref2_tcr.CanDeref -> tyconRefEq g g.byref2_tcr tcref && isOutByrefTag g tag         
@@ -3833,13 +3747,7 @@
         | TType_forall (typars, rty) -> 
            (leftL (tagText "!") ^^ layoutTyparDecls typars --- auxTypeL env rty) |> wrap
 
-<<<<<<< HEAD
         | TType_ucase (UnionCaseRef(tcref, _), tinst) ->
-=======
-        | TType_ucase (UnionCaseRef(tcref, _), tinst)
-
-        | TType_app (tcref, tinst, _) -> 
->>>>>>> 517e054c
            let prefix = tcref.IsPrefixDisplay
            let tcL = layoutTyconRef tcref
            auxTyparsL env tcL prefix tinst
@@ -3853,7 +3761,6 @@
         | TType_tuple (_tupInfo, tys) -> 
             sepListL (wordL (tagText "*")) (List.map (auxTypeAtomL env) tys) |> wrap
 
-<<<<<<< HEAD
         | TType_fun (f, x, nullness) -> 
            let coreL = ((auxTypeAtomL env f ^^ wordL (tagText "->")) --- auxTypeL env x)  |> wrap
            auxAddNullness coreL nullness
@@ -3861,13 +3768,6 @@
         | TType_var (typar, nullness) ->
            let coreL = auxTyparWrapL env isAtomic typar 
            auxAddNullness coreL nullness
-=======
-        | TType_fun (dty, rty, _) ->
-            ((auxTypeAtomL env dty ^^ wordL (tagText "->")) --- auxTypeL env rty) |> wrap
-
-        | TType_var (typar, _) ->
-            auxTyparWrapL env isAtomic typar 
->>>>>>> 517e054c
 
         | TType_anon (anonInfo, tys) -> 
            braceBarL (sepListL (wordL (tagText ";")) (List.map2 (fun nm ty -> wordL (tagField nm) --- auxTypeAtomL env ty) (Array.toList anonInfo.SortedNames) tys))
