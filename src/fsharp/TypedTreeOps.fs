// Copyright (c) Microsoft Corporation. All Rights Reserved. See License.txt in the project root for license information.

/// Defines derived expression manipulation and construction functions.
module internal FSharp.Compiler.TypedTreeOps

open System.Collections.Generic
open System.Collections.Immutable
open Internal.Utilities
open Internal.Utilities.Collections
open Internal.Utilities.Library
open Internal.Utilities.Library.Extras
open Internal.Utilities.Rational

open FSharp.Compiler.AbstractIL 
open FSharp.Compiler.AbstractIL.ILX
open FSharp.Compiler.AbstractIL.IL
open FSharp.Compiler.CompilerGlobalState
open FSharp.Compiler.ErrorLogger
open FSharp.Compiler.Features
open FSharp.Compiler.Syntax
open FSharp.Compiler.Syntax.PrettyNaming
open FSharp.Compiler.SyntaxTreeOps
open FSharp.Compiler.TcGlobals
open FSharp.Compiler.Text
open FSharp.Compiler.Text.Range
open FSharp.Compiler.Text
open FSharp.Compiler.Text.Layout
open FSharp.Compiler.Text.LayoutRender
open FSharp.Compiler.Text.TaggedText
open FSharp.Compiler.Xml
open FSharp.Compiler.TypedTree
open FSharp.Compiler.TypedTreeBasics
#if !NO_EXTENSIONTYPING
open FSharp.Compiler.ExtensionTyping
#endif

//---------------------------------------------------------------------------
// Basic data structures
//---------------------------------------------------------------------------

[<NoEquality; NoComparison>]
type TyparMap<'T> = 
    | TPMap of StampMap<'T>

    member tm.Item 
        with get (v: Typar) = 
            let (TPMap m) = tm
            m.[v.Stamp]

    member tm.ContainsKey (v: Typar) = 
        let (TPMap m) = tm
        m.ContainsKey(v.Stamp)

    member tm.TryFind (v: Typar) = 
        let (TPMap m) = tm
        m.TryFind(v.Stamp)

    member tm.Add (v: Typar, x) = 
        let (TPMap m) = tm
        TPMap (m.Add(v.Stamp, x))

    static member Empty: TyparMap<'T> = TPMap Map.empty

[<NoEquality; NoComparison; Sealed>]
type TyconRefMap<'T>(imap: StampMap<'T>) =
    member m.Item with get (v: TyconRef) = imap.[v.Stamp]
    member m.TryFind (v: TyconRef) = imap.TryFind v.Stamp 
    member m.ContainsKey (v: TyconRef) = imap.ContainsKey v.Stamp 
    member m.Add (v: TyconRef) x = TyconRefMap (imap.Add (v.Stamp, x))
    member m.Remove (v: TyconRef) = TyconRefMap (imap.Remove v.Stamp)
    member m.IsEmpty = imap.IsEmpty

    static member Empty: TyconRefMap<'T> = TyconRefMap Map.empty
    static member OfList vs = (vs, TyconRefMap<'T>.Empty) ||> List.foldBack (fun (x, y) acc -> acc.Add x y) 

[<Struct>]
[<NoEquality; NoComparison>]
type ValMap<'T>(imap: StampMap<'T>) = 
     
    member m.Contents = imap
    member m.Item with get (v: Val) = imap.[v.Stamp]
    member m.TryFind (v: Val) = imap.TryFind v.Stamp 
    member m.ContainsVal (v: Val) = imap.ContainsKey v.Stamp 
    member m.Add (v: Val) x = ValMap (imap.Add(v.Stamp, x))
    member m.Remove (v: Val) = ValMap (imap.Remove(v.Stamp))
    static member Empty = ValMap<'T> Map.empty
    member m.IsEmpty = imap.IsEmpty
    static member OfList vs = (vs, ValMap<'T>.Empty) ||> List.foldBack (fun (x, y) acc -> acc.Add x y) 

//--------------------------------------------------------------------------
// renamings
//--------------------------------------------------------------------------

type TyparInst = (Typar * TType) list

type TyconRefRemap = TyconRefMap<TyconRef>
type ValRemap = ValMap<ValRef>

let emptyTyconRefRemap: TyconRefRemap = TyconRefMap<_>.Empty
let emptyTyparInst = ([]: TyparInst)

[<NoEquality; NoComparison>]
type Remap =
    { tpinst: TyparInst

      /// Values to remap
      valRemap: ValRemap

      /// TyconRefs to remap
      tyconRefRemap: TyconRefRemap

      /// Remove existing trait solutions?
      removeTraitSolutions: bool }

let emptyRemap = 
    { tpinst = emptyTyparInst
      tyconRefRemap = emptyTyconRefRemap
      valRemap = ValMap.Empty
      removeTraitSolutions = false }

type Remap with 
    static member Empty = emptyRemap

//--------------------------------------------------------------------------
// Substitute for type variables and remap type constructors 
//--------------------------------------------------------------------------

let addTyconRefRemap tcref1 tcref2 tmenv = 
    { tmenv with tyconRefRemap = tmenv.tyconRefRemap.Add tcref1 tcref2 }

let isRemapEmpty remap = 
    isNil remap.tpinst && 
    remap.tyconRefRemap.IsEmpty && 
    remap.valRemap.IsEmpty 

let rec instTyparRef tpinst ty tp =
    match tpinst with 
    | [] -> ty
    | (tp', ty') :: t -> 
        if typarEq tp tp' then ty' 
        else instTyparRef t ty tp

let instMeasureTyparRef tpinst unt (tp: Typar) =
   match tp.Kind with 
   | TyparKind.Measure ->
        let rec loop tpinst = 
            match tpinst with 
            | [] -> unt
            | (tp', ty') :: t -> 
                if typarEq tp tp' then 
                    match ty' with 
                    | TType_measure unt -> unt
                    | _ -> failwith "instMeasureTyparRef incorrect kind"
                else
                    loop t
        loop tpinst
   | _ -> failwith "instMeasureTyparRef: kind=Type"

let remapTyconRef (tcmap: TyconRefMap<_>) tcref =
    match tcmap.TryFind tcref with 
    | Some tcref -> tcref
    | None -> tcref

let remapUnionCaseRef tcmap (UnionCaseRef(tcref, nm)) = UnionCaseRef(remapTyconRef tcmap tcref, nm)
let remapRecdFieldRef tcmap (RecdFieldRef(tcref, nm)) = RecdFieldRef(remapTyconRef tcmap tcref, nm)

let mkTyparInst (typars: Typars) tyargs =
    (List.zip typars tyargs: TyparInst)

let generalizeTypar tp = mkTyparTy tp
let generalizeTypars tps = List.map generalizeTypar tps

let rec remapTypeAux (tyenv: Remap) (ty: TType) =
  let ty = stripTyparEqns ty
  match ty with
  | TType_var (tp, nullness) as ty -> 
      let res = instTyparRef tyenv.tpinst ty tp
      addNullnessToTy nullness res

  | TType_app (tcref, tinst, nullness) as ty -> 
      match tyenv.tyconRefRemap.TryFind tcref with 
      | Some tcref' ->  TType_app (tcref', remapTypesAux tyenv tinst, nullness)
      | None -> 
          match tinst with 
          | [] -> ty  // optimization to avoid re-allocation of TType_app node in the common case 
          | _ -> 
              // avoid reallocation on idempotent 
              let tinst' = remapTypesAux tyenv tinst
              if tinst === tinst' then ty else 
              TType_app (tcref, tinst', nullness)

  | TType_ucase (UnionCaseRef(tcref, n), tinst) -> 
      match tyenv.tyconRefRemap.TryFind tcref with 
      | Some tcref' -> TType_ucase (UnionCaseRef(tcref', n), remapTypesAux tyenv tinst)
      | None -> TType_ucase (UnionCaseRef(tcref, n), remapTypesAux tyenv tinst)

  | TType_anon (anonInfo, l) as ty -> 
      let tupInfo' = remapTupInfoAux tyenv anonInfo.TupInfo
      let l' = remapTypesAux tyenv l
      if anonInfo.TupInfo === tupInfo' && l === l' then ty else  
      TType_anon (AnonRecdTypeInfo.Create(anonInfo.Assembly, tupInfo', anonInfo.SortedIds), l')

  | TType_tuple (tupInfo, l) as ty -> 
      let tupInfo' = remapTupInfoAux tyenv tupInfo
      let l' = remapTypesAux tyenv l
      if tupInfo === tupInfo' && l === l' then ty else  
      TType_tuple (tupInfo', l')

  | TType_fun (d, r, nullness) as ty      -> 
      let d' = remapTypeAux tyenv d
      let r' = remapTypeAux tyenv r
      if d === d' && r === r' then ty else
      TType_fun (d', r', nullness)

  | TType_forall (tps, ty) -> 
      let tps', tyenv = copyAndRemapAndBindTypars tyenv tps
      TType_forall (tps', remapTypeAux tyenv ty)

  | TType_measure unt -> 
      TType_measure (remapMeasureAux tyenv unt)


and remapMeasureAux tyenv unt =
    match unt with
    | Measure.One -> unt
    | Measure.Con tcref ->
        match tyenv.tyconRefRemap.TryFind tcref with 
        | Some tcref -> Measure.Con tcref
        | None -> unt
    | Measure.Prod(u1, u2) -> Measure.Prod(remapMeasureAux tyenv u1, remapMeasureAux tyenv u2)
    | Measure.RationalPower(u, q) -> Measure.RationalPower(remapMeasureAux tyenv u, q)
    | Measure.Inv u -> Measure.Inv(remapMeasureAux tyenv u)
    | Measure.Var tp as unt -> 
       match tp.Solution with
       | None -> 
          match ListAssoc.tryFind typarEq tp tyenv.tpinst with
          | Some v -> 
              match v with
              | TType_measure unt -> unt
              | _ -> failwith "remapMeasureAux: incorrect kinds"
          | None -> unt
       | Some (TType_measure unt) -> remapMeasureAux tyenv unt
       | Some ty -> failwithf "incorrect kinds: %A" ty

and remapTupInfoAux _tyenv unt =
    match unt with
    | TupInfo.Const _ -> unt

and remapTypesAux tyenv types = List.mapq (remapTypeAux tyenv) types
and remapTyparConstraintsAux tyenv cs =
   cs |> List.choose (fun x -> 
         match x with 
         | TyparConstraint.CoercesTo(ty, m) -> 
             Some(TyparConstraint.CoercesTo (remapTypeAux tyenv ty, m))
         | TyparConstraint.MayResolveMember(traitInfo, m) -> 
             Some(TyparConstraint.MayResolveMember (remapTraitInfo tyenv traitInfo, m))
         | TyparConstraint.DefaultsTo(priority, ty, m) ->
             Some(TyparConstraint.DefaultsTo(priority, remapTypeAux tyenv ty, m))
         | TyparConstraint.IsEnum(uty, m) -> 
             Some(TyparConstraint.IsEnum(remapTypeAux tyenv uty, m))
         | TyparConstraint.IsDelegate(uty1, uty2, m) -> 
             Some(TyparConstraint.IsDelegate(remapTypeAux tyenv uty1, remapTypeAux tyenv uty2, m))
         | TyparConstraint.SimpleChoice(tys, m) ->
             Some(TyparConstraint.SimpleChoice(remapTypesAux tyenv tys, m))
         | TyparConstraint.SupportsComparison _ 
         | TyparConstraint.SupportsEquality _ 
         | TyparConstraint.SupportsNull _ 
         | TyparConstraint.NotSupportsNull _ 
         | TyparConstraint.IsUnmanaged _ 
         | TyparConstraint.IsNonNullableStruct _ 
         | TyparConstraint.IsReferenceType _ 
         | TyparConstraint.RequiresDefaultConstructor _ -> Some x)

and remapTraitWitnessInfo tyenv (TraitWitnessInfo(tys, nm, mf, argtys, rty)) =
    let tysR = remapTypesAux tyenv tys
    let argtysR = remapTypesAux tyenv argtys
    let rtyR = Option.map (remapTypeAux tyenv) rty
    TraitWitnessInfo(tysR, nm, mf, argtysR, rtyR)

and remapTraitInfo tyenv (TTrait(tys, nm, mf, argtys, rty, slnCell)) =
    let slnCell = 
        match !slnCell with 
        | None -> None
        | _ when tyenv.removeTraitSolutions -> None
        | Some sln -> 
            let sln = 
                match sln with 
                | ILMethSln(ty, extOpt, ilMethRef, minst) ->
                     ILMethSln(remapTypeAux tyenv ty, extOpt, ilMethRef, remapTypesAux tyenv minst)  
                | FSMethSln(ty, vref, minst) ->
                     FSMethSln(remapTypeAux tyenv ty, remapValRef tyenv vref, remapTypesAux tyenv minst)  
                | FSRecdFieldSln(tinst, rfref, isSet) ->
                     FSRecdFieldSln(remapTypesAux tyenv tinst, remapRecdFieldRef tyenv.tyconRefRemap rfref, isSet)  
                | FSAnonRecdFieldSln(anonInfo, tinst, n) ->
                     FSAnonRecdFieldSln(anonInfo, remapTypesAux tyenv tinst, n)  
                | BuiltInSln -> 
                     BuiltInSln
                | ClosedExprSln e -> 
                     ClosedExprSln e // no need to remap because it is a closed expression, referring only to external types
            Some sln
    // Note: we reallocate a new solution cell on every traversal of a trait constraint
    // This feels incorrect for trait constraints that are quantified: it seems we should have 
    // formal binders for trait constraints when they are quantified, just as
    // we have formal binders for type variables.
    //
    // The danger here is that a solution for one syntactic occurrence of a trait constraint won't
    // be propagated to other, "linked" solutions. However trait constraints don't appear in any algebra
    // in the same way as types
    TTrait(remapTypesAux tyenv tys, nm, mf, remapTypesAux tyenv argtys, Option.map (remapTypeAux tyenv) rty, ref slnCell)

and bindTypars tps tyargs tpinst =   
    match tps with 
    | [] -> tpinst 
    | _ -> List.map2 (fun tp tyarg -> (tp, tyarg)) tps tyargs @ tpinst 

// This version is used to remap most type parameters, e.g. ones bound at tycons, vals, records 
// See notes below on remapTypeFull for why we have a function that accepts remapAttribs as an argument 
and copyAndRemapAndBindTyparsFull remapAttrib tyenv tps =
    match tps with 
    | [] -> tps, tyenv 
    | _ -> 
      let tps' = copyTypars tps
      let tyenv = { tyenv with tpinst = bindTypars tps (generalizeTypars tps') tyenv.tpinst } 
      (tps, tps') ||> List.iter2 (fun tporig tp -> 
         tp.SetConstraints (remapTyparConstraintsAux tyenv tporig.Constraints)
         tp.SetAttribs (tporig.Attribs |> remapAttrib))
      tps', tyenv

// copies bound typars, extends tpinst 
and copyAndRemapAndBindTypars tyenv tps =
    copyAndRemapAndBindTyparsFull (fun _ -> []) tyenv tps

and remapValLinkage tyenv (vlink: ValLinkageFullKey) = 
    let tyOpt = vlink.TypeForLinkage
    let tyOpt' = 
        match tyOpt with 
        | None -> tyOpt 
        | Some ty -> 
            let ty' = remapTypeAux tyenv ty
            if ty === ty' then tyOpt else
            Some ty'
    if tyOpt === tyOpt' then vlink else
    ValLinkageFullKey(vlink.PartialKey, tyOpt')

and remapNonLocalValRef tyenv (nlvref: NonLocalValOrMemberRef) = 
    let eref = nlvref.EnclosingEntity
    let eref' = remapTyconRef tyenv.tyconRefRemap eref
    let vlink = nlvref.ItemKey
    let vlink' = remapValLinkage tyenv vlink
    if eref === eref' && vlink === vlink' then nlvref else
    { EnclosingEntity = eref'
      ItemKey = vlink' }

and remapValRef tmenv (vref: ValRef) = 
    match tmenv.valRemap.TryFind vref.Deref with 
    | None -> 
        if vref.IsLocalRef then vref else 
        let nlvref = vref.nlr
        let nlvref' = remapNonLocalValRef tmenv nlvref
        if nlvref === nlvref' then vref else
        VRefNonLocal nlvref'
    | Some res -> 
        res

let remapType tyenv x =
    if isRemapEmpty tyenv then x else
    remapTypeAux tyenv x

let remapTypes tyenv x = 
    if isRemapEmpty tyenv then x else 
    remapTypesAux tyenv x

/// Use this one for any type that may be a forall type where the type variables may contain attributes 
/// Logically speaking this is mutually recursive with remapAttrib defined much later in this file, 
/// because types may contain forall types that contain attributes, which need to be remapped. 
/// We currently break the recursion by passing in remapAttrib as a function parameter. 
/// Use this one for any type that may be a forall type where the type variables may contain attributes 
let remapTypeFull remapAttrib tyenv ty =
    if isRemapEmpty tyenv then ty else 
    match stripTyparEqns ty with
    | TType_forall(tps, tau) -> 
        let tps', tyenvinner = copyAndRemapAndBindTyparsFull remapAttrib tyenv tps
        TType_forall(tps', remapType tyenvinner tau)
    | _ -> 
        remapType tyenv ty

let remapParam tyenv (TSlotParam(nm, ty, fl1, fl2, fl3, attribs) as x) = 
    if isRemapEmpty tyenv then x else 
    TSlotParam(nm, remapTypeAux tyenv ty, fl1, fl2, fl3, attribs) 

let remapSlotSig remapAttrib tyenv (TSlotSig(nm, ty, ctps, methTypars, paraml, rty) as x) =
    if isRemapEmpty tyenv then x else 
    let ty' = remapTypeAux tyenv ty
    let ctps', tyenvinner = copyAndRemapAndBindTyparsFull remapAttrib tyenv ctps
    let methTypars', tyenvinner = copyAndRemapAndBindTyparsFull remapAttrib tyenvinner methTypars
    TSlotSig(nm, ty', ctps', methTypars', List.mapSquared (remapParam tyenvinner) paraml, Option.map (remapTypeAux tyenvinner) rty) 

let mkInstRemap tpinst = 
    { tyconRefRemap = emptyTyconRefRemap
      tpinst = tpinst
      valRemap = ValMap.Empty
      removeTraitSolutions = false }

// entry points for "typar -> TType" instantiation 
let instType tpinst x = if isNil tpinst then x else remapTypeAux (mkInstRemap tpinst) x
let instTypes tpinst x = if isNil tpinst then x else remapTypesAux (mkInstRemap tpinst) x
let instTrait tpinst x = if isNil tpinst then x else remapTraitInfo (mkInstRemap tpinst) x
let instTyparConstraints tpinst x = if isNil tpinst then x else remapTyparConstraintsAux (mkInstRemap tpinst) x
let instSlotSig tpinst ss = remapSlotSig (fun _ -> []) (mkInstRemap tpinst) ss
let copySlotSig ss = remapSlotSig (fun _ -> []) Remap.Empty ss


let mkTyparToTyparRenaming tpsOrig tps = 
    let tinst = generalizeTypars tps
    mkTyparInst tpsOrig tinst, tinst

let mkTyconInst (tycon: Tycon) tinst = mkTyparInst tycon.TyparsNoRange tinst
let mkTyconRefInst (tcref: TyconRef) tinst = mkTyconInst tcref.Deref tinst

//---------------------------------------------------------------------------
// Basic equalities
//---------------------------------------------------------------------------

let tyconRefEq (g: TcGlobals) tcref1 tcref2 = primEntityRefEq g.compilingFslib g.fslibCcu tcref1 tcref2
let valRefEq (g: TcGlobals) vref1 vref2 = primValRefEq g.compilingFslib g.fslibCcu vref1 vref2

//---------------------------------------------------------------------------
// Remove inference equations and abbreviations from units
//---------------------------------------------------------------------------

let reduceTyconRefAbbrevMeasureable (tcref: TyconRef) = 
    let abbrev = tcref.TypeAbbrev
    match abbrev with 
    | Some (TType_measure ms) -> ms
    | _ -> invalidArg "tcref" "not a measure abbreviation, or incorrect kind"

let rec stripUnitEqnsFromMeasureAux canShortcut unt = 
    match stripUnitEqnsAux canShortcut unt with 
    | Measure.Con tcref when tcref.IsTypeAbbrev ->  
        stripUnitEqnsFromMeasureAux canShortcut (reduceTyconRefAbbrevMeasureable tcref) 
    | m -> m

let stripUnitEqnsFromMeasure m = stripUnitEqnsFromMeasureAux false m

//---------------------------------------------------------------------------
// Basic unit stuff
//---------------------------------------------------------------------------

/// What is the contribution of unit-of-measure constant ucref to unit-of-measure expression measure? 
let rec MeasureExprConExponent g abbrev ucref unt =
    match (if abbrev then stripUnitEqnsFromMeasure unt else stripUnitEqns unt) with
    | Measure.Con ucref' -> if tyconRefEq g ucref' ucref then OneRational else ZeroRational
    | Measure.Inv unt' -> NegRational(MeasureExprConExponent g abbrev ucref unt')
    | Measure.Prod(unt1, unt2) -> AddRational(MeasureExprConExponent g abbrev ucref unt1) (MeasureExprConExponent g abbrev ucref unt2)
    | Measure.RationalPower(unt', q) -> MulRational (MeasureExprConExponent g abbrev ucref unt') q
    | _ -> ZeroRational

/// What is the contribution of unit-of-measure constant ucref to unit-of-measure expression measure
/// after remapping tycons? 
let rec MeasureConExponentAfterRemapping g r ucref unt =
    match stripUnitEqnsFromMeasure unt with
    | Measure.Con ucref' -> if tyconRefEq g (r ucref') ucref then OneRational else ZeroRational
    | Measure.Inv unt' -> NegRational(MeasureConExponentAfterRemapping g r ucref unt')
    | Measure.Prod(unt1, unt2) -> AddRational(MeasureConExponentAfterRemapping g r ucref unt1) (MeasureConExponentAfterRemapping g r ucref unt2)
    | Measure.RationalPower(unt', q) -> MulRational (MeasureConExponentAfterRemapping g r ucref unt') q
    | _ -> ZeroRational

/// What is the contribution of unit-of-measure variable tp to unit-of-measure expression unt? 
let rec MeasureVarExponent tp unt =
    match stripUnitEqnsFromMeasure unt with
    | Measure.Var tp' -> if typarEq tp tp' then OneRational else ZeroRational
    | Measure.Inv unt' -> NegRational(MeasureVarExponent tp unt')
    | Measure.Prod(unt1, unt2) -> AddRational(MeasureVarExponent tp unt1) (MeasureVarExponent tp unt2)
    | Measure.RationalPower(unt', q) -> MulRational (MeasureVarExponent tp unt') q
    | _ -> ZeroRational

/// List the *literal* occurrences of unit variables in a unit expression, without repeats  
let ListMeasureVarOccs unt =
    let rec gather acc unt =  
        match stripUnitEqnsFromMeasure unt with
        | Measure.Var tp -> if List.exists (typarEq tp) acc then acc else tp :: acc
        | Measure.Prod(unt1, unt2) -> gather (gather acc unt1) unt2
        | Measure.RationalPower(unt', _) -> gather acc unt'
        | Measure.Inv unt' -> gather acc unt'
        | _ -> acc   
    gather [] unt

/// List the *observable* occurrences of unit variables in a unit expression, without repeats, paired with their non-zero exponents
let ListMeasureVarOccsWithNonZeroExponents untexpr =
    let rec gather acc unt =  
        match stripUnitEqnsFromMeasure unt with
        | Measure.Var tp -> 
            if List.exists (fun (tp', _) -> typarEq tp tp') acc then acc 
            else 
                let e = MeasureVarExponent tp untexpr
                if e = ZeroRational then acc else (tp, e) :: acc
        | Measure.Prod(unt1, unt2) -> gather (gather acc unt1) unt2
        | Measure.Inv unt' -> gather acc unt'
        | Measure.RationalPower(unt', _) -> gather acc unt'
        | _ -> acc   
    gather [] untexpr

/// List the *observable* occurrences of unit constants in a unit expression, without repeats, paired with their non-zero exponents
let ListMeasureConOccsWithNonZeroExponents g eraseAbbrevs untexpr =
    let rec gather acc unt =  
        match (if eraseAbbrevs then stripUnitEqnsFromMeasure unt else stripUnitEqns unt) with
        | Measure.Con c -> 
            if List.exists (fun (c', _) -> tyconRefEq g c c') acc then acc else 
            let e = MeasureExprConExponent g eraseAbbrevs c untexpr
            if e = ZeroRational then acc else (c, e) :: acc
        | Measure.Prod(unt1, unt2) -> gather (gather acc unt1) unt2
        | Measure.Inv unt' -> gather acc unt'
        | Measure.RationalPower(unt', _) -> gather acc unt'
        | _ -> acc  
    gather [] untexpr

/// List the *literal* occurrences of unit constants in a unit expression, without repeats, 
/// and after applying a remapping function r to tycons
let ListMeasureConOccsAfterRemapping g r unt =
    let rec gather acc unt =  
        match stripUnitEqnsFromMeasure unt with
        | Measure.Con c -> if List.exists (tyconRefEq g (r c)) acc then acc else r c :: acc
        | Measure.Prod(unt1, unt2) -> gather (gather acc unt1) unt2
        | Measure.RationalPower(unt', _) -> gather acc unt'
        | Measure.Inv unt' -> gather acc unt'
        | _ -> acc
   
    gather [] unt

/// Construct a measure expression representing the n'th power of a measure
let MeasurePower u n = 
    if n = 1 then u
    elif n = 0 then Measure.One
    else Measure.RationalPower (u, intToRational n)

let MeasureProdOpt m1 m2 =
    match m1, m2 with
    | Measure.One, _ -> m2
    | _, Measure.One -> m1
    | _, _ -> Measure.Prod (m1, m2)

/// Construct a measure expression representing the product of a list of measures
let ProdMeasures ms = 
    match ms with 
    | [] -> Measure.One 
    | m :: ms -> List.foldBack MeasureProdOpt ms m

let isDimensionless g tyarg =
    match stripTyparEqns tyarg with
    | TType_measure unt ->
      isNil (ListMeasureVarOccsWithNonZeroExponents unt) && 
      isNil (ListMeasureConOccsWithNonZeroExponents g true unt)
    | _ -> false

let destUnitParMeasure g unt =
    let vs = ListMeasureVarOccsWithNonZeroExponents unt
    let cs = ListMeasureConOccsWithNonZeroExponents g true unt

    match vs, cs with
    | [(v, e)], [] when e = OneRational -> v
    | _, _ -> failwith "destUnitParMeasure: not a unit-of-measure parameter"

let isUnitParMeasure g unt =
    let vs = ListMeasureVarOccsWithNonZeroExponents unt
    let cs = ListMeasureConOccsWithNonZeroExponents g true unt
 
    match vs, cs with
    | [(_, e)], [] when e = OneRational -> true
    | _, _ -> false

let normalizeMeasure g ms =
    let vs = ListMeasureVarOccsWithNonZeroExponents ms
    let cs = ListMeasureConOccsWithNonZeroExponents g false ms
    match vs, cs with
    | [], [] -> Measure.One
    | [(v, e)], [] when e = OneRational -> Measure.Var v
    | vs, cs -> List.foldBack (fun (v, e) -> fun m -> Measure.Prod (Measure.RationalPower (Measure.Var v, e), m)) vs (List.foldBack (fun (c, e) -> fun m -> Measure.Prod (Measure.RationalPower (Measure.Con c, e), m)) cs Measure.One)
 
let tryNormalizeMeasureInType g ty =
    match ty with
    | TType_measure (Measure.Var v) ->
        match v.Solution with
        | Some (TType_measure ms) ->
            v.typar_solution <- Some (TType_measure (normalizeMeasure g ms))
            ty
        | _ -> ty
    | _ -> ty

//---------------------------------------------------------------------------
// Some basic type builders
//---------------------------------------------------------------------------

let mkNativePtrTy (g: TcGlobals) ty = 
    assert g.nativeptr_tcr.CanDeref // this should always be available, but check anyway
    TType_app (g.nativeptr_tcr, [ty], g.knownWithoutNull)

let mkByrefTy (g: TcGlobals) ty = 
    assert g.byref_tcr.CanDeref // this should always be available, but check anyway
    TType_app (g.byref_tcr, [ty], g.knownWithoutNull)

let mkInByrefTy (g: TcGlobals) ty = 
    if g.inref_tcr.CanDeref then // If not using sufficient FSharp.Core, then inref<T> = byref<T>, see RFC FS-1053.md
        TType_app (g.inref_tcr, [ty], g.knownWithoutNull)
    else
        mkByrefTy g ty

let mkOutByrefTy (g: TcGlobals) ty = 
    if g.outref_tcr.CanDeref then // If not using sufficient FSharp.Core, then outref<T> = byref<T>, see RFC FS-1053.md
        TType_app (g.outref_tcr, [ty], g.knownWithoutNull)
    else
        mkByrefTy g ty

let mkByrefTyWithFlag g readonly ty = 
    if readonly then 
        mkInByrefTy g ty 
    else 
        mkByrefTy g ty

let mkByref2Ty (g: TcGlobals) ty1 ty2 = 
    assert g.byref2_tcr.CanDeref // check we are using sufficient FSharp.Core, caller should check this
    TType_app (g.byref2_tcr, [ty1; ty2], g.knownWithoutNull)

let mkVoidPtrTy (g: TcGlobals) = 
    assert g.voidptr_tcr.CanDeref // check we are using sufficient FSharp.Core , caller should check this
    TType_app (g.voidptr_tcr, [], g.knownWithoutNull)

let mkByrefTyWithInference (g: TcGlobals) ty1 ty2 = 
    if g.byref2_tcr.CanDeref then // If not using sufficient FSharp.Core, then inref<T> = byref<T>, see RFC FS-1053.md
        TType_app (g.byref2_tcr, [ty1; ty2], g.knownWithoutNull) 
    else 
        TType_app (g.byref_tcr, [ty1], g.knownWithoutNull) 

let mkArrayTy (g: TcGlobals) rank nullness ty m =
    if rank < 1 || rank > 32 then
        errorR(Error(FSComp.SR.tastopsMaxArrayThirtyTwo rank, m))
        TType_app (g.il_arr_tcr_map.[3], [ty], nullness)
    else
        TType_app (g.il_arr_tcr_map.[rank - 1], [ty], nullness)

//--------------------------------------------------------------------------
// Tuple compilation (types)
//------------------------------------------------------------------------ 

let maxTuple = 8
let goodTupleFields = maxTuple-1

let isCompiledTupleTyconRef g tcref =
    tyconRefEq g g.ref_tuple1_tcr tcref || 
    tyconRefEq g g.ref_tuple2_tcr tcref || 
    tyconRefEq g g.ref_tuple3_tcr tcref || 
    tyconRefEq g g.ref_tuple4_tcr tcref || 
    tyconRefEq g g.ref_tuple5_tcr tcref || 
    tyconRefEq g g.ref_tuple6_tcr tcref || 
    tyconRefEq g g.ref_tuple7_tcr tcref || 
    tyconRefEq g g.ref_tuple8_tcr tcref ||
    tyconRefEq g g.struct_tuple1_tcr tcref || 
    tyconRefEq g g.struct_tuple2_tcr tcref || 
    tyconRefEq g g.struct_tuple3_tcr tcref || 
    tyconRefEq g g.struct_tuple4_tcr tcref || 
    tyconRefEq g g.struct_tuple5_tcr tcref || 
    tyconRefEq g g.struct_tuple6_tcr tcref || 
    tyconRefEq g g.struct_tuple7_tcr tcref || 
    tyconRefEq g g.struct_tuple8_tcr tcref

let mkCompiledTupleTyconRef (g: TcGlobals) isStruct n = 
    if n = 1 then (if isStruct then g.struct_tuple1_tcr else g.ref_tuple1_tcr)
    elif n = 2 then (if isStruct then g.struct_tuple2_tcr else g.ref_tuple2_tcr)
    elif n = 3 then (if isStruct then g.struct_tuple3_tcr else g.ref_tuple3_tcr)
    elif n = 4 then (if isStruct then g.struct_tuple4_tcr else g.ref_tuple4_tcr)
    elif n = 5 then (if isStruct then g.struct_tuple5_tcr else g.ref_tuple5_tcr)
    elif n = 6 then (if isStruct then g.struct_tuple6_tcr else g.ref_tuple6_tcr)
    elif n = 7 then (if isStruct then g.struct_tuple7_tcr else g.ref_tuple7_tcr)
    elif n = 8 then (if isStruct then g.struct_tuple8_tcr else g.ref_tuple8_tcr)
    else failwithf "mkCompiledTupleTyconRef, n = %d" n

/// Convert from F# tuple types to .NET tuple types
let rec mkCompiledTupleTy g isStruct tupElemTys = 
    let n = List.length tupElemTys 
    if n < maxTuple then
        TType_app (mkCompiledTupleTyconRef g isStruct n, tupElemTys, g.knownWithoutNull)
    else 
        let tysA, tysB = List.splitAfter goodTupleFields tupElemTys
        TType_app ((if isStruct then g.struct_tuple8_tcr else g.ref_tuple8_tcr), tysA@[mkCompiledTupleTy g isStruct tysB], g.knownWithoutNull)

/// Convert from F# tuple types to .NET tuple types, but only the outermost level
let mkOuterCompiledTupleTy g isStruct tupElemTys = 
    let n = List.length tupElemTys 
    if n < maxTuple then 
        TType_app (mkCompiledTupleTyconRef g isStruct n, tupElemTys, g.knownWithoutNull)
    else 
        let tysA, tysB = List.splitAfter goodTupleFields tupElemTys
        let tcref = (if isStruct then g.struct_tuple8_tcr else g.ref_tuple8_tcr)
        // In the case of an 8-tuple we add the Tuple<_> marker. For other sizes we keep the type 
        // as a regular F# tuple type.
        match tysB with 
        | [ tyB ] -> 
            let marker = TType_app (mkCompiledTupleTyconRef g isStruct 1, [tyB], g.knownWithoutNull)
            TType_app (tcref, tysA@[marker], g.knownWithoutNull)
        | _ ->
            TType_app (tcref, tysA@[TType_tuple (mkTupInfo isStruct, tysB)], g.knownWithoutNull)

//---------------------------------------------------------------------------
// Remove inference equations and abbreviations from types 
//---------------------------------------------------------------------------

let applyTyconAbbrev abbrevTy tycon tyargs = 
    if isNil tyargs then abbrevTy 
    else instType (mkTyconInst tycon tyargs) abbrevTy

let reduceTyconAbbrev (tycon: Tycon) tyargs = 
    let abbrev = tycon.TypeAbbrev
    match abbrev with 
    | None -> invalidArg "tycon" "this type definition is not an abbreviation"
    | Some abbrevTy -> 
        applyTyconAbbrev abbrevTy tycon tyargs

let reduceTyconRefAbbrev (tcref: TyconRef) tyargs = 
    reduceTyconAbbrev tcref.Deref tyargs

let reduceTyconMeasureableOrProvided (g: TcGlobals) (tycon: Tycon) tyargs =
#if NO_EXTENSIONTYPING
    ignore g  // otherwise g would be unused
#endif
    let repr = tycon.TypeReprInfo
    match repr with 
    | TMeasureableRepr ty -> 
        if isNil tyargs then ty else instType (mkTyconInst tycon tyargs) ty
#if !NO_EXTENSIONTYPING
    | TProvidedTypeExtensionPoint info when info.IsErased -> info.BaseTypeForErased (range0, g.obj_ty)
#endif
    | _ -> invalidArg "tc" "this type definition is not a refinement" 

let reduceTyconRefMeasureableOrProvided (g: TcGlobals) (tcref: TyconRef) tyargs = 
    reduceTyconMeasureableOrProvided g tcref.Deref tyargs

let rec stripTyEqnsA g canShortcut ty = 
    let ty = stripTyparEqnsAux KnownWithoutNull canShortcut ty 
    match ty with 
    | TType_app (tcref, tinst, nullness) ->
        let tycon = tcref.Deref
        match tycon.TypeAbbrev with 
        | Some abbrevTy -> 
            let reducedTy = applyTyconAbbrev abbrevTy tycon tinst
            let reducedTy2 = addNullnessToTy nullness reducedTy
            stripTyEqnsA g canShortcut reducedTy2
        | None -> 
            // This is the point where we get to add additional conditional normalizing equations 
            // into the type system. Such power!
            // 
            // Add the equation byref<'T> = byref<'T, ByRefKinds.InOut> for when using sufficient FSharp.Core
            // See RFC FS-1053.md
            if tyconRefEq g tcref g.byref_tcr && g.byref2_tcr.CanDeref  && g.byrefkind_InOut_tcr.CanDeref then 
                mkByref2Ty g tinst.[0] (TType_app(g.byrefkind_InOut_tcr, [], g.knownWithoutNull))

            // Add the equation double<1> = double for units of measure.
            elif tycon.IsMeasureableReprTycon && List.forall (isDimensionless g) tinst then
                let reducedTy = reduceTyconMeasureableOrProvided g tycon tinst
                let reducedTy2 = addNullnessToTy nullness reducedTy
                stripTyEqnsA g canShortcut reducedTy2
            else 
                ty
    | ty -> ty

let stripTyEqns g ty = stripTyEqnsA g false ty

let evalTupInfoIsStruct aexpr = 
    match aexpr with 
    | TupInfo.Const b -> b

let evalAnonInfoIsStruct (anonInfo: AnonRecdTypeInfo) = 
    evalTupInfoIsStruct anonInfo.TupInfo

/// This erases outermost occurrences of inference equations, type abbreviations, non-generated provided types
/// and measureable types (float<_>).
/// It also optionally erases all "compilation representations", i.e. function and
/// tuple types, and also "nativeptr<'T> --> System.IntPtr"
let rec stripTyEqnsAndErase eraseFuncAndTuple (g: TcGlobals) ty =
    let ty = stripTyEqns g ty
    match ty with
    | TType_app (tcref, args, nullness) ->
        let tycon = tcref.Deref
        if tycon.IsErased  then
            let reducedTy = reduceTyconMeasureableOrProvided g tycon args
            let reducedTy2 = addNullnessToTy nullness reducedTy
            stripTyEqnsAndErase eraseFuncAndTuple g reducedTy2
        elif tyconRefEq g tcref g.nativeptr_tcr && eraseFuncAndTuple then 
            stripTyEqnsAndErase eraseFuncAndTuple g g.nativeint_ty
        else
            ty
    | TType_fun(a, b, nullness) when eraseFuncAndTuple -> TType_app(g.fastFunc_tcr, [ a; b], nullness)
    | TType_tuple(tupInfo, l) when eraseFuncAndTuple -> mkCompiledTupleTy g (evalTupInfoIsStruct tupInfo) l
    | ty -> ty

let stripTyEqnsAndMeasureEqns g ty =
   stripTyEqnsAndErase false g ty
       
type Erasure = EraseAll | EraseMeasures | EraseNone

let stripTyEqnsWrtErasure erasureFlag g ty = 
    match erasureFlag with 
    | EraseAll -> stripTyEqnsAndErase true g ty
    | EraseMeasures -> stripTyEqnsAndErase false g ty
    | _ -> stripTyEqns g ty
    
let rec stripExnEqns (eref: TyconRef) = 
    let exnc = eref.Deref
    match exnc.ExceptionInfo with
    | TExnAbbrevRepr eref -> stripExnEqns eref
    | _ -> exnc

let primDestForallTy g ty = ty |> stripTyEqns g |> (function TType_forall (tyvs, tau) -> (tyvs, tau) | _ -> failwith "primDestForallTy: not a forall type")
let destFunTy g ty = ty |> stripTyEqns g |> (function TType_fun (tyv, tau, _nullness) -> (tyv, tau) | _ -> failwith "destFunTy: not a function type")
let destAnyTupleTy g ty = ty |> stripTyEqns g |> (function TType_tuple (tupInfo, l) -> tupInfo, l | _ -> failwith "destAnyTupleTy: not a tuple type")
let destRefTupleTy g ty = ty |> stripTyEqns g |> (function TType_tuple (tupInfo, l) when not (evalTupInfoIsStruct tupInfo) -> l | _ -> failwith "destRefTupleTy: not a reference tuple type")
let destStructTupleTy g ty = ty |> stripTyEqns g |> (function TType_tuple (tupInfo, l) when evalTupInfoIsStruct tupInfo -> l | _ -> failwith "destStructTupleTy: not a struct tuple type")
let destTyparTy g ty = ty |> stripTyEqns g |> (function TType_var (v, _nullness) -> v | _ -> failwith "destTyparTy: not a typar type")
let destAnyParTy g ty = ty |> stripTyEqns g |> (function TType_var (v, _nullness) -> v | TType_measure unt -> destUnitParMeasure g unt | _ -> failwith "destAnyParTy: not a typar or unpar type")
let destMeasureTy g ty = ty |> stripTyEqns g |> (function TType_measure m -> m | _ -> failwith "destMeasureTy: not a unit-of-measure type")
let isFunTy g ty = ty |> stripTyEqns g |> (function TType_fun _ -> true | _ -> false)
let isForallTy g ty = ty |> stripTyEqns g |> (function TType_forall _ -> true | _ -> false)
let isAnyTupleTy g ty = ty |> stripTyEqns g |> (function TType_tuple _ -> true | _ -> false)
let isRefTupleTy g ty = ty |> stripTyEqns g |> (function TType_tuple (tupInfo, _) -> not (evalTupInfoIsStruct tupInfo) | _ -> false)
let isStructTupleTy g ty = ty |> stripTyEqns g |> (function TType_tuple (tupInfo, _) -> evalTupInfoIsStruct tupInfo | _ -> false)
let isAnonRecdTy g ty = ty |> stripTyEqns g |> (function TType_anon _ -> true | _ -> false)
let isStructAnonRecdTy g ty = ty |> stripTyEqns g |> (function TType_anon (anonInfo, _) -> evalAnonInfoIsStruct anonInfo | _ -> false)
let isUnionTy g ty = ty |> stripTyEqns g |> (function TType_app(tcref, _, _) -> tcref.IsUnionTycon | _ -> false)
let isReprHiddenTy g ty = ty |> stripTyEqns g |> (function TType_app(tcref, _, _) -> tcref.IsHiddenReprTycon | _ -> false)
let isFSharpObjModelTy g ty = ty |> stripTyEqns g |> (function TType_app(tcref, _, _) -> tcref.IsFSharpObjectModelTycon | _ -> false)
let isRecdTy g ty = ty |> stripTyEqns g |> (function TType_app(tcref, _, _) -> tcref.IsRecordTycon | _ -> false)
let isFSharpStructOrEnumTy g ty = ty |> stripTyEqns g |> (function TType_app(tcref, _, _) -> tcref.IsFSharpStructOrEnumTycon | _ -> false)
let isFSharpEnumTy g ty = ty |> stripTyEqns g |> (function TType_app(tcref, _, _) -> tcref.IsFSharpEnumTycon | _ -> false)
let isTyparTy g ty = ty |> stripTyEqns g |> (function TType_var _ -> true | _ -> false)
let isAnyParTy g ty = ty |> stripTyEqns g |> (function TType_var _ -> true | TType_measure unt -> isUnitParMeasure g unt | _ -> false)
let isMeasureTy g ty = ty |> stripTyEqns g |> (function TType_measure _ -> true | _ -> false)

let isProvenUnionCaseTy ty = match ty with TType_ucase _ -> true | _ -> false

let mkAppTy tcref tyargs = TType_app(tcref, tyargs, KnownWithoutNull) // TODO NULLNESS - check various callers
let mkProvenUnionCaseTy ucref tyargs = TType_ucase(ucref, tyargs)
let isAppTy g ty = ty |> stripTyEqns g |> (function TType_app _ -> true | _ -> false) 
let tryAppTy g ty = ty |> stripTyEqns g |> (function TType_app(tcref, tinst, _) -> ValueSome (tcref, tinst) | _ -> ValueNone) 
let destAppTy g ty = ty |> stripTyEqns g |> (function TType_app(tcref, tinst, _) -> tcref, tinst | _ -> failwith "destAppTy")
let tcrefOfAppTy g ty = ty |> stripTyEqns g |> (function TType_app(tcref, _, _) -> tcref | _ -> failwith "tcrefOfAppTy") 
let nullnessOfTy g ty = ty |> stripTyEqns g |> (function TType_app(_, _, nullness) | TType_fun (_, _, nullness) | TType_var (_, nullness) -> nullness | _ -> g.knownWithoutNull) 
let argsOfAppTy g ty = ty |> stripTyEqns g |> (function TType_app(_, tinst, _) -> tinst | _ -> [])
let tryDestTyparTy g ty = ty |> stripTyEqns g |> (function TType_var (v, _) -> ValueSome v | _ -> ValueNone)
let tryDestFunTy g ty = ty |> stripTyEqns g |> (function TType_fun (tyv, tau, _) -> ValueSome(tyv, tau) | _ -> ValueNone)
let tryTcrefOfAppTy g ty = ty |> stripTyEqns g |> (function TType_app(tcref, _, _) -> ValueSome tcref | _ -> ValueNone)
let tryDestAnonRecdTy g ty = ty |> stripTyEqns g |> (function TType_anon (anonInfo, tys) -> ValueSome (anonInfo, tys) | _ -> ValueNone)

let tryAnyParTy g ty = ty |> stripTyEqns g |> (function TType_var (v, _nullness) -> ValueSome v | TType_measure unt when isUnitParMeasure g unt -> ValueSome(destUnitParMeasure g unt) | _ -> ValueNone)
let tryAnyParTyOption g ty = ty |> stripTyEqns g |> (function TType_var (v, _nullness) -> Some v | TType_measure unt when isUnitParMeasure g unt -> Some(destUnitParMeasure g unt) | _ -> None)
let (|AppTy|_|) g ty = ty |> stripTyEqns g |> (function TType_app(tcref, tinst, _) -> Some (tcref, tinst) | _ -> None) 
let (|RefTupleTy|_|) g ty = ty |> stripTyEqns g |> (function TType_tuple(tupInfo, tys) when not (evalTupInfoIsStruct tupInfo) -> Some tys | _ -> None)
let (|FunTy|_|) g ty = ty |> stripTyEqns g |> (function TType_fun(dty, rty, _nullness) -> Some (dty, rty) | _ -> None)

let tryNiceEntityRefOfTy ty = 
    let ty = stripTyparEqnsAux KnownWithoutNull false ty 
    match ty with
    | TType_app (tcref, _, _) -> ValueSome tcref
    | TType_measure (Measure.Con tcref) -> ValueSome tcref
    | _ -> ValueNone

let tryNiceEntityRefOfTyOption ty = 
    let ty = stripTyparEqnsAux KnownWithoutNull false ty 
    match ty with
    | TType_app (tcref, _, _) -> Some tcref
    | TType_measure (Measure.Con tcref) -> Some tcref
    | _ -> None
    
let mkInstForAppTy g ty = 
    match tryAppTy g ty with
    | ValueSome (tcref, tinst) -> mkTyconRefInst tcref tinst
    | _ -> []

let domainOfFunTy g ty = fst (destFunTy g ty)
let rangeOfFunTy g ty = snd (destFunTy g ty)

let convertToTypeWithMetadataIfPossible g ty = 
    if isAnyTupleTy g ty then 
        let (tupInfo, tupElemTys) = destAnyTupleTy g ty
        mkOuterCompiledTupleTy g (evalTupInfoIsStruct tupInfo) tupElemTys
    elif isFunTy g ty then 
        let (a, b (*, nullness *) ) = destFunTy g ty
        mkAppTy g.fastFunc_tcr [a; b]
    else ty
 
//---------------------------------------------------------------------------
// TType modifications
//---------------------------------------------------------------------------

let stripMeasuresFromTType g tt = 
    match tt with
    | TType_app(a,b,nullness) ->
        let b' = b |> List.filter (isMeasureTy g >> not)
        TType_app(a, b',nullness)
    | _ -> tt

//---------------------------------------------------------------------------
// Equivalence of types up to alpha-equivalence 
//---------------------------------------------------------------------------


[<NoEquality; NoComparison>]
type TypeEquivEnv = 
    { EquivTypars: TyparMap<TType>
      EquivTycons: TyconRefRemap}

// allocate a singleton
let typeEquivEnvEmpty = 
    { EquivTypars = TyparMap.Empty
      EquivTycons = emptyTyconRefRemap }

type TypeEquivEnv with 
    static member Empty = typeEquivEnvEmpty

    member aenv.BindTyparsToTypes tps1 tys2 =
        { aenv with EquivTypars = (tps1, tys2, aenv.EquivTypars) |||> List.foldBack2 (fun tp ty tpmap -> tpmap.Add(tp, ty)) }

    member aenv.BindEquivTypars tps1 tps2 =
        aenv.BindTyparsToTypes tps1 (List.map mkTyparTy tps2) 

    static member FromTyparInst tpinst =
        let tps, tys = List.unzip tpinst
        TypeEquivEnv.Empty.BindTyparsToTypes tps tys 

    static member FromEquivTypars tps1 tps2 = 
        TypeEquivEnv.Empty.BindEquivTypars tps1 tps2 

let rec traitsAEquivAux erasureFlag g aenv traitInfo1 traitInfo2 =
   let (TTrait(tys1, nm, mf1, argtys, rty, _)) = traitInfo1
   let (TTrait(tys2, nm2, mf2, argtys2, rty2, _)) = traitInfo2
   mf1 = mf2 &&
   nm = nm2 &&
   ListSet.equals (typeAEquivAux erasureFlag g aenv) tys1 tys2 &&
   returnTypesAEquivAux erasureFlag g aenv rty rty2 &&
   List.lengthsEqAndForall2 (typeAEquivAux erasureFlag g aenv) argtys argtys2

and traitKeysAEquivAux erasureFlag g aenv (TraitWitnessInfo(tys1, nm, mf1, argtys, rty)) (TraitWitnessInfo(tys2, nm2, mf2, argtys2, rty2)) =
   mf1 = mf2 &&
   nm = nm2 &&
   ListSet.equals (typeAEquivAux erasureFlag g aenv) tys1 tys2 &&
   returnTypesAEquivAux erasureFlag g aenv rty rty2 &&
   List.lengthsEqAndForall2 (typeAEquivAux erasureFlag g aenv) argtys argtys2

and returnTypesAEquivAux erasureFlag g aenv rty rty2 =
    match rty, rty2 with  
    | None, None -> true
    | Some t1, Some t2 -> typeAEquivAux erasureFlag g aenv t1 t2
    | _ -> false

    
and typarConstraintsAEquivAux erasureFlag g aenv tpc1 tpc2 =
    match tpc1, tpc2 with
    | TyparConstraint.CoercesTo(acty, _), 
      TyparConstraint.CoercesTo(fcty, _) -> 
        typeAEquivAux erasureFlag g aenv acty fcty

    | TyparConstraint.MayResolveMember(trait1, _),
      TyparConstraint.MayResolveMember(trait2, _) -> 
        traitsAEquivAux erasureFlag g aenv trait1 trait2 

    | TyparConstraint.DefaultsTo(_, acty, _), 
      TyparConstraint.DefaultsTo(_, fcty, _) -> 
        typeAEquivAux erasureFlag g aenv acty fcty

    | TyparConstraint.IsEnum(uty1, _), TyparConstraint.IsEnum(uty2, _) -> 
        typeAEquivAux erasureFlag g aenv uty1 uty2

    | TyparConstraint.IsDelegate(aty1, bty1, _), TyparConstraint.IsDelegate(aty2, bty2, _) -> 
        typeAEquivAux erasureFlag g aenv aty1 aty2 && 
        typeAEquivAux erasureFlag g aenv bty1 bty2 

    | TyparConstraint.SimpleChoice (tys1, _), TyparConstraint.SimpleChoice(tys2, _) -> 
        ListSet.equals (typeAEquivAux erasureFlag g aenv) tys1 tys2

    | TyparConstraint.SupportsComparison _, TyparConstraint.SupportsComparison _ 
    | TyparConstraint.SupportsEquality _, TyparConstraint.SupportsEquality _ 
    | TyparConstraint.SupportsNull _, TyparConstraint.SupportsNull _ 
    | TyparConstraint.NotSupportsNull _, TyparConstraint.NotSupportsNull _ 
    | TyparConstraint.IsNonNullableStruct _, TyparConstraint.IsNonNullableStruct _
    | TyparConstraint.IsReferenceType _, TyparConstraint.IsReferenceType _ 
    | TyparConstraint.IsUnmanaged _, TyparConstraint.IsUnmanaged _
    | TyparConstraint.RequiresDefaultConstructor _, TyparConstraint.RequiresDefaultConstructor _ -> true
    | _ -> false

and typarConstraintSetsAEquivAux erasureFlag g aenv (tp1: Typar) (tp2: Typar) = 
    tp1.StaticReq = tp2.StaticReq &&
    ListSet.equals (typarConstraintsAEquivAux erasureFlag g aenv) tp1.Constraints tp2.Constraints

and typarsAEquivAux erasureFlag g (aenv: TypeEquivEnv) tps1 tps2 = 
    List.length tps1 = List.length tps2 &&
    let aenv = aenv.BindEquivTypars tps1 tps2 
    List.forall2 (typarConstraintSetsAEquivAux erasureFlag g aenv) tps1 tps2

and tcrefAEquiv g aenv tc1 tc2 = 
    tyconRefEq g tc1 tc2 || 
      (match aenv.EquivTycons.TryFind tc1 with Some v -> tyconRefEq g v tc2 | None -> false)

and typeAEquivAux erasureFlag g aenv ty1 ty2 = 
    let ty1 = stripTyEqnsWrtErasure erasureFlag g ty1 
    let ty2 = stripTyEqnsWrtErasure erasureFlag g ty2
    match ty1, ty2 with
    | TType_forall(tps1, rty1), TType_forall(tps2, rty2) -> 
        typarsAEquivAux erasureFlag g aenv tps1 tps2 && typeAEquivAux erasureFlag g (aenv.BindEquivTypars tps1 tps2) rty1 rty2
    | TType_var (tp1, _nullness1), TType_var (tp2, _nullness2) when typarEq tp1 tp2 -> // NOTE: nullness annotations are ignored for type equivalence
        true
    | TType_var (tp1, _nullness1), _ ->
        match aenv.EquivTypars.TryFind tp1 with
        | Some v -> typeEquivAux erasureFlag g v ty2
        | None -> false
    | TType_app (tc1, b1, _nullness1), TType_app (tc2, b2, _nullness2) -> // NOTE: nullness annotations are ignored for type equivalence
        tcrefAEquiv g aenv tc1 tc2 &&
        typesAEquivAux erasureFlag g aenv b1 b2
    | TType_ucase (UnionCaseRef(tc1, n1), b1), TType_ucase (UnionCaseRef(tc2, n2), b2) -> 
        n1=n2 &&
        tcrefAEquiv g aenv tc1 tc2 &&
        typesAEquivAux erasureFlag g aenv b1 b2
    | TType_tuple (s1, l1), TType_tuple (s2, l2) -> 
        structnessAEquiv s1 s2 && typesAEquivAux erasureFlag g aenv l1 l2
    | TType_fun (dtys1, rty1, _nullness1), TType_fun (dtys2, rty2, _nullness2) -> // NOTE: nullness annotations are ignored for type equivalence
        typeAEquivAux erasureFlag g aenv dtys1 dtys2 && typeAEquivAux erasureFlag g aenv rty1 rty2
    | TType_anon (anonInfo1, l1), TType_anon (anonInfo2, l2) -> 
        anonInfoEquiv anonInfo1 anonInfo2 &&
        typesAEquivAux erasureFlag g aenv l1 l2
    | TType_measure m1, TType_measure m2 -> 
        match erasureFlag with 
        | EraseNone -> measureAEquiv g aenv m1 m2 
        | _ -> true 
    | _ -> false


and anonInfoEquiv (anonInfo1: AnonRecdTypeInfo) (anonInfo2: AnonRecdTypeInfo) =
    ccuEq anonInfo1.Assembly anonInfo2.Assembly && 
    structnessAEquiv anonInfo1.TupInfo anonInfo2.TupInfo && 
    anonInfo1.SortedNames = anonInfo2.SortedNames 

and structnessAEquiv un1 un2 =
    match un1, un2 with 
    | TupInfo.Const b1, TupInfo.Const b2 -> (b1 = b2)

and measureAEquiv g aenv un1 un2 =
    let vars1 = ListMeasureVarOccs un1
    let trans tp1 = if aenv.EquivTypars.ContainsKey tp1 then destAnyParTy g aenv.EquivTypars.[tp1] else tp1
    let remapTyconRef tc = if aenv.EquivTycons.ContainsKey tc then aenv.EquivTycons.[tc] else tc
    let vars1' = List.map trans vars1
    let vars2 = ListSet.subtract typarEq (ListMeasureVarOccs un2) vars1'
    let cons1 = ListMeasureConOccsAfterRemapping g remapTyconRef un1
    let cons2 = ListMeasureConOccsAfterRemapping g remapTyconRef un2 
 
    List.forall (fun v -> MeasureVarExponent v un1 = MeasureVarExponent (trans v) un2) vars1 &&
    List.forall (fun v -> MeasureVarExponent v un1 = MeasureVarExponent v un2) vars2 &&
    List.forall (fun c -> MeasureConExponentAfterRemapping g remapTyconRef c un1 = MeasureConExponentAfterRemapping g remapTyconRef c un2) (cons1@cons2)  


and typesAEquivAux erasureFlag g aenv l1 l2 = List.lengthsEqAndForall2 (typeAEquivAux erasureFlag g aenv) l1 l2
and typeEquivAux erasureFlag g ty1 ty2 = typeAEquivAux erasureFlag g TypeEquivEnv.Empty ty1 ty2

let typeAEquiv g aenv ty1 ty2 = typeAEquivAux EraseNone g aenv ty1 ty2
let typeEquiv g ty1 ty2 = typeEquivAux EraseNone g ty1 ty2
let traitsAEquiv g aenv t1 t2 = traitsAEquivAux EraseNone g aenv t1 t2
let traitKeysAEquiv g aenv t1 t2 = traitKeysAEquivAux EraseNone g aenv t1 t2
let typarConstraintsAEquiv g aenv c1 c2 = typarConstraintsAEquivAux EraseNone g aenv c1 c2
let typarsAEquiv g aenv d1 d2 = typarsAEquivAux EraseNone g aenv d1 d2
let returnTypesAEquiv g aenv t1 t2 = returnTypesAEquivAux EraseNone g aenv t1 t2

let measureEquiv g m1 m2 = measureAEquiv g TypeEquivEnv.Empty m1 m2

// Get measure of type, float<_> or float32<_> or decimal<_> but not float=float<1> or float32=float32<1> or decimal=decimal<1> 
let getMeasureOfType g ty =
    match ty with 
    | AppTy g (tcref, [tyarg]) ->
        match stripTyEqns g tyarg with  
        | TType_measure ms when not (measureEquiv g ms Measure.One) -> Some (tcref, ms)
        | _ -> None
    | _ -> None

let isErasedType g ty = 
  match stripTyEqns g ty with
#if !NO_EXTENSIONTYPING
  | TType_app (tcref, _, _) -> tcref.IsProvidedErasedTycon
#endif
  | _ -> false

// Return all components of this type expression that cannot be tested at runtime
let rec getErasedTypes g ty = 
    let ty = stripTyEqns g ty
    if isErasedType g ty then [ty] else 
    match ty with
    | TType_forall(_, rty) -> 
        getErasedTypes g rty
    | TType_var (tp, nullness) -> 
        match nullness.Evaluate() with
        | NullnessInfo.WithNull -> [ty] // with-null annotations can't be tested at runtime (TODO NULLNESS: for value types Nullable<_> they can be)
        | _ -> if tp.IsErased then [ty] else []
    | TType_app (_, b, nullness) ->
        match nullness.Evaluate() with
        | NullnessInfo.WithNull -> [ty]
        | _ -> List.foldBack (fun ty tys -> getErasedTypes g ty @ tys) b []
    | TType_ucase(_, b) | TType_anon (_, b) | TType_tuple (_, b) ->
        List.foldBack (fun ty tys -> getErasedTypes g ty @ tys) b []
    | TType_fun (dty, rty, nullness) -> 
        match nullness.Evaluate() with
        | NullnessInfo.WithNull -> [ty]
        | _ -> getErasedTypes g dty @ getErasedTypes g rty
    | TType_measure _ -> 
        [ty]


//---------------------------------------------------------------------------
// Standard orderings, e.g. for order set/map keys
//---------------------------------------------------------------------------

let valOrder = { new IComparer<Val> with member _.Compare(v1, v2) = compare v1.Stamp v2.Stamp }
let tyconOrder = { new IComparer<Tycon> with member _.Compare(tc1, tc2) = compare tc1.Stamp tc2.Stamp }
let recdFieldRefOrder = 
    { new IComparer<RecdFieldRef> with 
         member _.Compare(RecdFieldRef(tcref1, nm1), RecdFieldRef(tcref2, nm2)) = 
            let c = tyconOrder.Compare (tcref1.Deref, tcref2.Deref) 
            if c <> 0 then c else 
            compare nm1 nm2 }

let unionCaseRefOrder = 
    { new IComparer<UnionCaseRef> with 
         member _.Compare(UnionCaseRef(tcref1, nm1), UnionCaseRef(tcref2, nm2)) = 
            let c = tyconOrder.Compare (tcref1.Deref, tcref2.Deref) 
            if c <> 0 then c else 
            compare nm1 nm2 }

//---------------------------------------------------------------------------
// Make some common types
//---------------------------------------------------------------------------

let mkFunTy (g: TcGlobals) d r = TType_fun (d, r, g.knownWithoutNull)

let mkForallTy d r = TType_forall (d, r)

let mkForallTyIfNeeded d r = if isNil d then r else mkForallTy d r

let (+->) d r = mkForallTyIfNeeded d r

let mkIteratedFunTy g dl r = List.foldBack (mkFunTy g) dl r

let mkLambdaTy g tps tys rty = mkForallTyIfNeeded tps (mkIteratedFunTy g tys rty)

let mkLambdaArgTy m tys = 
    match tys with 
    | [] -> error(InternalError("mkLambdaArgTy", m))
    | [h] -> h 
    | _ -> mkRawRefTupleTy tys

let typeOfLambdaArg m vs = mkLambdaArgTy m (typesOfVals vs)

let mkMultiLambdaTy g m vs rty = mkFunTy g (typeOfLambdaArg m vs) rty 

/// When compiling FSharp.Core.dll we have to deal with the non-local references into
/// the library arising from env.fs. Part of this means that we have to be able to resolve these
/// references. This function artificially forces the existence of a module or namespace at a 
/// particular point in order to do this.
let ensureCcuHasModuleOrNamespaceAtPath (ccu: CcuThunk) path (CompPath(_, cpath)) xml =
    let scoref = ccu.ILScopeRef 
    let rec loop prior_cpath (path: Ident list) cpath (modul: ModuleOrNamespace) =
        let mtype = modul.ModuleOrNamespaceType 
        match path, cpath with 
        | (hpath :: tpath), ((_, mkind) :: tcpath) -> 
            let modName = hpath.idText 
            if not (Map.containsKey modName mtype.AllEntitiesByCompiledAndLogicalMangledNames) then 
                let mty = Construct.NewEmptyModuleOrNamespaceType mkind
                let cpath = CompPath(scoref, prior_cpath)
                let smodul = Construct.NewModuleOrNamespace (Some cpath) taccessPublic hpath xml [] (MaybeLazy.Strict mty)
                mtype.AddModuleOrNamespaceByMutation smodul
            let modul = Map.find modName mtype.AllEntitiesByCompiledAndLogicalMangledNames 
            loop (prior_cpath @ [(modName, Namespace)]) tpath tcpath modul 

        | _ -> () 

    loop [] path cpath ccu.Contents


//---------------------------------------------------------------------------
// Primitive destructors
//---------------------------------------------------------------------------

/// Look through the Expr.Link nodes arising from type inference
let rec stripExpr e = 
    match e with 
    | Expr.Link eref -> stripExpr !eref
    | _ -> e    

let mkCase (a, b) = TCase(a, b)

let isRefTupleExpr e = match e with Expr.Op (TOp.Tuple tupInfo, _, _, _) -> not (evalTupInfoIsStruct tupInfo) | _ -> false
let tryDestRefTupleExpr e = match e with Expr.Op (TOp.Tuple tupInfo, _, es, _) when not (evalTupInfoIsStruct tupInfo) -> es | _ -> [e]

//---------------------------------------------------------------------------
// Range info for expressions
//---------------------------------------------------------------------------

let rec rangeOfExpr x = 
    match x with
    | Expr.Val (_, _, m) | Expr.Op (_, _, _, m) | Expr.Const (_, m, _) | Expr.Quote (_, _, _, m, _)
    | Expr.Obj (_, _, _, _, _, _, m) | Expr.App (_, _, _, _, m) | Expr.Sequential (_, _, _, _, m) 
    | Expr.StaticOptimization (_, _, _, m) | Expr.Lambda (_, _, _, _, _, m, _) 
    | Expr.WitnessArg (_, m)
    | Expr.TyLambda (_, _, _, m, _)| Expr.TyChoose (_, _, m) | Expr.LetRec (_, _, m, _) | Expr.Let (_, _, m, _) | Expr.Match (_, _, _, _, m, _) -> m
    | Expr.Link eref -> rangeOfExpr (!eref)

type Expr with 
    member x.Range = rangeOfExpr x

//---------------------------------------------------------------------------
// Build nodes in decision graphs
//---------------------------------------------------------------------------


let primMkMatch(spBind, exprm, tree, targets, matchm, ty) = Expr.Match (spBind, exprm, tree, targets, matchm, ty)

type MatchBuilder(spBind, inpRange: range) = 

    let targets = new ResizeArray<_>(10) 
    member x.AddTarget tg = 
        let n = targets.Count 
        targets.Add tg
        n

    member x.AddResultTarget(e, spTarget) = TDSuccess([], x.AddTarget(TTarget([], e, spTarget)))

    member x.CloseTargets() = targets |> ResizeArray.toList

    member x.Close(dtree, m, ty) = primMkMatch (spBind, inpRange, dtree, targets.ToArray(), m, ty)

let mkBoolSwitch m g t e = TDSwitch(g, [TCase(DecisionTreeTest.Const(Const.Bool true), t)], Some e, m)

let primMkCond spBind spTarget1 spTarget2 m ty e1 e2 e3 = 
    let mbuilder = new MatchBuilder(spBind, m)
    let dtree = mkBoolSwitch m e1 (mbuilder.AddResultTarget(e2, spTarget1)) (mbuilder.AddResultTarget(e3, spTarget2)) 
    mbuilder.Close(dtree, m, ty)

let mkCond spBind spTarget m ty e1 e2 e3 = primMkCond spBind spTarget spTarget m ty e1 e2 e3


//---------------------------------------------------------------------------
// Primitive constructors
//---------------------------------------------------------------------------

let exprForValRef m vref = Expr.Val (vref, NormalValUse, m)
let exprForVal m v = exprForValRef m (mkLocalValRef v)
let mkLocalAux m s ty mut compgen =
    let thisv = Construct.NewVal(s, m, None, ty, mut, compgen, None, taccessPublic, ValNotInRecScope, None, NormalVal, [], ValInline.Optional, XmlDoc.Empty, false, false, false, false, false, false, None, ParentNone) 
    thisv, exprForVal m thisv

let mkLocal m s ty = mkLocalAux m s ty Immutable false
let mkCompGenLocal m s ty = mkLocalAux m s ty Immutable true
let mkMutableCompGenLocal m s ty = mkLocalAux m s ty Mutable true


// Type gives return type. For type-lambdas this is the formal return type. 
let mkMultiLambda m vs (b, rty) = Expr.Lambda (newUnique(), None, None, vs, b, m, rty)
let rebuildLambda m ctorThisValOpt baseValOpt vs (b, rty) = Expr.Lambda (newUnique(), ctorThisValOpt, baseValOpt, vs, b, m, rty)
let mkLambda m v (b, rty) = mkMultiLambda m [v] (b, rty)
let mkTypeLambda m vs (b, tau_ty) = match vs with [] -> b | _ -> Expr.TyLambda (newUnique(), vs, b, m, tau_ty)
let mkTypeChoose m vs b = match vs with [] -> b | _ -> Expr.TyChoose (vs, b, m)

let mkObjExpr (ty, basev, basecall, overrides, iimpls, m) = 
    Expr.Obj (newUnique(), ty, basev, basecall, overrides, iimpls, m) 

let mkLambdas g m tps (vs: Val list) (b, rty) = 
    mkTypeLambda m tps (List.foldBack (fun v (e, ty) -> mkLambda m v (e, ty), mkFunTy g v.Type ty) vs (b, rty))

let mkMultiLambdasCore g m vsl (b, rty) = 
    List.foldBack (fun v (e, ty) -> mkMultiLambda m v (e, ty), mkFunTy g (typeOfLambdaArg m v) ty) vsl (b, rty)

let mkMultiLambdas g m tps vsl (b, rty) = 
    mkTypeLambda m tps (mkMultiLambdasCore g m vsl (b, rty) )

let mkMemberLambdas g m tps ctorThisValOpt baseValOpt vsl (b, rty) = 
    let expr = 
        match ctorThisValOpt, baseValOpt with
        | None, None -> mkMultiLambdasCore g m vsl (b, rty)
        | _ -> 
            match vsl with 
            | [] -> error(InternalError("mk_basev_multi_lambdas_core: can't attach a basev to a non-lambda expression", m))
            | h :: t -> 
                let b, rty = mkMultiLambdasCore g m t (b, rty)
                (rebuildLambda m ctorThisValOpt baseValOpt h (b, rty), (mkFunTy g (typeOfLambdaArg m h) rty))
    mkTypeLambda m tps expr

let mkMultiLambdaBind g v letSeqPtOpt m tps vsl (b, rty) = 
    TBind(v, mkMultiLambdas g m tps vsl (b, rty), letSeqPtOpt)

let mkBind seqPtOpt v e = TBind(v, e, seqPtOpt)

let mkLetBind m bind body = Expr.Let (bind, body, m, Construct.NewFreeVarsCache())
let mkLetsBind m binds body = List.foldBack (mkLetBind m) binds body 
let mkLetsFromBindings m binds body = List.foldBack (mkLetBind m) binds body 
let mkLet seqPtOpt m v x body = mkLetBind m (mkBind seqPtOpt v x) body

/// Make sticky bindings that are compiler generated (though the variables may not be - e.g. they may be lambda arguments in a beta reduction)
let mkCompGenBind v e = TBind(v, e, DebugPointAtBinding.NoneAtSticky)
let mkCompGenBinds (vs: Val list) (es: Expr list) = List.map2 mkCompGenBind vs es
let mkCompGenLet m v x body = mkLetBind m (mkCompGenBind v x) body
let mkCompGenLets m vs xs body = mkLetsBind m (mkCompGenBinds vs xs) body
let mkCompGenLetsFromBindings m vs xs body = mkLetsFromBindings m (mkCompGenBinds vs xs) body

let mkInvisibleBind v e = TBind(v, e, DebugPointAtBinding.NoneAtInvisible)
let mkInvisibleBinds (vs: Val list) (es: Expr list) = List.map2 mkInvisibleBind vs es
let mkInvisibleLet m v x body = mkLetBind m (mkInvisibleBind v x) body
let mkInvisibleLets m vs xs body = mkLetsBind m (mkInvisibleBinds vs xs) body
let mkInvisibleLetsFromBindings m vs xs body = mkLetsFromBindings m (mkInvisibleBinds vs xs) body

let mkLetRecBinds m binds body =
    if isNil binds then
        body 
    else
        Expr.LetRec (binds, body, m, Construct.NewFreeVarsCache())

//-------------------------------------------------------------------------
// Type schemes...
//-------------------------------------------------------------------------

// Type parameters may be have been equated to other tps in equi-recursive type inference 
// and unit type inference. Normalize them here 
let NormalizeDeclaredTyparsForEquiRecursiveInference g tps = 
    match tps with 
    | [] -> []
    | tps -> 
        tps |> List.map (fun tp ->
          let ty = mkTyparTy tp
          match tryAnyParTy g ty with
          | ValueSome anyParTy -> anyParTy 
          | ValueNone -> tp)
 
type TypeScheme = TypeScheme of Typars * TType    
  
let mkGenericBindRhs g m generalizedTyparsForRecursiveBlock typeScheme bodyExpr = 
    let (TypeScheme(generalizedTypars, tauType)) = typeScheme

    // Normalize the generalized typars
    let generalizedTypars = NormalizeDeclaredTyparsForEquiRecursiveInference g generalizedTypars

    // Some recursive bindings result in free type variables, e.g. 
    //    let rec f (x:'a) = ()  
    //    and g() = f y |> ignore 
    // What is the type of y? Type inference equates it to 'a. 
    // But "g" is not polymorphic in 'a. Hence we get a free choice of "'a" 
    // in the scope of "g". Thus at each individual recursive binding we record all 
    // type variables for which we have a free choice, which is precisely the difference 
    // between the union of all sets of generalized type variables and the set generalized 
    // at each particular binding. 
    //
    // We record an expression node that indicates that a free choice can be made 
    // for these. This expression node effectively binds the type variables. 
    let freeChoiceTypars = ListSet.subtract typarEq generalizedTyparsForRecursiveBlock generalizedTypars
    mkTypeLambda m generalizedTypars (mkTypeChoose m freeChoiceTypars bodyExpr, tauType)

let isBeingGeneralized tp typeScheme = 
    let (TypeScheme(generalizedTypars, _)) = typeScheme
    ListSet.contains typarRefEq tp generalizedTypars

//-------------------------------------------------------------------------
// Build conditional expressions...
//------------------------------------------------------------------------- 

let mkLazyAnd (g: TcGlobals) m e1 e2 = mkCond DebugPointAtBinding.NoneAtSticky DebugPointForTarget.No m g.bool_ty e1 e2 (Expr.Const (Const.Bool false, m, g.bool_ty))
let mkLazyOr (g: TcGlobals) m e1 e2 = mkCond DebugPointAtBinding.NoneAtSticky DebugPointForTarget.No m g.bool_ty e1 (Expr.Const (Const.Bool true, m, g.bool_ty)) e2

let mkCoerceExpr(e, to_ty, m, from_ty) = Expr.Op (TOp.Coerce, [to_ty;from_ty], [e], m)

let mkAsmExpr (code, tinst, args, rettys, m) = Expr.Op (TOp.ILAsm (code, rettys), tinst, args, m)
let mkUnionCaseExpr(uc, tinst, args, m) = Expr.Op (TOp.UnionCase uc, tinst, args, m)
let mkExnExpr(uc, args, m) = Expr.Op (TOp.ExnConstr uc, [], args, m)
let mkTupleFieldGetViaExprAddr(tupInfo, e, tinst, i, m) = Expr.Op (TOp.TupleFieldGet (tupInfo, i), tinst, [e], m)
let mkAnonRecdFieldGetViaExprAddr(anonInfo, e, tinst, i, m) = Expr.Op (TOp.AnonRecdGet (anonInfo, i), tinst, [e], m)

let mkRecdFieldGetViaExprAddr (e, fref, tinst, m) = Expr.Op (TOp.ValFieldGet fref, tinst, [e], m)
let mkRecdFieldGetAddrViaExprAddr(readonly, e, fref, tinst, m) = Expr.Op (TOp.ValFieldGetAddr (fref, readonly), tinst, [e], m)

let mkStaticRecdFieldGetAddr(readonly, fref, tinst, m) = Expr.Op (TOp.ValFieldGetAddr (fref, readonly), tinst, [], m)
let mkStaticRecdFieldGet (fref, tinst, m) = Expr.Op (TOp.ValFieldGet fref, tinst, [], m)
let mkStaticRecdFieldSet(fref, tinst, e, m) = Expr.Op (TOp.ValFieldSet fref, tinst, [e], m)

let mkArrayElemAddress g (readonly, ilInstrReadOnlyAnnotation, isNativePtr, shape, elemTy, exprs, m) = 
    Expr.Op (TOp.ILAsm ([IL.I_ldelema(ilInstrReadOnlyAnnotation, isNativePtr, shape, mkILTyvarTy 0us)], [mkByrefTyWithFlag g readonly elemTy]), [elemTy], exprs, m)

let mkRecdFieldSetViaExprAddr (e1, fref, tinst, e2, m) = Expr.Op (TOp.ValFieldSet fref, tinst, [e1;e2], m)

let mkUnionCaseTagGetViaExprAddr (e1, cref, tinst, m) = Expr.Op (TOp.UnionCaseTagGet cref, tinst, [e1], m)

/// Make a 'TOp.UnionCaseProof' expression, which proves a union value is over a particular case (used only for ref-unions, not struct-unions)
let mkUnionCaseProof (e1, cref: UnionCaseRef, tinst, m) = if cref.Tycon.IsStructOrEnumTycon then e1 else Expr.Op (TOp.UnionCaseProof cref, tinst, [e1], m)

/// Build a 'TOp.UnionCaseFieldGet' expression for something we've already determined to be a particular union case. For ref-unions, 
/// the input expression has 'TType_ucase', which is an F# compiler internal "type" corresponding to the union case. For struct-unions, 
/// the input should be the address of the expression.
let mkUnionCaseFieldGetProvenViaExprAddr (e1, cref, tinst, j, m) = Expr.Op (TOp.UnionCaseFieldGet (cref, j), tinst, [e1], m)

/// Build a 'TOp.UnionCaseFieldGetAddr' expression for a field of a union when we've already determined the value to be a particular union case. For ref-unions, 
/// the input expression has 'TType_ucase', which is an F# compiler internal "type" corresponding to the union case. For struct-unions, 
/// the input should be the address of the expression.
let mkUnionCaseFieldGetAddrProvenViaExprAddr (readonly, e1, cref, tinst, j, m) = Expr.Op (TOp.UnionCaseFieldGetAddr (cref, j, readonly), tinst, [e1], m)

/// Build a 'get' expression for something we've already determined to be a particular union case, but where 
/// the static type of the input is not yet proven to be that particular union case. This requires a type
/// cast to 'prove' the condition.
let mkUnionCaseFieldGetUnprovenViaExprAddr (e1, cref, tinst, j, m) = mkUnionCaseFieldGetProvenViaExprAddr (mkUnionCaseProof(e1, cref, tinst, m), cref, tinst, j, m)

let mkUnionCaseFieldSet (e1, cref, tinst, j, e2, m) = Expr.Op (TOp.UnionCaseFieldSet (cref, j), tinst, [e1;e2], m)

let mkExnCaseFieldGet (e1, ecref, j, m) = Expr.Op (TOp.ExnFieldGet (ecref, j), [], [e1], m)

let mkExnCaseFieldSet (e1, ecref, j, e2, m) = Expr.Op (TOp.ExnFieldSet (ecref, j), [], [e1;e2], m)

let mkDummyLambda (g: TcGlobals) (e: Expr, ety) = 
    let m = e.Range
    mkLambda m (fst (mkCompGenLocal m "unitVar" g.unit_ty)) (e, ety)
                           
let mkWhile (g: TcGlobals) (spWhile, marker, e1, e2, m) = 
    Expr.Op (TOp.While (spWhile, marker), [], [mkDummyLambda g (e1, g.bool_ty);mkDummyLambda g (e2, g.unit_ty)], m)

let mkFor (g: TcGlobals) (spFor, v, e1, dir, e2, e3: Expr, m) = 
    Expr.Op (TOp.For (spFor, dir), [], [mkDummyLambda g (e1, g.int_ty) ;mkDummyLambda g (e2, g.int_ty);mkLambda e3.Range v (e3, g.unit_ty)], m)

let mkTryWith g (e1, vf, ef: Expr, vh, eh: Expr, m, ty, spTry, spWith) = 
    Expr.Op (TOp.TryWith (spTry, spWith), [ty], [mkDummyLambda g (e1, ty);mkLambda ef.Range vf (ef, ty);mkLambda eh.Range vh (eh, ty)], m)

let mkTryFinally (g: TcGlobals) (e1, e2, m, ty, spTry, spFinally) = 
    Expr.Op (TOp.TryFinally (spTry, spFinally), [ty], [mkDummyLambda g (e1, ty);mkDummyLambda g (e2, g.unit_ty)], m)

let mkDefault (m, ty) = Expr.Const (Const.Zero, m, ty) 

let mkValSet m v e = Expr.Op (TOp.LValueOp (LSet, v), [], [e], m)             
let mkAddrSet m v e = Expr.Op (TOp.LValueOp (LByrefSet, v), [], [e], m)       
let mkAddrGet m v = Expr.Op (TOp.LValueOp (LByrefGet, v), [], [], m)          
let mkValAddr m readonly v = Expr.Op (TOp.LValueOp (LAddrOf readonly, v), [], [], m)           

//--------------------------------------------------------------------------
// Maps tracking extra information for values
//--------------------------------------------------------------------------

[<NoEquality; NoComparison>]
type ValHash<'T> = 
    | ValHash of Dictionary<Stamp, 'T>

    member ht.Values = 
        let (ValHash t) = ht
        t.Values :> seq<'T>

    member ht.TryFind (v: Val) = 
        let (ValHash t) = ht
        match t.TryGetValue v.Stamp with
        | true, v -> Some v
        | _ -> None

    member ht.Add (v: Val, x) = 
        let (ValHash t) = ht
        t.[v.Stamp] <- x

    static member Create() = ValHash (new Dictionary<_, 'T>(11))

[<Struct; NoEquality; NoComparison>]
type ValMultiMap<'T>(contents: StampMap<'T list>) =

    member m.ContainsKey (v: Val) =
        contents.ContainsKey v.Stamp

    member m.Find (v: Val) =
        match contents |> Map.tryFind v.Stamp with
        | Some vals -> vals
        | _ -> []

    member m.Add (v: Val, x) = ValMultiMap<'T>(contents.Add (v.Stamp, x :: m.Find v))

    member m.Remove (v: Val) = ValMultiMap<'T>(contents.Remove v.Stamp)

    member m.Contents = contents

    static member Empty = ValMultiMap<'T>(Map.empty)

[<Struct; NoEquality; NoComparison>]
type TyconRefMultiMap<'T>(contents: TyconRefMap<'T list>) =
    member m.Find v = 
        match contents.TryFind v with
        | Some vals -> vals
        | _ -> []

    member m.Add (v, x) = TyconRefMultiMap<'T>(contents.Add v (x :: m.Find v))
    static member Empty = TyconRefMultiMap<'T>(TyconRefMap<_>.Empty)
    static member OfList vs = (vs, TyconRefMultiMap<'T>.Empty) ||> List.foldBack (fun (x, y) acc -> acc.Add (x, y)) 


//--------------------------------------------------------------------------
// From Ref_private to Ref_nonlocal when exporting data.
//--------------------------------------------------------------------------

/// Try to create a EntityRef suitable for accessing the given Entity from another assembly 
let tryRescopeEntity viewedCcu (entity: Entity) : ValueOption<EntityRef> = 
    match entity.PublicPath with 
    | Some pubpath -> ValueSome (ERefNonLocal (rescopePubPath viewedCcu pubpath))
    | None -> ValueNone

/// Try to create a ValRef suitable for accessing the given Val from another assembly 
let tryRescopeVal viewedCcu (entityRemap: Remap) (vspec: Val) : ValueOption<ValRef> = 
    match vspec.PublicPath with 
    | Some (ValPubPath(p, fullLinkageKey)) -> 
        // The type information in the val linkage doesn't need to keep any information to trait solutions.
        let entityRemap = { entityRemap with removeTraitSolutions = true }
        let fullLinkageKey = remapValLinkage entityRemap fullLinkageKey
        let vref = 
            // This compensates for the somewhat poor design decision in the F# compiler and metadata where
            // members are stored as values under the enclosing namespace/module rather than under the type.
            // This stems from the days when types and namespace/modules were separated constructs in the 
            // compiler implementation.
            if vspec.IsIntrinsicMember then  
                mkNonLocalValRef (rescopePubPathToParent viewedCcu p) fullLinkageKey
            else 
                mkNonLocalValRef (rescopePubPath viewedCcu p) fullLinkageKey
        ValueSome vref
    | _ -> ValueNone
    
//---------------------------------------------------------------------------
// Type information about records, constructors etc.
//---------------------------------------------------------------------------
 
let actualTyOfRecdField inst (fspec: RecdField) = instType inst fspec.FormalType

let actualTysOfRecdFields inst rfields = List.map (actualTyOfRecdField inst) rfields

let actualTysOfInstanceRecdFields inst (tcref: TyconRef) = tcref.AllInstanceFieldsAsList |> actualTysOfRecdFields inst 

let actualTysOfUnionCaseFields inst (x: UnionCaseRef) = actualTysOfRecdFields inst x.AllFieldsAsList

let actualResultTyOfUnionCase tinst (x: UnionCaseRef) = 
    instType (mkTyconRefInst x.TyconRef tinst) x.ReturnType

let recdFieldsOfExnDefRef x = (stripExnEqns x).TrueInstanceFieldsAsList
let recdFieldOfExnDefRefByIdx x n = (stripExnEqns x).GetFieldByIndex n

let recdFieldTysOfExnDefRef x = actualTysOfRecdFields [] (recdFieldsOfExnDefRef x)
let recdFieldTyOfExnDefRefByIdx x j = actualTyOfRecdField [] (recdFieldOfExnDefRefByIdx x j)


let actualTyOfRecdFieldForTycon tycon tinst (fspec: RecdField) = 
    instType (mkTyconInst tycon tinst) fspec.FormalType

let actualTyOfRecdFieldRef (fref: RecdFieldRef) tinst = 
    actualTyOfRecdFieldForTycon fref.Tycon tinst fref.RecdField

let actualTyOfUnionFieldRef (fref: UnionCaseRef) n tinst = 
    actualTyOfRecdFieldForTycon fref.Tycon tinst (fref.FieldByIndex n)

    
//---------------------------------------------------------------------------
// Apply type functions to types
//---------------------------------------------------------------------------

let destForallTy g ty = 
    let tps, tau = primDestForallTy g ty 
    // tps may be have been equated to other tps in equi-recursive type inference 
    // and unit type inference. Normalize them here 
    let tps = NormalizeDeclaredTyparsForEquiRecursiveInference g tps
    tps, tau

let tryDestForallTy g ty = 
    if isForallTy g ty then destForallTy g ty else [], ty

let rec stripFunTy g ty = 
    if isFunTy g ty then 
        let (d, r) = destFunTy g ty 
        let more, rty = stripFunTy g r 
        d :: more, rty
    else [], ty

let applyForallTy g ty tyargs = 
    let tps, tau = destForallTy g ty
    instType (mkTyparInst tps tyargs) tau

let reduceIteratedFunTy g ty args = 
    List.fold (fun ty _ -> 
        if not (isFunTy g ty) then failwith "reduceIteratedFunTy"
        snd (destFunTy g ty)) ty args

let applyTyArgs g functy tyargs = 
    if isForallTy g functy then applyForallTy g functy tyargs else functy

let applyTys g functy (tyargs, argtys) = 
    let afterTyappTy = applyTyArgs g functy tyargs
    reduceIteratedFunTy g afterTyappTy argtys

let formalApplyTys g functy (tyargs, args) = 
    reduceIteratedFunTy g
      (if isNil tyargs then functy else snd (destForallTy g functy))
      args

let rec stripFunTyN g n ty = 
    assert (n >= 0)
    if n > 0 && isFunTy g ty then 
        let (d, r) = destFunTy g ty
        let more, rty = stripFunTyN g (n-1) r in d :: more, rty
    else [], ty

        
let tryDestAnyTupleTy g ty = 
    if isAnyTupleTy g ty then destAnyTupleTy g ty else tupInfoRef, [ty]

let tryDestRefTupleTy g ty = 
    if isRefTupleTy g ty then destRefTupleTy g ty else [ty]

type UncurriedArgInfos = (TType * ArgReprInfo) list 

type CurriedArgInfos = (TType * ArgReprInfo) list list

type TraitWitnessInfos = TraitWitnessInfo list

// A 'tau' type is one with its type parameters stripped off 
let GetTopTauTypeInFSharpForm g (curriedArgInfos: ArgReprInfo list list) tau m =
    let nArgInfos = curriedArgInfos.Length
    let argtys, rty = stripFunTyN g nArgInfos tau
    if nArgInfos <> argtys.Length then 
        error(Error(FSComp.SR.tastInvalidMemberSignature(), m))
    let argtysl = 
        (curriedArgInfos, argtys) ||> List.map2 (fun argInfos argty -> 
            match argInfos with 
            | [] -> [ (g.unit_ty, ValReprInfo.unnamedTopArg1) ]
            | [argInfo] -> [ (argty, argInfo) ]
            | _ -> List.zip (destRefTupleTy g argty) argInfos) 
    argtysl, rty

let destTopForallTy g (ValReprInfo (ntps, _, _)) ty =
    let tps, tau = (if isNil ntps then [], ty else tryDestForallTy g ty)
    // tps may be have been equated to other tps in equi-recursive type inference. Normalize them here 
    let tps = NormalizeDeclaredTyparsForEquiRecursiveInference g tps
    tps, tau

let GetTopValTypeInFSharpForm g (ValReprInfo(_, argInfos, retInfo) as topValInfo) ty m =
    let tps, tau = destTopForallTy g topValInfo ty
    let curriedArgTys, returnTy = GetTopTauTypeInFSharpForm g argInfos tau m
    tps, curriedArgTys, returnTy, retInfo

let IsCompiledAsStaticProperty g (v: Val) =
    match v.ValReprInfo with
    | Some valReprInfoValue ->
         match GetTopValTypeInFSharpForm g valReprInfoValue v.Type v.Range with 
         | [], [], _, _ when not v.IsMember -> true
         | _ -> false
    | _ -> false

let IsCompiledAsStaticPropertyWithField g (v: Val) = 
    (not v.IsCompiledAsStaticPropertyWithoutField && IsCompiledAsStaticProperty g v) 

//-------------------------------------------------------------------------
// Multi-dimensional array types...
//-------------------------------------------------------------------------

let isArrayTyconRef (g: TcGlobals) tcref =
    g.il_arr_tcr_map
    |> Array.exists (tyconRefEq g tcref)

let rankOfArrayTyconRef (g: TcGlobals) tcref =
    match g.il_arr_tcr_map |> Array.tryFindIndex (tyconRefEq g tcref) with
    | Some idx ->
        idx + 1
    | None ->
        failwith "rankOfArrayTyconRef: unsupported array rank"

//-------------------------------------------------------------------------
// Misc functions on F# types
//------------------------------------------------------------------------- 

let destArrayTy (g: TcGlobals) ty =
    match tryAppTy g ty with
    | ValueSome (tcref, [ty]) when isArrayTyconRef g tcref -> ty
    | _ -> failwith "destArrayTy"

let destListTy (g: TcGlobals) ty =
    match tryAppTy g ty with
    | ValueSome (tcref, [ty]) when tyconRefEq g tcref g.list_tcr_canon -> ty
    | _ -> failwith "destListTy"

let tyconRefEqOpt g tcOpt tc = 
    match tcOpt with
    | None -> false
    | Some tc2 -> tyconRefEq g tc2 tc

let isStringTy g ty = ty |> stripTyEqns g |> (function TType_app(tcref, _, _) -> tyconRefEq g tcref g.system_String_tcref | _ -> false)
let isListTy g ty = ty |> stripTyEqns g |> (function TType_app(tcref, _, _) -> tyconRefEq g tcref g.list_tcr_canon | _ -> false)
let isArrayTy g ty = ty |> stripTyEqns g |> (function TType_app(tcref, _, _) -> isArrayTyconRef g tcref  | _ -> false) 
let isArray1DTy g ty = ty |> stripTyEqns g |> (function TType_app(tcref, _, _) -> tyconRefEq g tcref g.il_arr_tcr_map.[0] | _ -> false) 
let isUnitTy g ty = ty |> stripTyEqns g |> (function TType_app(tcref, _, _) -> tyconRefEq g g.unit_tcr_canon tcref | _ -> false) 
let isObjTy g ty = ty |> stripTyEqns g |> (function TType_app(tcref, _, _) -> tyconRefEq g g.system_Object_tcref tcref | _ -> false) 
let isVoidTy g ty = ty |> stripTyEqns g |> (function TType_app(tcref, _, _) -> tyconRefEq g g.system_Void_tcref tcref | _ -> false) 
let isILAppTy g ty = ty |> stripTyEqns g |> (function TType_app(tcref, _, _) -> tcref.IsILTycon | _ -> false) 
let isNativePtrTy g ty = ty |> stripTyEqns g |> (function TType_app(tcref, _, _) -> tyconRefEq g g.nativeptr_tcr tcref | _ -> false) 
let isValueTypeTy g ty = ty |> stripTyEqns g |> (function TType_app(tcref, _, _) -> tyconRefEq g g.system_Value_tcref tcref | _ -> false) 

let isByrefTy g ty = 
    ty |> stripTyEqns g |> (function 
        | TType_app(tcref, _, _) when g.byref2_tcr.CanDeref -> tyconRefEq g g.byref2_tcr tcref
        | TType_app(tcref, _, _) -> tyconRefEq g g.byref_tcr tcref
        | _ -> false) 

let isInByrefTag g ty = ty |> stripTyEqns g |> (function TType_app(tcref, [], _) -> tyconRefEq g g.byrefkind_In_tcr tcref | _ -> false) 
let isInByrefTy g ty = 
    ty |> stripTyEqns g |> (function 
        | TType_app(tcref, [_; tag], _) when g.byref2_tcr.CanDeref -> tyconRefEq g g.byref2_tcr tcref && isInByrefTag g tag         
        | _ -> false) 

let isOutByrefTag g ty = ty |> stripTyEqns g |> (function TType_app(tcref, [], _) -> tyconRefEq g g.byrefkind_Out_tcr tcref | _ -> false) 
let isOutByrefTy g ty = 
    ty |> stripTyEqns g |> (function 
        | TType_app(tcref, [_; tag], _) when g.byref2_tcr.CanDeref -> tyconRefEq g g.byref2_tcr tcref && isOutByrefTag g tag         
        | _ -> false) 

#if !NO_EXTENSIONTYPING
let extensionInfoOfTy g ty = ty |> stripTyEqns g |> (function TType_app(tcref, _, _) -> tcref.TypeReprInfo                | _ -> TNoRepr) 
#endif

type TypeDefMetadata = 
     | ILTypeMetadata of TILObjectReprData
     | FSharpOrArrayOrByrefOrTupleOrExnTypeMetadata 
#if !NO_EXTENSIONTYPING
     | ProvidedTypeMetadata of TProvidedTypeInfo
#endif

let metadataOfTycon (tycon: Tycon) = 
#if !NO_EXTENSIONTYPING
    match tycon.TypeReprInfo with 
    | TProvidedTypeExtensionPoint info -> ProvidedTypeMetadata info
    | _ -> 
#endif
    if tycon.IsILTycon then 
       ILTypeMetadata tycon.ILTyconInfo
    else 
       FSharpOrArrayOrByrefOrTupleOrExnTypeMetadata 


let metadataOfTy g ty = 
#if !NO_EXTENSIONTYPING
    match extensionInfoOfTy g ty with 
    | TProvidedTypeExtensionPoint info -> ProvidedTypeMetadata info
    | _ -> 
#endif
    if isILAppTy g ty then 
        let tcref = tcrefOfAppTy g ty
        ILTypeMetadata tcref.ILTyconInfo
    else 
        FSharpOrArrayOrByrefOrTupleOrExnTypeMetadata 


let isILReferenceTy g ty = 
    match metadataOfTy g ty with 
#if !NO_EXTENSIONTYPING
    | ProvidedTypeMetadata info -> not info.IsStructOrEnum
#endif
    | ILTypeMetadata (TILObjectReprData(_, _, td)) -> not td.IsStructOrEnum
    | FSharpOrArrayOrByrefOrTupleOrExnTypeMetadata -> isArrayTy g ty

let isILInterfaceTycon (tycon: Tycon) = 
    match metadataOfTycon tycon with 
#if !NO_EXTENSIONTYPING
    | ProvidedTypeMetadata info -> info.IsInterface
#endif
    | ILTypeMetadata (TILObjectReprData(_, _, td)) -> td.IsInterface
    | FSharpOrArrayOrByrefOrTupleOrExnTypeMetadata -> false

let rankOfArrayTy g ty = rankOfArrayTyconRef g (tcrefOfAppTy g ty)

let isFSharpObjModelRefTy g ty = 
    isFSharpObjModelTy g ty && 
    let tcref = tcrefOfAppTy g ty
    match tcref.FSharpObjectModelTypeInfo.fsobjmodel_kind with 
    | TTyconClass | TTyconInterface | TTyconDelegate _ -> true
    | TTyconStruct | TTyconEnum -> false

let isFSharpClassTy g ty =
    match tryTcrefOfAppTy g ty with
    | ValueSome tcref -> tcref.Deref.IsFSharpClassTycon
    | _ -> false

let isFSharpStructTy g ty =
    match tryTcrefOfAppTy g ty with
    | ValueSome tcref -> tcref.Deref.IsFSharpStructOrEnumTycon
    | _ -> false

let isFSharpInterfaceTy g ty = 
    match tryTcrefOfAppTy g ty with
    | ValueSome tcref -> tcref.Deref.IsFSharpInterfaceTycon
    | _ -> false

let isDelegateTy g ty = 
    match metadataOfTy g ty with 
#if !NO_EXTENSIONTYPING
    | ProvidedTypeMetadata info -> info.IsDelegate ()
#endif
    | ILTypeMetadata (TILObjectReprData(_, _, td)) -> td.IsDelegate
    | FSharpOrArrayOrByrefOrTupleOrExnTypeMetadata ->
        match tryTcrefOfAppTy g ty with
        | ValueSome tcref -> tcref.Deref.IsFSharpDelegateTycon
        | _ -> false

let isInterfaceTy g ty = 
    match metadataOfTy g ty with 
#if !NO_EXTENSIONTYPING
    | ProvidedTypeMetadata info -> info.IsInterface
#endif
    | ILTypeMetadata (TILObjectReprData(_, _, td)) -> td.IsInterface
    | FSharpOrArrayOrByrefOrTupleOrExnTypeMetadata -> isFSharpInterfaceTy g ty

let isClassTy g ty = 
    match metadataOfTy g ty with 
#if !NO_EXTENSIONTYPING
    | ProvidedTypeMetadata info -> info.IsClass
#endif
    | ILTypeMetadata (TILObjectReprData(_, _, td)) -> td.IsClass
    | FSharpOrArrayOrByrefOrTupleOrExnTypeMetadata -> isFSharpClassTy g ty

let isStructOrEnumTyconTy g ty = 
    match tryTcrefOfAppTy g ty with
    | ValueSome tcref -> tcref.Deref.IsStructOrEnumTycon
    | _ -> false

let isStructRecordOrUnionTyconTy g ty = 
    match tryTcrefOfAppTy g ty with
    | ValueSome tcref -> tcref.Deref.IsStructRecordOrUnionTycon
    | _ -> false

let isStructTyconRef (tcref: TyconRef) =
    let tycon = tcref.Deref
    tycon.IsStructRecordOrUnionTycon || tycon.IsStructOrEnumTycon

let isStructTy g ty =
    match tryTcrefOfAppTy g ty with
    | ValueSome tcref -> 
        isStructTyconRef tcref
    | _ -> 
        isStructAnonRecdTy g ty || isStructTupleTy g ty

let isRefTy g ty = 
    not (isStructOrEnumTyconTy g ty) &&
    (
        isUnionTy g ty || 
        isRefTupleTy g ty || 
        isRecdTy g ty || 
        isILReferenceTy g ty ||
        isFunTy g ty || 
        isReprHiddenTy g ty || 
        isFSharpObjModelRefTy g ty || 
        isUnitTy g ty ||
        (isAnonRecdTy g ty && not (isStructAnonRecdTy g ty))
    )

let isForallFunctionTy g ty =
    let _, tau = tryDestForallTy g ty
    isFunTy g tau

// ECMA C# LANGUAGE SPECIFICATION, 27.2
// An unmanaged-type is any type that isn't a reference-type, a type-parameter, or a generic struct-type and
// contains no fields whose type is not an unmanaged-type. In other words, an unmanaged-type is one of the
// following:
// - sbyte, byte, short, ushort, int, uint, long, ulong, char, float, double, decimal, or bool.
// - Any enum-type.
// - Any pointer-type.
// - Any non-generic user-defined struct-type that contains fields of unmanaged-types only.
// [Note: Constructed types and type-parameters are never unmanaged-types. end note]
let rec isUnmanagedTy g ty =
    let ty = stripTyEqnsAndMeasureEqns g ty
    match tryTcrefOfAppTy g ty with
    | ValueSome tcref ->
        let isEq tcref2 = tyconRefEq g tcref tcref2 
        if isEq g.nativeptr_tcr || isEq g.nativeint_tcr ||
                    isEq g.sbyte_tcr || isEq g.byte_tcr || 
                    isEq g.int16_tcr || isEq g.uint16_tcr ||
                    isEq g.int32_tcr || isEq g.uint32_tcr ||
                    isEq g.int64_tcr || isEq g.uint64_tcr ||
                    isEq g.char_tcr ||
                    isEq g.float32_tcr ||
                    isEq g.float_tcr ||
                    isEq g.decimal_tcr ||
                    isEq g.bool_tcr then
            true
        else
            let tycon = tcref.Deref
            if tycon.IsEnumTycon then 
                true
            elif tycon.IsStructOrEnumTycon then
                match tycon.TyparsNoRange with
                | [] -> tycon.AllInstanceFieldsAsList |> List.forall (fun r -> isUnmanagedTy g r.rfield_type) 
                | _ -> false // generic structs are never 
            else false
    | ValueNone ->
        false

let isInterfaceTycon x = 
    isILInterfaceTycon x || x.IsFSharpInterfaceTycon

let isInterfaceTyconRef (tcref: TyconRef) = isInterfaceTycon tcref.Deref

let isEnumTy g ty = 
    match tryTcrefOfAppTy g ty with 
    | ValueNone -> false
    | ValueSome tcref -> tcref.IsEnumTycon

let actualReturnTyOfSlotSig parentTyInst methTyInst (TSlotSig(_, _, parentFormalTypars, methFormalTypars, _, formalRetTy)) = 
    let methTyInst = mkTyparInst methFormalTypars methTyInst
    let parentTyInst = mkTyparInst parentFormalTypars parentTyInst
    Option.map (instType (parentTyInst @ methTyInst)) formalRetTy

let slotSigHasVoidReturnTy (TSlotSig(_, _, _, _, _, formalRetTy)) = 
    Option.isNone formalRetTy 

let returnTyOfMethod g (TObjExprMethod((TSlotSig(_, parentTy, _, _, _, _) as ss), _, methFormalTypars, _, _, _)) =
    let tinst = argsOfAppTy g parentTy
    let methTyInst = generalizeTypars methFormalTypars
    actualReturnTyOfSlotSig tinst methTyInst ss

/// Is the type 'abstract' in C#-speak
let isAbstractTycon (tycon: Tycon) = 
    if tycon.IsFSharpObjectModelTycon then 
        not tycon.IsFSharpDelegateTycon && 
        tycon.TypeContents.tcaug_abstract 
    else 
        tycon.IsILTycon && tycon.ILTyconRawMetadata.IsAbstract

//---------------------------------------------------------------------------
// Determine if a member/Val/ValRef is an explicit impl
//---------------------------------------------------------------------------

let MemberIsExplicitImpl g (membInfo: ValMemberInfo) = 
   membInfo.MemberFlags.IsOverrideOrExplicitImpl &&
   match membInfo.ImplementedSlotSigs with 
   | [] -> false
   | slotsigs -> slotsigs |> List.forall (fun slotsig -> isInterfaceTy g slotsig.ImplementedType)

let ValIsExplicitImpl g (v: Val) = 
    match v.MemberInfo with 
    | Some membInfo -> MemberIsExplicitImpl g membInfo
    | _ -> false

let ValRefIsExplicitImpl g (vref: ValRef) = ValIsExplicitImpl g vref.Deref

//---------------------------------------------------------------------------
// Find all type variables in a type, apart from those that have had 
// an equation assigned by type inference.
//---------------------------------------------------------------------------

let emptyFreeLocals = Zset.empty valOrder
let unionFreeLocals s1 s2 = 
    if s1 === emptyFreeLocals then s2
    elif s2 === emptyFreeLocals then s1
    else Zset.union s1 s2

let emptyFreeRecdFields = Zset.empty recdFieldRefOrder
let unionFreeRecdFields s1 s2 = 
    if s1 === emptyFreeRecdFields then s2
    elif s2 === emptyFreeRecdFields then s1
    else Zset.union s1 s2

let emptyFreeUnionCases = Zset.empty unionCaseRefOrder
let unionFreeUnionCases s1 s2 = 
    if s1 === emptyFreeUnionCases then s2
    elif s2 === emptyFreeUnionCases then s1
    else Zset.union s1 s2

let emptyFreeTycons = Zset.empty tyconOrder
let unionFreeTycons s1 s2 = 
    if s1 === emptyFreeTycons then s2
    elif s2 === emptyFreeTycons then s1
    else Zset.union s1 s2

let typarOrder = 
    { new System.Collections.Generic.IComparer<Typar> with 
        member x.Compare (v1: Typar, v2: Typar) = compare v1.Stamp v2.Stamp } 

let emptyFreeTypars = Zset.empty typarOrder
let unionFreeTypars s1 s2 = 
    if s1 === emptyFreeTypars then s2
    elif s2 === emptyFreeTypars then s1
    else Zset.union s1 s2

let emptyFreeTyvars =  
    { FreeTycons = emptyFreeTycons
      /// The summary of values used as trait solutions
      FreeTraitSolutions = emptyFreeLocals
      FreeTypars = emptyFreeTypars}

let isEmptyFreeTyvars ftyvs = 
    Zset.isEmpty ftyvs.FreeTypars &&
    Zset.isEmpty ftyvs.FreeTycons 

let unionFreeTyvars fvs1 fvs2 = 
    if fvs1 === emptyFreeTyvars then fvs2 else 
    if fvs2 === emptyFreeTyvars then fvs1 else
    { FreeTycons = unionFreeTycons fvs1.FreeTycons fvs2.FreeTycons
      FreeTraitSolutions = unionFreeLocals fvs1.FreeTraitSolutions fvs2.FreeTraitSolutions
      FreeTypars = unionFreeTypars fvs1.FreeTypars fvs2.FreeTypars }

type FreeVarOptions = 
    { canCache: bool
      collectInTypes: bool
      includeLocalTycons: bool
      includeTypars: bool
      includeLocalTyconReprs: bool
      includeRecdFields: bool
      includeUnionCases: bool
      includeLocals: bool }
      
let CollectAllNoCaching = 
    { canCache = false
      collectInTypes = true
      includeLocalTycons = true
      includeLocalTyconReprs = true
      includeRecdFields = true
      includeUnionCases = true
      includeTypars = true
      includeLocals = true }

let CollectTyparsNoCaching = 
    { canCache = false
      collectInTypes = true
      includeLocalTycons = false
      includeTypars = true
      includeLocalTyconReprs = false
      includeRecdFields = false
      includeUnionCases = false
      includeLocals = false }

let CollectLocalsNoCaching = 
    { canCache = false
      collectInTypes = false
      includeLocalTycons = false
      includeTypars = false
      includeLocalTyconReprs = false
      includeRecdFields = false 
      includeUnionCases = false
      includeLocals = true }

let CollectTyparsAndLocalsNoCaching = 
    { canCache = false
      collectInTypes = true
      includeLocalTycons = false
      includeLocalTyconReprs = false
      includeRecdFields = false 
      includeUnionCases = false
      includeTypars = true
      includeLocals = true }

let CollectAll =
    { canCache = false
      collectInTypes = true
      includeLocalTycons = true
      includeLocalTyconReprs = true
      includeRecdFields = true 
      includeUnionCases = true
      includeTypars = true
      includeLocals = true }
    
let CollectTyparsAndLocals = // CollectAll
    { canCache = true // only cache for this one
      collectInTypes = true
      includeTypars = true
      includeLocals = true
      includeLocalTycons = false
      includeLocalTyconReprs = false
      includeRecdFields = false
      includeUnionCases = false }

  
let CollectTypars = CollectTyparsAndLocals

let CollectLocals = CollectTyparsAndLocals


let accFreeLocalTycon opts x acc = 
    if not opts.includeLocalTycons then acc else
    if Zset.contains x acc.FreeTycons then acc else 
    { acc with FreeTycons = Zset.add x acc.FreeTycons } 

let accFreeTycon opts (tcref: TyconRef) acc = 
    if not opts.includeLocalTycons then acc
    elif tcref.IsLocalRef then accFreeLocalTycon opts tcref.ResolvedTarget acc
    else acc

let rec boundTypars opts tps acc = 
    // Bound type vars form a recursively-referential set due to constraints, e.g. A: I<B>, B: I<A> 
    // So collect up free vars in all constraints first, then bind all variables 
    let acc = List.foldBack (fun (tp: Typar) acc -> accFreeInTyparConstraints opts tp.Constraints acc) tps acc
    List.foldBack (fun tp acc -> { acc with FreeTypars = Zset.remove tp acc.FreeTypars}) tps acc

and accFreeInTyparConstraints opts cxs acc =
    List.foldBack (accFreeInTyparConstraint opts) cxs acc

and accFreeInTyparConstraint opts tpc acc =
    match tpc with 
    | TyparConstraint.CoercesTo(ty, _) -> accFreeInType opts ty acc
    | TyparConstraint.MayResolveMember (traitInfo, _) -> accFreeInTrait opts traitInfo acc
    | TyparConstraint.DefaultsTo(_, rty, _) -> accFreeInType opts rty acc
    | TyparConstraint.SimpleChoice(tys, _) -> accFreeInTypes opts tys acc
    | TyparConstraint.IsEnum(uty, _) -> accFreeInType opts uty acc
    | TyparConstraint.IsDelegate(aty, bty, _) -> accFreeInType opts aty (accFreeInType opts bty acc)
    | TyparConstraint.SupportsComparison _
    | TyparConstraint.SupportsEquality _
    | TyparConstraint.SupportsNull _ 
    | TyparConstraint.NotSupportsNull _ 
    | TyparConstraint.IsNonNullableStruct _ 
    | TyparConstraint.IsReferenceType _ 
    | TyparConstraint.IsUnmanaged _
    | TyparConstraint.RequiresDefaultConstructor _ -> acc

and accFreeInTrait opts (TTrait(tys, _, _, argtys, rty, sln)) acc = 
    Option.foldBack (accFreeInTraitSln opts) sln.Value
       (accFreeInTypes opts tys 
         (accFreeInTypes opts argtys 
           (Option.foldBack (accFreeInType opts) rty acc)))

and accFreeInWitnessArg opts (TraitWitnessInfo(tys, _nm, _mf, argtys, rty)) acc = 
       accFreeInTypes opts tys 
         (accFreeInTypes opts argtys 
           (Option.foldBack (accFreeInType opts) rty acc))

and accFreeInTraitSln opts sln acc = 
    match sln with 
    | ILMethSln(ty, _, _, minst) ->
         accFreeInType opts ty 
            (accFreeInTypes opts minst acc)
    | FSMethSln(ty, vref, minst) ->
         accFreeInType opts ty 
            (accFreeValRefInTraitSln opts vref  
               (accFreeInTypes opts minst acc))
    | FSAnonRecdFieldSln(_anonInfo, tinst, _n) ->
         accFreeInTypes opts tinst acc
    | FSRecdFieldSln(tinst, _rfref, _isSet) ->
         accFreeInTypes opts tinst acc
    | BuiltInSln -> acc
    | ClosedExprSln _ -> acc // nothing to accumulate because it's a closed expression referring only to erasure of provided method calls

and accFreeLocalValInTraitSln _opts v fvs =
    if Zset.contains v fvs.FreeTraitSolutions then fvs 
    else { fvs with FreeTraitSolutions = Zset.add v fvs.FreeTraitSolutions}

and accFreeValRefInTraitSln opts (vref: ValRef) fvs = 
    if vref.IsLocalRef then
        accFreeLocalValInTraitSln opts vref.ResolvedTarget fvs
    else
        // non-local values do not contain free variables 
        fvs

and accFreeTyparRef opts (tp: Typar) acc = 
    if not opts.includeTypars then acc else
    if Zset.contains tp acc.FreeTypars then acc 
    else 
        accFreeInTyparConstraints opts tp.Constraints
          { acc with FreeTypars = Zset.add tp acc.FreeTypars}

and accFreeInType opts ty acc = 
    match stripTyparEqns ty with 
    | TType_tuple (tupInfo, l) -> accFreeInTypes opts l (accFreeInTupInfo opts tupInfo acc)
    | TType_anon (anonInfo, l) -> accFreeInTypes opts l (accFreeInTupInfo opts anonInfo.TupInfo acc)
    | TType_app (tc, tinst, _nullness) -> 
        let acc = accFreeTycon opts tc acc
        match tinst with 
        | [] -> acc  // optimization to avoid unneeded call
        | [h] -> accFreeInType opts h acc // optimization to avoid unneeded call
        | _ -> accFreeInTypes opts tinst acc
    | TType_ucase (UnionCaseRef(tc, _), tinst) -> accFreeInTypes opts tinst (accFreeTycon opts tc  acc)
    | TType_fun (d, r, _nullness) -> 
       // note, nullness variables are _not_ part of the type system proper
       accFreeInType opts d (accFreeInType opts r acc)
    | TType_var (r, _nullness) -> accFreeTyparRef opts r acc
    | TType_forall (tps, r) -> unionFreeTyvars (boundTypars opts tps (freeInType opts r)) acc
    | TType_measure unt -> accFreeInMeasure opts unt acc

and accFreeInTupInfo _opts unt acc = 
    match unt with 
    | TupInfo.Const _ -> acc
and accFreeInMeasure opts unt acc = List.foldBack (fun (tp, _) acc -> accFreeTyparRef opts tp acc) (ListMeasureVarOccsWithNonZeroExponents unt) acc
and accFreeInTypes opts tys acc = 
    match tys with 
    | [] -> acc
    | h :: t -> accFreeInTypes opts t (accFreeInType opts h acc)
and freeInType opts ty = accFreeInType opts ty emptyFreeTyvars

and accFreeInVal opts (v: Val) acc = accFreeInType opts v.val_type acc

let freeInTypes opts tys = accFreeInTypes opts tys emptyFreeTyvars
let freeInVal opts v = accFreeInVal opts v emptyFreeTyvars
let freeInTyparConstraints opts v = accFreeInTyparConstraints opts v emptyFreeTyvars
let accFreeInTypars opts tps acc = List.foldBack (accFreeTyparRef opts) tps acc
        
let rec addFreeInModuleTy (mtyp: ModuleOrNamespaceType) acc =
    QueueList.foldBack (typeOfVal >> accFreeInType CollectAllNoCaching) mtyp.AllValsAndMembers
      (QueueList.foldBack (fun (mspec: ModuleOrNamespace) acc -> addFreeInModuleTy mspec.ModuleOrNamespaceType acc) mtyp.AllEntities acc)

let freeInModuleTy mtyp = addFreeInModuleTy mtyp emptyFreeTyvars


//--------------------------------------------------------------------------
// Free in type, left-to-right order preserved. This is used to determine the
// order of type variables for top-level definitions based on their signature, 
// so be careful not to change the order. We accumulate in reverse
// order.
//--------------------------------------------------------------------------

let emptyFreeTyparsLeftToRight = []
let unionFreeTyparsLeftToRight fvs1 fvs2 = ListSet.unionFavourRight typarEq fvs1 fvs2

let rec boundTyparsLeftToRight g cxFlag thruFlag acc tps = 
    // Bound type vars form a recursively-referential set due to constraints, e.g. A: I<B>, B: I<A> 
    // So collect up free vars in all constraints first, then bind all variables 
    List.fold (fun acc (tp: Typar) -> accFreeInTyparConstraintsLeftToRight g cxFlag thruFlag acc tp.Constraints) tps acc

and accFreeInTyparConstraintsLeftToRight g cxFlag thruFlag acc cxs =
    List.fold (accFreeInTyparConstraintLeftToRight g cxFlag thruFlag) acc cxs 

and accFreeInTyparConstraintLeftToRight g cxFlag thruFlag acc tpc =
    match tpc with 
    | TyparConstraint.CoercesTo(ty, _) ->
        accFreeInTypeLeftToRight g cxFlag thruFlag acc ty 
    | TyparConstraint.MayResolveMember (traitInfo, _) ->
        accFreeInTraitLeftToRight g cxFlag thruFlag acc traitInfo 
    | TyparConstraint.DefaultsTo(_, rty, _) ->
        accFreeInTypeLeftToRight g cxFlag thruFlag acc rty 
    | TyparConstraint.SimpleChoice(tys, _) ->
        accFreeInTypesLeftToRight g cxFlag thruFlag acc tys 
    | TyparConstraint.IsEnum(uty, _) ->
        accFreeInTypeLeftToRight g cxFlag thruFlag acc uty
    | TyparConstraint.IsDelegate(aty, bty, _) ->
        accFreeInTypeLeftToRight g cxFlag thruFlag (accFreeInTypeLeftToRight g cxFlag thruFlag acc aty) bty  
    | TyparConstraint.SupportsComparison _ 
    | TyparConstraint.SupportsEquality _ 
    | TyparConstraint.SupportsNull _ 
    | TyparConstraint.NotSupportsNull _ 
    | TyparConstraint.IsNonNullableStruct _ 
    | TyparConstraint.IsUnmanaged _
    | TyparConstraint.IsReferenceType _ 
    | TyparConstraint.RequiresDefaultConstructor _ -> acc

and accFreeInTraitLeftToRight g cxFlag thruFlag acc (TTrait(tys, _, _, argtys, rty, _)) = 
    let acc = accFreeInTypesLeftToRight g cxFlag thruFlag acc tys
    let acc = accFreeInTypesLeftToRight g cxFlag thruFlag acc argtys
    let acc = Option.fold (accFreeInTypeLeftToRight g cxFlag thruFlag) acc rty
    acc

and accFreeTyparRefLeftToRight g cxFlag thruFlag acc (tp: Typar) = 
    if ListSet.contains typarEq tp acc then 
        acc
    else 
        let acc = ListSet.insert typarEq tp acc
        if cxFlag then 
            accFreeInTyparConstraintsLeftToRight g cxFlag thruFlag acc tp.Constraints
        else 
            acc

and accFreeInTypeLeftToRight g cxFlag thruFlag acc ty = 
    match (if thruFlag then stripTyEqns g ty else stripTyparEqns ty) with 
    | TType_anon (anonInfo, anonTys) ->
        let acc = accFreeInTupInfoLeftToRight g cxFlag thruFlag acc anonInfo.TupInfo 
        accFreeInTypesLeftToRight g cxFlag thruFlag acc anonTys 
    | TType_tuple (tupInfo, tupTys) -> 
        let acc = accFreeInTupInfoLeftToRight g cxFlag thruFlag acc tupInfo 
        accFreeInTypesLeftToRight g cxFlag thruFlag acc tupTys 
    | TType_app (_, tinst, _nullness) ->
        accFreeInTypesLeftToRight g cxFlag thruFlag acc tinst 
    | TType_ucase (_, tinst) ->
        accFreeInTypesLeftToRight g cxFlag thruFlag acc tinst 
    | TType_fun (d, r, _nullness) ->
        accFreeInTypeLeftToRight g cxFlag thruFlag (accFreeInTypeLeftToRight g cxFlag thruFlag acc d ) r
    | TType_var (r, _nullness) ->
        accFreeTyparRefLeftToRight g cxFlag thruFlag acc r 
    | TType_forall (tps, r) ->
        unionFreeTyparsLeftToRight (boundTyparsLeftToRight g cxFlag thruFlag tps (accFreeInTypeLeftToRight g cxFlag thruFlag emptyFreeTyparsLeftToRight r)) acc
    | TType_measure unt -> 
        List.foldBack (fun (tp, _) acc -> accFreeTyparRefLeftToRight g cxFlag thruFlag acc tp) (ListMeasureVarOccsWithNonZeroExponents unt) acc

and accFreeInTupInfoLeftToRight _g _cxFlag _thruFlag acc unt = 
    match unt with 
    | TupInfo.Const _ -> acc

and accFreeInTypesLeftToRight g cxFlag thruFlag acc tys = 
    match tys with 
    | [] -> acc
    | h :: t -> accFreeInTypesLeftToRight g cxFlag thruFlag (accFreeInTypeLeftToRight g cxFlag thruFlag acc h) t
    
let freeInTypeLeftToRight g thruFlag ty =
    accFreeInTypeLeftToRight g true thruFlag emptyFreeTyparsLeftToRight ty |> List.rev

let freeInTypesLeftToRight g thruFlag ty =
    accFreeInTypesLeftToRight g true thruFlag emptyFreeTyparsLeftToRight ty |> List.rev

let freeInTypesLeftToRightSkippingConstraints g ty =
    accFreeInTypesLeftToRight g false true emptyFreeTyparsLeftToRight ty |> List.rev

let valOfBind (b: Binding) = b.Var

let valsOfBinds (binds: Bindings) = binds |> List.map (fun b -> b.Var)

//--------------------------------------------------------------------------
// Values representing member functions on F# types
//--------------------------------------------------------------------------

// Pull apart the type for an F# value that represents an object model method. Do not strip off a 'unit' argument.
// Review: Should GetMemberTypeInFSharpForm have any other direct callers? 
let GetMemberTypeInFSharpForm g (memberFlags: SynMemberFlags) arities ty m = 
    let tps, argInfos, rty, retInfo = GetTopValTypeInFSharpForm g arities ty m

    let argInfos = 
        if memberFlags.IsInstance then 
            match argInfos with
            | [] -> 
                errorR(InternalError("value does not have a valid member type", m))
                argInfos
            | _ :: t -> t
        else argInfos
    tps, argInfos, rty, retInfo

// Check that an F# value represents an object model method. 
// It will also always have an arity (inferred from syntax). 
let checkMemberVal membInfo arity m =
    match membInfo, arity with 
    | None, _ -> error(InternalError("checkMemberVal - no membInfo", m))
    | _, None -> error(InternalError("checkMemberVal - no arity", m))
    | Some membInfo, Some arity -> (membInfo, arity)

let checkMemberValRef (vref: ValRef) =
    checkMemberVal vref.MemberInfo vref.ValReprInfo vref.Range
     
/// Get information about the trait constraints for a set of typars.
/// Put these in canonical order.
let GetTraitConstraintInfosOfTypars g (tps: Typars) = 
    [ for tp in tps do 
            for cx in tp.Constraints do
            match cx with 
            | TyparConstraint.MayResolveMember(traitInfo, _) -> yield traitInfo 
            | _ -> () ]
    |> ListSet.setify (traitsAEquiv g TypeEquivEnv.Empty)
    |> List.sortBy (fun traitInfo -> traitInfo.MemberName, traitInfo.ArgumentTypes.Length)

/// Get information about the runtime witnesses needed for a set of generalized typars
let GetTraitWitnessInfosOfTypars g numParentTypars typars = 
    let typs = typars |> List.skip numParentTypars
    let cxs = GetTraitConstraintInfosOfTypars g typs
    cxs |> List.map (fun cx -> cx.TraitKey)

/// Count the number of type parameters on the enclosing type
let CountEnclosingTyparsOfActualParentOfVal (v: Val) = 
    match v.ValReprInfo with 
    | None -> 0
    | Some _ -> 
        if v.IsExtensionMember then 0
        elif not v.IsMember then 0
        else v.MemberApparentEntity.TyparsNoRange.Length

let GetTopValTypeInCompiledForm g topValInfo numEnclosingTypars ty m =
    let tps, paramArgInfos, rty, retInfo = GetTopValTypeInFSharpForm g topValInfo ty m
    let witnessInfos = GetTraitWitnessInfosOfTypars g numEnclosingTypars tps
    // Eliminate lone single unit arguments
    let paramArgInfos = 
        match paramArgInfos, topValInfo.ArgInfos with 
        // static member and module value unit argument elimination
        | [[(_argType, _)]], [[]] -> 
            //assert isUnitTy g argType 
            [[]]
        // instance member unit argument elimination
        | [objInfo;[(_argType, _)]], [[_objArg];[]] -> 
            //assert isUnitTy g argType 
            [objInfo; []]
        | _ -> 
            paramArgInfos
    let rty = if isUnitTy g rty then None else Some rty
    (tps, witnessInfos, paramArgInfos, rty, retInfo)
     
// Pull apart the type for an F# value that represents an object model method
// and see the "member" form for the type, i.e. 
// detect methods with no arguments by (effectively) looking for single argument type of 'unit'. 
// The analysis is driven of the inferred arity information for the value.
//
// This is used not only for the compiled form - it's also used for all type checking and object model
// logic such as determining if abstract methods have been implemented or not, and how
// many arguments the method takes etc.
let GetMemberTypeInMemberForm g memberFlags topValInfo numEnclosingTypars ty m =
    let tps, paramArgInfos, rty, retInfo = GetMemberTypeInFSharpForm g memberFlags topValInfo ty m
    let witnessInfos = GetTraitWitnessInfosOfTypars g numEnclosingTypars tps
    // Eliminate lone single unit arguments
    let paramArgInfos = 
        match paramArgInfos, topValInfo.ArgInfos with 
        // static member and module value unit argument elimination
        | [[(argType, _)]], [[]] -> 
            assert isUnitTy g argType 
            [[]]
        // instance member unit argument elimination
        | [[(argType, _)]], [[_objArg];[]] -> 
            assert isUnitTy g argType 
            [[]]
        | _ -> 
            paramArgInfos
    let rty = if isUnitTy g rty then None else Some rty
    (tps, witnessInfos, paramArgInfos, rty, retInfo)

let GetTypeOfMemberInMemberForm g (vref: ValRef) =
    //assert (not vref.IsExtensionMember)
    let membInfo, topValInfo = checkMemberValRef vref
    let numEnclosingTypars = CountEnclosingTyparsOfActualParentOfVal vref.Deref
    GetMemberTypeInMemberForm g membInfo.MemberFlags topValInfo numEnclosingTypars vref.Type vref.Range

let GetTypeOfMemberInFSharpForm g (vref: ValRef) =
    let membInfo, topValInfo = checkMemberValRef vref
    GetMemberTypeInFSharpForm g membInfo.MemberFlags topValInfo vref.Type vref.Range

let PartitionValTyparsForApparentEnclosingType g (v: Val) = 
    match v.ValReprInfo with 
    | None -> error(InternalError("PartitionValTypars: not a top value", v.Range))
    | Some arities -> 
        let fullTypars, _ = destTopForallTy g arities v.Type 
        let parent = v.MemberApparentEntity
        let parentTypars = parent.TyparsNoRange
        let nparentTypars = parentTypars.Length
        if nparentTypars <= fullTypars.Length then 
            let memberParentTypars, memberMethodTypars = List.splitAt nparentTypars fullTypars
            let memberToParentInst, tinst = mkTyparToTyparRenaming memberParentTypars parentTypars
            Some(parentTypars, memberParentTypars, memberMethodTypars, memberToParentInst, tinst)
        else None

/// Match up the type variables on an member value with the type 
/// variables on the apparent enclosing type
let PartitionValTypars g (v: Val) = 
     match v.ValReprInfo with 
     | None -> error(InternalError("PartitionValTypars: not a top value", v.Range))
     | Some arities -> 
         if v.IsExtensionMember then 
             let fullTypars, _ = destTopForallTy g arities v.Type 
             Some([], [], fullTypars, emptyTyparInst, [])
         else
             PartitionValTyparsForApparentEnclosingType g v

let PartitionValRefTypars g (vref: ValRef) = PartitionValTypars g vref.Deref 

/// Get the arguments for an F# value that represents an object model method 
let ArgInfosOfMemberVal g (v: Val) = 
    let membInfo, topValInfo = checkMemberVal v.MemberInfo v.ValReprInfo v.Range
    let numEnclosingTypars = CountEnclosingTyparsOfActualParentOfVal v
    let _, _, arginfos, _, _ = GetMemberTypeInMemberForm g membInfo.MemberFlags topValInfo numEnclosingTypars v.Type v.Range
    arginfos

let ArgInfosOfMember g (vref: ValRef) = 
    ArgInfosOfMemberVal g vref.Deref

let GetFSharpViewOfReturnType (g: TcGlobals) retTy =
    match retTy with 
    | None -> g.unit_ty
    | Some retTy -> retTy


/// Get the property "type" (getter return type) for an F# value that represents a getter or setter
/// of an object model property.
let ReturnTypeOfPropertyVal g (v: Val) = 
    let membInfo, topValInfo = checkMemberVal v.MemberInfo v.ValReprInfo v.Range
    match membInfo.MemberFlags.MemberKind with 
    | SynMemberKind.PropertySet ->
        let numEnclosingTypars = CountEnclosingTyparsOfActualParentOfVal v
        let _, _, arginfos, _, _ = GetMemberTypeInMemberForm g membInfo.MemberFlags topValInfo numEnclosingTypars v.Type v.Range
        if not arginfos.IsEmpty && not arginfos.Head.IsEmpty then
            arginfos.Head |> List.last |> fst 
        else
            error(Error(FSComp.SR.tastValueDoesNotHaveSetterType(), v.Range))
    | SynMemberKind.PropertyGet ->
        let numEnclosingTypars = CountEnclosingTyparsOfActualParentOfVal v
        let _, _, _, rty, _ = GetMemberTypeInMemberForm g membInfo.MemberFlags topValInfo numEnclosingTypars v.Type v.Range
        GetFSharpViewOfReturnType g rty
    | _ -> error(InternalError("ReturnTypeOfPropertyVal", v.Range))


/// Get the property arguments for an F# value that represents a getter or setter
/// of an object model property.
let ArgInfosOfPropertyVal g (v: Val) = 
    let membInfo, topValInfo = checkMemberVal v.MemberInfo v.ValReprInfo v.Range
    match membInfo.MemberFlags.MemberKind with 
    | SynMemberKind.PropertyGet ->
        ArgInfosOfMemberVal g v |> List.concat
    | SynMemberKind.PropertySet ->
        let numEnclosingTypars = CountEnclosingTyparsOfActualParentOfVal v
        let _, _, arginfos, _, _ = GetMemberTypeInMemberForm g membInfo.MemberFlags topValInfo numEnclosingTypars v.Type v.Range
        if not arginfos.IsEmpty && not arginfos.Head.IsEmpty then
            arginfos.Head |> List.frontAndBack |> fst 
        else
            error(Error(FSComp.SR.tastValueDoesNotHaveSetterType(), v.Range))
    | _ -> 
        error(InternalError("ArgInfosOfPropertyVal", v.Range))

//---------------------------------------------------------------------------
// Generalize type constructors to types
//---------------------------------------------------------------------------

let generalTyconRefInst (tcref: TyconRef) = 
    generalizeTypars tcref.TyparsNoRange

let generalizeTyconRef (g: TcGlobals) tcref = 
    let tinst = generalTyconRefInst tcref
    tinst, TType_app(tcref, tinst, g.knownWithoutNull)

let generalizedTyconRef (g: TcGlobals) tcref = 
    let tinst = generalTyconRefInst tcref
    TType_app(tcref, tinst, g.knownWithoutNull)

let isTTyparSupportsStaticMethod tpc = 
    match tpc with 
    | TyparConstraint.MayResolveMember _ -> true
    | _ -> false

let isTTyparCoercesToType tpc = 
    match tpc with 
    | TyparConstraint.CoercesTo _  -> true
    | _ -> false

//--------------------------------------------------------------------------
// Print Signatures/Types - prelude
//-------------------------------------------------------------------------- 

let prefixOfStaticReq s =
    match s with 
    | TyparStaticReq.None -> "'"
    | TyparStaticReq.HeadType -> " ^"

let prefixOfRigidTypar (typar: Typar) =  
  if (typar.Rigidity <> TyparRigidity.Rigid) then "_" else ""

//---------------------------------------------------------------------------
// Prettify: PrettyTyparNames/PrettifyTypes - make typar names human friendly
//---------------------------------------------------------------------------

type TyparConstraintsWithTypars = (Typar * TyparConstraint) list

module PrettyTypes =
    let newPrettyTypar (tp: Typar) nm = 
        Construct.NewTypar (tp.Kind, tp.Rigidity, SynTypar(ident(nm, tp.Range), tp.StaticReq, false), false, TyparDynamicReq.Yes, [], false, false)

    let NewPrettyTypars renaming tps names = 
        let niceTypars = List.map2 newPrettyTypar tps names
        let tl, _tt = mkTyparToTyparRenaming tps niceTypars in
        let renaming = renaming @ tl
        (tps, niceTypars) ||> List.iter2 (fun tp tpnice -> tpnice.SetConstraints (instTyparConstraints renaming tp.Constraints)) 
        niceTypars, renaming

    // We choose names for type parameters from 'a'..'t'
    // We choose names for unit-of-measure from 'u'..'z'
    // If we run off the end of these ranges, we use 'aX' for positive integer X or 'uX' for positive integer X
    // Finally, we skip any names already in use
    let NeedsPrettyTyparName (tp: Typar) = 
        tp.IsCompilerGenerated && 
        tp.ILName.IsNone && 
        (tp.typar_id.idText = unassignedTyparName) 

    let PrettyTyparNames pred alreadyInUse tps = 
        let rec choose (tps: Typar list) (typeIndex, measureIndex) acc = 
            match tps with
            | [] -> List.rev acc
            | tp :: tps ->
            

                // Use a particular name, possibly after incrementing indexes
                let useThisName (nm, typeIndex, measureIndex) = 
                    choose tps (typeIndex, measureIndex) (nm :: acc)

                // Give up, try again with incremented indexes
                let tryAgain (typeIndex, measureIndex) = 
                    choose (tp :: tps) (typeIndex, measureIndex) acc

                let tryName (nm, typeIndex, measureIndex) f = 
                    if List.contains nm alreadyInUse then 
                        f()
                    else
                        useThisName (nm, typeIndex, measureIndex)

                if pred tp then 
                    if NeedsPrettyTyparName tp then 
                        let (typeIndex, measureIndex, baseName, letters, i) = 
                          match tp.Kind with 
                          | TyparKind.Type -> (typeIndex+1, measureIndex, 'a', 20, typeIndex) 
                          | TyparKind.Measure -> (typeIndex, measureIndex+1, 'u', 6, measureIndex)
                        let nm = 
                           if i < letters then String.make 1 (char(int baseName + i)) 
                           else String.make 1 baseName + string (i-letters+1)
                        tryName (nm, typeIndex, measureIndex) (fun () -> 
                            tryAgain (typeIndex, measureIndex))

                    else
                        tryName (tp.Name, typeIndex, measureIndex) (fun () -> 
                            // Use the next index and append it to the natural name
                            let (typeIndex, measureIndex, nm) = 
                              match tp.Kind with 
                              | TyparKind.Type -> (typeIndex+1, measureIndex, tp.Name+ string typeIndex) 
                              | TyparKind.Measure -> (typeIndex, measureIndex+1, tp.Name+ string measureIndex)
                            tryName (nm, typeIndex, measureIndex) (fun () -> 
                                tryAgain (typeIndex, measureIndex)))
                else
                    useThisName (tp.Name, typeIndex, measureIndex)
                          
        choose tps (0, 0) []

    let PrettifyThings g foldTys mapTys things = 
        let ftps = foldTys (accFreeInTypeLeftToRight g true false) emptyFreeTyparsLeftToRight things
        let ftps = List.rev ftps
        let rec computeKeep (keep: Typars) change (tps: Typars) = 
            match tps with 
            | [] -> List.rev keep, List.rev change 
            | tp :: rest -> 
                if not (NeedsPrettyTyparName tp) && (not (keep |> List.exists (fun tp2 -> tp.Name = tp2.Name))) then
                    computeKeep (tp :: keep) change rest
                else 
                    computeKeep keep (tp :: change) rest
        let keep, change = computeKeep [] [] ftps
        
        let alreadyInUse = keep |> List.map (fun x -> x.Name)
        let names = PrettyTyparNames (fun x -> List.memq x change) alreadyInUse ftps

        let niceTypars, renaming = NewPrettyTypars [] ftps names 
        
        // strip universal types for printing
        let getTauStayTau t = 
            match t with
            | TType_forall (_, tau) -> tau
            | _ -> t
        let tauThings = mapTys getTauStayTau things
                        
        let prettyThings = mapTys (instType renaming) tauThings
        let tpconstraints = niceTypars |> List.collect (fun tpnice -> List.map (fun tpc -> tpnice, tpc) tpnice.Constraints)

        prettyThings, tpconstraints

    let PrettifyType g x = PrettifyThings g id id x
    let PrettifyTypePair g x = PrettifyThings g (fun f -> foldPair (f, f)) (fun f -> mapPair (f, f)) x
    let PrettifyTypes g x = PrettifyThings g List.fold List.map x
    
    let PrettifyDiscriminantAndTypePairs g x = 
      let tys, cxs = (PrettifyThings g List.fold List.map (x |> List.map snd))
      List.zip (List.map fst x) tys, cxs
      
    let PrettifyCurriedTypes g x = PrettifyThings g (fun f -> List.fold (List.fold f)) List.mapSquared x
    let PrettifyCurriedSigTypes g x = PrettifyThings g (fun f -> foldPair (List.fold (List.fold f), f)) (fun f -> mapPair (List.mapSquared f, f)) x

    // Badly formed code may instantiate rigid declared typars to types.
    // Hence we double check here that the thing is really a type variable
    let safeDestAnyParTy orig g ty = match tryAnyParTy g ty with ValueNone -> orig | ValueSome x -> x
    let tee f x = f x x

    let foldUnurriedArgInfos f z (x: UncurriedArgInfos) = List.fold (fold1Of2 f) z x
    let mapUnurriedArgInfos f (x: UncurriedArgInfos) = List.map (map1Of2 f) x

    let foldTypar f z (x: Typar) = foldOn mkTyparTy f z x
    let mapTypar g f (x: Typar) : Typar = (mkTyparTy >> f >> safeDestAnyParTy x g) x

    let foldTypars f z (x: Typars) = List.fold (foldTypar f) z x
    let mapTypars g f (x: Typars) : Typars = List.map (mapTypar g f) x

    let foldTyparInst f z (x: TyparInst) = List.fold (foldPair (foldTypar f, f)) z x
    let mapTyparInst g f (x: TyparInst) : TyparInst = List.map (mapPair (mapTypar g f, f)) x

    let PrettifyInstAndTyparsAndType g x = 
        PrettifyThings g 
            (fun f -> foldTriple (foldTyparInst f, foldTypars f, f)) 
            (fun f-> mapTriple (mapTyparInst g f, mapTypars g f, f)) 
            x

    let PrettifyInstAndUncurriedSig g (x: TyparInst * UncurriedArgInfos * TType) = 
        PrettifyThings g 
            (fun f -> foldTriple (foldTyparInst f, foldUnurriedArgInfos f, f)) 
            (fun f -> mapTriple (mapTyparInst g f, List.map (map1Of2 f), f))
            x

    let PrettifyInstAndCurriedSig g (x: TyparInst * TTypes * CurriedArgInfos * TType) = 
        PrettifyThings g 
            (fun f -> foldQuadruple (foldTyparInst f, List.fold f, List.fold (List.fold (fold1Of2 f)), f)) 
            (fun f -> mapQuadruple (mapTyparInst g f, List.map f, List.mapSquared (map1Of2 f), f))
            x

    let PrettifyInstAndSig g x = 
        PrettifyThings g 
            (fun f -> foldTriple (foldTyparInst f, List.fold f, f))
            (fun f -> mapTriple (mapTyparInst g f, List.map f, f) )
            x

    let PrettifyInstAndTypes g x = 
        PrettifyThings g 
            (fun f -> foldPair (foldTyparInst f, List.fold f)) 
            (fun f -> mapPair (mapTyparInst g f, List.map f))
            x
 
    let PrettifyInstAndType g x = 
        PrettifyThings g 
            (fun f -> foldPair (foldTyparInst f, f)) 
            (fun f -> mapPair (mapTyparInst g f, f))
            x
 
    let PrettifyInst g x = 
        PrettifyThings g 
            (fun f -> foldTyparInst f) 
            (fun f -> mapTyparInst g f)
            x
 
module SimplifyTypes =

    // CAREFUL! This function does NOT walk constraints 
    let rec foldTypeButNotConstraints f z ty =
        let ty = stripTyparEqns ty 
        let z = f z ty
        match ty with
        | TType_forall (_, body) -> foldTypeButNotConstraints f z body
        | TType_app (_, tys, _)
        | TType_ucase (_, tys) 
        | TType_anon (_, tys) 
        | TType_tuple (_, tys) -> List.fold (foldTypeButNotConstraints f) z tys
        | TType_fun (s, t, _nullness) -> foldTypeButNotConstraints f (foldTypeButNotConstraints f z s) t
        | TType_var _ -> z
        | TType_measure _ -> z

    let incM x m =
        if Zmap.mem x m then Zmap.add x (1 + Zmap.find x m) m
        else Zmap.add x 1 m

    let accTyparCounts z ty =
        // Walk type to determine typars and their counts (for pprinting decisions) 
        foldTypeButNotConstraints (fun z ty -> match ty with | TType_var (tp, _nullness) when tp.Rigidity = TyparRigidity.Rigid  -> incM tp z | _ -> z) z ty

    let emptyTyparCounts = Zmap.empty typarOrder

    // print multiple fragments of the same type using consistent naming and formatting 
    let accTyparCountsMulti acc l = List.fold accTyparCounts acc l

    type TypeSimplificationInfo =
        { singletons: Typar Zset
          inplaceConstraints: Zmap<Typar, TType>
          postfixConstraints: (Typar * TyparConstraint) list }
          
    let typeSimplificationInfo0 = 
        { singletons = Zset.empty typarOrder
          inplaceConstraints = Zmap.empty typarOrder
          postfixConstraints = [] }

    let categorizeConstraints simplify m cxs =
        let singletons = if simplify then Zmap.chooseL (fun tp n -> if n = 1 then Some tp else None) m else []
        let singletons = Zset.addList singletons (Zset.empty typarOrder)
        // Here, singletons are typars that occur once in the type.
        // However, they may also occur in a type constraint.
        // If they do, they are really multiple occurrence - so we should remove them.
        let constraintTypars = (freeInTyparConstraints CollectTyparsNoCaching (List.map snd cxs)).FreeTypars
        let usedInTypeConstraint typar = Zset.contains typar constraintTypars
        let singletons = singletons |> Zset.filter (usedInTypeConstraint >> not) 
        // Here, singletons should really be used once 
        let inplace, postfix =
          cxs |> List.partition (fun (tp, tpc) -> 
            simplify &&
            isTTyparCoercesToType tpc && 
            Zset.contains tp singletons && 
            tp.Constraints.Length = 1)
        let inplace = inplace |> List.map (function (tp, TyparConstraint.CoercesTo(ty, _)) -> tp, ty | _ -> failwith "not isTTyparCoercesToType")
        
        { singletons = singletons
          inplaceConstraints = Zmap.ofList typarOrder inplace
          postfixConstraints = postfix }
    let CollectInfo simplify tys cxs = 
        categorizeConstraints simplify (accTyparCountsMulti emptyTyparCounts tys) cxs 

//--------------------------------------------------------------------------
// Print Signatures/Types
//-------------------------------------------------------------------------- 

type GenericParameterStyle =
    | Implicit
    | Prefix
    | Suffix

[<NoEquality; NoComparison>]
type DisplayEnv = 
    { includeStaticParametersInTypeNames: bool
      openTopPathsSorted: Lazy<string list list>
      openTopPathsRaw: string list list
      shortTypeNames: bool
      suppressNestedTypes: bool
      maxMembers: int option
      showObsoleteMembers: bool
      showHiddenMembers: bool
      showTyparBinding: bool 
      showImperativeTyparAnnotations: bool
      suppressInlineKeyword: bool
      suppressMutableKeyword: bool
      showMemberContainers: bool
      shortConstraints: bool
      useColonForReturnType: bool
      showAttributes: bool
      showOverrides: bool
      showConstraintTyparAnnotations: bool
      abbreviateAdditionalConstraints: bool
      showTyparDefaultConstraints: bool
      showDocumentation: bool
      shrinkOverloads: bool
      printVerboseSignatures: bool
      escapeKeywordNames: bool
      g: TcGlobals
      contextAccessibility: Accessibility
      generatedValueLayout : (Val -> Layout option)
      genericParameterStyle: GenericParameterStyle }

    member x.SetOpenPaths paths = 
        { x with 
             openTopPathsSorted = (lazy (paths |> List.sortWith (fun p1 p2 -> -(compare p1 p2))))
             openTopPathsRaw = paths 
        }

    static member Empty tcGlobals = 
      { includeStaticParametersInTypeNames = false
        openTopPathsRaw = []
        openTopPathsSorted = notlazy []
        shortTypeNames = false
        suppressNestedTypes = false
        maxMembers = None
        showObsoleteMembers = false
        showHiddenMembers = false
        showTyparBinding = false
        showImperativeTyparAnnotations = false
        suppressInlineKeyword = true
        suppressMutableKeyword = false
        showMemberContainers = false
        showAttributes = false
        showOverrides = true
        showConstraintTyparAnnotations = true
        showDocumentation = false
        abbreviateAdditionalConstraints = false
        showTyparDefaultConstraints = false
        shortConstraints = false
        useColonForReturnType = false
        shrinkOverloads = true
        printVerboseSignatures = false
        escapeKeywordNames = false
        g = tcGlobals
        contextAccessibility = taccessPublic
        generatedValueLayout = (fun _ -> None)
        genericParameterStyle = GenericParameterStyle.Implicit }


    member denv.AddOpenPath path = 
        denv.SetOpenPaths (path :: denv.openTopPathsRaw)

    member denv.AddOpenModuleOrNamespace (modref: ModuleOrNamespaceRef) = 
        denv.AddOpenPath (fullCompPathOfModuleOrNamespace modref.Deref).DemangledPath

    member denv.AddAccessibility access =
        { denv with contextAccessibility = combineAccess denv.contextAccessibility access }

    member denv.UseGenericParameterStyle style =
        { denv with genericParameterStyle = style }

    static member InitialForSigFileGeneration g =
        let denv =
            { DisplayEnv.Empty g with
               showImperativeTyparAnnotations = true
               showHiddenMembers = true
               showObsoleteMembers = true
               showAttributes = true
               suppressInlineKeyword = false
               showDocumentation = true
               shrinkOverloads = false
               escapeKeywordNames = true }
        denv.SetOpenPaths
            [ FSharpLib.RootPath
              FSharpLib.CorePath
              FSharpLib.CollectionsPath
              FSharpLib.ControlPath
              (IL.splitNamespace FSharpLib.ExtraTopLevelOperatorsName) ]

let (+.+) s1 s2 = if s1 = "" then s2 else s1+"."+s2

let layoutOfPath p =
    sepListL SepL.dot (List.map (tagNamespace >> wordL) p)

let fullNameOfParentOfPubPath pp = 
    match pp with 
    | PubPath([| _ |]) -> ValueNone 
    | pp -> ValueSome(textOfPath pp.EnclosingPath)

let fullNameOfParentOfPubPathAsLayout pp = 
    match pp with 
    | PubPath([| _ |]) -> ValueNone 
    | pp -> ValueSome(layoutOfPath (Array.toList pp.EnclosingPath))

let fullNameOfPubPath (PubPath p) = textOfPath p
let fullNameOfPubPathAsLayout (PubPath p) = layoutOfPath (Array.toList p)

let fullNameOfParentOfNonLocalEntityRef (nlr: NonLocalEntityRef) = 
    if nlr.Path.Length < 2 then ValueNone
    else ValueSome (textOfPath nlr.EnclosingMangledPath) 

let fullNameOfParentOfNonLocalEntityRefAsLayout (nlr: NonLocalEntityRef) = 
    if nlr.Path.Length < 2 then ValueNone
    else ValueSome (layoutOfPath (List.ofArray nlr.EnclosingMangledPath)) 

let fullNameOfParentOfEntityRef eref = 
    match eref with 
    | ERefLocal x ->
         match x.PublicPath with 
         | None -> ValueNone
         | Some ppath -> fullNameOfParentOfPubPath ppath
    | ERefNonLocal nlr -> fullNameOfParentOfNonLocalEntityRef nlr

let fullNameOfParentOfEntityRefAsLayout eref = 
    match eref with 
    | ERefLocal x ->
         match x.PublicPath with 
         | None -> ValueNone
         | Some ppath -> fullNameOfParentOfPubPathAsLayout ppath
    | ERefNonLocal nlr -> fullNameOfParentOfNonLocalEntityRefAsLayout nlr

let fullNameOfEntityRef nmF xref = 
    match fullNameOfParentOfEntityRef xref with 
    | ValueNone -> nmF xref 
    | ValueSome pathText -> pathText +.+ nmF xref

let tagEntityRefName (xref: EntityRef) name =
    if xref.IsNamespace then tagNamespace name
    elif xref.IsModule then tagModule name
    elif xref.IsTypeAbbrev then tagAlias name
    elif xref.IsFSharpDelegateTycon then tagDelegate name
    elif xref.IsILEnumTycon || xref.IsFSharpEnumTycon then tagEnum name
    elif xref.IsStructOrEnumTycon then tagStruct name
    elif isInterfaceTyconRef xref then tagInterface name
    elif xref.IsUnionTycon then tagUnion name
    elif xref.IsRecordTycon then tagRecord name
    else tagClass name

let fullDisplayTextOfTyconRef  r = 
    fullNameOfEntityRef (fun (tcref:TyconRef) -> tcref.DisplayNameWithStaticParametersAndUnderscoreTypars) r

let fullNameOfEntityRefAsLayout nmF (xref: EntityRef) =
    let navigableText = 
        tagEntityRefName xref (nmF xref)
        |> mkNav xref.DefinitionRange
        |> wordL
    match fullNameOfParentOfEntityRefAsLayout xref with 
    | ValueNone -> navigableText
    | ValueSome pathText -> pathText ^^ SepL.dot ^^ navigableText

let fullNameOfParentOfValRef vref = 
    match vref with 
    | VRefLocal x -> 
         match x.PublicPath with 
         | None -> ValueNone
         | Some (ValPubPath(pp, _)) -> ValueSome(fullNameOfPubPath pp)
    | VRefNonLocal nlr -> 
        ValueSome (fullNameOfEntityRef (fun (x: EntityRef) -> x.DemangledModuleOrNamespaceName) nlr.EnclosingEntity)

let fullNameOfParentOfValRefAsLayout vref = 
    match vref with 
    | VRefLocal x -> 
         match x.PublicPath with 
         | None -> ValueNone
         | Some (ValPubPath(pp, _)) -> ValueSome(fullNameOfPubPathAsLayout pp)
    | VRefNonLocal nlr -> 
        ValueSome (fullNameOfEntityRefAsLayout (fun (x: EntityRef) -> x.DemangledModuleOrNamespaceName) nlr.EnclosingEntity)


let fullDisplayTextOfParentOfModRef r = fullNameOfParentOfEntityRef r 

let fullDisplayTextOfModRef r =
    fullNameOfEntityRef (fun (x: EntityRef) -> x.DemangledModuleOrNamespaceName)  r

let fullDisplayTextOfTyconRefAsLayout r =
    fullNameOfEntityRefAsLayout (fun (tcref: TyconRef) -> tcref.DisplayNameWithStaticParametersAndUnderscoreTypars) r

let fullDisplayTextOfExnRef r =
    fullNameOfEntityRef (fun (tcref: TyconRef) -> tcref.DisplayNameWithStaticParametersAndUnderscoreTypars) r

let fullDisplayTextOfExnRefAsLayout r =
    fullNameOfEntityRefAsLayout (fun (tcref: TyconRef) -> tcref.DisplayNameWithStaticParametersAndUnderscoreTypars) r

let fullDisplayTextOfUnionCaseRef (ucref: UnionCaseRef) =
    fullDisplayTextOfTyconRef ucref.TyconRef +.+ ucref.CaseName

let fullDisplayTextOfRecdFieldRef (rfref: RecdFieldRef) =
    fullDisplayTextOfTyconRef rfref.TyconRef +.+ rfref.FieldName

let fullDisplayTextOfValRef (vref: ValRef) = 
    match fullNameOfParentOfValRef vref with 
    | ValueNone -> vref.DisplayName 
    | ValueSome pathText -> pathText +.+ vref.DisplayName

let fullDisplayTextOfValRefAsLayout (vref: ValRef) = 
    let n =
        match vref.MemberInfo with
        | None -> 
            if vref.IsModuleBinding then tagModuleBinding vref.DisplayName
            else tagUnknownEntity vref.DisplayName
        | Some memberInfo ->
            match memberInfo.MemberFlags.MemberKind with
            | SynMemberKind.PropertyGet
            | SynMemberKind.PropertySet
            | SynMemberKind.PropertyGetSet -> tagProperty vref.DisplayName
            | SynMemberKind.ClassConstructor
            | SynMemberKind.Constructor -> tagMethod vref.DisplayName
            | SynMemberKind.Member -> tagMember vref.DisplayName
    match fullNameOfParentOfValRefAsLayout vref with 
    | ValueNone -> wordL n 
    | ValueSome pathText -> 
        pathText ^^ SepL.dot ^^ wordL n
        //pathText +.+ vref.DisplayName

let fullMangledPathToTyconRef (tcref:TyconRef) = 
    match tcref with 
    | ERefLocal _ -> (match tcref.PublicPath with None -> [| |] | Some pp -> pp.EnclosingPath)
    | ERefNonLocal nlr -> nlr.EnclosingMangledPath
    
/// generates a name like 'System.IComparable<System.Int32>.Get'
let tyconRefToFullName (tc:TyconRef) =
    let namespaceParts =
        // we need to ensure there are no collisions between (for example)
        // - ``IB<GlobalType>`` (non-generic)
        // - IB<'T> instantiated with 'T = GlobalType
        // This is only an issue for types inside the global namespace, because '.' is invalid even in a quoted identifier.
        // So if the type is in the global namespace, prepend 'global`', because '`' is also illegal -> there can be no quoted identifer with that name.
        match fullMangledPathToTyconRef tc with
        | [||] -> [| "global`" |]
        | ns -> ns
    seq { yield! namespaceParts; yield tc.DisplayName } |> String.concat "."

let rec qualifiedInterfaceImplementationNameAux g (x:TType) : string =
    match stripMeasuresFromTType g (stripTyEqnsAndErase true g x) with
    | TType_app (a,[],_) -> tyconRefToFullName a
    | TType_anon (a,b) ->
        let genericParameters = b |> Seq.map (qualifiedInterfaceImplementationNameAux g) |> String.concat ", "
        sprintf "%s<%s>" (a.ILTypeRef.FullName) genericParameters
    | TType_app (a,b,_) ->
        let genericParameters = b |> Seq.map (qualifiedInterfaceImplementationNameAux g) |> String.concat ", "
        sprintf "%s<%s>" (tyconRefToFullName a) genericParameters
    | TType_var (v,_) -> "'" + v.Name
    | _ -> failwithf "unexpected: expected TType_app but got %O" (x.GetType())

/// for types in the global namespace, `global is prepended (note the backtick)
let qualifiedInterfaceImplementationName g (tt:TType) memberName =
    let interfaceName = tt |> qualifiedInterfaceImplementationNameAux g
    sprintf "%s.%s" interfaceName memberName

let qualifiedMangledNameOfTyconRef tcref nm = 
    String.concat "-" (Array.toList (fullMangledPathToTyconRef tcref) @ [ tcref.LogicalName + "-" + nm ])

let rec firstEq p1 p2 = 
    match p1 with
    | [] -> true 
    | h1 :: t1 -> 
        match p2 with 
        | h2 :: t2 -> h1 = h2 && firstEq t1 t2
        | _ -> false 

let rec firstRem p1 p2 = 
   match p1 with [] -> p2 | _ :: t1 -> firstRem t1 (List.tail p2)

let trimPathByDisplayEnv denv path =
    let findOpenedNamespace openedPath = 
        if firstEq openedPath path then 
            let t2 = firstRem openedPath path
            if t2 <> [] then Some(textOfPath t2 + ".")
            else Some("")
        else None

    match List.tryPick findOpenedNamespace (denv.openTopPathsSorted.Force()) with
    | Some s -> s
    | None -> if isNil path then "" else textOfPath path + "."


let superOfTycon (g: TcGlobals) (tycon: Tycon) = 
    match tycon.TypeContents.tcaug_super with 
    | None -> g.obj_ty 
    | Some ty -> ty 

/// walk a TyconRef's inheritance tree, yielding any parent types as an array
let supersOfTyconRef (tcref: TyconRef) =
    tcref |> Array.unfold (fun (tcref: TyconRef) ->
         match tcref.TypeContents.tcaug_super with
         | Some (TType_app(sup, _, _)) -> Some(sup, sup)
         | _ -> None) 

//----------------------------------------------------------------------------
// Detect attributes
//----------------------------------------------------------------------------

// AbsIL view of attributes (we read these from .NET binaries) 
let isILAttribByName (tencl: string list, tname: string) (attr: ILAttribute) = 
    (attr.Method.DeclaringType.TypeSpec.Name = tname) &&
    (attr.Method.DeclaringType.TypeSpec.Enclosing = tencl)

// AbsIL view of attributes (we read these from .NET binaries). The comparison is done by name.
let isILAttrib (tref: ILTypeRef) (attr: ILAttribute) = 
    isILAttribByName (tref.Enclosing, tref.Name) attr

// REVIEW: consider supporting querying on Abstract IL custom attributes.
// These linear iterations cost us a fair bit when there are lots of attributes
// on imported types. However this is fairly rare and can also be solved by caching the
// results of attribute lookups in the TAST
let HasILAttribute tref (attrs: ILAttributes) = 
    attrs.AsArray |> Array.exists (isILAttrib tref) 

let TryDecodeILAttribute tref (attrs: ILAttributes) = 
    attrs.AsArray |> Array.tryPick (fun x -> if isILAttrib tref x then Some(decodeILAttribData x) else None)

// F# view of attributes (these get converted to AbsIL attributes in ilxgen) 
let IsMatchingFSharpAttribute g (AttribInfo(_, tcref)) (Attrib(tcref2, _, _, _, _, _, _)) = tyconRefEq g tcref tcref2
let HasFSharpAttribute g tref attrs = List.exists (IsMatchingFSharpAttribute g tref) attrs
let findAttrib g tref attrs = List.find (IsMatchingFSharpAttribute g tref) attrs
let TryFindFSharpAttribute g tref attrs = List.tryFind (IsMatchingFSharpAttribute g tref) attrs
let TryFindFSharpAttributeOpt g tref attrs = match tref with None -> None | Some tref -> List.tryFind (IsMatchingFSharpAttribute g tref) attrs

let HasFSharpAttributeOpt g trefOpt attrs = match trefOpt with Some tref -> List.exists (IsMatchingFSharpAttribute g tref) attrs | _ -> false
let IsMatchingFSharpAttributeOpt g attrOpt (Attrib(tcref2, _, _, _, _, _, _)) = match attrOpt with Some ((AttribInfo(_, tcref))) -> tyconRefEq g tcref tcref2 | _ -> false

let (|ExtractAttribNamedArg|_|) nm args = 
    args |> List.tryPick (function (AttribNamedArg(nm2, _, _, v)) when nm = nm2 -> Some v | _ -> None) 

let (|AttribInt32Arg|_|) = function AttribExpr(_, Expr.Const (Const.Int32 n, _, _)) -> Some n | _ -> None
let (|AttribInt16Arg|_|) = function AttribExpr(_, Expr.Const (Const.Int16 n, _, _)) -> Some n | _ -> None
let (|AttribBoolArg|_|) = function AttribExpr(_, Expr.Const (Const.Bool n, _, _)) -> Some n | _ -> None
let (|AttribStringArg|_|) = function AttribExpr(_, Expr.Const (Const.String n, _, _)) -> Some n | _ -> None

let TryFindFSharpBoolAttributeWithDefault dflt g nm attrs = 
    match TryFindFSharpAttribute g nm attrs with
    | Some(Attrib(_, _, [ ], _, _, _, _)) -> Some dflt
    | Some(Attrib(_, _, [ AttribBoolArg b ], _, _, _, _)) -> Some b
    | _ -> None

let TryFindFSharpBoolAttribute g nm attrs = TryFindFSharpBoolAttributeWithDefault true g nm attrs
let TryFindFSharpBoolAttributeAssumeFalse g nm attrs = TryFindFSharpBoolAttributeWithDefault false g nm attrs

let TryFindFSharpInt32Attribute g nm attrs = 
    match TryFindFSharpAttribute g nm attrs with
    | Some(Attrib(_, _, [ AttribInt32Arg b ], _, _, _, _)) -> Some b
    | _ -> None
    
let TryFindFSharpStringAttribute g nm attrs = 
    match TryFindFSharpAttribute g nm attrs with
    | Some(Attrib(_, _, [ AttribStringArg b ], _, _, _, _)) -> Some b
    | _ -> None
    
let TryFindILAttribute (AttribInfo (atref, _)) attrs = 
    HasILAttribute atref attrs

let TryFindILAttributeOpt attr attrs = 
    match attr with
    | Some (AttribInfo (atref, _)) -> HasILAttribute atref attrs
    | _ -> false

/// Analyze three cases for attributes declared on type definitions: IL-declared attributes, F#-declared attributes and
/// provided attributes.
//
// This is used for AttributeUsageAttribute, DefaultMemberAttribute and ConditionalAttribute (on attribute types)
let TryBindTyconRefAttribute g (m: range) (AttribInfo (atref, _) as args) (tcref: TyconRef) f1 f2 (f3: (obj option list * (string * obj option) list -> 'a option)) : 'a option = 
    ignore m; ignore f3
    match metadataOfTycon tcref.Deref with 
#if !NO_EXTENSIONTYPING
    | ProvidedTypeMetadata info -> 
        let provAttribs = info.ProvidedType.PApply((fun a -> (a :> IProvidedCustomAttributeProvider)), m)
        match provAttribs.PUntaint((fun a -> a.GetAttributeConstructorArgs(provAttribs.TypeProvider.PUntaintNoFailure id, atref.FullName)), m) with
        | Some args -> f3 args
        | None -> None
#endif
    | ILTypeMetadata (TILObjectReprData(_, _, tdef)) -> 
        match TryDecodeILAttribute atref tdef.CustomAttrs with 
        | Some attr -> f1 attr
        | _ -> None
    | FSharpOrArrayOrByrefOrTupleOrExnTypeMetadata -> 
        match TryFindFSharpAttribute g args tcref.Attribs with 
        | Some attr -> f2 attr
        | _ -> None

let TryFindTyconRefBoolAttribute g m attribSpec tcref =
    TryBindTyconRefAttribute g m attribSpec tcref 
                (function 
                   | ([ ], _) -> Some true
                   | ([ILAttribElem.Bool v ], _) -> Some v 
                   | _ -> None)
                (function 
                   | (Attrib(_, _, [ ], _, _, _, _)) -> Some true
                   | (Attrib(_, _, [ AttribBoolArg v ], _, _, _, _)) -> Some v 
                   | _ -> None)
                (function 
                   | ([ ], _) -> Some true
                   | ([ Some ((:? bool as v) : obj) ], _) -> Some v 
                   | _ -> None)

/// Try to find the resolved attributeusage for an type by walking its inheritance tree and picking the correct attribute usage value
let TryFindAttributeUsageAttribute g m tcref =
    [| yield tcref
       yield! supersOfTyconRef tcref |]
    |> Array.tryPick (fun tcref ->
        TryBindTyconRefAttribute g m g.attrib_AttributeUsageAttribute tcref
                (fun (_, named) -> named |> List.tryPick (function ("AllowMultiple", _, _, ILAttribElem.Bool res) -> Some res | _ -> None))
                (fun (Attrib(_, _, _, named, _, _, _)) -> named |> List.tryPick (function AttribNamedArg("AllowMultiple", _, _, AttribBoolArg res ) -> Some res | _ -> None))
                (fun (_, named) -> named |> List.tryPick (function ("AllowMultiple", Some ((:? bool as res) : obj)) -> Some res | _ -> None))
    )

/// Try to find a specific attribute on a type definition, where the attribute accepts a string argument.
///
/// This is used to detect the 'DefaultMemberAttribute' and 'ConditionalAttribute' attributes (on type definitions)
let TryFindTyconRefStringAttribute g m attribSpec tcref =
    TryBindTyconRefAttribute g m attribSpec tcref 
                (function ([ILAttribElem.String (Some msg) ], _) -> Some msg | _ -> None)
                (function (Attrib(_, _, [ AttribStringArg msg ], _, _, _, _)) -> Some msg | _ -> None)
                (function ([ Some ((:? string as msg) : obj) ], _) -> Some msg | _ -> None)

/// Check if a type definition has a specific attribute
let TyconRefHasAttribute g m attribSpec tcref =
    TryBindTyconRefAttribute g m attribSpec tcref 
                    (fun _ -> Some ()) 
                    (fun _ -> Some ())
                    (fun _ -> Some ())
        |> Option.isSome

let isByrefTyconRef (g: TcGlobals) (tcref: TyconRef) = 
    (g.byref_tcr.CanDeref && tyconRefEq g g.byref_tcr tcref) ||
    (g.byref2_tcr.CanDeref && tyconRefEq g g.byref2_tcr tcref) ||
    (g.inref_tcr.CanDeref && tyconRefEq g g.inref_tcr tcref) ||
    (g.outref_tcr.CanDeref && tyconRefEq g g.outref_tcr tcref) ||
    tyconRefEqOpt g g.system_TypedReference_tcref tcref ||
    tyconRefEqOpt g g.system_ArgIterator_tcref tcref ||
    tyconRefEqOpt g g.system_RuntimeArgumentHandle_tcref tcref

// See RFC FS-1053.md
let isByrefLikeTyconRef (g: TcGlobals) m (tcref: TyconRef) = 
    tcref.CanDeref &&
    match tcref.TryIsByRefLike with 
    | ValueSome res -> res
    | _ -> 
       let res = 
           isByrefTyconRef g tcref ||
           (isStructTyconRef tcref && TyconRefHasAttribute g m g.attrib_IsByRefLikeAttribute tcref)
       tcref.SetIsByRefLike res
       res

let isSpanLikeTyconRef g m tcref =
    isByrefLikeTyconRef g m tcref &&
    not (isByrefTyconRef g tcref)

let isByrefLikeTy g m ty = 
    ty |> stripTyEqns g |> (function TType_app(tcref, _, _) -> isByrefLikeTyconRef g m tcref          | _ -> false) 

let isSpanLikeTy g m ty =
    isByrefLikeTy g m ty && 
    not (isByrefTy g ty)

let isSpanTyconRef g m tcref =
    isByrefLikeTyconRef g m tcref &&
    tcref.CompiledRepresentationForNamedType.BasicQualifiedName = "System.Span`1"

let isSpanTy g m ty =
    ty |> stripTyEqns g |> (function TType_app(tcref, _, _) -> isSpanTyconRef g m tcref | _ -> false)

let rec tryDestSpanTy g m ty =
    match tryAppTy g ty with
    | ValueSome(tcref, [ty]) when isSpanTyconRef g m tcref -> ValueSome(struct(tcref, ty))
    | _ -> ValueNone

let destSpanTy g m ty =
    match tryDestSpanTy g m ty with
    | ValueSome(struct(tcref, ty)) -> struct(tcref, ty)
    | _ -> failwith "destSpanTy"

let isReadOnlySpanTyconRef g m tcref =
    isByrefLikeTyconRef g m tcref &&
    tcref.CompiledRepresentationForNamedType.BasicQualifiedName = "System.ReadOnlySpan`1"

let isReadOnlySpanTy g m ty =
    ty |> stripTyEqns g |> (function TType_app(tcref, _, _) -> isReadOnlySpanTyconRef g m tcref | _ -> false)

let tryDestReadOnlySpanTy g m ty =
    match tryAppTy g ty with
    | ValueSome(tcref, [ty]) when isReadOnlySpanTyconRef g m tcref -> ValueSome(struct(tcref, ty))
    | _ -> ValueNone

let destReadOnlySpanTy g m ty =
    match tryDestReadOnlySpanTy g m ty with
    | ValueSome(struct(tcref, ty)) -> struct(tcref, ty)
    | _ -> failwith "destReadOnlySpanTy"    

//-------------------------------------------------------------------------
// List and reference types...
//------------------------------------------------------------------------- 

let destByrefTy g ty = 
    match ty |> stripTyEqns g with
    | TType_app(tcref, [x; _], _) when g.byref2_tcr.CanDeref && tyconRefEq g g.byref2_tcr tcref -> x // Check sufficient FSharp.Core
    | TType_app(tcref, [x], _) when tyconRefEq g g.byref_tcr tcref -> x // all others
    | _ -> failwith "destByrefTy: not a byref type"

let (|ByrefTy|_|) g ty = 
    // Because of byref = byref2<ty,tags> it is better to write this using is/dest
    if isByrefTy g ty then Some (destByrefTy g ty) else None

let destNativePtrTy g ty =
    match ty |> stripTyEqns g with
    | TType_app(tcref, [x], _) when tyconRefEq g g.nativeptr_tcr tcref -> x
    | _ -> failwith "destNativePtrTy: not a native ptr type"

let isRefCellTy g ty = 
    match tryTcrefOfAppTy g ty with 
    | ValueNone -> false
    | ValueSome tcref -> tyconRefEq g g.refcell_tcr_canon tcref

let destRefCellTy g ty = 
    match ty |> stripTyEqns g with
    | TType_app(tcref, [x], _) when tyconRefEq g g.refcell_tcr_canon tcref -> x
    | _ -> failwith "destRefCellTy: not a ref type"

let StripSelfRefCell(g: TcGlobals, baseOrThisInfo: ValBaseOrThisInfo, tau: TType) : TType =
    if baseOrThisInfo = CtorThisVal && isRefCellTy g tau 
        then destRefCellTy g tau 
        else tau

let mkRefCellTy (g: TcGlobals) ty = TType_app(g.refcell_tcr_nice, [ty], g.knownWithoutNull)

let mkLazyTy (g: TcGlobals) ty = TType_app(g.lazy_tcr_nice, [ty], g.knownWithoutNull)

let mkPrintfFormatTy (g: TcGlobals) aty bty cty dty ety = TType_app(g.format_tcr, [aty;bty;cty;dty; ety], g.knownWithoutNull)

let mkOptionTy (g: TcGlobals) ty = TType_app (g.option_tcr_nice, [ty], g.knownWithoutNull)

<<<<<<< HEAD
let mkListTy (g: TcGlobals) ty = TType_app (g.list_tcr_nice, [ty], g.knownWithoutNull)
=======
let mkValueOptionTy (g: TcGlobals) ty = TType_app (g.valueoption_tcr_nice, [ty])

let mkNullableTy (g: TcGlobals) ty = TType_app (g.system_Nullable_tcref, [ty])
>>>>>>> 200af477

let mkNullableTy (g: TcGlobals) ty = TType_app (g.system_Nullable_tcref, [ty], g.knownWithoutNull)

let isOptionTy (g: TcGlobals) ty = 
    match tryTcrefOfAppTy g ty with 
    | ValueNone -> false
    | ValueSome tcref -> tyconRefEq g g.option_tcr_canon tcref

let tryDestOptionTy g ty = 
    match argsOfAppTy g ty with 
    | [ty1] when isOptionTy g ty -> ValueSome ty1
    | _ -> ValueNone

let destOptionTy g ty = 
    match tryDestOptionTy g ty with 
    | ValueSome ty -> ty
    | ValueNone -> failwith "destOptionTy: not an option type"

let isNullableTy (g: TcGlobals) ty = 
    match tryTcrefOfAppTy g ty with 
    | ValueNone -> false
    | ValueSome tcref -> tyconRefEq g g.system_Nullable_tcref tcref

let tryDestNullableTy g ty = 
    match argsOfAppTy g ty with 
    | [ty1] when isNullableTy g ty -> ValueSome ty1
    | _ -> ValueNone

let destNullableTy g ty = 
    match tryDestNullableTy g ty with 
    | ValueSome ty -> ty
    | ValueNone -> failwith "destNullableTy: not a Nullable type"

let (|NullableTy|_|) g ty =
    match tryAppTy g ty with 
    | ValueSome (tcref, [tyarg]) when tyconRefEq g tcref g.system_Nullable_tcref -> Some tyarg
    | _ -> None

let (|StripNullableTy|) g ty = 
    match tryDestNullableTy g ty with 
    | ValueSome tyarg -> tyarg
    | _ -> ty

let isLinqExpressionTy g ty = 
    match tryTcrefOfAppTy g ty with 
    | ValueNone -> false
    | ValueSome tcref -> tyconRefEq g g.system_LinqExpression_tcref tcref

let tryDestLinqExpressionTy g ty = 
    match argsOfAppTy g ty with 
    | [ty1] when isLinqExpressionTy g ty -> Some ty1
    | _ -> None

let destLinqExpressionTy g ty = 
    match tryDestLinqExpressionTy g ty with 
    | Some ty -> ty
    | None -> failwith "destLinqExpressionTy: not an expression type"

let mkNoneCase (g: TcGlobals) = mkUnionCaseRef g.option_tcr_canon "None"

let mkSomeCase (g: TcGlobals) = mkUnionCaseRef g.option_tcr_canon "Some"

let mkSome g ty arg m = mkUnionCaseExpr(mkSomeCase g, [ty], [arg], m)

let mkNone g ty m = mkUnionCaseExpr(mkNoneCase g, [ty], [], m)

let mkValueSomeCase (g: TcGlobals) = mkUnionCaseRef g.valueoption_tcr_canon "ValueSome"

let mkAnySomeCase g isStruct = (if isStruct then mkValueSomeCase g else mkSomeCase g)

type ValRef with 
    member vref.IsDispatchSlot = 
        match vref.MemberInfo with 
        | Some membInfo -> membInfo.MemberFlags.IsDispatchSlot 
        | None -> false

let (|UnopExpr|_|) _g expr = 
    match expr with 
    | Expr.App (Expr.Val (vref, _, _), _, _, [arg1], _) -> Some (vref, arg1)
    | _ -> None

let (|BinopExpr|_|) _g expr = 
    match expr with 
    | Expr.App (Expr.Val (vref, _, _), _, _, [arg1;arg2], _) -> Some (vref, arg1, arg2)
    | _ -> None

let (|SpecificUnopExpr|_|) g vrefReqd expr = 
    match expr with 
    | UnopExpr g (vref, arg1) when valRefEq g vref vrefReqd -> Some arg1
    | _ -> None

let (|SpecificBinopExpr|_|) g vrefReqd expr = 
    match expr with 
    | BinopExpr g (vref, arg1, arg2) when valRefEq g vref vrefReqd -> Some (arg1, arg2)
    | _ -> None

let (|EnumExpr|_|) g expr = 
    match (|SpecificUnopExpr|_|) g g.enum_vref expr with
    | None -> (|SpecificUnopExpr|_|) g g.enumOfValue_vref expr
    | x -> x

let (|BitwiseOrExpr|_|) g expr = (|SpecificBinopExpr|_|) g g.bitwise_or_vref expr

let (|AttribBitwiseOrExpr|_|) g expr = 
    match expr with 
    | BitwiseOrExpr g (arg1, arg2) -> Some(arg1, arg2)
    // Special workaround, only used when compiling FSharp.Core.dll. Uses of 'a ||| b' occur before the '|||' bitwise or operator
    // is defined. These get through type checking because enums implicitly support the '|||' operator through
    // the automatic resolution of undefined operators (see tc.fs, Item.ImplicitOp). This then compiles as an 
    // application of a lambda to two arguments. We recognize this pattern here
    | Expr.App (Expr.Lambda _, _, _, [arg1;arg2], _) when g.compilingFslib -> 
        Some(arg1, arg2)
    | _ -> None

let isUncheckedDefaultOfValRef g vref = 
    valRefEq g vref g.unchecked_defaultof_vref 
    // There is an internal version of typeof defined in prim-types.fs that needs to be detected
    || (g.compilingFslib && vref.LogicalName = "defaultof") 

let isTypeOfValRef g vref = 
    valRefEq g vref g.typeof_vref 
    // There is an internal version of typeof defined in prim-types.fs that needs to be detected
    || (g.compilingFslib && vref.LogicalName = "typeof") 

let isSizeOfValRef g vref = 
    valRefEq g vref g.sizeof_vref 
    // There is an internal version of typeof defined in prim-types.fs that needs to be detected
    || (g.compilingFslib && vref.LogicalName = "sizeof") 

let isNameOfValRef g vref =
    valRefEq g vref g.nameof_vref
    // There is an internal version of nameof defined in prim-types.fs that needs to be detected
    || (g.compilingFslib && vref.LogicalName = "nameof")

let isTypeDefOfValRef g vref = 
    valRefEq g vref g.typedefof_vref 
    // There is an internal version of typedefof defined in prim-types.fs that needs to be detected
    || (g.compilingFslib && vref.LogicalName = "typedefof") 

let (|UncheckedDefaultOfExpr|_|) g expr = 
    match expr with 
    | Expr.App (Expr.Val (vref, _, _), _, [ty], [], _) when isUncheckedDefaultOfValRef g vref -> Some ty
    | _ -> None

let (|TypeOfExpr|_|) g expr = 
    match expr with 
    | Expr.App (Expr.Val (vref, _, _), _, [ty], [], _) when isTypeOfValRef g vref -> Some ty
    | _ -> None

let (|SizeOfExpr|_|) g expr = 
    match expr with 
    | Expr.App (Expr.Val (vref, _, _), _, [ty], [], _) when isSizeOfValRef g vref -> Some ty
    | _ -> None

let (|TypeDefOfExpr|_|) g expr = 
    match expr with 
    | Expr.App (Expr.Val (vref, _, _), _, [ty], [], _) when isTypeDefOfValRef g vref -> Some ty
    | _ -> None

let (|NameOfExpr|_|) g expr = 
    match expr with 
    | Expr.App(Expr.Val(vref,_,_),_,[ty],[],_) when isNameOfValRef g vref  -> Some ty
    | _ -> None

let (|SeqExpr|_|) g expr = 
    match expr with 
    | Expr.App(Expr.Val(vref,_,_),_,_,_,_) when valRefEq g vref g.seq_vref -> Some()
    | _ -> None

//--------------------------------------------------------------------------
// DEBUG layout
//---------------------------------------------------------------------------
module DebugPrint = 
    let layoutRanges = ref false

    let squareAngleL x = LeftL.leftBracketAngle ^^ x ^^ RightL.rightBracketAngle

    let angleL x = sepL TaggedText.leftAngle ^^ x ^^ rightL TaggedText.rightAngle

    let braceL x = leftL TaggedText.leftBrace ^^ x ^^ rightL TaggedText.rightBrace

    let braceBarL x = leftL TaggedText.leftBraceBar ^^ x ^^ rightL TaggedText.rightBraceBar

    let boolL = function true -> WordL.keywordTrue | false -> WordL.keywordFalse

    let intL (n: int) = wordL (tagNumericLiteral (string n ))

    let int64L (n: int64) = wordL (tagNumericLiteral (string n ))

    let jlistL xL xmap = QueueList.foldBack (fun x z -> z @@ xL x) xmap emptyL

    let bracketIfL x lyt = if x then bracketL lyt else lyt

    let lvalopL x = 
        match x with 
        | LAddrOf readonly -> wordL (tagText (sprintf "LAddrOf(%b)" readonly))
        | LByrefGet -> wordL (tagText "LByrefGet")
        | LSet -> wordL (tagText "LSet")
        | LByrefSet -> wordL (tagText "LByrefSet")

    let angleBracketL l = leftL (tagText "<") ^^ l ^^ rightL (tagText ">")

    let angleBracketListL l = angleBracketL (sepListL (sepL (tagText ",")) l)

    let layoutMemberFlags (memFlags: SynMemberFlags) = 
        let stat = 
            if memFlags.IsInstance || (memFlags.MemberKind = SynMemberKind.Constructor) then emptyL 
            else wordL (tagText "static")
        let stat =
            if memFlags.IsDispatchSlot then stat ++ wordL (tagText "abstract")
            elif memFlags.IsOverrideOrExplicitImpl then stat ++ wordL (tagText "override")
            else stat
        stat

    let stampL _n w = 
        w

    let layoutTyconRef (tcref: TyconRef) = wordL (tagText tcref.DisplayNameWithStaticParameters) |> stampL tcref.Stamp

    let rec auxTypeL env ty = auxTypeWrapL env false ty

    and auxTypeAtomL env ty = auxTypeWrapL env true ty

    and auxTyparsL env tcL prefix tinst = 
       match tinst with 
       | [] -> tcL
       | [t] -> 
         let tL = auxTypeAtomL env t
         if prefix then tcL ^^ angleBracketL tL 
         else tL ^^ tcL 
       | _ -> 
         let tinstL = List.map (auxTypeL env) tinst
         if prefix then
             tcL ^^ angleBracketListL tinstL
         else
             tupleL tinstL ^^ tcL
            
    and auxAddNullness coreL (nullness: Nullness) = 
        match nullness.Evaluate() with
        | NullnessInfo.WithNull -> coreL ^^ wordL (tagText "?")
        | NullnessInfo.WithoutNull -> coreL
        | NullnessInfo.AmbivalentToNull -> coreL //^^ wordL (tagText "%")

    and auxTypeWrapL env isAtomic ty = 
        let wrap x = bracketIfL isAtomic x in // wrap iff require atomic expr 
        match stripTyparEqns ty with
        | TType_forall (typars, rty) -> 
           (leftL (tagText "!") ^^ layoutTyparDecls typars --- auxTypeL env rty) |> wrap

        | TType_ucase (UnionCaseRef(tcref, _), tinst) ->
           let prefix = tcref.IsPrefixDisplay
           let tcL = layoutTyconRef tcref
           auxTyparsL env tcL prefix tinst

        | TType_app (tcref, tinst, nullness)   -> 
           let prefix = tcref.IsPrefixDisplay
           let tcL = layoutTyconRef tcref
           let coreL = auxTyparsL env tcL prefix tinst
           auxAddNullness coreL nullness

        | TType_tuple (_tupInfo, tys) -> 
            sepListL (wordL (tagText "*")) (List.map (auxTypeAtomL env) tys) |> wrap

        | TType_fun (f, x, nullness) -> 
           let coreL = ((auxTypeAtomL env f ^^ wordL (tagText "->")) --- auxTypeL env x)  |> wrap
           auxAddNullness coreL nullness

        | TType_var (typar, nullness) ->
           let coreL = auxTyparWrapL env isAtomic typar 
           auxAddNullness coreL nullness

        | TType_anon (anonInfo, tys) -> 
           braceBarL (sepListL (wordL (tagText ";")) (List.map2 (fun nm ty -> wordL (tagField nm) --- auxTypeAtomL env ty) (Array.toList anonInfo.SortedNames) tys))

        | TType_measure unt -> 
#if DEBUG
          leftL (tagText "{") ^^
          (match global_g with
           | None -> wordL (tagText "<no global g>")
           | Some g -> 
             let sortVars (vs:(Typar * Rational) list) = vs |> List.sortBy (fun (v, _) -> v.DisplayName) 
             let sortCons (cs:(TyconRef * Rational) list) = cs |> List.sortBy (fun (c, _) -> c.DisplayName) 
             let negvs, posvs = ListMeasureVarOccsWithNonZeroExponents unt |> sortVars |> List.partition (fun (_, e) -> SignRational e < 0)
             let negcs, poscs = ListMeasureConOccsWithNonZeroExponents g false unt |> sortCons |> List.partition (fun (_, e) -> SignRational e < 0)
             let unparL (uv: Typar) = wordL (tagText ("'" + uv.DisplayName))
             let unconL tcref = layoutTyconRef tcref
             let rationalL e = wordL (tagText(RationalToString e))
             let measureToPowerL x e = if e = OneRational then x else x -- wordL (tagText "^") -- rationalL e
             let prefix =
                 spaceListL
                     (List.map (fun (v, e) -> measureToPowerL (unparL v) e) posvs @
                      List.map (fun (c, e) -> measureToPowerL (unconL c) e) poscs)
             let postfix =
                 spaceListL 
                     (List.map (fun (v, e) -> measureToPowerL (unparL v) (NegRational e)) negvs @
                      List.map (fun (c, e) -> measureToPowerL (unconL c) (NegRational e)) negcs)
             match (negvs, negcs) with 
             | [], [] -> prefix 
             | _ -> prefix ^^ sepL (tagText "/") ^^ postfix) ^^
          rightL (tagText "}")
#else
          unt |> ignore
          wordL(tagText "<measure>")
#endif

    and auxTyparWrapL (env: SimplifyTypes.TypeSimplificationInfo) isAtomic (typar: Typar) =
          let wrap x = bracketIfL isAtomic x in // wrap iff require atomic expr 
          // There are several cases for pprinting of typar.
          // 
          //   'a - is multiple occurrence.
          //   #Type - inplace coercion constraint and singleton
          //   ('a :> Type) - inplace coercion constraint not singleton
          //   ('a.opM: S->T) - inplace operator constraint
          let tpL =
            wordL (tagText (prefixOfStaticReq typar.StaticReq
                   + prefixOfRigidTypar typar
                   + typar.DisplayName))
          let varL = tpL |> stampL typar.Stamp 

          match Zmap.tryFind typar env.inplaceConstraints with
          | Some typarConstraintTy ->
              if Zset.contains typar env.singletons then
                leftL (tagText "#") ^^ auxTyparConstraintTypL env typarConstraintTy
              else
                (varL ^^ sepL (tagText ":>") ^^ auxTyparConstraintTypL env typarConstraintTy) |> wrap
          | _ -> varL

    and auxTypar2L env typar = auxTyparWrapL env false typar

    and auxTyparAtomL env typar = auxTyparWrapL env true typar

    and auxTyparConstraintTypL env ty = auxTypeL env ty

    and auxTraitL env (ttrait: TraitConstraintInfo) =
#if DEBUG
        let (TTrait(tys, nm, memFlags, argtys, rty, _)) = ttrait 
        match global_g with
        | None -> wordL (tagText "<no global g>")
        | Some g -> 
            let rty = GetFSharpViewOfReturnType g rty
            let stat = layoutMemberFlags memFlags
            let argsL = sepListL (wordL (tagText "*")) (List.map (auxTypeAtomL env) argtys)
            let resL = auxTypeL env rty
            let methodTypeL = (argsL ^^ wordL (tagText "->")) ++ resL
            bracketL (stat ++ bracketL (sepListL (wordL (tagText "or")) (List.map (auxTypeAtomL env) tys)) ++ wordL (tagText "member") --- (wordL (tagText nm) ^^ wordL (tagText ":") -- methodTypeL))
#else
        ignore (env, ttrait)
        wordL(tagText "trait")
#endif

    and auxTyparConstraintL env (tp, tpc) = 
        let constraintPrefix l = auxTypar2L env tp ^^ wordL (tagText ":") ^^ l
        match tpc with
        | TyparConstraint.CoercesTo(typarConstraintTy, _) ->
            auxTypar2L env tp ^^ wordL (tagText ":>") --- auxTyparConstraintTypL env typarConstraintTy
        | TyparConstraint.MayResolveMember(traitInfo, _) ->
            auxTypar2L env tp ^^ wordL (tagText ":") --- auxTraitL env traitInfo
        | TyparConstraint.DefaultsTo(_, ty, _) ->
            wordL (tagText "default") ^^ auxTypar2L env tp ^^ wordL (tagText ":") ^^ auxTypeL env ty
        | TyparConstraint.IsEnum(ty, _) ->
            auxTyparsL env (wordL (tagText "enum")) true [ty] |> constraintPrefix
        | TyparConstraint.IsDelegate(aty, bty, _) ->
            auxTyparsL env (wordL (tagText "delegate")) true [aty; bty] |> constraintPrefix
        | TyparConstraint.SupportsNull _ ->
            wordL (tagText "null") |> constraintPrefix
        | TyparConstraint.SupportsComparison _ ->
            wordL (tagText "comparison") |> constraintPrefix
        | TyparConstraint.SupportsEquality _ ->
            wordL (tagText "equality") |> constraintPrefix
        | TyparConstraint.IsNonNullableStruct _ ->
            wordL (tagText "struct") |> constraintPrefix
        | TyparConstraint.IsReferenceType _ ->
            wordL (tagText "not struct") |> constraintPrefix
        | TyparConstraint.NotSupportsNull _ ->
            wordL (tagText "not null") |> constraintPrefix
        | TyparConstraint.IsUnmanaged _ ->
            wordL (tagText "unmanaged") |> constraintPrefix
        | TyparConstraint.SimpleChoice(tys, _) ->
            bracketL (sepListL (sepL (tagText "|")) (List.map (auxTypeL env) tys)) |> constraintPrefix
        | TyparConstraint.RequiresDefaultConstructor _ ->
            bracketL (wordL (tagText "new : unit -> ") ^^ (auxTypar2L env tp)) |> constraintPrefix

    and auxTyparConstraintsL env x = 
        match x with 
        | [] -> emptyL
        | cxs -> wordL (tagText "when") --- aboveListL (List.map (auxTyparConstraintL env) cxs)

    and typarL tp = auxTypar2L SimplifyTypes.typeSimplificationInfo0 tp 

    and typarAtomL tp = auxTyparAtomL SimplifyTypes.typeSimplificationInfo0 tp

    and typeAtomL tau =
        let tau, cxs = tau, []
        let env = SimplifyTypes.CollectInfo false [tau] cxs
        match env.postfixConstraints with
        | [] -> auxTypeAtomL env tau
        | _ -> bracketL (auxTypeL env tau --- auxTyparConstraintsL env env.postfixConstraints)
          
    and typeL tau =
        let tau, cxs = tau, []
        let env = SimplifyTypes.CollectInfo false [tau] cxs
        match env.postfixConstraints with
        | [] -> auxTypeL env tau 
        | _ -> (auxTypeL env tau --- auxTyparConstraintsL env env.postfixConstraints) 

    and typarDeclL tp =
        let tau, cxs = mkTyparTy tp, (List.map (fun x -> (tp, x)) tp.Constraints)
        let env = SimplifyTypes.CollectInfo false [tau] cxs
        match env.postfixConstraints with
        | [] -> auxTypeL env tau 
        | _ -> (auxTypeL env tau --- auxTyparConstraintsL env env.postfixConstraints) 
    and layoutTyparDecls tps = angleBracketListL (List.map typarDeclL tps) 

    let rangeL m = wordL (tagText (stringOfRange m))

    let instL tyL tys =
        match tys with
        | [] -> emptyL
        | tys -> sepL (tagText "@[") ^^ commaListL (List.map tyL tys) ^^ rightL (tagText "]")

    let valRefL (vr: ValRef) = 
        wordL (tagText vr.LogicalName) |> stampL vr.Stamp 

    let layoutAttrib (Attrib(_, k, _, _, _, _, _)) = 
        leftL (tagText "[<") ^^ 
        (match k with 
         | ILAttrib ilmeth -> wordL (tagText ilmeth.Name)
         | FSAttrib vref -> valRefL vref) ^^
        rightL (tagText ">]")

    let layoutAttribs attribs = aboveListL (List.map layoutAttrib attribs)

    let arityInfoL (ValReprInfo (tpNames, _, _) as tvd) = 
        let ns = tvd.AritiesOfArgs in 
        leftL (tagText "arity<") ^^ intL tpNames.Length ^^ sepL (tagText ">[") ^^ commaListL (List.map intL ns) ^^ rightL (tagText "]")

    let valL (v: Val) =
        let vsL = wordL (tagText (DecompileOpName v.LogicalName)) |> stampL v.Stamp
        let vsL = vsL -- layoutAttribs (v.Attribs)
        vsL

    let typeOfValL (v: Val) =
        (valL v
          ^^ (if v.MustInline then wordL (tagText "inline ") else emptyL) 
          ^^ (if v.IsMutable then wordL(tagText "mutable ") else emptyL)
          ^^ wordL (tagText ":")) -- typeL v.Type

    let tslotparamL (TSlotParam(nmOpt, ty, inFlag, outFlag, _, _)) =
        (optionL (tagText >> wordL) nmOpt) ^^ 
         wordL(tagText ":") ^^ 
         typeL ty ^^ 
         (if inFlag then wordL(tagText "[in]") else emptyL) ^^ 
         (if outFlag then wordL(tagText "[out]") else emptyL) ^^ 
         (if inFlag then wordL(tagText "[opt]") else emptyL)

    let slotSigL (slotsig: SlotSig) =
#if DEBUG
        let (TSlotSig(nm, ty, tps1, tps2, pms, rty)) = slotsig 
        match global_g with
        | None -> wordL(tagText "<no global g>")
        | Some g -> 
            let rty = GetFSharpViewOfReturnType g rty
            (wordL(tagText "slot") --- (wordL (tagText nm)) ^^ wordL(tagText "@") ^^ typeL ty) --
              (wordL(tagText "LAM") --- spaceListL (List.map typarL tps1) ^^ rightL(tagText ".")) ---
              (wordL(tagText "LAM") --- spaceListL (List.map typarL tps2) ^^ rightL(tagText ".")) ---
              (commaListL (List.map (List.map tslotparamL >> tupleL) pms)) ^^ (wordL(tagText "-> ")) --- (typeL rty) 
#else
        ignore slotsig
        wordL(tagText "slotsig")
#endif

    let rec memberL (g:TcGlobals) (v: Val) (membInfo: ValMemberInfo) = 
        aboveListL 
            [ wordL(tagText "compiled_name! = ") ^^ wordL (tagText (v.CompiledName g.CompilerGlobalState))
              wordL(tagText "membInfo-slotsig! = ") ^^ listL slotSigL membInfo.ImplementedSlotSigs ]

    and valAtBindL g v =
        let vL = valL v
        let mutL = (if v.IsMutable then wordL(tagText "mutable") ++ vL else vL)
        mutL --- 
            aboveListL 
                [ yield wordL(tagText ":") ^^ typeL v.Type
                  match v.MemberInfo with None -> () | Some mem_info -> yield wordL(tagText "!") ^^ memberL g v mem_info
                  match v.ValReprInfo with None -> () | Some arity_info -> yield wordL(tagText "#") ^^ arityInfoL arity_info]

    let unionCaseRefL (ucr: UnionCaseRef) = wordL (tagText ucr.CaseName)

    let recdFieldRefL (rfref: RecdFieldRef) = wordL (tagText rfref.FieldName)

    let identL (id: Ident) = wordL (tagText id.idText)

    // Note: We need nice printing of constants in order to print literals and attributes 
    let constL c =
        let str = 
            match c with
            | Const.Bool x -> if x then "true" else "false"
            | Const.SByte x -> (x |> string)+"y"
            | Const.Byte x -> (x |> string)+"uy"
            | Const.Int16 x -> (x |> string)+"s"
            | Const.UInt16 x -> (x |> string)+"us"
            | Const.Int32 x -> (x |> string)
            | Const.UInt32 x -> (x |> string)+"u"
            | Const.Int64 x -> (x |> string)+"L"
            | Const.UInt64 x -> (x |> string)+"UL"
            | Const.IntPtr x -> (x |> string)+"n"
            | Const.UIntPtr x -> (x |> string)+"un"
            | Const.Single d -> 
                (let s = d.ToString("g12", System.Globalization.CultureInfo.InvariantCulture)
                 if String.forall (fun c -> System.Char.IsDigit c || c = '-') s 
                 then s + ".0" 
                 else s) + "f"
            | Const.Double d -> 
                let s = d.ToString("g12", System.Globalization.CultureInfo.InvariantCulture)
                if String.forall (fun c -> System.Char.IsDigit c || c = '-') s 
                then s + ".0" 
                else s
            | Const.Char c -> "'" + c.ToString() + "'" 
            | Const.String bs -> "\"" + bs + "\"" 
            | Const.Unit -> "()" 
            | Const.Decimal bs -> string bs + "M" 
            | Const.Zero -> "default"
        wordL (tagText str)

    let rec tyconL g (tycon: Tycon) =
        if tycon.IsModuleOrNamespace then entityL g tycon else

        let lhsL = wordL (tagText (match tycon.TypeOrMeasureKind with TyparKind.Measure -> "[<Measure>] type" | TyparKind.Type -> "type")) ^^ wordL (tagText tycon.DisplayName) ^^ layoutTyparDecls tycon.TyparsNoRange
        let lhsL = lhsL --- layoutAttribs tycon.Attribs
        let memberLs = 
            let adhoc = 
                tycon.MembersOfFSharpTyconSorted 
                    |> List.filter (fun v -> not v.IsDispatchSlot)
                    |> List.filter (fun v -> not v.Deref.IsClassConstructor) 
                    // Don't print individual methods forming interface implementations - these are currently never exported 
                    |> List.filter (fun v -> isNil (Option.get v.MemberInfo).ImplementedSlotSigs)
            let iimpls = 
                match tycon.TypeReprInfo with 
                | TFSharpObjectRepr r when (match r.fsobjmodel_kind with TTyconInterface -> true | _ -> false) -> []
                | _ -> tycon.ImmediateInterfacesOfFSharpTycon
            let iimpls = iimpls |> List.filter (fun (_, compgen, _) -> not compgen)
            // if TTyconInterface, the iimpls should be printed as inherited interfaces 
            if isNil adhoc && isNil iimpls then 
                emptyL 
            else 
                let iimplsLs = iimpls |> List.map (fun (ty, _, _) -> wordL(tagText "interface") --- typeL ty)
                let adhocLs = adhoc |> List.map (fun vref -> valAtBindL g vref.Deref)
                (wordL(tagText "with") @@-- aboveListL (iimplsLs @ adhocLs)) @@ wordL(tagText "end")

        let layoutUnionCaseArgTypes argtys = sepListL (wordL(tagText "*")) (List.map typeL argtys)

        let ucaseL prefixL (ucase: UnionCase) =
            let nmL = wordL (tagText (DemangleOperatorName ucase.Id.idText))
            match ucase.RecdFields |> List.map (fun rfld -> rfld.FormalType) with
            | [] -> (prefixL ^^ nmL)
            | argtys -> (prefixL ^^ nmL ^^ wordL(tagText "of")) --- layoutUnionCaseArgTypes argtys

        let layoutUnionCases ucases =
            let prefixL = if not (isNilOrSingleton ucases) then wordL(tagText "|") else emptyL
            List.map (ucaseL prefixL) ucases
            
        let layoutRecdField (fld: RecdField) =
            let lhs = wordL (tagText fld.Name)
            let lhs = if fld.IsMutable then wordL(tagText "mutable") --- lhs else lhs
            (lhs ^^ rightL(tagText ":")) --- typeL fld.FormalType

        let tyconReprL (repr, tycon: Tycon) = 
            match repr with 
            | TRecdRepr _ ->
                tycon.TrueFieldsAsList |> List.map (fun fld -> layoutRecdField fld ^^ rightL(tagText ";")) |> aboveListL
            | TFSharpObjectRepr r -> 
                match r.fsobjmodel_kind with 
                | TTyconDelegate _ ->
                    wordL(tagText "delegate ...")
                | _ ->
                    let start = 
                        match r.fsobjmodel_kind with
                        | TTyconClass -> "class" 
                        | TTyconInterface -> "interface" 
                        | TTyconStruct -> "struct" 
                        | TTyconEnum -> "enum" 
                        | _ -> failwith "???"
                    let inherits = 
                       match r.fsobjmodel_kind, tycon.TypeContents.tcaug_super with
                       | TTyconClass, Some super -> [wordL(tagText "inherit") ^^ (typeL super)] 
                       | TTyconInterface, _ -> 
                         tycon.ImmediateInterfacesOfFSharpTycon
                           |> List.filter (fun (_, compgen, _) -> not compgen)
                           |> List.map (fun (ity, _, _) -> wordL(tagText "inherit") ^^ (typeL ity))
                       | _ -> []
                    let vsprs = 
                        tycon.MembersOfFSharpTyconSorted 
                            |> List.filter (fun v -> v.IsDispatchSlot) 
                            |> List.map (fun vref -> valAtBindL g vref.Deref)
                    let vals = tycon.TrueFieldsAsList |> List.map (fun f -> (if f.IsStatic then wordL(tagText "static") else emptyL) ^^ wordL(tagText "val") ^^ layoutRecdField f)
                    let alldecls = inherits @ vsprs @ vals
                    let emptyMeasure = match tycon.TypeOrMeasureKind with TyparKind.Measure -> isNil alldecls | _ -> false
                    if emptyMeasure then emptyL else (wordL (tagText start) @@-- aboveListL alldecls) @@ wordL(tagText "end")
            | TUnionRepr _ -> tycon.UnionCasesAsList |> layoutUnionCases |> aboveListL 
            | TAsmRepr _ -> wordL(tagText "(# ... #)")
            | TMeasureableRepr ty -> typeL ty
            | TILObjectRepr (TILObjectReprData(_, _, td)) -> wordL (tagText td.Name)
            | _ -> failwith "unreachable"

        let reprL = 
            match tycon.TypeReprInfo with 
#if !NO_EXTENSIONTYPING
            | TProvidedTypeExtensionPoint _
            | TProvidedNamespaceExtensionPoint _
#endif
            | TNoRepr -> 
                match tycon.TypeAbbrev with
                | None -> lhsL @@-- memberLs
                | Some a -> (lhsL ^^ wordL(tagText "=")) --- (typeL a @@ memberLs)
            | a -> 
                let rhsL = tyconReprL (a, tycon) @@ memberLs
                (lhsL ^^ wordL(tagText "=")) @@-- rhsL
        reprL

    and bindingL g (TBind(v, repr, _)) =
        (valAtBindL g v ^^ wordL(tagText "=")) @@-- exprL g repr

    and exprL g expr = exprWrapL g false expr

    and atomL g expr = exprWrapL g true expr // true means bracket if needed to be atomic expr 

    and letRecL g binds bodyL = 
        let eqnsL = 
            binds
               |> List.mapHeadTail (fun bind -> wordL(tagText "rec") ^^ bindingL g bind ^^ wordL(tagText "in"))
                              (fun bind -> wordL(tagText "and") ^^ bindingL g bind ^^ wordL(tagText "in")) 
        (aboveListL eqnsL @@ bodyL) 

    and letL g bind bodyL = 
        let eqnL = wordL(tagText "let") ^^ bindingL g bind
        (eqnL @@ bodyL) 

    and exprWrapL g isAtomic expr =
        let atomL args = atomL g args
        let exprL expr = exprL g expr
        let valAtBindL v = valAtBindL g v
        let targetL targets = targetL g targets
        let wrap = bracketIfL isAtomic // wrap iff require atomic expr 
        let lay =
            match expr with
            | Expr.Const (c, _, _) -> constL c
            | Expr.Val (v, flags, _) -> 
                 let xL = valL v.Deref 
                 let xL =
                     match flags with
                       | PossibleConstrainedCall _ -> xL ^^ rightL(tagText "<constrained>")
                       | CtorValUsedAsSelfInit -> xL ^^ rightL(tagText "<selfinit>")
                       | CtorValUsedAsSuperInit -> xL ^^ rightL(tagText "<superinit>")
                       | VSlotDirectCall -> xL ^^ rightL(tagText "<vdirect>")
                       | NormalValUse -> xL 
                 xL
            | Expr.Sequential (expr1, expr2, flag, _, _) -> 
                let flag = 
                    match flag with
                    | NormalSeq -> ";"
                    | ThenDoSeq -> "; ThenDo" 
                ((exprL expr1 ^^ rightL (tagText flag)) @@ exprL expr2) |> wrap
            | Expr.Lambda (_, _, baseValOpt, argvs, body, _, _) -> 
                let formalsL = spaceListL (List.map valAtBindL argvs) in
                let bindingL = 
                    match baseValOpt with
                    | None -> wordL(tagText "lam") ^^ formalsL ^^ rightL(tagText ".")
                    | Some basev -> wordL(tagText "lam") ^^ (leftL(tagText "base=") ^^ valAtBindL basev) --- formalsL ^^ rightL(tagText ".") in
                (bindingL ++ exprL body) |> wrap
            | Expr.TyLambda (_, argtyvs, body, _, _) -> 
                ((wordL(tagText "LAM") ^^ spaceListL (List.map typarL argtyvs) ^^ rightL(tagText ".")) ++ exprL body) |> wrap
            | Expr.TyChoose (argtyvs, body, _) -> 
                ((wordL(tagText "CHOOSE") ^^ spaceListL (List.map typarL argtyvs) ^^ rightL(tagText ".")) ++ exprL body) |> wrap
            | Expr.App (f, _, tys, argtys, _) -> 
                let flayout = atomL f
                appL g flayout tys argtys |> wrap
            | Expr.LetRec (binds, body, _, _) -> 
                letRecL g binds (exprL body) |> wrap
            | Expr.Let (bind, body, _, _) -> 
                letL g bind (exprL body) |> wrap
            | Expr.Link rX -> 
                (wordL(tagText "RecLink") --- atomL (!rX)) |> wrap
            | Expr.Match (_, _, dtree, targets, _, _) -> 
                leftL(tagText "[") ^^ (decisionTreeL g dtree @@ aboveListL (List.mapi targetL (targets |> Array.toList)) ^^ rightL(tagText "]"))
            | Expr.Op (TOp.UnionCase c, _, args, _) -> 
                (unionCaseRefL c ++ spaceListL (List.map atomL args)) |> wrap
            | Expr.Op (TOp.ExnConstr ecref, _, args, _) -> 
                wordL (tagText ecref.LogicalName) ^^ bracketL (commaListL (List.map atomL args))
            | Expr.Op (TOp.Tuple _, _, xs, _) -> 
                tupleL (List.map exprL xs)
            | Expr.Op (TOp.Recd (ctor, tcref), _, xs, _) -> 
                let fields = tcref.TrueInstanceFieldsAsList
                let lay fs x = (wordL (tagText fs.rfield_id.idText) ^^ sepL(tagText "=")) --- (exprL x)
                let ctorL = 
                    match ctor with
                    | RecdExpr -> emptyL
                    | RecdExprIsObjInit-> wordL(tagText "(new)")
                leftL(tagText "{") ^^ semiListL (List.map2 lay fields xs) ^^ rightL(tagText "}") ^^ ctorL
            | Expr.Op (TOp.ValFieldSet rf, _, [rx;x], _) -> 
                (atomL rx --- wordL(tagText ".")) ^^ (recdFieldRefL rf ^^ wordL(tagText "<-") --- exprL x)
            | Expr.Op (TOp.ValFieldSet rf, _, [x], _) -> 
                (recdFieldRefL rf ^^ wordL(tagText "<-") --- exprL x)
            | Expr.Op (TOp.ValFieldGet rf, _, [rx], _) -> 
                (atomL rx ^^ rightL(tagText ".#") ^^ recdFieldRefL rf)
            | Expr.Op (TOp.ValFieldGet rf, _, [], _) -> 
                recdFieldRefL rf
            | Expr.Op (TOp.ValFieldGetAddr (rf, _), _, [rx], _) -> 
                leftL(tagText "&") ^^ bracketL (atomL rx ^^ rightL(tagText ".!") ^^ recdFieldRefL rf)
            | Expr.Op (TOp.ValFieldGetAddr (rf, _), _, [], _) -> 
                leftL(tagText "&") ^^ (recdFieldRefL rf)
            | Expr.Op (TOp.UnionCaseTagGet tycr, _, [x], _) -> 
                wordL (tagText ("#" + tycr.LogicalName + ".tag")) ^^ atomL x
            | Expr.Op (TOp.UnionCaseProof c, _, [x], _) -> 
                wordL (tagText ("#" + c.CaseName + ".cast")) ^^ atomL x
            | Expr.Op (TOp.UnionCaseFieldGet (c, i), _, [x], _) -> 
                wordL (tagText ("#" + c.CaseName + "." + string i)) --- atomL x
            | Expr.Op (TOp.UnionCaseFieldSet (c, i), _, [x;y], _) -> 
                ((atomL x --- (rightL (tagText ("#" + c.CaseName + "." + string i)))) ^^ wordL(tagText ":=")) --- exprL y
            | Expr.Op (TOp.TupleFieldGet (_, i), _, [x], _) -> 
                wordL (tagText ("#" + string i)) --- atomL x
            | Expr.Op (TOp.Coerce, [ty;_], [x], _) -> 
                atomL x --- (wordL(tagText ":>") ^^ typeL ty) 
            | Expr.Op (TOp.Reraise, [_], [], _) -> 
                wordL(tagText "Rethrow!")
            | Expr.Op (TOp.ILAsm (instrs, retTypes), tyargs, args, _) -> 
                let instrs = instrs |> List.map (sprintf "%+A" >> tagText >> wordL) |> spaceListL // %+A has + since instrs are from an "internal" type  
                let instrs = leftL(tagText "(#") ^^ instrs ^^ rightL(tagText "#)")
                (appL g instrs tyargs args ---
                    wordL(tagText ":") ^^ spaceListL (List.map typeAtomL retTypes)) |> wrap
            | Expr.Op (TOp.LValueOp (lvop, vr), _, args, _) -> 
                (lvalopL lvop ^^ valRefL vr --- bracketL (commaListL (List.map atomL args))) |> wrap
            | Expr.Op (TOp.ILCall (_, _, _, _, _, _, _, ilMethRef, enclTypeInst, methInst, _), tyargs, args, _) ->
                let meth = ilMethRef.Name
                wordL(tagText "ILCall") ^^
                   aboveListL 
                      [ yield wordL (tagText ilMethRef.DeclaringTypeRef.FullName) ^^ sepL(tagText ".") ^^ wordL (tagText meth)
                        if not enclTypeInst.IsEmpty then yield wordL(tagText "tinst ") --- listL typeL enclTypeInst
                        if not methInst.IsEmpty then yield wordL (tagText "minst ") --- listL typeL methInst
                        if not tyargs.IsEmpty then yield wordL (tagText "tyargs") --- listL typeL tyargs
                        if not args.IsEmpty then yield listL exprL args ] 
                    |> wrap
            | Expr.Op (TOp.Array, [_], xs, _) -> 
                leftL(tagText "[|") ^^ commaListL (List.map exprL xs) ^^ rightL(tagText "|]")
            | Expr.Op (TOp.While _, [], [Expr.Lambda (_, _, _, [_], x1, _, _);Expr.Lambda (_, _, _, [_], x2, _, _)], _) -> 
                (wordL(tagText "while") ^^ exprL x1 ^^ wordL(tagText "do")) @@-- exprL x2
            | Expr.Op (TOp.For _, [], [Expr.Lambda (_, _, _, [_], x1, _, _);Expr.Lambda (_, _, _, [_], x2, _, _);Expr.Lambda (_, _, _, [_], x3, _, _)], _) -> 
                wordL(tagText "for") ^^ aboveListL [(exprL x1 ^^ wordL(tagText "to") ^^ exprL x2 ^^ wordL(tagText "do")); exprL x3 ] ^^ rightL(tagText "done")
            | Expr.Op (TOp.TryWith _, [_], [Expr.Lambda (_, _, _, [_], x1, _, _);Expr.Lambda (_, _, _, [_], xf, _, _);Expr.Lambda (_, _, _, [_], xh, _, _)], _) ->
                (wordL (tagText "try") @@-- exprL x1) @@ (wordL(tagText "with-filter") @@-- exprL xf) @@ (wordL(tagText "with") @@-- exprL xh)
            | Expr.Op (TOp.TryFinally _, [_], [Expr.Lambda (_, _, _, [_], x1, _, _);Expr.Lambda (_, _, _, [_], x2, _, _)], _) -> 
                (wordL (tagText "try") @@-- exprL x1) @@ (wordL(tagText "finally") @@-- exprL x2)
            | Expr.Op (TOp.Bytes _, _, _, _) -> 
                wordL(tagText "bytes++")
            | Expr.Op (TOp.UInt16s _, _, _, _) -> wordL(tagText "uint16++")
            | Expr.Op (TOp.RefAddrGet _, _tyargs, _args, _) -> wordL(tagText "GetRefLVal...")
            | Expr.Op (TOp.TraitCall _, _tyargs, _args, _) -> wordL(tagText "traitcall...")
            | Expr.Op (TOp.ExnFieldGet _, _tyargs, _args, _) -> wordL(tagText "TOp.ExnFieldGet...")
            | Expr.Op (TOp.ExnFieldSet _, _tyargs, _args, _) -> wordL(tagText "TOp.ExnFieldSet...")
            | Expr.Op (TOp.TryFinally _, _tyargs, _args, _) -> wordL(tagText "TOp.TryFinally...")
            | Expr.Op (TOp.TryWith _, _tyargs, _args, _) -> wordL(tagText "TOp.TryWith...")
            | Expr.Op (TOp.Goto l, _tys, args, _) -> wordL(tagText ("Expr.Goto " + string l)) ^^ bracketL (commaListL (List.map atomL args)) 
            | Expr.Op (TOp.Label l, _tys, args, _) -> wordL(tagText ("Expr.Label " + string l)) ^^ bracketL (commaListL (List.map atomL args)) 
            | Expr.Op (_, _tys, args, _) -> wordL(tagText "Expr.Op ...") ^^ bracketL (commaListL (List.map atomL args)) 
            | Expr.Quote (a, _, _, _, _) -> leftL(tagText "<@") ^^ atomL a ^^ rightL(tagText "@>")
            | Expr.Obj (_lambdaId, ty, basev, ccall, overrides, iimpls, _) -> 
                (leftL (tagText "{") 
                 @@--
                  ((wordL(tagText "new ") ++ typeL ty) 
                   @@-- 
                   aboveListL [exprL ccall
                               optionL valAtBindL basev
                               aboveListL (List.map (tmethodL g) overrides)
                               aboveListL (List.map (iimplL g) iimpls)]))
                @@
                rightL (tagText "}")

            | Expr.WitnessArg _ -> wordL (tagText "<witnessarg>")
            | Expr.StaticOptimization (_tcs, csx, x, _) -> 
                (wordL(tagText "opt") @@- (exprL x)) @@--
                   (wordL(tagText "|") ^^ exprL csx --- (wordL(tagText "when...") ))
           
        // For tracking ranges through expr rewrites 
        if !layoutRanges 
        then leftL(tagText "{") ^^ (rangeL expr.Range ^^ rightL(tagText ":")) ++ lay ^^ rightL(tagText "}")
        else lay

    and implFilesL g implFiles =
        aboveListL (List.map (implFileL g) implFiles)

    and appL g flayout tys args =
        let z = flayout
        let z = if isNil tys then z else z ^^ instL typeL tys
        let z = if isNil args then z else z --- spaceListL (List.map (atomL g) args)
        z

    and implFileL g (TImplFile (_, _, mexpr, _, _, _)) =
        aboveListL [(wordL(tagText "top implementation ")) @@-- mexprL g mexpr]

    and mexprL g x =
        match x with 
        | ModuleOrNamespaceExprWithSig(mtyp, defs, _) -> mdefL g defs @@- (wordL(tagText ":") @@- entityTypeL g mtyp)

    and mdefsL  g defs =
        wordL(tagText "Module Defs") @@-- aboveListL(List.map (mdefL g) defs)

    and mdefL g x =
        match x with
        | TMDefRec(_, tycons, mbinds, _) -> aboveListL ((tycons |> List.map (tyconL g)) @ (mbinds |> List.map (mbindL g)))
        | TMDefLet(bind, _) -> letL g bind emptyL
        | TMDefDo(e, _) -> exprL g e
        | TMDefs defs -> mdefsL g defs
        | TMAbstract mexpr -> mexprL g mexpr

    and mbindL g x =
       match x with
       | ModuleOrNamespaceBinding.Binding bind -> letL g bind emptyL
       | ModuleOrNamespaceBinding.Module(mspec, rhs) ->
        (wordL (tagText (if mspec.IsNamespace then "namespace" else "module")) ^^ (wordL (tagText mspec.DemangledModuleOrNamespaceName) |> stampL mspec.Stamp)) @@-- mdefL g rhs

    and entityTypeL g (mtyp: ModuleOrNamespaceType) =
        aboveListL [jlistL typeOfValL mtyp.AllValsAndMembers
                    jlistL (tyconL g) mtyp.AllEntities]

    and entityL g (ms: ModuleOrNamespace) =
        let header = wordL(tagText "module") ^^ (wordL (tagText ms.DemangledModuleOrNamespaceName) |> stampL ms.Stamp) ^^ wordL(tagText ":")
        let footer = wordL(tagText "end")
        let body = entityTypeL g ms.ModuleOrNamespaceType
        (header @@-- body) @@ footer

    and ccuL g (ccu: CcuThunk) = entityL g ccu.Contents

    and decisionTreeL g x =
        match x with 
        | TDBind (bind, body) -> 
            let bind = wordL(tagText "let") ^^ bindingL g bind
            (bind @@ decisionTreeL g body) 
        | TDSuccess (args, n) -> 
            wordL(tagText "Success") ^^ leftL(tagText "T") ^^ intL n ^^ tupleL (args |> List.map (exprL g))
        | TDSwitch (test, dcases, dflt, _) ->
            (wordL(tagText "Switch") --- exprL g test) @@--
            (aboveListL (List.map (dcaseL g) dcases) @@
             match dflt with
             | None -> emptyL
             | Some dtree -> wordL(tagText "dflt:") --- decisionTreeL g dtree)

    and dcaseL g (TCase (test, dtree)) = (dtestL g test ^^ wordL(tagText "//")) --- decisionTreeL g dtree

    and dtestL g x = 
        match x with 
        | (DecisionTreeTest.UnionCase (c, tinst)) -> wordL(tagText "is") ^^ unionCaseRefL c ^^ instL typeL tinst
        | (DecisionTreeTest.ArrayLength (n, ty)) -> wordL(tagText "length") ^^ intL n ^^ typeL ty
        | (DecisionTreeTest.Const c) -> wordL(tagText "is") ^^ constL c
        | (DecisionTreeTest.IsNull ) -> wordL(tagText "isnull")
        | (DecisionTreeTest.IsInst (_, ty)) -> wordL(tagText "isinst") ^^ typeL ty
        | (DecisionTreeTest.ActivePatternCase (exp, _, _, _, _, _)) -> wordL(tagText "query") ^^ exprL g exp
        | (DecisionTreeTest.Error _) -> wordL (tagText "error recovery")
 
    and targetL g i (TTarget (argvs, body, _)) =
        leftL(tagText "T") ^^ intL i ^^ tupleL (flatValsL argvs) ^^ rightL(tagText ":") --- exprL g body

    and flatValsL vs = vs |> List.map valL

    and tmethodL g (TObjExprMethod(TSlotSig(nm, _, _, _, _, _), _, tps, vs, e, _)) =
        ((wordL(tagText "TObjExprMethod") --- (wordL (tagText nm)) ^^ wordL(tagText "=")) --
         (angleBracketListL (List.map typarL tps) ^^ rightL(tagText ".")) ---
         (tupleL (List.map (List.map (valAtBindL g) >> tupleL) vs) ^^ rightL(tagText ".")))
        @@--
          (atomL g e) 

    and iimplL g (ty, tmeths) = wordL(tagText "impl") ^^ aboveListL (typeL ty :: List.map (tmethodL g) tmeths) 

    let showType x = LayoutRender.showL (typeL x)

    let showExpr g x = LayoutRender.showL (exprL g x)

    let traitL x = auxTraitL SimplifyTypes.typeSimplificationInfo0 x

    let typarsL x = layoutTyparDecls x

//--------------------------------------------------------------------------
// Helpers related to type checking modules & namespaces
//--------------------------------------------------------------------------

let wrapModuleOrNamespaceType id cpath mtyp = 
    Construct.NewModuleOrNamespace (Some cpath) taccessPublic id XmlDoc.Empty [] (MaybeLazy.Strict mtyp)

let wrapModuleOrNamespaceTypeInNamespace id cpath mtyp = 
    let mspec = wrapModuleOrNamespaceType id cpath mtyp
    Construct.NewModuleOrNamespaceType Namespace [ mspec ] [], mspec

let wrapModuleOrNamespaceExprInNamespace (id: Ident) cpath mexpr = 
    let mspec = wrapModuleOrNamespaceType id cpath (Construct.NewEmptyModuleOrNamespaceType Namespace)
    TMDefRec (false, [], [ModuleOrNamespaceBinding.Module(mspec, mexpr)], id.idRange)

// cleanup: make this a property
let SigTypeOfImplFile (TImplFile (_, _, mexpr, _, _, _)) = mexpr.Type 

//--------------------------------------------------------------------------
// Data structures representing what gets hidden and what gets remapped (i.e. renamed or alpha-converted)
// when a module signature is applied to a module.
//--------------------------------------------------------------------------

type SignatureRepackageInfo = 
    { RepackagedVals: (ValRef * ValRef) list
      RepackagedEntities: (TyconRef * TyconRef) list }
    
    member remapInfo.ImplToSigMapping = { TypeEquivEnv.Empty with EquivTycons = TyconRefMap.OfList remapInfo.RepackagedEntities }
    static member Empty = { RepackagedVals = []; RepackagedEntities= [] } 

type SignatureHidingInfo = 
    { HiddenTycons: Zset<Tycon>
      HiddenTyconReprs: Zset<Tycon>
      HiddenVals: Zset<Val>
      HiddenRecdFields: Zset<RecdFieldRef>
      HiddenUnionCases: Zset<UnionCaseRef> }

    static member Empty = 
        { HiddenTycons = Zset.empty tyconOrder
          HiddenTyconReprs = Zset.empty tyconOrder
          HiddenVals = Zset.empty valOrder
          HiddenRecdFields = Zset.empty recdFieldRefOrder
          HiddenUnionCases = Zset.empty unionCaseRefOrder }

let addValRemap v vNew tmenv = 
    { tmenv with valRemap= tmenv.valRemap.Add v (mkLocalValRef vNew) }

let mkRepackageRemapping mrpi = 
    { valRemap = ValMap.OfList (mrpi.RepackagedVals |> List.map (fun (vref, x) -> vref.Deref, x))
      tpinst = emptyTyparInst
      tyconRefRemap = TyconRefMap.OfList mrpi.RepackagedEntities
      removeTraitSolutions = false }

//--------------------------------------------------------------------------
// Compute instances of the above for mty -> mty
//--------------------------------------------------------------------------

let accEntityRemap (msigty: ModuleOrNamespaceType) (entity: Entity) (mrpi, mhi) =
    let sigtyconOpt = (NameMap.tryFind entity.LogicalName msigty.AllEntitiesByCompiledAndLogicalMangledNames)
    match sigtyconOpt with 
    | None -> 
        // The type constructor is not present in the signature. Hence it is hidden. 
        let mhi = { mhi with HiddenTycons = Zset.add entity mhi.HiddenTycons }
        (mrpi, mhi) 
    | Some sigtycon -> 
        // The type constructor is in the signature. Hence record the repackage entry 
        let sigtcref = mkLocalTyconRef sigtycon
        let tcref = mkLocalTyconRef entity
        let mrpi = { mrpi with RepackagedEntities = ((tcref, sigtcref) :: mrpi.RepackagedEntities) }
        // OK, now look for hidden things 
        let mhi = 
            if (match entity.TypeReprInfo with TNoRepr -> false | _ -> true) && (match sigtycon.TypeReprInfo with TNoRepr -> true | _ -> false) then 
                // The type representation is absent in the signature, hence it is hidden 
                { mhi with HiddenTyconReprs = Zset.add entity mhi.HiddenTyconReprs } 
            else 
                // The type representation is present in the signature. 
                // Find the fields that have been hidden or which were non-public anyway. 
                let mhi = 
                    (entity.AllFieldsArray, mhi) ||> Array.foldBack (fun rfield mhi ->
                        match sigtycon.GetFieldByName(rfield.Name) with 
                        | Some _ -> 
                            // The field is in the signature. Hence it is not hidden. 
                            mhi
                        | _ -> 
                            // The field is not in the signature. Hence it is regarded as hidden. 
                            let rfref = tcref.MakeNestedRecdFieldRef rfield
                            { mhi with HiddenRecdFields = Zset.add rfref mhi.HiddenRecdFields })
                        
                let mhi = 
                    (entity.UnionCasesAsList, mhi) ||> List.foldBack (fun ucase mhi ->
                        match sigtycon.GetUnionCaseByName ucase.DisplayName with 
                        | Some _ -> 
                            // The constructor is in the signature. Hence it is not hidden. 
                            mhi
                        | _ -> 
                            // The constructor is not in the signature. Hence it is regarded as hidden. 
                            let ucref = tcref.MakeNestedUnionCaseRef ucase
                            { mhi with HiddenUnionCases = Zset.add ucref mhi.HiddenUnionCases })
                mhi
        (mrpi, mhi) 

let accSubEntityRemap (msigty: ModuleOrNamespaceType) (entity: Entity) (mrpi, mhi) =
    let sigtyconOpt = (NameMap.tryFind entity.LogicalName msigty.AllEntitiesByCompiledAndLogicalMangledNames)
    match sigtyconOpt with 
    | None -> 
        // The type constructor is not present in the signature. Hence it is hidden. 
        let mhi = { mhi with HiddenTycons = Zset.add entity mhi.HiddenTycons }
        (mrpi, mhi) 
    | Some sigtycon -> 
        // The type constructor is in the signature. Hence record the repackage entry 
        let sigtcref = mkLocalTyconRef sigtycon
        let tcref = mkLocalTyconRef entity
        let mrpi = { mrpi with RepackagedEntities = ((tcref, sigtcref) :: mrpi.RepackagedEntities) }
        (mrpi, mhi) 

let valLinkageAEquiv g aenv (v1: Val) (v2: Val) = 
    (v1.GetLinkagePartialKey() = v2.GetLinkagePartialKey()) &&
    (if v1.IsMember && v2.IsMember then typeAEquivAux EraseAll g aenv v1.Type v2.Type else true)
    
let accValRemap g aenv (msigty: ModuleOrNamespaceType) (implVal: Val) (mrpi, mhi) =
    let implValKey = implVal.GetLinkagePartialKey()
    let sigValOpt = 
        msigty.AllValsAndMembersByPartialLinkageKey 
          |> MultiMap.find implValKey
          |> List.tryFind (fun sigVal -> valLinkageAEquiv g aenv implVal sigVal)
          
    let vref = mkLocalValRef implVal
    match sigValOpt with 
    | None -> 
        let mhi = { mhi with HiddenVals = Zset.add implVal mhi.HiddenVals }
        (mrpi, mhi) 
    | Some (sigVal: Val) -> 
        // The value is in the signature. Add the repackage entry. 
        let mrpi = { mrpi with RepackagedVals = (vref, mkLocalValRef sigVal) :: mrpi.RepackagedVals }
        (mrpi, mhi) 

let getCorrespondingSigTy nm (msigty: ModuleOrNamespaceType) = 
    match NameMap.tryFind nm msigty.AllEntitiesByCompiledAndLogicalMangledNames with 
    | None -> Construct.NewEmptyModuleOrNamespaceType ModuleOrType 
    | Some sigsubmodul -> sigsubmodul.ModuleOrNamespaceType

let rec accEntityRemapFromModuleOrNamespaceType (mty: ModuleOrNamespaceType) (msigty: ModuleOrNamespaceType) acc = 
    let acc = (mty.AllEntities, acc) ||> QueueList.foldBack (fun e acc -> accEntityRemapFromModuleOrNamespaceType e.ModuleOrNamespaceType (getCorrespondingSigTy e.LogicalName msigty) acc) 
    let acc = (mty.AllEntities, acc) ||> QueueList.foldBack (accEntityRemap msigty) 
    acc 

let rec accValRemapFromModuleOrNamespaceType g aenv (mty: ModuleOrNamespaceType) msigty acc = 
    let acc = (mty.AllEntities, acc) ||> QueueList.foldBack (fun e acc -> accValRemapFromModuleOrNamespaceType g aenv e.ModuleOrNamespaceType (getCorrespondingSigTy e.LogicalName msigty) acc) 
    let acc = (mty.AllValsAndMembers, acc) ||> QueueList.foldBack (accValRemap g aenv msigty) 
    acc 

let ComputeRemappingFromInferredSignatureToExplicitSignature g mty msigty = 
    let ((mrpi, _) as entityRemap) = accEntityRemapFromModuleOrNamespaceType mty msigty (SignatureRepackageInfo.Empty, SignatureHidingInfo.Empty)  
    let aenv = mrpi.ImplToSigMapping
    let valAndEntityRemap = accValRemapFromModuleOrNamespaceType g aenv mty msigty entityRemap
    valAndEntityRemap 

//--------------------------------------------------------------------------
// Compute instances of the above for mexpr -> mty
//--------------------------------------------------------------------------

/// At TMDefRec nodes abstract (virtual) vslots are effectively binders, even 
/// though they are tucked away inside the tycon. This helper function extracts the
/// virtual slots to aid with finding this babies.
let abstractSlotValRefsOfTycons (tycons: Tycon list) =  
    tycons 
    |> List.collect (fun tycon -> if tycon.IsFSharpObjectModelTycon then tycon.FSharpObjectModelTypeInfo.fsobjmodel_vslots else []) 

let abstractSlotValsOfTycons (tycons: Tycon list) =  
    abstractSlotValRefsOfTycons tycons 
    |> List.map (fun v -> v.Deref)

let rec accEntityRemapFromModuleOrNamespace msigty x acc = 
    match x with 
    | TMDefRec(_, tycons, mbinds, _) -> 
         let acc = (mbinds, acc) ||> List.foldBack (accEntityRemapFromModuleOrNamespaceBind msigty)
         let acc = (tycons, acc) ||> List.foldBack (accEntityRemap msigty) 
         let acc = (tycons, acc) ||> List.foldBack (fun e acc -> accEntityRemapFromModuleOrNamespaceType e.ModuleOrNamespaceType (getCorrespondingSigTy e.LogicalName msigty) acc) 
         acc
    | TMDefLet _ -> acc
    | TMDefDo _ -> acc
    | TMDefs defs -> accEntityRemapFromModuleOrNamespaceDefs msigty defs acc
    | TMAbstract mexpr -> accEntityRemapFromModuleOrNamespaceType mexpr.Type msigty acc

and accEntityRemapFromModuleOrNamespaceDefs msigty mdefs acc = 
    List.foldBack (accEntityRemapFromModuleOrNamespace msigty) mdefs acc

and accEntityRemapFromModuleOrNamespaceBind msigty x acc = 
    match x with 
    | ModuleOrNamespaceBinding.Binding _ -> acc
    | ModuleOrNamespaceBinding.Module(mspec, def) ->
    accSubEntityRemap msigty mspec (accEntityRemapFromModuleOrNamespace (getCorrespondingSigTy mspec.LogicalName msigty) def acc)

let rec accValRemapFromModuleOrNamespace g aenv msigty x acc = 
    match x with 
    | TMDefRec(_, tycons, mbinds, _) -> 
         let acc = (mbinds, acc) ||> List.foldBack (accValRemapFromModuleOrNamespaceBind g aenv msigty)
         //  Abstract (virtual) vslots in the tycons at TMDefRec nodes are binders. They also need to be added to the remapping. 
         let vslotvs = abstractSlotValsOfTycons tycons
         let acc = (vslotvs, acc) ||> List.foldBack (accValRemap g aenv msigty)  
         acc
    | TMDefLet(bind, _) -> accValRemap g aenv msigty bind.Var acc
    | TMDefDo _ -> acc
    | TMDefs defs -> accValRemapFromModuleOrNamespaceDefs g aenv msigty defs acc
    | TMAbstract mexpr -> accValRemapFromModuleOrNamespaceType g aenv mexpr.Type msigty acc

and accValRemapFromModuleOrNamespaceBind g aenv msigty x acc = 
    match x with 
    | ModuleOrNamespaceBinding.Binding bind -> accValRemap g aenv msigty bind.Var acc
    | ModuleOrNamespaceBinding.Module(mspec, def) ->
    accSubEntityRemap msigty mspec (accValRemapFromModuleOrNamespace g aenv (getCorrespondingSigTy mspec.LogicalName msigty) def acc)

and accValRemapFromModuleOrNamespaceDefs g aenv msigty mdefs acc = List.foldBack (accValRemapFromModuleOrNamespace g aenv msigty) mdefs acc

let ComputeRemappingFromImplementationToSignature g mdef msigty =  
    let ((mrpi, _) as entityRemap) = accEntityRemapFromModuleOrNamespace msigty mdef (SignatureRepackageInfo.Empty, SignatureHidingInfo.Empty) 
    let aenv = mrpi.ImplToSigMapping
    
    let valAndEntityRemap = accValRemapFromModuleOrNamespace g aenv msigty mdef entityRemap
    valAndEntityRemap

//--------------------------------------------------------------------------
// Compute instances of the above for the assembly boundary
//--------------------------------------------------------------------------

let accTyconHidingInfoAtAssemblyBoundary (tycon: Tycon) mhi =
    if not (canAccessFromEverywhere tycon.Accessibility) then 
        // The type constructor is not public, hence hidden at the assembly boundary. 
        { mhi with HiddenTycons = Zset.add tycon mhi.HiddenTycons } 
    elif not (canAccessFromEverywhere tycon.TypeReprAccessibility) then 
        { mhi with HiddenTyconReprs = Zset.add tycon mhi.HiddenTyconReprs } 
    else 
        let mhi = 
            (tycon.AllFieldsArray, mhi) ||> Array.foldBack (fun rfield mhi ->
                if not (canAccessFromEverywhere rfield.Accessibility) then 
                    let tcref = mkLocalTyconRef tycon
                    let rfref = tcref.MakeNestedRecdFieldRef rfield
                    { mhi with HiddenRecdFields = Zset.add rfref mhi.HiddenRecdFields } 
                else mhi)
        let mhi = 
            (tycon.UnionCasesAsList, mhi) ||> List.foldBack (fun ucase mhi ->
                if not (canAccessFromEverywhere ucase.Accessibility) then 
                    let tcref = mkLocalTyconRef tycon
                    let ucref = tcref.MakeNestedUnionCaseRef ucase
                    { mhi with HiddenUnionCases = Zset.add ucref mhi.HiddenUnionCases } 
                else mhi)
        mhi

// Collect up the values hidden at the assembly boundary. This is used by IsHiddenVal to 
// determine if something is considered hidden. This is used in turn to eliminate optimization
// information at the assembly boundary and to decide to label things as "internal".
let accValHidingInfoAtAssemblyBoundary (vspec: Val) mhi =
    if // anything labelled "internal" or more restrictive is considered to be hidden at the assembly boundary
       not (canAccessFromEverywhere vspec.Accessibility) || 
       // compiler generated members for class function 'let' bindings are considered to be hidden at the assembly boundary
       vspec.IsIncrClassGeneratedMember ||                     
       // anything that's not a module or member binding gets assembly visibility
       not vspec.IsMemberOrModuleBinding then 
        // The value is not public, hence hidden at the assembly boundary. 
        { mhi with HiddenVals = Zset.add vspec mhi.HiddenVals } 
    else 
        mhi

let rec accModuleOrNamespaceHidingInfoAtAssemblyBoundary mty acc = 
    let acc = QueueList.foldBack (fun (e: Entity) acc -> accModuleOrNamespaceHidingInfoAtAssemblyBoundary e.ModuleOrNamespaceType acc) mty.AllEntities acc
    let acc = QueueList.foldBack accTyconHidingInfoAtAssemblyBoundary mty.AllEntities acc
    let acc = QueueList.foldBack accValHidingInfoAtAssemblyBoundary mty.AllValsAndMembers acc
    acc 

let ComputeHidingInfoAtAssemblyBoundary mty acc = 
    accModuleOrNamespaceHidingInfoAtAssemblyBoundary mty acc

//--------------------------------------------------------------------------
// Compute instances of the above for mexpr -> mty
//--------------------------------------------------------------------------

let IsHidden setF accessF remapF = 
    let rec check mrmi x = 
            // Internal/private? 
        not (canAccessFromEverywhere (accessF x)) || 
        (match mrmi with 
         | [] -> false // Ah! we escaped to freedom! 
         | (rpi, mhi) :: rest -> 
            // Explicitly hidden? 
            Zset.contains x (setF mhi) || 
            // Recurse... 
            check rest (remapF rpi x))
    fun mrmi x -> 
        check mrmi x

let IsHiddenTycon mrmi x = IsHidden (fun mhi -> mhi.HiddenTycons) (fun tc -> tc.Accessibility) (fun rpi x -> (remapTyconRef rpi.tyconRefRemap (mkLocalTyconRef x)).Deref) mrmi x

let IsHiddenTyconRepr mrmi x = IsHidden (fun mhi -> mhi.HiddenTyconReprs) (fun v -> v.TypeReprAccessibility) (fun rpi x -> (remapTyconRef rpi.tyconRefRemap (mkLocalTyconRef x)).Deref) mrmi x

let IsHiddenVal mrmi x = IsHidden (fun mhi -> mhi.HiddenVals) (fun v -> v.Accessibility) (fun rpi x -> (remapValRef rpi (mkLocalValRef x)).Deref) mrmi x 

let IsHiddenRecdField mrmi x = IsHidden (fun mhi -> mhi.HiddenRecdFields) (fun rfref -> rfref.RecdField.Accessibility) (fun rpi x -> remapRecdFieldRef rpi.tyconRefRemap x) mrmi x 

//--------------------------------------------------------------------------
// Generic operations on module types
//--------------------------------------------------------------------------

let foldModuleOrNamespaceTy ft fv mty acc = 
    let rec go mty acc = 
        let acc = QueueList.foldBack (fun (e: Entity) acc -> go e.ModuleOrNamespaceType acc) mty.AllEntities acc
        let acc = QueueList.foldBack ft mty.AllEntities acc
        let acc = QueueList.foldBack fv mty.AllValsAndMembers acc
        acc
    go mty acc

let allValsOfModuleOrNamespaceTy m = foldModuleOrNamespaceTy (fun _ acc -> acc) (fun v acc -> v :: acc) m []
let allEntitiesOfModuleOrNamespaceTy m = foldModuleOrNamespaceTy (fun ft acc -> ft :: acc) (fun _ acc -> acc) m []

//---------------------------------------------------------------------------
// Free variables in terms. Are all constructs public accessible?
//---------------------------------------------------------------------------
 
let isPublicVal (lv: Val) = (lv.Accessibility = taccessPublic)
let isPublicUnionCase (ucr: UnionCaseRef) = (ucr.UnionCase.Accessibility = taccessPublic)
let isPublicRecdField (rfr: RecdFieldRef) = (rfr.RecdField.Accessibility = taccessPublic)
let isPublicTycon (tcref: Tycon) = (tcref.Accessibility = taccessPublic)

let freeVarsAllPublic fvs = 
    // Are any non-public items used in the expr (which corresponded to the fvs)?
    // Recall, taccess occurs in:
    //      EntityData has ReprAccessibility and Accessibility
    //      UnionCase has Accessibility
    //      RecdField has Accessibility
    //      ValData has Accessibility
    // The freevars and FreeTyvars collect local constructs.
    // Here, we test that all those constructs are public.
    //
    // CODE REVIEW:
    // What about non-local vals. This fix assumes non-local vals must be public. OK?
    Zset.forall isPublicVal fvs.FreeLocals &&
    Zset.forall isPublicUnionCase fvs.FreeUnionCases &&
    Zset.forall isPublicRecdField fvs.FreeRecdFields &&
    Zset.forall isPublicTycon fvs.FreeTyvars.FreeTycons

let freeTyvarsAllPublic tyvars = 
    Zset.forall isPublicTycon tyvars.FreeTycons

/// Detect the subset of match expressions we process in a linear way (i.e. using tailcalls, rather than
/// unbounded stack)
///   -- if then else
///   -- match e with pat[vs] -> e1[vs] | _ -> e2

let (|LinearMatchExpr|_|) expr = 
    match expr with 
    | Expr.Match (sp, m, dtree, [|tg1;(TTarget([], e2, sp2))|], m2, ty) -> Some(sp, m, dtree, tg1, e2, sp2, m2, ty)
    | _ -> None
    
let rebuildLinearMatchExpr (sp, m, dtree, tg1, e2, sp2, m2, ty) = 
    primMkMatch (sp, m, dtree, [|tg1;(TTarget([], e2, sp2))|], m2, ty)

/// Detect a subset of 'Expr.Op' expressions we process in a linear way (i.e. using tailcalls, rather than
/// unbounded stack). Only covers Cons(args,Cons(args,Cons(args,Cons(args,...._)))).
let (|LinearOpExpr|_|) expr = 
    match expr with 
    | Expr.Op ((TOp.UnionCase _ as op), tinst, args, m) when not args.IsEmpty -> 
        let argsFront, argLast = List.frontAndBack args
        Some (op, tinst, argsFront, argLast, m)
    | _ -> None
    
let rebuildLinearOpExpr (op, tinst, argsFront, argLast, m) = 
    Expr.Op (op, tinst, argsFront@[argLast], m)

//---------------------------------------------------------------------------
// Free variables in terms. All binders are distinct.
//---------------------------------------------------------------------------

let emptyFreeVars =  
  { UsesMethodLocalConstructs=false
    UsesUnboundRethrow=false
    FreeLocalTyconReprs=emptyFreeTycons
    FreeLocals=emptyFreeLocals
    FreeTyvars=emptyFreeTyvars
    FreeRecdFields = emptyFreeRecdFields
    FreeUnionCases = emptyFreeUnionCases}

let unionFreeVars fvs1 fvs2 = 
  if fvs1 === emptyFreeVars then fvs2 else 
  if fvs2 === emptyFreeVars then fvs1 else
  { FreeLocals = unionFreeLocals fvs1.FreeLocals fvs2.FreeLocals
    FreeTyvars = unionFreeTyvars fvs1.FreeTyvars fvs2.FreeTyvars
    UsesMethodLocalConstructs = fvs1.UsesMethodLocalConstructs || fvs2.UsesMethodLocalConstructs
    UsesUnboundRethrow = fvs1.UsesUnboundRethrow || fvs2.UsesUnboundRethrow
    FreeLocalTyconReprs = unionFreeTycons fvs1.FreeLocalTyconReprs fvs2.FreeLocalTyconReprs
    FreeRecdFields = unionFreeRecdFields fvs1.FreeRecdFields fvs2.FreeRecdFields
    FreeUnionCases = unionFreeUnionCases fvs1.FreeUnionCases fvs2.FreeUnionCases }

let inline accFreeTyvars (opts: FreeVarOptions) f v acc =
    if not opts.collectInTypes then acc else
    let ftyvs = acc.FreeTyvars
    let ftyvs' = f opts v ftyvs
    if ftyvs === ftyvs' then acc else 
    { acc with FreeTyvars = ftyvs' }

let accFreeVarsInTy opts ty acc = accFreeTyvars opts accFreeInType ty acc
let accFreeVarsInTys opts tys acc = if isNil tys then acc else accFreeTyvars opts accFreeInTypes tys acc
let accFreevarsInTycon opts tcref acc = accFreeTyvars opts accFreeTycon tcref acc
let accFreevarsInVal opts v acc = accFreeTyvars opts accFreeInVal v acc
    
let accFreeVarsInTraitSln opts tys acc = accFreeTyvars opts accFreeInTraitSln tys acc 

let accFreeVarsInTraitInfo opts tys acc = accFreeTyvars opts accFreeInTrait tys acc 

let boundLocalVal opts v fvs =
    if not opts.includeLocals then fvs else
    let fvs = accFreevarsInVal opts v fvs
    if not (Zset.contains v fvs.FreeLocals) then fvs
    else {fvs with FreeLocals= Zset.remove v fvs.FreeLocals} 

let boundProtect fvs =
    if fvs.UsesMethodLocalConstructs then {fvs with UsesMethodLocalConstructs = false} else fvs

let accUsesFunctionLocalConstructs flg fvs = 
    if flg && not fvs.UsesMethodLocalConstructs then {fvs with UsesMethodLocalConstructs = true} 
    else fvs 

let bound_rethrow fvs =
    if fvs.UsesUnboundRethrow then {fvs with UsesUnboundRethrow = false} else fvs  

let accUsesRethrow flg fvs = 
    if flg && not fvs.UsesUnboundRethrow then {fvs with UsesUnboundRethrow = true} 
    else fvs 

let boundLocalVals opts vs fvs = List.foldBack (boundLocalVal opts) vs fvs

let bindLhs opts (bind: Binding) fvs = boundLocalVal opts bind.Var fvs

let freeVarsCacheCompute opts cache f = if opts.canCache then cached cache f else f()

let tryGetFreeVarsCacheValue opts cache =
    if opts.canCache then tryGetCacheValue cache
    else ValueNone

let rec accBindRhs opts (TBind(_, repr, _)) acc = accFreeInExpr opts repr acc
          
and accFreeInSwitchCases opts csl dflt (acc: FreeVars) =
    Option.foldBack (accFreeInDecisionTree opts) dflt (List.foldBack (accFreeInSwitchCase opts) csl acc)
 
and accFreeInSwitchCase opts (TCase(discrim, dtree)) acc = 
    accFreeInDecisionTree opts dtree (accFreeInTest opts discrim acc)

and accFreeInTest (opts: FreeVarOptions) discrim acc = 
    match discrim with 
    | DecisionTreeTest.UnionCase(ucref, tinst) -> accFreeUnionCaseRef opts ucref (accFreeVarsInTys opts tinst acc)
    | DecisionTreeTest.ArrayLength(_, ty) -> accFreeVarsInTy opts ty acc
    | DecisionTreeTest.Const _
    | DecisionTreeTest.IsNull -> acc
    | DecisionTreeTest.IsInst (srcty, tgty) -> accFreeVarsInTy opts srcty (accFreeVarsInTy opts tgty acc)
    | DecisionTreeTest.ActivePatternCase (exp, tys, _, activePatIdentity, _, _) -> 
        accFreeInExpr opts exp 
            (accFreeVarsInTys opts tys 
                (Option.foldBack (fun (vref, tinst) acc -> accFreeValRef opts vref (accFreeVarsInTys opts tinst acc)) activePatIdentity acc))
    | DecisionTreeTest.Error _ -> acc

and accFreeInDecisionTree opts x (acc: FreeVars) =
    match x with 
    | TDSwitch(e1, csl, dflt, _) -> accFreeInExpr opts e1 (accFreeInSwitchCases opts csl dflt acc)
    | TDSuccess (es, _) -> accFreeInFlatExprs opts es acc
    | TDBind (bind, body) -> unionFreeVars (bindLhs opts bind (accBindRhs opts bind (freeInDecisionTree opts body))) acc
  
and accFreeInValFlags opts flag acc =
    let isMethLocal = 
        match flag with 
        | VSlotDirectCall 
        | CtorValUsedAsSelfInit 
        | CtorValUsedAsSuperInit -> true 
        | PossibleConstrainedCall _
        | NormalValUse -> false
    let acc = accUsesFunctionLocalConstructs isMethLocal acc
    match flag with 
    | PossibleConstrainedCall ty -> accFreeTyvars opts accFreeInType ty acc
    | _ -> acc

and accFreeLocalVal opts v fvs =
    if not opts.includeLocals then fvs else
    if Zset.contains v fvs.FreeLocals then fvs 
    else 
        let fvs = accFreevarsInVal opts v fvs
        {fvs with FreeLocals=Zset.add v fvs.FreeLocals}
  
and accLocalTyconRepr opts b fvs = 
    if not opts.includeLocalTyconReprs then fvs else
    if Zset.contains b fvs.FreeLocalTyconReprs then fvs
    else { fvs with FreeLocalTyconReprs = Zset.add b fvs.FreeLocalTyconReprs } 

and accUsedRecdOrUnionTyconRepr opts (tc: Tycon) fvs = 
    if match tc.TypeReprInfo with TFSharpObjectRepr _ | TRecdRepr _ | TUnionRepr _ -> true | _ -> false
    then accLocalTyconRepr opts tc fvs
    else fvs

and accFreeUnionCaseRef opts ucref fvs =   
    if not opts.includeUnionCases then fvs else
    if Zset.contains ucref fvs.FreeUnionCases then fvs 
    else
        let fvs = fvs |> accUsedRecdOrUnionTyconRepr opts ucref.Tycon
        let fvs = fvs |> accFreevarsInTycon opts ucref.TyconRef
        { fvs with FreeUnionCases = Zset.add ucref fvs.FreeUnionCases } 

and accFreeRecdFieldRef opts rfref fvs = 
    if not opts.includeRecdFields then fvs else
    if Zset.contains rfref fvs.FreeRecdFields then fvs 
    else 
        let fvs = fvs |> accUsedRecdOrUnionTyconRepr opts rfref.Tycon
        let fvs = fvs |> accFreevarsInTycon opts rfref.TyconRef 
        { fvs with FreeRecdFields = Zset.add rfref fvs.FreeRecdFields } 
  
and accFreeExnRef _exnc fvs = fvs // Note: this exnc (TyconRef) should be collected the surround types, e.g. tinst of Expr.Op 
and accFreeValRef opts (vref: ValRef) fvs = 
    match vref.IsLocalRef with 
    | true -> accFreeLocalVal opts vref.ResolvedTarget fvs
    // non-local values do not contain free variables 
    | _ -> fvs

and accFreeInMethod opts (TObjExprMethod(slotsig, _attribs, tps, tmvs, e, _)) acc =
    accFreeInSlotSig opts slotsig
     (unionFreeVars (accFreeTyvars opts boundTypars tps (List.foldBack (boundLocalVals opts) tmvs (freeInExpr opts e))) acc)

and accFreeInMethods opts methods acc = 
    List.foldBack (accFreeInMethod opts) methods acc

and accFreeInInterfaceImpl opts (ty, overrides) acc = 
    accFreeVarsInTy opts ty (accFreeInMethods opts overrides acc)

and accFreeInExpr (opts: FreeVarOptions) x acc = 
    match x with
    | Expr.Let _ -> accFreeInExprLinear opts x acc (fun e -> e)
    | _ -> accFreeInExprNonLinear opts x acc
      
and accFreeInExprLinear (opts: FreeVarOptions) x acc contf =   
    // for nested let-bindings, we need to continue after the whole let-binding is processed 
    match x with
    | Expr.Let (bind, e, _, cache) ->
        match tryGetFreeVarsCacheValue opts cache with
        | ValueSome free -> contf (unionFreeVars free acc)
        | _ ->
            accFreeInExprLinear opts e emptyFreeVars (contf << (fun free ->
              unionFreeVars (freeVarsCacheCompute opts cache (fun () -> bindLhs opts bind (accBindRhs opts bind free))) acc
            ))
    | _ -> 
        // No longer linear expr
        contf (accFreeInExpr opts x acc)
    
and accFreeInExprNonLinear opts x acc =
    match x with

    // BINDING CONSTRUCTS
    | Expr.Lambda (_, ctorThisValOpt, baseValOpt, vs, bodyExpr, _, rty) -> 
        unionFreeVars 
                (Option.foldBack (boundLocalVal opts) ctorThisValOpt 
                   (Option.foldBack (boundLocalVal opts) baseValOpt 
                     (boundLocalVals opts vs 
                         (accFreeVarsInTy opts rty 
                             (freeInExpr opts bodyExpr)))))
            acc

    | Expr.TyLambda (_, vs, bodyExpr, _, rty) ->
        unionFreeVars (accFreeTyvars opts boundTypars vs (accFreeVarsInTy opts rty (freeInExpr opts bodyExpr))) acc

    | Expr.TyChoose (vs, bodyExpr, _) ->
        unionFreeVars (accFreeTyvars opts boundTypars vs (freeInExpr opts bodyExpr)) acc

    | Expr.LetRec (binds, bodyExpr, _, cache) ->
        unionFreeVars (freeVarsCacheCompute opts cache (fun () -> List.foldBack (bindLhs opts) binds (List.foldBack (accBindRhs opts) binds (freeInExpr opts bodyExpr)))) acc

    | Expr.Let _ -> 
        failwith "unreachable - linear expr"

    | Expr.Obj (_, ty, basev, basecall, overrides, iimpls, _) ->  
        unionFreeVars 
           (boundProtect
              (Option.foldBack (boundLocalVal opts) basev
                (accFreeVarsInTy opts ty
                   (accFreeInExpr opts basecall
                      (accFreeInMethods opts overrides 
                         (List.foldBack (accFreeInInterfaceImpl opts) iimpls emptyFreeVars))))))
           acc  

    // NON-BINDING CONSTRUCTS 
    | Expr.Const _ -> acc

    | Expr.Val (lvr, flags, _) ->  
        accFreeInValFlags opts flags (accFreeValRef opts lvr acc)

    | Expr.Quote (ast, dataCell, _, _, ty) ->  
        match dataCell.Value with 
        | Some (_, (_, argTypes, argExprs, _data)) ->
            accFreeInExpr opts ast 
                (accFreeInExprs opts argExprs
                   (accFreeVarsInTys opts argTypes
                      (accFreeVarsInTy opts ty acc))) 

        | None ->
            accFreeInExpr opts ast (accFreeVarsInTy opts ty acc)

    | Expr.App (f0, f0ty, tyargs, args, _) -> 
        accFreeVarsInTy opts f0ty
          (accFreeInExpr opts f0
             (accFreeVarsInTys opts tyargs
                (accFreeInExprs opts args acc)))

    | Expr.Link eref -> accFreeInExpr opts !eref acc

    | Expr.Sequential (expr1, expr2, _, _, _) -> 
        let acc = accFreeInExpr opts expr1 acc
        // tail-call - linear expression
        accFreeInExpr opts expr2 acc 

    | Expr.StaticOptimization (_, expr2, expr3, _) -> 
        accFreeInExpr opts expr2 (accFreeInExpr opts expr3 acc)

    | Expr.Match (_, _, dtree, targets, _, _) -> 
        match x with 
        // Handle if-then-else
        | LinearMatchExpr(_, _, dtree, target, bodyExpr, _, _, _) ->
            let acc = accFreeInDecisionTree opts dtree acc
            let acc = accFreeInTarget opts target acc
            accFreeInExpr opts bodyExpr acc  // tailcall

        | _ -> 
            let acc = accFreeInDecisionTree opts dtree acc
            accFreeInTargets opts targets acc
            
    | Expr.Op (TOp.TryWith _, tinst, [expr1; expr2; expr3], _) ->
        unionFreeVars 
          (accFreeVarsInTys opts tinst
            (accFreeInExprs opts [expr1; expr2] acc))
          (bound_rethrow (accFreeInExpr opts expr3 emptyFreeVars))

    | Expr.Op (op, tinst, args, _) -> 
         let acc = accFreeInOp opts op acc
         let acc = accFreeVarsInTys opts tinst acc
         accFreeInExprs opts args acc

    | Expr.WitnessArg (traitInfo, _) ->
         accFreeVarsInTraitInfo opts traitInfo acc

and accFreeInOp opts op acc =
    match op with

    // Things containing no references
    | TOp.Bytes _ 
    | TOp.UInt16s _ 
    | TOp.TryWith _
    | TOp.TryFinally _ 
    | TOp.For _ 
    | TOp.Coerce 
    | TOp.RefAddrGet _
    | TOp.Array 
    | TOp.While _
    | TOp.Goto _ | TOp.Label _ | TOp.Return 
    | TOp.TupleFieldGet _ -> acc

    | TOp.Tuple tupInfo -> 
        accFreeTyvars opts accFreeInTupInfo tupInfo acc

    | TOp.AnonRecd anonInfo 
    | TOp.AnonRecdGet (anonInfo, _) -> 
        accFreeTyvars opts accFreeInTupInfo anonInfo.TupInfo acc
    
    | TOp.UnionCaseTagGet tcref -> 
        accUsedRecdOrUnionTyconRepr opts tcref.Deref acc
    
    // Things containing just a union case reference
    | TOp.UnionCaseProof ucref 
    | TOp.UnionCase ucref 
    | TOp.UnionCaseFieldGetAddr (ucref, _, _) 
    | TOp.UnionCaseFieldGet (ucref, _) 
    | TOp.UnionCaseFieldSet (ucref, _) -> 
        accFreeUnionCaseRef opts ucref acc

    // Things containing just an exception reference
    | TOp.ExnConstr ecref 
    | TOp.ExnFieldGet (ecref, _) 
    | TOp.ExnFieldSet (ecref, _) -> 
        accFreeExnRef ecref acc

    | TOp.ValFieldGet fref 
    | TOp.ValFieldGetAddr (fref, _) 
    | TOp.ValFieldSet fref -> 
        accFreeRecdFieldRef opts fref acc

    | TOp.Recd (kind, tcref) -> 
        let acc = accUsesFunctionLocalConstructs (kind = RecdExprIsObjInit) acc
        (accUsedRecdOrUnionTyconRepr opts tcref.Deref (accFreeTyvars opts accFreeTycon tcref acc)) 

    | TOp.ILAsm (_, retTypes) ->  
        accFreeVarsInTys opts retTypes acc
    
    | TOp.Reraise -> 
        accUsesRethrow true acc

    | TOp.TraitCall (TTrait(tys, _, _, argtys, rty, sln)) -> 
        Option.foldBack (accFreeVarsInTraitSln opts) sln.Value
           (accFreeVarsInTys opts tys 
             (accFreeVarsInTys opts argtys 
               (Option.foldBack (accFreeVarsInTy opts) rty acc)))

    | TOp.LValueOp (_, vref) -> 
        accFreeValRef opts vref acc

    | TOp.ILCall (_, isProtected, _, _, valUseFlag, _, _, _, enclTypeInst, methInst, retTypes) ->
       accFreeVarsInTys opts enclTypeInst 
         (accFreeVarsInTys opts methInst  
           (accFreeInValFlags opts valUseFlag
             (accFreeVarsInTys opts retTypes 
               (accUsesFunctionLocalConstructs isProtected acc))))

and accFreeInTargets opts targets acc = 
    Array.foldBack (accFreeInTarget opts) targets acc

and accFreeInTarget opts (TTarget(vs, expr, _)) acc = 
    List.foldBack (boundLocalVal opts) vs (accFreeInExpr opts expr acc)

and accFreeInFlatExprs opts (exprs: Exprs) acc = List.foldBack (accFreeInExpr opts) exprs acc

and accFreeInExprs opts (exprs: Exprs) acc = 
    match exprs with 
    | [] -> acc 
    | [h]-> 
        // tailcall - e.g. Cons(x, Cons(x2, .......Cons(x1000000, Nil))) and [| x1; .... ; x1000000 |]
        accFreeInExpr opts h acc
    | h :: t -> 
        let acc = accFreeInExpr opts h acc
        accFreeInExprs opts t acc

and accFreeInSlotSig opts (TSlotSig(_, ty, _, _, _, _)) acc = 
    accFreeVarsInTy opts ty acc
 
and freeInDecisionTree opts dtree = 
    accFreeInDecisionTree opts dtree emptyFreeVars

and freeInExpr opts expr = 
    accFreeInExpr opts expr emptyFreeVars

// Note: these are only an approximation - they are currently used only by the optimizer  
let rec accFreeInModuleOrNamespace opts mexpr acc = 
    match mexpr with 
    | TMDefRec(_, _, mbinds, _) -> List.foldBack (accFreeInModuleOrNamespaceBind opts) mbinds acc
    | TMDefLet(bind, _) -> accBindRhs opts bind acc
    | TMDefDo(e, _) -> accFreeInExpr opts e acc
    | TMDefs defs -> accFreeInModuleOrNamespaces opts defs acc
    | TMAbstract(ModuleOrNamespaceExprWithSig(_, mdef, _)) -> accFreeInModuleOrNamespace opts mdef acc // not really right, but sufficient for how this is used in optimization 

and accFreeInModuleOrNamespaceBind opts mbind acc = 
    match mbind with 
    | ModuleOrNamespaceBinding.Binding bind -> accBindRhs opts bind acc
    | ModuleOrNamespaceBinding.Module (_, def) -> accFreeInModuleOrNamespace opts def acc

and accFreeInModuleOrNamespaces opts mexprs acc = 
    List.foldBack (accFreeInModuleOrNamespace opts) mexprs acc

let freeInBindingRhs opts bind = 
    accBindRhs opts bind emptyFreeVars

let freeInModuleOrNamespace opts mdef = 
    accFreeInModuleOrNamespace opts mdef emptyFreeVars

//---------------------------------------------------------------------------
// Destruct - rarely needed
//---------------------------------------------------------------------------

let rec stripLambda (expr, ty) = 
    match expr with 
    | Expr.Lambda (_, ctorThisValOpt, baseValOpt, v, bodyExpr, _, rty) -> 
        if Option.isSome ctorThisValOpt then errorR(InternalError("skipping ctorThisValOpt", expr.Range))
        if Option.isSome baseValOpt then errorR(InternalError("skipping baseValOpt", expr.Range))
        let (vs', bodyExpr', rty') = stripLambda (bodyExpr, rty)
        (v :: vs', bodyExpr', rty') 
    | _ -> ([], expr, ty)

let rec stripLambdaN n expr = 
    assert (n >= 0)
    match expr with 
    | Expr.Lambda (_, ctorThisValOpt, baseValOpt, v, bodyExpr, _, _) when n > 0 -> 
        if Option.isSome ctorThisValOpt then errorR(InternalError("skipping ctorThisValOpt", expr.Range))
        if Option.isSome baseValOpt then errorR(InternalError("skipping baseValOpt", expr.Range))
        let (vs, bodyExpr', remaining) = stripLambdaN (n-1) bodyExpr
        (v :: vs, bodyExpr', remaining) 
    | _ -> ([], expr, n)

let tryStripLambdaN n expr = 
    match expr with
    | Expr.Lambda (_, None, None, _, _, _, _) -> 
        let argvsl, bodyExpr, remaining = stripLambdaN n expr
        if remaining = 0 then Some (argvsl, bodyExpr)
        else None
    | _ -> None

let stripTopLambda (expr, ty) =
    let tps, taue, tauty = match expr with Expr.TyLambda (_, tps, b, _, rty) -> tps, b, rty | _ -> [], expr, ty
    let vs, body, rty = stripLambda (taue, tauty)
    tps, vs, body, rty

[<RequireQualifiedAccess>]
type AllowTypeDirectedDetupling = Yes | No

// This is used to infer arities of expressions 
// i.e. base the chosen arity on the syntactic expression shape and type of arguments 
let InferArityOfExpr g allowTypeDirectedDetupling ty partialArgAttribsL retAttribs expr = 
    let rec stripLambda_notypes e = 
        match e with 
        | Expr.Lambda (_, _, _, vs, b, _, _) -> 
            let (vs', b') = stripLambda_notypes b
            (vs :: vs', b') 
        | Expr.TyChoose (_, b, _) -> stripLambda_notypes b 
        | _ -> ([], e)

    let stripTopLambdaNoTypes e =
        let tps, taue = match e with Expr.TyLambda (_, tps, b, _, _) -> tps, b | _ -> [], e
        let vs, body = stripLambda_notypes taue
        tps, vs, body

    let tps, vsl, _ = stripTopLambdaNoTypes expr
    let fun_arity = vsl.Length
    let dtys, _ = stripFunTyN g fun_arity (snd (tryDestForallTy g ty))
    let partialArgAttribsL = Array.ofList partialArgAttribsL
    assert (List.length vsl = List.length dtys)
        
    let curriedArgInfos =
        (vsl, dtys) ||> List.mapi2 (fun i vs ty ->
            let partialAttribs = if i < partialArgAttribsL.Length then partialArgAttribsL.[i] else []
            let tys = 
                match allowTypeDirectedDetupling with
                | AllowTypeDirectedDetupling.No -> [ty] 
                | AllowTypeDirectedDetupling.Yes -> 
                    if (i = 0 && isUnitTy g ty) then [] 
                    else tryDestRefTupleTy g ty
            let ids = 
                if vs.Length = tys.Length then vs |> List.map (fun v -> Some v.Id)
                else tys |> List.map (fun _ -> None)
            let attribs = 
                if partialAttribs.Length = tys.Length then partialAttribs 
                else tys |> List.map (fun _ -> [])
            (ids, attribs) ||> List.map2 (fun id attribs -> { Name = id; Attribs = attribs }: ArgReprInfo ))
    let retInfo: ArgReprInfo = { Attribs = retAttribs; Name = None }
    ValReprInfo (ValReprInfo.InferTyparInfo tps, curriedArgInfos, retInfo)

let InferArityOfExprBinding g allowTypeDirectedDetupling (v: Val) expr = 
    match v.ValReprInfo with
    | Some info -> info
    | None -> InferArityOfExpr g allowTypeDirectedDetupling v.Type [] [] expr

//-------------------------------------------------------------------------
// Check if constraints are satisfied that allow us to use more optimized
// implementations
//------------------------------------------------------------------------- 

let underlyingTypeOfEnumTy (g: TcGlobals) ty = 
    assert(isEnumTy g ty)
    match metadataOfTy g ty with 
#if !NO_EXTENSIONTYPING
    | ProvidedTypeMetadata info -> info.UnderlyingTypeOfEnum()
#endif
    | ILTypeMetadata (TILObjectReprData(_, _, tdef)) -> 

        let info = computeILEnumInfo (tdef.Name, tdef.Fields)
        let ilTy = getTyOfILEnumInfo info
        match ilTy.TypeSpec.Name with 
        | "System.Byte" -> g.byte_ty
        | "System.SByte" -> g.sbyte_ty
        | "System.Int16" -> g.int16_ty
        | "System.Int32" -> g.int32_ty
        | "System.Int64" -> g.int64_ty
        | "System.UInt16" -> g.uint16_ty
        | "System.UInt32" -> g.uint32_ty
        | "System.UInt64" -> g.uint64_ty
        | "System.Single" -> g.float32_ty
        | "System.Double" -> g.float_ty
        | "System.Char" -> g.char_ty
        | "System.Boolean" -> g.bool_ty
        | _ -> g.int32_ty
    | FSharpOrArrayOrByrefOrTupleOrExnTypeMetadata ->
        let tycon = (tcrefOfAppTy g ty).Deref
        match tycon.GetFieldByName "value__" with 
        | Some rf -> rf.FormalType
        | None -> error(InternalError("no 'value__' field found for enumeration type " + tycon.LogicalName, tycon.Range))

// CLEANUP NOTE: Get rid of this mutation. 
let setValHasNoArity (f: Val) = 
    f.SetValReprInfo None; f

//--------------------------------------------------------------------------
// Resolve static optimization constraints
//--------------------------------------------------------------------------

let normalizeEnumTy g ty = (if isEnumTy g ty then underlyingTypeOfEnumTy g ty else ty) 

type StaticOptimizationAnswer = 
    | Yes = 1y
    | No = -1y
    | Unknown = 0y

let decideStaticOptimizationConstraint g c haveWitnesses = 
    match c with 
    // When witnesses are available in generic code during codegen, "when ^T : ^T" resolves StaticOptimizationAnswer.Yes
    // This doesn't apply to "when 'T : 'T" use for "FastGenericEqualityComparer" and others.
    | TTyconEqualsTycon (a, b) when haveWitnesses && typeEquiv g a b && (match tryDestTyparTy g a with ValueSome tp -> tp.StaticReq = TyparStaticReq.HeadType | _ -> false) ->
         StaticOptimizationAnswer.Yes
    | TTyconEqualsTycon (a, b) ->
        // Both types must be nominal for a definite result
       let rec checkTypes a b =
           let a = normalizeEnumTy g (stripTyEqnsAndMeasureEqns g a)
           match a with
           | AppTy g (tcref1, _) ->
               let b = normalizeEnumTy g (stripTyEqnsAndMeasureEqns g b)
               match b with 
               | AppTy g (tcref2, _) -> 
                if tyconRefEq g tcref1 tcref2 then StaticOptimizationAnswer.Yes else StaticOptimizationAnswer.No
               | RefTupleTy g _ | FunTy g _ -> StaticOptimizationAnswer.No
               | _ -> StaticOptimizationAnswer.Unknown

           | FunTy g _ ->
               let b = normalizeEnumTy g (stripTyEqnsAndMeasureEqns g b)
               match b with 
               | FunTy g _ -> StaticOptimizationAnswer.Yes
               | AppTy g _ | RefTupleTy g _ -> StaticOptimizationAnswer.No
               | _ -> StaticOptimizationAnswer.Unknown
           | RefTupleTy g ts1 -> 
               let b = normalizeEnumTy g (stripTyEqnsAndMeasureEqns g b)
               match b with 
               | RefTupleTy g ts2 ->
                if ts1.Length = ts2.Length then StaticOptimizationAnswer.Yes
                else StaticOptimizationAnswer.No
               | AppTy g _ | FunTy g _ -> StaticOptimizationAnswer.No
               | _ -> StaticOptimizationAnswer.Unknown
           | _ -> StaticOptimizationAnswer.Unknown
       checkTypes a b
    | TTyconIsStruct a -> 
       let a = normalizeEnumTy g (stripTyEqnsAndMeasureEqns g a)
       match tryTcrefOfAppTy g a with 
       | ValueSome tcref1 -> if tcref1.IsStructOrEnumTycon then StaticOptimizationAnswer.Yes else StaticOptimizationAnswer.No
       | ValueNone -> StaticOptimizationAnswer.Unknown
            
let rec DecideStaticOptimizations g cs haveWitnesses = 
    match cs with 
    | [] -> StaticOptimizationAnswer.Yes
    | h :: t -> 
        let d = decideStaticOptimizationConstraint g h haveWitnesses
        if d = StaticOptimizationAnswer.No then StaticOptimizationAnswer.No 
        elif d = StaticOptimizationAnswer.Yes then DecideStaticOptimizations g t haveWitnesses
        else StaticOptimizationAnswer.Unknown

let mkStaticOptimizationExpr g (cs, e1, e2, m) = 
    let d = DecideStaticOptimizations g cs false
    if d = StaticOptimizationAnswer.No then e2
    elif d = StaticOptimizationAnswer.Yes then e1
    else Expr.StaticOptimization (cs, e1, e2, m)

//--------------------------------------------------------------------------
// Copy expressions, including new names for locally bound values.
// Used to inline expressions.
//--------------------------------------------------------------------------

type ValCopyFlag = 
    | CloneAll
    | CloneAllAndMarkExprValsAsCompilerGenerated
    | OnlyCloneExprVals

// for quotations we do no want to avoid marking values as compiler generated since this may affect the shape of quotation (compiler generated values can be inlined)
let fixValCopyFlagForQuotations = function CloneAllAndMarkExprValsAsCompilerGenerated -> CloneAll | x -> x
    
let markAsCompGen compgen d = 
    let compgen = 
        match compgen with 
        | CloneAllAndMarkExprValsAsCompilerGenerated -> true
        | _ -> false
    { d with val_flags= d.val_flags.SetIsCompilerGenerated(d.val_flags.IsCompilerGenerated || compgen) }

let bindLocalVal (v: Val) (v': Val) tmenv = 
    { tmenv with valRemap=tmenv.valRemap.Add v (mkLocalValRef v') }

let bindLocalVals vs vs' tmenv = 
    { tmenv with valRemap= (vs, vs', tmenv.valRemap) |||> List.foldBack2 (fun v v' acc -> acc.Add v (mkLocalValRef v') ) }

let bindTycon (tc: Tycon) (tc': Tycon) tyenv = 
    { tyenv with tyconRefRemap=tyenv.tyconRefRemap.Add (mkLocalTyconRef tc) (mkLocalTyconRef tc') }

let bindTycons tcs tcs' tyenv =  
    { tyenv with tyconRefRemap= (tcs, tcs', tyenv.tyconRefRemap) |||> List.foldBack2 (fun tc tc' acc -> acc.Add (mkLocalTyconRef tc) (mkLocalTyconRef tc')) }

let remapAttribKind tmenv k =  
    match k with 
    | ILAttrib _ as x -> x
    | FSAttrib vref -> FSAttrib(remapValRef tmenv vref)

let tmenvCopyRemapAndBindTypars remapAttrib tmenv tps = 
    let tps', tyenvinner = copyAndRemapAndBindTyparsFull remapAttrib tmenv tps
    let tmenvinner = tyenvinner 
    tps', tmenvinner

let rec remapAttrib g tmenv (Attrib (tcref, kind, args, props, isGetOrSetAttr, targets, m)) = 
    Attrib(remapTyconRef tmenv.tyconRefRemap tcref, 
           remapAttribKind tmenv kind, 
           args |> List.map (remapAttribExpr g tmenv), 
           props |> List.map (fun (AttribNamedArg(nm, ty, flg, expr)) -> AttribNamedArg(nm, remapType tmenv ty, flg, remapAttribExpr g tmenv expr)), 
           isGetOrSetAttr, 
           targets, 
           m)

and remapAttribExpr g tmenv (AttribExpr(e1, e2)) = 
    AttribExpr(remapExpr g CloneAll tmenv e1, remapExpr g CloneAll tmenv e2)
    
and remapAttribs g tmenv xs = List.map (remapAttrib g tmenv) xs

and remapPossibleForallTy g tmenv ty = remapTypeFull (remapAttribs g tmenv) tmenv ty

and remapArgData g tmenv (argInfo: ArgReprInfo) : ArgReprInfo =
    { Attribs = remapAttribs g tmenv argInfo.Attribs; Name = argInfo.Name }

and remapValReprInfo g tmenv (ValReprInfo(tpNames, arginfosl, retInfo)) =
    ValReprInfo(tpNames, List.mapSquared (remapArgData g tmenv) arginfosl, remapArgData g tmenv retInfo)

and remapValData g tmenv (d: ValData) =
    let ty = d.val_type
    let topValInfo = d.ValReprInfo
    let tyR = ty |> remapPossibleForallTy g tmenv
    let declaringEntityR = d.DeclaringEntity |> remapParentRef tmenv
    let reprInfoR = d.ValReprInfo |> Option.map (remapValReprInfo g tmenv)
    let memberInfoR = d.MemberInfo |> Option.map (remapMemberInfo g d.val_range topValInfo ty tyR tmenv)
    let attribsR = d.Attribs |> remapAttribs g tmenv
    { d with 
        val_type = tyR
        val_opt_data =
            match d.val_opt_data with
            | Some dd ->
                Some { dd with 
                         val_declaring_entity = declaringEntityR
                         val_repr_info = reprInfoR
                         val_member_info = memberInfoR
                         val_attribs = attribsR }
            | None -> None }

and remapParentRef tyenv p =
    match p with 
    | ParentNone -> ParentNone
    | Parent x -> Parent (x |> remapTyconRef tyenv.tyconRefRemap)

and mapImmediateValsAndTycons ft fv (x: ModuleOrNamespaceType) = 
    let vals = x.AllValsAndMembers |> QueueList.map fv
    let tycons = x.AllEntities |> QueueList.map ft
    new ModuleOrNamespaceType(x.ModuleOrNamespaceKind, vals, tycons)
    
and copyVal compgen (v: Val) = 
    match compgen with 
    | OnlyCloneExprVals when v.IsMemberOrModuleBinding -> v
    | _ -> v |> Construct.NewModifiedVal id

and fixupValData g compgen tmenv (v2: Val) =
    // only fixup if we copy the value
    match compgen with 
    | OnlyCloneExprVals when v2.IsMemberOrModuleBinding -> ()
    | _ ->  
        let newData = remapValData g tmenv v2 |> markAsCompGen compgen
        // uses the same stamp
        v2.SetData newData
    
and copyAndRemapAndBindVals g compgen tmenv vs = 
    let vs2 = vs |> List.map (copyVal compgen)
    let tmenvinner = bindLocalVals vs vs2 tmenv
    vs2 |> List.iter (fixupValData g compgen tmenvinner)
    vs2, tmenvinner

and copyAndRemapAndBindVal g compgen tmenv v = 
    let v2 = v |> copyVal compgen
    let tmenvinner = bindLocalVal v v2 tmenv
    fixupValData g compgen tmenvinner v2
    v2, tmenvinner
    
and remapExpr (g: TcGlobals) (compgen: ValCopyFlag) (tmenv: Remap) expr =
    match expr with

    // Handle the linear cases for arbitrary-sized inputs 
    | LinearOpExpr _ 
    | LinearMatchExpr _ 
    | Expr.Sequential _  
    | Expr.Let _ -> 
        remapLinearExpr g compgen tmenv expr (fun x -> x)

    // Binding constructs - see also dtrees below 
    | Expr.Lambda (_, ctorThisValOpt, baseValOpt, vs, b, m, rty) -> 
        let ctorThisValOpt, tmenv = Option.mapFold (copyAndRemapAndBindVal g compgen) tmenv ctorThisValOpt
        let baseValOpt, tmenv = Option.mapFold (copyAndRemapAndBindVal g compgen) tmenv baseValOpt
        let vs, tmenv = copyAndRemapAndBindVals g compgen tmenv vs
        let b = remapExpr g compgen tmenv b
        let rty = remapType tmenv rty
        Expr.Lambda (newUnique(), ctorThisValOpt, baseValOpt, vs, b, m, rty)

    | Expr.TyLambda (_, tps, b, m, rty) ->
        let tps', tmenvinner = tmenvCopyRemapAndBindTypars (remapAttribs g tmenv) tmenv tps
        mkTypeLambda m tps' (remapExpr g compgen tmenvinner b, remapType tmenvinner rty)

    | Expr.TyChoose (tps, b, m) ->
        let tps', tmenvinner = tmenvCopyRemapAndBindTypars (remapAttribs g tmenv) tmenv tps
        Expr.TyChoose (tps', remapExpr g compgen tmenvinner b, m)

    | Expr.LetRec (binds, e, m, _) ->  
        let binds', tmenvinner = copyAndRemapAndBindBindings g compgen tmenv binds 
        Expr.LetRec (binds', remapExpr g compgen tmenvinner e, m, Construct.NewFreeVarsCache())

    | Expr.Match (spBind, exprm, pt, targets, m, ty) ->
        primMkMatch (spBind, exprm, remapDecisionTree g compgen tmenv pt, 
                     targets |> Array.map (remapTarget g compgen tmenv), 
                     m, remapType tmenv ty)

    | Expr.Val (vr, vf, m) -> 
        let vr' = remapValRef tmenv vr 
        let vf' = remapValFlags tmenv vf
        if vr === vr' && vf === vf' then expr 
        else Expr.Val (vr', vf', m)

    | Expr.Quote (a, dataCell, isFromQueryExpression, m, ty) ->  
        let doData (typeDefs, argTypes, argExprs, res) = (typeDefs, remapTypesAux tmenv argTypes, remapExprs g compgen tmenv argExprs, res)
        let data' =
            match dataCell.Value with 
            | None -> None
            | Some (data1, data2) -> Some (doData data1, doData data2)
            // fix value of compgen for both original expression and pickled AST
        let compgen = fixValCopyFlagForQuotations compgen
        Expr.Quote (remapExpr g compgen tmenv a, ref data', isFromQueryExpression, m, remapType tmenv ty)

    | Expr.Obj (_, ty, basev, basecall, overrides, iimpls, m) -> 
        let basev', tmenvinner = Option.mapFold (copyAndRemapAndBindVal g compgen) tmenv basev 
        mkObjExpr (remapType tmenv ty, basev', 
                   remapExpr g compgen tmenv basecall, 
                   List.map (remapMethod g compgen tmenvinner) overrides, 
                   List.map (remapInterfaceImpl g compgen tmenvinner) iimpls, m) 

    // Addresses of immutable field may "leak" across assembly boundaries - see CanTakeAddressOfRecdFieldRef below.
    // This is "ok", in the sense that it is always valid to fix these up to be uses
    // of a temporary local, e.g.
    //       &(E.RF) --> let mutable v = E.RF in &v
    
    | Expr.Op (TOp.ValFieldGetAddr (rfref, readonly), tinst, [arg], m) when 
          not rfref.RecdField.IsMutable && 
          not (entityRefInThisAssembly g.compilingFslib rfref.TyconRef) -> 

        let tinst = remapTypes tmenv tinst 
        let arg = remapExpr g compgen tmenv arg 
        let tmp, _ = mkMutableCompGenLocal m "copyOfStruct" (actualTyOfRecdFieldRef rfref tinst)
        mkCompGenLet m tmp (mkRecdFieldGetViaExprAddr (arg, rfref, tinst, m)) (mkValAddr m readonly (mkLocalValRef tmp))

    | Expr.Op (TOp.UnionCaseFieldGetAddr (uref, cidx, readonly), tinst, [arg], m) when 
          not (uref.FieldByIndex(cidx).IsMutable) && 
          not (entityRefInThisAssembly g.compilingFslib uref.TyconRef) -> 

        let tinst = remapTypes tmenv tinst 
        let arg = remapExpr g compgen tmenv arg 
        let tmp, _ = mkMutableCompGenLocal m "copyOfStruct" (actualTyOfUnionFieldRef uref cidx tinst)
        mkCompGenLet m tmp (mkUnionCaseFieldGetProvenViaExprAddr (arg, uref, tinst, cidx, m)) (mkValAddr m readonly (mkLocalValRef tmp))

    | Expr.Op (op, tinst, args, m) -> 
        let op' = remapOp tmenv op 
        let tinst' = remapTypes tmenv tinst 
        let args' = remapExprs g compgen tmenv args 
        if op === op' && tinst === tinst' && args === args' then expr 
        else Expr.Op (op', tinst', args', m)

    | Expr.App (e1, e1ty, tyargs, args, m) -> 
        let e1' = remapExpr g compgen tmenv e1 
        let e1ty' = remapPossibleForallTy g tmenv e1ty 
        let tyargs' = remapTypes tmenv tyargs 
        let args' = remapExprs g compgen tmenv args 
        if e1 === e1' && e1ty === e1ty' && tyargs === tyargs' && args === args' then expr 
        else Expr.App (e1', e1ty', tyargs', args', m)

    | Expr.Link eref -> 
        remapExpr g compgen tmenv !eref

    | Expr.StaticOptimization (cs, e2, e3, m) -> 
       // note that type instantiation typically resolve the static constraints here 
       mkStaticOptimizationExpr g (List.map (remapConstraint tmenv) cs, remapExpr g compgen tmenv e2, remapExpr g compgen tmenv e3, m)

    | Expr.Const (c, m, ty) -> 
        let ty' = remapType tmenv ty 
        if ty === ty' then expr else Expr.Const (c, m, ty')

    | Expr.WitnessArg (traitInfo, m) ->
        let traitInfoR = remapTraitInfo tmenv traitInfo
        Expr.WitnessArg (traitInfoR, m)

and remapTarget g compgen tmenv (TTarget(vs, e, spTarget)) = 
    let vs', tmenvinner = copyAndRemapAndBindVals g compgen tmenv vs 
    TTarget(vs', remapExpr g compgen tmenvinner e, spTarget)

and remapLinearExpr g compgen tmenv expr contf =

    match expr with 

    | Expr.Let (bind, bodyExpr, m, _) ->  
        let bind', tmenvinner = copyAndRemapAndBindBinding g compgen tmenv bind
        // tailcall for the linear position
        remapLinearExpr g compgen tmenvinner bodyExpr (contf << mkLetBind m bind')

    | Expr.Sequential (expr1, expr2, dir, spSeq, m) -> 
        let expr1' = remapExpr g compgen tmenv expr1 
        // tailcall for the linear position
        remapLinearExpr g compgen tmenv expr2 (contf << (fun expr2' -> 
            if expr1 === expr1' && expr2 === expr2' then expr 
            else Expr.Sequential (expr1', expr2', dir, spSeq, m)))

    | LinearMatchExpr (spBind, exprm, dtree, tg1, expr2, sp2, m2, ty) ->
        let dtree' = remapDecisionTree g compgen tmenv dtree
        let tg1' = remapTarget g compgen tmenv tg1
        let ty' = remapType tmenv ty
        // tailcall for the linear position
        remapLinearExpr g compgen tmenv expr2 (contf << (fun expr2' -> 
            rebuildLinearMatchExpr (spBind, exprm, dtree', tg1', expr2', sp2, m2, ty')))

    | LinearOpExpr (op, tyargs, argsFront, argLast, m) -> 
        let op' = remapOp tmenv op 
        let tinst' = remapTypes tmenv tyargs 
        let argsFront' = remapExprs g compgen tmenv argsFront 
        // tailcall for the linear position
        remapLinearExpr g compgen tmenv argLast (contf << (fun argLast' -> 
            if op === op' && tyargs === tinst' && argsFront === argsFront' && argLast === argLast' then expr 
            else rebuildLinearOpExpr (op', tinst', argsFront', argLast', m)))

    | _ -> 
        contf (remapExpr g compgen tmenv expr) 

and remapConstraint tyenv c = 
    match c with 
    | TTyconEqualsTycon(ty1, ty2) -> TTyconEqualsTycon(remapType tyenv ty1, remapType tyenv ty2)
    | TTyconIsStruct ty1 -> TTyconIsStruct(remapType tyenv ty1)

and remapOp tmenv op = 
    match op with 
    | TOp.Recd (ctor, tcref) -> TOp.Recd (ctor, remapTyconRef tmenv.tyconRefRemap tcref)
    | TOp.UnionCaseTagGet tcref -> TOp.UnionCaseTagGet (remapTyconRef tmenv.tyconRefRemap tcref)
    | TOp.UnionCase ucref -> TOp.UnionCase (remapUnionCaseRef tmenv.tyconRefRemap ucref)
    | TOp.UnionCaseProof ucref -> TOp.UnionCaseProof (remapUnionCaseRef tmenv.tyconRefRemap ucref)
    | TOp.ExnConstr ec -> TOp.ExnConstr (remapTyconRef tmenv.tyconRefRemap ec)
    | TOp.ExnFieldGet (ec, n) -> TOp.ExnFieldGet (remapTyconRef tmenv.tyconRefRemap ec, n)
    | TOp.ExnFieldSet (ec, n) -> TOp.ExnFieldSet (remapTyconRef tmenv.tyconRefRemap ec, n)
    | TOp.ValFieldSet rfref -> TOp.ValFieldSet (remapRecdFieldRef tmenv.tyconRefRemap rfref)
    | TOp.ValFieldGet rfref -> TOp.ValFieldGet (remapRecdFieldRef tmenv.tyconRefRemap rfref)
    | TOp.ValFieldGetAddr (rfref, readonly) -> TOp.ValFieldGetAddr (remapRecdFieldRef tmenv.tyconRefRemap rfref, readonly)
    | TOp.UnionCaseFieldGet (ucref, n) -> TOp.UnionCaseFieldGet (remapUnionCaseRef tmenv.tyconRefRemap ucref, n)
    | TOp.UnionCaseFieldGetAddr (ucref, n, readonly) -> TOp.UnionCaseFieldGetAddr (remapUnionCaseRef tmenv.tyconRefRemap ucref, n, readonly)
    | TOp.UnionCaseFieldSet (ucref, n) -> TOp.UnionCaseFieldSet (remapUnionCaseRef tmenv.tyconRefRemap ucref, n)
    | TOp.ILAsm (instrs, retTypes) -> 
        let retTypes2 = remapTypes tmenv retTypes
        if retTypes === retTypes2 then op else
        TOp.ILAsm (instrs, retTypes2)
    | TOp.TraitCall traitInfo -> TOp.TraitCall (remapTraitInfo tmenv traitInfo)
    | TOp.LValueOp (kind, lvr) -> TOp.LValueOp (kind, remapValRef tmenv lvr)
    | TOp.ILCall (isVirtual, isProtected, isStruct, isCtor, valUseFlag, isProperty, noTailCall, ilMethRef, enclTypeInst, methInst, retTypes) -> 
       TOp.ILCall (isVirtual, isProtected, isStruct, isCtor, remapValFlags tmenv valUseFlag, 
                   isProperty, noTailCall, ilMethRef, remapTypes tmenv enclTypeInst, 
                   remapTypes tmenv methInst, remapTypes tmenv retTypes)
    | _ -> op
    
and remapValFlags tmenv x =
    match x with 
    | PossibleConstrainedCall ty -> PossibleConstrainedCall (remapType tmenv ty)
    | _ -> x

and remapExprs g compgen tmenv es = List.mapq (remapExpr g compgen tmenv) es

and remapFlatExprs g compgen tmenv es = List.mapq (remapExpr g compgen tmenv) es

and remapDecisionTree g compgen tmenv x =
    match x with 
    | TDSwitch(e1, csl, dflt, m) -> 
        TDSwitch(remapExpr g compgen tmenv e1, 
                List.map (fun (TCase(test, y)) -> 
                  let test' = 
                    match test with 
                    | DecisionTreeTest.UnionCase (uc, tinst) -> DecisionTreeTest.UnionCase(remapUnionCaseRef tmenv.tyconRefRemap uc, remapTypes tmenv tinst)
                    | DecisionTreeTest.ArrayLength (n, ty) -> DecisionTreeTest.ArrayLength(n, remapType tmenv ty)
                    | DecisionTreeTest.Const _ -> test
                    | DecisionTreeTest.IsInst (srcty, tgty) -> DecisionTreeTest.IsInst (remapType tmenv srcty, remapType tmenv tgty) 
                    | DecisionTreeTest.IsNull -> DecisionTreeTest.IsNull 
                    | DecisionTreeTest.ActivePatternCase _ -> failwith "DecisionTreeTest.ActivePatternCase should only be used during pattern match compilation"
                    | DecisionTreeTest.Error(m) -> DecisionTreeTest.Error(m)
                  TCase(test', remapDecisionTree g compgen tmenv y)) csl, 
                Option.map (remapDecisionTree g compgen tmenv) dflt, 
                m)
    | TDSuccess (es, n) -> 
        TDSuccess (remapFlatExprs g compgen tmenv es, n)
    | TDBind (bind, rest) -> 
        let bind', tmenvinner = copyAndRemapAndBindBinding g compgen tmenv bind
        TDBind (bind', remapDecisionTree g compgen tmenvinner rest)
        
and copyAndRemapAndBindBinding g compgen tmenv (bind: Binding) =
    let v = bind.Var
    let v', tmenv = copyAndRemapAndBindVal g compgen tmenv v
    remapAndRenameBind g compgen tmenv bind v', tmenv

and copyAndRemapAndBindBindings g compgen tmenv binds = 
    let vs', tmenvinner = copyAndRemapAndBindVals g compgen tmenv (valsOfBinds binds)
    remapAndRenameBinds g compgen tmenvinner binds vs', tmenvinner

and remapAndRenameBinds g compgen tmenvinner binds vs' = List.map2 (remapAndRenameBind g compgen tmenvinner) binds vs'
and remapAndRenameBind g compgen tmenvinner (TBind(_, repr, letSeqPtOpt)) v' = TBind(v', remapExpr g compgen tmenvinner repr, letSeqPtOpt)

and remapMethod g compgen tmenv (TObjExprMethod(slotsig, attribs, tps, vs, e, m)) =
    let attribs2 = attribs |> remapAttribs g tmenv
    let slotsig2 = remapSlotSig (remapAttribs g tmenv) tmenv slotsig
    let tps2, tmenvinner = tmenvCopyRemapAndBindTypars (remapAttribs g tmenv) tmenv tps
    let vs2, tmenvinner2 = List.mapFold (copyAndRemapAndBindVals g compgen) tmenvinner vs
    let e2 = remapExpr g compgen tmenvinner2 e
    TObjExprMethod(slotsig2, attribs2, tps2, vs2, e2, m)

and remapInterfaceImpl g compgen tmenv (ty, overrides) =
    (remapType tmenv ty, List.map (remapMethod g compgen tmenv) overrides)

and remapRecdField g tmenv x = 
    { x with 
          rfield_type = x.rfield_type |> remapPossibleForallTy g tmenv
          rfield_pattribs = x.rfield_pattribs |> remapAttribs g tmenv
          rfield_fattribs = x.rfield_fattribs |> remapAttribs g tmenv } 

and remapRecdFields g tmenv (x: TyconRecdFields) =
    x.AllFieldsAsList |> List.map (remapRecdField g tmenv) |> Construct.MakeRecdFieldsTable 

and remapUnionCase g tmenv (x: UnionCase) = 
    { x with 
          FieldTable = x.FieldTable |> remapRecdFields g tmenv
          ReturnType = x.ReturnType |> remapType tmenv
          Attribs = x.Attribs |> remapAttribs g tmenv } 

and remapUnionCases g tmenv (x: TyconUnionData) =
    x.UnionCasesAsList |> List.map (remapUnionCase g tmenv) |> Construct.MakeUnionCases 

and remapFsObjData g tmenv x = 
    { x with 
          fsobjmodel_kind = 
             (match x.fsobjmodel_kind with 
              | TTyconDelegate slotsig -> TTyconDelegate (remapSlotSig (remapAttribs g tmenv) tmenv slotsig)
              | TTyconClass | TTyconInterface | TTyconStruct | TTyconEnum -> x.fsobjmodel_kind)
          fsobjmodel_vslots = x.fsobjmodel_vslots |> List.map (remapValRef tmenv)
          fsobjmodel_rfields = x.fsobjmodel_rfields |> remapRecdFields g tmenv } 


and remapTyconRepr g tmenv repr = 
    match repr with 
    | TFSharpObjectRepr x -> TFSharpObjectRepr (remapFsObjData g tmenv x)
    | TRecdRepr x -> TRecdRepr (remapRecdFields g tmenv x)
    | TUnionRepr x -> TUnionRepr (remapUnionCases g tmenv x)
    | TILObjectRepr _ -> failwith "cannot remap IL type definitions"
#if !NO_EXTENSIONTYPING
    | TProvidedNamespaceExtensionPoint _ -> repr
    | TProvidedTypeExtensionPoint info -> 
       TProvidedTypeExtensionPoint 
            { info with 
                 LazyBaseType = info.LazyBaseType.Force (range0, g.obj_ty) |> remapType tmenv |> LazyWithContext.NotLazy
                 // The load context for the provided type contains TyconRef objects. We must remap these.
                 // This is actually done on-demand (see the implementation of ProvidedTypeContext)
                 ProvidedType = 
                     info.ProvidedType.PApplyNoFailure (fun st -> 
                         let ctxt = st.Context.RemapTyconRefs(unbox >> remapTyconRef tmenv.tyconRefRemap >> box) 
                         ProvidedType.ApplyContext (st, ctxt)) }
#endif
    | TNoRepr _ -> repr
    | TAsmRepr _ -> repr
    | TMeasureableRepr x -> TMeasureableRepr (remapType tmenv x)

and remapTyconAug tmenv (x: TyconAugmentation) = 
    { x with 
          tcaug_equals = x.tcaug_equals |> Option.map (mapPair (remapValRef tmenv, remapValRef tmenv))
          tcaug_compare = x.tcaug_compare |> Option.map (mapPair (remapValRef tmenv, remapValRef tmenv))
          tcaug_compare_withc = x.tcaug_compare_withc |> Option.map(remapValRef tmenv)
          tcaug_hash_and_equals_withc = x.tcaug_hash_and_equals_withc |> Option.map (mapTriple (remapValRef tmenv, remapValRef tmenv, remapValRef tmenv))
          tcaug_adhoc = x.tcaug_adhoc |> NameMap.map (List.map (remapValRef tmenv))
          tcaug_adhoc_list = x.tcaug_adhoc_list |> ResizeArray.map (fun (flag, vref) -> (flag, remapValRef tmenv vref))
          tcaug_super = x.tcaug_super |> Option.map (remapType tmenv)
          tcaug_interfaces = x.tcaug_interfaces |> List.map (map1Of3 (remapType tmenv)) } 

and remapTyconExnInfo g tmenv inp =
    match inp with 
    | TExnAbbrevRepr x -> TExnAbbrevRepr (remapTyconRef tmenv.tyconRefRemap x)
    | TExnFresh x -> TExnFresh (remapRecdFields g tmenv x)
    | TExnAsmRepr _ | TExnNone -> inp 

and remapMemberInfo g m topValInfo ty ty' tmenv x = 
    // The slotsig in the ImplementedSlotSigs is w.r.t. the type variables in the value's type. 
    // REVIEW: this is a bit gross. It would be nice if the slotsig was standalone 
    assert (Option.isSome topValInfo)
    let tpsOrig, _, _, _ = GetMemberTypeInFSharpForm g x.MemberFlags (Option.get topValInfo) ty m
    let tps, _, _, _ = GetMemberTypeInFSharpForm g x.MemberFlags (Option.get topValInfo) ty' m
    let renaming, _ = mkTyparToTyparRenaming tpsOrig tps 
    let tmenv = { tmenv with tpinst = tmenv.tpinst @ renaming } 
    { x with 
        ApparentEnclosingEntity = x.ApparentEnclosingEntity |> remapTyconRef tmenv.tyconRefRemap 
        ImplementedSlotSigs = x.ImplementedSlotSigs |> List.map (remapSlotSig (remapAttribs g tmenv) tmenv)
    } 

and copyAndRemapAndBindModTy g compgen tmenv mty = 
    let tycons = allEntitiesOfModuleOrNamespaceTy mty
    let vs = allValsOfModuleOrNamespaceTy mty
    let _, _, tmenvinner = copyAndRemapAndBindTyconsAndVals g compgen tmenv tycons vs
    remapModTy g compgen tmenvinner mty, tmenvinner

and remapModTy g _compgen tmenv mty = 
    mapImmediateValsAndTycons (renameTycon g tmenv) (renameVal tmenv) mty 

and renameTycon g tyenv x = 
    let tcref = 
        try
            let res = tyenv.tyconRefRemap.[mkLocalTyconRef x]
            res
        with :? KeyNotFoundException -> 
            errorR(InternalError("couldn't remap internal tycon " + showL(DebugPrint.tyconL g x), x.Range))
            mkLocalTyconRef x 
    tcref.Deref

and renameVal tmenv x = 
    match tmenv.valRemap.TryFind x with 
    | Some v -> v.Deref
    | None -> x

and copyTycon compgen (tycon: Tycon) = 
    match compgen with 
    | OnlyCloneExprVals -> tycon
    | _ -> Construct.NewClonedTycon tycon

/// This operates over a whole nested collection of tycons and vals simultaneously *)
and copyAndRemapAndBindTyconsAndVals g compgen tmenv tycons vs = 
    let tycons' = tycons |> List.map (copyTycon compgen)

    let tmenvinner = bindTycons tycons tycons' tmenv
    
    // Values need to be copied and renamed. 
    let vs', tmenvinner = copyAndRemapAndBindVals g compgen tmenvinner vs

    // "if a type constructor is hidden then all its inner values and inner type constructors must also be hidden" 
    // Hence we can just lookup the inner tycon/value mappings in the tables. 

    let lookupVal (v: Val) = 
        let vref = 
            try  
               let res = tmenvinner.valRemap.[v]
               res 
            with :? KeyNotFoundException -> 
                errorR(InternalError(sprintf "couldn't remap internal value '%s'" v.LogicalName, v.Range))
                mkLocalValRef v
        vref.Deref
        
    let lookupTycon g tycon = 
        let tcref = 
            try 
                let res = tmenvinner.tyconRefRemap.[mkLocalTyconRef tycon]
                res
            with :? KeyNotFoundException -> 
                errorR(InternalError("couldn't remap internal tycon " + showL(DebugPrint.tyconL g tycon), tycon.Range))
                mkLocalTyconRef tycon
        tcref.Deref
    (tycons, tycons') ||> List.iter2 (fun tcd tcd' ->
        let lookupTycon tycon = lookupTycon g tycon
        let tps', tmenvinner2 = tmenvCopyRemapAndBindTypars (remapAttribs g tmenvinner) tmenvinner (tcd.entity_typars.Force(tcd.entity_range))
        tcd'.entity_typars <- LazyWithContext.NotLazy tps'
        tcd'.entity_attribs <- tcd.entity_attribs |> remapAttribs g tmenvinner2
        tcd'.entity_tycon_repr <- tcd.entity_tycon_repr |> remapTyconRepr g tmenvinner2
        let typeAbbrevR = tcd.TypeAbbrev |> Option.map (remapType tmenvinner2)
        tcd'.entity_tycon_tcaug <- tcd.entity_tycon_tcaug |> remapTyconAug tmenvinner2
        tcd'.entity_modul_contents <- MaybeLazy.Strict (tcd.entity_modul_contents.Value 
                                                        |> mapImmediateValsAndTycons lookupTycon lookupVal)
        let exnInfoR = tcd.ExceptionInfo |> remapTyconExnInfo g tmenvinner2
        match tcd'.entity_opt_data with
        | Some optData -> tcd'.entity_opt_data <- Some { optData with entity_tycon_abbrev = typeAbbrevR; entity_exn_info = exnInfoR }
        | _ -> 
            tcd'.SetTypeAbbrev typeAbbrevR
            tcd'.SetExceptionInfo exnInfoR)
    tycons', vs', tmenvinner


and allTyconsOfTycon (tycon: Tycon) =
    seq { yield tycon
          for nestedTycon in tycon.ModuleOrNamespaceType.AllEntities do
              yield! allTyconsOfTycon nestedTycon }

and allEntitiesOfModDef mdef =
    seq { match mdef with 
          | TMDefRec(_, tycons, mbinds, _) -> 
              for tycon in tycons do 
                  yield! allTyconsOfTycon tycon
              for mbind in mbinds do 
                match mbind with 
                | ModuleOrNamespaceBinding.Binding _ -> ()
                | ModuleOrNamespaceBinding.Module(mspec, def) -> 
                  yield mspec
                  yield! allEntitiesOfModDef def
          | TMDefLet _ -> ()
          | TMDefDo _ -> ()
          | TMDefs defs -> 
              for def in defs do 
                  yield! allEntitiesOfModDef def
          | TMAbstract(ModuleOrNamespaceExprWithSig(mty, _, _)) -> 
              yield! allEntitiesOfModuleOrNamespaceTy mty }

and allValsOfModDef mdef = 
    seq { match mdef with 
          | TMDefRec(_, tycons, mbinds, _) -> 
              yield! abstractSlotValsOfTycons tycons 
              for mbind in mbinds do 
                match mbind with 
                | ModuleOrNamespaceBinding.Binding bind -> yield bind.Var
                | ModuleOrNamespaceBinding.Module(_, def) -> yield! allValsOfModDef def
          | TMDefLet(bind, _) -> 
              yield bind.Var
          | TMDefDo _ -> ()
          | TMDefs defs -> 
              for def in defs do 
                  yield! allValsOfModDef def
          | TMAbstract(ModuleOrNamespaceExprWithSig(mty, _, _)) -> 
              yield! allValsOfModuleOrNamespaceTy mty }

and remapAndBindModuleOrNamespaceExprWithSig g compgen tmenv (ModuleOrNamespaceExprWithSig(mty, mdef, m)) =
    let mdef = copyAndRemapModDef g compgen tmenv mdef
    let mty, tmenv = copyAndRemapAndBindModTy g compgen tmenv mty
    ModuleOrNamespaceExprWithSig(mty, mdef, m), tmenv

and remapModuleOrNamespaceExprWithSig g compgen tmenv (ModuleOrNamespaceExprWithSig(mty, mdef, m)) =
    let mdef = copyAndRemapModDef g compgen tmenv mdef 
    let mty = remapModTy g compgen tmenv mty 
    ModuleOrNamespaceExprWithSig(mty, mdef, m)

and copyAndRemapModDef g compgen tmenv mdef =
    let tycons = allEntitiesOfModDef mdef |> List.ofSeq
    let vs = allValsOfModDef mdef |> List.ofSeq
    let _, _, tmenvinner = copyAndRemapAndBindTyconsAndVals g compgen tmenv tycons vs
    remapAndRenameModDef g compgen tmenvinner mdef

and remapAndRenameModDefs g compgen tmenv x = 
    List.map (remapAndRenameModDef g compgen tmenv) x 

and remapAndRenameModDef g compgen tmenv mdef =
    match mdef with 
    | TMDefRec(isRec, tycons, mbinds, m) -> 
        // Abstract (virtual) vslots in the tycons at TMDefRec nodes are binders. They also need to be copied and renamed. 
        let tycons = tycons |> List.map (renameTycon g tmenv)
        let mbinds = mbinds |> List.map (remapAndRenameModBind g compgen tmenv)
        TMDefRec(isRec, tycons, mbinds, m)
    | TMDefLet(bind, m) ->
        let v = bind.Var
        let bind = remapAndRenameBind g compgen tmenv bind (renameVal tmenv v)
        TMDefLet(bind, m)
    | TMDefDo(e, m) ->
        let e = remapExpr g compgen tmenv e
        TMDefDo(e, m)
    | TMDefs defs -> 
        let defs = remapAndRenameModDefs g compgen tmenv defs
        TMDefs defs
    | TMAbstract mexpr -> 
        let mexpr = remapModuleOrNamespaceExprWithSig g compgen tmenv mexpr
        TMAbstract mexpr

and remapAndRenameModBind g compgen tmenv x = 
    match x with 
    | ModuleOrNamespaceBinding.Binding bind -> 
        let v2 = bind |> valOfBind |> renameVal tmenv
        let bind2 = remapAndRenameBind g compgen tmenv bind v2
        ModuleOrNamespaceBinding.Binding bind2
    | ModuleOrNamespaceBinding.Module(mspec, def) ->
        let mspec = renameTycon g tmenv mspec
        let def = remapAndRenameModDef g compgen tmenv def
        ModuleOrNamespaceBinding.Module(mspec, def)

and remapImplFile g compgen tmenv mv = 
    mapAccImplFile (remapAndBindModuleOrNamespaceExprWithSig g compgen) tmenv mv

let copyModuleOrNamespaceType g compgen mtyp = copyAndRemapAndBindModTy g compgen Remap.Empty mtyp |> fst

let copyExpr g compgen e = remapExpr g compgen Remap.Empty e    

let copyImplFile g compgen e = remapImplFile g compgen Remap.Empty e |> fst

let instExpr g tpinst e = remapExpr g CloneAll (mkInstRemap tpinst) e

//--------------------------------------------------------------------------
// Replace Marks - adjust debugging marks when a lambda gets
// eliminated (i.e. an expression gets inlined)
//--------------------------------------------------------------------------

let rec remarkExpr m x =
    match x with
    | Expr.Lambda (uniq, ctorThisValOpt, baseValOpt, vs, b, _, rty) ->
        Expr.Lambda (uniq, ctorThisValOpt, baseValOpt, vs, remarkExpr m b, m, rty)  

    | Expr.TyLambda (uniq, tps, b, _, rty) ->
        Expr.TyLambda (uniq, tps, remarkExpr m b, m, rty)

    | Expr.TyChoose (tps, b, _) ->
        Expr.TyChoose (tps, remarkExpr m b, m)

    | Expr.LetRec (binds, e, _, fvs) ->
        Expr.LetRec (remarkBinds m binds, remarkExpr m e, m, fvs)

    | Expr.Let (bind, e, _, fvs) ->
        Expr.Let (remarkBind m bind, remarkExpr m e, m, fvs)

    | Expr.Match (_, _, pt, targets, _, ty) ->
        let targetsR = targets |> Array.map (fun (TTarget(vs, e, _)) -> TTarget(vs, remarkExpr m e, DebugPointForTarget.No))
        primMkMatch (DebugPointAtBinding.NoneAtInvisible, m, remarkDecisionTree m pt, targetsR, m, ty)

    | Expr.Val (x, valUseFlags, _) ->
        Expr.Val (x, valUseFlags, m)

    | Expr.Quote (a, conv, isFromQueryExpression, _, ty) ->
        Expr.Quote (remarkExpr m a, conv, isFromQueryExpression, m, ty)

    | Expr.Obj (n, ty, basev, basecall, overrides, iimpls, _) -> 
        Expr.Obj (n, ty, basev, remarkExpr m basecall, 
                  List.map (remarkObjExprMethod m) overrides, 
                  List.map (remarkInterfaceImpl m) iimpls, m)

    | Expr.Op (op, tinst, args, _) -> 
        let op = 
            match op with 
            | TOp.TryFinally (_, _) -> TOp.TryFinally (DebugPointAtTry.No, DebugPointAtFinally.No)
            | TOp.TryWith (_, _) -> TOp.TryWith (DebugPointAtTry.No, DebugPointAtWith.No)
            | _ -> op
        Expr.Op (op, tinst, remarkExprs m args, m)

    | Expr.Link eref -> 
        // Preserve identity of fixup nodes during remarkExpr
        eref := remarkExpr m !eref
        x

    | Expr.App (e1, e1ty, tyargs, args, _) ->
        Expr.App (remarkExpr m e1, e1ty, tyargs, remarkExprs m args, m)

    | Expr.Sequential (e1, e2, dir, _, _) ->
        Expr.Sequential (remarkExpr m e1, remarkExpr m e2, dir, DebugPointAtSequential.StmtOnly, m)

    | Expr.StaticOptimization (eqns, e2, e3, _) ->
        Expr.StaticOptimization (eqns, remarkExpr m e2, remarkExpr m e3, m)

    | Expr.Const (c, _, ty) ->
        Expr.Const (c, m, ty)
  
    | Expr.WitnessArg (witnessInfo, _) ->
        Expr.WitnessArg (witnessInfo, m)

and remarkObjExprMethod m (TObjExprMethod(slotsig, attribs, tps, vs, e, _)) = 
    TObjExprMethod(slotsig, attribs, tps, vs, remarkExpr m e, m)

and remarkInterfaceImpl m (ty, overrides) = 
    (ty, List.map (remarkObjExprMethod m) overrides)

and remarkExprs m es = es |> List.map (remarkExpr m) 

and remarkFlatExprs m es = es |> List.map (remarkExpr m) 

and remarkDecisionTree m x =
    match x with 
    | TDSwitch(e1, csl, dflt, _) ->
        let cslR = csl |> List.map (fun (TCase(test, y)) -> TCase(test, remarkDecisionTree m y))
        TDSwitch(remarkExpr m e1, cslR, Option.map (remarkDecisionTree m) dflt, m)
    | TDSuccess (es, n) ->
        TDSuccess (remarkFlatExprs m es, n)
    | TDBind (bind, rest) ->
        TDBind(remarkBind m bind, remarkDecisionTree m rest)

and remarkBinds m binds = List.map (remarkBind m) binds

// This very deliberately drops the sequence points since this is used when adjusting the marks for inlined expressions 
and remarkBind m (TBind(v, repr, _)) = 
    TBind(v, remarkExpr m repr, DebugPointAtBinding.NoneAtSticky)

//--------------------------------------------------------------------------
// Mutability analysis
//--------------------------------------------------------------------------

let isRecdOrStructFieldDefinitelyMutable (f: RecdField) = not f.IsStatic && f.IsMutable

let isUnionCaseDefinitelyMutable (uc: UnionCase) = uc.FieldTable.FieldsByIndex |> Array.exists isRecdOrStructFieldDefinitelyMutable

let isUnionCaseRefDefinitelyMutable (uc: UnionCaseRef) = uc.UnionCase |> isUnionCaseDefinitelyMutable
  
/// This is an incomplete check for .NET struct types. Returning 'false' doesn't mean the thing is immutable.
let isRecdOrUnionOrStructTyconRefDefinitelyMutable (tcref: TyconRef) = 
    let tycon = tcref.Deref
    if tycon.IsUnionTycon then 
        tycon.UnionCasesArray |> Array.exists isUnionCaseDefinitelyMutable
    elif tycon.IsRecordTycon || tycon.IsStructOrEnumTycon then 
        // Note: This only looks at the F# fields, causing oddities.
        // See https://github.com/Microsoft/visualfsharp/pull/4576
        tycon.AllFieldsArray |> Array.exists isRecdOrStructFieldDefinitelyMutable
    else
        false
  
// Although from the pure F# perspective exception values cannot be changed, the .NET 
// implementation of exception objects attaches a whole bunch of stack information to 
// each raised object. Hence we treat exception objects as if they have identity 
let isExnDefinitelyMutable (_ecref: TyconRef) = true 

// Some of the implementations of library functions on lists use mutation on the tail 
// of the cons cell. These cells are always private, i.e. not accessible by any other 
// code until the construction of the entire return list has been completed. 
// However, within the implementation code reads of the tail cell must in theory be treated 
// with caution. Hence we are conservative and within FSharp.Core we don't treat list 
// reads as if they were pure. 
let isUnionCaseFieldMutable (g: TcGlobals) (ucref: UnionCaseRef) n = 
    (g.compilingFslib && tyconRefEq g ucref.TyconRef g.list_tcr_canon && n = 1) ||
    (ucref.FieldByIndex n).IsMutable
  
let isExnFieldMutable ecref n = 
    if n < 0 || n >= List.length (recdFieldsOfExnDefRef ecref) then errorR(InternalError(sprintf "isExnFieldMutable, exnc = %s, n = %d" ecref.LogicalName n, ecref.Range))
    (recdFieldOfExnDefRefByIdx ecref n).IsMutable

let useGenuineField (tycon: Tycon) (f: RecdField) = 
    Option.isSome f.LiteralValue || tycon.IsEnumTycon || f.rfield_secret || (not f.IsStatic && f.rfield_mutable && not tycon.IsRecordTycon)

let ComputeFieldName tycon f = 
    if useGenuineField tycon f then f.rfield_id.idText
    else CompilerGeneratedName f.rfield_id.idText 

//-------------------------------------------------------------------------
// Helpers for building code contained in the initial environment
//------------------------------------------------------------------------- 

let isQuotedExprTy g ty = match tryAppTy g ty with ValueSome (tcref, _) -> tyconRefEq g tcref g.expr_tcr | _ -> false

let destQuotedExprTy g ty = match tryAppTy g ty with ValueSome (_, [ty]) -> ty | _ -> failwith "destQuotedExprTy"

let mkQuotedExprTy (g: TcGlobals) ty =  TType_app(g.expr_tcr, [ty], g.knownWithoutNull)

let mkRawQuotedExprTy (g: TcGlobals) =  TType_app(g.raw_expr_tcr, [], g.knownWithoutNull)

let mkAnyTupledTy (g: TcGlobals) tupInfo tys = 
    match tys with 
    | [] -> g.unit_ty 
    | [h] -> h
    | _ -> TType_tuple(tupInfo, tys)

let mkAnyAnonRecdTy (_g: TcGlobals) anonInfo tys = 
    TType_anon(anonInfo, tys)

let mkRefTupledTy g tys = mkAnyTupledTy g tupInfoRef tys

let mkRefTupledVarsTy g vs = mkRefTupledTy g (typesOfVals vs)

let mkMethodTy g argtys rty = mkIteratedFunTy g (List.map (mkRefTupledTy g) argtys) rty 

let mkArrayType (g: TcGlobals) ty = TType_app (g.array_tcr_nice, [ty], g.knownWithoutNull)

let mkByteArrayTy (g: TcGlobals) = mkArrayType g g.byte_ty

//---------------------------------------------------------------------------
// Witnesses
//---------------------------------------------------------------------------

let GenWitnessArgTys (g: TcGlobals) (traitInfo: TraitWitnessInfo) =
    let (TraitWitnessInfo(_tys, _nm, _memFlags, argtys, _rty)) = traitInfo
    let argtys = if argtys.IsEmpty then [g.unit_ty] else argtys
    let argtysl = List.map List.singleton argtys
    argtysl

let GenWitnessTy (g: TcGlobals) (traitInfo: TraitWitnessInfo) =
    let rty = match traitInfo.ReturnType with None -> g.unit_ty | Some ty -> ty
    let argtysl = GenWitnessArgTys g traitInfo
    mkMethodTy g argtysl rty 

let GenWitnessTys (g: TcGlobals) (cxs: TraitWitnessInfos) =
    if g.generateWitnesses then 
        cxs |> List.map (GenWitnessTy g)
    else
        []

//--------------------------------------------------------------------------
// tyOfExpr
//--------------------------------------------------------------------------
 
let rec tyOfExpr g e = 
    match e with 
    | Expr.App (_, fty, tyargs, args, _) -> applyTys g fty (tyargs, args)
    | Expr.Obj (_, ty, _, _, _, _, _)  
    | Expr.Match (_, _, _, _, _, ty) 
    | Expr.Quote (_, _, _, _, ty) 
    | Expr.Const (_, _, ty) -> ty
    | Expr.Val (vref, _, _)  -> vref.Type
    | Expr.Sequential (a, b, k, _, _) -> tyOfExpr g (match k with NormalSeq  -> b | ThenDoSeq -> a)
    | Expr.Lambda (_, _, _, vs, _, _, rty) -> (mkFunTy g (mkRefTupledVarsTy g vs) rty)
    | Expr.TyLambda (_, tyvs, _, _, rty) -> (tyvs +-> rty)
    | Expr.Let (_, e, _, _) 
    | Expr.TyChoose (_, e, _)
    | Expr.Link { contents=e}
    | Expr.StaticOptimization (_, _, e, _) 
    | Expr.LetRec (_, e, _, _) -> tyOfExpr g e
    | Expr.Op (op, tinst, _, _) -> 
        match op with 
        | TOp.Coerce -> (match tinst with [to_ty;_fromTy] -> to_ty | _ -> failwith "bad TOp.Coerce node")
        | (TOp.ILCall (_, _, _, _, _, _, _, _, _, _, retTypes) | TOp.ILAsm (_, retTypes)) -> (match retTypes with [h] -> h | _ -> g.unit_ty)
        | TOp.UnionCase uc -> actualResultTyOfUnionCase tinst uc 
        | TOp.UnionCaseProof uc -> mkProvenUnionCaseTy uc tinst  
        | TOp.Recd (_, tcref) -> mkAppTy tcref tinst
        | TOp.ExnConstr _ -> g.exn_ty
        | TOp.Bytes _ -> mkByteArrayTy g
        | TOp.UInt16s _ -> mkArrayType g g.uint16_ty
        | TOp.AnonRecdGet (_, i) -> List.item i tinst
        | TOp.TupleFieldGet (_, i) -> List.item i tinst
        | TOp.Tuple tupInfo -> mkAnyTupledTy g tupInfo tinst
        | TOp.AnonRecd anonInfo -> mkAnyAnonRecdTy g anonInfo tinst
        | (TOp.For _ | TOp.While _) -> g.unit_ty
        | TOp.Array -> (match tinst with [ty] -> mkArrayType g ty | _ -> failwith "bad TOp.Array node")
        | (TOp.TryWith _ | TOp.TryFinally _) -> (match tinst with [ty] -> ty | _ -> failwith "bad TOp_try node")
        | TOp.ValFieldGetAddr (fref, readonly) -> mkByrefTyWithFlag g readonly (actualTyOfRecdFieldRef fref tinst)
        | TOp.ValFieldGet fref -> actualTyOfRecdFieldRef fref tinst
        | (TOp.ValFieldSet _ | TOp.UnionCaseFieldSet _ | TOp.ExnFieldSet _ | TOp.LValueOp ((LSet | LByrefSet), _)) ->g.unit_ty
        | TOp.UnionCaseTagGet _ -> g.int_ty
        | TOp.UnionCaseFieldGetAddr (cref, j, readonly) -> mkByrefTyWithFlag g readonly (actualTyOfRecdField (mkTyconRefInst cref.TyconRef tinst) (cref.FieldByIndex j))
        | TOp.UnionCaseFieldGet (cref, j) -> actualTyOfRecdField (mkTyconRefInst cref.TyconRef tinst) (cref.FieldByIndex j)
        | TOp.ExnFieldGet (ecref, j) -> recdFieldTyOfExnDefRefByIdx ecref j
        | TOp.LValueOp (LByrefGet, v) -> destByrefTy g v.Type
        | TOp.LValueOp (LAddrOf readonly, v) -> mkByrefTyWithFlag g readonly v.Type
        | TOp.RefAddrGet readonly -> (match tinst with [ty] -> mkByrefTyWithFlag g readonly ty | _ -> failwith "bad TOp.RefAddrGet node")      
        | TOp.TraitCall traitInfo -> GetFSharpViewOfReturnType g traitInfo.ReturnType
        | TOp.Reraise -> (match tinst with [rtn_ty] -> rtn_ty | _ -> failwith "bad TOp.Reraise node")
        | TOp.Goto _ | TOp.Label _ | TOp.Return -> 
            //assert false
            //errorR(InternalError("unexpected goto/label/return in tyOfExpr", m))
            // It doesn't matter what type we return here. This is only used in free variable analysis in the code generator
            g.unit_ty
    | Expr.WitnessArg (traitInfo, _m) -> GenWitnessTy g traitInfo.TraitKey

//--------------------------------------------------------------------------
// Make applications
//---------------------------------------------------------------------------

let primMkApp (f, fty) tyargs argsl m = 
  Expr.App (f, fty, tyargs, argsl, m)

// Check for the funky where a generic type instantiation at function type causes a generic function
// to appear to accept more arguments than it really does, e.g. "id id 1", where the first "id" is 
// instantiated with "int -> int".
//
// In this case, apply the arguments one at a time.
let isExpansiveUnderInstantiation g fty0 tyargs pargs argsl =
    isForallTy g fty0 && 
    let fty1 = formalApplyTys g fty0 (tyargs, pargs)
    (not (isFunTy g fty1) ||
     let rec loop fty xs = 
         match xs with 
         | [] -> false
         | _ :: t -> not (isFunTy g fty) || loop (rangeOfFunTy g fty) t
     loop fty1 argsl)
    
let rec mkExprAppAux g f fty argsl m =
  match argsl with 
  | [] -> f
  | _ -> 
      // Always combine the term application with a type application
      //
      // Combine the term application with a term application, but only when f' is an under-applied value of known arity
      match f with 
      | Expr.App (f', fty', tyargs, pargs, m2) 
             when
                 (isNil pargs ||
                  (match stripExpr f' with 
                   | Expr.Val (v, _, _) -> 
                       match v.ValReprInfo with 
                       | Some info -> info.NumCurriedArgs > pargs.Length
                       | None -> false
                   | _ -> false)) &&
                 not (isExpansiveUnderInstantiation g fty' tyargs pargs argsl) ->
            primMkApp (f', fty') tyargs (pargs@argsl) (unionRanges m2 m)

      | _ -> 
          // Don't combine. 'f' is not an application
          if not (isFunTy g fty) then error(InternalError("expected a function type", m))
          primMkApp (f, fty) [] argsl m


let rec mkAppsAux g f fty tyargsl argsl m =
  match tyargsl with 
  | tyargs :: rest -> 
      match tyargs with 
      | [] -> mkAppsAux g f fty rest argsl m
      | _ -> 
        let arfty = applyForallTy g fty tyargs
        mkAppsAux g (primMkApp (f, fty) tyargs [] m) arfty rest argsl m
  | [] -> 
      mkExprAppAux g f fty argsl m
      
let mkApps g ((f, fty), tyargsl, argl, m) = mkAppsAux g f fty tyargsl argl m

let mkTyAppExpr m (f, fty) tyargs = match tyargs with [] -> f | _ -> primMkApp (f, fty) tyargs [] m 

//--------------------------------------------------------------------------
// Decision tree reduction
//--------------------------------------------------------------------------

let rec accTargetsOfDecisionTree tree acc =
    match tree with 
    | TDSwitch (_, cases, dflt, _) -> 
        List.foldBack (fun (c: DecisionTreeCase) -> accTargetsOfDecisionTree c.CaseTree) cases 
            (Option.foldBack accTargetsOfDecisionTree dflt acc)
    | TDSuccess (_, i) -> i :: acc
    | TDBind (_, rest) -> accTargetsOfDecisionTree rest acc

let rec mapTargetsOfDecisionTree f tree =
    match tree with 
    | TDSwitch (e, cases, dflt, m) -> TDSwitch (e, List.map (mapTargetsOfDecisionTreeCase f) cases, Option.map (mapTargetsOfDecisionTree f) dflt, m)
    | TDSuccess (es, i) -> TDSuccess(es, f i) 
    | TDBind (bind, rest) -> TDBind(bind, mapTargetsOfDecisionTree f rest)

and mapTargetsOfDecisionTreeCase f (TCase(x, t)) = 
    TCase(x, mapTargetsOfDecisionTree f t)

// Dead target elimination 
let eliminateDeadTargetsFromMatch tree (targets:_[]) =
    let used = accTargetsOfDecisionTree tree [] |> ListSet.setify (=) |> Array.ofList
    if used.Length < targets.Length then
        Array.sortInPlace used
        let ntargets = targets.Length
        let tree' = 
            let remap = Array.create ntargets (-1)
            Array.iteri (fun i tgn -> remap.[tgn] <- i) used
            tree |> mapTargetsOfDecisionTree (fun tgn -> 
                 if remap.[tgn] = -1 then failwith "eliminateDeadTargetsFromMatch: failure while eliminating unused targets"
                 remap.[tgn]) 
        let targets' = Array.map (Array.get targets) used
        tree', targets'
    else 
        tree, targets
    
let rec targetOfSuccessDecisionTree tree =
    match tree with 
    | TDSwitch _ -> None
    | TDSuccess (_, i) -> Some i
    | TDBind(_, t) -> targetOfSuccessDecisionTree t

/// Check a decision tree only has bindings that immediately cover a 'Success'
let rec decisionTreeHasNonTrivialBindings tree =
    match tree with 
    | TDSwitch (_, cases, dflt, _) -> 
        cases |> List.exists (fun c -> decisionTreeHasNonTrivialBindings c.CaseTree) || 
        dflt |> Option.exists decisionTreeHasNonTrivialBindings 
    | TDSuccess _ -> false
    | TDBind (_, t) -> Option.isNone (targetOfSuccessDecisionTree t)

// If a target has assignments and can only be reached through one 
// branch (i.e. is "linear"), then transfer the assignments to the r.h.s. to be a "let". 
let foldLinearBindingTargetsOfMatch tree (targets: _[]) =

    // Don't do this when there are any bindings in the tree except where those bindings immediately cover a success node
    // since the variables would be extruded from their scope. 
    if decisionTreeHasNonTrivialBindings tree then 
        tree, targets 

    else
        let branchesToTargets = Array.create targets.Length []
        // Build a map showing how each target might be reached
        let rec accumulateTipsOfDecisionTree accBinds tree =
            match tree with 
            | TDSwitch (_, cases, dflt, _) -> 
                assert (isNil accBinds)  // No switches under bindings
                for edge in cases do accumulateTipsOfDecisionTree accBinds edge.CaseTree
                match dflt with 
                | None -> ()
                | Some tree -> accumulateTipsOfDecisionTree accBinds tree
            | TDSuccess (es, i) -> 
                branchesToTargets.[i] <- (List.rev accBinds, es) :: branchesToTargets.[i]
            | TDBind (bind, rest) -> 
                accumulateTipsOfDecisionTree (bind :: accBinds) rest 

        // Compute the targets that can only be reached one way
        accumulateTipsOfDecisionTree [] tree 
        let isLinearTarget bs = match bs with [_] -> true | _ -> false
        let isLinearTgtIdx i = isLinearTarget branchesToTargets.[i] 
        let getLinearTgtIdx i = branchesToTargets.[i].Head
        let hasLinearTgtIdx = branchesToTargets |> Array.exists isLinearTarget

        if not hasLinearTgtIdx then 

            tree, targets

        else
            
            /// rebuild the decision tree, replacing 'bind-then-success' decision trees by TDSuccess nodes that just go to the target
            let rec rebuildDecisionTree tree =
                
                // Check if this is a bind-then-success tree
                match targetOfSuccessDecisionTree tree with
                | Some i when isLinearTgtIdx i -> TDSuccess([], i)
                | _ -> 
                    match tree with 
                    | TDSwitch (e, cases, dflt, m) -> TDSwitch (e, List.map rebuildDecisionTreeEdge cases, Option.map rebuildDecisionTree dflt, m)
                    | TDSuccess _ -> tree
                    | TDBind _ -> tree

            and rebuildDecisionTreeEdge (TCase(x, t)) =  
                TCase(x, rebuildDecisionTree t)

            let tree' = rebuildDecisionTree tree

            /// rebuild the targets, replacing linear targets by ones that include all the 'let' bindings from the source
            let targets' = 
                targets |> Array.mapi (fun i (TTarget(vs, exprTarget, spTarget) as tg) -> 
                    if isLinearTgtIdx i then
                        let (binds, es) = getLinearTgtIdx i
                        // The value bindings are moved to become part of the target.
                        // Hence the expressions in the value bindings can be remarked with the range of the target.
                        let mTarget = exprTarget.Range
                        let es = es |> List.map (remarkExpr mTarget)
                        // These are non-sticky - any sequence point for 'exprTarget' goes on 'exprTarget' _after_ the bindings have been evaluated
                        TTarget(List.empty, mkLetsBind mTarget binds (mkInvisibleLetsFromBindings mTarget vs es exprTarget), spTarget)
                    else tg )
     
            tree', targets'

// Simplify a little as we go, including dead target elimination 
let rec simplifyTrivialMatch spBind exprm matchm ty tree (targets : _[]) = 
    match tree with 
    | TDSuccess(es, n) -> 
        if n >= targets.Length then failwith "simplifyTrivialMatch: target out of range"
        // REVIEW: should we use _spTarget here?
        let (TTarget(vs, rhs, _spTarget)) = targets.[n]
        if vs.Length <> es.Length then failwith ("simplifyTrivialMatch: invalid argument, n = " + string n + ", List.length targets = " + string targets.Length)
        // These are non-sticky - any sequence point for 'rhs' goes on 'rhs' _after_ the bindings have been made
        mkInvisibleLetsFromBindings rhs.Range vs es rhs
    | _ -> 
        primMkMatch (spBind, exprm, tree, targets, matchm, ty)
 
// Simplify a little as we go, including dead target elimination 
let mkAndSimplifyMatch spBind exprm matchm ty tree targets = 
    let targets = Array.ofList targets
    match tree with 
    | TDSuccess _ -> 
        simplifyTrivialMatch spBind exprm matchm ty tree targets
    | _ -> 
        let tree, targets = eliminateDeadTargetsFromMatch tree targets
        let tree, targets = foldLinearBindingTargetsOfMatch tree targets
        simplifyTrivialMatch spBind exprm matchm ty tree targets

//-------------------------------------------------------------------------
// mkExprAddrOfExprAux
//------------------------------------------------------------------------- 

type Mutates = AddressOfOp | DefinitelyMutates | PossiblyMutates | NeverMutates
exception DefensiveCopyWarning of string * range

let isRecdOrStructTyconRefAssumedImmutable (g: TcGlobals) (tcref: TyconRef) =
    tcref.CanDeref &&
    not (isRecdOrUnionOrStructTyconRefDefinitelyMutable tcref) ||
    tyconRefEq g tcref g.decimal_tcr || 
    tyconRefEq g tcref g.date_tcr

let isTyconRefReadOnly g m (tcref: TyconRef) =
    tcref.CanDeref &&
    if
        match tcref.TryIsReadOnly with 
        | ValueSome res -> res
        | _ ->
            let res = TyconRefHasAttribute g m g.attrib_IsReadOnlyAttribute tcref
            tcref.SetIsReadOnly res
            res 
    then true
    else tcref.IsEnumTycon

let isTyconRefAssumedReadOnly g (tcref: TyconRef) =
    tcref.CanDeref &&
    match tcref.TryIsAssumedReadOnly with 
    | ValueSome res -> res
    | _ -> 
        let res = isRecdOrStructTyconRefAssumedImmutable g tcref
        tcref.SetIsAssumedReadOnly res
        res

let isRecdOrStructTyconRefReadOnlyAux g m isInref (tcref: TyconRef) =
    if isInref && tcref.IsILStructOrEnumTycon then
        isTyconRefReadOnly g m tcref
    else
        isTyconRefReadOnly g m tcref || isTyconRefAssumedReadOnly g tcref

let isRecdOrStructTyconRefReadOnly g m tcref =
    isRecdOrStructTyconRefReadOnlyAux g m false tcref

let isRecdOrStructTyReadOnlyAux (g: TcGlobals) m isInref ty =
    match tryTcrefOfAppTy g ty with 
    | ValueNone -> false
    | ValueSome tcref -> isRecdOrStructTyconRefReadOnlyAux g m isInref tcref

let isRecdOrStructTyReadOnly g m ty =
    isRecdOrStructTyReadOnlyAux g m false ty

let CanTakeAddressOf g m isInref ty mut =
    match mut with 
    | NeverMutates -> true 
    | PossiblyMutates -> isRecdOrStructTyReadOnlyAux g m isInref ty
    | DefinitelyMutates -> false
    | AddressOfOp -> true // you can take the address but you might get a (readonly) inref<T> as a result

// We can take the address of values of struct type even if the value is immutable
// under certain conditions
//   - all instances of the type are known to be immutable; OR
//   - the operation is known not to mutate
//
// Note this may be taking the address of a closure field, i.e. a copy
// of the original struct, e.g. for
//    let f () = 
//        let g1 = A.G(1)
//        (fun () -> g1.x1)
//
// Note: isRecdOrStructTyReadOnly implies PossiblyMutates or NeverMutates
//
// We only do this for true local or closure fields because we can't take addresses of immutable static 
// fields across assemblies.
let CanTakeAddressOfImmutableVal (g: TcGlobals) m (vref: ValRef) mut =
    // We can take the address of values of struct type if the operation doesn't mutate 
    // and the value is a true local or closure field. 
    not vref.IsMutable &&
    not vref.IsMemberOrModuleBinding &&
    // Note: We can't add this:
    //    || valRefInThisAssembly g.compilingFslib vref
    // This is because we don't actually guarantee to generate static backing fields for all values like these, e.g. simple constants "let x = 1".  
    // We always generate a static property but there is no field to take an address of
    CanTakeAddressOf g m false vref.Type mut

let MustTakeAddressOfVal (g: TcGlobals) (vref: ValRef) = 
    vref.IsMutable &&
    // We can only take the address of mutable values in the same assembly
    valRefInThisAssembly g.compilingFslib vref

let MustTakeAddressOfByrefGet (g: TcGlobals) (vref: ValRef) = 
    isByrefTy g vref.Type && not (isInByrefTy g vref.Type)

let CanTakeAddressOfByrefGet (g: TcGlobals) (vref: ValRef) mut = 
    isInByrefTy g vref.Type &&
    CanTakeAddressOf g vref.Range true (destByrefTy g vref.Type) mut

let MustTakeAddressOfRecdField (rfref: RecdField) = 
    // Static mutable fields must be private, hence we don't have to take their address
    not rfref.IsStatic && 
    rfref.IsMutable

let MustTakeAddressOfRecdFieldRef (rfref: RecdFieldRef) = MustTakeAddressOfRecdField rfref.RecdField

let CanTakeAddressOfRecdFieldRef (g: TcGlobals) m (rfref: RecdFieldRef) tinst mut =
    // We only do this if the field is defined in this assembly because we can't take addresses across assemblies for immutable fields
    entityRefInThisAssembly g.compilingFslib rfref.TyconRef &&
    not rfref.RecdField.IsMutable &&
    CanTakeAddressOf g m false (actualTyOfRecdFieldRef rfref tinst) mut

let CanTakeAddressOfUnionFieldRef (g: TcGlobals) m (uref: UnionCaseRef) cidx tinst mut =
    // We only do this if the field is defined in this assembly because we can't take addresses across assemblies for immutable fields
    entityRefInThisAssembly g.compilingFslib uref.TyconRef &&
    let rfref = uref.FieldByIndex cidx
    not rfref.IsMutable &&
    CanTakeAddressOf g m false (actualTyOfUnionFieldRef uref cidx tinst) mut

let mkDerefAddrExpr mAddrGet expr mExpr exprTy =
    let v, _ = mkCompGenLocal mAddrGet "byrefReturn" exprTy
    mkCompGenLet mExpr v expr (mkAddrGet mAddrGet (mkLocalValRef v))

/// Make the address-of expression and return a wrapper that adds any allocated locals at an appropriate scope.
/// Also return a flag that indicates if the resulting pointer is a not a pointer where writing is allowed and will 
/// have intended effect (i.e. is a readonly pointer and/or a defensive copy).
let rec mkExprAddrOfExprAux g mustTakeAddress useReadonlyForGenericArrayAddress mut expr addrExprVal m =
    if mustTakeAddress then 
        let isNativePtr = 
            match addrExprVal with
            | Some vf -> valRefEq g vf g.addrof2_vref
            | _ -> false

        // If we are taking the native address using "&&" to get a nativeptr, disallow if it's readonly.
        let checkTakeNativeAddress readonly =
            if isNativePtr && readonly then
                error(Error(FSComp.SR.tastValueMustBeMutable(), m))

        match expr with 
        // LVALUE of "*x" where "x" is byref is just the byref itself
        | Expr.Op (TOp.LValueOp (LByrefGet, vref), _, [], m) when MustTakeAddressOfByrefGet g vref || CanTakeAddressOfByrefGet g vref mut -> 
            let readonly = not (MustTakeAddressOfByrefGet g vref)
            let writeonly = isOutByrefTy g vref.Type
            None, exprForValRef m vref, readonly, writeonly

        // LVALUE of "x" where "x" is mutable local, mutable intra-assembly module/static binding, or operation doesn't mutate.
        // Note: we can always take the address of mutable intra-assembly values
        | Expr.Val (vref, _, m) when MustTakeAddressOfVal g vref || CanTakeAddressOfImmutableVal g m vref mut ->
            let readonly = not (MustTakeAddressOfVal g vref)
            let writeonly = false
            checkTakeNativeAddress readonly
            None, mkValAddr m readonly vref, readonly, writeonly

        // LVALUE of "e.f" where "f" is an instance F# field or record field. 
        | Expr.Op (TOp.ValFieldGet rfref, tinst, [objExpr], m) when MustTakeAddressOfRecdFieldRef rfref || CanTakeAddressOfRecdFieldRef g m rfref tinst mut ->
            let objTy = tyOfExpr g objExpr
            let takeAddrOfObjExpr = isStructTy g objTy // It seems this will always be false - the address will already have been taken
            let wrap, expra, readonly, writeonly = mkExprAddrOfExprAux g takeAddrOfObjExpr false mut objExpr None m
            let readonly = readonly || isInByrefTy g objTy || not (MustTakeAddressOfRecdFieldRef rfref)
            let writeonly = writeonly || isOutByrefTy g objTy
            wrap, mkRecdFieldGetAddrViaExprAddr(readonly, expra, rfref, tinst, m), readonly, writeonly

        // LVALUE of "f" where "f" is a static F# field. 
        | Expr.Op (TOp.ValFieldGet rfref, tinst, [], m) when MustTakeAddressOfRecdFieldRef rfref || CanTakeAddressOfRecdFieldRef g m rfref tinst mut ->
            let readonly = not (MustTakeAddressOfRecdFieldRef rfref)
            let writeonly = false
            None, mkStaticRecdFieldGetAddr(readonly, rfref, tinst, m), readonly, writeonly

        // LVALUE of "e.f" where "f" is an F# union field. 
        | Expr.Op (TOp.UnionCaseFieldGet (uref, cidx), tinst, [objExpr], m) when MustTakeAddressOfRecdField (uref.FieldByIndex cidx) || CanTakeAddressOfUnionFieldRef g m uref cidx tinst mut ->
            let objTy = tyOfExpr g objExpr
            let takeAddrOfObjExpr = isStructTy g objTy // It seems this will always be false - the address will already have been taken
            let wrap, expra, readonly, writeonly = mkExprAddrOfExprAux g takeAddrOfObjExpr false mut objExpr None m
            let readonly = readonly || isInByrefTy g objTy || not (MustTakeAddressOfRecdField (uref.FieldByIndex cidx))
            let writeonly = writeonly || isOutByrefTy g objTy
            wrap, mkUnionCaseFieldGetAddrProvenViaExprAddr(readonly, expra, uref, tinst, cidx, m), readonly, writeonly

        // LVALUE of "f" where "f" is a .NET static field. 
        | Expr.Op (TOp.ILAsm ([IL.I_ldsfld(_vol, fspec)], [ty2]), tinst, [], m) -> 
            let readonly = false // we never consider taking the address of a .NET static field to give an inref pointer
            let writeonly = false
            None, Expr.Op (TOp.ILAsm ([IL.I_ldsflda fspec], [mkByrefTy g ty2]), tinst, [], m), readonly, writeonly

        // LVALUE of "e.f" where "f" is a .NET instance field. 
        | Expr.Op (TOp.ILAsm ([IL.I_ldfld (_align, _vol, fspec)], [ty2]), tinst, [objExpr], m) -> 
            let objTy = tyOfExpr g objExpr
            let takeAddrOfObjExpr = isStructTy g objTy // It seems this will always be false - the address will already have been taken
            // we never consider taking the address of an .NET instance field to give an inref pointer, unless the object pointer is an inref pointer
            let wrap, expra, readonly, writeonly = mkExprAddrOfExprAux g takeAddrOfObjExpr false mut objExpr None m
            let readonly = readonly || isInByrefTy g objTy
            let writeonly = writeonly || isOutByrefTy g objTy
            wrap, Expr.Op (TOp.ILAsm ([IL.I_ldflda fspec], [mkByrefTyWithFlag g readonly ty2]), tinst, [expra], m), readonly, writeonly

        // LVALUE of "e.[n]" where e is an array of structs 
        | Expr.App (Expr.Val (vf, _, _), _, [elemTy], [aexpr;nexpr], _) when (valRefEq g vf g.array_get_vref) -> 
      
            let readonly = false // array address is never forced to be readonly
            let writeonly = false
            let shape = ILArrayShape.SingleDimensional
            let ilInstrReadOnlyAnnotation = if isTyparTy g elemTy && useReadonlyForGenericArrayAddress then ReadonlyAddress else NormalAddress
            None, mkArrayElemAddress g (readonly, ilInstrReadOnlyAnnotation, isNativePtr, shape, elemTy, [aexpr; nexpr], m), readonly, writeonly

        // LVALUE of "e.[n1, n2]", "e.[n1, n2, n3]", "e.[n1, n2, n3, n4]" where e is an array of structs 
        | Expr.App (Expr.Val (vref, _, _), _, [elemTy], (aexpr :: args), _) 
             when (valRefEq g vref g.array2D_get_vref || valRefEq g vref g.array3D_get_vref || valRefEq g vref g.array4D_get_vref) -> 
        
            let readonly = false // array address is never forced to be readonly
            let writeonly = false
            let shape = ILArrayShape.FromRank args.Length
            let ilInstrReadOnlyAnnotation = if isTyparTy g elemTy && useReadonlyForGenericArrayAddress then ReadonlyAddress else NormalAddress
            None, mkArrayElemAddress g (readonly, ilInstrReadOnlyAnnotation, isNativePtr, shape, elemTy, (aexpr :: args), m), readonly, writeonly

        // LVALUE: "&meth(args)" where meth has a byref or inref return. Includes "&span.[idx]".
        | Expr.Let (TBind(vref, e, _), Expr.Op (TOp.LValueOp (LByrefGet, vref2), _, _, _), _, _)  
             when (valRefEq g (mkLocalValRef vref) vref2) && 
                  (MustTakeAddressOfByrefGet g vref2 || CanTakeAddressOfByrefGet g vref2 mut) -> 
            let ty = tyOfExpr g e
            let readonly = isInByrefTy g ty
            let writeonly = isOutByrefTy g ty
            None, e, readonly, writeonly
        
        // Give a nice error message for address-of-byref
        | Expr.Val (vref, _, m) when isByrefTy g vref.Type -> 
            error(Error(FSComp.SR.tastUnexpectedByRef(), m))

        // Give a nice error message for DefinitelyMutates of address-of on mutable values in other assemblies
        | Expr.Val (vref, _, m) when (mut = DefinitelyMutates || mut = AddressOfOp) && vref.IsMutable -> 
            error(Error(FSComp.SR.tastInvalidAddressOfMutableAcrossAssemblyBoundary(), m))

        // Give a nice error message for AddressOfOp on immutable values
        | Expr.Val _ when mut = AddressOfOp -> 
            error(Error(FSComp.SR.tastValueMustBeLocal(), m))
         
        // Give a nice error message for mutating a value we can't take the address of
        | Expr.Val _ when mut = DefinitelyMutates -> 
            error(Error(FSComp.SR.tastValueMustBeMutable(), m))
         
        | _ -> 
            let ty = tyOfExpr g expr
            if isStructTy g ty then 
                match mut with 
                | NeverMutates
                | AddressOfOp -> ()
                | DefinitelyMutates -> 
                    // Give a nice error message for mutating something we can't take the address of
                    errorR(Error(FSComp.SR.tastInvalidMutationOfConstant(), m))
                | PossiblyMutates -> 
                    // Warn on defensive copy of something we can't take the address of
                    warning(DefensiveCopyWarning(FSComp.SR.tastValueHasBeenCopied(), m))

            match mut with
            | NeverMutates
            | DefinitelyMutates
            | PossiblyMutates -> ()
            | AddressOfOp -> 
                // we get an inref
                errorR(Error(FSComp.SR.tastCantTakeAddressOfExpression(), m))

            // Take a defensive copy
            let tmp, _ = 
                match mut with 
                | NeverMutates -> mkCompGenLocal m "copyOfStruct" ty
                | _ -> mkMutableCompGenLocal m "copyOfStruct" ty

            // This local is special in that it ignore byref scoping rules.
            tmp.SetIgnoresByrefScope()

            let readonly = true
            let writeonly = false
            Some (tmp, expr), (mkValAddr m readonly (mkLocalValRef tmp)), readonly, writeonly
    else
        None, expr, false, false

let mkExprAddrOfExpr g mustTakeAddress useReadonlyForGenericArrayAddress mut e addrExprVal m =
    let optBind, addre, readonly, writeonly = mkExprAddrOfExprAux g mustTakeAddress useReadonlyForGenericArrayAddress mut e addrExprVal m
    match optBind with 
    | None -> (fun x -> x), addre, readonly, writeonly
    | Some (tmp, rval) -> (fun x -> mkCompGenLet m tmp rval x), addre, readonly, writeonly

let mkTupleFieldGet g (tupInfo, e, tinst, i, m) = 
    let wrap, e', _readonly, _writeonly = mkExprAddrOfExpr g (evalTupInfoIsStruct tupInfo) false NeverMutates e None m
    wrap (mkTupleFieldGetViaExprAddr(tupInfo, e', tinst, i, m))

let mkAnonRecdFieldGet g (anonInfo: AnonRecdTypeInfo, e, tinst, i, m) = 
    let wrap, e', _readonly, _writeonly = mkExprAddrOfExpr g (evalAnonInfoIsStruct anonInfo) false NeverMutates e None m
    wrap (mkAnonRecdFieldGetViaExprAddr(anonInfo, e', tinst, i, m))

let mkRecdFieldGet g (e, fref: RecdFieldRef, tinst, m) = 
    assert (not (isByrefTy g (tyOfExpr g e)))
    let wrap, e', _readonly, _writeonly = mkExprAddrOfExpr g fref.Tycon.IsStructOrEnumTycon false NeverMutates e None m
    wrap (mkRecdFieldGetViaExprAddr (e', fref, tinst, m))

let mkUnionCaseFieldGetUnproven g (e, cref: UnionCaseRef, tinst, j, m) = 
    assert (not (isByrefTy g (tyOfExpr g e)))
    let wrap, e', _readonly, _writeonly = mkExprAddrOfExpr g cref.Tycon.IsStructOrEnumTycon false NeverMutates e None m
    wrap (mkUnionCaseFieldGetUnprovenViaExprAddr (e', cref, tinst, j, m))

let mkArray (argty, args, m) = Expr.Op (TOp.Array, [argty], args, m)

//---------------------------------------------------------------------------
// Compute fixups for letrec's.
//
// Generate an assignment expression that will fixup the recursion 
// amongst the vals on the r.h.s. of a letrec. The returned expressions 
// include disorderly constructs such as expressions/statements 
// to set closure environments and non-mutable fields. These are only ever 
// generated by the backend code-generator when processing a "letrec"
// construct.
//
// [self] is the top level value that is being fixed
// [exprToFix] is the r.h.s. expression
// [rvs] is the set of recursive vals being bound. 
// [acc] accumulates the expression right-to-left. 
//
// Traversal of the r.h.s. term must happen back-to-front to get the
// uniq's for the lambdas correct in the very rare case where the same lambda
// somehow appears twice on the right.
//---------------------------------------------------------------------------

let rec IterateRecursiveFixups g (selfv: Val option) rvs ((access: Expr), set) exprToFix = 
    let exprToFix = stripExpr exprToFix
    match exprToFix with 
    | Expr.Const _ -> ()
    | Expr.Op (TOp.Tuple tupInfo, argtys, args, m) when not (evalTupInfoIsStruct tupInfo) ->
      args |> List.iteri (fun n -> 
          IterateRecursiveFixups g None rvs 
            (mkTupleFieldGet g (tupInfo, access, argtys, n, m), 
            (fun e -> 
              // NICE: it would be better to do this check in the type checker 
              errorR(Error(FSComp.SR.tastRecursiveValuesMayNotBeInConstructionOfTuple(), m))
              e)))

    | Expr.Op (TOp.UnionCase c, tinst, args, m) ->
      args |> List.iteri (fun n -> 
          IterateRecursiveFixups g None rvs 
            (mkUnionCaseFieldGetUnprovenViaExprAddr (access, c, tinst, n, m), 
             (fun e -> 
               // NICE: it would be better to do this check in the type checker 
               let tcref = c.TyconRef
               if not (c.FieldByIndex n).IsMutable && not (entityRefInThisAssembly g.compilingFslib tcref) then
                 errorR(Error(FSComp.SR.tastRecursiveValuesMayNotAppearInConstructionOfType(tcref.LogicalName), m))
               mkUnionCaseFieldSet (access, c, tinst, n, e, m))))

    | Expr.Op (TOp.Recd (_, tcref), tinst, args, m) -> 
      (tcref.TrueInstanceFieldsAsRefList, args) ||> List.iter2 (fun fref arg -> 
          let fspec = fref.RecdField
          IterateRecursiveFixups g None rvs 
            (mkRecdFieldGetViaExprAddr (access, fref, tinst, m), 
             (fun e -> 
               // NICE: it would be better to do this check in the type checker 
               if not fspec.IsMutable && not (entityRefInThisAssembly g.compilingFslib tcref) then
                 errorR(Error(FSComp.SR.tastRecursiveValuesMayNotBeAssignedToNonMutableField(fspec.rfield_id.idText, tcref.LogicalName), m))
               mkRecdFieldSetViaExprAddr (access, fref, tinst, e, m))) arg )
    | Expr.Val _
    | Expr.Lambda _
    | Expr.Obj _
    | Expr.TyChoose _
    | Expr.TyLambda _ -> 
        rvs selfv access set exprToFix
    | _ -> ()

//--------------------------------------------------------------------------
// computations on constraints
//-------------------------------------------------------------------------- 

let JoinTyparStaticReq r1 r2 = 
  match r1, r2 with
  | TyparStaticReq.None, r | r, TyparStaticReq.None -> r 
  | TyparStaticReq.HeadType, r | r, TyparStaticReq.HeadType -> r
  
//-------------------------------------------------------------------------
// ExprFolder - fold steps
//-------------------------------------------------------------------------

type ExprFolder<'State> = 
    { exprIntercept : (* recurseF *) ('State -> Expr -> 'State) -> (* noInterceptF *) ('State -> Expr -> 'State) -> 'State -> Expr -> 'State
      // the bool is 'bound in dtree' 
      valBindingSiteIntercept : 'State -> bool * Val -> 'State               
      // these values are always bound to these expressions. bool indicates 'recursively' 
      nonRecBindingsIntercept : 'State -> Binding -> 'State   
      recBindingsIntercept : 'State -> Bindings -> 'State        
      dtreeIntercept : 'State -> DecisionTree -> 'State                    
      targetIntercept : (* recurseF *) ('State -> Expr -> 'State) -> 'State -> DecisionTreeTarget -> 'State option 
      tmethodIntercept : (* recurseF *) ('State -> Expr -> 'State) -> 'State -> ObjExprMethod -> 'State option
    }

let ExprFolder0 =
    { exprIntercept = (fun _recurseF noInterceptF z x -> noInterceptF z x)
      valBindingSiteIntercept = (fun z _b -> z)
      nonRecBindingsIntercept = (fun z _bs -> z)
      recBindingsIntercept = (fun z _bs -> z)
      dtreeIntercept = (fun z _dt -> z)
      targetIntercept = (fun _exprF _z _x -> None)
      tmethodIntercept = (fun _exprF _z _x -> None) }

//-------------------------------------------------------------------------
// FoldExpr
//-------------------------------------------------------------------------

/// Adapted from usage info folding.
/// Collecting from exprs at moment.
/// To collect ids etc some additional folding needed, over formals etc.
type ExprFolders<'State> (folders: ExprFolder<'State>) =
    let mutable exprFClosure = Unchecked.defaultof<'State -> Expr -> 'State> // prevent reallocation of closure
    let mutable exprNoInterceptFClosure = Unchecked.defaultof<'State -> Expr -> 'State> // prevent reallocation of closure

    let rec exprsF z xs = 
        List.fold exprFClosure z xs

    and exprF (z: 'State) (x: Expr) =
        folders.exprIntercept exprFClosure exprNoInterceptFClosure z x 

    and exprNoInterceptF (z: 'State) (x: Expr) = 
        match x with
        
        | Expr.Const _ -> z

        | Expr.Val _ -> z

        | LinearOpExpr (_op, _tyargs, argsHead, argLast, _m) ->
            let z = exprsF z argsHead
            // tailcall 
            exprF z argLast
        
        | Expr.Op (_c, _tyargs, args, _) -> 
            exprsF z args

        | Expr.Sequential (x0, x1, _dir, _, _) -> 
            let z = exprF z x0
            exprF z x1

        | Expr.Lambda (_lambdaId, _ctorThisValOpt, _baseValOpt, _argvs, body, _m, _rty) -> 
            exprF z body

        | Expr.TyLambda (_lambdaId, _argtyvs, body, _m, _rty) -> 
            exprF z body

        | Expr.TyChoose (_, body, _) -> 
            exprF z body

        | Expr.App (f, _fty, _tys, argtys, _) -> 
            let z = exprF z f
            exprsF z argtys
                
        | Expr.LetRec (binds, body, _, _) -> 
            let z = valBindsF false z binds
            exprF z body
                
        | Expr.Let (bind, body, _, _) -> 
            let z = valBindF false z bind
            exprF z body
                
        | Expr.Link rX -> exprF z (!rX)

        | Expr.Match (_spBind, _exprm, dtree, targets, _m, _ty) -> 
            let z = dtreeF z dtree
            let z = Array.fold targetF z targets.[0..targets.Length - 2]
            // tailcall
            targetF z targets.[targets.Length - 1]
                
        | Expr.Quote (e, dataCell, _, _, _) -> 
            let z = exprF z e
            match dataCell.Value with 
            | None -> z
            | Some ((_typeDefs, _argTypes, argExprs, _), _) -> exprsF z argExprs

        | Expr.Obj (_n, _typ, _basev, basecall, overrides, iimpls, _m) -> 
            let z = exprF z basecall
            let z = List.fold tmethodF z overrides
            List.fold (foldOn snd (List.fold tmethodF)) z iimpls

        | Expr.StaticOptimization (_tcs, csx, x, _) -> 
            exprsF z [csx;x]

        | Expr.WitnessArg (_witnessInfo, _m) ->
            z

    and valBindF dtree z bind =
        let z = folders.nonRecBindingsIntercept z bind
        bindF dtree z bind 

    and valBindsF dtree z binds =
        let z = folders.recBindingsIntercept z binds
        List.fold (bindF dtree) z binds 

    and bindF dtree z (bind: Binding) =
        let z = folders.valBindingSiteIntercept z (dtree, bind.Var)
        exprF z bind.Expr

    and dtreeF z dtree =
        let z = folders.dtreeIntercept z dtree
        match dtree with
        | TDBind (bind, rest) -> 
            let z = valBindF true z bind
            dtreeF z rest
        | TDSuccess (args, _) -> exprsF z args
        | TDSwitch (test, dcases, dflt, _) -> 
            let z = exprF z test
            let z = List.fold dcaseF z dcases
            let z = Option.fold dtreeF z dflt
            z

    and dcaseF z = function
        TCase (_, dtree) -> dtreeF z dtree (* not collecting from test *)

    and targetF z x =
        match folders.targetIntercept exprFClosure z x with 
        | Some z -> z // intercepted 
        | None ->     // structurally recurse 
            let (TTarget (_, body, _)) = x
            exprF z body
              
    and tmethodF z x =
        match folders.tmethodIntercept exprFClosure z x with 
        | Some z -> z // intercepted 
        | None ->     // structurally recurse 
            let (TObjExprMethod(_, _, _, _, e, _)) = x
            exprF z e

    and mexprF z x =
        match x with 
        | ModuleOrNamespaceExprWithSig(_, def, _) -> mdefF z def

    and mdefF z x = 
        match x with
        | TMDefRec(_, _, mbinds, _) -> 
            // REVIEW: also iterate the abstract slot vspecs hidden in the _vslots field in the tycons
            let z = List.fold mbindF z mbinds
            z
        | TMDefLet(bind, _) -> valBindF false z bind
        | TMDefDo(e, _) -> exprF z e
        | TMDefs defs -> List.fold mdefF z defs 
        | TMAbstract x -> mexprF z x

    and mbindF z x = 
        match x with 
        | ModuleOrNamespaceBinding.Binding b -> valBindF false z b
        | ModuleOrNamespaceBinding.Module(_, def) -> mdefF z def

    and implF z x = foldTImplFile mexprF z x

    do exprFClosure <- exprF // allocate one instance of this closure
    do exprNoInterceptFClosure <- exprNoInterceptF // allocate one instance of this closure

    member x.FoldExpr = exprF

    member x.FoldImplFile = implF

let FoldExpr folders state expr = ExprFolders(folders).FoldExpr state expr

let FoldImplFile folders state implFile = ExprFolders(folders).FoldImplFile state implFile 

#if DEBUG
//-------------------------------------------------------------------------
// ExprStats
//-------------------------------------------------------------------------

let ExprStats x =
  let mutable count = 0
  let folders = {ExprFolder0 with exprIntercept = (fun _ noInterceptF z x -> (count <- count + 1; noInterceptF z x))}
  let () = FoldExpr folders () x
  string count + " TExpr nodes"
#endif
    
//-------------------------------------------------------------------------
// Make expressions
//------------------------------------------------------------------------- 

let mkString (g: TcGlobals) m n = Expr.Const (Const.String n, m, g.string_ty)

let mkBool (g: TcGlobals) m b = Expr.Const (Const.Bool b, m, g.bool_ty)

let mkByte (g: TcGlobals) m b = Expr.Const (Const.Byte b, m, g.byte_ty)

let mkUInt16 (g: TcGlobals) m b = Expr.Const (Const.UInt16 b, m, g.uint16_ty)

let mkTrue g m = mkBool g m true

let mkFalse g m = mkBool g m false

let mkUnit (g: TcGlobals) m = Expr.Const (Const.Unit, m, g.unit_ty)

let mkInt32 (g: TcGlobals) m n = Expr.Const (Const.Int32 n, m, g.int32_ty)

let mkInt g m n = mkInt32 g m n

let mkZero g m = mkInt g m 0

let mkOne g m = mkInt g m 1

let mkTwo g m = mkInt g m 2

let mkMinusOne g m = mkInt g m (-1)

let destInt32 = function Expr.Const (Const.Int32 n, _, _) -> Some n | _ -> None

let isIDelegateEventType g ty =
    match tryTcrefOfAppTy g ty with
    | ValueSome tcref -> tyconRefEq g g.fslib_IDelegateEvent_tcr tcref
    | _ -> false

let destIDelegateEventType g ty = 
    if isIDelegateEventType g ty then 
        match argsOfAppTy g ty with 
        | [ty1] -> ty1
        | _ -> failwith "destIDelegateEventType: internal error"
    else failwith "destIDelegateEventType: not an IDelegateEvent type"

let mkIEventType (g: TcGlobals) ty1 ty2 = TType_app (g.fslib_IEvent2_tcr, [ty1;ty2], g.knownWithoutNull)

let mkIObservableType (g: TcGlobals) ty1 = TType_app (g.tcref_IObservable, [ty1], g.knownWithoutNull)

let mkIObserverType (g: TcGlobals) ty1 = TType_app (g.tcref_IObserver, [ty1], g.knownWithoutNull)

let mkRefCellContentsRef (g: TcGlobals) = mkRecdFieldRef g.refcell_tcr_canon "contents"

let mkSequential spSeq m e1 e2 = Expr.Sequential (e1, e2, NormalSeq, spSeq, m)

let mkCompGenSequential m e1 e2 = mkSequential DebugPointAtSequential.StmtOnly m e1 e2

let rec mkSequentials spSeq g m es = 
    match es with 
    | [e] -> e 
    | e :: es -> mkSequential spSeq m e (mkSequentials spSeq g m es) 
    | [] -> mkUnit g m

let mkGetArg0 m ty = mkAsmExpr ( [ mkLdarg0 ], [], [], [ty], m) 

//-------------------------------------------------------------------------
// Tuples...
//------------------------------------------------------------------------- 
 
let mkAnyTupled g m tupInfo es tys = 
    match es with 
    | [] -> mkUnit g m 
    | [e] -> e
    | _ -> Expr.Op (TOp.Tuple tupInfo, tys, es, m)

let mkRefTupled g m es tys = mkAnyTupled g m tupInfoRef es tys

let mkRefTupledNoTypes g m args = mkRefTupled g m args (List.map (tyOfExpr g) args)

let mkRefTupledVars g m vs = mkRefTupled g m (List.map (exprForVal m) vs) (typesOfVals vs)

//--------------------------------------------------------------------------
// Permute expressions
//--------------------------------------------------------------------------
    
let inversePerm (sigma: int array) =
    let n = sigma.Length
    let invSigma = Array.create n -1
    for i = 0 to n-1 do
        let sigma_i = sigma.[i]
        // assert( invSigma.[sigma_i] = -1 )
        invSigma.[sigma_i] <- i
    invSigma
  
let permute (sigma: int[]) (data:'T[]) = 
    let n = sigma.Length
    let invSigma = inversePerm sigma
    Array.init n (fun i -> data.[invSigma.[i]])
  
let rec existsR a b pred = if a<=b then pred a || existsR (a+1) b pred else false

// Given a permutation for record fields, work out the highest entry that we must lift out
// of a record initialization. Lift out xi if xi goes to position that will be preceded by an expr with an effect 
// that originally followed xi. If one entry gets lifted then everything before it also gets lifted.
let liftAllBefore sigma = 
    let invSigma = inversePerm sigma

    let lifted = 
        [ for i in 0 .. sigma.Length - 1 do 
            let i' = sigma.[i]
            if existsR 0 (i' - 1) (fun j' -> invSigma.[j'] > i) then 
                    yield i ]

    if lifted.IsEmpty then 0 else List.max lifted + 1


///  Put record field assignments in order.
//
let permuteExprList (sigma: int[]) (exprs: Expr list) (ty: TType list) (names: string list) =
    let ty, names = (Array.ofList ty, Array.ofList names)

    let liftLim = liftAllBefore sigma 

    let rewrite rbinds (i, expri: Expr) =
        if i < liftLim then
            let tmpvi, tmpei = mkCompGenLocal expri.Range names.[i] ty.[i]
            let bindi = mkCompGenBind tmpvi expri
            tmpei, bindi :: rbinds
        else
            expri, rbinds
 
    let newExprs, reversedBinds = List.mapFold rewrite [] (exprs |> List.indexed)
    let binds = List.rev reversedBinds
    let reorderedExprs = permute sigma (Array.ofList newExprs)
    binds, Array.toList reorderedExprs
    
/// Evaluate the expressions in the original order, but build a record with the results in field order 
/// Note some fields may be static. If this were not the case we could just use 
///     let sigma = Array.map #Index ()  
/// However the presence of static fields means .Index may index into a non-compact set of instance field indexes. 
/// We still need to sort by index. 
let mkRecordExpr g (lnk, tcref, tinst, unsortedRecdFields: RecdFieldRef list, unsortedFieldExprs, m) =  
    // Remove any abbreviations 
    let tcref, tinst = destAppTy g (mkAppTy tcref tinst)
    
    let sortedRecdFields = unsortedRecdFields |> List.indexed |> Array.ofList |> Array.sortBy (fun (_, r) -> r.Index)
    let sigma = Array.create sortedRecdFields.Length -1
    sortedRecdFields |> Array.iteri (fun sortedIdx (unsortedIdx, _) -> 
        if sigma.[unsortedIdx] <> -1 then error(InternalError("bad permutation", m))
        sigma.[unsortedIdx] <- sortedIdx) 
    
    let unsortedArgTys = unsortedRecdFields |> List.map (fun rfref -> actualTyOfRecdFieldRef rfref tinst)
    let unsortedArgNames = unsortedRecdFields |> List.map (fun rfref -> rfref.FieldName)
    let unsortedArgBinds, sortedArgExprs = permuteExprList sigma unsortedFieldExprs unsortedArgTys unsortedArgNames
    let core = Expr.Op (TOp.Recd (lnk, tcref), tinst, sortedArgExprs, m)
    mkLetsBind m unsortedArgBinds core

let mkAnonRecd (_g: TcGlobals) m (anonInfo: AnonRecdTypeInfo) (unsortedIds: Ident[]) (unsortedFieldExprs: Expr list) unsortedArgTys =
    let sortedRecdFields = unsortedFieldExprs |> List.indexed |> Array.ofList |> Array.sortBy (fun (i,_) -> unsortedIds.[i].idText)
    let sortedArgTys = unsortedArgTys |> List.indexed |> List.sortBy (fun (i,_) -> unsortedIds.[i].idText) |> List.map snd

    let sigma = Array.create sortedRecdFields.Length -1
    sortedRecdFields |> Array.iteri (fun sortedIdx (unsortedIdx, _) -> 
        if sigma.[unsortedIdx] <> -1 then error(InternalError("bad permutation", m))
        sigma.[unsortedIdx] <- sortedIdx) 
    
    let unsortedArgNames = unsortedIds |> Array.toList |> List.map (fun id -> id.idText)
    let unsortedArgBinds, sortedArgExprs = permuteExprList sigma unsortedFieldExprs unsortedArgTys unsortedArgNames
    let core = Expr.Op (TOp.AnonRecd anonInfo, sortedArgTys, sortedArgExprs, m)
    mkLetsBind m unsortedArgBinds core
  
//-------------------------------------------------------------------------
// List builders
//------------------------------------------------------------------------- 
 
let mkRefCell g m ty e = mkRecordExpr g (RecdExpr, g.refcell_tcr_canon, [ty], [mkRefCellContentsRef g], [e], m)

let mkRefCellGet g m ty e = mkRecdFieldGetViaExprAddr (e, mkRefCellContentsRef g, [ty], m)

let mkRefCellSet g m ty e1 e2 = mkRecdFieldSetViaExprAddr (e1, mkRefCellContentsRef g, [ty], e2, m)

let mkNil (g: TcGlobals) m ty = mkUnionCaseExpr (g.nil_ucref, [ty], [], m)

let mkCons (g: TcGlobals) ty h t = mkUnionCaseExpr (g.cons_ucref, [ty], [h;t], unionRanges h.Range t.Range)

let mkCompGenLocalAndInvisibleBind g nm m e = 
    let locv, loce = mkCompGenLocal m nm (tyOfExpr g e)
    locv, loce, mkInvisibleBind locv e 

//----------------------------------------------------------------------------
// Make some fragments of code
//----------------------------------------------------------------------------

let box = IL.I_box (mkILTyvarTy 0us)

let isinst = IL.I_isinst (mkILTyvarTy 0us)

let unbox = IL.I_unbox_any (mkILTyvarTy 0us)

let mkUnbox ty e m = mkAsmExpr ([ unbox ], [ty], [e], [ ty ], m)

let mkBox ty e m = mkAsmExpr ([box], [], [e], [ty], m)

let mkIsInst ty e m = mkAsmExpr ([ isinst ], [ty], [e], [ ty ], m)

let mspec_Type_GetTypeFromHandle (g: TcGlobals) = IL.mkILNonGenericStaticMethSpecInTy(g.ilg.typ_Type, "GetTypeFromHandle", [g.iltyp_RuntimeTypeHandle], g.ilg.typ_Type)

let mspec_String_Length (g: TcGlobals) = mkILNonGenericInstanceMethSpecInTy (g.ilg.typ_String, "get_Length", [], g.ilg.typ_Int32)

let mspec_String_Concat2 (g: TcGlobals) = 
    mkILNonGenericStaticMethSpecInTy (g.ilg.typ_String, "Concat", [ g.ilg.typ_String; g.ilg.typ_String ], g.ilg.typ_String)

let mspec_String_Concat3 (g: TcGlobals) = 
    mkILNonGenericStaticMethSpecInTy (g.ilg.typ_String, "Concat", [ g.ilg.typ_String; g.ilg.typ_String; g.ilg.typ_String ], g.ilg.typ_String)

let mspec_String_Concat4 (g: TcGlobals) = 
    mkILNonGenericStaticMethSpecInTy (g.ilg.typ_String, "Concat", [ g.ilg.typ_String; g.ilg.typ_String; g.ilg.typ_String; g.ilg.typ_String ], g.ilg.typ_String)

let mspec_String_Concat_Array (g: TcGlobals) = 
    mkILNonGenericStaticMethSpecInTy (g.ilg.typ_String, "Concat", [ mkILArr1DTy g.ilg.typ_String ], g.ilg.typ_String)

let fspec_Missing_Value (g: TcGlobals) = IL.mkILFieldSpecInTy(g.iltyp_Missing, "Value", g.iltyp_Missing)

let mkInitializeArrayMethSpec (g: TcGlobals) = 
  let tref = g.FindSysILTypeRef "System.Runtime.CompilerServices.RuntimeHelpers"
  mkILNonGenericStaticMethSpecInTy(mkILNonGenericBoxedTy tref, "InitializeArray", [g.ilg.typ_Array;g.iltyp_RuntimeFieldHandle], ILType.Void)

let mkInvalidCastExnNewobj (g: TcGlobals) = 
  mkNormalNewobj (mkILCtorMethSpecForTy (mkILNonGenericBoxedTy (g.FindSysILTypeRef "System.InvalidCastException"), []))

let typedExprForIntrinsic _g m (IntrinsicValRef(_, _, _, ty, _) as i) =
    let vref = ValRefForIntrinsic i
    exprForValRef m vref, ty

let mkCallGetGenericComparer (g: TcGlobals) m = typedExprForIntrinsic g m g.get_generic_comparer_info |> fst

let mkCallGetGenericEREqualityComparer (g: TcGlobals) m = typedExprForIntrinsic g m g.get_generic_er_equality_comparer_info |> fst

let mkCallGetGenericPEREqualityComparer (g: TcGlobals) m = typedExprForIntrinsic g m g.get_generic_per_equality_comparer_info |> fst

let mkCallUnbox (g: TcGlobals) m ty e1 = mkApps g (typedExprForIntrinsic g m g.unbox_info, [[ty]], [ e1 ], m)

let mkCallUnboxFast (g: TcGlobals) m ty e1 = mkApps g (typedExprForIntrinsic g m g.unbox_fast_info, [[ty]], [ e1 ], m)

let mkCallTypeTest (g: TcGlobals) m ty e1 = mkApps g (typedExprForIntrinsic g m g.istype_info, [[ty]], [ e1 ], m)

let mkCallTypeOf (g: TcGlobals) m ty = mkApps g (typedExprForIntrinsic g m g.typeof_info, [[ty]], [ ], m)

let mkCallTypeDefOf (g: TcGlobals) m ty = mkApps g (typedExprForIntrinsic g m g.typedefof_info, [[ty]], [ ], m)
 
let mkCallDispose (g: TcGlobals) m ty e1 = mkApps g (typedExprForIntrinsic g m g.dispose_info, [[ty]], [ e1 ], m)

let mkCallSeq (g: TcGlobals) m ty e1 = mkApps g (typedExprForIntrinsic g m g.seq_info, [[ty]], [ e1 ], m)

let mkCallCreateInstance (g: TcGlobals) m ty = mkApps g (typedExprForIntrinsic g m g.create_instance_info, [[ty]], [ mkUnit g m ], m)

let mkCallGetQuerySourceAsEnumerable (g: TcGlobals) m ty1 ty2 e1 = mkApps g (typedExprForIntrinsic g m g.query_source_as_enum_info, [[ty1;ty2]], [ e1; mkUnit g m ], m)

let mkCallNewQuerySource (g: TcGlobals) m ty1 ty2 e1 = mkApps g (typedExprForIntrinsic g m g.new_query_source_info, [[ty1;ty2]], [ e1 ], m)

let mkCallCreateEvent (g: TcGlobals) m ty1 ty2 e1 e2 e3 = mkApps g (typedExprForIntrinsic g m g.create_event_info, [[ty1;ty2]], [ e1;e2;e3 ], m)

let mkCallGenericComparisonWithComparerOuter (g: TcGlobals) m ty comp e1 e2 = mkApps g (typedExprForIntrinsic g m g.generic_comparison_withc_outer_info, [[ty]], [ comp;e1;e2 ], m)

let mkCallGenericEqualityEROuter (g: TcGlobals) m ty e1 e2 = mkApps g (typedExprForIntrinsic g m g.generic_equality_er_outer_info, [[ty]], [ e1;e2 ], m)

let mkCallGenericEqualityWithComparerOuter (g: TcGlobals) m ty comp e1 e2 = mkApps g (typedExprForIntrinsic g m g.generic_equality_withc_outer_info, [[ty]], [comp;e1;e2], m)

let mkCallGenericHashWithComparerOuter (g: TcGlobals) m ty comp e1 = mkApps g (typedExprForIntrinsic g m g.generic_hash_withc_outer_info, [[ty]], [comp;e1], m)

let mkCallEqualsOperator (g: TcGlobals) m ty e1 e2 = mkApps g (typedExprForIntrinsic g m g.equals_operator_info, [[ty]], [ e1;e2 ], m)

let mkCallNotEqualsOperator (g: TcGlobals) m ty e1 e2 = mkApps g (typedExprForIntrinsic g m g.not_equals_operator, [[ty]], [ e1;e2 ], m)

let mkCallLessThanOperator (g: TcGlobals) m ty e1 e2 = mkApps g (typedExprForIntrinsic g m g.less_than_operator, [[ty]], [ e1;e2 ], m)

let mkCallLessThanOrEqualsOperator (g: TcGlobals) m ty e1 e2 = mkApps g (typedExprForIntrinsic g m g.less_than_or_equals_operator, [[ty]], [ e1;e2 ], m)

let mkCallGreaterThanOperator (g: TcGlobals) m ty e1 e2 = mkApps g (typedExprForIntrinsic g m g.greater_than_operator, [[ty]], [ e1;e2 ], m)

let mkCallGreaterThanOrEqualsOperator (g: TcGlobals) m ty e1 e2 = mkApps g (typedExprForIntrinsic g m g.greater_than_or_equals_operator, [[ty]], [ e1;e2 ], m)

let mkCallAdditionOperator (g: TcGlobals) m ty e1 e2 = mkApps g (typedExprForIntrinsic g m g.unchecked_addition_info, [[ty; ty; ty]], [e1;e2], m)

let mkCallSubtractionOperator (g: TcGlobals) m ty e1 e2 = mkApps g (typedExprForIntrinsic g m g.unchecked_subtraction_info, [[ty; ty; ty]], [e1;e2], m)

let mkCallMultiplyOperator (g: TcGlobals) m ty1 ty2 rty e1 e2 = mkApps g (typedExprForIntrinsic g m g.unchecked_multiply_info, [[ty1; ty2; rty]], [e1;e2], m)

let mkCallDivisionOperator (g: TcGlobals) m ty1 ty2 rty e1 e2 = mkApps g (typedExprForIntrinsic g m g.unchecked_division_info, [[ty1; ty2; rty]], [e1;e2], m)

let mkCallModulusOperator (g: TcGlobals) m ty e1 e2 = mkApps g (typedExprForIntrinsic g m g.unchecked_modulus_info, [[ty; ty; ty]], [e1;e2], m)

let mkCallDefaultOf (g: TcGlobals) m ty = mkApps g (typedExprForIntrinsic g m g.unchecked_defaultof_info, [[ty]], [], m)

let mkCallBitwiseAndOperator (g: TcGlobals) m ty e1 e2 = mkApps g (typedExprForIntrinsic g m g.bitwise_and_info, [[ty]], [e1;e2], m)

let mkCallBitwiseOrOperator (g: TcGlobals) m ty e1 e2 = mkApps g (typedExprForIntrinsic g m g.bitwise_or_info, [[ty]], [e1;e2], m)

let mkCallBitwiseXorOperator (g: TcGlobals) m ty e1 e2 = mkApps g (typedExprForIntrinsic g m g.bitwise_xor_info, [[ty]], [e1;e2], m)

let mkCallShiftLeftOperator (g: TcGlobals) m ty e1 e2 = mkApps g (typedExprForIntrinsic g m g.bitwise_shift_left_info, [[ty]], [e1;e2], m)

let mkCallShiftRightOperator (g: TcGlobals) m ty e1 e2 = mkApps g (typedExprForIntrinsic g m g.bitwise_shift_right_info, [[ty]], [e1;e2], m)

let mkCallUnaryNegOperator (g: TcGlobals) m ty e1 = mkApps g (typedExprForIntrinsic g m g.unchecked_unary_minus_info, [[ty]], [e1], m)

let mkCallUnaryNotOperator (g: TcGlobals) m ty e1 = mkApps g (typedExprForIntrinsic g m g.bitwise_unary_not_info, [[ty]], [e1], m)

let mkCallAdditionChecked (g: TcGlobals) m ty e1 e2 = mkApps g (typedExprForIntrinsic g m g.checked_addition_info, [[ty; ty; ty]], [e1;e2], m)

let mkCallSubtractionChecked (g: TcGlobals) m ty e1 e2 = mkApps g (typedExprForIntrinsic g m g.checked_subtraction_info, [[ty; ty; ty]], [e1;e2], m)

let mkCallMultiplyChecked (g: TcGlobals) m ty1 ty2 rty e1 e2 = mkApps g (typedExprForIntrinsic g m g.checked_multiply_info, [[ty1; ty2; rty]], [e1;e2], m)

let mkCallUnaryNegChecked (g: TcGlobals) m ty e1 = mkApps g (typedExprForIntrinsic g m g.checked_unary_minus_info, [[ty]], [e1], m)

let mkCallToByteChecked (g: TcGlobals) m ty e1 = mkApps g (typedExprForIntrinsic g m g.byte_checked_info, [[ty]], [e1], m)

let mkCallToSByteChecked (g: TcGlobals) m ty e1 = mkApps g (typedExprForIntrinsic g m g.sbyte_checked_info, [[ty]], [e1], m)

let mkCallToInt16Checked (g: TcGlobals) m ty e1 = mkApps g (typedExprForIntrinsic g m g.int16_checked_info, [[ty]], [e1], m)

let mkCallToUInt16Checked (g: TcGlobals) m ty e1 = mkApps g (typedExprForIntrinsic g m g.uint16_checked_info, [[ty]], [e1], m)

let mkCallToIntChecked (g: TcGlobals) m ty e1 = mkApps g (typedExprForIntrinsic g m g.int_checked_info, [[ty]], [e1], m)

let mkCallToInt32Checked (g: TcGlobals) m ty e1 = mkApps g (typedExprForIntrinsic g m g.int32_checked_info, [[ty]], [e1], m)

let mkCallToUInt32Checked (g: TcGlobals) m ty e1 = mkApps g (typedExprForIntrinsic g m g.uint32_checked_info, [[ty]], [e1], m)

let mkCallToInt64Checked (g: TcGlobals) m ty e1 = mkApps g (typedExprForIntrinsic g m g.int64_checked_info, [[ty]], [e1], m)

let mkCallToUInt64Checked (g: TcGlobals) m ty e1 = mkApps g (typedExprForIntrinsic g m g.uint64_checked_info, [[ty]], [e1], m)

let mkCallToIntPtrChecked (g: TcGlobals) m ty e1 = mkApps g (typedExprForIntrinsic g m g.nativeint_checked_info, [[ty]], [e1], m)

let mkCallToUIntPtrChecked (g: TcGlobals) m ty e1 = mkApps g (typedExprForIntrinsic g m g.unativeint_checked_info, [[ty]], [e1], m)

let mkCallToByteOperator (g: TcGlobals) m ty e1 = mkApps g (typedExprForIntrinsic g m g.byte_operator_info, [[ty]], [e1], m)

let mkCallToSByteOperator (g: TcGlobals) m ty e1 = mkApps g (typedExprForIntrinsic g m g.sbyte_operator_info, [[ty]], [e1], m)

let mkCallToInt16Operator (g: TcGlobals) m ty e1 = mkApps g (typedExprForIntrinsic g m g.int16_operator_info, [[ty]], [e1], m)

let mkCallToUInt16Operator (g: TcGlobals) m ty e1 = mkApps g (typedExprForIntrinsic g m g.uint16_operator_info, [[ty]], [e1], m)

let mkCallToIntOperator (g: TcGlobals) m ty e1 = mkApps g (typedExprForIntrinsic g m g.int_operator_info, [[ty]], [e1], m)

let mkCallToInt32Operator (g: TcGlobals) m ty e1 = mkApps g (typedExprForIntrinsic g m g.int32_operator_info, [[ty]], [e1], m)

let mkCallToUInt32Operator (g: TcGlobals) m ty e1 = mkApps g (typedExprForIntrinsic g m g.uint32_operator_info, [[ty]], [e1], m)

let mkCallToInt64Operator (g: TcGlobals) m ty e1 = mkApps g (typedExprForIntrinsic g m g.int64_operator_info, [[ty]], [e1], m)

let mkCallToUInt64Operator (g: TcGlobals) m ty e1 = mkApps g (typedExprForIntrinsic g m g.uint64_operator_info, [[ty]], [e1], m)

let mkCallToSingleOperator (g: TcGlobals) m ty e1 = mkApps g (typedExprForIntrinsic g m g.float32_operator_info, [[ty]], [e1], m)

let mkCallToDoubleOperator (g: TcGlobals) m ty e1 = mkApps g (typedExprForIntrinsic g m g.float_operator_info, [[ty]], [e1], m)

let mkCallToIntPtrOperator (g: TcGlobals) m ty e1 = mkApps g (typedExprForIntrinsic g m g.nativeint_operator_info, [[ty]], [e1], m)

let mkCallToUIntPtrOperator (g: TcGlobals) m ty e1 = mkApps g (typedExprForIntrinsic g m g.unativeint_operator_info, [[ty]], [e1], m)

let mkCallToCharOperator (g: TcGlobals) m ty e1 = mkApps g (typedExprForIntrinsic g m g.char_operator_info, [[ty]], [e1], m)

let mkCallToEnumOperator (g: TcGlobals) m ty e1 = mkApps g (typedExprForIntrinsic g m g.enum_operator_info, [[ty]], [e1], m)

let mkCallArrayLength (g: TcGlobals) m ty e1 = mkApps g (typedExprForIntrinsic g m g.array_length_info, [[ty]], [e1], m)

let mkCallArrayGet (g: TcGlobals) m ty e1 idx1 = mkApps g (typedExprForIntrinsic g m g.array_get_info, [[ty]], [ e1 ; idx1 ], m)

let mkCallArray2DGet (g: TcGlobals) m ty e1 idx1 idx2 = mkApps g (typedExprForIntrinsic g m g.array2D_get_info, [[ty]], [ e1 ; idx1; idx2 ], m)

let mkCallArray3DGet (g: TcGlobals) m ty e1 idx1 idx2 idx3 = mkApps g (typedExprForIntrinsic g m g.array3D_get_info, [[ty]], [ e1 ; idx1; idx2; idx3 ], m)

let mkCallArray4DGet (g: TcGlobals) m ty e1 idx1 idx2 idx3 idx4 = mkApps g (typedExprForIntrinsic g m g.array4D_get_info, [[ty]], [ e1 ; idx1; idx2; idx3; idx4 ], m)

let mkCallArraySet (g: TcGlobals) m ty e1 idx1 v = mkApps g (typedExprForIntrinsic g m g.array_set_info, [[ty]], [ e1 ; idx1; v ], m)

let mkCallArray2DSet (g: TcGlobals) m ty e1 idx1 idx2 v = mkApps g (typedExprForIntrinsic g m g.array2D_set_info, [[ty]], [ e1 ; idx1; idx2; v ], m)

let mkCallArray3DSet (g: TcGlobals) m ty e1 idx1 idx2 idx3 v = mkApps g (typedExprForIntrinsic g m g.array3D_set_info, [[ty]], [ e1 ; idx1; idx2; idx3; v ], m)

let mkCallArray4DSet (g: TcGlobals) m ty e1 idx1 idx2 idx3 idx4 v = mkApps g (typedExprForIntrinsic g m g.array4D_set_info, [[ty]], [ e1 ; idx1; idx2; idx3; idx4; v ], m)

let mkCallHash       (g: TcGlobals) m ty e1    = mkApps g (typedExprForIntrinsic g m g.hash_info,      [[ty]], [ e1 ], m)

let mkCallBox        (g: TcGlobals) m ty e1    = mkApps g (typedExprForIntrinsic g m g.box_info,       [[ty]], [ e1 ], m)

let mkCallIsNull     (g: TcGlobals) m ty e1    = mkApps g (typedExprForIntrinsic g m g.isnull_info,    [[ty]], [ e1 ], m)

let mkCallRaise      (g: TcGlobals) m ty e1    = mkApps g (typedExprForIntrinsic g m g.raise_info,     [[ty]], [ e1 ], m)

let mkCallNewDecimal (g: TcGlobals) m (e1, e2, e3, e4, e5) = mkApps g (typedExprForIntrinsic g m g.new_decimal_info, [], [ e1;e2;e3;e4;e5 ], m)

let mkCallNewFormat (g: TcGlobals) m aty bty cty dty ety formatStringExpr =
    mkApps g (typedExprForIntrinsic g m g.new_format_info, [[aty;bty;cty;dty;ety]], [ formatStringExpr ], m)

let tryMkCallBuiltInWitness (g: TcGlobals) traitInfo argExprs m =
    let info, tinst = g.MakeBuiltInWitnessInfo traitInfo
    let vref = ValRefForIntrinsic info
    match vref.TryDeref with
    | ValueSome v -> 
        let f = exprForValRef m vref
        mkApps g ((f, v.Type), [tinst], argExprs, m) |> Some
    | ValueNone -> 
        None

let tryMkCallCoreFunctionAsBuiltInWitness (g: TcGlobals) info tyargs argExprs m =
    let vref = ValRefForIntrinsic info
    match vref.TryDeref with
    | ValueSome v -> 
        let f = exprForValRef m vref
        mkApps g ((f, v.Type), [tyargs], argExprs, m) |> Some
    | ValueNone -> 
        None

let TryEliminateDesugaredConstants g m c = 
    match c with 
    | Const.Decimal d -> 
        match System.Decimal.GetBits d with 
        | [| lo;med;hi; signExp |] -> 
            let scale = (min (((signExp &&& 0xFF0000) >>> 16) &&& 0xFF) 28) |> byte
            let isNegative = (signExp &&& 0x80000000) <> 0
            Some(mkCallNewDecimal g m (mkInt g m lo, mkInt g m med, mkInt g m hi, mkBool g m isNegative, mkByte g m scale) )
        | _ -> failwith "unreachable"
    | _ -> 
        None

let mkSeqTy (g: TcGlobals) ty = mkAppTy g.seq_tcr [ty] 

let mkIEnumeratorTy (g: TcGlobals) ty = mkAppTy g.tcref_System_Collections_Generic_IEnumerator [ty] 

let mkCallSeqCollect g m alphaTy betaTy arg1 arg2 = 
    let enumty2 = try rangeOfFunTy g (tyOfExpr g arg1) with _ -> (* defensive programming *) (mkSeqTy g betaTy)
    mkApps g (typedExprForIntrinsic g m g.seq_collect_info, [[alphaTy;enumty2;betaTy]], [ arg1; arg2 ], m) 
                  
let mkCallSeqUsing g m resourceTy elemTy arg1 arg2 = 
    // We're instantiating val using : 'a -> ('a -> 'sb) -> seq<'b> when 'sb :> seq<'b> and 'a :> IDisposable 
    // We set 'sb -> range(typeof(arg2)) 
    let enumty = try rangeOfFunTy g (tyOfExpr g arg2) with _ -> (* defensive programming *) (mkSeqTy g elemTy)
    mkApps g (typedExprForIntrinsic g m g.seq_using_info, [[resourceTy;enumty;elemTy]], [ arg1; arg2 ], m) 
                  
let mkCallSeqDelay g m elemTy arg1 = 
    mkApps g (typedExprForIntrinsic g m g.seq_delay_info, [[elemTy]], [ arg1 ], m) 
                  
let mkCallSeqAppend g m elemTy arg1 arg2 = 
    mkApps g (typedExprForIntrinsic g m g.seq_append_info, [[elemTy]], [ arg1; arg2 ], m) 

let mkCallSeqGenerated g m elemTy arg1 arg2 = 
    mkApps g (typedExprForIntrinsic g m g.seq_generated_info, [[elemTy]], [ arg1; arg2 ], m) 
                       
let mkCallSeqFinally g m elemTy arg1 arg2 = 
    mkApps g (typedExprForIntrinsic g m g.seq_finally_info, [[elemTy]], [ arg1; arg2 ], m) 
                       
let mkCallSeqOfFunctions g m ty1 ty2 arg1 arg2 arg3 = 
    mkApps g (typedExprForIntrinsic g m g.seq_of_functions_info, [[ty1;ty2]], [ arg1; arg2; arg3 ], m) 
                  
let mkCallSeqToArray g m elemTy arg1 =  
    mkApps g (typedExprForIntrinsic g m g.seq_to_array_info, [[elemTy]], [ arg1 ], m) 
                  
let mkCallSeqToList g m elemTy arg1 = 
    mkApps g (typedExprForIntrinsic g m g.seq_to_list_info, [[elemTy]], [ arg1 ], m) 
                  
let mkCallSeqMap g m inpElemTy genElemTy arg1 arg2 = 
    mkApps g (typedExprForIntrinsic g m g.seq_map_info, [[inpElemTy;genElemTy]], [ arg1; arg2 ], m) 
                  
let mkCallSeqSingleton g m ty1 arg1 = 
    mkApps g (typedExprForIntrinsic g m g.seq_singleton_info, [[ty1]], [ arg1 ], m) 
                  
let mkCallSeqEmpty g m ty1 = 
    mkApps g (typedExprForIntrinsic g m g.seq_empty_info, [[ty1]], [ ], m) 
                 
let mkCall_sprintf (g: TcGlobals) m funcTy fmtExpr fillExprs = 
    mkApps g (typedExprForIntrinsic g m g.sprintf_info, [[funcTy]], fmtExpr::fillExprs , m) 
                 
let mkCallDeserializeQuotationFSharp20Plus g m e1 e2 e3 e4 = 
    let args = [ e1; e2; e3; e4 ]
    mkApps g (typedExprForIntrinsic g m g.deserialize_quoted_FSharp_20_plus_info, [], [ mkRefTupledNoTypes g m args ], m)

let mkCallDeserializeQuotationFSharp40Plus g m e1 e2 e3 e4 e5 = 
    let args = [ e1; e2; e3; e4; e5 ]
    mkApps g (typedExprForIntrinsic g m g.deserialize_quoted_FSharp_40_plus_info, [], [ mkRefTupledNoTypes g m args ], m)

let mkCallCastQuotation g m ty e1 = 
    mkApps g (typedExprForIntrinsic g m g.cast_quotation_info, [[ty]], [ e1 ], m)

let mkCallLiftValue (g: TcGlobals) m ty e1 = 
    mkApps g (typedExprForIntrinsic g m g.lift_value_info, [[ty]], [e1], m)

let mkCallLiftValueWithName (g: TcGlobals) m ty nm e1 = 
    let vref = ValRefForIntrinsic g.lift_value_with_name_info 
    // Use "Expr.ValueWithName" if it exists in FSharp.Core
    match vref.TryDeref with
    | ValueSome _ ->
        mkApps g (typedExprForIntrinsic g m g.lift_value_with_name_info, [[ty]], [mkRefTupledNoTypes g m [e1; mkString g m nm]], m)
    | ValueNone ->
        mkCallLiftValue g m ty e1

let mkCallLiftValueWithDefn g m qty e1 = 
    assert isQuotedExprTy g qty
    let ty = destQuotedExprTy g qty
    let vref = ValRefForIntrinsic g.lift_value_with_defn_info 
    // Use "Expr.WithValue" if it exists in FSharp.Core
    match vref.TryDeref with
    | ValueSome _ ->
        let copyOfExpr = copyExpr g ValCopyFlag.CloneAll e1
        let quoteOfCopyOfExpr = Expr.Quote (copyOfExpr, ref None, false, m, qty)
        mkApps g (typedExprForIntrinsic g m g.lift_value_with_defn_info, [[ty]], [mkRefTupledNoTypes g m [e1; quoteOfCopyOfExpr]], m)
    | ValueNone ->
        Expr.Quote (e1, ref None, false, m, qty)

let mkCallCheckThis g m ty e1 = 
    mkApps g (typedExprForIntrinsic g m g.check_this_info, [[ty]], [e1], m)

let mkCallFailInit g m = 
    mkApps g (typedExprForIntrinsic g m g.fail_init_info, [], [mkUnit g m], m)

let mkCallFailStaticInit g m = 
    mkApps g (typedExprForIntrinsic g m g.fail_static_init_info, [], [mkUnit g m], m)

let mkCallQuoteToLinqLambdaExpression g m ty e1 = 
    mkApps g (typedExprForIntrinsic g m g.quote_to_linq_lambda_info, [[ty]], [e1], m)

let mkOptionToNullable g m ty e1 = 
    mkApps g (typedExprForIntrinsic g m g.option_toNullable_info, [[ty]], [e1], m)

let mkOptionDefaultValue g m ty e1 e2 = 
    mkApps g (typedExprForIntrinsic g m g.option_defaultValue_info, [[ty]], [e1; e2], m)

let mkLazyDelayed g m ty f = mkApps g (typedExprForIntrinsic g m g.lazy_create_info, [[ty]], [ f ], m) 

let mkLazyForce g m ty e = mkApps g (typedExprForIntrinsic g m g.lazy_force_info, [[ty]], [ e; mkUnit g m ], m) 

let mkGetString g m e1 e2 = mkApps g (typedExprForIntrinsic g m g.getstring_info, [], [e1;e2], m)

let mkGetStringChar = mkGetString

let mkGetStringLength g m e =
    let mspec = mspec_String_Length g
    Expr.Op (TOp.ILCall (false, false, false, false, ValUseFlag.NormalValUse, true, false, mspec.MethodRef, [], [], [g.int32_ty]), [], [e], m)

let mkStaticCall_String_Concat2 g m arg1 arg2 =
    let mspec = mspec_String_Concat2 g
    Expr.Op (TOp.ILCall (false, false, false, false, ValUseFlag.NormalValUse, false, false, mspec.MethodRef, [], [], [g.string_ty]), [], [arg1; arg2], m)

let mkStaticCall_String_Concat3 g m arg1 arg2 arg3 =
    let mspec = mspec_String_Concat3 g
    Expr.Op (TOp.ILCall (false, false, false, false, ValUseFlag.NormalValUse, false, false, mspec.MethodRef, [], [], [g.string_ty]), [], [arg1; arg2; arg3], m)

let mkStaticCall_String_Concat4 g m arg1 arg2 arg3 arg4 =
    let mspec = mspec_String_Concat4 g
    Expr.Op (TOp.ILCall (false, false, false, false, ValUseFlag.NormalValUse, false, false, mspec.MethodRef, [], [], [g.string_ty]), [], [arg1; arg2; arg3; arg4], m)

let mkStaticCall_String_Concat_Array g m arg =
    let mspec = mspec_String_Concat_Array g
    Expr.Op (TOp.ILCall (false, false, false, false, ValUseFlag.NormalValUse, false, false, mspec.MethodRef, [], [], [g.string_ty]), [], [arg], m)

// Quotations can't contain any IL.
// As a result, we aim to get rid of all IL generation in the typechecker and pattern match
// compiler, or else train the quotation generator to understand the generated IL. 
// Hence each of the following are marked with places where they are generated.

// Generated by the optimizer and the encoding of 'for' loops     
let mkDecr (g: TcGlobals) m e = mkAsmExpr ([ IL.AI_sub ], [], [e; mkOne g m], [g.int_ty], m)

let mkIncr (g: TcGlobals) m e = mkAsmExpr ([ IL.AI_add ], [], [mkOne g m; e], [g.int_ty], m)

// Generated by the pattern match compiler and the optimizer for
//    1. array patterns
//    2. optimizations associated with getting 'for' loops into the shape expected by the JIT.
// 
// NOTE: The conv.i4 assumes that int_ty is int32. Note: ldlen returns native UNSIGNED int 
let mkLdlen (g: TcGlobals) m arre = mkAsmExpr ([ IL.I_ldlen; (IL.AI_conv IL.DT_I4) ], [], [ arre ], [ g.int_ty ], m)

let mkLdelem (_g: TcGlobals) m ty arre idxe = mkAsmExpr ([ IL.I_ldelem_any (ILArrayShape.SingleDimensional, mkILTyvarTy 0us) ], [ty], [ arre;idxe ], [ ty ], m)

// This is generated in equality/compare/hash augmentations and in the pattern match compiler.
// It is understood by the quotation processor and turned into "Equality" nodes.
//
// Note: this is IL assembly code, don't go inserting this in expressions which will be exposed via quotations
let mkILAsmCeq (g: TcGlobals) m e1 e2 = mkAsmExpr ([ IL.AI_ceq ], [], [e1; e2], [g.bool_ty], m)

let mkILAsmClt (g: TcGlobals) m e1 e2 = mkAsmExpr ([ IL.AI_clt ], [], [e1; e2], [g.bool_ty], m)

// This is generated in the initialization of the "ctorv" field in the typechecker's compilation of
// an implicit class construction.
let mkNull m ty = Expr.Const (Const.Zero, m, ty)

let mkThrow m ty e = mkAsmExpr ([ IL.I_throw ], [], [e], [ty], m)

let destThrow = function
    | Expr.Op (TOp.ILAsm ([IL.I_throw], [ty2]), [], [e], m) -> Some (m, ty2, e)
    | _ -> None

let isThrow x = Option.isSome (destThrow x)

// reraise - parsed as library call - internally represented as op form.
let mkReraiseLibCall (g: TcGlobals) ty m =
    let ve, vt = typedExprForIntrinsic g m g.reraise_info
    Expr.App (ve, vt, [ty], [mkUnit g m], m)

let mkReraise m returnTy = Expr.Op (TOp.Reraise, [returnTy], [], m) (* could suppress unitArg *)

//----------------------------------------------------------------------------
// CompilationMappingAttribute, SourceConstructFlags
//----------------------------------------------------------------------------

let tnameCompilationSourceNameAttr = FSharpLib.Core + ".CompilationSourceNameAttribute"
let tnameCompilationArgumentCountsAttr = FSharpLib.Core + ".CompilationArgumentCountsAttribute"
let tnameCompilationMappingAttr = FSharpLib.Core + ".CompilationMappingAttribute"
let tnameSourceConstructFlags = FSharpLib.Core + ".SourceConstructFlags"

let tref_CompilationArgumentCountsAttr (g: TcGlobals) = mkILTyRef (g.fslibCcu.ILScopeRef, tnameCompilationArgumentCountsAttr)
let tref_CompilationMappingAttr (g: TcGlobals) = mkILTyRef (g.fslibCcu.ILScopeRef, tnameCompilationMappingAttr)
let tref_CompilationSourceNameAttr (g: TcGlobals) = mkILTyRef (g.fslibCcu.ILScopeRef, tnameCompilationSourceNameAttr)
let tref_SourceConstructFlags (g: TcGlobals) = mkILTyRef (g.fslibCcu.ILScopeRef, tnameSourceConstructFlags)

let mkCompilationMappingAttrPrim (g: TcGlobals) k nums = 
    mkILCustomAttribute (tref_CompilationMappingAttr g, 
                               ((mkILNonGenericValueTy (tref_SourceConstructFlags g)) :: (nums |> List.map (fun _ -> g.ilg.typ_Int32))), 
                               ((k :: nums) |> List.map (fun n -> ILAttribElem.Int32 n)), 
                               [])

let mkCompilationMappingAttr g kind = mkCompilationMappingAttrPrim g kind []

let mkCompilationMappingAttrWithSeqNum g kind seqNum = mkCompilationMappingAttrPrim g kind [seqNum]

let mkCompilationMappingAttrWithVariantNumAndSeqNum g kind varNum seqNum = mkCompilationMappingAttrPrim g kind [varNum;seqNum]

let mkCompilationArgumentCountsAttr (g: TcGlobals) nums = 
    mkILCustomAttribute (tref_CompilationArgumentCountsAttr g, [ mkILArr1DTy g.ilg.typ_Int32 ], 
                               [ILAttribElem.Array (g.ilg.typ_Int32, List.map (fun n -> ILAttribElem.Int32 n) nums)], 
                               [])

let mkCompilationSourceNameAttr (g: TcGlobals) n = 
    mkILCustomAttribute (tref_CompilationSourceNameAttr g, [ g.ilg.typ_String ], 
                               [ILAttribElem.String(Some n)], 
                               [])

let mkCompilationMappingAttrForQuotationResource (g: TcGlobals) (nm, tys: ILTypeRef list) = 
    mkILCustomAttribute (tref_CompilationMappingAttr g, 
                               [ g.ilg.typ_String; mkILArr1DTy g.ilg.typ_Type ], 
                               [ ILAttribElem.String (Some nm); ILAttribElem.Array (g.ilg.typ_Type, [ for ty in tys -> ILAttribElem.TypeRef (Some ty) ]) ], 
                               [])

//----------------------------------------------------------------------------
// Decode extensible typing attributes
//----------------------------------------------------------------------------

#if !NO_EXTENSIONTYPING

let isTypeProviderAssemblyAttr (cattr: ILAttribute) = 
    cattr.Method.DeclaringType.BasicQualifiedName = typeof<Microsoft.FSharp.Core.CompilerServices.TypeProviderAssemblyAttribute>.FullName

#if BUILDING_WITH_LKG || BUILD_FROM_SOURCE || NO_CHECKNULLS
let TryDecodeTypeProviderAssemblyAttr (cattr: ILAttribute) : string option = 
#else
let TryDecodeTypeProviderAssemblyAttr (cattr: ILAttribute) : string? option = 
#endif
    if isTypeProviderAssemblyAttr cattr then 
        let parms, _args = decodeILAttribData cattr 
        match parms with // The first parameter to the attribute is the name of the assembly with the compiler extensions.
        | (ILAttribElem.String None) :: _ -> Some null
        | (ILAttribElem.String (Some assemblyName)) :: _ -> Some assemblyName
        | [] -> Some null
        | _ -> None
    else
        None

#endif

//----------------------------------------------------------------------------
// FSharpInterfaceDataVersionAttribute
//----------------------------------------------------------------------------

let tname_SignatureDataVersionAttr = FSharpLib.Core + ".FSharpInterfaceDataVersionAttribute"

let tnames_SignatureDataVersionAttr = splitILTypeName tname_SignatureDataVersionAttr

let tref_SignatureDataVersionAttr fsharpCoreAssemblyScopeRef = mkILTyRef(fsharpCoreAssemblyScopeRef, tname_SignatureDataVersionAttr)

let mkSignatureDataVersionAttr (g: TcGlobals) (version: ILVersionInfo)  = 
    mkILCustomAttribute
        (tref_SignatureDataVersionAttr g.ilg.fsharpCoreAssemblyScopeRef, 
         [g.ilg.typ_Int32;g.ilg.typ_Int32;g.ilg.typ_Int32], 
         [ILAttribElem.Int32 (int32 version.Major)
          ILAttribElem.Int32 (int32 version.Minor) 
          ILAttribElem.Int32 (int32 version.Build)], [])

let tname_AutoOpenAttr = FSharpLib.Core + ".AutoOpenAttribute"

let IsSignatureDataVersionAttr cattr = isILAttribByName ([], tname_SignatureDataVersionAttr) cattr

let TryFindAutoOpenAttr cattr = 
    if isILAttribByName ([], tname_AutoOpenAttr) cattr then 
        match decodeILAttribData cattr with 
        | [ILAttribElem.String s], _ -> s
        | [], _ -> None
        | _ -> 
            warning(Failure(FSComp.SR.tastUnexpectedDecodeOfAutoOpenAttribute()))
            None
    else
        None
        
let tname_InternalsVisibleToAttr = "System.Runtime.CompilerServices.InternalsVisibleToAttribute"

let TryFindInternalsVisibleToAttr cattr = 
    if isILAttribByName ([], tname_InternalsVisibleToAttr) cattr then 
        match decodeILAttribData cattr with 
        | [ILAttribElem.String s], _ -> s
        | [], _ -> None
        | _ -> 
            warning(Failure(FSComp.SR.tastUnexpectedDecodeOfInternalsVisibleToAttribute()))
            None
    else
        None

let IsMatchingSignatureDataVersionAttr (version: ILVersionInfo) cattr = 
    IsSignatureDataVersionAttr cattr &&
    match decodeILAttribData cattr with 
    |  [ILAttribElem.Int32 u1; ILAttribElem.Int32 u2;ILAttribElem.Int32 u3 ], _ -> 
        (version.Major = uint16 u1) && (version.Minor = uint16 u2) && (version.Build = uint16 u3)
    | _ -> 
        warning(Failure(FSComp.SR.tastUnexpectedDecodeOfInterfaceDataVersionAttribute()))
        false

let mkCompilerGeneratedAttr (g: TcGlobals) n = 
    mkILCustomAttribute (tref_CompilationMappingAttr g, [mkILNonGenericValueTy (tref_SourceConstructFlags g)], [ILAttribElem.Int32 n], [])

//--------------------------------------------------------------------------
// tupled lambda --> method/function with a given topValInfo specification.
//
// AdjustArityOfLambdaBody: "(vs, body)" represents a lambda "fun (vs) -> body". The
// aim is to produce a "static method" represented by a pair
// "(mvs, body)" where mvs has the List.length "arity".
//--------------------------------------------------------------------------

let untupledToRefTupled g vs =
    let untupledTys = typesOfVals vs
    let m = (List.head vs).Range
    let tupledv, tuplede = mkCompGenLocal m "tupledArg" (mkRefTupledTy g untupledTys)
    let untupling_es = List.mapi (fun i _ -> mkTupleFieldGet g (tupInfoRef, tuplede, untupledTys, i, m)) untupledTys
    // These are non-sticky - at the caller,any sequence point for 'body' goes on 'body' _after_ the binding has been made
    tupledv, mkInvisibleLets m vs untupling_es 
    
// The required tupled-arity (arity) can either be 1 
// or N, and likewise for the tuple-arity of the input lambda, i.e. either 1 or N 
// where the N's will be identical. 
let AdjustArityOfLambdaBody g arity (vs: Val list) body = 
    let nvs = vs.Length
    if not (nvs = arity || nvs = 1 || arity = 1) then failwith ("lengths don't add up")
    if arity = 0 then 
        vs, body
    elif nvs = arity then 
        vs, body
    elif nvs = 1 then
        let v = vs.Head
        let untupledTys = destRefTupleTy g v.Type
        if (untupledTys.Length <> arity) then failwith "length untupledTys <> arity"
        let dummyvs, dummyes = 
            untupledTys 
            |> List.mapi (fun i ty -> mkCompGenLocal v.Range (v.LogicalName + "_" + string i) ty) 
            |> List.unzip 
        // These are non-sticky - any sequence point for 'body' goes on 'body' _after_ the binding has been made
        let body = mkInvisibleLet v.Range v (mkRefTupled g v.Range dummyes untupledTys) body
        dummyvs, body
    else 
        let tupledv, untupler = untupledToRefTupled g vs
        [tupledv], untupler body

let MultiLambdaToTupledLambda g vs body = 
    match vs with 
    | [] -> failwith "MultiLambdaToTupledLambda: expected some arguments"
    | [v] -> v, body 
    | vs -> 
        let tupledv, untupler = untupledToRefTupled g vs
        tupledv, untupler body 

let (|RefTuple|_|) expr = 
    match expr with
    | Expr.Op (TOp.Tuple (TupInfo.Const false), _, args, _) -> Some args
    | _ -> None

let MultiLambdaToTupledLambdaIfNeeded g (vs, arg) body = 
    match vs, arg with 
    | [], _ -> failwith "MultiLambdaToTupledLambda: expected some arguments"
    | [v], _ -> [(v, arg)], body 
    | vs, RefTuple args when args.Length = vs.Length -> List.zip vs args, body
    | vs, _ -> 
        let tupledv, untupler = untupledToRefTupled g vs
        [(tupledv, arg)], untupler body 

//--------------------------------------------------------------------------
// Beta reduction via let-bindings. Reduce immediate apps. of lambdas to let bindings. 
// Includes binding the immediate application of generic
// functions. Input type is the type of the function. Makes use of the invariant
// that any two expressions have distinct local variables (because we explicitly copy
// expressions).
//------------------------------------------------------------------------ 

let rec MakeApplicationAndBetaReduceAux g (f, fty, tyargsl: TType list list, argsl: Expr list, m) =
  match f with 
  | Expr.Let (bind, body, mlet, _) ->
      // Lift bindings out, i.e. (let x = e in f) y --> let x = e in f y 
      // This increases the scope of 'x', which I don't like as it mucks with debugging 
      // scopes of variables, but this is an important optimization, especially when the '|>' 
      // notation is used a lot. 
      mkLetBind mlet bind (MakeApplicationAndBetaReduceAux g (body, fty, tyargsl, argsl, m))
  | _ -> 
  match tyargsl with 
  | [] :: rest -> 
     MakeApplicationAndBetaReduceAux g (f, fty, rest, argsl, m)

  | tyargs :: rest -> 
      // Bind type parameters by immediate substitution 
      match f with 
      | Expr.TyLambda (_, tyvs, body, _, bodyty) when tyvs.Length = List.length tyargs -> 
          let tpenv = bindTypars tyvs tyargs emptyTyparInst
          let body = remarkExpr m (instExpr g tpenv body)
          let bodyty' = instType tpenv bodyty
          MakeApplicationAndBetaReduceAux g (body, bodyty', rest, argsl, m) 

      | _ -> 
          let f = mkAppsAux g f fty [tyargs] [] m
          let fty = applyTyArgs g fty tyargs 
          MakeApplicationAndBetaReduceAux g (f, fty, rest, argsl, m)
  | [] -> 
      match argsl with
      | _ :: _ ->
          // Bind term parameters by "let" explicit substitutions 
          // 
          // Only do this if there are enough lambdas for the number of arguments supplied. This is because
          // all arguments get evaluated before application.
          //
          // VALID:
          //      (fun a b -> E[a, b]) t1 t2 ---> let a = t1 in let b = t2 in E[t1, t2]
          // INVALID:
          //      (fun a -> E[a]) t1 t2 ---> let a = t1 in E[a] t2 UNLESS: E[a] has no effects OR t2 has no effects
          
          match tryStripLambdaN argsl.Length f with 
          | Some (argvsl, body) -> 
               assert (argvsl.Length = argsl.Length)
               let pairs, body = List.mapFoldBack (MultiLambdaToTupledLambdaIfNeeded g) (List.zip argvsl argsl) body
               let argvs2, args2 = List.unzip (List.concat pairs)
               mkLetsBind m (mkCompGenBinds argvs2 args2) body
          | _ -> 
              mkExprAppAux g f fty argsl m 

      | [] -> 
          f
      
let MakeApplicationAndBetaReduce g (f, fty, tyargsl, argl, m) = 
  MakeApplicationAndBetaReduceAux g (f, fty, tyargsl, argl, m)

//---------------------------------------------------------------------------
// Adjust for expected usage
// Convert a use of a value to saturate to the given arity.
//--------------------------------------------------------------------------- 

let MakeArgsForTopArgs _g m argtysl tpenv =
    argtysl |> List.mapi (fun i argtys -> 
        argtys |> List.mapi (fun j (argty, argInfo: ArgReprInfo) -> 
            let ty = instType tpenv argty
            let nm = 
               match argInfo.Name with 
               | None -> CompilerGeneratedName ("arg" + string i + string j)
               | Some id -> id.idText
            fst (mkCompGenLocal m nm ty)))

let AdjustValForExpectedArity g m (vref: ValRef) flags topValInfo =

    let tps, argtysl, rty, _ = GetTopValTypeInFSharpForm g topValInfo vref.Type m
    let tps' = copyTypars tps
    let tyargs' = List.map mkTyparTy tps'
    let tpenv = bindTypars tps tyargs' emptyTyparInst
    let rty' = instType tpenv rty
    let vsl = MakeArgsForTopArgs g m argtysl tpenv
    let call = MakeApplicationAndBetaReduce g (Expr.Val (vref, flags, m), vref.Type, [tyargs'], (List.map (mkRefTupledVars g m) vsl), m)
    let tauexpr, tauty = 
        List.foldBack 
            (fun vs (e, ty) -> mkMultiLambda m vs (e, ty), (mkFunTy g (mkRefTupledVarsTy g vs) ty))
            vsl
            (call, rty')
    // Build a type-lambda expression for the toplevel value if needed... 
    mkTypeLambda m tps' (tauexpr, tauty), tps' +-> tauty

let IsSubsumptionExpr g expr =
    match expr with 
    | Expr.Op (TOp.Coerce, [inputTy;actualTy], [_], _) ->
        isFunTy g actualTy && isFunTy g inputTy   
    | _ -> 
        false

let stripTupledFunTy g ty = 
    let argTys, retTy = stripFunTy g ty
    let curriedArgTys = argTys |> List.map (tryDestRefTupleTy g)
    curriedArgTys, retTy

let (|ExprValWithPossibleTypeInst|_|) expr =
    match expr with 
    | Expr.App (Expr.Val (vref, flags, m), _fty, tyargs, [], _) ->
        Some (vref, flags, tyargs, m)
    | Expr.Val (vref, flags, m) ->
        Some (vref, flags, [], m)
    | _ -> 
        None

let mkCoerceIfNeeded g tgtTy srcTy expr =
    if typeEquiv g tgtTy srcTy then 
        expr
    else 
        mkCoerceExpr(expr, tgtTy, expr.Range, srcTy)

let mkCompGenLetIn m nm ty e f = 
    let v, ve = mkCompGenLocal m nm ty
    mkCompGenLet m v e (f (v, ve))

/// Take a node representing a coercion from one function type to another, e.g.
///    A -> A * A -> int 
/// to 
///    B -> B * A -> int 
/// and return an expression of the correct type that doesn't use a coercion type. For example
/// return   
///    (fun b1 b2 -> E (b1 :> A) (b2 :> A))
///
///    - Use good names for the closure arguments if available
///    - Create lambda variables if needed, or use the supplied arguments if available.
///
/// Return the new expression and any unused suffix of supplied arguments
///
/// If E is a value with TopInfo then use the arity to help create a better closure.
/// In particular we can create a closure like this:
///    (fun b1 b2 -> E (b1 :> A) (b2 :> A))
/// rather than 
///    (fun b1 -> let clo = E (b1 :> A) in (fun b2 -> clo (b2 :> A)))
/// The latter closures are needed to carefully preserve side effect order
///
/// Note that the results of this translation are visible to quotations

let AdjustPossibleSubsumptionExpr g (expr: Expr) (suppliedArgs: Expr list) : (Expr* Expr list) option =

    match expr with 
    | Expr.Op (TOp.Coerce, [inputTy;actualTy], [exprWithActualTy], m) when 
        isFunTy g actualTy && isFunTy g inputTy ->
        
        if typeEquiv g actualTy inputTy then 
            Some(exprWithActualTy, suppliedArgs)
        else
            
            let curriedActualArgTys, retTy = stripTupledFunTy g actualTy

            let curriedInputTys, _ = stripFunTy g inputTy

            assert (curriedActualArgTys.Length = curriedInputTys.Length)

            let argTys = (curriedInputTys, curriedActualArgTys) ||> List.mapi2 (fun i x y -> (i, x, y))


            // Use the nice names for a function of known arity and name. Note that 'nice' here also 
            // carries a semantic meaning. For a function with top-info, 
            //   let f (x: A) (y: A) (z: A) = ...
            // we know there are no side effects on the application of 'f' to 1, 2 args. This greatly simplifies
            // the closure built for 
            //   f b1 b2 
            // and indeed for 
            //   f b1 b2 b3
            // we don't build any closure at all, and just return
            //   f (b1 :> A) (b2 :> A) (b3 :> A)
            
            let curriedNiceNames = 
                match stripExpr exprWithActualTy with 
                | ExprValWithPossibleTypeInst(vref, _, _, _) when vref.ValReprInfo.IsSome -> 

                    let _, argtysl, _, _ = GetTopValTypeInFSharpForm g vref.ValReprInfo.Value vref.Type expr.Range
                    argtysl |> List.mapi (fun i argtys -> 
                        argtys |> List.mapi (fun j (_, argInfo) -> 
                             match argInfo.Name with 
                             | None -> CompilerGeneratedName ("arg" + string i + string j)
                             | Some id -> id.idText))
                | _ -> 
                    []
             
            let nCurriedNiceNames = curriedNiceNames.Length 
            assert (curriedActualArgTys.Length >= nCurriedNiceNames)

            let argTysWithNiceNames, argTysWithoutNiceNames =
                List.splitAt nCurriedNiceNames argTys

            /// Only consume 'suppliedArgs' up to at most the number of nice arguments
            let nSuppliedArgs = min suppliedArgs.Length nCurriedNiceNames
            let suppliedArgs, droppedSuppliedArgs =
                List.splitAt nSuppliedArgs suppliedArgs

            /// The relevant range for any expressions and applications includes the arguments 
            let appm = (m, suppliedArgs) ||> List.fold (fun m e -> unionRanges m (e.Range)) 

            // See if we have 'enough' suppliedArgs. If not, we have to build some lambdas, and, 
            // we have to 'let' bind all arguments that we consume, e.g.
            //   Seq.take (effect;4) : int list -> int list
            // is a classic case. Here we generate
            //   let tmp = (effect;4) in 
            //   (fun v -> Seq.take tmp (v :> seq<_>))
            let buildingLambdas = nSuppliedArgs <> nCurriedNiceNames

            /// Given a tuple of argument variables that has a tuple type that satisfies the input argument types, 
            /// coerce it to a tuple that satisfies the matching coerced argument type(s).
            let CoerceDetupled (argTys: TType list) (detupledArgs: Expr list) (actualTys: TType list) =
                assert (actualTys.Length = argTys.Length)
                assert (actualTys.Length = detupledArgs.Length)
                // Inject the coercions into the user-supplied explicit tuple
                let argm = List.reduce unionRanges (detupledArgs |> List.map (fun e -> e.Range))
                mkRefTupled g argm (List.map3 (mkCoerceIfNeeded g) actualTys argTys detupledArgs) actualTys

            /// Given an argument variable of tuple type that has been evaluated and stored in the 
            /// given variable, where the tuple type that satisfies the input argument types, 
            /// coerce it to a tuple that satisfies the matching coerced argument type(s).
            let CoerceBoundTuple tupleVar argTys (actualTys: TType list) =
                assert (actualTys.Length > 1)
            
                mkRefTupled g appm 
                   ((actualTys, argTys) ||> List.mapi2 (fun i actualTy dummyTy ->  
                       let argExprElement = mkTupleFieldGet g (tupInfoRef, tupleVar, argTys, i, appm)
                       mkCoerceIfNeeded g actualTy dummyTy argExprElement))
                   actualTys

            /// Given an argument that has a tuple type that satisfies the input argument types, 
            /// coerce it to a tuple that satisfies the matching coerced argument type. Try to detuple the argument if possible.
            let CoerceTupled niceNames (argExpr: Expr) (actualTys: TType list) =
                let argExprTy = (tyOfExpr g argExpr)

                let argTys = 
                    match actualTys with 
                    | [_] -> 
                        [tyOfExpr g argExpr]
                    | _ -> 
                        tryDestRefTupleTy g argExprTy 
                
                assert (actualTys.Length = argTys.Length)
                let nm = match niceNames with [nm] -> nm | _ -> "arg"
                if buildingLambdas then 
                    // Evaluate the user-supplied tuple-valued argument expression, inject the coercions and build an explicit tuple
                    // Assign the argument to make sure it is only run once
                    //     f ~~>: B -> int
                    //     f ~~> : (B * B) -> int
                    //
                    //  for 
                    //     let f a = 1
                    //     let f (a, a) = 1
                    let v, ve = mkCompGenLocal appm nm argExprTy
                    let binderBuilder = (fun tm -> mkCompGenLet appm v argExpr tm)
                    let expr = 
                        match actualTys, argTys with
                        | [actualTy], [argTy] -> mkCoerceIfNeeded g actualTy argTy ve 
                        | _ -> CoerceBoundTuple ve argTys actualTys

                    binderBuilder, expr
                else                
                    if typeEquiv g (mkRefTupledTy g actualTys) argExprTy then 
                        (fun tm -> tm), argExpr
                    else
                    
                        let detupledArgs, argTys = 
                            match actualTys with 
                            | [_actualType] -> 
                                [argExpr], [tyOfExpr g argExpr]
                            | _ -> 
                                tryDestRefTupleExpr argExpr, tryDestRefTupleTy g argExprTy 

                        // OK, the tuples match, or there is no de-tupling, 
                        //     f x
                        //     f (x, y)
                        //
                        //  for 
                        //     let f (x, y) = 1
                        // and we're not building lambdas, just coerce the arguments in place
                        if detupledArgs.Length = actualTys.Length then 
                            (fun tm -> tm), CoerceDetupled argTys detupledArgs actualTys
                        else 
                            // In this case there is a tuple mismatch.
                            //     f p
                            //
                            //
                            //  for 
                            //     let f (x, y) = 1
                            // Assign the argument to make sure it is only run once
                            let v, ve = mkCompGenLocal appm nm argExprTy
                            let binderBuilder = (fun tm -> mkCompGenLet appm v argExpr tm)
                            let expr = CoerceBoundTuple ve argTys actualTys
                            binderBuilder, expr
                        

            // This variable is really a dummy to make the code below more regular. 
            // In the i = N - 1 cases we skip the introduction of the 'let' for
            // this variable.
            let resVar, resVarAsExpr = mkCompGenLocal appm "result" retTy
            let N = argTys.Length
            let (cloVar, exprForOtherArgs, _) = 
                List.foldBack 
                    (fun (i, inpArgTy, actualArgTys) (cloVar: Val, res, resTy) -> 

                        let inpArgTys = 
                            match actualArgTys with 
                            | [_] -> [inpArgTy]
                            | _ -> destRefTupleTy g inpArgTy

                        assert (inpArgTys.Length = actualArgTys.Length)
                        
                        let inpsAsVars, inpsAsExprs = inpArgTys |> List.mapi (fun j ty -> mkCompGenLocal appm ("arg" + string i + string j) ty) |> List.unzip
                        let inpsAsActualArg = CoerceDetupled inpArgTys inpsAsExprs actualArgTys
                        let inpCloVarType = mkFunTy g (mkRefTupledTy g actualArgTys) cloVar.Type
                        let newResTy = mkFunTy g inpArgTy resTy
                        let inpCloVar, inpCloVarAsExpr = mkCompGenLocal appm ("clo" + string i) inpCloVarType
                        let newRes = 
                            // For the final arg we can skip introducing the dummy variable
                            if i = N - 1 then 
                                mkMultiLambda appm inpsAsVars 
                                    (mkApps g ((inpCloVarAsExpr, inpCloVarType), [], [inpsAsActualArg], appm), resTy)
                            else
                                mkMultiLambda appm inpsAsVars 
                                    (mkCompGenLet appm cloVar 
                                       (mkApps g ((inpCloVarAsExpr, inpCloVarType), [], [inpsAsActualArg], appm)) 
                                       res, 
                                     resTy)
                            
                        inpCloVar, newRes, newResTy)
                    argTysWithoutNiceNames
                    (resVar, resVarAsExpr, retTy)

            let exprForAllArgs =
                if isNil argTysWithNiceNames then 
                    mkCompGenLet appm cloVar exprWithActualTy exprForOtherArgs
                else
                    // Mark the up as Some/None
                    let suppliedArgs = List.map Some suppliedArgs @ List.replicate (nCurriedNiceNames - nSuppliedArgs) None

                    assert (suppliedArgs.Length = nCurriedNiceNames)

                    let lambdaBuilders, binderBuilders, inpsAsArgs = 
                    
                        (argTysWithNiceNames, curriedNiceNames, suppliedArgs) |||> List.map3 (fun (_, inpArgTy, actualArgTys) niceNames suppliedArg -> 

                                let inpArgTys = 
                                    match actualArgTys with 
                                    | [_] -> [inpArgTy]
                                    | _ -> destRefTupleTy g inpArgTy


                                /// Note: there might not be enough nice names, and they might not match in arity
                                let niceNames = 
                                    match niceNames with 
                                    | nms when nms.Length = inpArgTys.Length -> nms
                                    | [nm] -> inpArgTys |> List.mapi (fun i _ -> (nm + string i))
                                    | nms -> nms
                                match suppliedArg with 
                                | Some arg -> 
                                    let binderBuilder, inpsAsActualArg = CoerceTupled niceNames arg actualArgTys
                                    let lambdaBuilder = (fun tm -> tm)
                                    lambdaBuilder, binderBuilder, inpsAsActualArg
                                | None -> 
                                    let inpsAsVars, inpsAsExprs = (niceNames, inpArgTys) ||> List.map2 (fun nm ty -> mkCompGenLocal appm nm ty) |> List.unzip
                                    let inpsAsActualArg = CoerceDetupled inpArgTys inpsAsExprs actualArgTys
                                    let lambdaBuilder = (fun tm -> mkMultiLambda appm inpsAsVars (tm, tyOfExpr g tm))
                                    let binderBuilder = (fun tm -> tm)
                                    lambdaBuilder, binderBuilder, inpsAsActualArg)
                        |> List.unzip3
                    
                    // If no trailing args then we can skip introducing the dummy variable
                    // This corresponds to 
                    //    let f (x: A) = 1      
                    //
                    //   f ~~> type B -> int
                    //
                    // giving
                    //   (fun b -> f (b :> A))
                    // rather than 
                    //   (fun b -> let clo = f (b :> A) in clo)   
                    let exprApp = 
                        if isNil argTysWithoutNiceNames then 
                            mkApps g ((exprWithActualTy, actualTy), [], inpsAsArgs, appm)
                        else
                            mkCompGenLet appm 
                                    cloVar (mkApps g ((exprWithActualTy, actualTy), [], inpsAsArgs, appm)) 
                                    exprForOtherArgs

                    List.foldBack (fun f acc -> f acc) binderBuilders 
                        (List.foldBack (fun f acc -> f acc) lambdaBuilders exprApp)

            Some(exprForAllArgs, droppedSuppliedArgs)
    | _ -> 
        None
  
/// Find and make all subsumption eliminations 
let NormalizeAndAdjustPossibleSubsumptionExprs g inputExpr = 
    let expr, args = 
        // AdjustPossibleSubsumptionExpr can take into account an application
        match stripExpr inputExpr with 
        | Expr.App (f, _fty, [], args, _) ->
             f, args

        | _ -> 
            inputExpr, []
    
    match AdjustPossibleSubsumptionExpr g expr args with 
    | None -> 
        inputExpr
    | Some (expr', []) -> 
        expr'
    | Some (expr', args') -> 
        //printfn "adjusted...." 
        Expr.App (expr', tyOfExpr g expr', [], args', inputExpr.Range)  
             
  
//---------------------------------------------------------------------------
// LinearizeTopMatch - when only one non-failing target, make linear. The full
// complexity of this is only used for spectacularly rare bindings such as 
//    type ('a, 'b) either = This of 'a | That of 'b
//    let this_f1 = This (fun x -> x)
//    let This fA | That fA = this_f1
// 
// Here a polymorphic top level binding "fA" is _computed_ by a pattern match!!!
// The TAST coming out of type checking must, however, define fA as a type function, 
// since it is marked with an arity that indicates it's r.h.s. is a type function]
// without side effects and so can be compiled as a generic method (for example).

// polymorphic things bound in complex matches at top level require eta expansion of the 
// type function to ensure the r.h.s. of the binding is indeed a type function 
let etaExpandTypeLambda g m tps (tm, ty) = 
    if isNil tps then tm else mkTypeLambda m tps (mkApps g ((tm, ty), [(List.map mkTyparTy tps)], [], m), ty)

let AdjustValToTopVal (tmp: Val) parent valData =
    tmp.SetValReprInfo (Some valData)
    tmp.SetDeclaringEntity parent
    tmp.SetIsMemberOrModuleBinding()

/// For match with only one non-failing target T0, the other targets, T1... failing (say, raise exception).
///   tree, T0(v0, .., vN) => rhs ; T1() => fail ; ...
/// Convert it to bind T0's variables, then continue with T0's rhs:
///   let tmp = switch tree, TO(fv0, ..., fvN) => Tup (fv0, ..., fvN) ; T1() => fail; ...
///   let v1 = #1 tmp in ...
///   and vN = #N tmp
///   rhs
/// Motivation:
/// - For top-level let bindings with possibly failing matches, 
///   this makes clear that subsequent bindings (if reached) are top-level ones.
let LinearizeTopMatchAux g parent (spBind, m, tree, targets, m2, ty) =
    let targetsL = Array.toList targets
    (* items* package up 0, 1, more items *)
    let itemsProj tys i x = 
        match tys with 
        | [] -> failwith "itemsProj: no items?"
        | [_] -> x (* no projection needed *)
        | tys -> Expr.Op (TOp.TupleFieldGet (tupInfoRef, i), tys, [x], m)
    let isThrowingTarget = function TTarget(_, x, _) -> isThrow x
    if 1 + List.count isThrowingTarget targetsL = targetsL.Length then
        // Have failing targets and ONE successful one, so linearize
        let (TTarget (vs, rhs, spTarget)) = List.find (isThrowingTarget >> not) targetsL
        let fvs = vs |> List.map (fun v -> fst(mkLocal v.Range v.LogicalName v.Type)) (* fresh *)
        let vtys = vs |> List.map (fun v -> v.Type) 
        let tmpTy = mkRefTupledVarsTy g vs
        let tmp, tmpe = mkCompGenLocal m "matchResultHolder" tmpTy

        AdjustValToTopVal tmp parent ValReprInfo.emptyValData

        let newTg = TTarget (fvs, mkRefTupledVars g m fvs, spTarget)
        let fixup (TTarget (tvs, tx, spTarget)) = 
           match destThrow tx with
           | Some (m, _, e) -> 
               let tx = mkThrow m tmpTy e
               TTarget(tvs, tx, spTarget) (* Throwing targets, recast it's "return type" *)
           | None -> newTg (* Non-throwing target, replaced [new/old] *)
       
        let targets = Array.map fixup targets
        let binds = 
            vs |> List.mapi (fun i v -> 
                let ty = v.Type
                let rhs = etaExpandTypeLambda g m v.Typars (itemsProj vtys i tmpe, ty)
                // update the arity of the value 
                v.SetValReprInfo (Some (InferArityOfExpr g AllowTypeDirectedDetupling.Yes ty [] [] rhs))
                // This binding is deliberately non-sticky - any sequence point for 'rhs' goes on 'rhs' _after_ the binding has been evaluated
                mkInvisibleBind v rhs) in (* vi = proj tmp *)
        mkCompGenLet m
          tmp (primMkMatch (spBind, m, tree, targets, m2, tmpTy)) (* note, probably retyped match, but note, result still has same type *)
          (mkLetsFromBindings m binds rhs)                             
    else
        (* no change *)
        primMkMatch (spBind, m, tree, targets, m2, ty)

let LinearizeTopMatch g parent = function
  | Expr.Match (spBind, m, tree, targets, m2, ty) -> LinearizeTopMatchAux g parent (spBind, m, tree, targets, m2, ty)
  | x -> x


//---------------------------------------------------------------------------
// XmlDoc signatures
//---------------------------------------------------------------------------

let commaEncs strs = String.concat "," strs
let angleEnc str = "{" + str + "}" 
let ticksAndArgCountTextOfTyconRef (tcref: TyconRef) =
     // Generic type names are (name + "`" + digits) where name does not contain "`".
     let path = Array.toList (fullMangledPathToTyconRef tcref) @ [tcref.CompiledName]
     textOfPath path
     
let typarEnc _g (gtpsType, gtpsMethod) typar =
    match List.tryFindIndex (typarEq typar) gtpsType with
    | Some idx -> "`" + string idx // single-tick-index for typar from type
    | None ->
        match List.tryFindIndex (typarEq typar) gtpsMethod with
        | Some idx ->
            "``" + string idx // double-tick-index for typar from method
        | None ->
            warning(InternalError("Typar not found during XmlDoc generation", typar.Range))
            "``0"

let rec typeEnc g (gtpsType, gtpsMethod) ty = 
    let stripped = stripTyEqnsAndMeasureEqns g ty
    match stripped with 
    | TType_forall _ -> 
        "Microsoft.FSharp.Core.FSharpTypeFunc"

    | _ when isArrayTy g ty -> 
        let tcref, tinst = destAppTy g ty
        let arraySuffix = 
            match rankOfArrayTyconRef g tcref with
            | 1 -> "[]"
            | 2 -> "[0:, 0:]"
            | 3 -> "[0:, 0:, 0:]"
            | 4 -> "[0:, 0:, 0:, 0:]"
            | _ -> failwith "impossible: rankOfArrayTyconRef: unsupported array rank"
        typeEnc g (gtpsType, gtpsMethod) (List.head tinst) + arraySuffix

    | TType_ucase (UnionCaseRef(tcref, _), tinst)   
    | TType_app (tcref, tinst, _) -> 
        if tyconRefEq g g.byref_tcr tcref then
            typeEnc g (gtpsType, gtpsMethod) (List.head tinst) + "@"
        elif tyconRefEq g tcref g.nativeptr_tcr then
            typeEnc g (gtpsType, gtpsMethod) (List.head tinst) + "*"
        else
            let tyName = 
                let ty = stripTyEqnsAndMeasureEqns g ty
                match ty with
                | TType_app (tcref, _tinst, _nullness) -> 
                    // Generic type names are (name + "`" + digits) where name does not contain "`".
                    // In XML doc, when used in type instances, these do not use the ticks.
                    let path = Array.toList (fullMangledPathToTyconRef tcref) @ [tcref.CompiledName]
                    textOfPath (List.map DemangleGenericTypeName path)
                | _ ->
                    assert false
                    failwith "impossible"
            tyName + tyargsEnc g (gtpsType, gtpsMethod) tinst

    | TType_anon (anonInfo, tinst) -> 
        sprintf "%s%s" anonInfo.ILTypeRef.FullName (tyargsEnc g (gtpsType, gtpsMethod) tinst)

    | TType_tuple (tupInfo, tys) -> 
        if evalTupInfoIsStruct tupInfo then 
            sprintf "System.ValueTuple%s"(tyargsEnc g (gtpsType, gtpsMethod) tys)
        else 
            sprintf "System.Tuple%s"(tyargsEnc g (gtpsType, gtpsMethod) tys)

    | TType_fun (f, x, _nullness) -> 
        "Microsoft.FSharp.Core.FSharpFunc" + tyargsEnc g (gtpsType, gtpsMethod) [f;x]

    | TType_var (typar, _nullness) -> 
        typarEnc g (gtpsType, gtpsMethod) typar

    | TType_measure _ -> "?"

and tyargsEnc g (gtpsType, gtpsMethod) args = 
     match args with     
     | [] -> ""
     | [a] when (match (stripTyEqns g a) with TType_measure _ -> true | _ -> false) -> ""  // float<m> should appear as just "float" in the generated .XML xmldoc file
     | _ -> angleEnc (commaEncs (List.map (typeEnc g (gtpsType, gtpsMethod)) args)) 

let XmlDocArgsEnc g (gtpsType, gtpsMethod) argTys =
  if isNil argTys then "" 
  else "(" + String.concat "," (List.map (typeEnc g (gtpsType, gtpsMethod)) argTys) + ")"

let buildAccessPath (cp: CompilationPath option) =
    match cp with
    | Some cp ->
        let ap = cp.AccessPath |> List.map fst |> List.toArray
        System.String.Join(".", ap)      
    | None -> "Extension Type"
let prependPath path name = if path = "" then name else path + "." + name

let XmlDocSigOfVal g full path (v: Val) =
  let parentTypars, methTypars, cxs, argInfos, rty, prefix, path, name = 

    // CLEANUP: this is one of several code paths that treat module values and members 
    // separately when really it would be cleaner to make sure GetTopValTypeInFSharpForm, GetMemberTypeInFSharpForm etc.
    // were lined up so code paths like this could be uniform
    
    match v.MemberInfo with 
    | Some membInfo when not v.IsExtensionMember -> 
        // Methods, Properties etc.
        let numEnclosingTypars = CountEnclosingTyparsOfActualParentOfVal v
        let tps, witnessInfos, argInfos, rty, _ = GetMemberTypeInMemberForm g membInfo.MemberFlags (Option.get v.ValReprInfo) numEnclosingTypars v.Type v.Range
        let prefix, name = 
          match membInfo.MemberFlags.MemberKind with 
          | SynMemberKind.ClassConstructor 
          | SynMemberKind.Constructor -> "M:", "#ctor"
          | SynMemberKind.Member -> "M:", v.CompiledName g.CompilerGlobalState
          | SynMemberKind.PropertyGetSet 
          | SynMemberKind.PropertySet
          | SynMemberKind.PropertyGet -> "P:", v.PropertyName
        let path = if v.HasDeclaringEntity then prependPath path v.TopValDeclaringEntity.CompiledName else path
        let parentTypars, methTypars = 
          match PartitionValTypars g v with
          | Some(_, memberParentTypars, memberMethodTypars, _, _) -> memberParentTypars, memberMethodTypars
          | None -> [], tps
        parentTypars, methTypars, witnessInfos, argInfos, rty, prefix, path, name
    | _ ->
        // Regular F# values and extension members 
        let w = arityOfVal v
        let numEnclosingTypars = CountEnclosingTyparsOfActualParentOfVal v
        let tps, witnessInfos, argInfos, rty, _ = GetTopValTypeInCompiledForm g w numEnclosingTypars v.Type v.Range
        let name = v.CompiledName g.CompilerGlobalState
        let prefix =
          if w.NumCurriedArgs = 0 && isNil tps then "P:"
          else "M:"
        [], tps, witnessInfos, argInfos, rty, prefix, path, name

  let witnessArgTys = GenWitnessTys g cxs
  let argTys = argInfos |> List.concat |> List.map fst
  let argTys = witnessArgTys @ argTys @ (match rty with Some t when full -> [t] | _ -> []) 
  let args = XmlDocArgsEnc g (parentTypars, methTypars) argTys
  let arity = List.length methTypars in (* C# XML doc adds ``<arity> to *generic* member names *)
  let genArity = if arity=0 then "" else sprintf "``%d" arity
  prefix + prependPath path name + genArity + args
  
let BuildXmlDocSig prefix paths = prefix + List.fold prependPath "" paths

let XmlDocSigOfUnionCase = BuildXmlDocSig "T:" // Would like to use "U:", but ParseMemberSignature only accepts C# signatures

let XmlDocSigOfField = BuildXmlDocSig "F:"

let XmlDocSigOfProperty = BuildXmlDocSig "P:"

let XmlDocSigOfTycon = BuildXmlDocSig "T:"

let XmlDocSigOfSubModul = BuildXmlDocSig "T:"

let XmlDocSigOfEntity (eref: EntityRef) =
    XmlDocSigOfTycon [(buildAccessPath eref.CompilationPathOpt); eref.Deref.CompiledName]

//--------------------------------------------------------------------------
// Some unions have null as representations 
//--------------------------------------------------------------------------


let enum_CompilationRepresentationAttribute_Static = 0b0000000000000001
let enum_CompilationRepresentationAttribute_Instance = 0b0000000000000010
let enum_CompilationRepresentationAttribute_StaticInstanceMask = 0b0000000000000011
let enum_CompilationRepresentationAttribute_ModuleSuffix = 0b0000000000000100
let enum_CompilationRepresentationAttribute_PermitNull = 0b0000000000001000

let HasUseNullAsTrueValueAttribute g attribs =
     match TryFindFSharpInt32Attribute g g.attrib_CompilationRepresentationAttribute attribs with
     | Some flags -> ((flags &&& enum_CompilationRepresentationAttribute_PermitNull) <> 0)
     | _ -> false 

let TyconHasUseNullAsTrueValueAttribute g (tycon: Tycon) = HasUseNullAsTrueValueAttribute g tycon.Attribs 

// WARNING: this must match optimizeAlternativeToNull in ilx/cu_erase.fs
let CanHaveUseNullAsTrueValueAttribute (_g: TcGlobals) (tycon: Tycon) =
  (tycon.IsUnionTycon && 
   let ucs = tycon.UnionCasesArray
   (ucs.Length = 0 ||
     (ucs |> Array.existsOne (fun uc -> uc.IsNullary) &&
      ucs |> Array.exists (fun uc -> not uc.IsNullary))))

// WARNING: this must match optimizeAlternativeToNull in ilx/cu_erase.fs
let IsUnionTypeWithNullAsTrueValue (g: TcGlobals) (tycon: Tycon) =
  (tycon.IsUnionTycon && 
   let ucs = tycon.UnionCasesArray
   (ucs.Length = 0 ||
     (TyconHasUseNullAsTrueValueAttribute g tycon &&
      ucs |> Array.existsOne (fun uc -> uc.IsNullary) &&
      ucs |> Array.exists (fun uc -> not uc.IsNullary))))

let TyconCompilesInstanceMembersAsStatic g tycon = IsUnionTypeWithNullAsTrueValue g tycon
let TcrefCompilesInstanceMembersAsStatic g (tcref: TyconRef) = TyconCompilesInstanceMembersAsStatic g tcref.Deref

// Note, isStructTy does not include type parameters with the ': struct' constraint
// This predicate is used to detect those type parameters.
let isNonNullableStructTyparTy g ty = 
    match tryDestTyparTy g ty with 
    | ValueSome tp -> 
        tp.Constraints |> List.exists (function TyparConstraint.IsNonNullableStruct _ -> true | _ -> false)
    | ValueNone ->
        false

// Note, isRefTy does not include type parameters with the ': not struct' constraint
// This predicate is used to detect those type parameters.
let isReferenceTyparTy g ty = 
    match tryDestTyparTy g ty with 
    | ValueSome tp -> 
        tp.Constraints |> List.exists (function TyparConstraint.IsReferenceType _ -> true | _ -> false)
    | ValueNone ->
        false

let TypeNullNever g ty = 
    let underlyingTy = stripTyEqnsAndMeasureEqns g ty
    isStructTy g underlyingTy ||
    isByrefTy g underlyingTy ||
    isNonNullableStructTyparTy g ty

let TyconRefNullIsExtraValue isNew g m (tcref: TyconRef) = 
    not tcref.IsStructOrEnumTycon &&
    not (isByrefLikeTyconRef g m tcref) && 
    (if tcref.IsILTycon then 
        // Putting AllowNullLiteralAttribute(false) on an IL or provided type means 'null' can't be used with that type
        (not isNew && TryFindTyconRefBoolAttribute g m g.attrib_AllowNullLiteralAttribute tcref <> Some false)
     else 
// Putting AllowNullLiteralAttribute(true) on an F# type means it always admits null even in the new model
        (TryFindTyconRefBoolAttribute g m g.attrib_AllowNullLiteralAttribute tcref = Some true))

let TyconRefNullIsExtraValueOld g m tcref = TyconRefNullIsExtraValue false g m tcref
let TyconRefNullIsExtraValueNew g m tcref = TyconRefNullIsExtraValue true g m tcref

/// The F# 4.5 logic about whether a type admits the use of 'null' as a value.
let TypeNullIsExtraValueOld g m ty = 
    if isILReferenceTy g ty || isDelegateTy g ty then
        match tryTcrefOfAppTy g ty with 
        | ValueSome tcref -> 
            // In F# 4.x, putting AllowNullLiteralAttribute(false) on an IL or provided 
            // type means 'null' can't be used with that type, otherwise it can
            TryFindTyconRefBoolAttribute g m g.attrib_AllowNullLiteralAttribute tcref <> Some false 
        | _ -> 
            // In F# 4.5, other IL reference types (e.g. arrays) always support null
            true
    elif TypeNullNever g ty then 
        false
    else 
        // In F# 4.x, putting AllowNullLiteralAttribute(true) on an F# type means 'null' can be used with that type
        match tryTcrefOfAppTy g ty with 
        | ValueSome tcref -> TryFindTyconRefBoolAttribute g m g.attrib_AllowNullLiteralAttribute tcref = Some true
        | ValueNone -> 

        // Consider type parameters
        if isReferenceTyparTy g ty then
            (destTyparTy g ty).Constraints |> List.exists (function TyparConstraint.SupportsNull _ -> true | _ -> false)
        else
            false

/// The F# 5.0 logic about whether a type admits the use of 'null' as a value.
let TypeNullIsExtraValueNew g m ty = 
    let sty = stripTyparEqns ty
    (match tryTcrefOfAppTy g sty with 
     | ValueSome tcref -> 
        not tcref.IsStructOrEnumTycon &&
        not (isByrefLikeTyconRef g m tcref) && 
        (TryFindTyconRefBoolAttribute g m g.attrib_AllowNullLiteralAttribute tcref = Some true)
     | _ -> false) 
    ||
    (match (nullnessOfTy g sty).Evaluate() with 
     | NullnessInfo.AmbivalentToNull -> false
     | NullnessInfo.WithoutNull -> false
     | NullnessInfo.WithNull -> true)

/// The F# 4.5 and 5.0 logic about whether a type uses 'null' as a true representation value
let TypeNullIsTrueValue g ty =
    (match tryTcrefOfAppTy g ty with
     | ValueSome tcref -> IsUnionTypeWithNullAsTrueValue g tcref.Deref
     | _ -> false) 
    || isUnitTy g ty

/// Indicates if unbox<T>(null) is actively rejected at runtime.   See nullability RFC.  This applies to types that don't have null
/// as a valid runtime representation under old compatiblity rules.
let TypeNullNotLiked g m ty = 
       not (TypeNullIsExtraValueOld g m ty) 
    && not (TypeNullIsTrueValue g ty) 
    && not (TypeNullNever g ty) 

let rec TypeHasDefaultValue isNew g m ty = 
    let ty = stripTyEqnsAndMeasureEqns g ty
    (if isNew then TypeNullIsExtraValueNew g m ty else TypeNullIsExtraValueOld g m ty)
    || (isStructTy g ty &&
        // Is it an F# struct type?
        (if isFSharpStructTy g ty then 
            let tcref, tinst = destAppTy g ty 
            let flds = 
                // Note this includes fields implied by the use of the implicit class construction syntax
                tcref.AllInstanceFieldsAsList
                  // We can ignore fields with the DefaultValue(false) attribute 
                  |> List.filter (fun fld -> not (TryFindFSharpBoolAttribute g g.attrib_DefaultValueAttribute fld.FieldAttribs = Some false))

            flds |> List.forall (actualTyOfRecdField (mkTyconRefInst tcref tinst) >> TypeHasDefaultValue isNew g m)

         // Struct tuple types have a DefaultValue if all their element types have a default value
         elif isStructTupleTy g ty then 
            destStructTupleTy g ty |> List.forall (TypeHasDefaultValue isNew g m)
         
         // Struct anonymous record types have a DefaultValue if all their element types have a default value
         elif isStructAnonRecdTy g ty then 
            match tryDestAnonRecdTy g ty with
            | ValueNone -> true
            | ValueSome (_, ptys) -> ptys |> List.forall (TypeHasDefaultValue isNew g m)
         else
            // All nominal struct types defined in other .NET languages have a DefaultValue regardless of their instantiation
            true))
    || 
      // Check for type variables with the ":struct" and "(new : unit -> 'T)" constraints
      (isNonNullableStructTyparTy g ty &&
        (destTyparTy g ty).Constraints |> List.exists (function TyparConstraint.RequiresDefaultConstructor _ -> true | _ -> false))

let TypeHasDefaultValueOld g m ty = TypeHasDefaultValue false g m ty  

let TypeHasDefaultValueNew g m ty = TypeHasDefaultValue true g m ty  

/// Determines types that are potentially known to satisfy the 'comparable' constraint and returns
/// a set of residual types that must also satisfy the constraint
let (|SpecialComparableHeadType|_|) g ty =           
    if isAnyTupleTy g ty then 
        let _tupInfo, elemTys = destAnyTupleTy g ty
        Some elemTys 
    elif isAnonRecdTy g ty then 
        match tryDestAnonRecdTy g ty with
        | ValueNone -> Some []
        | ValueSome (_anonInfo, elemTys) -> Some elemTys 
    else
        match tryAppTy g ty with
        | ValueSome (tcref, tinst) ->
            if isArrayTyconRef g tcref ||
               tyconRefEq g tcref g.system_UIntPtr_tcref ||
               tyconRefEq g tcref g.system_IntPtr_tcref then
                 Some tinst 
            else 
                None
        | _ ->
            None

let (|SpecialEquatableHeadType|_|) g ty = (|SpecialComparableHeadType|_|) g ty

let (|SpecialNotEquatableHeadType|_|) g ty = 
    if isFunTy g ty then Some() else None

// Can we use the fast helper for the 'LanguagePrimitives.IntrinsicFunctions.TypeTestGeneric'? 
let canUseTypeTestFast g ty = 
     not (isTyparTy g ty) && 
     not (TypeNullIsTrueValue g ty) && 
     not (TypeNullNever g ty)

// Can we use the fast helper for the 'LanguagePrimitives.IntrinsicFunctions.UnboxGeneric'? 
let canUseUnboxFast g m ty = 
     not (isTyparTy g ty) && 
     not (TypeNullNotLiked g m ty)
     
//--------------------------------------------------------------------------
// Nullness tests and pokes 
//--------------------------------------------------------------------------

(* match inp with :? ty as v -> e2[v] | _ -> e3 *)
let mkIsInstConditional g m tgty vinpe v e2 e3 = 
    // No sequence point for this compiler generated expression form
    
    if canUseTypeTestFast g tgty then 

        let mbuilder = new MatchBuilder(DebugPointAtBinding.NoneAtInvisible, m)
        let tg2 = mbuilder.AddResultTarget(e2, DebugPointForTarget.No)
        let tg3 = mbuilder.AddResultTarget(e3, DebugPointForTarget.No)
        let dtree = TDSwitch(exprForVal m v, [TCase(DecisionTreeTest.IsNull, tg3)], Some tg2, m)
        let expr = mbuilder.Close(dtree, m, tyOfExpr g e2)
        mkCompGenLet m v (mkIsInst tgty vinpe m) expr

    else
        let mbuilder = new MatchBuilder(DebugPointAtBinding.NoneAtInvisible, m)
        let tg2 = TDSuccess([mkCallUnbox g m tgty vinpe], mbuilder.AddTarget(TTarget([v], e2, DebugPointForTarget.No)))
        let tg3 = mbuilder.AddResultTarget(e3, DebugPointForTarget.No)
        let dtree = TDSwitch(vinpe, [TCase(DecisionTreeTest.IsInst(tyOfExpr g vinpe, tgty), tg2)], Some tg3, m)
        let expr = mbuilder.Close(dtree, m, tyOfExpr g e2)
        expr

// Null tests are generated by
//    1. The compilation of array patterns in the pattern match compiler
//    2. The compilation of string patterns in the pattern match compiler
let mkNullTest g m e1 e2 e3 =
        let mbuilder = new MatchBuilder(DebugPointAtBinding.NoneAtInvisible, m)
        let tg2 = mbuilder.AddResultTarget(e2, DebugPointForTarget.No)
        let tg3 = mbuilder.AddResultTarget(e3, DebugPointForTarget.No)            
        let dtree = TDSwitch(e1, [TCase(DecisionTreeTest.IsNull, tg3)], Some tg2, m)
        let expr = mbuilder.Close(dtree, m, tyOfExpr g e2)
        expr         

let mkNonNullTest (g: TcGlobals) m e = mkAsmExpr ([ IL.AI_ldnull ; IL.AI_cgt_un ], [], [e], [g.bool_ty], m)

let mkNonNullCond g m ty e1 e2 e3 = mkCond DebugPointAtBinding.NoneAtSticky DebugPointForTarget.No m ty (mkNonNullTest g m e1) e2 e3

let mkIfThen (g: TcGlobals) m e1 e2 = mkCond DebugPointAtBinding.NoneAtSticky DebugPointForTarget.No m g.unit_ty e1 e2 (mkUnit g m)

let ModuleNameIsMangled g attrs =
    match TryFindFSharpInt32Attribute g g.attrib_CompilationRepresentationAttribute attrs with
    | Some flags -> ((flags &&& enum_CompilationRepresentationAttribute_ModuleSuffix) <> 0)
    | _ -> false 

let CompileAsEvent g attrs = HasFSharpAttribute g g.attrib_CLIEventAttribute attrs 

let MemberIsCompiledAsInstance g parent isExtensionMember (membInfo: ValMemberInfo) attrs =
    // All extension members are compiled as static members
    if isExtensionMember then false
    // Anything implementing a dispatch slot is compiled as an instance member
    elif membInfo.MemberFlags.IsOverrideOrExplicitImpl then true
    elif not (isNil membInfo.ImplementedSlotSigs) then true
    else 
        // Otherwise check attributes to see if there is an explicit instance or explicit static flag
        let explicitInstance, explicitStatic = 
            match TryFindFSharpInt32Attribute g g.attrib_CompilationRepresentationAttribute attrs with
            | Some flags -> 
              ((flags &&& enum_CompilationRepresentationAttribute_Instance) <> 0), 
              ((flags &&& enum_CompilationRepresentationAttribute_Static) <> 0)
            | _ -> false, false
        explicitInstance ||
        (membInfo.MemberFlags.IsInstance &&
         not explicitStatic &&
         not (TcrefCompilesInstanceMembersAsStatic g parent))


let isSealedTy g ty =
    let ty = stripTyEqnsAndMeasureEqns g ty
    not (isRefTy g ty) ||
    isUnitTy g ty || 
    isArrayTy g ty || 

    match metadataOfTy g ty with 
#if !NO_EXTENSIONTYPING
    | ProvidedTypeMetadata st -> st.IsSealed
#endif
    | ILTypeMetadata (TILObjectReprData(_, _, td)) -> td.IsSealed
    | FSharpOrArrayOrByrefOrTupleOrExnTypeMetadata ->
       if (isFSharpInterfaceTy g ty || isFSharpClassTy g ty) then 
          let tcref = tcrefOfAppTy g ty
          TryFindFSharpBoolAttribute g g.attrib_SealedAttribute tcref.Attribs = Some true
       else 
          // All other F# types, array, byref, tuple types are sealed
          true
   
let isComInteropTy g ty =
    let tcref = tcrefOfAppTy g ty
    match g.attrib_ComImportAttribute with
    | None -> false
    | Some attr -> TryFindFSharpBoolAttribute g attr tcref.Attribs = Some true
  
let ValSpecIsCompiledAsInstance g (v: Val) =
    match v.MemberInfo with 
    | Some membInfo -> 
        // Note it doesn't matter if we pass 'v.TopValDeclaringEntity' or 'v.MemberApparentEntity' here. 
        // These only differ if the value is an extension member, and in that case MemberIsCompiledAsInstance always returns 
        // false anyway 
        MemberIsCompiledAsInstance g v.MemberApparentEntity v.IsExtensionMember membInfo v.Attribs  
    | _ -> false

let ValRefIsCompiledAsInstanceMember g (vref: ValRef) = ValSpecIsCompiledAsInstance g vref.Deref


//---------------------------------------------------------------------------
// Crack information about an F# object model call
//---------------------------------------------------------------------------

let GetMemberCallInfo g (vref: ValRef, vFlags) = 
    match vref.MemberInfo with 
    | Some membInfo when not vref.IsExtensionMember -> 
      let numEnclTypeArgs = vref.MemberApparentEntity.TyparsNoRange.Length
      let virtualCall = 
          (membInfo.MemberFlags.IsOverrideOrExplicitImpl || 
           membInfo.MemberFlags.IsDispatchSlot) && 
          not membInfo.MemberFlags.IsFinal && 
          (match vFlags with VSlotDirectCall -> false | _ -> true)
      let isNewObj = (membInfo.MemberFlags.MemberKind = SynMemberKind.Constructor) && (match vFlags with NormalValUse -> true | _ -> false)
      let isSuperInit = (membInfo.MemberFlags.MemberKind = SynMemberKind.Constructor) && (match vFlags with CtorValUsedAsSuperInit -> true | _ -> false) 
      let isSelfInit = (membInfo.MemberFlags.MemberKind = SynMemberKind.Constructor) && (match vFlags with CtorValUsedAsSelfInit -> true | _ -> false) 
      let isCompiledAsInstance = ValRefIsCompiledAsInstanceMember g vref
      let takesInstanceArg = isCompiledAsInstance && not isNewObj
      let isPropGet = (membInfo.MemberFlags.MemberKind = SynMemberKind.PropertyGet) && (membInfo.MemberFlags.IsInstance = isCompiledAsInstance)
      let isPropSet = (membInfo.MemberFlags.MemberKind = SynMemberKind.PropertySet) && (membInfo.MemberFlags.IsInstance = isCompiledAsInstance)
      numEnclTypeArgs, virtualCall, isNewObj, isSuperInit, isSelfInit, takesInstanceArg, isPropGet, isPropSet
    | _ -> 
      0, false, false, false, false, false, false, false

//---------------------------------------------------------------------------
// Active pattern name helpers
//---------------------------------------------------------------------------


let TryGetActivePatternInfo (vref: ValRef) =  
    // First is an optimization to prevent calls to CoreDisplayName, which calls DemangleOperatorName
    let logicalName = vref.LogicalName
    if logicalName.Length = 0 || logicalName.[0] <> '|' then 
       None 
    else 
       ActivePatternInfoOfValName vref.CoreDisplayName vref.Range

type ActivePatternElemRef with 
    member x.Name = 
        let (APElemRef(_, vref, n, _)) = x
        match TryGetActivePatternInfo vref with
        | None -> error(InternalError("not an active pattern name", vref.Range))
        | Some apinfo -> 
            let nms = apinfo.ActiveTags
            if n < 0 || n >= List.length nms then error(InternalError("name_of_apref: index out of range for active pattern reference", vref.Range))
            List.item n nms

let mkChoiceTyconRef (g: TcGlobals) m n = 
     match n with 
     | 0 | 1 -> error(InternalError("mkChoiceTyconRef", m))
     | 2 -> g.choice2_tcr
     | 3 -> g.choice3_tcr
     | 4 -> g.choice4_tcr
     | 5 -> g.choice5_tcr
     | 6 -> g.choice6_tcr
     | 7 -> g.choice7_tcr
     | _ -> error(Error(FSComp.SR.tastActivePatternsLimitedToSeven(), m))

let mkChoiceTy (g: TcGlobals) m tinst = 
     match List.length tinst with 
     | 0 -> g.unit_ty
     | 1 -> List.head tinst
     | length -> mkAppTy (mkChoiceTyconRef g m length) tinst

let mkChoiceCaseRef g m n i = 
     mkUnionCaseRef (mkChoiceTyconRef g m n) ("Choice"+string (i+1)+"Of"+string n)

type PrettyNaming.ActivePatternInfo with 
    member x.Names = x.ActiveTags

    member apinfo.ResultType g m rtys isStruct = 
        let choicety = mkChoiceTy g m rtys
        if apinfo.IsTotal then choicety 
        elif isStruct then mkValueOptionTy g choicety
        else mkOptionTy g choicety
    
<<<<<<< HEAD
    member apinfo.OverallType g m dty rtys = 
        mkFunTy g dty (apinfo.ResultType g m rtys)
=======
    member apinfo.OverallType g m dty rtys isStruct = 
        mkFunTy dty (apinfo.ResultType g m rtys isStruct)
>>>>>>> 200af477

//---------------------------------------------------------------------------
// Active pattern validation
//---------------------------------------------------------------------------
    
// check if an active pattern takes type parameters only bound by the return types, 
// not by their argument types.
let doesActivePatternHaveFreeTypars g (v: ValRef) =
    let vty = v.TauType
    let vtps = v.Typars |> Zset.ofList typarOrder
    if not (isFunTy g v.TauType) then
        errorR(Error(FSComp.SR.activePatternIdentIsNotFunctionTyped(v.LogicalName), v.Range))
    let argtys, resty = stripFunTy g vty
    let argtps, restps= (freeInTypes CollectTypars argtys).FreeTypars, (freeInType CollectTypars resty).FreeTypars        
    // Error if an active pattern is generic in type variables that only occur in the result Choice<_, ...>.
    // Note: The test restricts to v.Typars since typars from the closure are considered fixed.
    not (Zset.isEmpty (Zset.inter (Zset.diff restps argtps) vtps)) 

//---------------------------------------------------------------------------
// RewriteExpr: rewrite bottom up with interceptors 
//---------------------------------------------------------------------------

[<NoEquality; NoComparison>]
type ExprRewritingEnv = 
    { PreIntercept: ((Expr -> Expr) -> Expr -> Expr option) option
      PostTransform: Expr -> Expr option
      PreInterceptBinding: ((Expr -> Expr) -> Binding -> Binding option) option
      IsUnderQuotations: bool }    

let rec rewriteBind env bind = 
     match env.PreInterceptBinding with 
     | Some f -> 
         match f (RewriteExpr env) bind with 
         | Some res -> res
         | None -> rewriteBindStructure env bind
     | None -> rewriteBindStructure env bind
     
and rewriteBindStructure env (TBind(v, e, letSeqPtOpt)) = 
     TBind(v, RewriteExpr env e, letSeqPtOpt) 

and rewriteBinds env binds = List.map (rewriteBind env) binds

and RewriteExpr env expr =
  match expr with 
  | LinearOpExpr _ 
  | LinearMatchExpr _ 
  | Expr.Let _ 
  | Expr.Sequential _ ->
      rewriteLinearExpr env expr (fun e -> e)
  | _ -> 
      let expr = 
         match preRewriteExpr env expr with 
         | Some expr -> expr
         | None -> rewriteExprStructure env expr
      postRewriteExpr env expr 

and preRewriteExpr env expr = 
     match env.PreIntercept with 
     | Some f -> f (RewriteExpr env) expr
     | None -> None 

and postRewriteExpr env expr = 
     match env.PostTransform expr with 
     | None -> expr 
     | Some expr2 -> expr2

and rewriteExprStructure env expr =  
  match expr with
  | Expr.Const _ 
  | Expr.Val _ -> expr

  | Expr.App (f0, f0ty, tyargs, args, m) -> 
      let f0' = RewriteExpr env f0
      let args' = rewriteExprs env args
      if f0 === f0' && args === args' then expr
      else Expr.App (f0', f0ty, tyargs, args', m)

  | Expr.Quote (ast, dataCell, isFromQueryExpression, m, ty) -> 
      let data = 
          match dataCell.Value with
          | None -> None
          | Some (data1, data2) -> Some(map3Of4 (rewriteExprs env) data1, map3Of4 (rewriteExprs env) data2)
      Expr.Quote ((if env.IsUnderQuotations then RewriteExpr env ast else ast), ref data, isFromQueryExpression, m, ty)

  | Expr.Obj (_, ty, basev, basecall, overrides, iimpls, m) -> 
      mkObjExpr(ty, basev, RewriteExpr env basecall, List.map (rewriteObjExprOverride env) overrides, 
                  List.map (rewriteObjExprInterfaceImpl env) iimpls, m)
  | Expr.Link eref -> 
      RewriteExpr env !eref

  | Expr.Op (c, tyargs, args, m) -> 
      let args' = rewriteExprs env args
      if args === args' then expr 
      else Expr.Op (c, tyargs, args', m)

  | Expr.Lambda (_lambdaId, ctorThisValOpt, baseValOpt, argvs, body, m, rty) -> 
      let body = RewriteExpr env body
      rebuildLambda m ctorThisValOpt baseValOpt argvs (body, rty)

  | Expr.TyLambda (_lambdaId, argtyvs, body, m, rty) -> 
      let body = RewriteExpr env body
      mkTypeLambda m argtyvs (body, rty)

  | Expr.Match (spBind, exprm, dtree, targets, m, ty) -> 
      let dtree' = RewriteDecisionTree env dtree
      let targets' = rewriteTargets env targets
      mkAndSimplifyMatch spBind exprm m ty dtree' targets'

  | Expr.LetRec (binds, e, m, _) ->
      let binds = rewriteBinds env binds
      let e' = RewriteExpr env e
      Expr.LetRec (binds, e', m, Construct.NewFreeVarsCache())

  | Expr.Let _ -> failwith "unreachable - linear let"

  | Expr.Sequential _ -> failwith "unreachable - linear seq"

  | Expr.StaticOptimization (constraints, e2, e3, m) ->
      let e2' = RewriteExpr env e2
      let e3' = RewriteExpr env e3
      Expr.StaticOptimization (constraints, e2', e3', m)

  | Expr.TyChoose (a, b, m) -> 
      Expr.TyChoose (a, RewriteExpr env b, m)

  | Expr.WitnessArg (witnessInfo, m) ->
      Expr.WitnessArg (witnessInfo, m)

and rewriteLinearExpr env expr contf =
    // schedule a rewrite on the way back up by adding to the continuation 
    let contf = contf << postRewriteExpr env
    match preRewriteExpr env expr with 
    | Some expr -> contf expr
    | None -> 
        match expr with 
        | Expr.Let (bind, bodyExpr, m, _) ->  
            let bind = rewriteBind env bind
            // tailcall
            rewriteLinearExpr env bodyExpr (contf << (fun bodyExpr' ->
                mkLetBind m bind bodyExpr'))
        
        | Expr.Sequential (expr1, expr2, dir, spSeq, m) ->
            let expr1' = RewriteExpr env expr1
            // tailcall
            rewriteLinearExpr env expr2 (contf << (fun expr2' ->
                if expr1 === expr1' && expr2 === expr2' then expr 
                else Expr.Sequential (expr1', expr2', dir, spSeq, m)))
        
        | LinearOpExpr (op, tyargs, argsFront, argLast, m) -> 
            let argsFront' = rewriteExprs env argsFront
            // tailcall
            rewriteLinearExpr env argLast (contf << (fun argLast' ->
                if argsFront === argsFront' && argLast === argLast' then expr 
                else rebuildLinearOpExpr (op, tyargs, argsFront', argLast', m)))

        | LinearMatchExpr (spBind, exprm, dtree, tg1, expr2, sp2, m2, ty) ->
            let dtree = RewriteDecisionTree env dtree
            let tg1' = rewriteTarget env tg1
            // tailcall
            rewriteLinearExpr env expr2 (contf << (fun expr2' ->
                rebuildLinearMatchExpr (spBind, exprm, dtree, tg1', expr2', sp2, m2, ty)))
        | _ -> 
            // no longer linear, no tailcall
            contf (RewriteExpr env expr) 

and rewriteExprs env exprs = List.mapq (RewriteExpr env) exprs

and rewriteFlatExprs env exprs = List.mapq (RewriteExpr env) exprs

and RewriteDecisionTree env x =
  match x with 
  | TDSuccess (es, n) -> 
      let es' = rewriteFlatExprs env es
      if LanguagePrimitives.PhysicalEquality es es' then x 
      else TDSuccess(es', n)

  | TDSwitch (e, cases, dflt, m) ->
      let e' = RewriteExpr env e
      let cases' = List.map (fun (TCase(discrim, e)) -> TCase(discrim, RewriteDecisionTree env e)) cases
      let dflt' = Option.map (RewriteDecisionTree env) dflt
      TDSwitch (e', cases', dflt', m)

  | TDBind (bind, body) ->
      let bind' = rewriteBind env bind
      let body = RewriteDecisionTree env body
      TDBind (bind', body)

and rewriteTarget env (TTarget(vs, e, spTarget)) =
    TTarget(vs, RewriteExpr env e, spTarget)

and rewriteTargets env targets =
    List.map (rewriteTarget env) (Array.toList targets)

and rewriteObjExprOverride env (TObjExprMethod(slotsig, attribs, tps, vs, e, m)) =
    TObjExprMethod(slotsig, attribs, tps, vs, RewriteExpr env e, m)

and rewriteObjExprInterfaceImpl env (ty, overrides) = 
    (ty, List.map (rewriteObjExprOverride env) overrides)
    
and rewriteModuleOrNamespaceExpr env x = 
    match x with  
    | ModuleOrNamespaceExprWithSig(mty, def, m) -> ModuleOrNamespaceExprWithSig(mty, rewriteModuleOrNamespaceDef env def, m)

and rewriteModuleOrNamespaceDefs env x = List.map (rewriteModuleOrNamespaceDef env) x
    
and rewriteModuleOrNamespaceDef env x = 
    match x with 
    | TMDefRec(isRec, tycons, mbinds, m) -> TMDefRec(isRec, tycons, rewriteModuleOrNamespaceBindings env mbinds, m)
    | TMDefLet(bind, m) -> TMDefLet(rewriteBind env bind, m)
    | TMDefDo(e, m) -> TMDefDo(RewriteExpr env e, m)
    | TMDefs defs -> TMDefs(rewriteModuleOrNamespaceDefs env defs)
    | TMAbstract mexpr -> TMAbstract(rewriteModuleOrNamespaceExpr env mexpr)

and rewriteModuleOrNamespaceBinding env x = 
   match x with 
   | ModuleOrNamespaceBinding.Binding bind -> ModuleOrNamespaceBinding.Binding (rewriteBind env bind)
   | ModuleOrNamespaceBinding.Module(nm, rhs) -> ModuleOrNamespaceBinding.Module(nm, rewriteModuleOrNamespaceDef env rhs)

and rewriteModuleOrNamespaceBindings env mbinds = List.map (rewriteModuleOrNamespaceBinding env) mbinds

and RewriteImplFile env mv = mapTImplFile (rewriteModuleOrNamespaceExpr env) mv



//--------------------------------------------------------------------------
// Build a Remap that converts all "local" references to "public" things 
// accessed via non local references.
//--------------------------------------------------------------------------

let MakeExportRemapping viewedCcu (mspec: ModuleOrNamespace) = 

    let accEntityRemap (entity: Entity) acc = 
        match tryRescopeEntity viewedCcu entity with 
        | ValueSome eref -> 
            addTyconRefRemap (mkLocalTyconRef entity) eref acc
        | _ -> 
            if entity.IsNamespace then 
                acc
            else
                error(InternalError("Unexpected entity without a pubpath when remapping assembly data", entity.Range))

    let accValRemap (vspec: Val) acc = 
        // The acc contains the entity remappings
        match tryRescopeVal viewedCcu acc vspec with 
        | ValueSome vref -> 
            {acc with valRemap=acc.valRemap.Add vspec vref }
        | _ -> 
            error(InternalError("Unexpected value without a pubpath when remapping assembly data", vspec.Range))

    let mty = mspec.ModuleOrNamespaceType
    let entities = allEntitiesOfModuleOrNamespaceTy mty
    let vs = allValsOfModuleOrNamespaceTy mty
    // Remap the entities first so we can correctly remap the types in the signatures of the ValLinkageFullKey's in the value references
    let acc = List.foldBack accEntityRemap entities Remap.Empty
    let allRemap = List.foldBack accValRemap vs acc
    allRemap

//--------------------------------------------------------------------------
// Apply a "local to nonlocal" renaming to a module type. This can't use
// remap_mspec since the remapping we want isn't to newly created nodes
// but rather to remap to the nonlocal references. This is deliberately 
// "breaking" the binding structure implicit in the module type, which is
// the whole point - one things are rewritten to use non local references then
// the elements can be copied at will, e.g. when inlining during optimization.
//------------------------------------------------------------------------ 


let rec remapEntityDataToNonLocal g tmenv (d: Entity) = 
    let tps', tmenvinner = tmenvCopyRemapAndBindTypars (remapAttribs g tmenv) tmenv (d.entity_typars.Force(d.entity_range))
    let typarsR = LazyWithContext.NotLazy tps'
    let attribsR = d.entity_attribs |> remapAttribs g tmenvinner
    let tyconReprR = d.entity_tycon_repr |> remapTyconRepr g tmenvinner
    let tyconAbbrevR = d.TypeAbbrev |> Option.map (remapType tmenvinner)
    let tyconTcaugR = d.entity_tycon_tcaug |> remapTyconAug tmenvinner
    let modulContentsR = 
        MaybeLazy.Strict (d.entity_modul_contents.Value
                          |> mapImmediateValsAndTycons (remapTyconToNonLocal g tmenv) (remapValToNonLocal g tmenv))
    let exnInfoR = d.ExceptionInfo |> remapTyconExnInfo g tmenvinner
    { d with 
          entity_typars = typarsR
          entity_attribs = attribsR
          entity_tycon_repr = tyconReprR
          entity_tycon_tcaug = tyconTcaugR
          entity_modul_contents = modulContentsR
          entity_opt_data =
            match d.entity_opt_data with
            | Some dd ->
                Some { dd with entity_tycon_abbrev = tyconAbbrevR; entity_exn_info = exnInfoR }
            | _ -> None }

and remapTyconToNonLocal g tmenv x = 
    x |> Construct.NewModifiedTycon (remapEntityDataToNonLocal g tmenv)  

and remapValToNonLocal g tmenv inp = 
    // creates a new stamp
    inp |> Construct.NewModifiedVal (remapValData g tmenv)

let ApplyExportRemappingToEntity g tmenv x = remapTyconToNonLocal g tmenv x

(* Which constraints actually get compiled to .NET constraints? *)
let isCompiledOrWitnessPassingConstraint (g: TcGlobals) cx = 
    match cx with 
      | TyparConstraint.SupportsNull _ // this implies the 'class' constraint
      | TyparConstraint.IsReferenceType _  // this is the 'class' constraint
      | TyparConstraint.IsNonNullableStruct _ 
      | TyparConstraint.IsReferenceType _
      | TyparConstraint.RequiresDefaultConstructor _
      | TyparConstraint.CoercesTo _ -> true
      | TyparConstraint.MayResolveMember _ when g.langVersion.SupportsFeature LanguageFeature.WitnessPassing -> true
      | _ -> false
    
// Is a value a first-class polymorphic value with .NET constraints, or witness-passing constraints? 
// Used to turn off TLR and method splitting and do not compile to
// FSharpTypeFunc, but rather bake a "local type function" for each TyLambda abstraction.
let IsGenericValWithGenericConstraints g (v: Val) = 
    isForallTy g v.Type && 
    v.Type |> destForallTy g |> fst |> List.exists (fun tp -> List.exists (isCompiledOrWitnessPassingConstraint g) tp.Constraints)

// Does a type support a given interface? 
type Entity with 
    member tycon.HasInterface g ty = 
        tycon.TypeContents.tcaug_interfaces |> List.exists (fun (x, _, _) -> typeEquiv g ty x)  

    // Does a type have an override matching the given name and argument types? 
    // Used to detect the presence of 'Equals' and 'GetHashCode' in type checking 
    member tycon.HasOverride g nm argtys = 
        tycon.TypeContents.tcaug_adhoc 
        |> NameMultiMap.find nm
        |> List.exists (fun vref -> 
                          match vref.MemberInfo with 
                          | None -> false 
                          | Some membInfo -> 
                                         let argInfos = ArgInfosOfMember g vref 
                                         argInfos.Length = 1 && 
                                         List.lengthsEqAndForall2 (typeEquiv g) (List.map fst (List.head argInfos)) argtys &&  
                                         membInfo.MemberFlags.IsOverrideOrExplicitImpl) 
    
    member tycon.HasMember g nm argtys = 
        tycon.TypeContents.tcaug_adhoc 
        |> NameMultiMap.find nm
        |> List.exists (fun vref -> 
                          match vref.MemberInfo with 
                          | None -> false 
                          | _ -> let argInfos = ArgInfosOfMember g vref 
                                 argInfos.Length = 1 && 
                                 List.lengthsEqAndForall2 (typeEquiv g) (List.map fst (List.head argInfos)) argtys) 


type EntityRef with 
    member tcref.HasInterface g ty = tcref.Deref.HasInterface g ty
    member tcref.HasOverride g nm argtys = tcref.Deref.HasOverride g nm argtys
    member tcref.HasMember g nm argtys = tcref.Deref.HasMember g nm argtys

let mkFastForLoop g (spLet, m, idv: Val, start, dir, finish, body) =
    let dir = if dir then FSharpForLoopUp else FSharpForLoopDown 
    mkFor g (spLet, idv, start, dir, finish, body, m)


/// Accessing a binding of the form "let x = 1" or "let x = e" for any "e" satisfying the predicate
/// below does not cause an initialization trigger, i.e. does not get compiled as a static field.
let IsSimpleSyntacticConstantExpr g inputExpr = 
    let rec checkExpr (vrefs: Set<Stamp>) x = 
        match stripExpr x with 
        | Expr.Op (TOp.Coerce, _, [arg], _) 
             -> checkExpr vrefs arg
        | UnopExpr g (vref, arg) 
             when (valRefEq g vref g.unchecked_unary_minus_vref ||
                   valRefEq g vref g.unchecked_unary_plus_vref ||
                   valRefEq g vref g.unchecked_unary_not_vref ||
                   valRefEq g vref g.bitwise_unary_not_vref ||
                   valRefEq g vref g.enum_vref)
             -> checkExpr vrefs arg
        // compare, =, <>, +, -, <, >, <=, >=, <<<, >>>, &&&
        | BinopExpr g (vref, arg1, arg2) 
             when (valRefEq g vref g.equals_operator_vref ||
                   valRefEq g vref g.compare_operator_vref ||
                   valRefEq g vref g.unchecked_addition_vref ||
                   valRefEq g vref g.less_than_operator_vref ||
                   valRefEq g vref g.less_than_or_equals_operator_vref ||
                   valRefEq g vref g.greater_than_operator_vref ||
                   valRefEq g vref g.greater_than_or_equals_operator_vref ||
                   valRefEq g vref g.not_equals_operator_vref ||
                   valRefEq g vref g.unchecked_addition_vref ||
                   valRefEq g vref g.unchecked_multiply_vref ||
                   valRefEq g vref g.unchecked_subtraction_vref ||
        // Note: division and modulus can raise exceptions, so are not included
                   valRefEq g vref g.bitwise_shift_left_vref ||
                   valRefEq g vref g.bitwise_shift_right_vref ||
                   valRefEq g vref g.bitwise_xor_vref ||
                   valRefEq g vref g.bitwise_and_vref ||
                   valRefEq g vref g.bitwise_or_vref) &&
                   (not (typeEquiv g (tyOfExpr g arg1) g.string_ty) && not (typeEquiv g (tyOfExpr g arg1) g.decimal_ty) )
                -> checkExpr vrefs arg1 && checkExpr vrefs arg2 
        | Expr.Val (vref, _, _) -> vref.Deref.IsCompiledAsStaticPropertyWithoutField || vrefs.Contains vref.Stamp
        | Expr.Match (_, _, dtree, targets, _, _) -> checkDecisionTree vrefs dtree && targets |> Array.forall (checkDecisionTreeTarget vrefs)
        | Expr.Let (b, e, _, _) -> checkExpr vrefs b.Expr && checkExpr (vrefs.Add b.Var.Stamp) e
        // Detect standard constants 
        | Expr.TyChoose (_, b, _) -> checkExpr vrefs b
        | Expr.Const _ 
        | Expr.Op (TOp.UnionCase _, _, [], _)         // Nullary union cases
        | UncheckedDefaultOfExpr g _ 
        | SizeOfExpr g _ 
        | TypeOfExpr g _ -> true
        | NameOfExpr g _ when g.langVersion.SupportsFeature LanguageFeature.NameOf -> true
        // All others are not simple constant expressions
        | _ -> false

    and checkDecisionTree vrefs x = 
        match x with 
        | TDSuccess (es, _n) -> es |> List.forall (checkExpr vrefs)
        | TDSwitch (e, cases, dflt, _m) -> checkExpr vrefs e && cases |> List.forall (checkDecisionTreeCase vrefs) && dflt |> Option.forall (checkDecisionTree vrefs)
        | TDBind (bind, body) -> checkExpr vrefs bind.Expr && checkDecisionTree (vrefs.Add bind.Var.Stamp) body

    and checkDecisionTreeCase vrefs (TCase(discrim, dtree)) = 
       (match discrim with DecisionTreeTest.Const _c -> true | _ -> false) && checkDecisionTree vrefs dtree

    and checkDecisionTreeTarget vrefs (TTarget(vs, e, _)) = 
       let vrefs = ((vrefs, vs) ||> List.fold (fun s v -> s.Add v.Stamp)) 
       checkExpr vrefs e

    checkExpr Set.empty inputExpr    
    
let EvalArithBinOp (opInt8, opInt16, opInt32, opInt64, opUInt8, opUInt16, opUInt32, opUInt64) (arg1: Expr) (arg2: Expr) = 
    // At compile-time we check arithmetic 
    let m = unionRanges arg1.Range arg2.Range
    try 
        match arg1, arg2 with 
        | Expr.Const (Const.Int32 x1, _, ty), Expr.Const (Const.Int32 x2, _, _) -> Expr.Const (Const.Int32 (opInt32 x1 x2), m, ty)
        | Expr.Const (Const.SByte x1, _, ty), Expr.Const (Const.SByte x2, _, _) -> Expr.Const (Const.SByte (opInt8 x1 x2), m, ty)
        | Expr.Const (Const.Int16 x1, _, ty), Expr.Const (Const.Int16 x2, _, _) -> Expr.Const (Const.Int16 (opInt16 x1 x2), m, ty)
        | Expr.Const (Const.Int64 x1, _, ty), Expr.Const (Const.Int64 x2, _, _) -> Expr.Const (Const.Int64 (opInt64 x1 x2), m, ty)
        | Expr.Const (Const.Byte x1, _, ty), Expr.Const (Const.Byte x2, _, _) -> Expr.Const (Const.Byte (opUInt8 x1 x2), m, ty)
        | Expr.Const (Const.UInt16 x1, _, ty), Expr.Const (Const.UInt16 x2, _, _) -> Expr.Const (Const.UInt16 (opUInt16 x1 x2), m, ty)
        | Expr.Const (Const.UInt32 x1, _, ty), Expr.Const (Const.UInt32 x2, _, _) -> Expr.Const (Const.UInt32 (opUInt32 x1 x2), m, ty)
        | Expr.Const (Const.UInt64 x1, _, ty), Expr.Const (Const.UInt64 x2, _, _) -> Expr.Const (Const.UInt64 (opUInt64 x1 x2), m, ty)
        | _ -> error (Error ( FSComp.SR.tastNotAConstantExpression(), m))
    with :? System.OverflowException -> error (Error ( FSComp.SR.tastConstantExpressionOverflow(), m))

// See also PostTypeCheckSemanticChecks.CheckAttribArgExpr, which must match this precisely
let rec EvalAttribArgExpr g x = 
    match x with 

    // Detect standard constants 
    | Expr.Const (c, m, _) -> 
        match c with 
        | Const.Bool _ 
        | Const.Int32 _ 
        | Const.SByte _
        | Const.Int16 _
        | Const.Int32 _
        | Const.Int64 _  
        | Const.Byte _
        | Const.UInt16 _
        | Const.UInt32 _
        | Const.UInt64 _
        | Const.Double _
        | Const.Single _
        | Const.Char _
        | Const.Zero _
        | Const.String _ -> 
            x
        | Const.Decimal _ | Const.IntPtr _ | Const.UIntPtr _ | Const.Unit _ ->
            errorR (Error ( FSComp.SR.tastNotAConstantExpression(), m))
            x

    | TypeOfExpr g _ -> x
    | TypeDefOfExpr g _ -> x
    | Expr.Op (TOp.Coerce, _, [arg], _) -> 
        EvalAttribArgExpr g arg
    | EnumExpr g arg1 -> 
        EvalAttribArgExpr g arg1
    // Detect bitwise or of attribute flags
    | AttribBitwiseOrExpr g (arg1, arg2) -> 
        EvalArithBinOp ((|||), (|||), (|||), (|||), (|||), (|||), (|||), (|||)) (EvalAttribArgExpr g arg1) (EvalAttribArgExpr g arg2) 
    | SpecificBinopExpr g g.unchecked_addition_vref (arg1, arg2) -> 
       // At compile-time we check arithmetic 
       let v1, v2 = EvalAttribArgExpr g arg1, EvalAttribArgExpr g arg2 
       match v1, v2 with 
       | Expr.Const (Const.String x1, m, ty), Expr.Const (Const.String x2, _, _) -> Expr.Const (Const.String (x1 + x2), m, ty)
       | _ -> 
#if ALLOW_ARITHMETIC_OPS_IN_LITERAL_EXPRESSIONS_AND_ATTRIBUTE_ARGS
           EvalArithBinOp (Checked.(+), Checked.(+), Checked.(+), Checked.(+), Checked.(+), Checked.(+), Checked.(+), Checked.(+)) g v1 v2
#else
           errorR (Error ( FSComp.SR.tastNotAConstantExpression(), x.Range))
           x
#endif
#if ALLOW_ARITHMETIC_OPS_IN_LITERAL_EXPRESSIONS_AND_ATTRIBUTE_ARGS
    | SpecificBinopExpr g g.unchecked_subtraction_vref (arg1, arg2) -> 
       EvalArithBinOp (Checked.(-), Checked.(-), Checked.(-), Checked.(-), Checked.(-), Checked.(-), Checked.(-), Checked.(-)) g (EvalAttribArgExpr g arg1) (EvalAttribArgExpr g arg2)
    | SpecificBinopExpr g g.unchecked_multiply_vref (arg1, arg2) -> 
       EvalArithBinOp (Checked.(*), Checked.(*), Checked.(*), Checked.(*), Checked.(*), Checked.(*), Checked.(*), Checked.(*)) g (EvalAttribArgExpr g arg1) (EvalAttribArgExpr g arg2)
#endif
    | _ -> 
        errorR (Error ( FSComp.SR.tastNotAConstantExpression(), x.Range))
        x


and EvaledAttribExprEquality g e1 e2 = 
    match e1, e2 with 
    | Expr.Const (c1, _, _), Expr.Const (c2, _, _) -> c1 = c2
    | TypeOfExpr g ty1, TypeOfExpr g ty2 -> typeEquiv g ty1 ty2
    | TypeDefOfExpr g ty1, TypeDefOfExpr g ty2 -> typeEquiv g ty1 ty2
    | _ -> false

let (|ConstToILFieldInit|_|) c =
    match c with 
    | Const.SByte n -> Some (ILFieldInit.Int8 n)
    | Const.Int16 n -> Some (ILFieldInit.Int16 n)
    | Const.Int32 n -> Some (ILFieldInit.Int32 n)
    | Const.Int64 n -> Some (ILFieldInit.Int64 n)
    | Const.Byte n -> Some (ILFieldInit.UInt8 n)
    | Const.UInt16 n -> Some (ILFieldInit.UInt16 n)
    | Const.UInt32 n -> Some (ILFieldInit.UInt32 n)
    | Const.UInt64 n -> Some (ILFieldInit.UInt64 n)
    | Const.Bool n -> Some (ILFieldInit.Bool n)
    | Const.Char n -> Some (ILFieldInit.Char (uint16 n))
    | Const.Single n -> Some (ILFieldInit.Single n)
    | Const.Double n -> Some (ILFieldInit.Double n)
    | Const.String s -> Some (ILFieldInit.String s)
    | Const.Zero -> Some (ILFieldInit.Null)
    | _ -> None

let EvalLiteralExprOrAttribArg g x = 
    match x with 
    | Expr.Op (TOp.Coerce, _, [Expr.Op (TOp.Array, [elemTy], args, m)], _)
    | Expr.Op (TOp.Array, [elemTy], args, m) ->
        let args = args |> List.map (EvalAttribArgExpr g) 
        Expr.Op (TOp.Array, [elemTy], args, m) 
    | _ -> 
        EvalAttribArgExpr g x

// Take into account the fact that some "instance" members are compiled as static
// members when using CompilationRepresentation.Static, or any non-virtual instance members
// in a type that supports "null" as a true value. This is all members
// where ValRefIsCompiledAsInstanceMember is false but membInfo.MemberFlags.IsInstance 
// is true.
//
// This is the right abstraction for viewing member types, but the implementation
// below is a little ugly.
let GetTypeOfIntrinsicMemberInCompiledForm g (vref: ValRef) =
    assert (not vref.IsExtensionMember)
    let membInfo, topValInfo = checkMemberValRef vref
    let tps, cxs, argInfos, rty, retInfo = GetTypeOfMemberInMemberForm g vref
    let argInfos = 
        // Check if the thing is really an instance member compiled as a static member
        // If so, the object argument counts as a normal argument in the compiled form
        if membInfo.MemberFlags.IsInstance && not (ValRefIsCompiledAsInstanceMember g vref) then 
            let _, origArgInfos, _, _ = GetTopValTypeInFSharpForm g topValInfo vref.Type vref.Range
            match origArgInfos with
            | [] -> 
                errorR(InternalError("value does not have a valid member type", vref.Range))
                argInfos
            | h :: _ -> h :: argInfos
        else argInfos
    tps, cxs, argInfos, rty, retInfo


//--------------------------------------------------------------------------
// Tuple compilation (expressions)
//------------------------------------------------------------------------ 


let rec mkCompiledTuple g isStruct (argtys, args, m) = 
    let n = List.length argtys 
    if n <= 0 then failwith "mkCompiledTuple"
    elif n < maxTuple then (mkCompiledTupleTyconRef g isStruct n, argtys, args, m)
    else
        let argtysA, argtysB = List.splitAfter goodTupleFields argtys
        let argsA, argsB = List.splitAfter goodTupleFields args
        let ty8, v8 = 
            match argtysB, argsB with 
            | [ty8], [arg8] -> 
                match ty8 with
                // if it's already been nested or ended, pass it through
                |  TType_app(tn, _, _)  when (isCompiledTupleTyconRef g tn) ->
                    ty8, arg8
                | _ ->
                    let ty8enc = TType_app((if isStruct then g.struct_tuple1_tcr else g.ref_tuple1_tcr), [ty8], g.knownWithoutNull)
                    let v8enc = Expr.Op (TOp.Tuple (mkTupInfo isStruct), [ty8], [arg8], m) 
                    ty8enc, v8enc
            | _ -> 
                let a, b, c, d = mkCompiledTuple g isStruct (argtysB, argsB, m)
                let ty8plus = TType_app (a, b, g.knownWithoutNull)
                let v8plus = Expr.Op (TOp.Tuple (mkTupInfo isStruct), b, c, d)
                ty8plus, v8plus
        let argtysAB = argtysA @ [ty8] 
        (mkCompiledTupleTyconRef g isStruct (List.length argtysAB), argtysAB, argsA @ [v8], m)

let mkILMethodSpecForTupleItem (_g: TcGlobals) (ty: ILType) n = 
    mkILNonGenericInstanceMethSpecInTy(ty, (if n < goodTupleFields then "get_Item"+(n+1).ToString() else "get_Rest"), [], mkILTyvarTy (uint16 n))

let mkILFieldSpecForTupleItem (ty: ILType) n = 
    mkILFieldSpecInTy (ty, (if n < goodTupleFields then "Item"+(n+1).ToString() else "Rest"), mkILTyvarTy (uint16 n))

let mkGetTupleItemN g m n (ty: ILType) isStruct te retty =
    if isStruct then
        mkAsmExpr ([mkNormalLdfld (mkILFieldSpecForTupleItem ty n) ], [], [te], [retty], m)
    else
        mkAsmExpr ([IL.mkNormalCall(mkILMethodSpecForTupleItem g ty n)], [], [te], [retty], m)

/// Match an Int32 constant expression
let (|Int32Expr|_|) expr = 
    match expr with 
    | Expr.Const (Const.Int32 n, _, _) -> Some n
    | _ -> None 

/// Match a try-finally expression
let (|TryFinally|_|) expr = 
    match expr with 
    | Expr.Op (TOp.TryFinally _, [_resty], [Expr.Lambda (_, _, _, [_], e1, _, _); Expr.Lambda (_, _, _, [_], e2, _, _)], _) -> Some(e1, e2)
    | _ -> None
    
// detect ONLY the while loops that result from compiling 'for ... in ... do ...'
let (|WhileLoopForCompiledForEachExpr|_|) expr = 
    match expr with 
    | Expr.Op (TOp.While (_, WhileLoopForCompiledForEachExprMarker), _, [Expr.Lambda (_, _, _, [_], e1, _, _); Expr.Lambda (_, _, _, [_], e2, _, _)], m) -> Some(e1, e2, m)
    | _ -> None
    
let (|Let|_|) expr = 
    match expr with 
    | Expr.Let (TBind(v, e1, sp), e2, _, _) -> Some(v, e1, sp, e2)
    | _ -> None

let (|RangeInt32Step|_|) g expr = 
    match expr with 
    // detect 'n .. m' 
    | Expr.App (Expr.Val (vf, _, _), _, [tyarg], [startExpr;finishExpr], _)
         when valRefEq g vf g.range_op_vref && typeEquiv g tyarg g.int_ty -> Some(startExpr, 1, finishExpr)
    
    // detect (RangeInt32 startExpr N finishExpr), the inlined/compiled form of 'n .. m' and 'n .. N .. m'
    | Expr.App (Expr.Val (vf, _, _), _, [], [startExpr; Int32Expr n; finishExpr], _)
         when valRefEq g vf g.range_int32_op_vref -> Some(startExpr, n, finishExpr)

    | _ -> None

let (|GetEnumeratorCall|_|) expr =   
    match expr with   
    | Expr.Op (TOp.ILCall ( _, _, _, _, _, _, _, ilMethodRef, _, _, _), _, [Expr.Val (vref, _, _) | Expr.Op (_, _, [Expr.Val (vref, ValUseFlag.NormalValUse, _)], _) ], _) ->  
        if ilMethodRef.Name = "GetEnumerator" then Some vref  
        else None  
    | _ -> None  

let (|CompiledForEachExpr|_|) g expr =   
    match expr with
    | Let (enumerableVar, enumerableExpr, _, 
           Let (enumeratorVar, GetEnumeratorCall enumerableVar2, enumeratorBind, 
              TryFinally (WhileLoopForCompiledForEachExpr (_, Let (elemVar, _, _, bodyExpr), _), _))) 
                 // Apply correctness conditions to ensure this really is a compiled for-each expression.
                 when valRefEq g (mkLocalValRef enumerableVar) enumerableVar2 &&
                      enumerableVar.IsCompilerGenerated &&
                      enumeratorVar.IsCompilerGenerated &&
                      (let fvs = (freeInExpr CollectLocals bodyExpr)
                       not (Zset.contains enumerableVar fvs.FreeLocals) && 
                       not (Zset.contains enumeratorVar fvs.FreeLocals)) ->

        // Extract useful ranges
        let mEnumExpr = enumerableExpr.Range
        let mBody = bodyExpr.Range
        let mWholeExpr = expr.Range

        let spForLoop, mForLoop = match enumeratorBind with DebugPointAtBinding.Yes spStart -> DebugPointAtFor.Yes spStart, spStart | _ -> DebugPointAtFor.No, mEnumExpr
        let spWhileLoop = match enumeratorBind with DebugPointAtBinding.Yes spStart -> DebugPointAtWhile.Yes spStart| _ -> DebugPointAtWhile.No
        let enumerableTy = tyOfExpr g enumerableExpr

        Some (enumerableTy, enumerableExpr, elemVar, bodyExpr, (mEnumExpr, mBody, spForLoop, mForLoop, spWhileLoop, mWholeExpr))
    | _ -> None  
             

let (|CompiledInt32RangeForEachExpr|_|) g expr = 
    match expr with
    | CompiledForEachExpr g (_, RangeInt32Step g (startExpr, step, finishExpr), elemVar, bodyExpr, ranges) ->
        Some (startExpr, step, finishExpr, elemVar, bodyExpr, ranges)
        | _ -> None
    | _ -> None


type OptimizeForExpressionOptions = OptimizeIntRangesOnly | OptimizeAllForExpressions

let DetectAndOptimizeForExpression g option expr =
    match option, expr with
    | _, CompiledInt32RangeForEachExpr g (startExpr, (1 | -1 as step), finishExpr, elemVar, bodyExpr, ranges) -> 

           let (_mEnumExpr, _mBody, spForLoop, _mForLoop, _spWhileLoop, mWholeExpr) = ranges
           mkFastForLoop g (spForLoop, mWholeExpr, elemVar, startExpr, (step = 1), finishExpr, bodyExpr)

    | OptimizeAllForExpressions, CompiledForEachExpr g (enumerableTy, enumerableExpr, elemVar, bodyExpr, ranges) ->

         let (mEnumExpr, mBody, spForLoop, mForLoop, spWhileLoop, mWholeExpr) = ranges

         if isStringTy g enumerableTy then
            // type is string, optimize for expression as:
            //  let $str = enumerable
            //  for $idx in 0..(str.Length - 1) do
            //      let elem = str.[idx]
            //      body elem

            let strVar, strExpr = mkCompGenLocal mEnumExpr "str" enumerableTy
            let idxVar, idxExpr = mkCompGenLocal elemVar.Range "idx" g.int32_ty

            let lengthExpr = mkGetStringLength g mForLoop strExpr
            let charExpr = mkGetStringChar g mForLoop strExpr idxExpr

            let startExpr = mkZero g mForLoop
            let finishExpr = mkDecr g mForLoop lengthExpr
            // for compat reasons, loop item over string is sometimes object, not char
            let loopItemExpr = mkCoerceIfNeeded g elemVar.Type g.char_ty charExpr  
            let bodyExpr = mkCompGenLet mForLoop elemVar loopItemExpr bodyExpr
            let forExpr = mkFastForLoop g (spForLoop, mWholeExpr, idxVar, startExpr, true, finishExpr, bodyExpr)
            let expr = mkCompGenLet mEnumExpr strVar enumerableExpr forExpr

            expr

         elif isListTy g enumerableTy then
            // type is list, optimize for expression as:
            //  let mutable $currentVar = listExpr
            //  let mutable $nextVar = $tailOrNull
            //  while $guardExpr do
            //    let i = $headExpr
            //    bodyExpr ()
            //    $current <- $next
            //    $next <- $tailOrNull

            let IndexHead = 0
            let IndexTail = 1

            let currentVar, currentExpr = mkMutableCompGenLocal mEnumExpr "current" enumerableTy
            let nextVar, nextExpr = mkMutableCompGenLocal mEnumExpr "next" enumerableTy
            let elemTy = destListTy g enumerableTy

            let guardExpr = mkNonNullTest g mForLoop nextExpr
            let headOrDefaultExpr = mkUnionCaseFieldGetUnprovenViaExprAddr (currentExpr, g.cons_ucref, [elemTy], IndexHead, mForLoop)
            let tailOrNullExpr = mkUnionCaseFieldGetUnprovenViaExprAddr (currentExpr, g.cons_ucref, [elemTy], IndexTail, mForLoop)
            let bodyExpr =
                mkCompGenLet mForLoop elemVar headOrDefaultExpr
                    (mkCompGenSequential mForLoop
                        bodyExpr
                        (mkCompGenSequential mForLoop
                            (mkValSet mForLoop (mkLocalValRef currentVar) nextExpr)
                            (mkValSet mForLoop (mkLocalValRef nextVar) tailOrNullExpr)))

            let expr =
                // let mutable current = enumerableExpr
                let spBind = (match spForLoop with DebugPointAtFor.Yes spStart -> DebugPointAtBinding.Yes spStart | DebugPointAtFor.No -> DebugPointAtBinding.NoneAtSticky)
                mkLet spBind mEnumExpr currentVar enumerableExpr
                    // let mutable next = current.TailOrNull
                    (mkCompGenLet mForLoop nextVar tailOrNullExpr 
                        // while notNull next dp
                       (mkWhile g (spWhileLoop, WhileLoopForCompiledForEachExprMarker, guardExpr, bodyExpr, mBody)))

            expr

         else
            expr

    | _ -> expr

// Used to remove Expr.Link for inner expressions in pattern matches
let (|InnerExprPat|) expr = stripExpr expr

/// One of the transformations performed by the compiler
/// is to eliminate variables of static type "unit". These is a
/// utility function related to this.

let BindUnitVars g (mvs: Val list, paramInfos: ArgReprInfo list, body) = 
    match mvs, paramInfos with 
    | [v], [] -> 
        assert isUnitTy g v.Type
        [], mkLet DebugPointAtBinding.NoneAtInvisible v.Range v (mkUnit g v.Range) body 
    | _ -> mvs, body

let isThreadOrContextStatic g attrs = 
    HasFSharpAttributeOpt g g.attrib_ThreadStaticAttribute attrs ||
    HasFSharpAttributeOpt g g.attrib_ContextStaticAttribute attrs 

let mkUnitDelayLambda (g: TcGlobals) m e =
    let uv, _ = mkCompGenLocal m "unitVar" g.unit_ty
    mkLambda m uv (e, tyOfExpr g e) 

let (|ValApp|_|) g vref expr =
    match expr with
    // use 'seq { ... }' as an indicator
    | Expr.App (Expr.Val (vref2, _, _), _f0ty, tyargs, args, m) when valRefEq g vref vref2 ->  Some (tyargs, args, m)
    | _ -> None

/// Combine a list of ModuleOrNamespaceType's making up the description of a CCU. checking there are now
/// duplicate modules etc.
let CombineCcuContentFragments m l = 

    /// Combine module types when multiple namespace fragments contribute to the
    /// same namespace, making new module specs as we go.
    let rec CombineModuleOrNamespaceTypes path m (mty1: ModuleOrNamespaceType) (mty2: ModuleOrNamespaceType) = 
        match mty1.ModuleOrNamespaceKind, mty2.ModuleOrNamespaceKind with 
        | Namespace, Namespace -> 
            let kind = mty1.ModuleOrNamespaceKind
            let tab1 = mty1.AllEntitiesByLogicalMangledName
            let tab2 = mty2.AllEntitiesByLogicalMangledName
            let entities = 
                [ for e1 in mty1.AllEntities do 
                      match tab2.TryGetValue e1.LogicalName with
                      | true, e2 -> yield CombineEntities path e1 e2
                      | _ -> yield e1
                  for e2 in mty2.AllEntities do 
                      match tab1.TryGetValue e2.LogicalName with
                      | true, _ -> ()
                      | _ -> yield e2 ]

            let vals = QueueList.append mty1.AllValsAndMembers mty2.AllValsAndMembers

            ModuleOrNamespaceType(kind, vals, QueueList.ofList entities)

        | Namespace, _ | _, Namespace -> 
            error(Error(FSComp.SR.tastNamespaceAndModuleWithSameNameInAssembly(textOfPath path), m))

        | _-> 
            error(Error(FSComp.SR.tastTwoModulesWithSameNameInAssembly(textOfPath path), m))

    and CombineEntities path (entity1: Entity) (entity2: Entity) = 

        match entity1.IsModuleOrNamespace, entity2.IsModuleOrNamespace with
        | true, true -> 
            entity1 |> Construct.NewModifiedTycon (fun data1 -> 
                        let xml = XmlDoc.Merge entity1.XmlDoc entity2.XmlDoc
                        { data1 with 
                             entity_attribs = entity1.Attribs @ entity2.Attribs
                             entity_modul_contents = MaybeLazy.Lazy (lazy (CombineModuleOrNamespaceTypes (path@[entity2.DemangledModuleOrNamespaceName]) entity2.Range entity1.ModuleOrNamespaceType entity2.ModuleOrNamespaceType))
                             entity_opt_data = 
                                match data1.entity_opt_data with
                                | Some optData -> Some { optData with entity_xmldoc = xml }
                                | _ -> Some { Entity.NewEmptyEntityOptData() with entity_xmldoc = xml } }) 
        | false, false -> 
            error(Error(FSComp.SR.tastDuplicateTypeDefinitionInAssembly(entity2.LogicalName, textOfPath path), entity2.Range))
        | _, _ -> 
            error(Error(FSComp.SR.tastConflictingModuleAndTypeDefinitionInAssembly(entity2.LogicalName, textOfPath path), entity2.Range))
    
    and CombineModuleOrNamespaceTypeList path m l = 
        match l with
        | h :: t -> List.fold (CombineModuleOrNamespaceTypes path m) h t
        | _ -> failwith "CombineModuleOrNamespaceTypeList"

    CombineModuleOrNamespaceTypeList [] m l

/// An immutable mappping from witnesses to some data.
///
/// Note: this uses an immutable HashMap/Dictionary with an IEqualityComparer that captures TcGlobals, see EmptyTraitWitnessInfoHashMap
type TraitWitnessInfoHashMap<'T> = ImmutableDictionary<TraitWitnessInfo, 'T>

/// Create an empty immutable mapping from witnesses to some data
let EmptyTraitWitnessInfoHashMap g : TraitWitnessInfoHashMap<'T> =
    ImmutableDictionary.Create(
         { new IEqualityComparer<_> with 
                member _.Equals(a, b) = traitKeysAEquiv g TypeEquivEnv.Empty a b
                member _.GetHashCode(a) = hash a.MemberName
         })

let (|WhileExpr|_|) expr = 
    match expr with 
    | Expr.Op (TOp.While (sp1, sp2), _, [Expr.Lambda (_, _, _, [_gv], guardExpr, _, _);Expr.Lambda (_, _, _, [_bv], bodyExpr, _, _)], m) ->
        Some (sp1, sp2, guardExpr, bodyExpr, m)
    | _ -> None

let (|TryFinallyExpr|_|) expr = 
    match expr with 
    | Expr.Op (TOp.TryFinally (sp1, sp2), [ty], [Expr.Lambda (_, _, _, [_], e1, _, _); Expr.Lambda (_, _, _, [_], e2, _, _)], m) ->
        Some (sp1, sp2, ty, e1, e2, m)
    | _ -> None

let (|ForLoopExpr|_|) expr = 
    match expr with 
    | Expr.Op (TOp.For (sp1, sp2), _, [Expr.Lambda (_, _, _, [_], e1, _, _);Expr.Lambda (_, _, _, [_], e2, _, _);Expr.Lambda (_, _, _, [v], e3, _, _)], m) ->
        Some (sp1, sp2, e1, e2, v, e3, m)
    | _ -> None

let (|TryWithExpr|_|) expr =
    match expr with 
    | Expr.Op (TOp.TryWith (spTry, spWith), [resTy], [Expr.Lambda (_, _, _, [_], bodyExpr, _, _); Expr.Lambda (_, _, _, [filterVar], filterExpr, _, _); Expr.Lambda (_, _, _, [handlerVar], handlerExpr, _, _)], m) ->
        Some (spTry, spWith, resTy, bodyExpr, filterVar, filterExpr, handlerVar, handlerExpr, m)
    | _ -> None

let mkLabelled m l e = mkCompGenSequential m (Expr.Op (TOp.Label l, [], [], m)) e<|MERGE_RESOLUTION|>--- conflicted
+++ resolved
@@ -3315,13 +3315,9 @@
 
 let mkOptionTy (g: TcGlobals) ty = TType_app (g.option_tcr_nice, [ty], g.knownWithoutNull)
 
-<<<<<<< HEAD
 let mkListTy (g: TcGlobals) ty = TType_app (g.list_tcr_nice, [ty], g.knownWithoutNull)
-=======
-let mkValueOptionTy (g: TcGlobals) ty = TType_app (g.valueoption_tcr_nice, [ty])
-
-let mkNullableTy (g: TcGlobals) ty = TType_app (g.system_Nullable_tcref, [ty])
->>>>>>> 200af477
+
+let mkValueOptionTy (g: TcGlobals) ty = TType_app (g.valueoption_tcr_nice, [ty], g.knownWithoutNull)
 
 let mkNullableTy (g: TcGlobals) ty = TType_app (g.system_Nullable_tcref, [ty], g.knownWithoutNull)
 
@@ -8624,13 +8620,8 @@
         elif isStruct then mkValueOptionTy g choicety
         else mkOptionTy g choicety
     
-<<<<<<< HEAD
-    member apinfo.OverallType g m dty rtys = 
-        mkFunTy g dty (apinfo.ResultType g m rtys)
-=======
     member apinfo.OverallType g m dty rtys isStruct = 
-        mkFunTy dty (apinfo.ResultType g m rtys isStruct)
->>>>>>> 200af477
+        mkFunTy g dty (apinfo.ResultType g m rtys isStruct)
 
 //---------------------------------------------------------------------------
 // Active pattern validation
