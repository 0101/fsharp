--- conflicted
+++ resolved
@@ -287,15 +287,14 @@
         <target state="translated">以偏移量 {0} 开始的资源标头格式不正确。</target>
         <note />
       </trans-unit>
-<<<<<<< HEAD
       <trans-unit id="optsCheckNulls">
         <source>Enable nullness declarations and checks</source>
         <target state="new">Enable nullness declarations and checks</target>
-=======
+        <note />
+      </trans-unit>
       <trans-unit id="optsAllSigs">
         <source>Print the inferred interfaces of all compilation files to associated signature files</source>
         <target state="new">Print the inferred interfaces of all compilation files to associated signature files</target>
->>>>>>> a70f3bea
         <note />
       </trans-unit>
       <trans-unit id="optsLangVersion">
