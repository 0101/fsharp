--- conflicted
+++ resolved
@@ -82,12 +82,8 @@
 val internal pickleCcuInfo: pickler<PickledCcuInfo>
 
 /// Serialize an arbitrary object using the given pickler
-<<<<<<< HEAD
-val pickleObjWithDanglingCcus : inMem: bool -> file: string -> TcGlobals -> scope:CcuThunk -> pickler<'T> -> 'T -> ByteBuffer * ByteBuffer
-=======
 val pickleObjWithDanglingCcus:
-    inMem: bool -> file: string -> TcGlobals -> scope: CcuThunk -> pickler<'T> -> 'T -> ByteBuffer
->>>>>>> f5e74287
+    inMem: bool -> file: string -> TcGlobals -> scope: CcuThunk -> pickler<'T> -> 'T -> ByteBuffer * ByteBuffer
 
 /// The type of state unpicklers read from
 type ReaderState
@@ -148,14 +144,11 @@
 val internal unpickleCcuInfo: ReaderState -> PickledCcuInfo
 
 /// Deserialize an arbitrary object which may have holes referring to other compilation units
-<<<<<<< HEAD
-val internal unpickleObjWithDanglingCcus : file:string -> viewedScope:ILScopeRef -> ilModule:ILModuleDef option -> 'T  unpickler -> ReadOnlyByteMemory -> ReadOnlyByteMemory -> PickledDataWithReferences<'T>
-=======
 val internal unpickleObjWithDanglingCcus:
     file: string ->
     viewedScope: ILScopeRef ->
     ilModule: ILModuleDef option ->
     'T unpickler ->
     ReadOnlyByteMemory ->
-        PickledDataWithReferences<'T>
->>>>>>> f5e74287
+    ReadOnlyByteMemory ->
+        PickledDataWithReferences<'T>