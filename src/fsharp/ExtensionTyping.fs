--- conflicted
+++ resolved
@@ -1424,23 +1424,15 @@
     let GetFSharpPathToProvidedType (st: Tainted<ProvidedType>, range) = 
         // Can't use st.Fullname because it may be like IEnumerable<Something>
         // We want [System;Collections;Generic]
-<<<<<<< HEAD
-        let namespaceParts = GetPartsOfNamespaceRecover(st.PUntaint((fun st -> st.Namespace), m))
-#if BUILDING_WITH_LKG || BUILD_FROM_SOURCE
-=======
         let namespaceParts = GetPartsOfNamespaceRecover(st.PUntaint((fun st -> st.Namespace), range))
->>>>>>> e292e2cb
+#if BUILDING_WITH_LKG || BUILD_FROM_SOURCE
         let rec walkUpNestedClasses(st: Tainted<ProvidedType>, soFar) =
 #else
         let rec walkUpNestedClasses(st: Tainted<ProvidedType?>, soFar) =
 #endif
             match st with
             | Tainted.Null -> soFar
-<<<<<<< HEAD
-            | Tainted.NonNull st -> walkUpNestedClasses(st.PApply((fun st ->st.DeclaringType), m), soFar) @ [st.PUntaint((fun st -> st.Name), m)]
-=======
-            | st -> walkUpNestedClasses(st.PApply((fun st ->st.DeclaringType), range), soFar) @ [st.PUntaint((fun st -> st.Name), range)]
->>>>>>> e292e2cb
+            | Tainted.NonNull st -> walkUpNestedClasses(st.PApply((fun st ->st.DeclaringType), range), soFar) @ [st.PUntaint((fun st -> st.Name), range)]
 
         walkUpNestedClasses(st.PApply((fun st ->st.DeclaringType), range), namespaceParts)
 
@@ -1455,11 +1447,7 @@
     /// any type relocations or static linking for generated types.
     let GetOriginalILTypeRefOfProvidedType (st: Tainted<ProvidedType>, range) = 
         
-<<<<<<< HEAD
-        let aref = GetOriginalILAssemblyRefOfProvidedAssembly (st.PApply((fun st -> nonNull<ProvidedAssembly> st.Assembly), m), m) // TODO: why is explicit instantiation needed here
-=======
-        let aref = GetOriginalILAssemblyRefOfProvidedAssembly (st.PApply((fun st -> st.Assembly), range), range)
->>>>>>> e292e2cb
+        let aref = GetOriginalILAssemblyRefOfProvidedAssembly (st.PApply((fun st -> nonNull<ProvidedAssembly> st.Assembly), range), range) // NULLNESS TODO: why is explicit instantiation needed here
         let scoperef = ILScopeRef.Assembly aref
         let enc, nm = ILPathToProvidedType (st, range)
         let tref = ILTypeRef.Create(scoperef, enc, nm)
