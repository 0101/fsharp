// Copyright (c) Microsoft Corporation.  All Rights Reserved.  See License.txt in the project root for license information.

/// Defines the global environment for all type checking.
///
/// The environment (TcGlobals) are well-known types and values are hard-wired
/// into the compiler.  This lets the compiler perform particular optimizations
/// for these types and values, for example emitting optimized calls for
/// comparison and hashing functions.
module internal FSharp.Compiler.TcGlobals

open System.Collections.Concurrent
open System.Diagnostics

open Internal.Utilities.Library
open FSharp.Compiler.AbstractIL
open FSharp.Compiler.AbstractIL.IL
open FSharp.Compiler.AbstractIL.ILX
open FSharp.Compiler.CompilerGlobalState
open FSharp.Compiler.Features
open FSharp.Compiler.IO
open FSharp.Compiler.Syntax.PrettyNaming
open FSharp.Compiler.Text.FileIndex
open FSharp.Compiler.Text.Range
open FSharp.Compiler.TypedTree
open FSharp.Compiler.TypedTreeBasics

open Internal.Utilities

let internal DummyFileNameForRangesWithoutASpecificLocation = startupFileName
let private envRange = rangeN DummyFileNameForRangesWithoutASpecificLocation 0

/// Represents an intrinsic value from FSharp.Core known to the compiler
[<NoEquality; NoComparison; StructuredFormatDisplay("{DebugText}")>]
type IntrinsicValRef =
    | IntrinsicValRef of NonLocalEntityRef * string * bool * TType * ValLinkageFullKey

    member x.Name = (let (IntrinsicValRef(_, nm, _,  _, _)) = x in nm)

    /// For debugging
    [<DebuggerBrowsable(DebuggerBrowsableState.Never)>]
    member x.DebugText = x.ToString()

    /// For debugging
    override x.ToString() = x.Name

let ValRefForIntrinsic (IntrinsicValRef(mvr, _, _, _, key))  = mkNonLocalValRef mvr key

//-------------------------------------------------------------------------
// Access the initial environment: names
//-------------------------------------------------------------------------

[<AutoOpen>]
module FSharpLib =

    let CoreOperatorsCheckedName = FSharpLib.Root + ".Core.Operators.Checked"
    let ControlName              = FSharpLib.Root + ".Control"
    let LinqName                 = FSharpLib.Root + ".Linq"
    let CollectionsName          = FSharpLib.Root + ".Collections"
    let LanguagePrimitivesName   = FSharpLib.Root + ".Core.LanguagePrimitives"
    let CompilerServicesName     = FSharpLib.Root + ".Core.CompilerServices"
    let LinqRuntimeHelpersName   = FSharpLib.Root + ".Linq.RuntimeHelpers"
    let RuntimeHelpersName       = FSharpLib.Root + ".Core.CompilerServices.RuntimeHelpers"
    let ExtraTopLevelOperatorsName = FSharpLib.Root + ".Core.ExtraTopLevelOperators"
    let NativeInteropName                 = FSharpLib.Root + ".NativeInterop"

    let QuotationsName             = FSharpLib.Root + ".Quotations"

    let ControlPath                 = splitNamespace ControlName
    let LinqPath                    = splitNamespace LinqName
    let CollectionsPath             = splitNamespace CollectionsName
    let NativeInteropPath           = splitNamespace NativeInteropName |> Array.ofList
    let CompilerServicesPath        = splitNamespace CompilerServicesName |> Array.ofList
    let LinqRuntimeHelpersPath      = splitNamespace LinqRuntimeHelpersName |> Array.ofList
    let RuntimeHelpersPath          = splitNamespace RuntimeHelpersName |> Array.ofList
    let QuotationsPath              = splitNamespace QuotationsName |> Array.ofList

    let RootPathArray                    = FSharpLib.RootPath |> Array.ofList
    let CorePathArray                    = FSharpLib.CorePath |> Array.ofList
    let LinqPathArray                    = LinqPath |> Array.ofList
    let ControlPathArray                 = ControlPath |> Array.ofList
    let CollectionsPathArray             = CollectionsPath |> Array.ofList

//-------------------------------------------------------------------------
// Access the initial environment: helpers to build references
//-------------------------------------------------------------------------

let mkNonLocalTyconRef2 ccu path n = mkNonLocalTyconRef (mkNonLocalEntityRef ccu path) n

let mk_MFCore_tcref             ccu n = mkNonLocalTyconRef2 ccu FSharpLib.CorePathArray n
let mk_MFQuotations_tcref       ccu n = mkNonLocalTyconRef2 ccu FSharpLib.QuotationsPath n
let mk_MFLinq_tcref             ccu n = mkNonLocalTyconRef2 ccu LinqPathArray n
let mk_MFCollections_tcref      ccu n = mkNonLocalTyconRef2 ccu FSharpLib.CollectionsPathArray n
let mk_MFCompilerServices_tcref ccu n = mkNonLocalTyconRef2 ccu FSharpLib.CompilerServicesPath n
let mk_MFRuntimeHelpers_tcref   ccu n = mkNonLocalTyconRef2 ccu FSharpLib.RuntimeHelpersPath n
let mk_MFControl_tcref          ccu n = mkNonLocalTyconRef2 ccu FSharpLib.ControlPathArray n


type
    [<NoEquality; NoComparison; StructuredFormatDisplay("{DebugText}")>]
    BuiltinAttribInfo =
    | AttribInfo of ILTypeRef * TyconRef

    member this.TyconRef = let (AttribInfo(_, tcref)) = this in tcref

    member this.TypeRef  = let (AttribInfo(tref, _)) = this in tref

    /// For debugging
    [<DebuggerBrowsable(DebuggerBrowsableState.Never)>]
    member x.DebugText = x.ToString()

    /// For debugging
    override x.ToString() = x.TyconRef.ToString()


[<Literal>]
let tname_DebuggerNonUserCodeAttribute = "System.Diagnostics.DebuggerNonUserCodeAttribute"
[<Literal>]
let tname_DebuggableAttribute_DebuggingModes = "DebuggingModes"
[<Literal>]
let tname_DebuggerHiddenAttribute = "System.Diagnostics.DebuggerHiddenAttribute"
[<Literal>]
let tname_DebuggerDisplayAttribute = "System.Diagnostics.DebuggerDisplayAttribute"
[<Literal>]
let tname_DebuggerTypeProxyAttribute = "System.Diagnostics.DebuggerTypeProxyAttribute"
[<Literal>]
let tname_DebuggerStepThroughAttribute = "System.Diagnostics.DebuggerStepThroughAttribute"
[<Literal>]
let tname_DebuggerBrowsableAttribute = "System.Diagnostics.DebuggerBrowsableAttribute"
[<Literal>]
let tname_DebuggerBrowsableState = "System.Diagnostics.DebuggerBrowsableState"

[<Literal>]
let tname_StringBuilder = "System.Text.StringBuilder"
[<Literal>]
let tname_IComparable = "System.IComparable"
[<Literal>]
let tname_Exception = "System.Exception"
[<Literal>]
let tname_Missing = "System.Reflection.Missing"
[<Literal>]
let tname_FormattableString = "System.FormattableString"
[<Literal>]
let tname_SerializationInfo = "System.Runtime.Serialization.SerializationInfo"
[<Literal>]
let tname_StreamingContext = "System.Runtime.Serialization.StreamingContext"
[<Literal>]
let tname_SecurityPermissionAttribute = "System.Security.Permissions.SecurityPermissionAttribute"
[<Literal>]
let tname_Delegate = "System.Delegate"
[<Literal>]
let tname_ValueType = "System.ValueType"
[<Literal>]
let tname_Enum = "System.Enum"
[<Literal>]
let tname_Array = "System.Array"
[<Literal>]
let tname_RuntimeArgumentHandle = "System.RuntimeArgumentHandle"
[<Literal>]
let tname_RuntimeTypeHandle = "System.RuntimeTypeHandle"
[<Literal>]
let tname_RuntimeMethodHandle = "System.RuntimeMethodHandle"
[<Literal>]
let tname_RuntimeFieldHandle = "System.RuntimeFieldHandle"
[<Literal>]
let tname_CompilerGeneratedAttribute = "System.Runtime.CompilerServices.CompilerGeneratedAttribute"
[<Literal>]
let tname_DebuggableAttribute = "System.Diagnostics.DebuggableAttribute"
[<Literal>]
let tname_AsyncCallback = "System.AsyncCallback"
[<Literal>]
let tname_IAsyncResult = "System.IAsyncResult"

//-------------------------------------------------------------------------
// Table of all these "globals"
//-------------------------------------------------------------------------

type public TcGlobals(compilingFslib: bool, ilg:ILGlobals, fslibCcu: CcuThunk, directoryToResolveRelativePaths,
                      mlCompatibility: bool, isInteractive:bool, checkNullness: bool,
                      // The helper to find system types amongst referenced DLLs
                      tryFindSysTypeCcu,
                      emitDebugInfoInQuotations: bool, noDebugData: bool,
                      pathMap: PathMap, langVersion: LanguageVersion) =
      
  let v_langFeatureNullness = langVersion.SupportsFeature LanguageFeature.NullnessChecking

  let v_knownWithoutNull =
      if v_langFeatureNullness then KnownWithoutNull else KnownAmbivalentToNull

  let mkNonGenericTy tcref = TType_app(tcref, [], v_knownWithoutNull)

  let mkNonGenericTyWithNullness tcref nullness = TType_app(tcref, [], nullness)

  let mkNonLocalTyconRef2 ccu path n = mkNonLocalTyconRef (mkNonLocalEntityRef ccu path) n 

  let mk_MFCore_tcref             ccu n = mkNonLocalTyconRef2 ccu FSharpLib.CorePathArray n 
  let mk_MFQuotations_tcref       ccu n = mkNonLocalTyconRef2 ccu FSharpLib.QuotationsPath n 
  let mk_MFLinq_tcref             ccu n = mkNonLocalTyconRef2 ccu LinqPathArray n 
  let mk_MFCollections_tcref      ccu n = mkNonLocalTyconRef2 ccu FSharpLib.CollectionsPathArray n 
  let mk_MFCompilerServices_tcref ccu n = mkNonLocalTyconRef2 ccu FSharpLib.CompilerServicesPath n 
  let mk_MFControl_tcref          ccu n = mkNonLocalTyconRef2 ccu FSharpLib.ControlPathArray n 

  let vara = Construct.NewRigidTypar "a" envRange
  let varb = Construct.NewRigidTypar "b" envRange
  let varc = Construct.NewRigidTypar "c" envRange
  let vard = Construct.NewRigidTypar "d" envRange
  let vare = Construct.NewRigidTypar "e" envRange

  let varaTy = mkTyparTy vara
  let varbTy = mkTyparTy varb
  let varcTy = mkTyparTy varc
  let vardTy = mkTyparTy vard
  let vareTy = mkTyparTy vare

  let v_int_tcr        = mk_MFCore_tcref fslibCcu "int"
  let v_nativeint_tcr  = mk_MFCore_tcref fslibCcu "nativeint"
  let v_unativeint_tcr = mk_MFCore_tcref fslibCcu "unativeint"
  let v_int32_tcr      = mk_MFCore_tcref fslibCcu "int32"
  let v_int16_tcr      = mk_MFCore_tcref fslibCcu "int16"
  let v_int64_tcr      = mk_MFCore_tcref fslibCcu "int64"
  let v_uint16_tcr     = mk_MFCore_tcref fslibCcu "uint16"
  let v_uint32_tcr     = mk_MFCore_tcref fslibCcu "uint32"
  let v_uint64_tcr     = mk_MFCore_tcref fslibCcu "uint64"
  let v_sbyte_tcr      = mk_MFCore_tcref fslibCcu "sbyte"
  let v_decimal_tcr    = mk_MFCore_tcref fslibCcu "decimal"
  let v_pdecimal_tcr   = mk_MFCore_tcref fslibCcu "decimal`1"
  let v_byte_tcr       = mk_MFCore_tcref fslibCcu "byte"
  let v_bool_tcr       = mk_MFCore_tcref fslibCcu "bool"
  let v_string_tcr     = mk_MFCore_tcref fslibCcu "string"
  let v_obj_tcr        = mk_MFCore_tcref fslibCcu "obj"
  let v_unit_tcr_canon = mk_MFCore_tcref fslibCcu "Unit"
  let v_unit_tcr_nice  = mk_MFCore_tcref fslibCcu "unit"
  let v_exn_tcr        = mk_MFCore_tcref fslibCcu "exn"
  let v_char_tcr       = mk_MFCore_tcref fslibCcu "char"
  let v_float_tcr      = mk_MFCore_tcref fslibCcu "float"
  let v_float32_tcr    = mk_MFCore_tcref fslibCcu "float32"
  let v_pfloat_tcr      = mk_MFCore_tcref fslibCcu "float`1"
  let v_pfloat32_tcr    = mk_MFCore_tcref fslibCcu "float32`1"
  let v_pint_tcr        = mk_MFCore_tcref fslibCcu "int`1"
  let v_pint8_tcr       = mk_MFCore_tcref fslibCcu "sbyte`1"
  let v_pint16_tcr      = mk_MFCore_tcref fslibCcu "int16`1"
  let v_pint64_tcr      = mk_MFCore_tcref fslibCcu "int64`1"
  let v_pnativeint_tcr  = mk_MFCore_tcref fslibCcu "nativeint`1"
  let v_puint_tcr       = mk_MFCore_tcref fslibCcu "uint`1"
  let v_puint8_tcr      = mk_MFCore_tcref fslibCcu "byte`1"
  let v_puint16_tcr     = mk_MFCore_tcref fslibCcu "uint16`1"
  let v_puint64_tcr     = mk_MFCore_tcref fslibCcu "uint64`1"
  let v_punativeint_tcr = mk_MFCore_tcref fslibCcu "unativeint`1"
  let v_byref_tcr      = mk_MFCore_tcref fslibCcu "byref`1"
  let v_byref2_tcr      = mk_MFCore_tcref fslibCcu "byref`2"
  let v_outref_tcr      = mk_MFCore_tcref fslibCcu "outref`1"
  let v_inref_tcr      = mk_MFCore_tcref fslibCcu "inref`1"
  let v_nativeptr_tcr  = mk_MFCore_tcref fslibCcu "nativeptr`1"
  let v_voidptr_tcr      = mk_MFCore_tcref fslibCcu "voidptr"
  let v_ilsigptr_tcr   = mk_MFCore_tcref fslibCcu "ilsigptr`1"
  let v_fastFunc_tcr   = mk_MFCore_tcref fslibCcu "FSharpFunc`2"
  let v_refcell_tcr_canon = mk_MFCore_tcref fslibCcu "Ref`1"
  let v_refcell_tcr_nice  = mk_MFCore_tcref fslibCcu "ref`1"
  let v_mfe_tcr = mk_MFCore_tcref fslibCcu "MatchFailureException"

  let dummyAssemblyNameCarryingUsefulErrorInformation path typeName =
      FSComp.SR.tcGlobalsSystemTypeNotFound (String.concat "." path + "." + typeName)

  // Search for a type. If it is not found, leave a dangling CCU reference with some useful diagnostic information should
  // the type actually be dereferenced
  let findSysTypeCcu path typeName =
      match tryFindSysTypeCcu path typeName with
      | None -> CcuThunk.CreateDelayed(dummyAssemblyNameCarryingUsefulErrorInformation path typeName)
      | Some ccu -> ccu

  let tryFindSysTyconRef path nm =
      match tryFindSysTypeCcu path nm with
      | Some ccu -> Some (mkNonLocalTyconRef2 ccu (Array.ofList path) nm)
      | None -> None

  let findSysTyconRef path nm =
      let ccu = findSysTypeCcu path nm
      mkNonLocalTyconRef2 ccu (Array.ofList path) nm

  let findSysILTypeRef (nm:string) =
      let path, typeName = splitILTypeName nm
      let scoref =
          match tryFindSysTypeCcu path typeName with
          | None -> ILScopeRef.Assembly (mkSimpleAssemblyRef (dummyAssemblyNameCarryingUsefulErrorInformation path typeName))
          | Some ccu -> ccu.ILScopeRef
      mkILTyRef (scoref, nm)

  let tryFindSysILTypeRef (nm:string) =
      let path, typeName = splitILTypeName nm
      tryFindSysTypeCcu path typeName |> Option.map (fun ccu -> mkILTyRef (ccu.ILScopeRef, nm))

  let findSysAttrib (nm:string) =
      let tref = findSysILTypeRef nm
      let path, typeName = splitILTypeName nm
      AttribInfo(tref, findSysTyconRef path typeName)

  let tryFindSysAttrib nm =
      let path, typeName = splitILTypeName nm
      match tryFindSysTypeCcu path typeName with
      | Some _ -> Some (findSysAttrib nm)
      | None -> None

  let mkSysNonGenericTy path n = mkNonGenericTy(findSysTyconRef path n)
  let tryMkSysNonGenericTy path n = tryFindSysTyconRef path n |> Option.map mkNonGenericTy

  let sys = ["System"]
  let sysLinq = ["System";"Linq"]
  let sysCollections = ["System";"Collections"]
  let sysGenerics = ["System";"Collections";"Generic"]
  let sysCompilerServices = ["System";"Runtime";"CompilerServices"]

  let lazy_tcr = findSysTyconRef sys "Lazy`1"
  let v_fslib_IEvent2_tcr        = mk_MFControl_tcref fslibCcu "IEvent`2"
  let v_tcref_IQueryable      =  findSysTyconRef sysLinq "IQueryable`1"
  let v_tcref_IObservable      =  findSysTyconRef sys "IObservable`1"
  let v_tcref_IObserver        =  findSysTyconRef sys "IObserver`1"
  let v_fslib_IDelegateEvent_tcr = mk_MFControl_tcref fslibCcu "IDelegateEvent`1"

  let v_option_tcr_nice     = mk_MFCore_tcref fslibCcu "option`1"
  let v_valueoption_tcr_nice = mk_MFCore_tcref fslibCcu "voption`1"
  let v_list_tcr_canon        = mk_MFCollections_tcref fslibCcu "List`1"
  let v_list_tcr_nice            = mk_MFCollections_tcref fslibCcu "list`1"
  let v_lazy_tcr_nice            = mk_MFControl_tcref fslibCcu "Lazy`1"
  let v_seq_tcr                  = mk_MFCollections_tcref fslibCcu "seq`1"
  let v_format_tcr               = mk_MFCore_tcref     fslibCcu "PrintfFormat`5"
  let v_format4_tcr              = mk_MFCore_tcref     fslibCcu "PrintfFormat`4"
  let v_date_tcr                 = findSysTyconRef sys "DateTime"
  let v_IEnumerable_tcr          = findSysTyconRef sysGenerics "IEnumerable`1"
  let v_IEnumerator_tcr          = findSysTyconRef sysGenerics "IEnumerator`1"
  let v_System_Attribute_tcr     = findSysTyconRef sys "Attribute"
  let v_expr_tcr                 = mk_MFQuotations_tcref fslibCcu "Expr`1"
  let v_raw_expr_tcr             = mk_MFQuotations_tcref fslibCcu "Expr"
  let v_query_builder_tcref         = mk_MFLinq_tcref fslibCcu "QueryBuilder"
  let v_querySource_tcr         = mk_MFLinq_tcref fslibCcu "QuerySource`2"
  let v_linqExpression_tcr     = findSysTyconRef ["System";"Linq";"Expressions"] "Expression`1"

  let v_il_arr_tcr_map =
      Array.init 32 (fun idx ->
          let type_sig =
              let rank = idx + 1
              if rank = 1 then "[]`1"
              else "[" + (String.replicate (rank - 1) ",") + "]`1"
          mk_MFCore_tcref fslibCcu type_sig)

  let v_byte_ty         = mkNonGenericTy v_byte_tcr
  let v_sbyte_ty        = mkNonGenericTy v_sbyte_tcr
  let v_int16_ty        = mkNonGenericTy v_int16_tcr
  let v_uint16_ty       = mkNonGenericTy v_uint16_tcr
  let v_int_ty          = mkNonGenericTy v_int_tcr
  let v_int32_ty        = mkNonGenericTy v_int32_tcr
  let v_uint32_ty       = mkNonGenericTy v_uint32_tcr
  let v_int64_ty        = mkNonGenericTy v_int64_tcr
  let v_uint64_ty       = mkNonGenericTy v_uint64_tcr
  let v_float32_ty      = mkNonGenericTy v_float32_tcr
  let v_float_ty        = mkNonGenericTy v_float_tcr
  let v_nativeint_ty    = mkNonGenericTy v_nativeint_tcr
  let v_unativeint_ty   = mkNonGenericTy v_unativeint_tcr

  let v_enum_ty         = mkNonGenericTy v_int_tcr
  let v_bool_ty         = mkNonGenericTy v_bool_tcr
  let v_char_ty         = mkNonGenericTy v_char_tcr
  let v_obj_ty          = mkNonGenericTy v_obj_tcr
  let v_IFormattable_tcref = findSysTyconRef sys "IFormattable"
  let v_FormattableString_tcref = findSysTyconRef sys "FormattableString"
  let v_IFormattable_ty = mkNonGenericTy v_IFormattable_tcref
  let v_FormattableString_ty = mkNonGenericTy v_FormattableString_tcref
  let v_FormattableStringFactory_tcref = findSysTyconRef sysCompilerServices "FormattableStringFactory"
  let v_FormattableStringFactory_ty = mkNonGenericTy v_FormattableStringFactory_tcref
  let v_string_ty       = mkNonGenericTy v_string_tcr
  let v_decimal_ty      = mkSysNonGenericTy sys "Decimal"
  let v_unit_ty         = mkNonGenericTy v_unit_tcr_nice 
  let v_system_Type_ty = mkSysNonGenericTy sys "Type" 
  let v_Array_tcref = findSysTyconRef sys "Array"

  let v_system_Reflection_MethodInfo_ty = mkSysNonGenericTy ["System";"Reflection"] "MethodInfo"
  let v_nullable_tcr = findSysTyconRef sys "Nullable`1"

  (* local helpers to build value infos *)
  let mkNullableTy ty = TType_app(v_nullable_tcr, [ty], v_knownWithoutNull)
  let mkByrefTy ty = TType_app(v_byref_tcr, [ty], v_knownWithoutNull)
  let mkNativePtrTy ty = TType_app(v_nativeptr_tcr, [ty], v_knownWithoutNull)
  let mkFunTy d r = TType_fun (d, r, v_knownWithoutNull)
  let (-->) d r = mkFunTy d r
  let mkIteratedFunTy dl r = List.foldBack mkFunTy dl r
  let mkSmallRefTupledTy l = match l with [] -> v_unit_ty | [h] -> h | tys -> mkRawRefTupleTy tys
  let mkForallTyIfNeeded d r = match d with [] -> r | tps -> TType_forall(tps, r)

      // A table of all intrinsics that the compiler cares about
  let v_knownIntrinsics = ConcurrentDictionary<string * string option * string * int, ValRef>(HashIdentity.Structural)

  let makeIntrinsicValRefGeneral isKnown (enclosingEntity, logicalName, memberParentName, compiledNameOpt, typars, (argtys, rty))  =
      let ty = mkForallTyIfNeeded typars (mkIteratedFunTy (List.map mkSmallRefTupledTy argtys) rty)
      let isMember = Option.isSome memberParentName
      let argCount = if isMember then List.sum (List.map List.length argtys) else 0
      let linkageType = if isMember then Some ty else None
      let key = ValLinkageFullKey({ MemberParentMangledName=memberParentName; MemberIsOverride=false; LogicalName=logicalName; TotalArgCount= argCount }, linkageType)
      let vref = IntrinsicValRef(enclosingEntity, logicalName, isMember, ty, key)
      let compiledName = defaultArg compiledNameOpt logicalName

      let key = (enclosingEntity.LastItemMangledName, memberParentName, compiledName, argCount)
      assert not (v_knownIntrinsics.ContainsKey(key))
      if isKnown && not (v_knownIntrinsics.ContainsKey(key)) then
          v_knownIntrinsics.[key] <- ValRefForIntrinsic vref
      vref

  let makeIntrinsicValRef info = makeIntrinsicValRefGeneral true info
  let makeOtherIntrinsicValRef info = makeIntrinsicValRefGeneral false info

  let v_IComparer_ty = mkSysNonGenericTy sysCollections "IComparer"
  let v_IEqualityComparer_ty = mkSysNonGenericTy sysCollections "IEqualityComparer"

  let v_system_RuntimeMethodHandle_ty = mkSysNonGenericTy sys "RuntimeMethodHandle"

  let mk_unop_ty ty             = [[ty]], ty
  let mk_binop_ty ty            = [[ty]; [ty]], ty
  let mk_shiftop_ty ty          = [[ty]; [v_int_ty]], ty
  let mk_binop_ty3 ty1 ty2 ty3  = [[ty1]; [ty2]], ty3
  let mk_rel_sig ty             = [[ty];[ty]], v_bool_ty
  let mk_compare_sig ty         = [[ty];[ty]], v_int_ty
  let mk_hash_sig ty            = [[ty]], v_int_ty
  let mk_compare_withc_sig  ty = [[v_IComparer_ty];[ty]; [ty]], v_int_ty
  let mk_equality_withc_sig ty = [[v_IEqualityComparer_ty];[ty];[ty]], v_bool_ty
  let mk_hash_withc_sig     ty = [[v_IEqualityComparer_ty]; [ty]], v_int_ty
  let mkListTy ty         = TType_app(v_list_tcr_nice, [ty], v_knownWithoutNull)
  let mkSeqTy ty1         = TType_app(v_seq_tcr, [ty1], v_knownWithoutNull)
  let mkRefCellTy ty      = TType_app(v_refcell_tcr_canon, [ty], v_knownWithoutNull)
  let mkOptionTy ty      = TType_app(v_option_tcr_nice, [ty], v_knownWithoutNull)
  let mkQuerySourceTy ty1 ty2         = TType_app(v_querySource_tcr, [ty1; ty2], v_knownWithoutNull)
  let v_tcref_System_Collections_IEnumerable         = findSysTyconRef sysCollections "IEnumerable";
  let mkArrayType rank (ty : TType) : TType =
      assert (rank >= 1 && rank <= 32)
      TType_app(v_il_arr_tcr_map.[rank - 1], [ty], v_knownWithoutNull)
  let mkLazyTy ty         = TType_app(lazy_tcr, [ty], v_knownWithoutNull)
  
  let mkPrintfFormatTy aty bty cty dty ety = TType_app(v_format_tcr, [aty;bty;cty;dty; ety], v_knownWithoutNull)
  let mk_format4_ty aty bty cty dty = TType_app(v_format4_tcr, [aty;bty;cty;dty], v_knownWithoutNull)
  let mkQuotedExprTy aty = TType_app(v_expr_tcr, [aty], v_knownWithoutNull)
  let mkRawQuotedExprTy = TType_app(v_raw_expr_tcr, [], v_knownWithoutNull)
  let mkQueryBuilderTy = TType_app(v_query_builder_tcref, [], v_knownWithoutNull)
  let mkLinqExpressionTy aty = TType_app(v_linqExpression_tcr, [aty], v_knownWithoutNull)
  let v_cons_ucref = mkUnionCaseRef v_list_tcr_canon "op_ColonColon"
  let v_nil_ucref  = mkUnionCaseRef v_list_tcr_canon "op_Nil"

  let fslib_MF_nleref                   = mkNonLocalEntityRef fslibCcu FSharpLib.RootPathArray
  let fslib_MFCore_nleref               = mkNonLocalEntityRef fslibCcu FSharpLib.CorePathArray
  let fslib_MFLinq_nleref               = mkNonLocalEntityRef fslibCcu FSharpLib.LinqPathArray
  let fslib_MFCollections_nleref        = mkNonLocalEntityRef fslibCcu FSharpLib.CollectionsPathArray
  let fslib_MFCompilerServices_nleref   = mkNonLocalEntityRef fslibCcu FSharpLib.CompilerServicesPath
  let fslib_MFLinqRuntimeHelpers_nleref = mkNonLocalEntityRef fslibCcu FSharpLib.LinqRuntimeHelpersPath
  let fslib_MFControl_nleref            = mkNonLocalEntityRef fslibCcu FSharpLib.ControlPathArray
  let fslib_MFNativeInterop_nleref      = mkNonLocalEntityRef fslibCcu FSharpLib.NativeInteropPath

  let fslib_MFLanguagePrimitives_nleref        = mkNestedNonLocalEntityRef fslib_MFCore_nleref "LanguagePrimitives"
  let fslib_MFIntrinsicOperators_nleref        = mkNestedNonLocalEntityRef fslib_MFLanguagePrimitives_nleref "IntrinsicOperators"
  let fslib_MFIntrinsicFunctions_nleref        = mkNestedNonLocalEntityRef fslib_MFLanguagePrimitives_nleref "IntrinsicFunctions"
  let fslib_MFHashCompare_nleref               = mkNestedNonLocalEntityRef fslib_MFLanguagePrimitives_nleref "HashCompare"
  let fslib_MFOperators_nleref                 = mkNestedNonLocalEntityRef fslib_MFCore_nleref "Operators"
  let fslib_MFByRefKinds_nleref                 = mkNestedNonLocalEntityRef fslib_MFCore_nleref "ByRefKinds"
  let fslib_MFOperatorIntrinsics_nleref        = mkNestedNonLocalEntityRef fslib_MFOperators_nleref "OperatorIntrinsics"
  let fslib_MFOperatorsUnchecked_nleref        = mkNestedNonLocalEntityRef fslib_MFOperators_nleref "Unchecked"
  let fslib_MFOperatorsChecked_nleref        = mkNestedNonLocalEntityRef fslib_MFOperators_nleref "Checked"
  let fslib_MFExtraTopLevelOperators_nleref    = mkNestedNonLocalEntityRef fslib_MFCore_nleref "ExtraTopLevelOperators"
  let fslib_MFNullableOperators_nleref         = mkNestedNonLocalEntityRef fslib_MFLinq_nleref "NullableOperators"
  let fslib_MFQueryRunExtensions_nleref              = mkNestedNonLocalEntityRef fslib_MFLinq_nleref "QueryRunExtensions"
  let fslib_MFQueryRunExtensionsLowPriority_nleref   = mkNestedNonLocalEntityRef fslib_MFQueryRunExtensions_nleref "LowPriority"
  let fslib_MFQueryRunExtensionsHighPriority_nleref  = mkNestedNonLocalEntityRef fslib_MFQueryRunExtensions_nleref "HighPriority"

  let fslib_MFPrintfModule_nleref                 = mkNestedNonLocalEntityRef fslib_MFCore_nleref "PrintfModule"
  let fslib_MFSeqModule_nleref                 = mkNestedNonLocalEntityRef fslib_MFCollections_nleref "SeqModule"
  let fslib_MFListModule_nleref                = mkNestedNonLocalEntityRef fslib_MFCollections_nleref "ListModule"
  let fslib_MFArrayModule_nleref               = mkNestedNonLocalEntityRef fslib_MFCollections_nleref "ArrayModule"
  let fslib_MFArray2DModule_nleref               = mkNestedNonLocalEntityRef fslib_MFCollections_nleref "Array2DModule"
  let fslib_MFArray3DModule_nleref               = mkNestedNonLocalEntityRef fslib_MFCollections_nleref "Array3DModule"
  let fslib_MFArray4DModule_nleref               = mkNestedNonLocalEntityRef fslib_MFCollections_nleref "Array4DModule"
  let fslib_MFSetModule_nleref               = mkNestedNonLocalEntityRef fslib_MFCollections_nleref "SetModule"
  let fslib_MFMapModule_nleref               = mkNestedNonLocalEntityRef fslib_MFCollections_nleref "MapModule"
  let fslib_MFStringModule_nleref               = mkNestedNonLocalEntityRef fslib_MFCollections_nleref "StringModule"
  let fslib_MFNativePtrModule_nleref               = mkNestedNonLocalEntityRef fslib_MFNativeInterop_nleref "NativePtrModule"
  let fslib_MFOptionModule_nleref              = mkNestedNonLocalEntityRef fslib_MFCore_nleref "OptionModule"
  let fslib_MFStateMachineHelpers_nleref            = mkNestedNonLocalEntityRef fslib_MFCompilerServices_nleref "StateMachineHelpers"
  let fslib_MFRuntimeHelpers_nleref            = mkNestedNonLocalEntityRef fslib_MFCompilerServices_nleref "RuntimeHelpers"
  let fslib_MFQuotations_nleref                = mkNestedNonLocalEntityRef fslib_MF_nleref "Quotations"

  let fslib_MFLinqRuntimeHelpersQuotationConverter_nleref        = mkNestedNonLocalEntityRef fslib_MFLinqRuntimeHelpers_nleref "LeafExpressionConverter"
  let fslib_MFLazyExtensions_nleref            = mkNestedNonLocalEntityRef fslib_MFControl_nleref "LazyExtensions"

  let v_ref_tuple1_tcr      = findSysTyconRef sys "Tuple`1"
  let v_ref_tuple2_tcr      = findSysTyconRef sys "Tuple`2"
  let v_ref_tuple3_tcr      = findSysTyconRef sys "Tuple`3"
  let v_ref_tuple4_tcr      = findSysTyconRef sys "Tuple`4"
  let v_ref_tuple5_tcr      = findSysTyconRef sys "Tuple`5"
  let v_ref_tuple6_tcr      = findSysTyconRef sys "Tuple`6"
  let v_ref_tuple7_tcr      = findSysTyconRef sys "Tuple`7"
  let v_ref_tuple8_tcr      = findSysTyconRef sys "Tuple`8"
  let v_struct_tuple1_tcr      = findSysTyconRef sys "ValueTuple`1"
  let v_struct_tuple2_tcr      = findSysTyconRef sys "ValueTuple`2"
  let v_struct_tuple3_tcr      = findSysTyconRef sys "ValueTuple`3"
  let v_struct_tuple4_tcr      = findSysTyconRef sys "ValueTuple`4"
  let v_struct_tuple5_tcr      = findSysTyconRef sys "ValueTuple`5"
  let v_struct_tuple6_tcr      = findSysTyconRef sys "ValueTuple`6"
  let v_struct_tuple7_tcr      = findSysTyconRef sys "ValueTuple`7"
  let v_struct_tuple8_tcr      = findSysTyconRef sys "ValueTuple`8"

  let v_choice2_tcr     = mk_MFCore_tcref fslibCcu "Choice`2"
  let v_choice3_tcr     = mk_MFCore_tcref fslibCcu "Choice`3"
  let v_choice4_tcr     = mk_MFCore_tcref fslibCcu "Choice`4"
  let v_choice5_tcr     = mk_MFCore_tcref fslibCcu "Choice`5"
  let v_choice6_tcr     = mk_MFCore_tcref fslibCcu "Choice`6"
  let v_choice7_tcr     = mk_MFCore_tcref fslibCcu "Choice`7"
  let tyconRefEq x y = primEntityRefEq compilingFslib fslibCcu  x y

  let v_suppressed_types =
    [ mk_MFCore_tcref fslibCcu "Option`1";
      mk_MFCore_tcref fslibCcu "Ref`1";
      mk_MFCore_tcref fslibCcu "FSharpTypeFunc";
      mk_MFCore_tcref fslibCcu "FSharpFunc`2";
      mk_MFCore_tcref fslibCcu "Unit" ]

  let v_knownFSharpCoreModules =
     dict [ for nleref in [ fslib_MFLanguagePrimitives_nleref
                            fslib_MFIntrinsicOperators_nleref
                            fslib_MFIntrinsicFunctions_nleref
                            fslib_MFHashCompare_nleref
                            fslib_MFOperators_nleref
                            fslib_MFOperatorIntrinsics_nleref
                            fslib_MFOperatorsUnchecked_nleref
                            fslib_MFOperatorsChecked_nleref
                            fslib_MFExtraTopLevelOperators_nleref
                            fslib_MFNullableOperators_nleref
                            fslib_MFQueryRunExtensions_nleref
                            fslib_MFQueryRunExtensionsLowPriority_nleref
                            fslib_MFQueryRunExtensionsHighPriority_nleref

                            fslib_MFPrintfModule_nleref
                            fslib_MFSeqModule_nleref
                            fslib_MFListModule_nleref
                            fslib_MFArrayModule_nleref   
                            fslib_MFArray2DModule_nleref   
                            fslib_MFArray3DModule_nleref   
                            fslib_MFArray4DModule_nleref   
                            fslib_MFSetModule_nleref   
                            fslib_MFMapModule_nleref   
                            fslib_MFStringModule_nleref   
                            fslib_MFNativePtrModule_nleref   
                            fslib_MFOptionModule_nleref   
                            fslib_MFStateMachineHelpers_nleref 
                            fslib_MFRuntimeHelpers_nleref ] do

                    yield nleref.LastItemMangledName, ERefNonLocal nleref  ]
                                               
  let tryDecodeTupleTy tupInfo l =
      match l with
      | [t1;t2;t3;t4;t5;t6;t7;marker] ->
          match marker with
          | TType_app(tcref, [t8], _nullness) when tyconRefEq tcref v_ref_tuple1_tcr -> mkRawRefTupleTy [t1;t2;t3;t4;t5;t6;t7;t8] |> Some
          | TType_app(tcref, [t8], _nullness) when tyconRefEq tcref v_struct_tuple1_tcr -> mkRawStructTupleTy [t1;t2;t3;t4;t5;t6;t7;t8] |> Some
          | TType_tuple (_structness2, t8plus) -> TType_tuple (tupInfo, [t1;t2;t3;t4;t5;t6;t7] @ t8plus) |> Some
          | _ -> None
      | [] -> None
      | [_] -> None
      | _ -> TType_tuple (tupInfo, l)  |> Some

  let decodeTupleTyAndNullness tupInfo tinst _nullness = // TODO nullness
      match tryDecodeTupleTy tupInfo tinst with
      | Some ty -> ty
      | None -> failwith "couldn't decode tuple ty"

  let decodeTupleTyAndNullnessIfPossible tcref tupInfo tinst nullness = // TODO nullness
      match tryDecodeTupleTy tupInfo tinst with
      | Some ty -> ty
      | None -> TType_app(tcref, tinst, nullness)

  let decodeTupleTy tupInfo tinst = 
      decodeTupleTyAndNullness tupInfo tinst v_knownWithoutNull

  let mk_MFCore_attrib nm : BuiltinAttribInfo =
      AttribInfo(mkILTyRef(ilg.fsharpCoreAssemblyScopeRef, FSharpLib.Core + "." + nm), mk_MFCore_tcref fslibCcu nm)

  let mk_doc filename = ILSourceDocument.Create(language=None, vendor=None, documentType=None, file=filename)
  // Build the memoization table for files
  let v_memoize_file = new MemoizationTable<int, ILSourceDocument> ((fileOfFileIndex >> FileSystem.GetFullFilePathInDirectoryShim directoryToResolveRelativePaths >> mk_doc), keyComparer=HashIdentity.Structural)

  let v_and_info =                   makeIntrinsicValRef(fslib_MFIntrinsicOperators_nleref,                    CompileOpName "&"                      , None                 , None          , [],         mk_rel_sig v_bool_ty)
  let v_addrof_info =                makeIntrinsicValRef(fslib_MFIntrinsicOperators_nleref,                    CompileOpName "~&"                     , None                 , None          , [vara],     ([[varaTy]], mkByrefTy varaTy))
  let v_addrof2_info =               makeIntrinsicValRef(fslib_MFIntrinsicOperators_nleref,                    CompileOpName "~&&"                    , None                 , None          , [vara],     ([[varaTy]], mkNativePtrTy varaTy))
  let v_and2_info =                  makeIntrinsicValRef(fslib_MFIntrinsicOperators_nleref,                    CompileOpName "&&"                     , None                 , None          , [],         mk_rel_sig v_bool_ty)
  let v_or_info =                    makeIntrinsicValRef(fslib_MFIntrinsicOperators_nleref,                    "or"                                   , None                 , Some "Or"     , [],         mk_rel_sig v_bool_ty)
  let v_or2_info =                   makeIntrinsicValRef(fslib_MFIntrinsicOperators_nleref,                    CompileOpName "||"                     , None                 , None          , [],         mk_rel_sig v_bool_ty)
  let v_compare_operator_info                = makeIntrinsicValRef(fslib_MFOperators_nleref,                   "compare"                              , None                 , Some "Compare", [vara],     mk_compare_sig varaTy)
  let v_equals_operator_info                 = makeIntrinsicValRef(fslib_MFOperators_nleref,                   CompileOpName "="                      , None                 , None          , [vara],     mk_rel_sig varaTy)
  let v_equals_nullable_operator_info        = makeIntrinsicValRef(fslib_MFNullableOperators_nleref,           CompileOpName "=?"                     , None                 , None          , [vara],     ([[varaTy];[mkNullableTy varaTy]], v_bool_ty))
  let v_nullable_equals_operator_info        = makeIntrinsicValRef(fslib_MFNullableOperators_nleref,           CompileOpName "?="                     , None                 , None          , [vara],     ([[mkNullableTy varaTy];[varaTy]], v_bool_ty))
  let v_nullable_equals_nullable_operator_info  = makeIntrinsicValRef(fslib_MFNullableOperators_nleref,        CompileOpName "?=?"                    , None                 , None          , [vara],     ([[mkNullableTy varaTy];[mkNullableTy varaTy]], v_bool_ty))
  let v_not_equals_operator_info             = makeIntrinsicValRef(fslib_MFOperators_nleref,                   CompileOpName "<>"                     , None                 , None          , [vara],     mk_rel_sig varaTy)
  let v_less_than_operator_info              = makeIntrinsicValRef(fslib_MFOperators_nleref,                   CompileOpName "<"                      , None                 , None          , [vara],     mk_rel_sig varaTy)
  let v_less_than_or_equals_operator_info    = makeIntrinsicValRef(fslib_MFOperators_nleref,                   CompileOpName "<="                     , None                 , None          , [vara],     mk_rel_sig varaTy)
  let v_greater_than_operator_info           = makeIntrinsicValRef(fslib_MFOperators_nleref,                   CompileOpName ">"                      , None                 , None          , [vara],     mk_rel_sig varaTy)
  let v_greater_than_or_equals_operator_info = makeIntrinsicValRef(fslib_MFOperators_nleref,                   CompileOpName ">="                     , None                 , None          , [vara],     mk_rel_sig varaTy)

  let v_enumOfValue_info                     = makeIntrinsicValRef(fslib_MFLanguagePrimitives_nleref,          "EnumOfValue"                          , None                 , None          , [vara; varb],     ([[varaTy]], varbTy))

  let v_generic_comparison_withc_outer_info = makeIntrinsicValRef(fslib_MFLanguagePrimitives_nleref,           "GenericComparisonWithComparer"        , None                 , None          , [vara],     mk_compare_withc_sig  varaTy)
  let v_generic_hash_withc_tuple2_info = makeIntrinsicValRef(fslib_MFHashCompare_nleref,           "FastHashTuple2"                                   , None                 , None          , [vara;varb],               mk_hash_withc_sig (decodeTupleTy tupInfoRef [varaTy; varbTy]))
  let v_generic_hash_withc_tuple3_info = makeIntrinsicValRef(fslib_MFHashCompare_nleref,           "FastHashTuple3"                                   , None                 , None          , [vara;varb;varc],          mk_hash_withc_sig (decodeTupleTy tupInfoRef [varaTy; varbTy; varcTy]))
  let v_generic_hash_withc_tuple4_info = makeIntrinsicValRef(fslib_MFHashCompare_nleref,           "FastHashTuple4"                                   , None                 , None          , [vara;varb;varc;vard],     mk_hash_withc_sig (decodeTupleTy tupInfoRef [varaTy; varbTy; varcTy; vardTy]))
  let v_generic_hash_withc_tuple5_info = makeIntrinsicValRef(fslib_MFHashCompare_nleref,           "FastHashTuple5"                                   , None                 , None          , [vara;varb;varc;vard;vare], mk_hash_withc_sig (decodeTupleTy tupInfoRef [varaTy; varbTy; varcTy; vardTy; vareTy]))
  let v_generic_equals_withc_tuple2_info = makeIntrinsicValRef(fslib_MFHashCompare_nleref,           "FastEqualsTuple2"                               , None                 , None          , [vara;varb],               mk_equality_withc_sig (decodeTupleTy tupInfoRef [varaTy; varbTy]))
  let v_generic_equals_withc_tuple3_info = makeIntrinsicValRef(fslib_MFHashCompare_nleref,           "FastEqualsTuple3"                               , None                 , None          , [vara;varb;varc],          mk_equality_withc_sig (decodeTupleTy tupInfoRef [varaTy; varbTy; varcTy]))
  let v_generic_equals_withc_tuple4_info = makeIntrinsicValRef(fslib_MFHashCompare_nleref,           "FastEqualsTuple4"                               , None                 , None          , [vara;varb;varc;vard],     mk_equality_withc_sig (decodeTupleTy tupInfoRef [varaTy; varbTy; varcTy; vardTy]))
  let v_generic_equals_withc_tuple5_info = makeIntrinsicValRef(fslib_MFHashCompare_nleref,           "FastEqualsTuple5"                               , None                 , None          , [vara;varb;varc;vard;vare], mk_equality_withc_sig (decodeTupleTy tupInfoRef [varaTy; varbTy; varcTy; vardTy; vareTy]))

  let v_generic_compare_withc_tuple2_info = makeIntrinsicValRef(fslib_MFHashCompare_nleref,           "FastCompareTuple2"                             , None                 , None          , [vara;varb],               mk_compare_withc_sig (decodeTupleTy tupInfoRef [varaTy; varbTy]))
  let v_generic_compare_withc_tuple3_info = makeIntrinsicValRef(fslib_MFHashCompare_nleref,           "FastCompareTuple3"                             , None                 , None          , [vara;varb;varc],          mk_compare_withc_sig (decodeTupleTy tupInfoRef [varaTy; varbTy; varcTy]))
  let v_generic_compare_withc_tuple4_info = makeIntrinsicValRef(fslib_MFHashCompare_nleref,           "FastCompareTuple4"                             , None                 , None          , [vara;varb;varc;vard],     mk_compare_withc_sig (decodeTupleTy tupInfoRef [varaTy; varbTy; varcTy; vardTy]))
  let v_generic_compare_withc_tuple5_info = makeIntrinsicValRef(fslib_MFHashCompare_nleref,           "FastCompareTuple5"                             , None                 , None          , [vara;varb;varc;vard;vare], mk_compare_withc_sig (decodeTupleTy tupInfoRef [varaTy; varbTy; varcTy; vardTy; vareTy]))


  let v_generic_equality_er_outer_info             = makeIntrinsicValRef(fslib_MFLanguagePrimitives_nleref,    "GenericEqualityER"                    , None                 , None          , [vara],     mk_rel_sig varaTy)
  let v_get_generic_comparer_info               = makeIntrinsicValRef(fslib_MFLanguagePrimitives_nleref,       "GenericComparer"                      , None                 , None          , [],         ([], v_IComparer_ty))
  let v_get_generic_er_equality_comparer_info      = makeIntrinsicValRef(fslib_MFLanguagePrimitives_nleref,    "GenericEqualityERComparer"            , None                 , None          , [],         ([], v_IEqualityComparer_ty))
  let v_get_generic_per_equality_comparer_info  = makeIntrinsicValRef(fslib_MFLanguagePrimitives_nleref,       "GenericEqualityComparer"              , None                 , None          , [],         ([], v_IEqualityComparer_ty))
  let v_generic_equality_withc_outer_info       = makeIntrinsicValRef(fslib_MFLanguagePrimitives_nleref,       "GenericEqualityWithComparer"          , None                 , None          , [vara],     mk_equality_withc_sig varaTy)
  let v_generic_hash_withc_outer_info           = makeIntrinsicValRef(fslib_MFLanguagePrimitives_nleref,       "GenericHashWithComparer"              , None                 , None          , [vara],     mk_hash_withc_sig varaTy)

  let v_generic_equality_er_inner_info         = makeIntrinsicValRef(fslib_MFHashCompare_nleref,               "GenericEqualityERIntrinsic"           , None                 , None          , [vara],     mk_rel_sig varaTy)
  let v_generic_equality_per_inner_info     = makeIntrinsicValRef(fslib_MFHashCompare_nleref,                  "GenericEqualityIntrinsic"             , None                 , None          , [vara],     mk_rel_sig varaTy)
  let v_generic_equality_withc_inner_info   = makeIntrinsicValRef(fslib_MFHashCompare_nleref,                  "GenericEqualityWithComparerIntrinsic" , None                 , None          , [vara],     mk_equality_withc_sig varaTy)
  let v_generic_comparison_inner_info       = makeIntrinsicValRef(fslib_MFHashCompare_nleref,                  "GenericComparisonIntrinsic"           , None                 , None          , [vara],     mk_compare_sig varaTy)
  let v_generic_comparison_withc_inner_info = makeIntrinsicValRef(fslib_MFHashCompare_nleref,                  "GenericComparisonWithComparerIntrinsic", None                , None          , [vara],     mk_compare_withc_sig varaTy)

  let v_generic_hash_inner_info = makeIntrinsicValRef(fslib_MFHashCompare_nleref,                              "GenericHashIntrinsic"                 , None                 , None          , [vara],     mk_hash_sig varaTy)
  let v_generic_hash_withc_inner_info = makeIntrinsicValRef(fslib_MFHashCompare_nleref,                        "GenericHashWithComparerIntrinsic"     , None                 , None          , [vara],     mk_hash_withc_sig  varaTy)

  let v_create_instance_info       = makeIntrinsicValRef(fslib_MFIntrinsicFunctions_nleref,                    "CreateInstance"                       , None                 , None          , [vara],     ([[v_unit_ty]], varaTy))
  let v_unbox_info                 = makeIntrinsicValRef(fslib_MFIntrinsicFunctions_nleref,                    "UnboxGeneric"                         , None                 , None          , [vara],     ([[v_obj_ty]], varaTy))

  let v_unbox_fast_info            = makeIntrinsicValRef(fslib_MFIntrinsicFunctions_nleref,                    "UnboxFast"                            , None                 , None          , [vara],     ([[v_obj_ty]], varaTy))
  let v_istype_info                = makeIntrinsicValRef(fslib_MFIntrinsicFunctions_nleref,                    "TypeTestGeneric"                      , None                 , None          , [vara],     ([[v_obj_ty]], v_bool_ty))
  let v_istype_fast_info           = makeIntrinsicValRef(fslib_MFIntrinsicFunctions_nleref,                    "TypeTestFast"                         , None                 , None          , [vara],     ([[v_obj_ty]], v_bool_ty))

  let v_dispose_info               = makeIntrinsicValRef(fslib_MFIntrinsicFunctions_nleref,                    "Dispose"                              , None                 , None          , [vara],     ([[varaTy]], v_unit_ty))

  let v_getstring_info             = makeIntrinsicValRef(fslib_MFIntrinsicFunctions_nleref,                    "GetString"                            , None                 , None          , [],         ([[v_string_ty];[v_int_ty]], v_char_ty))

  let v_reference_equality_inner_info = makeIntrinsicValRef(fslib_MFHashCompare_nleref,                        "PhysicalEqualityIntrinsic"            , None                 , None          , [vara],     mk_rel_sig varaTy)

  let v_bitwise_or_info            = makeIntrinsicValRef(fslib_MFOperators_nleref,                             "op_BitwiseOr"                         , None                 , None          , [vara],     mk_binop_ty varaTy)
  let v_bitwise_and_info           = makeIntrinsicValRef(fslib_MFOperators_nleref,                             "op_BitwiseAnd"                        , None                 , None          , [vara],     mk_binop_ty varaTy)
  let v_bitwise_xor_info           = makeIntrinsicValRef(fslib_MFOperators_nleref,                             "op_ExclusiveOr"                       , None                 , None          , [vara],     mk_binop_ty varaTy)
  let v_bitwise_unary_not_info     = makeIntrinsicValRef(fslib_MFOperators_nleref,                             "op_LogicalNot"                        , None                 , None          , [vara],     mk_unop_ty varaTy)
  let v_bitwise_shift_left_info    = makeIntrinsicValRef(fslib_MFOperators_nleref,                             "op_LeftShift"                         , None                 , None          , [vara],     mk_shiftop_ty varaTy)
  let v_bitwise_shift_right_info   = makeIntrinsicValRef(fslib_MFOperators_nleref,                             "op_RightShift"                        , None                 , None          , [vara],     mk_shiftop_ty varaTy)
  let v_unchecked_addition_info    = makeIntrinsicValRef(fslib_MFOperators_nleref,                             "op_Addition"                          , None                 , None          , [vara;varb;varc],     mk_binop_ty3 varaTy varbTy  varcTy)
  let v_unchecked_subtraction_info = makeIntrinsicValRef(fslib_MFOperators_nleref,                             "op_Subtraction"                       , None                 , None          , [vara;varb;varc],     mk_binop_ty3 varaTy varbTy  varcTy)
  let v_unchecked_multiply_info    = makeIntrinsicValRef(fslib_MFOperators_nleref,                             "op_Multiply"                          , None                 , None          , [vara;varb;varc],     mk_binop_ty3 varaTy varbTy  varcTy)
  let v_unchecked_division_info    = makeIntrinsicValRef(fslib_MFOperators_nleref,                             "op_Division"                          , None                 , None          , [vara;varb;varc],     mk_binop_ty3 varaTy varbTy  varcTy)
  let v_unchecked_modulus_info     = makeIntrinsicValRef(fslib_MFOperators_nleref,                             "op_Modulus"                           , None                 , None          , [vara;varb;varc],     mk_binop_ty3 varaTy varbTy  varcTy)
  let v_unchecked_unary_plus_info  = makeIntrinsicValRef(fslib_MFOperators_nleref,                             "op_UnaryPlus"                         , None                 , None          , [vara],     mk_unop_ty varaTy)
  let v_unchecked_unary_minus_info = makeIntrinsicValRef(fslib_MFOperators_nleref,                             "op_UnaryNegation"                     , None                 , None          , [vara],     mk_unop_ty varaTy)
  let v_unchecked_unary_not_info   = makeIntrinsicValRef(fslib_MFOperators_nleref,                             "not"                                  , None                 , Some "Not"    , [],     mk_unop_ty v_bool_ty)

  let v_checked_addition_info      = makeIntrinsicValRef(fslib_MFOperatorsChecked_nleref,                      "op_Addition"                          , None                 , None          , [vara;varb;varc],     mk_binop_ty3 varaTy varbTy  varcTy)
  let v_checked_subtraction_info   = makeIntrinsicValRef(fslib_MFOperatorsChecked_nleref,                      "op_Subtraction"                       , None                 , None          , [vara;varb;varc],     mk_binop_ty3 varaTy varbTy  varcTy)
  let v_checked_multiply_info      = makeIntrinsicValRef(fslib_MFOperatorsChecked_nleref,                      "op_Multiply"                          , None                 , None          , [vara;varb;varc],     mk_binop_ty3 varaTy varbTy  varcTy)
  let v_checked_unary_minus_info   = makeIntrinsicValRef(fslib_MFOperatorsChecked_nleref,                      "op_UnaryNegation"                     , None                 , None          , [vara],     mk_unop_ty varaTy)

  let v_byte_checked_info          = makeIntrinsicValRef(fslib_MFOperatorsChecked_nleref,                      "byte"                                 , None                 , Some "ToByte",    [vara],   ([[varaTy]], v_byte_ty))
  let v_sbyte_checked_info         = makeIntrinsicValRef(fslib_MFOperatorsChecked_nleref,                      "sbyte"                                , None                 , Some "ToSByte",   [vara],   ([[varaTy]], v_sbyte_ty))
  let v_int16_checked_info         = makeIntrinsicValRef(fslib_MFOperatorsChecked_nleref,                      "int16"                                , None                 , Some "ToInt16",   [vara],   ([[varaTy]], v_int16_ty))
  let v_uint16_checked_info        = makeIntrinsicValRef(fslib_MFOperatorsChecked_nleref,                      "uint16"                               , None                 , Some "ToUInt16",  [vara],   ([[varaTy]], v_uint16_ty))
  let v_int_checked_info           = makeIntrinsicValRef(fslib_MFOperatorsChecked_nleref,                      "int"                                  , None                 , Some "ToInt",     [vara],   ([[varaTy]], v_int_ty))
  let v_int32_checked_info         = makeIntrinsicValRef(fslib_MFOperatorsChecked_nleref,                      "int32"                                , None                 , Some "ToInt32",   [vara],   ([[varaTy]], v_int32_ty))
  let v_uint32_checked_info        = makeIntrinsicValRef(fslib_MFOperatorsChecked_nleref,                      "uint32"                               , None                 , Some "ToUInt32",  [vara],   ([[varaTy]], v_uint32_ty))
  let v_int64_checked_info         = makeIntrinsicValRef(fslib_MFOperatorsChecked_nleref,                      "int64"                                , None                 , Some "ToInt64",   [vara],   ([[varaTy]], v_int64_ty))
  let v_uint64_checked_info        = makeIntrinsicValRef(fslib_MFOperatorsChecked_nleref,                      "uint64"                               , None                 , Some "ToUInt64",  [vara],   ([[varaTy]], v_uint64_ty))
  let v_nativeint_checked_info     = makeIntrinsicValRef(fslib_MFOperatorsChecked_nleref,                      "nativeint"                            , None                 , Some "ToIntPtr",  [vara],   ([[varaTy]], v_nativeint_ty))
  let v_unativeint_checked_info    = makeIntrinsicValRef(fslib_MFOperatorsChecked_nleref,                      "unativeint"                           , None                 , Some "ToUIntPtr", [vara],   ([[varaTy]], v_unativeint_ty))

  let v_byte_operator_info         = makeIntrinsicValRef(fslib_MFOperators_nleref,                             "byte"                                 , None                 , Some "ToByte",    [vara],   ([[varaTy]], v_byte_ty))
  let v_sbyte_operator_info        = makeIntrinsicValRef(fslib_MFOperators_nleref,                             "sbyte"                                , None                 , Some "ToSByte",   [vara],   ([[varaTy]], v_sbyte_ty))
  let v_int16_operator_info        = makeIntrinsicValRef(fslib_MFOperators_nleref,                             "int16"                                , None                 , Some "ToInt16",   [vara],   ([[varaTy]], v_int16_ty))
  let v_uint16_operator_info       = makeIntrinsicValRef(fslib_MFOperators_nleref,                             "uint16"                               , None                 , Some "ToUInt16",  [vara],   ([[varaTy]], v_uint16_ty))
  let v_int_operator_info          = makeIntrinsicValRef(fslib_MFOperators_nleref,                             "int"                                  , None                 , Some "ToInt",     [vara],   ([[varaTy]], v_int_ty))
  let v_int32_operator_info        = makeIntrinsicValRef(fslib_MFOperators_nleref,                             "int32"                                , None                 , Some "ToInt32",   [vara],   ([[varaTy]], v_int32_ty))
  let v_uint32_operator_info       = makeIntrinsicValRef(fslib_MFOperators_nleref,                             "uint32"                               , None                 , Some "ToUInt32",  [vara],   ([[varaTy]], v_uint32_ty))
  let v_int64_operator_info        = makeIntrinsicValRef(fslib_MFOperators_nleref,                             "int64"                                , None                 , Some "ToInt64",   [vara],   ([[varaTy]], v_int64_ty))
  let v_uint64_operator_info       = makeIntrinsicValRef(fslib_MFOperators_nleref,                             "uint64"                               , None                 , Some "ToUInt64",  [vara],   ([[varaTy]], v_uint64_ty))
  let v_float32_operator_info      = makeIntrinsicValRef(fslib_MFOperators_nleref,                             "float32"                              , None                 , Some "ToSingle",  [vara],   ([[varaTy]], v_float32_ty))
  let v_float_operator_info        = makeIntrinsicValRef(fslib_MFOperators_nleref,                             "float"                                , None                 , Some "ToDouble",  [vara],   ([[varaTy]], v_float_ty))
  let v_nativeint_operator_info    = makeIntrinsicValRef(fslib_MFOperators_nleref,                             "nativeint"                            , None                 , Some "ToIntPtr",  [vara],   ([[varaTy]], v_nativeint_ty))
  let v_unativeint_operator_info   = makeIntrinsicValRef(fslib_MFOperators_nleref,                             "unativeint"                           , None                 , Some "ToUIntPtr", [vara],   ([[varaTy]], v_unativeint_ty))

  let v_char_operator_info         = makeIntrinsicValRef(fslib_MFOperators_nleref,                             "char"                                 , None                 , Some "ToChar",    [vara],   ([[varaTy]], v_char_ty))
  let v_enum_operator_info         = makeIntrinsicValRef(fslib_MFOperators_nleref,                             "enum"                                 , None                 , Some "ToEnum",    [vara],   ([[varaTy]], v_enum_ty))

  let v_hash_info                  = makeIntrinsicValRef(fslib_MFOperators_nleref,                             "hash"                                 , None                 , Some "Hash"   , [vara],     ([[varaTy]], v_int_ty))
  let v_box_info                   = makeIntrinsicValRef(fslib_MFOperators_nleref,                             "box"                                  , None                 , Some "Box"    , [vara],     ([[varaTy]], v_obj_ty))
  let v_isnull_info                = makeIntrinsicValRef(fslib_MFOperators_nleref,                             "isNull"                               , None                 , Some "IsNull" , [vara],     ([[varaTy]], v_bool_ty))
  let v_raise_info                 = makeIntrinsicValRef(fslib_MFOperators_nleref,                             "raise"                                , None                 , Some "Raise"  , [vara],     ([[mkSysNonGenericTy sys "Exception"]], varaTy))
  let v_failwith_info              = makeIntrinsicValRef(fslib_MFOperators_nleref,                             "failwith"                             , None                 , Some "FailWith" , [vara],   ([[v_string_ty]], varaTy))
  let v_invalid_arg_info           = makeIntrinsicValRef(fslib_MFOperators_nleref,                             "invalidArg"                           , None                 , Some "InvalidArg" , [vara], ([[v_string_ty]; [v_string_ty]], varaTy))
  let v_null_arg_info              = makeIntrinsicValRef(fslib_MFOperators_nleref,                             "nullArg"                              , None                 , Some "NullArg" , [vara],    ([[v_string_ty]], varaTy))
  let v_invalid_op_info            = makeIntrinsicValRef(fslib_MFOperators_nleref,                             "invalidOp"                            , None                 , Some "InvalidOp" , [vara],  ([[v_string_ty]], varaTy))
  let v_failwithf_info             = makeIntrinsicValRef(fslib_MFExtraTopLevelOperators_nleref,                "failwithf"                            , None                 , Some "PrintFormatToStringThenFail" , [vara;varb], ([[mk_format4_ty varaTy v_unit_ty v_string_ty v_string_ty]], varaTy))

  let v_reraise_info               = makeIntrinsicValRef(fslib_MFOperators_nleref,                             "reraise"                              , None                 , Some "Reraise", [vara],     ([[v_unit_ty]], varaTy))
  let v_typeof_info                = makeIntrinsicValRef(fslib_MFOperators_nleref,                             "typeof"                               , None                 , Some "TypeOf" , [vara],     ([], v_system_Type_ty))
  let v_methodhandleof_info        = makeIntrinsicValRef(fslib_MFOperators_nleref,                             "methodhandleof"                       , None                 , Some "MethodHandleOf", [vara;varb], ([[varaTy --> varbTy]], v_system_RuntimeMethodHandle_ty))
  let v_sizeof_info                = makeIntrinsicValRef(fslib_MFOperators_nleref,                             "sizeof"                               , None                 , Some "SizeOf" , [vara],     ([], v_int_ty))
  let v_nameof_info                = makeIntrinsicValRef(fslib_MFOperators_nleref,                             "nameof"                               , None                 , Some "NameOf" , [vara],     ([[varaTy]], v_string_ty))

  let v_unchecked_defaultof_info   = makeIntrinsicValRef(fslib_MFOperatorsUnchecked_nleref,                    "defaultof"                            , None                 , Some "DefaultOf", [vara],     ([], varaTy))
  let v_typedefof_info             = makeIntrinsicValRef(fslib_MFOperators_nleref,                             "typedefof"                            , None                 , Some "TypeDefOf", [vara],     ([], v_system_Type_ty))
  let v_range_op_info              = makeIntrinsicValRef(fslib_MFOperators_nleref,                             "op_Range"                             , None                 , None          , [vara],     ([[varaTy];[varaTy]], mkSeqTy varaTy))
  let v_range_step_op_info         = makeIntrinsicValRef(fslib_MFOperators_nleref,                             "op_RangeStep"                         , None                 , None          , [vara;varb], ([[varaTy];[varbTy];[varaTy]], mkSeqTy varaTy))
  let v_range_int32_op_info        = makeIntrinsicValRef(fslib_MFOperatorIntrinsics_nleref,                    "RangeInt32"                           , None                 , None          , [],     ([[v_int_ty];[v_int_ty];[v_int_ty]], mkSeqTy v_int_ty))

  let v_array_length_info          = makeIntrinsicValRef(fslib_MFArrayModule_nleref,                           "length"                               , None                 , Some "Length" , [vara],     ([[mkArrayType 1 varaTy]], v_int_ty))
  let v_array_get_info             = makeIntrinsicValRef(fslib_MFIntrinsicFunctions_nleref,                    "GetArray"                             , None                 , None          , [vara],     ([[mkArrayType 1 varaTy]; [v_int_ty]], varaTy))
  let v_array2D_get_info           = makeIntrinsicValRef(fslib_MFIntrinsicFunctions_nleref,                    "GetArray2D"                           , None                 , None          , [vara],     ([[mkArrayType 2 varaTy];[v_int_ty]; [v_int_ty]], varaTy))
  let v_array3D_get_info           = makeIntrinsicValRef(fslib_MFIntrinsicFunctions_nleref,                    "GetArray3D"                           , None                 , None          , [vara],     ([[mkArrayType 3 varaTy];[v_int_ty]; [v_int_ty]; [v_int_ty]], varaTy))
  let v_array4D_get_info           = makeIntrinsicValRef(fslib_MFIntrinsicFunctions_nleref,                    "GetArray4D"                           , None                 , None          , [vara],     ([[mkArrayType 4 varaTy];[v_int_ty]; [v_int_ty]; [v_int_ty]; [v_int_ty]], varaTy))
  let v_array_set_info             = makeIntrinsicValRef(fslib_MFIntrinsicFunctions_nleref,                    "SetArray"                             , None                 , None          , [vara],     ([[mkArrayType 1 varaTy]; [v_int_ty]; [varaTy]], v_unit_ty))
  let v_array2D_set_info           = makeIntrinsicValRef(fslib_MFIntrinsicFunctions_nleref,                    "SetArray2D"                           , None                 , None          , [vara],     ([[mkArrayType 2 varaTy];[v_int_ty]; [v_int_ty]; [varaTy]], v_unit_ty))
  let v_array3D_set_info           = makeIntrinsicValRef(fslib_MFIntrinsicFunctions_nleref,                    "SetArray3D"                           , None                 , None          , [vara],     ([[mkArrayType 3 varaTy];[v_int_ty]; [v_int_ty]; [v_int_ty]; [varaTy]], v_unit_ty))
  let v_array4D_set_info           = makeIntrinsicValRef(fslib_MFIntrinsicFunctions_nleref,                    "SetArray4D"                           , None                 , None          , [vara],     ([[mkArrayType 4 varaTy];[v_int_ty]; [v_int_ty]; [v_int_ty]; [v_int_ty]; [varaTy]], v_unit_ty))

  let v_option_toNullable_info     = makeIntrinsicValRef(fslib_MFOptionModule_nleref,                          "toNullable"                           , None                 , Some "ToNullable" , [vara],     ([[mkOptionTy varaTy]], mkNullableTy varaTy))
  let v_option_defaultValue_info   = makeIntrinsicValRef(fslib_MFOptionModule_nleref,                          "defaultValue"                         , None                 , Some "DefaultValue" , [vara],     ([[varaTy]; [mkOptionTy varaTy]], varaTy))

  let v_nativeptr_tobyref_info     = makeIntrinsicValRef(fslib_MFNativePtrModule_nleref,                       "toByRef"                              , None                 , Some "ToByRefInlined", [vara], ([[mkNativePtrTy varaTy]], mkByrefTy varaTy))

  let v_seq_collect_info           = makeIntrinsicValRef(fslib_MFSeqModule_nleref,                             "collect"                              , None                 , Some "Collect", [vara;varb;varc], ([[varaTy --> varbTy]; [mkSeqTy varaTy]], mkSeqTy varcTy))
  let v_seq_delay_info             = makeIntrinsicValRef(fslib_MFSeqModule_nleref,                             "delay"                                , None                 , Some "Delay"  , [varb],     ([[v_unit_ty --> mkSeqTy varbTy]], mkSeqTy varbTy))
  let v_seq_append_info            = makeIntrinsicValRef(fslib_MFSeqModule_nleref,                             "append"                               , None                 , Some "Append" , [varb],     ([[mkSeqTy varbTy]; [mkSeqTy varbTy]], mkSeqTy varbTy))
  let v_seq_using_info             = makeIntrinsicValRef(fslib_MFRuntimeHelpers_nleref,                        "EnumerateUsing"                       , None                 , None          , [vara;varb;varc], ([[varaTy];[(varaTy --> varbTy)]], mkSeqTy varcTy))
  let v_seq_generated_info         = makeIntrinsicValRef(fslib_MFRuntimeHelpers_nleref,                        "EnumerateWhile"                       , None                 , None          , [varb],     ([[v_unit_ty --> v_bool_ty]; [mkSeqTy varbTy]], mkSeqTy varbTy))
  let v_seq_finally_info           = makeIntrinsicValRef(fslib_MFRuntimeHelpers_nleref,                        "EnumerateThenFinally"                 , None                 , None          , [varb],     ([[mkSeqTy varbTy]; [v_unit_ty --> v_unit_ty]], mkSeqTy varbTy))
  let v_seq_of_functions_info      = makeIntrinsicValRef(fslib_MFRuntimeHelpers_nleref,                        "EnumerateFromFunctions"               , None                 , None          , [vara;varb], ([[v_unit_ty --> varaTy]; [varaTy --> v_bool_ty]; [varaTy --> varbTy]], mkSeqTy varbTy))
<<<<<<< HEAD
  let v_create_event_info          = makeIntrinsicValRef(fslib_MFRuntimeHelpers_nleref,                        "CreateEvent"                          , None                 , None          , [vara;varb], ([[varaTy --> v_unit_ty]; [varaTy --> v_unit_ty]; [(v_obj_ty --> (varbTy --> v_unit_ty)) --> varaTy]], TType_app (v_fslib_IEvent2_tcr, [varaTy;varbTy], v_knownWithoutNull)))
  let v_seq_to_array_info          = makeIntrinsicValRef(fslib_MFSeqModule_nleref,                             "toArray"                              , None                 , Some "ToArray", [varb],     ([[mkSeqTy varbTy]], mkArrayType 1 varbTy))
=======
  let v_create_event_info          = makeIntrinsicValRef(fslib_MFRuntimeHelpers_nleref,                        "CreateEvent"                          , None                 , None          , [vara;varb], ([[varaTy --> v_unit_ty]; [varaTy --> v_unit_ty]; [(v_obj_ty --> (varbTy --> v_unit_ty)) --> varaTy]], TType_app (v_fslib_IEvent2_tcr, [varaTy;varbTy])))
  let v_cgh__useResumableCode_info = makeIntrinsicValRef(fslib_MFStateMachineHelpers_nleref,                   "__useResumableCode"                   , None                 , None          , [vara],     ([[]], v_bool_ty))
  let v_cgh__resumeAt_info         = makeIntrinsicValRef(fslib_MFStateMachineHelpers_nleref,                   "__resumeAt"                           , None                 , None          , [vara],     ([[v_int_ty]; [varaTy]], varaTy))
  let v_cgh__stateMachine_info     = makeIntrinsicValRef(fslib_MFStateMachineHelpers_nleref,                   "__stateMachine"                       , None                 , None          , [vara; varb],     ([[varaTy]], varbTy)) // inaccurate type but it doesn't matter for linking
  let v_cgh__resumableEntry_info   = makeIntrinsicValRef(fslib_MFStateMachineHelpers_nleref,                   "__resumableEntry"                     , None                 , None          , [vara],     ([[v_int_ty --> varaTy]; [v_unit_ty --> varaTy]], varaTy))
  let v_seq_to_array_info          = makeIntrinsicValRef(fslib_MFSeqModule_nleref,                             "toArray"                              , None                 , Some "ToArray", [varb],     ([[mkSeqTy varbTy]], mkArrayType 1 varbTy))  
>>>>>>> 9d4fb7d1
  let v_seq_to_list_info           = makeIntrinsicValRef(fslib_MFSeqModule_nleref,                             "toList"                               , None                 , Some "ToList" , [varb],     ([[mkSeqTy varbTy]], mkListTy varbTy))
  let v_seq_map_info               = makeIntrinsicValRef(fslib_MFSeqModule_nleref,                             "map"                                  , None                 , Some "Map"    , [vara;varb], ([[varaTy --> varbTy]; [mkSeqTy varaTy]], mkSeqTy varbTy))
  let v_seq_singleton_info         = makeIntrinsicValRef(fslib_MFSeqModule_nleref,                             "singleton"                            , None                 , Some "Singleton"              , [vara],     ([[varaTy]], mkSeqTy varaTy))
  let v_seq_empty_info             = makeIntrinsicValRef(fslib_MFSeqModule_nleref,                             "empty"                                , None                 , Some "Empty"                  , [vara],     ([], mkSeqTy varaTy))
  let v_new_format_info            = makeIntrinsicValRef(fslib_MFCore_nleref,                                  ".ctor"                                , Some "PrintfFormat`5", None                          , [vara;varb;varc;vard;vare], ([[v_string_ty]], mkPrintfFormatTy varaTy varbTy varcTy vardTy vareTy))
  let v_sprintf_info               = makeIntrinsicValRef(fslib_MFExtraTopLevelOperators_nleref,                "sprintf"                              , None                 , Some "PrintFormatToStringThen", [vara],     ([[mk_format4_ty varaTy v_unit_ty v_string_ty v_string_ty]], varaTy))
  let v_lazy_force_info            = makeIntrinsicValRef(fslib_MFLazyExtensions_nleref,                        "Force"                                , Some "Lazy`1"        , None                          , [vara],     ([[mkLazyTy varaTy]; []], varaTy))
  let v_lazy_create_info           = makeIntrinsicValRef(fslib_MFLazyExtensions_nleref,                        "Create"                               , Some "Lazy`1"        , None                          , [vara],     ([[v_unit_ty --> varaTy]], mkLazyTy varaTy))

  let v_seq_info                   = makeIntrinsicValRef(fslib_MFOperators_nleref,                             "seq"                                  , None                 , Some "CreateSequence"         , [vara],     ([[mkSeqTy varaTy]], mkSeqTy varaTy))
  let v_refcell_info               = makeIntrinsicValRef(fslib_MFCore_nleref,                                  "ref"                                  , Some "FSharpRef`1"   , None                          , [vara],     ([[mkRefCellTy varaTy]; []], varaTy))
  let v_splice_expr_info           = makeIntrinsicValRef(fslib_MFExtraTopLevelOperators_nleref,                "op_Splice"                            , None                 , None                          , [vara],     ([[mkQuotedExprTy varaTy]], varaTy))
  let v_splice_raw_expr_info       = makeIntrinsicValRef(fslib_MFExtraTopLevelOperators_nleref,                "op_SpliceUntyped"                     , None                 , None                          , [vara],     ([[mkRawQuotedExprTy]], varaTy))
  let v_new_decimal_info           = makeIntrinsicValRef(fslib_MFIntrinsicFunctions_nleref,                    "MakeDecimal"                          , None                 , None                          , [],         ([[v_int_ty]; [v_int_ty]; [v_int_ty]; [v_bool_ty]; [v_byte_ty]], v_decimal_ty))
  let v_deserialize_quoted_FSharp_20_plus_info    = makeIntrinsicValRef(fslib_MFQuotations_nleref,             "Deserialize"                          , Some "Expr"          , None                          , [],          ([[v_system_Type_ty ;mkListTy v_system_Type_ty ;mkListTy mkRawQuotedExprTy ; mkArrayType 1 v_byte_ty]], mkRawQuotedExprTy ))
  let v_deserialize_quoted_FSharp_40_plus_info    = makeIntrinsicValRef(fslib_MFQuotations_nleref,             "Deserialize40"                        , Some "Expr"          , None                          , [],          ([[v_system_Type_ty ;mkArrayType 1 v_system_Type_ty; mkArrayType 1 v_system_Type_ty; mkArrayType 1 mkRawQuotedExprTy; mkArrayType 1 v_byte_ty]], mkRawQuotedExprTy ))
  let v_call_with_witnesses_info   = makeIntrinsicValRef(fslib_MFQuotations_nleref,                            "CallWithWitnesses"                    , Some "Expr"          , None                          , [],         ([[v_system_Reflection_MethodInfo_ty; v_system_Reflection_MethodInfo_ty; mkListTy mkRawQuotedExprTy; mkListTy mkRawQuotedExprTy]], mkRawQuotedExprTy))
  let v_cast_quotation_info        = makeIntrinsicValRef(fslib_MFQuotations_nleref,                            "Cast"                                 , Some "Expr"          , None                          , [vara],      ([[mkRawQuotedExprTy]], mkQuotedExprTy varaTy))
  let v_lift_value_info            = makeIntrinsicValRef(fslib_MFQuotations_nleref,                            "Value"                                , Some "Expr"          , None                          , [vara],      ([[varaTy]], mkRawQuotedExprTy))
  let v_lift_value_with_name_info  = makeIntrinsicValRef(fslib_MFQuotations_nleref,                            "ValueWithName"                        , Some "Expr"          , None                          , [vara],      ([[varaTy; v_string_ty]], mkRawQuotedExprTy))
  let v_lift_value_with_defn_info  = makeIntrinsicValRef(fslib_MFQuotations_nleref,                            "WithValue"                            , Some "Expr"          , None                          , [vara],      ([[varaTy; mkQuotedExprTy varaTy]], mkQuotedExprTy varaTy))
  let v_query_value_info           = makeIntrinsicValRef(fslib_MFExtraTopLevelOperators_nleref,                "query"                                , None                 , None                          , [],      ([], mkQueryBuilderTy) )
  let v_query_run_value_info       = makeIntrinsicValRef(fslib_MFQueryRunExtensionsLowPriority_nleref,         "Run"                                  , Some "QueryBuilder"  , None                          , [vara],      ([[mkQueryBuilderTy];[mkQuotedExprTy varaTy]], varaTy) )
  let v_query_run_enumerable_info  = makeIntrinsicValRef(fslib_MFQueryRunExtensionsHighPriority_nleref,        "Run"                                  , Some "QueryBuilder"  , None                          , [vara],      ([[mkQueryBuilderTy];[mkQuotedExprTy (mkQuerySourceTy varaTy (mkNonGenericTy v_tcref_System_Collections_IEnumerable)) ]], mkSeqTy varaTy) )
  let v_query_for_value_info       = makeIntrinsicValRef(fslib_MFLinq_nleref,                                  "For"                                  , Some "QueryBuilder"  , None                          , [vara; vard; varb; vare], ([[mkQueryBuilderTy];[mkQuerySourceTy varaTy vardTy;varaTy --> mkQuerySourceTy varbTy vareTy]], mkQuerySourceTy varbTy vardTy) )
  let v_query_select_value_info    = makeIntrinsicValRef(fslib_MFLinq_nleref,                                  "Select"                               , Some "QueryBuilder"  , None                          , [vara; vare; varb], ([[mkQueryBuilderTy];[mkQuerySourceTy varaTy vareTy;varaTy --> varbTy]], mkQuerySourceTy varbTy vareTy) )
  let v_query_yield_value_info     = makeIntrinsicValRef(fslib_MFLinq_nleref,                                  "Yield"                                , Some "QueryBuilder"  , None                          , [vara; vare],      ([[mkQueryBuilderTy];[varaTy]], mkQuerySourceTy varaTy vareTy) )
  let v_query_yield_from_value_info = makeIntrinsicValRef(fslib_MFLinq_nleref,                                 "YieldFrom"                            , Some "QueryBuilder"  , None                          , [vara; vare],      ([[mkQueryBuilderTy];[mkQuerySourceTy varaTy vareTy]], mkQuerySourceTy varaTy vareTy) )
  let v_query_source_info          = makeIntrinsicValRef(fslib_MFLinq_nleref,                                  "Source"                               , Some "QueryBuilder"  , None                          , [vara],      ([[mkQueryBuilderTy];[mkSeqTy varaTy ]], mkQuerySourceTy varaTy (mkNonGenericTy v_tcref_System_Collections_IEnumerable)) )
  let v_query_source_as_enum_info  = makeIntrinsicValRef(fslib_MFLinq_nleref,                                  "get_Source"                           , Some "QuerySource`2" , None                          , [vara; vare],      ([[mkQuerySourceTy varaTy vareTy];[]], mkSeqTy varaTy) )
  let v_new_query_source_info     = makeIntrinsicValRef(fslib_MFLinq_nleref,                                  ".ctor"                                 , Some "QuerySource`2" , None                          , [vara; vare],      ([[mkSeqTy varaTy]], mkQuerySourceTy varaTy vareTy) )
  let v_query_where_value_info     = makeIntrinsicValRef(fslib_MFLinq_nleref,                                  "Where"                                , Some "QueryBuilder"  , None                          , [vara; vare],      ([[mkQueryBuilderTy];[mkQuerySourceTy varaTy vareTy;varaTy --> v_bool_ty]], mkQuerySourceTy varaTy vareTy) )
  let v_query_zero_value_info      = makeIntrinsicValRef(fslib_MFLinq_nleref,                                  "Zero"                                 , Some "QueryBuilder"  , None                          , [vara; vare],      ([[mkQueryBuilderTy];[]], mkQuerySourceTy varaTy vareTy) )
  let v_fail_init_info             = makeIntrinsicValRef(fslib_MFIntrinsicFunctions_nleref,                    "FailInit"                             , None                 , None                          , [],      ([[v_unit_ty]], v_unit_ty))
  let v_fail_static_init_info      = makeIntrinsicValRef(fslib_MFIntrinsicFunctions_nleref,                    "FailStaticInit"                       , None                 , None                          , [],      ([[v_unit_ty]], v_unit_ty))
  let v_check_this_info            = makeIntrinsicValRef(fslib_MFIntrinsicFunctions_nleref,                    "CheckThis"                            , None                 , None                          , [vara],      ([[varaTy]], varaTy))
  let v_quote_to_linq_lambda_info  = makeIntrinsicValRef(fslib_MFLinqRuntimeHelpersQuotationConverter_nleref,  "QuotationToLambdaExpression"          , None                 , None                          , [vara],      ([[mkQuotedExprTy varaTy]], mkLinqExpressionTy varaTy))

  let tref_DebuggableAttribute = findSysILTypeRef tname_DebuggableAttribute
  let tref_CompilerGeneratedAttribute  = findSysILTypeRef tname_CompilerGeneratedAttribute

  let mutable generatedAttribsCache = []
  let mutable debuggerBrowsableNeverAttributeCache = None
  let mkDebuggerNonUserCodeAttribute() = mkILCustomAttribute (findSysILTypeRef tname_DebuggerNonUserCodeAttribute, [], [], [])
  let mkCompilerGeneratedAttribute () = mkILCustomAttribute (tref_CompilerGeneratedAttribute, [], [], [])
  let compilerGlobalState = CompilerGlobalState()

  // Requests attributes to be added to compiler generated methods.
  let addGeneratedAttrs (attrs: ILAttributes) =
    let attribs =
       match generatedAttribsCache with
       | [] ->
           let res = [ if not noDebugData then
                        yield mkCompilerGeneratedAttribute()
                        yield mkDebuggerNonUserCodeAttribute()]
           generatedAttribsCache <- res
           res
       | res -> res
    mkILCustomAttrs (attrs.AsList @ attribs)

  let addMethodGeneratedAttrs (mdef:ILMethodDef)   = mdef.With(customAttrs   = addGeneratedAttrs mdef.CustomAttrs)
  let addPropertyGeneratedAttrs (pdef:ILPropertyDef) = pdef.With(customAttrs = addGeneratedAttrs pdef.CustomAttrs)
  let addFieldGeneratedAttrs (fdef:ILFieldDef) = fdef.With(customAttrs = addGeneratedAttrs fdef.CustomAttrs)

  let tref_DebuggerBrowsableAttribute n =
        let typ_DebuggerBrowsableState =
            let tref = findSysILTypeRef tname_DebuggerBrowsableState
            ILType.Value (mkILNonGenericTySpec tref)
        mkILCustomAttribute (findSysILTypeRef tname_DebuggerBrowsableAttribute, [typ_DebuggerBrowsableState], [ILAttribElem.Int32 n], [])

  let mkDebuggerBrowsableNeverAttribute() =
      match debuggerBrowsableNeverAttributeCache with
      | None ->
          let res = tref_DebuggerBrowsableAttribute 0
          debuggerBrowsableNeverAttributeCache <- Some res
          res
      | Some res -> res

  let addNeverAttrs (attrs: ILAttributes) = mkILCustomAttrs (attrs.AsList @ [mkDebuggerBrowsableNeverAttribute()])
  let addPropertyNeverAttrs (pdef:ILPropertyDef) = pdef.With(customAttrs = addNeverAttrs pdef.CustomAttrs)
  let addFieldNeverAttrs (fdef:ILFieldDef) = fdef.With(customAttrs = addNeverAttrs fdef.CustomAttrs)
  let mkDebuggerTypeProxyAttribute (ty : ILType) = mkILCustomAttribute (findSysILTypeRef tname_DebuggerTypeProxyAttribute,  [ilg.typ_Type], [ILAttribElem.TypeRef (Some ty.TypeRef)], [])

  let betterTyconEntries =
     [| "Int32"    , v_int_tcr
        "IntPtr"   , v_nativeint_tcr
        "UIntPtr"  , v_unativeint_tcr
        "Int16"    , v_int16_tcr
        "Int64"    , v_int64_tcr
        "UInt16"   , v_uint16_tcr
        "UInt32"   , v_uint32_tcr
        "UInt64"   , v_uint64_tcr
        "SByte"    , v_sbyte_tcr
        "Decimal"  , v_decimal_tcr
        "Byte"     , v_byte_tcr
        "Boolean"  , v_bool_tcr
        "String"   , v_string_tcr
        "Object"   , v_obj_tcr
        "Exception", v_exn_tcr
        "Char"     , v_char_tcr
        "Double"   , v_float_tcr
        "Single"   , v_float32_tcr |]
            |> Array.map (fun (nm, tcr) ->
                let ty = mkNonGenericTy tcr
                nm, findSysTyconRef sys nm, (fun _ nullness ->
                    match nullness with
                    | Nullness.Known NullnessInfo.WithoutNull -> ty
                    | _ -> mkNonGenericTyWithNullness tcr nullness))

  let decompileTyconEntries =
        [|
             // TODO: nullness here
            "FSharpFunc`2" ,       v_fastFunc_tcr      , (fun tinst _nullness -> mkFunTy (List.item 0 tinst) (List.item 1 tinst))
            "Tuple`2"      ,       v_ref_tuple2_tcr    , decodeTupleTyAndNullness tupInfoRef
            "Tuple`3"      ,       v_ref_tuple3_tcr    , decodeTupleTyAndNullness tupInfoRef
            "Tuple`4"      ,       v_ref_tuple4_tcr    , decodeTupleTyAndNullness tupInfoRef
            "Tuple`5"      ,       v_ref_tuple5_tcr    , decodeTupleTyAndNullness tupInfoRef
            "Tuple`6"      ,       v_ref_tuple6_tcr    , decodeTupleTyAndNullness tupInfoRef
            "Tuple`7"      ,       v_ref_tuple7_tcr    , decodeTupleTyAndNullness tupInfoRef
            "Tuple`8"      ,       v_ref_tuple8_tcr    , decodeTupleTyAndNullnessIfPossible v_ref_tuple8_tcr tupInfoRef
            "ValueTuple`2" ,       v_struct_tuple2_tcr , decodeTupleTyAndNullness tupInfoStruct
            "ValueTuple`3" ,       v_struct_tuple3_tcr , decodeTupleTyAndNullness tupInfoStruct
            "ValueTuple`4" ,       v_struct_tuple4_tcr , decodeTupleTyAndNullness tupInfoStruct
            "ValueTuple`5" ,       v_struct_tuple5_tcr , decodeTupleTyAndNullness tupInfoStruct
            "ValueTuple`6" ,       v_struct_tuple6_tcr , decodeTupleTyAndNullness tupInfoStruct
            "ValueTuple`7" ,       v_struct_tuple7_tcr , decodeTupleTyAndNullness tupInfoStruct
            "ValueTuple`8" ,       v_struct_tuple8_tcr , decodeTupleTyAndNullnessIfPossible v_struct_tuple8_tcr tupInfoStruct |]

  let betterEntries = Array.append betterTyconEntries decompileTyconEntries

  let mutable decompileTypeDict = Unchecked.defaultof<_>
  let mutable betterTypeDict1 = Unchecked.defaultof<_>
  let mutable betterTypeDict2 = Unchecked.defaultof<_>

  /// This map is indexed by stamps and lazy to avoid dereferencing while setting up the base imports.
  let getDecompileTypeDict () =
      match box decompileTypeDict with
      | null ->
          let entries = decompileTyconEntries
          let t = Dictionary.newWithSize entries.Length
          for _, tcref, builder in entries do
              if tcref.CanDeref then
                  t.Add(tcref.Stamp, builder)
          decompileTypeDict <- t
          t
      | _ -> decompileTypeDict

  /// This map is for use when building FSharp.Core.dll. The backing Tycon's may not yet exist for
  /// the TyconRef's we have in our hands, hence we can't dereference them to find their stamps.
  /// So this dictionary is indexed by names. Make it lazy to avoid dereferencing while setting up the base imports.
  let getBetterTypeDict1 () =
      match box betterTypeDict1 with
      | null ->
          let entries = betterEntries
          let t = Dictionary.newWithSize entries.Length
          for nm, tcref, builder in entries do
              t.Add(nm, 
                     (fun tcref2 tinst2 nullness -> 
                         if tyconRefEq tcref tcref2 then 
                             builder tinst2 nullness 
                         else 
                             TType_app (tcref2, tinst2, nullness)))
          betterTypeDict1 <- t
          t
      | _ -> betterTypeDict1

  /// This map is for use in normal times (not building FSharp.Core.dll). It is indexed by stamps
  /// and lazy to avoid dereferencing while setting up the base imports.
  let getBetterTypeDict2 () =
      match box betterTypeDict2 with
      | null ->
          let entries = betterEntries
          let t = Dictionary.newWithSize entries.Length
          for _, tcref, builder in entries do
              if tcref.CanDeref then
                  t.Add(tcref.Stamp, builder)
          betterTypeDict2 <- t
          t
      | _ -> betterTypeDict2

  /// For logical purposes equate some F# types with .NET types, e.g. TType_tuple == System.Tuple/ValueTuple.
  /// Doing this normalization is a fairly performance critical piece of code as it is frequently invoked
  /// in the process of converting .NET metadata to F# internal compiler data structures (see import.fs).
  let decompileTy (tcref: EntityRef) tinst nullness =
      if compilingFslib then
          // No need to decompile when compiling FSharp.Core.dll
          TType_app (tcref, tinst, nullness)
      else
          let dict = getDecompileTypeDict()
          match dict.TryGetValue tcref.Stamp with
          | true, builder -> builder tinst nullness
          | _ -> TType_app (tcref, tinst, nullness)

  /// For cosmetic purposes "improve" some .NET types, e.g. Int32 --> int32.
  /// Doing this normalization is a fairly performance critical piece of code as it is frequently invoked
  /// in the process of converting .NET metadata to F# internal compiler data structures (see import.fs).
  let improveTy (tcref: EntityRef) tinst nullness =
        if compilingFslib then
            let dict = getBetterTypeDict1()
            match dict.TryGetValue tcref.LogicalName with
            | true, builder -> builder tcref tinst nullness
            | _ -> TType_app (tcref, tinst, nullness)
        else
            let dict = getBetterTypeDict2()
            match dict.TryGetValue tcref.Stamp with
            | true, builder -> builder tinst nullness
            | _ -> TType_app (tcref, tinst, nullness)


  override x.ToString() = "<TcGlobals>"

  member __.ilg=ilg

  /// A table of all intrinsics that the compiler cares about
  member __.knownIntrinsics                = v_knownIntrinsics

  member __.checkNullness = checkNullness

  member __.langFeatureNullness = v_langFeatureNullness

  member g.knownWithoutNull = v_knownWithoutNull

  member _.langVersion = langVersion

  // A table of known modules in FSharp.Core. Not all modules are necessarily listed, but the more we list the
  // better the job we do of mapping from provided expressions back to FSharp.Core F# functions and values.
  member _.knownFSharpCoreModules         = v_knownFSharpCoreModules

  member _.compilingFslib                 = compilingFslib
  member _.mlCompatibility                = mlCompatibility
  member _.emitDebugInfoInQuotations      = emitDebugInfoInQuotations
  member _.directoryToResolveRelativePaths= directoryToResolveRelativePaths
  member _.pathMap = pathMap
  member _.unionCaseRefEq x y = primUnionCaseRefEq compilingFslib fslibCcu x y
  member _.valRefEq x y = primValRefEq compilingFslib fslibCcu x y
  member _.fslibCcu                 = fslibCcu
  member val refcell_tcr_canon    = v_refcell_tcr_canon
  member val option_tcr_canon     = mk_MFCore_tcref     fslibCcu "Option`1"
  member val valueoption_tcr_canon    = mk_MFCore_tcref     fslibCcu "ValueOption`1"
  member _.list_tcr_canon       = v_list_tcr_canon
  member val set_tcr_canon        = mk_MFCollections_tcref   fslibCcu "Set`1"
  member val map_tcr_canon        = mk_MFCollections_tcref   fslibCcu "Map`2"
  member _.lazy_tcr_canon       = lazy_tcr
  member val refcell_tcr_nice     = v_refcell_tcr_nice
  member val array_tcr_nice       = v_il_arr_tcr_map.[0]
  member _.option_tcr_nice   = v_option_tcr_nice
  member _.valueoption_tcr_nice  = v_valueoption_tcr_nice
  member _.list_tcr_nice     = v_list_tcr_nice
  member _.lazy_tcr_nice     = v_lazy_tcr_nice
  member _.format_tcr       = v_format_tcr
  member _.expr_tcr       = v_expr_tcr
  member _.raw_expr_tcr       = v_raw_expr_tcr
  member _.nativeint_tcr  = v_nativeint_tcr
  member _.unativeint_tcr = v_unativeint_tcr
  member _.int_tcr        = v_int_tcr
  member _.int32_tcr      = v_int32_tcr
  member _.int16_tcr      = v_int16_tcr
  member _.int64_tcr      = v_int64_tcr
  member _.uint16_tcr     = v_uint16_tcr
  member _.uint32_tcr     = v_uint32_tcr
  member _.uint64_tcr     = v_uint64_tcr
  member _.sbyte_tcr      = v_sbyte_tcr
  member _.decimal_tcr    = v_decimal_tcr
  member _.date_tcr    = v_date_tcr
  member _.pdecimal_tcr   = v_pdecimal_tcr
  member _.byte_tcr       = v_byte_tcr
  member _.bool_tcr       = v_bool_tcr
  member _.unit_tcr_canon = v_unit_tcr_canon
  member _.unit_tcr_nice  = v_unit_tcr_nice
  member _.exn_tcr        = v_exn_tcr
  member _.char_tcr       = v_char_tcr
  member _.float_tcr      = v_float_tcr
  member _.float32_tcr    = v_float32_tcr
  member _.pfloat_tcr      = v_pfloat_tcr
  member _.pfloat32_tcr    = v_pfloat32_tcr
  member _.pint_tcr        = v_pint_tcr
  member _.pint8_tcr       = v_pint8_tcr
  member _.pint16_tcr      = v_pint16_tcr
  member _.pint64_tcr      = v_pint64_tcr
  member _.pnativeint_tcr  = v_pnativeint_tcr
  member _.puint_tcr       = v_puint_tcr
  member _.puint8_tcr      = v_puint8_tcr
  member _.puint16_tcr     = v_puint16_tcr
  member _.puint64_tcr     = v_puint64_tcr
  member _.punativeint_tcr = v_punativeint_tcr
  member _.byref_tcr      = v_byref_tcr
  member _.byref2_tcr     = v_byref2_tcr
  member _.outref_tcr     = v_outref_tcr
  member _.inref_tcr      = v_inref_tcr
  member _.nativeptr_tcr  = v_nativeptr_tcr
  member _.voidptr_tcr    = v_voidptr_tcr
  member _.ilsigptr_tcr   = v_ilsigptr_tcr
  member _.fastFunc_tcr = v_fastFunc_tcr
  member _.MatchFailureException_tcr = v_mfe_tcr
  member _.tcref_IQueryable = v_tcref_IQueryable
  member _.tcref_IObservable      = v_tcref_IObservable
  member _.tcref_IObserver      = v_tcref_IObserver
  member _.fslib_IEvent2_tcr      = v_fslib_IEvent2_tcr
  member _.fslib_IDelegateEvent_tcr      = v_fslib_IDelegateEvent_tcr
  member _.seq_tcr        = v_seq_tcr
  member val seq_base_tcr = mk_MFCompilerServices_tcref fslibCcu "GeneratedSequenceBase`1"
  member val ListCollector_tcr = mk_MFCompilerServices_tcref fslibCcu "ListCollector`1"
  member val ArrayCollector_tcr = mk_MFCompilerServices_tcref fslibCcu "ArrayCollector`1"
<<<<<<< HEAD
  member g.mk_GeneratedSequenceBase_ty seqElemTy = TType_app(g.seq_base_tcr, [seqElemTy], v_knownWithoutNull)
  member g.mk_ListCollector_ty seqElemTy = TType_app(g.ListCollector_tcr, [seqElemTy], v_knownWithoutNull)
  member g.mk_ArrayCollector_ty seqElemTy = TType_app(g.ArrayCollector_tcr, [seqElemTy], v_knownWithoutNull)
=======
  member g.mk_GeneratedSequenceBase_ty seqElemTy = TType_app(g.seq_base_tcr,[seqElemTy])
  member val ResumableStateMachine_tcr = mk_MFCompilerServices_tcref fslibCcu "ResumableStateMachine`1"
  member g.mk_ResumableStateMachine_ty dataTy = TType_app(g.ResumableStateMachine_tcr,[dataTy])
  member val IResumableStateMachine_tcr = mk_MFCompilerServices_tcref fslibCcu "IResumableStateMachine`1"
  member g.mk_IResumableStateMachine_ty dataTy = TType_app(g.IResumableStateMachine_tcr,[dataTy])
  member g.mk_ListCollector_ty seqElemTy = TType_app(g.ListCollector_tcr,[seqElemTy])
  member g.mk_ArrayCollector_ty seqElemTy = TType_app(g.ArrayCollector_tcr,[seqElemTy])
>>>>>>> 9d4fb7d1
  member val byrefkind_In_tcr =  mkNonLocalTyconRef fslib_MFByRefKinds_nleref "In"
  member val byrefkind_Out_tcr =  mkNonLocalTyconRef fslib_MFByRefKinds_nleref "Out"
  member val byrefkind_InOut_tcr =  mkNonLocalTyconRef fslib_MFByRefKinds_nleref "InOut"
  member val measureproduct_tcr = mk_MFCompilerServices_tcref fslibCcu "MeasureProduct`2"
  member val measureinverse_tcr = mk_MFCompilerServices_tcref fslibCcu "MeasureInverse`1"
  member val measureone_tcr = mk_MFCompilerServices_tcref fslibCcu "MeasureOne"
  member val ResumableCode_tcr = mk_MFCompilerServices_tcref fslibCcu "ResumableCode`2"

  member _.il_arr_tcr_map = v_il_arr_tcr_map
  member _.ref_tuple1_tcr     = v_ref_tuple1_tcr
  member _.ref_tuple2_tcr     = v_ref_tuple2_tcr
  member _.ref_tuple3_tcr     = v_ref_tuple3_tcr
  member _.ref_tuple4_tcr     = v_ref_tuple4_tcr
  member _.ref_tuple5_tcr     = v_ref_tuple5_tcr
  member _.ref_tuple6_tcr     = v_ref_tuple6_tcr
  member _.ref_tuple7_tcr     = v_ref_tuple7_tcr
  member _.ref_tuple8_tcr     = v_ref_tuple8_tcr
  member _.struct_tuple1_tcr     = v_struct_tuple1_tcr
  member _.struct_tuple2_tcr     = v_struct_tuple2_tcr
  member _.struct_tuple3_tcr     = v_struct_tuple3_tcr
  member _.struct_tuple4_tcr     = v_struct_tuple4_tcr
  member _.struct_tuple5_tcr     = v_struct_tuple5_tcr
  member _.struct_tuple6_tcr     = v_struct_tuple6_tcr
  member _.struct_tuple7_tcr     = v_struct_tuple7_tcr
  member _.struct_tuple8_tcr     = v_struct_tuple8_tcr
  member _.choice2_tcr    = v_choice2_tcr
  member _.choice3_tcr    = v_choice3_tcr
  member _.choice4_tcr    = v_choice4_tcr
  member _.choice5_tcr    = v_choice5_tcr
  member _.choice6_tcr    = v_choice6_tcr
  member _.choice7_tcr    = v_choice7_tcr
  member val nativeint_ty  = v_nativeint_ty
  member val unativeint_ty = v_unativeint_ty
  member val int32_ty      = v_int32_ty
  member val int16_ty      = v_int16_ty
  member val int64_ty      = v_int64_ty
  member val uint16_ty     = v_uint16_ty
  member val uint32_ty     = v_uint32_ty
  member val uint64_ty     = v_uint64_ty
  member val sbyte_ty      = v_sbyte_ty
  member _.byte_ty       = v_byte_ty
  member _.bool_ty       = v_bool_ty
  member _.int_ty       = v_int_ty
  member _.string_ty     = v_string_ty
  member _.system_IFormattable_tcref = v_IFormattable_tcref
  member _.system_FormattableString_tcref = v_FormattableString_tcref
  member _.system_FormattableStringFactory_tcref = v_FormattableStringFactory_tcref
  member _.system_IFormattable_ty = v_IFormattable_ty
  member _.system_FormattableString_ty = v_FormattableString_ty
  member _.system_FormattableStringFactory_ty = v_FormattableStringFactory_ty
  member _.unit_ty       = v_unit_ty
  member _.obj_ty        = v_obj_ty
  member _.char_ty       = v_char_ty
  member _.decimal_ty    = v_decimal_ty

  member val exn_ty        = mkNonGenericTy v_exn_tcr
  member val float_ty      = v_float_ty
  member val float32_ty    = v_float32_ty
      /// Memoization table to help minimize the number of ILSourceDocument objects we create
  member _.memoize_file x = v_memoize_file.Apply x

  member val system_Array_ty     = mkSysNonGenericTy sys "Array"
  member val system_Object_ty    = mkSysNonGenericTy sys "Object"
  member val system_IDisposable_ty    = mkSysNonGenericTy sys "IDisposable"
  member val system_RuntimeHelpers_ty    = mkSysNonGenericTy sysCompilerServices "RuntimeHelpers"
  member val system_Value_ty     = mkSysNonGenericTy sys "ValueType"
  member val system_Delegate_ty     = mkSysNonGenericTy sys "Delegate"
  member val system_MulticastDelegate_ty     = mkSysNonGenericTy sys "MulticastDelegate"
  member val system_Enum_ty      = mkSysNonGenericTy sys "Enum"
  member val system_Exception_ty = mkSysNonGenericTy sys "Exception"
  member val system_String_typ    = mkSysNonGenericTy sys "String"
  member val system_String_tcref  = findSysTyconRef sys "String"
  member val system_Int32_ty     = mkSysNonGenericTy sys "Int32"
  member _.system_Type_ty                  = v_system_Type_ty
  member val system_TypedReference_tcref        = tryFindSysTyconRef sys "TypedReference"
  member val system_ArgIterator_tcref           = tryFindSysTyconRef sys "ArgIterator"
  member val system_RuntimeArgumentHandle_tcref =  tryFindSysTyconRef sys "RuntimeArgumentHandle"
  member val system_SByte_tcref =  findSysTyconRef sys "SByte"
  member val system_Decimal_tcref =  findSysTyconRef sys "Decimal"
  member val system_Int16_tcref =  findSysTyconRef sys "Int16"
  member val system_Int32_tcref =  findSysTyconRef sys "Int32"
  member val system_Int64_tcref =  findSysTyconRef sys "Int64"
  member val system_IntPtr_tcref =  findSysTyconRef sys "IntPtr"
  member val system_Bool_tcref =  findSysTyconRef sys "Boolean"
  member val system_Byte_tcref =  findSysTyconRef sys "Byte"
  member val system_UInt16_tcref =  findSysTyconRef sys "UInt16"
  member val system_Char_tcref            =  findSysTyconRef sys "Char"
  member val system_UInt32_tcref          =  findSysTyconRef sys "UInt32"
  member val system_UInt64_tcref          =  findSysTyconRef sys "UInt64"
  member val system_UIntPtr_tcref         =  findSysTyconRef sys "UIntPtr"
  member val system_Single_tcref          =  findSysTyconRef sys "Single"
  member val system_Double_tcref          =  findSysTyconRef sys "Double"
  member val system_RuntimeTypeHandle_ty = mkSysNonGenericTy sys "RuntimeTypeHandle"
  member _.system_RuntimeMethodHandle_ty = v_system_RuntimeMethodHandle_ty

  member val system_MarshalByRefObject_tcref =  tryFindSysTyconRef sys "MarshalByRefObject"
  member val system_MarshalByRefObject_ty = tryMkSysNonGenericTy sys "MarshalByRefObject"

  member val system_ExceptionDispatchInfo_ty =
      tryMkSysNonGenericTy ["System"; "Runtime"; "ExceptionServices"] "ExceptionDispatchInfo"

  member _.system_Reflection_MethodInfo_ty = v_system_Reflection_MethodInfo_ty
  member _.mk_IAsyncStateMachine_ty = mkSysNonGenericTy sysCompilerServices "IAsyncStateMachine" 
    
  member val system_Array_tcref = v_Array_tcref
  member val system_Object_tcref  = findSysTyconRef sys "Object"
  member val system_Value_tcref = findSysTyconRef sys "ValueType"
  member val system_Void_tcref    = findSysTyconRef sys "Void"
  member val system_IndexOutOfRangeException_tcref    = findSysTyconRef sys "IndexOutOfRangeException"
  member val system_Nullable_tcref = v_nullable_tcr
  member val system_GenericIComparable_tcref = findSysTyconRef sys "IComparable`1"
  member val system_GenericIEquatable_tcref = findSysTyconRef sys "IEquatable`1"
  member val mk_IComparable_ty    = mkSysNonGenericTy sys "IComparable"
  member val system_LinqExpression_tcref = v_linqExpression_tcr

  member val mk_IStructuralComparable_ty = mkSysNonGenericTy sysCollections "IStructuralComparable"

  member val mk_IStructuralEquatable_ty = mkSysNonGenericTy sysCollections "IStructuralEquatable"

  member _.IComparer_ty = v_IComparer_ty
  member _.IEqualityComparer_ty = v_IEqualityComparer_ty
  member val tcref_System_Collections_IComparer = findSysTyconRef sysCollections "IComparer"
  member val tcref_System_Collections_IEqualityComparer = findSysTyconRef sysCollections "IEqualityComparer"
  member val tcref_System_Collections_Generic_IEqualityComparer = findSysTyconRef sysGenerics "IEqualityComparer`1"
  member val tcref_System_Collections_Generic_Dictionary = findSysTyconRef sysGenerics "Dictionary`2"
  member val tcref_System_Collections_Generic_IDictionary = findSysTyconRef sysGenerics "IDictionary`2"

  member val tcref_System_IComparable = findSysTyconRef sys "IComparable"
  member val tcref_System_IStructuralComparable = findSysTyconRef sysCollections "IStructuralComparable"
  member val tcref_System_IStructuralEquatable  = findSysTyconRef sysCollections "IStructuralEquatable"
  member val tcref_System_IDisposable = findSysTyconRef sys "IDisposable"

  member val tcref_LanguagePrimitives = mk_MFCore_tcref fslibCcu "LanguagePrimitives"

  member val tcref_System_Collections_Generic_List       = findSysTyconRef sysGenerics "List`1"
  member val tcref_System_Collections_Generic_IList       = findSysTyconRef sysGenerics "IList`1"
  member val tcref_System_Collections_Generic_IReadOnlyList       = findSysTyconRef sysGenerics "IReadOnlyList`1"
  member val tcref_System_Collections_Generic_ICollection = findSysTyconRef sysGenerics "ICollection`1"
  member val tcref_System_Collections_Generic_IReadOnlyCollection = findSysTyconRef sysGenerics "IReadOnlyCollection`1"
  member _.tcref_System_Collections_IEnumerable         = v_tcref_System_Collections_IEnumerable

  member _.tcref_System_Collections_Generic_IEnumerable = v_IEnumerable_tcr
  member _.tcref_System_Collections_Generic_IEnumerator = v_IEnumerator_tcr

  member _.tcref_System_Attribute = v_System_Attribute_tcr

  // Review: Does this need to be an option type?
  member val System_Runtime_CompilerServices_RuntimeFeature_ty = tryFindSysTyconRef sysCompilerServices "RuntimeFeature" |> Option.map mkNonGenericTy

  member val iltyp_TypedReference      = tryFindSysILTypeRef "System.TypedReference" |> Option.map mkILNonGenericValueTy
  member val iltyp_StreamingContext    = tryFindSysILTypeRef tname_StreamingContext  |> Option.map mkILNonGenericValueTy
  member val iltyp_SerializationInfo   = tryFindSysILTypeRef tname_SerializationInfo  |> Option.map mkILNonGenericBoxedTy
  member val iltyp_Missing             = findSysILTypeRef tname_Missing |> mkILNonGenericBoxedTy
  member val iltyp_AsyncCallback       = findSysILTypeRef tname_AsyncCallback |> mkILNonGenericBoxedTy
  member val iltyp_IAsyncResult        = findSysILTypeRef tname_IAsyncResult |> mkILNonGenericBoxedTy
  member val iltyp_IComparable         = findSysILTypeRef tname_IComparable |> mkILNonGenericBoxedTy
  member val iltyp_Exception           = findSysILTypeRef tname_Exception |> mkILNonGenericBoxedTy
  member val iltyp_ValueType           = findSysILTypeRef tname_ValueType |> mkILNonGenericBoxedTy
  member val iltyp_RuntimeFieldHandle  = findSysILTypeRef tname_RuntimeFieldHandle |> mkILNonGenericValueTy
  member val iltyp_RuntimeMethodHandle = findSysILTypeRef tname_RuntimeMethodHandle |> mkILNonGenericValueTy
  member val iltyp_RuntimeTypeHandle   = findSysILTypeRef tname_RuntimeTypeHandle |> mkILNonGenericValueTy


  member val attrib_AttributeUsageAttribute = findSysAttrib "System.AttributeUsageAttribute"
  member val attrib_ParamArrayAttribute     = findSysAttrib "System.ParamArrayAttribute"
  member val attrib_IDispatchConstantAttribute  = tryFindSysAttrib "System.Runtime.CompilerServices.IDispatchConstantAttribute"
  member val attrib_IUnknownConstantAttribute  = tryFindSysAttrib "System.Runtime.CompilerServices.IUnknownConstantAttribute"

  // We use 'findSysAttrib' here because lookup on attribute is done by name comparison, and can proceed
  // even if the type is not found in a system assembly.
  member val attrib_IsByRefLikeAttribute  = findSysAttrib "System.Runtime.CompilerServices.IsByRefLikeAttribute"
  member val attrib_IsReadOnlyAttribute  = findSysAttrib "System.Runtime.CompilerServices.IsReadOnlyAttribute"

  member val attrib_SystemObsolete          = findSysAttrib "System.ObsoleteAttribute"
  member val attrib_DllImportAttribute      = tryFindSysAttrib "System.Runtime.InteropServices.DllImportAttribute"
  member val attrib_StructLayoutAttribute   = findSysAttrib "System.Runtime.InteropServices.StructLayoutAttribute"
  member val attrib_TypeForwardedToAttribute   = findSysAttrib "System.Runtime.CompilerServices.TypeForwardedToAttribute"
  member val attrib_ComVisibleAttribute     = findSysAttrib "System.Runtime.InteropServices.ComVisibleAttribute"
  member val attrib_ComImportAttribute      = tryFindSysAttrib "System.Runtime.InteropServices.ComImportAttribute"
  member val attrib_FieldOffsetAttribute    = findSysAttrib "System.Runtime.InteropServices.FieldOffsetAttribute"
  member val attrib_MarshalAsAttribute      = tryFindSysAttrib "System.Runtime.InteropServices.MarshalAsAttribute"
  member val attrib_InAttribute             = findSysAttrib "System.Runtime.InteropServices.InAttribute"
  member val attrib_OutAttribute            = findSysAttrib "System.Runtime.InteropServices.OutAttribute"
  member val attrib_OptionalAttribute       = tryFindSysAttrib "System.Runtime.InteropServices.OptionalAttribute"
  member val attrib_DefaultParameterValueAttribute = tryFindSysAttrib "System.Runtime.InteropServices.DefaultParameterValueAttribute"
  member val attrib_ThreadStaticAttribute   = tryFindSysAttrib "System.ThreadStaticAttribute"
  member val attrib_SpecialNameAttribute   = tryFindSysAttrib "System.Runtime.CompilerServices.SpecialNameAttribute"
  member val attrib_VolatileFieldAttribute   = mk_MFCore_attrib "VolatileFieldAttribute"
  member val attrib_ContextStaticAttribute  = tryFindSysAttrib "System.ContextStaticAttribute"
  member val attrib_FlagsAttribute          = findSysAttrib "System.FlagsAttribute"
  member val attrib_DefaultMemberAttribute  = findSysAttrib "System.Reflection.DefaultMemberAttribute"
  member val attrib_DebuggerDisplayAttribute  = findSysAttrib "System.Diagnostics.DebuggerDisplayAttribute"
  member val attrib_DebuggerTypeProxyAttribute  = findSysAttrib "System.Diagnostics.DebuggerTypeProxyAttribute"
  member val attrib_PreserveSigAttribute    = tryFindSysAttrib "System.Runtime.InteropServices.PreserveSigAttribute"
  member val attrib_MethodImplAttribute     = findSysAttrib "System.Runtime.CompilerServices.MethodImplAttribute"
  member val attrib_ExtensionAttribute     = findSysAttrib "System.Runtime.CompilerServices.ExtensionAttribute"
  member val attrib_CallerLineNumberAttribute = findSysAttrib "System.Runtime.CompilerServices.CallerLineNumberAttribute"
  member val attrib_CallerFilePathAttribute = findSysAttrib "System.Runtime.CompilerServices.CallerFilePathAttribute"
  member val attrib_CallerMemberNameAttribute = findSysAttrib "System.Runtime.CompilerServices.CallerMemberNameAttribute"
  member val attrib_SkipLocalsInitAttribute  = findSysAttrib "System.Runtime.CompilerServices.SkipLocalsInitAttribute"
  member val attribs_Unsupported = [
        tryFindSysAttrib "System.Runtime.CompilerServices.ModuleInitializerAttribute"
        tryFindSysAttrib "System.Runtime.CompilerServices.CallerArgumentExpressionAttribute"
                                   ] |> List.choose (Option.map (fun x -> x.TyconRef))

  member val attrib_ProjectionParameterAttribute           = mk_MFCore_attrib "ProjectionParameterAttribute"
  member val attrib_CustomOperationAttribute               = mk_MFCore_attrib "CustomOperationAttribute"
  member val attrib_NonSerializedAttribute                 = tryFindSysAttrib "System.NonSerializedAttribute"

  member val attrib_AutoSerializableAttribute              = mk_MFCore_attrib "AutoSerializableAttribute"
  member val attrib_RequireQualifiedAccessAttribute        = mk_MFCore_attrib "RequireQualifiedAccessAttribute"
  member val attrib_EntryPointAttribute                    = mk_MFCore_attrib "EntryPointAttribute"
  member val attrib_DefaultAugmentationAttribute           = mk_MFCore_attrib "DefaultAugmentationAttribute"
  member val attrib_CompilerMessageAttribute               = mk_MFCore_attrib "CompilerMessageAttribute"
  member val attrib_ExperimentalAttribute                  = mk_MFCore_attrib "ExperimentalAttribute"
  member val attrib_UnverifiableAttribute                  = mk_MFCore_attrib "UnverifiableAttribute"
  member val attrib_LiteralAttribute                       = mk_MFCore_attrib "LiteralAttribute"
  member val attrib_ConditionalAttribute                   = findSysAttrib "System.Diagnostics.ConditionalAttribute"
  member val attrib_OptionalArgumentAttribute              = mk_MFCore_attrib "OptionalArgumentAttribute"
  member val attrib_RequiresExplicitTypeArgumentsAttribute = mk_MFCore_attrib "RequiresExplicitTypeArgumentsAttribute"
  member val attrib_DefaultValueAttribute                  = mk_MFCore_attrib "DefaultValueAttribute"
  member val attrib_ClassAttribute                         = mk_MFCore_attrib "ClassAttribute"
  member val attrib_InterfaceAttribute                     = mk_MFCore_attrib "InterfaceAttribute"
  member val attrib_StructAttribute                        = mk_MFCore_attrib "StructAttribute"
  member val attrib_ReflectedDefinitionAttribute           = mk_MFCore_attrib "ReflectedDefinitionAttribute"
  member val attrib_CompiledNameAttribute                  = mk_MFCore_attrib "CompiledNameAttribute"
  member val attrib_AutoOpenAttribute                      = mk_MFCore_attrib "AutoOpenAttribute"
  member val attrib_InternalsVisibleToAttribute            = findSysAttrib "System.Runtime.CompilerServices.InternalsVisibleToAttribute"
  member val attrib_CompilationRepresentationAttribute     = mk_MFCore_attrib "CompilationRepresentationAttribute"
  member val attrib_CompilationArgumentCountsAttribute     = mk_MFCore_attrib "CompilationArgumentCountsAttribute"
  member val attrib_CompilationMappingAttribute            = mk_MFCore_attrib "CompilationMappingAttribute"
  member val attrib_CLIEventAttribute                      = mk_MFCore_attrib "CLIEventAttribute"
  member val attrib_InlineIfLambdaAttribute                = mk_MFCore_attrib "InlineIfLambdaAttribute"
  member val attrib_CLIMutableAttribute                    = mk_MFCore_attrib "CLIMutableAttribute"
  member val attrib_AllowNullLiteralAttribute              = mk_MFCore_attrib "AllowNullLiteralAttribute"
  member val attrib_NoEqualityAttribute                    = mk_MFCore_attrib "NoEqualityAttribute"
  member val attrib_NoComparisonAttribute                  = mk_MFCore_attrib "NoComparisonAttribute"
  member val attrib_CustomEqualityAttribute                = mk_MFCore_attrib "CustomEqualityAttribute"
  member val attrib_CustomComparisonAttribute              = mk_MFCore_attrib "CustomComparisonAttribute"
  member val attrib_EqualityConditionalOnAttribute         = mk_MFCore_attrib "EqualityConditionalOnAttribute"
  member val attrib_ComparisonConditionalOnAttribute       = mk_MFCore_attrib "ComparisonConditionalOnAttribute"
  member val attrib_ReferenceEqualityAttribute             = mk_MFCore_attrib "ReferenceEqualityAttribute"
  member val attrib_StructuralEqualityAttribute            = mk_MFCore_attrib "StructuralEqualityAttribute"
  member val attrib_StructuralComparisonAttribute          = mk_MFCore_attrib "StructuralComparisonAttribute"
  member val attrib_SealedAttribute                        = mk_MFCore_attrib "SealedAttribute"
  member val attrib_AbstractClassAttribute                 = mk_MFCore_attrib "AbstractClassAttribute"
  member val attrib_GeneralizableValueAttribute            = mk_MFCore_attrib "GeneralizableValueAttribute"
  member val attrib_MeasureAttribute                       = mk_MFCore_attrib "MeasureAttribute"
  member val attrib_MeasureableAttribute                   = mk_MFCore_attrib "MeasureAnnotatedAbbreviationAttribute"
  member val attrib_NoDynamicInvocationAttribute           = mk_MFCore_attrib "NoDynamicInvocationAttribute"
  member val attrib_SecurityAttribute                      = tryFindSysAttrib "System.Security.Permissions.SecurityAttribute"
  member val attrib_SecurityCriticalAttribute              = findSysAttrib "System.Security.SecurityCriticalAttribute"
  member val attrib_SecuritySafeCriticalAttribute          = findSysAttrib "System.Security.SecuritySafeCriticalAttribute"
  member val attrib_ComponentModelEditorBrowsableAttribute = findSysAttrib "System.ComponentModel.EditorBrowsableAttribute"

  member g.improveType tcref tinst = improveTy tcref tinst

  member g.decompileType tcref tinst = decompileTy tcref tinst

  member _.new_decimal_info = v_new_decimal_info
  member _.seq_info    = v_seq_info
  member val seq_vref    = (ValRefForIntrinsic v_seq_info)
  member val fsharpref_vref = (ValRefForIntrinsic v_refcell_info)
  member val and_vref    = (ValRefForIntrinsic v_and_info)
  member val and2_vref   = (ValRefForIntrinsic v_and2_info)
  member val addrof_vref = (ValRefForIntrinsic v_addrof_info)
  member val addrof2_vref = (ValRefForIntrinsic v_addrof2_info)
  member val or_vref     = (ValRefForIntrinsic v_or_info)
  member val splice_expr_vref     = (ValRefForIntrinsic v_splice_expr_info)
  member val splice_raw_expr_vref     = (ValRefForIntrinsic v_splice_raw_expr_info)
  member val or2_vref    = (ValRefForIntrinsic v_or2_info)
  member val generic_equality_er_inner_vref     = ValRefForIntrinsic v_generic_equality_er_inner_info
  member val generic_equality_per_inner_vref = ValRefForIntrinsic v_generic_equality_per_inner_info
  member val generic_equality_withc_inner_vref  = ValRefForIntrinsic v_generic_equality_withc_inner_info
  member val generic_comparison_inner_vref    = ValRefForIntrinsic v_generic_comparison_inner_info
  member val generic_comparison_withc_inner_vref    = ValRefForIntrinsic v_generic_comparison_withc_inner_info
  member _.generic_comparison_withc_outer_info    = v_generic_comparison_withc_outer_info
  member _.generic_equality_er_outer_info     = v_generic_equality_er_outer_info
  member _.generic_equality_withc_outer_info  = v_generic_equality_withc_outer_info
  member _.generic_hash_withc_outer_info = v_generic_hash_withc_outer_info
  member val generic_hash_inner_vref = ValRefForIntrinsic v_generic_hash_inner_info
  member val generic_hash_withc_inner_vref = ValRefForIntrinsic v_generic_hash_withc_inner_info

  member val reference_equality_inner_vref         = ValRefForIntrinsic v_reference_equality_inner_info

  member val bitwise_or_vref            = ValRefForIntrinsic v_bitwise_or_info
  member val bitwise_and_vref           = ValRefForIntrinsic v_bitwise_and_info
  member val bitwise_xor_vref           = ValRefForIntrinsic v_bitwise_xor_info
  member val bitwise_unary_not_vref     = ValRefForIntrinsic v_bitwise_unary_not_info
  member val bitwise_shift_left_vref    = ValRefForIntrinsic v_bitwise_shift_left_info
  member val bitwise_shift_right_vref   = ValRefForIntrinsic v_bitwise_shift_right_info
  member val unchecked_addition_vref    = ValRefForIntrinsic v_unchecked_addition_info
  member val unchecked_unary_plus_vref  = ValRefForIntrinsic v_unchecked_unary_plus_info
  member val unchecked_unary_minus_vref = ValRefForIntrinsic v_unchecked_unary_minus_info
  member val unchecked_unary_not_vref = ValRefForIntrinsic v_unchecked_unary_not_info
  member val unchecked_subtraction_vref = ValRefForIntrinsic v_unchecked_subtraction_info
  member val unchecked_multiply_vref    = ValRefForIntrinsic v_unchecked_multiply_info
  member val unchecked_defaultof_vref    = ValRefForIntrinsic v_unchecked_defaultof_info

  member _.bitwise_or_info            = v_bitwise_or_info
  member _.bitwise_and_info           = v_bitwise_and_info
  member _.bitwise_xor_info           = v_bitwise_xor_info
  member _.bitwise_unary_not_info     = v_bitwise_unary_not_info
  member _.bitwise_shift_left_info    = v_bitwise_shift_left_info
  member _.bitwise_shift_right_info   = v_bitwise_shift_right_info
  member _.unchecked_addition_info    = v_unchecked_addition_info
  member _.unchecked_subtraction_info = v_unchecked_subtraction_info
  member _.unchecked_multiply_info    = v_unchecked_multiply_info
  member _.unchecked_division_info    = v_unchecked_division_info
  member _.unchecked_modulus_info     = v_unchecked_modulus_info
  member _.unchecked_unary_plus_info  = v_unchecked_unary_plus_info
  member _.unchecked_unary_minus_info = v_unchecked_unary_minus_info
  member _.unchecked_unary_not_info   = v_unchecked_unary_not_info
  member _.unchecked_defaultof_info   = v_unchecked_defaultof_info

  member _.checked_addition_info      = v_checked_addition_info
  member _.checked_subtraction_info   = v_checked_subtraction_info
  member _.checked_multiply_info      = v_checked_multiply_info
  member _.checked_unary_minus_info   = v_checked_unary_minus_info

  member _.byte_checked_info          = v_byte_checked_info
  member _.sbyte_checked_info         = v_sbyte_checked_info
  member _.int16_checked_info         = v_int16_checked_info
  member _.uint16_checked_info        = v_uint16_checked_info
  member _.int_checked_info           = v_int_checked_info
  member _.int32_checked_info         = v_int32_checked_info
  member _.uint32_checked_info        = v_uint32_checked_info
  member _.int64_checked_info         = v_int64_checked_info
  member _.uint64_checked_info        = v_uint64_checked_info
  member _.nativeint_checked_info     = v_nativeint_checked_info
  member _.unativeint_checked_info    = v_unativeint_checked_info

  member _.byte_operator_info       = v_byte_operator_info
  member _.sbyte_operator_info      = v_sbyte_operator_info
  member _.int16_operator_info      = v_int16_operator_info
  member _.uint16_operator_info     = v_uint16_operator_info
  member _.int_operator_info        = v_int_operator_info
  member _.int32_operator_info      = v_int32_operator_info
  member _.uint32_operator_info     = v_uint32_operator_info
  member _.int64_operator_info      = v_int64_operator_info
  member _.uint64_operator_info     = v_uint64_operator_info
  member _.float32_operator_info    = v_float32_operator_info
  member _.float_operator_info      = v_float_operator_info
  member _.nativeint_operator_info  = v_nativeint_operator_info
  member _.unativeint_operator_info = v_unativeint_operator_info

  member _.char_operator_info       = v_char_operator_info
  member _.enum_operator_info       = v_enum_operator_info

  member val compare_operator_vref    = ValRefForIntrinsic v_compare_operator_info
  member val equals_operator_vref    = ValRefForIntrinsic v_equals_operator_info
  member val equals_nullable_operator_vref    = ValRefForIntrinsic v_equals_nullable_operator_info
  member val nullable_equals_nullable_operator_vref    = ValRefForIntrinsic v_nullable_equals_nullable_operator_info
  member val nullable_equals_operator_vref    = ValRefForIntrinsic v_nullable_equals_operator_info
  member val not_equals_operator_vref    = ValRefForIntrinsic v_not_equals_operator_info
  member val less_than_operator_vref    = ValRefForIntrinsic v_less_than_operator_info
  member val less_than_or_equals_operator_vref    = ValRefForIntrinsic v_less_than_or_equals_operator_info
  member val greater_than_operator_vref    = ValRefForIntrinsic v_greater_than_operator_info
  member val greater_than_or_equals_operator_vref    = ValRefForIntrinsic v_greater_than_or_equals_operator_info

  member val raise_vref                 = ValRefForIntrinsic v_raise_info
  member val failwith_vref              = ValRefForIntrinsic v_failwith_info
  member val invalid_arg_vref           = ValRefForIntrinsic v_invalid_arg_info
  member val null_arg_vref              = ValRefForIntrinsic v_null_arg_info
  member val invalid_op_vref            = ValRefForIntrinsic v_invalid_op_info
  member val failwithf_vref             = ValRefForIntrinsic v_failwithf_info

  member __.equals_operator_info        = v_equals_operator_info
  member __.not_equals_operator         = v_not_equals_operator_info
  member __.less_than_operator          = v_less_than_operator_info
  member __.less_than_or_equals_operator = v_less_than_or_equals_operator_info
  member __.greater_than_operator       = v_greater_than_operator_info
  member __.greater_than_or_equals_operator = v_greater_than_or_equals_operator_info

  member __.hash_info                  = v_hash_info
  member __.box_info                   = v_box_info
  member __.isnull_info                = v_isnull_info
  member __.raise_info                 = v_raise_info
  member __.failwith_info              = v_failwith_info
  member __.invalid_arg_info           = v_invalid_arg_info
  member __.null_arg_info              = v_null_arg_info
  member __.invalid_op_info            = v_invalid_op_info
  member __.failwithf_info             = v_failwithf_info
  member __.reraise_info               = v_reraise_info
  member __.methodhandleof_info        = v_methodhandleof_info
  member __.typeof_info                = v_typeof_info
  member __.typedefof_info             = v_typedefof_info

  member val reraise_vref               = ValRefForIntrinsic v_reraise_info
  member val methodhandleof_vref        = ValRefForIntrinsic v_methodhandleof_info
  member val typeof_vref                = ValRefForIntrinsic v_typeof_info
  member val sizeof_vref                = ValRefForIntrinsic v_sizeof_info
  member val nameof_vref                = ValRefForIntrinsic v_nameof_info
  member val typedefof_vref             = ValRefForIntrinsic v_typedefof_info
  member val enum_vref                  = ValRefForIntrinsic v_enum_operator_info
  member val enumOfValue_vref           = ValRefForIntrinsic v_enumOfValue_info
  member val range_op_vref              = ValRefForIntrinsic v_range_op_info
  member val range_step_op_vref         = ValRefForIntrinsic v_range_step_op_info
  member val range_int32_op_vref        = ValRefForIntrinsic v_range_int32_op_info
  member val array_get_vref             = ValRefForIntrinsic v_array_get_info
  member val array2D_get_vref           = ValRefForIntrinsic v_array2D_get_info
  member val array3D_get_vref           = ValRefForIntrinsic v_array3D_get_info
  member val array4D_get_vref           = ValRefForIntrinsic v_array4D_get_info
  member val seq_singleton_vref         = ValRefForIntrinsic v_seq_singleton_info
  member val seq_collect_vref           = ValRefForIntrinsic v_seq_collect_info
  member val nativeptr_tobyref_vref     = ValRefForIntrinsic v_nativeptr_tobyref_info
  member val seq_using_vref             = ValRefForIntrinsic v_seq_using_info
  member val seq_delay_vref             = ValRefForIntrinsic  v_seq_delay_info
  member val seq_append_vref            = ValRefForIntrinsic  v_seq_append_info
  member val seq_generated_vref         = ValRefForIntrinsic  v_seq_generated_info
  member val seq_finally_vref           = ValRefForIntrinsic  v_seq_finally_info
  member val seq_of_functions_vref      = ValRefForIntrinsic  v_seq_of_functions_info
  member val seq_map_vref               = ValRefForIntrinsic  v_seq_map_info
  member val seq_empty_vref             = ValRefForIntrinsic  v_seq_empty_info
  member val new_format_vref            = ValRefForIntrinsic v_new_format_info
  member val sprintf_vref               = ValRefForIntrinsic v_sprintf_info
  member val unbox_vref                 = ValRefForIntrinsic v_unbox_info
  member val unbox_fast_vref            = ValRefForIntrinsic v_unbox_fast_info
  member val istype_vref                = ValRefForIntrinsic v_istype_info
  member val istype_fast_vref           = ValRefForIntrinsic v_istype_fast_info
  member val query_source_vref          = ValRefForIntrinsic v_query_source_info
  member val query_value_vref           = ValRefForIntrinsic v_query_value_info
  member val query_run_value_vref       = ValRefForIntrinsic v_query_run_value_info
  member val query_run_enumerable_vref  = ValRefForIntrinsic v_query_run_enumerable_info
  member val query_for_vref             = ValRefForIntrinsic v_query_for_value_info
  member val query_yield_vref           = ValRefForIntrinsic v_query_yield_value_info
  member val query_yield_from_vref      = ValRefForIntrinsic v_query_yield_from_value_info
  member val query_select_vref          = ValRefForIntrinsic v_query_select_value_info
  member val query_where_vref           = ValRefForIntrinsic v_query_where_value_info
  member val query_zero_vref            = ValRefForIntrinsic v_query_zero_value_info
  member val seq_to_list_vref            = ValRefForIntrinsic v_seq_to_list_info
  member val seq_to_array_vref            = ValRefForIntrinsic v_seq_to_array_info

  member _.seq_collect_info           = v_seq_collect_info
  member _.seq_using_info             = v_seq_using_info
  member _.seq_delay_info             = v_seq_delay_info
  member _.seq_append_info            = v_seq_append_info
  member _.seq_generated_info         = v_seq_generated_info
  member _.seq_finally_info           = v_seq_finally_info
  member _.seq_of_functions_info      = v_seq_of_functions_info
  member _.seq_map_info               = v_seq_map_info
  member _.seq_singleton_info         = v_seq_singleton_info
  member _.seq_empty_info             = v_seq_empty_info
  member _.sprintf_info               = v_sprintf_info
  member _.new_format_info            = v_new_format_info
  member _.unbox_info                 = v_unbox_info
  member _.get_generic_comparer_info  = v_get_generic_comparer_info
  member _.get_generic_er_equality_comparer_info = v_get_generic_er_equality_comparer_info
  member _.get_generic_per_equality_comparer_info = v_get_generic_per_equality_comparer_info
  member _.dispose_info               = v_dispose_info
  member _.getstring_info             = v_getstring_info
  member _.unbox_fast_info            = v_unbox_fast_info
  member _.istype_info                = v_istype_info
  member _.istype_fast_info           = v_istype_fast_info
  member _.lazy_force_info            = v_lazy_force_info
  member _.lazy_create_info           = v_lazy_create_info
  member _.create_instance_info       = v_create_instance_info
  member _.create_event_info          = v_create_event_info
  member _.seq_to_list_info           = v_seq_to_list_info
  member _.seq_to_array_info          = v_seq_to_array_info

  member _.array_length_info          = v_array_length_info
  member _.array_get_info             = v_array_get_info
  member _.array2D_get_info           = v_array2D_get_info
  member _.array3D_get_info           = v_array3D_get_info
  member _.array4D_get_info           = v_array4D_get_info
  member _.array_set_info             = v_array_set_info
  member _.array2D_set_info           = v_array2D_set_info
  member _.array3D_set_info           = v_array3D_set_info
  member _.array4D_set_info           = v_array4D_set_info

  member val option_toNullable_info     = v_option_toNullable_info
  member val option_defaultValue_info     = v_option_defaultValue_info

  member _.deserialize_quoted_FSharp_20_plus_info       = v_deserialize_quoted_FSharp_20_plus_info
  member _.deserialize_quoted_FSharp_40_plus_info    = v_deserialize_quoted_FSharp_40_plus_info
  member _.call_with_witnesses_info = v_call_with_witnesses_info
  member _.cast_quotation_info        = v_cast_quotation_info
  member _.lift_value_info            = v_lift_value_info
  member _.lift_value_with_name_info            = v_lift_value_with_name_info
  member _.lift_value_with_defn_info            = v_lift_value_with_defn_info
  member _.query_source_as_enum_info            = v_query_source_as_enum_info
  member _.new_query_source_info            = v_new_query_source_info
  member _.query_builder_tcref            = v_query_builder_tcref
  member _.fail_init_info             = v_fail_init_info
  member _.fail_static_init_info           = v_fail_static_init_info
  member _.check_this_info            = v_check_this_info
  member _.quote_to_linq_lambda_info        = v_quote_to_linq_lambda_info


  member val cgh__stateMachine_vref = ValRefForIntrinsic v_cgh__stateMachine_info
  member val cgh__useResumableCode_vref = ValRefForIntrinsic v_cgh__useResumableCode_info
  member val cgh__resumeAt_vref = ValRefForIntrinsic v_cgh__resumeAt_info
  member val cgh__resumableEntry_vref = ValRefForIntrinsic v_cgh__resumableEntry_info

  member val generic_hash_withc_tuple2_vref = ValRefForIntrinsic v_generic_hash_withc_tuple2_info
  member val generic_hash_withc_tuple3_vref = ValRefForIntrinsic v_generic_hash_withc_tuple3_info
  member val generic_hash_withc_tuple4_vref = ValRefForIntrinsic v_generic_hash_withc_tuple4_info
  member val generic_hash_withc_tuple5_vref = ValRefForIntrinsic v_generic_hash_withc_tuple5_info
  member val generic_equals_withc_tuple2_vref = ValRefForIntrinsic v_generic_equals_withc_tuple2_info
  member val generic_equals_withc_tuple3_vref = ValRefForIntrinsic v_generic_equals_withc_tuple3_info
  member val generic_equals_withc_tuple4_vref = ValRefForIntrinsic v_generic_equals_withc_tuple4_info
  member val generic_equals_withc_tuple5_vref = ValRefForIntrinsic v_generic_equals_withc_tuple5_info
  member val generic_compare_withc_tuple2_vref = ValRefForIntrinsic v_generic_compare_withc_tuple2_info
  member val generic_compare_withc_tuple3_vref = ValRefForIntrinsic v_generic_compare_withc_tuple3_info
  member val generic_compare_withc_tuple4_vref = ValRefForIntrinsic v_generic_compare_withc_tuple4_info
  member val generic_compare_withc_tuple5_vref = ValRefForIntrinsic v_generic_compare_withc_tuple5_info
  member val generic_equality_withc_outer_vref = ValRefForIntrinsic v_generic_equality_withc_outer_info


  member _.cons_ucref = v_cons_ucref
  member _.nil_ucref = v_nil_ucref

    // A list of types that are explicitly suppressed from the F# intellisense
    // Note that the suppression checks for the precise name of the type
    // so the lowercase versions are visible
  member _.suppressed_types = v_suppressed_types

  /// Are we assuming all code gen is for F# interactive, with no static linking
  member _.isInteractive=isInteractive

  /// Indicates if we are generating witness arguments for SRTP constraints. Only done if the FSharp.Core
  /// supports witness arguments.
  member g.generateWitnesses =
      compilingFslib ||
      ((ValRefForIntrinsic g.call_with_witnesses_info).TryDeref.IsSome && langVersion.SupportsFeature LanguageFeature.WitnessPassing)

  /// Indicates if we can use System.Array.Empty when emitting IL for empty array literals
  member val isArrayEmptyAvailable = v_Array_tcref.ILTyconRawMetadata.Methods.FindByName "Empty" |> List.isEmpty |> not

  member _.FindSysTyconRef path nm = findSysTyconRef path nm

  member _.TryFindSysTyconRef path nm = tryFindSysTyconRef path nm

  member _.FindSysILTypeRef nm = findSysILTypeRef nm

  member _.TryFindSysILTypeRef nm = tryFindSysILTypeRef nm

  member _.FindSysAttrib nm = findSysAttrib nm

  member _.TryFindSysAttrib nm = tryFindSysAttrib nm

  member val ilxPubCloEnv =
      EraseClosures.newIlxPubCloEnv(ilg, addMethodGeneratedAttrs, addFieldGeneratedAttrs, addFieldNeverAttrs)

  member _.AddMethodGeneratedAttributes mdef = addMethodGeneratedAttrs mdef

  member _.AddFieldGeneratedAttrs mdef = addFieldGeneratedAttrs mdef

  member _.AddFieldNeverAttrs mdef = addFieldNeverAttrs mdef

  member _.mkDebuggerHiddenAttribute() = mkILCustomAttribute (findSysILTypeRef tname_DebuggerHiddenAttribute, [], [], [])

  member _.mkDebuggerDisplayAttribute s = mkILCustomAttribute (findSysILTypeRef tname_DebuggerDisplayAttribute, [ilg.typ_String], [ILAttribElem.String (Some s)], [])

  member _.DebuggerBrowsableNeverAttribute = mkDebuggerBrowsableNeverAttribute()

  member _.mkDebuggerStepThroughAttribute() =
      mkILCustomAttribute (findSysILTypeRef tname_DebuggerStepThroughAttribute, [], [], [])

  member _.mkDebuggableAttribute jitOptimizerDisabled =
      mkILCustomAttribute (tref_DebuggableAttribute, [ilg.typ_Bool; ilg.typ_Bool], [ILAttribElem.Bool false; ILAttribElem.Bool jitOptimizerDisabled], [])

  member _.mkDebuggableAttributeV2(jitTracking, ignoreSymbolStoreSequencePoints, jitOptimizerDisabled, enableEnC) =
        let debuggingMode =
            (if jitTracking then 1 else 0) |||
            (if jitOptimizerDisabled then 256 else 0) |||
            (if ignoreSymbolStoreSequencePoints then 2 else 0) |||
            (if enableEnC then 4 else 0)
        let tref_DebuggableAttribute_DebuggingModes = mkILTyRefInTyRef (tref_DebuggableAttribute, tname_DebuggableAttribute_DebuggingModes)
        mkILCustomAttribute
          (tref_DebuggableAttribute, [mkILNonGenericValueTy tref_DebuggableAttribute_DebuggingModes],
           (* See System.Diagnostics.DebuggableAttribute.DebuggingModes *)
           [ILAttribElem.Int32( debuggingMode )], [])

  member internal _.CompilerGlobalState = Some compilerGlobalState

  member _.CompilerGeneratedAttribute = mkCompilerGeneratedAttribute ()

  /// Find an FSharp.Core LaguagePrimitives dynamic function that corresponds to a trait witness, e.g.
  /// AdditionDynamic for op_Addition.  Also work out the type instantiation of the dynamic function.
  member _.MakeBuiltInWitnessInfo (t: TraitConstraintInfo) =
      let memberName =
          let nm = t.MemberName
          let coreName =
              if nm.StartsWith "op_" then nm.[3..]
              elif nm = "get_Zero" then "GenericZero"
              elif nm = "get_One" then "GenericOne"
              else nm
          coreName + "Dynamic"
      let gtps, argTys, retTy, tinst =
          match memberName, t.ArgumentTypes, t.ReturnType with
          | ("AdditionDynamic" | "MultiplyDynamic" | "SubtractionDynamic"| "DivisionDynamic" | "ModulusDynamic" | "CheckedAdditionDynamic" | "CheckedMultiplyDynamic" | "CheckedSubtractionDynamic" | "LeftShiftDynamic" | "RightShiftDynamic" | "BitwiseAndDynamic" | "BitwiseOrDynamic" | "ExclusiveOrDynamic" | "LessThanDynamic" | "GreaterThanDynamic" | "LessThanOrEqualDynamic" | "GreaterThanOrEqualDynamic" | "EqualityDynamic" | "InequalityDynamic"),
            [ arg0Ty; arg1Ty ],
            Some retTy ->
               [vara; varb; varc], [ varaTy; varbTy ], varcTy, [ arg0Ty; arg1Ty; retTy ]
          | ("UnaryNegationDynamic" | "CheckedUnaryNegationDynamic" | "LogicalNotDynamic" | "ExplicitDynamic"),
            [ arg0Ty ],
            Some retTy ->
               [vara; varb ], [ varaTy ], varbTy, [ arg0Ty; retTy ]
          | "DivideByIntDynamic", [arg0Ty; _], _ ->
               [vara], [ varaTy; v_int32_ty ], varaTy, [ arg0Ty ]
          | ("GenericZeroDynamic" | "GenericOneDynamic"), [], Some retTy ->
               [vara], [ ], varaTy, [ retTy ]
          | _ -> failwithf "unknown builtin witness '%s'" memberName
      let vref = makeOtherIntrinsicValRef (fslib_MFLanguagePrimitives_nleref, memberName, None, None, gtps, (List.map List.singleton argTys, retTy))
      vref, tinst

  /// Find an FSharp.Core operator that corresponds to a trait witness
  member g.TryMakeOperatorAsBuiltInWitnessInfo isStringTy isArrayTy (t: TraitConstraintInfo) argExprs =

    match t.MemberName, t.ArgumentTypes, t.ReturnType, argExprs with
    | "get_Sign", [aty], _, objExpr :: _ ->
        // Call Operators.sign
        let info = makeOtherIntrinsicValRef (fslib_MFOperators_nleref, "sign", None, Some "Sign", [vara], ([[varaTy]], v_int32_ty))
        let tyargs = [aty]
        Some (info, tyargs, [objExpr])
    | "Sqrt", [aty], Some bty, [_] ->
        // Call Operators.sqrt
        let info = makeOtherIntrinsicValRef (fslib_MFOperators_nleref, "sqrt", None, Some "Sqrt", [vara; varb], ([[varaTy]], varbTy))
        let tyargs = [aty; bty]
        Some (info, tyargs, argExprs)
    | "Pow", [aty;bty], _, [_;_] ->
        // Call Operators.(**)
        let info = makeOtherIntrinsicValRef (fslib_MFOperators_nleref, "op_Exponentiation", None, None, [vara; varb], ([[varaTy]; [varbTy]], varaTy))
        let tyargs = [aty;bty]
        Some (info, tyargs, argExprs)
    | "Atan2", [aty;_], Some bty, [_;_] ->
        // Call Operators.atan2
        let info = makeOtherIntrinsicValRef (fslib_MFOperators_nleref, "atan2", None, Some "Atan2", [vara; varb], ([[varaTy]; [varaTy]], varbTy))
        let tyargs = [aty;bty]
        Some (info, tyargs, argExprs)
    | "get_Zero", _, Some aty, [_] ->
        // Call LanguagePrimitives.GenericZero
        let info = makeOtherIntrinsicValRef (fslib_MFLanguagePrimitives_nleref, "GenericZero", None, None, [vara], ([], varaTy))
        let tyargs = [aty]
        Some (info, tyargs, [])
    | "get_One", _, Some aty, [_] ->
        // Call LanguagePrimitives.GenericOne
        let info = makeOtherIntrinsicValRef (fslib_MFLanguagePrimitives_nleref, "GenericOne", None, None, [vara], ([], varaTy))
        let tyargs = [aty]
        Some (info, tyargs, [])
    | ("Abs" | "Sin" | "Cos" | "Tan" | "Sinh" | "Cosh" | "Tanh" | "Atan" | "Acos" | "Asin" | "Exp" | "Ceiling" | "Floor" | "Round" | "Truncate" | "Log10"| "Log"), [aty], _, [_] ->
        // Call corresponding Operators.*
        let nm = t.MemberName
        let lower = if nm = "Ceiling" then "ceil" else nm.ToLowerInvariant()
        let info = makeOtherIntrinsicValRef (fslib_MFOperators_nleref, lower, None, Some nm, [vara], ([[varaTy]], varaTy))
        let tyargs = [aty]
        Some (info, tyargs, argExprs)
    | "get_Item", [arrTy; _], Some rty, [_; _] when isArrayTy g arrTy ->
        Some (g.array_get_info, [rty], argExprs)
    | "set_Item", [arrTy; _; ety], _, [_; _; _] when isArrayTy g arrTy ->
        Some (g.array_set_info, [ety], argExprs)
    | "get_Item", [sty; _; _], _, [_; _] when isStringTy g sty ->
        Some (g.getstring_info, [], argExprs)
    | "op_UnaryPlus", [aty], _, [_] ->
        // Call Operators.id
        let info = makeOtherIntrinsicValRef (fslib_MFOperators_nleref, "id", None, None, [vara], ([[varaTy]], varaTy))
        let tyargs = [aty]
        Some (info, tyargs, argExprs)
    | _ ->
        None

  member _.EraseClassUnionDef cud =
     EraseUnions.mkClassUnionDef (addMethodGeneratedAttrs, addPropertyGeneratedAttrs, addPropertyNeverAttrs, addFieldGeneratedAttrs, addFieldNeverAttrs, mkDebuggerTypeProxyAttribute) ilg cud

#if DEBUG
// This global is only used during debug output
let mutable global_g = None : TcGlobals option
#endif<|MERGE_RESOLUTION|>--- conflicted
+++ resolved
@@ -736,17 +736,12 @@
   let v_seq_generated_info         = makeIntrinsicValRef(fslib_MFRuntimeHelpers_nleref,                        "EnumerateWhile"                       , None                 , None          , [varb],     ([[v_unit_ty --> v_bool_ty]; [mkSeqTy varbTy]], mkSeqTy varbTy))
   let v_seq_finally_info           = makeIntrinsicValRef(fslib_MFRuntimeHelpers_nleref,                        "EnumerateThenFinally"                 , None                 , None          , [varb],     ([[mkSeqTy varbTy]; [v_unit_ty --> v_unit_ty]], mkSeqTy varbTy))
   let v_seq_of_functions_info      = makeIntrinsicValRef(fslib_MFRuntimeHelpers_nleref,                        "EnumerateFromFunctions"               , None                 , None          , [vara;varb], ([[v_unit_ty --> varaTy]; [varaTy --> v_bool_ty]; [varaTy --> varbTy]], mkSeqTy varbTy))
-<<<<<<< HEAD
   let v_create_event_info          = makeIntrinsicValRef(fslib_MFRuntimeHelpers_nleref,                        "CreateEvent"                          , None                 , None          , [vara;varb], ([[varaTy --> v_unit_ty]; [varaTy --> v_unit_ty]; [(v_obj_ty --> (varbTy --> v_unit_ty)) --> varaTy]], TType_app (v_fslib_IEvent2_tcr, [varaTy;varbTy], v_knownWithoutNull)))
-  let v_seq_to_array_info          = makeIntrinsicValRef(fslib_MFSeqModule_nleref,                             "toArray"                              , None                 , Some "ToArray", [varb],     ([[mkSeqTy varbTy]], mkArrayType 1 varbTy))
-=======
-  let v_create_event_info          = makeIntrinsicValRef(fslib_MFRuntimeHelpers_nleref,                        "CreateEvent"                          , None                 , None          , [vara;varb], ([[varaTy --> v_unit_ty]; [varaTy --> v_unit_ty]; [(v_obj_ty --> (varbTy --> v_unit_ty)) --> varaTy]], TType_app (v_fslib_IEvent2_tcr, [varaTy;varbTy])))
   let v_cgh__useResumableCode_info = makeIntrinsicValRef(fslib_MFStateMachineHelpers_nleref,                   "__useResumableCode"                   , None                 , None          , [vara],     ([[]], v_bool_ty))
   let v_cgh__resumeAt_info         = makeIntrinsicValRef(fslib_MFStateMachineHelpers_nleref,                   "__resumeAt"                           , None                 , None          , [vara],     ([[v_int_ty]; [varaTy]], varaTy))
   let v_cgh__stateMachine_info     = makeIntrinsicValRef(fslib_MFStateMachineHelpers_nleref,                   "__stateMachine"                       , None                 , None          , [vara; varb],     ([[varaTy]], varbTy)) // inaccurate type but it doesn't matter for linking
   let v_cgh__resumableEntry_info   = makeIntrinsicValRef(fslib_MFStateMachineHelpers_nleref,                   "__resumableEntry"                     , None                 , None          , [vara],     ([[v_int_ty --> varaTy]; [v_unit_ty --> varaTy]], varaTy))
-  let v_seq_to_array_info          = makeIntrinsicValRef(fslib_MFSeqModule_nleref,                             "toArray"                              , None                 , Some "ToArray", [varb],     ([[mkSeqTy varbTy]], mkArrayType 1 varbTy))  
->>>>>>> 9d4fb7d1
+  let v_seq_to_array_info          = makeIntrinsicValRef(fslib_MFSeqModule_nleref,                             "toArray"                              , None                 , Some "ToArray", [varb],     ([[mkSeqTy varbTy]], mkArrayType 1 varbTy))
   let v_seq_to_list_info           = makeIntrinsicValRef(fslib_MFSeqModule_nleref,                             "toList"                               , None                 , Some "ToList" , [varb],     ([[mkSeqTy varbTy]], mkListTy varbTy))
   let v_seq_map_info               = makeIntrinsicValRef(fslib_MFSeqModule_nleref,                             "map"                                  , None                 , Some "Map"    , [vara;varb], ([[varaTy --> varbTy]; [mkSeqTy varaTy]], mkSeqTy varbTy))
   let v_seq_singleton_info         = makeIntrinsicValRef(fslib_MFSeqModule_nleref,                             "singleton"                            , None                 , Some "Singleton"              , [vara],     ([[varaTy]], mkSeqTy varaTy))
@@ -1050,19 +1045,13 @@
   member val seq_base_tcr = mk_MFCompilerServices_tcref fslibCcu "GeneratedSequenceBase`1"
   member val ListCollector_tcr = mk_MFCompilerServices_tcref fslibCcu "ListCollector`1"
   member val ArrayCollector_tcr = mk_MFCompilerServices_tcref fslibCcu "ArrayCollector`1"
-<<<<<<< HEAD
   member g.mk_GeneratedSequenceBase_ty seqElemTy = TType_app(g.seq_base_tcr, [seqElemTy], v_knownWithoutNull)
-  member g.mk_ListCollector_ty seqElemTy = TType_app(g.ListCollector_tcr, [seqElemTy], v_knownWithoutNull)
-  member g.mk_ArrayCollector_ty seqElemTy = TType_app(g.ArrayCollector_tcr, [seqElemTy], v_knownWithoutNull)
-=======
-  member g.mk_GeneratedSequenceBase_ty seqElemTy = TType_app(g.seq_base_tcr,[seqElemTy])
   member val ResumableStateMachine_tcr = mk_MFCompilerServices_tcref fslibCcu "ResumableStateMachine`1"
   member g.mk_ResumableStateMachine_ty dataTy = TType_app(g.ResumableStateMachine_tcr,[dataTy])
   member val IResumableStateMachine_tcr = mk_MFCompilerServices_tcref fslibCcu "IResumableStateMachine`1"
   member g.mk_IResumableStateMachine_ty dataTy = TType_app(g.IResumableStateMachine_tcr,[dataTy])
-  member g.mk_ListCollector_ty seqElemTy = TType_app(g.ListCollector_tcr,[seqElemTy])
-  member g.mk_ArrayCollector_ty seqElemTy = TType_app(g.ArrayCollector_tcr,[seqElemTy])
->>>>>>> 9d4fb7d1
+  member g.mk_ListCollector_ty seqElemTy = TType_app(g.ListCollector_tcr, [seqElemTy], v_knownWithoutNull)
+  member g.mk_ArrayCollector_ty seqElemTy = TType_app(g.ArrayCollector_tcr, [seqElemTy], v_knownWithoutNull)
   member val byrefkind_In_tcr =  mkNonLocalTyconRef fslib_MFByRefKinds_nleref "In"
   member val byrefkind_Out_tcr =  mkNonLocalTyconRef fslib_MFByRefKinds_nleref "Out"
   member val byrefkind_InOut_tcr =  mkNonLocalTyconRef fslib_MFByRefKinds_nleref "InOut"
