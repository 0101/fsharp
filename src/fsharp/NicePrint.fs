// Copyright (c) Microsoft Corporation.  All Rights Reserved.  See License.txt in the project root for license information.

/// Print Signatures/Types, for signatures, intellisense, quick info, FSI responses
module internal FSharp.Compiler.NicePrint

open System
open System.Globalization
open System.IO
open Internal.Utilities.Collections
open Internal.Utilities.Library
open Internal.Utilities.Library.Extras
open Internal.Utilities.Rational
open FSharp.Compiler 
open FSharp.Compiler.AbstractIL.IL 
open FSharp.Compiler.AttributeChecking
open FSharp.Compiler.ErrorLogger
open FSharp.Compiler.Infos
open FSharp.Compiler.InfoReader
open FSharp.Compiler.Syntax
open FSharp.Compiler.Syntax.PrettyNaming
open FSharp.Compiler.TcGlobals
open FSharp.Compiler.Text
open FSharp.Compiler.Text.Layout
open FSharp.Compiler.Text.LayoutRender
open FSharp.Compiler.Text.TaggedText
open FSharp.Compiler.Xml
open FSharp.Compiler.TypedTree
open FSharp.Compiler.TypedTreeBasics
open FSharp.Compiler.TypedTreeOps
open FSharp.Compiler.AccessibilityLogic

open FSharp.Core.Printf

[<AutoOpen>]
module internal PrintUtilities = 
    let bracketIfL x lyt = if x then bracketL lyt else lyt

    let squareAngleL x = LeftL.leftBracketAngle ^^ x ^^ RightL.rightBracketAngle

    let angleL x = sepL leftAngle ^^ x ^^ rightL rightAngle

    let braceL x = wordL leftBrace ^^ x ^^ wordL rightBrace

    let braceMultiLineL x = (wordL leftBrace @@-- x) @@ wordL rightBrace

    let braceBarL x = wordL leftBraceBar ^^ x ^^ wordL rightBraceBar

    // Use a space before a colon if there is an unusual character to the left
    let addColonL l =
        if endsWithL ">" l || endsWithL ")" l || endsWithL "`" l then 
            l ^^ WordL.colon
        else
            l ^^ RightL.colon

    let comment str = wordL (tagText (sprintf "(* %s *)" str))

    let isDiscard (name: string) = name.StartsWith("_")

    let ensureFloat (s: string) =
        if String.forall (fun c -> Char.IsDigit c || c = '-') s then
            s + ".0" 
        else s

    let layoutsL (ls: Layout list) : Layout =
        match ls with
        | [] -> emptyL
        | [x] -> x
        | x :: xs -> List.fold (^^) x xs 

    // Layout a curried function type. Over multiple lines breaking takes some care, e.g.
    //
    // val SampleFunctionTupledAllBreakA:
    //    longLongLongArgName1: string * longLongLongArgName2: TType *
    //    longLongLongArgName3: TType * longLongLongArgName4: TType
    //      -> TType list
    //
    // val SampleFunctionTupledAllBreakA:
    //    longLongLongArgName1: string *
    //    longLongLongArgName2: TType *
    //    longLongLongArgName3: TType *
    //    longLongLongArgName4: TType
    //      -> TType list
    //
    // val SampleFunctionCurriedOneBreakA:
    //    arg1: string -> arg2: TType -> arg3: TType
    //    -> arg4: TType -> TType list
    //
    // val SampleFunctionCurriedAllBreaksA:
    //    longLongLongArgName1: string
    //    -> longLongLongArgName2: TType
    //    -> longLongLongArgName3: TType
    //    -> longLongLongArgName4: TType
    //      -> TType list
    //
    //  val SampleFunctionMixedA:
    //    longLongLongArgName1: string *
    //    longLongLongArgName2: string
    //    -> longLongLongArgName3: string *
    //       longLongLongArgName4: string *
    //       longLongLongArgName5: TType
    //    -> longLongLongArgName6: TType *
    //       longLongLongArgName7: TType *
    //    -> longLongLongArgName8: TType *
    //       longLongLongArgName9: TType *
    //       longLongLongArgName10: TType
    //      -> TType list
    let curriedLayoutsL retTyDelim (argtysL: Layout list) (rtyL: Layout) =
        let arrowAndRetyL = wordL (tagPunctuation retTyDelim) ^^ rtyL
        let argtysL =
            argtysL
            |> List.mapi (fun i argtyL -> if i = 0 then argtyL else wordL (tagPunctuation "->") ^^ argtyL)
            |> List.reduce (++)
        argtysL --- arrowAndRetyL

    let tagNavArbValRef (valRefOpt: ValRef option) tag =
        match valRefOpt with
        | Some vref ->
            tag |> mkNav vref.DefinitionRange
        | None ->
            tag

    let suppressInheritanceAndInterfacesForTyInSimplifiedDisplays g amap m ty = 
        isEnumTy g ty || isDelegateTy g ty || ExistsHeadTypeInEntireHierarchy g amap m ty g.exn_tcr

    let applyMaxMembers maxMembers (allDecls: _ list) = 
        match maxMembers with 
        | Some n when allDecls.Length > n -> (allDecls |> List.truncate n) @ [wordL (tagPunctuation "...")] 
        | _ -> allDecls

    // Put the "+ N overloads" into the layout
    let shrinkOverloads layoutFunction resultFunction group = 
        match group with 
        | [x] -> [resultFunction x (layoutFunction x)] 
        | x :: rest -> [ resultFunction x (layoutFunction x -- leftL (tagText (match rest.Length with 1 -> FSComp.SR.nicePrintOtherOverloads1() | n -> FSComp.SR.nicePrintOtherOverloadsN(n)))) ] 
        | _ -> []
    
    let tagEntityRefName(denv: DisplayEnv) (xref: EntityRef) name =
        if xref.IsNamespace then tagNamespace name
        elif xref.IsModule then tagModule name
        elif xref.IsTypeAbbrev then
            let ty = xref.TypeAbbrev.Value
            match stripTyEqns denv.g ty with
            | TType_app(tcref, _, _) when tcref.IsStructOrEnumTycon ->
                tagStruct name
            | _ ->
                tagAlias name
        elif xref.IsFSharpDelegateTycon then tagDelegate name
        elif xref.IsILEnumTycon || xref.IsFSharpEnumTycon then tagEnum name
        elif xref.IsStructOrEnumTycon then tagStruct name
        elif isInterfaceTyconRef xref then tagInterface name
        elif xref.IsUnionTycon then tagUnion name
        elif xref.IsRecordTycon then tagRecord name
        else tagClass name

    let usePrefix (denv: DisplayEnv) (tcref: TyconRef) =
        match denv.genericParameterStyle with
        | GenericParameterStyle.Implicit -> tcref.IsPrefixDisplay
        | GenericParameterStyle.Prefix -> true
        | GenericParameterStyle.Suffix -> false

    let layoutTyconRefImpl isAttribute (denv: DisplayEnv) (tcref: TyconRef) =

        let prefix = usePrefix denv tcref
        let isArray = not prefix && isArrayTyconRef denv.g tcref
        let demangled = 
            if isArray then
                tcref.DisplayNameCore // no backticks for arrays "int[]"
            else
                let name =
                    if denv.includeStaticParametersInTypeNames then 
                        tcref.DisplayNameWithStaticParameters 
                    elif tcref.DisplayName = tcref.DisplayNameWithStaticParameters then
                        tcref.DisplayName // has no static params
                    else
                        tcref.DisplayName+"<...>" // shorten
                if isAttribute && name.EndsWithOrdinal("Attribute") then
                    String.dropSuffix name "Attribute"
                else 
                    name

        let tyconTagged =
            tagEntityRefName denv tcref demangled
            |> mkNav tcref.DefinitionRange

        let tyconTextL =
            if isArray then
                tyconTagged |> rightL
            else
                tyconTagged |> wordL

        if denv.shortTypeNames then 
            tyconTextL
        else
            let path = tcref.CompilationPath.DemangledPath
            let path =
                if denv.includeStaticParametersInTypeNames then
                    path
                else
                    path |> List.map (fun s -> 
                        let i = s.IndexOf(',')
                        if i <> -1 then s.Substring(0, i)+"<...>" // apparently has static params, shorten
                        else s)
            let pathText = trimPathByDisplayEnv denv path
            if pathText = "" then tyconTextL else leftL (tagUnknownEntity pathText) ^^ tyconTextL

    let layoutBuiltinAttribute (denv: DisplayEnv) (attrib: BuiltinAttribInfo) =
        let tcref = attrib.TyconRef
        squareAngleL (layoutTyconRefImpl true denv tcref)

    /// layout the xml docs immediately before another block
    let layoutXmlDoc (denv: DisplayEnv) alwaysAddEmptyLine (xml: XmlDoc) restL =
        if denv.showDocumentation then
            let xmlDocL =
                let linesL =
                    [ for lineText in xml.UnprocessedLines do
                            // These lines may have new-lines in them and we need to split them so we can format it
                            for line in lineText.Split('\n') do
                            // note here that we don't add a space after the triple-slash, because
                            // the implicit spacing hasn't been trimmed here.
                            yield ("///" + line) |> tagText |> wordL
                    ]

                // Always add an empty line before any "///" comment
                let linesL = 
                    if linesL.Length > 0 || alwaysAddEmptyLine then 
                        [ yield "" |> tagText |> wordL
                          yield! linesL ]
                    else
                        linesL
                     
                linesL |> aboveListL

            xmlDocL @@ restL
        else restL

    let layoutXmlDocFromSig (denv: DisplayEnv) (infoReader: InfoReader) alwaysAddEmptyLine (possibleXmlDoc: XmlDoc) restL (info: (string option * string) option) =
        let xmlDoc =
            if possibleXmlDoc.IsEmpty then
                match info with
                | Some(Some ccuFileName, xmlDocSig) ->
                    infoReader.amap.assemblyLoader.TryFindXmlDocumentationInfo(Path.GetFileNameWithoutExtension ccuFileName)
                    |> Option.bind (fun xmlDocInfo ->
                        xmlDocInfo.TryGetXmlDocBySig(xmlDocSig)
                    )
                    |> Option.defaultValue possibleXmlDoc
                | _ ->
                    possibleXmlDoc
            else
                possibleXmlDoc
        layoutXmlDoc denv alwaysAddEmptyLine xmlDoc restL

    let layoutXmlDocOfVal (denv: DisplayEnv) (infoReader: InfoReader) (vref: ValRef) restL =
        if denv.showDocumentation then
            GetXmlDocSigOfValRef denv.g vref
            |> layoutXmlDocFromSig denv infoReader true vref.XmlDoc restL             
        else
            restL

    let layoutXmlDocOfMethInfo (denv: DisplayEnv) (infoReader: InfoReader) (minfo: MethInfo) restL =
        if denv.showDocumentation then
            GetXmlDocSigOfMethInfo infoReader Range.range0 minfo
            |> layoutXmlDocFromSig denv infoReader true minfo.XmlDoc restL             
        else
            restL

    let layoutXmlDocOfPropInfo (denv: DisplayEnv) (infoReader: InfoReader) (pinfo: PropInfo) restL =
        if denv.showDocumentation then
            GetXmlDocSigOfProp infoReader Range.range0 pinfo
            |> layoutXmlDocFromSig denv infoReader true pinfo.XmlDoc restL             
        else
            restL

    let layoutXmlDocOfEventInfo (denv: DisplayEnv) (infoReader: InfoReader) (einfo: EventInfo) restL =
        if denv.showDocumentation then
            GetXmlDocSigOfEvent infoReader Range.range0 einfo
            |> layoutXmlDocFromSig denv infoReader true einfo.XmlDoc restL             
        else
            restL

    let layoutXmlDocOfILFieldInfo (denv: DisplayEnv) (infoReader: InfoReader) (finfo: ILFieldInfo) restL =
        if denv.showDocumentation then
            GetXmlDocSigOfILFieldInfo infoReader Range.range0 finfo
            |> layoutXmlDocFromSig denv infoReader true XmlDoc.Empty restL             
        else
            restL

    let layoutXmlDocOfRecdField (denv: DisplayEnv) (infoReader: InfoReader) isClassDecl (rfref: RecdFieldRef) restL =
        if denv.showDocumentation then
            GetXmlDocSigOfRecdFieldRef rfref
            |> layoutXmlDocFromSig denv infoReader isClassDecl rfref.RecdField.XmlDoc restL             
        else
            restL

    let layoutXmlDocOfUnionCase (denv: DisplayEnv) (infoReader: InfoReader) (ucref: UnionCaseRef) restL =
        if denv.showDocumentation then
            GetXmlDocSigOfUnionCaseRef ucref
            |> layoutXmlDocFromSig denv infoReader false ucref.UnionCase.XmlDoc restL             
        else
            restL

    let layoutXmlDocOfEntity (denv: DisplayEnv) (infoReader: InfoReader) (eref: EntityRef) restL =
        if denv.showDocumentation then
            GetXmlDocSigOfEntityRef infoReader Range.range0 eref
            |> layoutXmlDocFromSig denv infoReader true eref.XmlDoc restL             
        else
            restL

module PrintIL = 

    let fullySplitILTypeRef (tref: ILTypeRef) = 
        (List.collect splitNamespace (tref.Enclosing @ [DemangleGenericTypeName tref.Name])) 

    let layoutILTypeRefName denv path =
        let path = 
            match path with 
            | [ "System"; "Void" ] -> ["unit"]
            | [ "System"; "Object" ] -> ["obj"]
            | [ "System"; "String" ] -> ["string"]
            | [ "System"; "Single" ] -> ["float32"]
            | [ "System"; "Double" ] -> ["float"]
            | [ "System"; "Decimal"] -> ["decimal"]
            | [ "System"; "Char" ] -> ["char"]
            | [ "System"; "Byte" ] -> ["byte"]
            | [ "System"; "SByte" ] -> ["sbyte"]
            | [ "System"; "Int16" ] -> ["int16"]
            | [ "System"; "Int32" ] -> ["int" ]
            | [ "System"; "Int64" ] -> ["int64" ]
            | [ "System"; "UInt16" ] -> ["uint16" ]
            | [ "System"; "UInt32" ] -> ["uint" ]
            | [ "System"; "UInt64" ] -> ["uint64" ]
            | [ "System"; "IntPtr" ] -> ["nativeint" ]
            | [ "System"; "UIntPtr" ] -> ["unativeint" ]
            | [ "System"; "Boolean"] -> ["bool"]
            | _ -> path
        let p2, n = List.frontAndBack path
        let tagged = if n = "obj" || n = "string" then tagClass n else tagStruct n
        if denv.shortTypeNames then 
            wordL tagged
          else
            leftL (tagNamespace (trimPathByDisplayEnv denv p2)) ^^ wordL tagged

    let layoutILTypeRef denv tref =
        let path = fullySplitILTypeRef tref
        layoutILTypeRefName denv path

    let layoutILArrayShape (ILArrayShape sh) = 
        SepL.leftBracket ^^ wordL (tagPunctuation (sh |> List.tail |> List.map (fun _ -> ",") |> String.concat "")) ^^ RightL.rightBracket // drop off one "," so that a n-dimensional array has n - 1 ","'s

    let paramsL (ps: Layout list) : Layout = 
        match ps with
        | [] -> emptyL
        | _ -> 
            let body = commaListL ps
            SepL.leftAngle ^^ body ^^ RightL.rightAngle

    let pruneParams (className: string) (ilTyparSubst: Layout list) =
        let numParams = 
            // can't find a way to see the number of generic parameters for *this* class (the GenericParams also include type variables for enclosing classes); this will have to do
            let rightMost = className |> SplitNamesForILPath |> List.last
            match Int32.TryParse(rightMost, NumberStyles.Integer, CultureInfo.InvariantCulture) with 
            | true, n -> n
            | false, _ -> 0 // looks like it's non-generic
        ilTyparSubst |> List.rev |> List.truncate numParams |> List.rev
 
    let rec layoutILType (denv: DisplayEnv) (ilTyparSubst: Layout list) (ty: ILType) : Layout =
        match ty with
        | ILType.Void -> WordL.structUnit // These are type-theoretically totally different type-theoretically `void` is Fin 0 and `unit` is Fin (S 0) ... but, this looks like as close as we can get.
        | ILType.Array (sh, t) -> layoutILType denv ilTyparSubst t ^^ layoutILArrayShape sh
        | ILType.Value t
        | ILType.Boxed t -> layoutILTypeRef denv t.TypeRef ^^ (t.GenericArgs |> List.map (layoutILType denv ilTyparSubst) |> paramsL)
        | ILType.Ptr t
        | ILType.Byref t -> layoutILType denv ilTyparSubst t
        | ILType.FunctionPointer t -> layoutILCallingSignature denv ilTyparSubst None t
        | ILType.TypeVar n -> List.item (int n) ilTyparSubst
        | ILType.Modified (_, _, t) -> layoutILType denv ilTyparSubst t // Just recurse through them to the contained ILType

    /// Layout a function pointer signature using type-only-F#-style. No argument names are printed.
    and layoutILCallingSignature denv ilTyparSubst cons (signature: ILCallingSignature) =
        // We need a special case for
        // constructors (Their return types are reported as `void`, but this is
        // incorrect; so if we're dealing with a constructor we require that the
        // return type be passed along as the `cons` parameter.)
        let args = signature.ArgTypes |> List.map (layoutILType denv ilTyparSubst) 
        let res = 
            match cons with
            | Some className -> 
                let names = SplitNamesForILPath (DemangleGenericTypeName className)
                // special case for constructor return-type (viz., the class itself)
                layoutILTypeRefName denv names ^^ (pruneParams className ilTyparSubst |> paramsL) 
            | None -> 
                signature.ReturnType |> layoutILType denv ilTyparSubst
        
        match args with
        | [] -> WordL.structUnit ^^ WordL.arrow ^^ res
        | [x] -> x ^^ WordL.arrow ^^ res
        | _ -> sepListL WordL.star args ^^ WordL.arrow ^^ res

    let layoutILFieldInit x =
        let textOpt = 
            match x with
            | Some init -> 
                match init with
                | ILFieldInit.Bool x -> 
                    if x then
                        Some keywordTrue
                    else
                        Some keywordFalse
                | ILFieldInit.Char c -> ("'" + (char c).ToString () + "'") |> (tagStringLiteral >> Some)
                | ILFieldInit.Int8 x -> ((x |> int32 |> string) + "y") |> (tagNumericLiteral >> Some)
                | ILFieldInit.Int16 x -> ((x |> int32 |> string) + "s") |> (tagNumericLiteral >> Some)
                | ILFieldInit.Int32 x -> x |> (string >> tagNumericLiteral >> Some)
                | ILFieldInit.Int64 x -> ((x |> string) + "L") |> (tagNumericLiteral >> Some)
                | ILFieldInit.UInt8 x -> ((x |> int32 |> string) + "uy") |> (tagNumericLiteral >> Some)
                | ILFieldInit.UInt16 x -> ((x |> int32 |> string) + "us") |> (tagNumericLiteral >> Some)
                | ILFieldInit.UInt32 x -> (x |> int64 |> string) + "u" |> (tagNumericLiteral >> Some)
                | ILFieldInit.UInt64 x -> ((x |> int64 |> string) + "UL") |> (tagNumericLiteral >> Some)
                | ILFieldInit.Single d -> 
                    let s = d.ToString ("g12", CultureInfo.InvariantCulture)
                    let s = ensureFloat s
                    (s + "f") |> (tagNumericLiteral >> Some)
                | ILFieldInit.Double d -> 
                      let s = d.ToString ("g12", CultureInfo.InvariantCulture)
                      let s = ensureFloat s
                      s |> (tagNumericLiteral >> Some)
                | _ -> None
            | None -> None
        match textOpt with
        | None -> WordL.equals ^^ (comment "value unavailable")
        | Some s -> WordL.equals ^^ wordL s

    let layoutILEnumCase nm litVal =
        let nameL = ConvertNameToDisplayLayout (tagEnum >> wordL) nm
        WordL.bar ^^ nameL ^^ layoutILFieldInit litVal

module PrintTypes = 
    // Note: We need nice printing of constants in order to print literals and attributes 
    let layoutConst g ty c =
        let str = 
            match c with
            | Const.Bool x -> if x then keywordTrue else keywordFalse
            | Const.SByte x -> (x |> string)+"y" |> tagNumericLiteral
            | Const.Byte x -> (x |> string)+"uy" |> tagNumericLiteral
            | Const.Int16 x -> (x |> string)+"s" |> tagNumericLiteral
            | Const.UInt16 x -> (x |> string)+"us" |> tagNumericLiteral
            | Const.Int32 x -> (x |> string) |> tagNumericLiteral
            | Const.UInt32 x -> (x |> string)+"u" |> tagNumericLiteral
            | Const.Int64 x -> (x |> string)+"L" |> tagNumericLiteral
            | Const.UInt64 x -> (x |> string)+"UL" |> tagNumericLiteral
            | Const.IntPtr x -> (x |> string)+"n" |> tagNumericLiteral
            | Const.UIntPtr x -> (x |> string)+"un" |> tagNumericLiteral
            | Const.Single d -> 
                 let s = d.ToString("g12", CultureInfo.InvariantCulture)
                 let s = ensureFloat s
                 (s + "f") |> tagNumericLiteral
            | Const.Double d -> 
                let s = d.ToString("g12", CultureInfo.InvariantCulture)
                let s = ensureFloat s
                s |> tagNumericLiteral
            | Const.Char c -> "'" + c.ToString() + "'" |> tagStringLiteral
            | Const.String bs -> "\"" + bs + "\"" |> tagNumericLiteral
            | Const.Unit -> "()" |> tagPunctuation
            | Const.Decimal bs -> string bs + "M" |> tagNumericLiteral
            // either "null" or "the default value for a struct"
            | Const.Zero -> tagKeyword(if isRefTy g ty then "null" else "default")
        wordL str

    let layoutAccessibility (denv: DisplayEnv) accessibility itemL =
        let isInternalCompPath x = 
            match x with 
            | CompPath(ILScopeRef.Local, []) -> true 
            | _ -> false
        let (|Public|Internal|Private|) (TAccess p) = 
            match p with 
            | [] -> Public 
            | _ when List.forall isInternalCompPath p -> Internal 
            | _ -> Private
        match denv.contextAccessibility, accessibility with
        | Public, Internal -> WordL.keywordInternal ++ itemL   // print modifier, since more specific than context
        | Public, Private -> WordL.keywordPrivate ++ itemL     // print modifier, since more specific than context
        | Internal, Private -> WordL.keywordPrivate ++ itemL   // print modifier, since more specific than context
        | _ -> itemL

    /// Layout a reference to a type 
    let layoutTyconRef denv tycon = layoutTyconRefImpl false denv tycon

    /// Layout the flags of a member 
    let layoutMemberFlags (memFlags: SynMemberFlags) = 
        let stat = 
            if memFlags.IsInstance || (memFlags.MemberKind = SynMemberKind.Constructor) then emptyL 
            else WordL.keywordStatic

        let stat = 
            if memFlags.IsOverrideOrExplicitImpl then stat ++ WordL.keywordOverride
            else stat

        let stat = 
            if memFlags.IsDispatchSlot then stat ++ WordL.keywordAbstract
            elif memFlags.IsOverrideOrExplicitImpl then stat
            else
                match memFlags.MemberKind with 
                | SynMemberKind.ClassConstructor 
                | SynMemberKind.Constructor 
                | SynMemberKind.PropertyGetSet -> stat
                | SynMemberKind.Member 
                | SynMemberKind.PropertyGet 
                | SynMemberKind.PropertySet -> stat ++ WordL.keywordMember

        // let stat = if memFlags.IsFinal then stat ++ wordL "final" else stat in
        stat

    /// Layout a single attribute arg, following the cases of 'gen_attr_arg' in ilxgen.fs
    /// This is the subset of expressions we display in the NicePrint pretty printer 
    /// See also dataExprL - there is overlap between these that should be removed 
    let rec layoutAttribArg denv arg = 
        match arg with 
        | Expr.Const (c, _, ty) -> 
            if isEnumTy denv.g ty then 
                WordL.keywordEnum ^^ angleL (layoutType denv ty) ^^ bracketL (layoutConst denv.g ty c)
            else
                layoutConst denv.g ty c

        | Expr.Op (TOp.Array, [_elemTy], args, _) ->
            LeftL.leftBracketBar ^^ semiListL (List.map (layoutAttribArg denv) args) ^^ RightL.rightBracketBar

        // Detect 'typeof<ty>' calls 
        | TypeOfExpr denv.g ty ->
            LeftL.keywordTypeof ^^ wordL (tagPunctuation "<") ^^ layoutType denv ty ^^ rightL (tagPunctuation ">")

        // Detect 'typedefof<ty>' calls 
        | TypeDefOfExpr denv.g ty ->
            LeftL.keywordTypedefof ^^ wordL (tagPunctuation "<") ^^ layoutType denv ty ^^ rightL (tagPunctuation ">")

        | Expr.Op (TOp.Coerce, [tgTy;_], [arg2], _) ->
            leftL (tagPunctuation "(") ^^ layoutAttribArg denv arg2 ^^ wordL (tagPunctuation ":>") ^^ layoutType denv tgTy ^^ rightL (tagPunctuation ")")

        | AttribBitwiseOrExpr denv.g (arg1, arg2) ->
            layoutAttribArg denv arg1 ^^ wordL (tagPunctuation "|||") ^^ layoutAttribArg denv arg2

        // Detect explicit enum values 
        | EnumExpr denv.g arg1 ->
            WordL.keywordEnum ++ bracketL (layoutAttribArg denv arg1)

        | _ -> comment "(* unsupported attribute argument *)"

    /// Layout arguments of an attribute 'arg1, ..., argN' 
    and layoutAttribArgs denv args = 
        let argsL =  args |> List.map (fun (AttribExpr(e1, _)) -> layoutAttribArg denv e1)
        sepListL (rightL (tagPunctuation ",")) argsL

    /// Layout an attribute 'Type(arg1, ..., argN)' 
    //
    // REVIEW: we are ignoring "props" here
    and layoutAttrib denv (Attrib(tcref, _, args, _props, _, _, _)) = 
        let tcrefL = layoutTyconRefImpl true denv tcref
        let argsL = bracketL (layoutAttribArgs denv args)
        match args with 
        | [] -> tcrefL
        | _ -> tcrefL ++ argsL

    and layoutILAttribElement denv arg = 
        match arg with 
        | ILAttribElem.String (Some x) -> wordL (tagStringLiteral ("\"" + x + "\""))
        | ILAttribElem.String None -> wordL (tagStringLiteral "")
        | ILAttribElem.Bool x -> if x then WordL.keywordTrue else WordL.keywordFalse
        | ILAttribElem.Char x -> wordL (tagStringLiteral ("'" + x.ToString() + "'" ))
        | ILAttribElem.SByte x -> wordL (tagNumericLiteral ((x |> string)+"y"))
        | ILAttribElem.Int16 x -> wordL (tagNumericLiteral ((x |> string)+"s"))
        | ILAttribElem.Int32 x -> wordL (tagNumericLiteral (x |> string))
        | ILAttribElem.Int64 x -> wordL (tagNumericLiteral ((x |> string)+"L"))
        | ILAttribElem.Byte x -> wordL (tagNumericLiteral ((x |> string)+"uy"))
        | ILAttribElem.UInt16 x -> wordL (tagNumericLiteral ((x |> string)+"us"))
        | ILAttribElem.UInt32 x -> wordL (tagNumericLiteral ((x |> string)+"u"))
        | ILAttribElem.UInt64 x -> wordL (tagNumericLiteral ((x |> string)+"UL"))
        | ILAttribElem.Single x -> 
            let str =
                let s = x.ToString("g12", CultureInfo.InvariantCulture)
                let s = ensureFloat s 
                s + "f"
            wordL (tagNumericLiteral str)
        | ILAttribElem.Double x -> 
            let str =
                let s = x.ToString("g12", CultureInfo.InvariantCulture)
                let s = ensureFloat s 
                s
            wordL (tagNumericLiteral str)
        | ILAttribElem.Null -> wordL (tagKeyword "null")
        | ILAttribElem.Array (_, xs) -> 
            leftL (tagPunctuation "[|") ^^ semiListL (List.map (layoutILAttribElement denv) xs) ^^ RightL.rightBracketBar
        | ILAttribElem.Type (Some ty) -> 
            LeftL.keywordTypeof ^^ SepL.leftAngle ^^ PrintIL.layoutILType denv [] ty ^^ RightL.rightAngle
        | ILAttribElem.Type None -> wordL (tagText "")
        | ILAttribElem.TypeRef (Some ty) -> 
            LeftL.keywordTypedefof ^^ SepL.leftAngle ^^ PrintIL.layoutILTypeRef denv ty ^^ RightL.rightAngle
        | ILAttribElem.TypeRef None -> emptyL

    and layoutILAttrib denv (ty, args) = 
        let argsL = bracketL (sepListL (rightL (tagPunctuation ",")) (List.map (layoutILAttribElement denv) args))
        PrintIL.layoutILType denv [] ty ++ argsL

    /// Layout '[<attribs>]' above another block 
    and layoutAttribs denv startOpt isLiteral kind attrs restL = 
        
        let attrsL = 
            [ if denv.showAttributes then
                // Don't display DllImport and other attributes in generated signatures
                let attrs = attrs |> List.filter (IsMatchingFSharpAttributeOpt denv.g denv.g.attrib_DllImportAttribute >> not)
                let attrs = attrs |> List.filter (IsMatchingFSharpAttributeOpt denv.g denv.g.attrib_ContextStaticAttribute >> not)
                let attrs = attrs |> List.filter (IsMatchingFSharpAttributeOpt denv.g denv.g.attrib_ThreadStaticAttribute >> not)
                let attrs = attrs |> List.filter (IsMatchingFSharpAttribute denv.g denv.g.attrib_EntryPointAttribute >> not)
                let attrs = attrs |> List.filter (IsMatchingFSharpAttributeOpt denv.g denv.g.attrib_MarshalAsAttribute >> not)
                let attrs = attrs |> List.filter (IsMatchingFSharpAttribute denv.g denv.g.attrib_ReflectedDefinitionAttribute >> not)
                let attrs = attrs |> List.filter (IsMatchingFSharpAttribute denv.g denv.g.attrib_StructLayoutAttribute >> not)
                let attrs = attrs |> List.filter (IsMatchingFSharpAttribute denv.g denv.g.attrib_AutoSerializableAttribute >> not)
                let attrs = attrs |> List.filter (IsMatchingFSharpAttribute denv.g denv.g.attrib_LiteralAttribute >> not)
                let attrs = attrs |> List.filter (IsMatchingFSharpAttribute denv.g denv.g.attrib_MeasureAttribute >> not)
                let attrs = attrs |> List.filter (IsMatchingFSharpAttribute denv.g denv.g.attrib_StructAttribute >> not)
                let attrs = attrs |> List.filter (IsMatchingFSharpAttribute denv.g denv.g.attrib_ClassAttribute >> not)
                let attrs = attrs |> List.filter (IsMatchingFSharpAttribute denv.g denv.g.attrib_InterfaceAttribute >> not)
            
                for attr in attrs do
                    layoutAttrib denv attr

              // Always show the 'Struct', 'Class, 'Interface' attributes if needed
              match startOpt with 
              | Some "struct" ->
                wordL (tagClass "Struct")
              | Some "class" ->
                wordL (tagClass "Class")
              | Some "interface" ->
                wordL (tagClass "Interface")
              | _ ->
                ()

              // Always show the 'Literal' attribute if needed
              if isLiteral then
                wordL (tagClass "Literal")

              // Always show the 'Measure' attribute if needed
              if kind = TyparKind.Measure then
                wordL (tagClass "Measure")
            ]

        match attrsL with 
        | [] -> restL 
        | _ -> squareAngleL (sepListL (rightL (tagPunctuation ";")) attrsL) @@ restL
            
    and layoutTyparAttribs denv kind attrs restL =
        match attrs, kind with
        | [], TyparKind.Type -> restL 
        | _, _ -> squareAngleL (sepListL (rightL (tagPunctuation ";")) ((match kind with TyparKind.Type -> [] | TyparKind.Measure -> [wordL (tagText "Measure")]) @ List.map (layoutAttrib denv) attrs)) ^^ restL

    and layoutTyparRef denv (typar: Typar) =
        wordL
            (tagTypeParameter 
                (sprintf "%s%s%s"
                    (if denv.showConstraintTyparAnnotations then prefixOfStaticReq typar.StaticReq else "'")
                    (if denv.showImperativeTyparAnnotations then prefixOfRigidTypar typar else "")
                    typar.DisplayName))

    /// Layout a single type parameter declaration, taking TypeSimplificationInfo into account
    /// There are several printing-cases for a typar:
    ///
    ///  'a              - is multiple occurrence.
    ///  _               - singleton occurrence, an underscore preferred over 'b. (OCaml accepts but does not print)
    ///  #Type           - inplace coercion constraint and singleton.
    ///  ('a :> Type)    - inplace coercion constraint not singleton.
    ///  ('a.opM: S->T) - inplace operator constraint.
    ///
    and layoutTyparRefWithInfo denv (env: SimplifyTypes.TypeSimplificationInfo) (typar: Typar) =
        let varL = layoutTyparRef denv typar
        let varL = if denv.showAttributes then layoutTyparAttribs denv typar.Kind typar.Attribs varL else varL

        match Zmap.tryFind typar env.inplaceConstraints with
        | Some typarConstraintTy ->
            if Zset.contains typar env.singletons then
                leftL (tagPunctuation "#") ^^ layoutTypeWithInfo denv env typarConstraintTy
            else
                (varL ^^ sepL (tagPunctuation ":>") ^^ layoutTypeWithInfo denv env typarConstraintTy) |> bracketL

        | _ -> varL

      
    /// Layout type parameter constraints, taking TypeSimplificationInfo into account 
    and layoutConstraintsWithInfo denv env cxs = 
        
        // Internally member constraints get attached to each type variable in their support. 
        // This means we get too many constraints being printed. 
        // So we normalize the constraints to eliminate duplicate member constraints 
        let cxs = 
            cxs
            |> ListSet.setify (fun (_, cx1) (_, cx2) ->
                match cx1, cx2 with 
                | TyparConstraint.MayResolveMember(traitInfo1, _),
                  TyparConstraint.MayResolveMember(traitInfo2, _) -> traitsAEquiv denv.g TypeEquivEnv.Empty traitInfo1 traitInfo2
                | _ -> false)

        let cxsL = List.collect (layoutConstraintWithInfo denv env) cxs
        match cxsL with 
        | [] -> emptyL 
        | _ -> 
            if denv.abbreviateAdditionalConstraints then 
                wordL (tagKeyword "when") ^^ wordL(tagText "<constraints>")
            elif denv.shortConstraints then 
                leftL (tagPunctuation "(") ^^ wordL (tagKeyword "requires") ^^ sepListL (wordL (tagKeyword "and")) cxsL ^^ rightL (tagPunctuation ")")
            else
                wordL (tagKeyword "when") ^^ sepListL (wordL (tagKeyword "and")) cxsL

    /// Layout constraints, taking TypeSimplificationInfo into account 
    and layoutConstraintWithInfo denv env (tp, tpc) =
        let longConstraintPrefix l = (layoutTyparRefWithInfo denv env tp |> addColonL) ^^ l
        match tpc with 
        | TyparConstraint.CoercesTo(tpct, _) -> 
            [layoutTyparRefWithInfo denv env tp ^^ wordL (tagOperator ":>") --- layoutTypeWithInfo denv env tpct]

        | TyparConstraint.MayResolveMember(traitInfo, _) ->
            [layoutTraitWithInfo denv env traitInfo]

        | TyparConstraint.DefaultsTo(_, ty, _) ->
              if denv.showTyparDefaultConstraints then 
                  [wordL (tagKeyword "default") ^^ (layoutTyparRefWithInfo denv env tp  |> addColonL) ^^ layoutTypeWithInfo denv env ty]
              else []

        | TyparConstraint.IsEnum(ty, _) ->
            if denv.shortConstraints then 
                [wordL (tagKeyword "enum")]
            else
                [longConstraintPrefix (layoutTypeAppWithInfoAndPrec denv env (wordL (tagKeyword "enum")) 2 true [ty])]

        | TyparConstraint.SupportsComparison _ ->
            if denv.shortConstraints then 
                [wordL (tagKeyword "comparison")]
            else
                [wordL (tagKeyword "comparison") |> longConstraintPrefix]

        | TyparConstraint.SupportsEquality _ ->
            if denv.shortConstraints then 
                [wordL (tagKeyword "equality")]
            else
                [wordL (tagKeyword "equality") |> longConstraintPrefix]

        | TyparConstraint.IsDelegate(aty, bty, _) ->
            if denv.shortConstraints then 
                [WordL.keywordDelegate]
            else
                [layoutTypeAppWithInfoAndPrec denv env WordL.keywordDelegate 2 true [aty;bty] |> longConstraintPrefix]

        | TyparConstraint.SupportsNull _ ->
            [wordL (tagKeyword "null") |> longConstraintPrefix]

        | TyparConstraint.NotSupportsNull _ ->
                [(wordL (tagKeyword "not") ^^ wordL(tagKeyword "null")) |> longConstraintPrefix]

        | TyparConstraint.IsNonNullableStruct _ ->
            if denv.shortConstraints then 
                [wordL (tagText "value type")]
            else
                [WordL.keywordStruct |> longConstraintPrefix]

        | TyparConstraint.IsUnmanaged _ ->
            if denv.shortConstraints then
                [wordL (tagKeyword "unmanaged")]
            else
                [wordL (tagKeyword "unmanaged") |> longConstraintPrefix]

        | TyparConstraint.IsReferenceType _ ->
            if denv.shortConstraints then 
                [wordL (tagText "reference type")]
            else
                [(wordL (tagKeyword "not") ^^ wordL(tagKeyword "struct")) |> longConstraintPrefix]

        | TyparConstraint.SimpleChoice(tys, _) ->
            [bracketL (sepListL (sepL (tagPunctuation "|")) (List.map (layoutTypeWithInfo denv env) tys)) |> longConstraintPrefix]

        | TyparConstraint.RequiresDefaultConstructor _ -> 
            if denv.shortConstraints then 
                [wordL (tagKeyword "default") ^^ wordL (tagKeyword "constructor")]
            else
                [bracketL (
                    (WordL.keywordNew |> addColonL) ^^
                    WordL.structUnit ^^ 
                    WordL.arrow ^^
                    (layoutTyparRefWithInfo denv env tp)) |> longConstraintPrefix]

    and layoutTraitWithInfo denv env (TTrait(tys, nm, memFlags, argtys, rty, _)) =
        let nameL = ConvertValNameToDisplayLayout false (tagMember >> wordL) nm
        if denv.shortConstraints then 
            WordL.keywordMember ^^ nameL
        else
            let rty = GetFSharpViewOfReturnType denv.g rty
            let stat = layoutMemberFlags memFlags
            let tys = ListSet.setify (typeEquiv denv.g) tys
            let tysL = 
                match tys with 
                | [ty] -> layoutTypeWithInfo denv env ty 
                | tys -> bracketL (layoutTypesWithInfoAndPrec denv env 2 (wordL (tagKeyword "or")) tys)

            let argtysL = layoutTypesWithInfoAndPrec denv env 2 (wordL (tagPunctuation "*")) argtys
            let rtyL = layoutReturnType denv env rty
            let sigL = curriedLayoutsL "->" [argtysL] rtyL
            (tysL |> addColonL) --- bracketL (stat ++ (nameL |> addColonL) --- sigL)

    /// Layout a unit of measure expression 
    and layoutMeasure denv unt =
        let sortVars vs = vs |> List.sortBy (fun (v: Typar, _) -> v.DisplayName) 
        let sortCons cs = cs |> List.sortBy (fun (c: TyconRef, _) -> c.DisplayName) 
        let negvs, posvs = ListMeasureVarOccsWithNonZeroExponents unt |> sortVars |> List.partition (fun (_, e) -> SignRational e < 0)
        let negcs, poscs = ListMeasureConOccsWithNonZeroExponents denv.g false unt |> sortCons |> List.partition (fun (_, e) -> SignRational e < 0)
        let unparL uv = layoutTyparRef denv uv
        let unconL tc = layoutTyconRef denv tc
        let rationalL e = wordL (tagNumericLiteral (RationalToString e))
        let measureToPowerL x e = if e = OneRational then x else x -- wordL (tagPunctuation "^") -- rationalL e
        let prefix = spaceListL (List.map (fun (v, e) -> measureToPowerL (unparL v) e) posvs @
                                 List.map (fun (c, e) -> measureToPowerL (unconL c) e) poscs)
        let postfix = spaceListL (List.map (fun (v, e) -> measureToPowerL (unparL v) (NegRational e)) negvs @
                                  List.map (fun (c, e) -> measureToPowerL (unconL c) (NegRational e)) negcs)
        match (negvs, negcs) with 
        | [], [] -> (match posvs, poscs with [], [] -> wordL (tagNumericLiteral "1") | _ -> prefix)
        | _ -> prefix ^^ sepL (tagPunctuation "/") ^^ (if List.length negvs + List.length negcs > 1 then sepL (tagPunctuation "(") ^^ postfix ^^ sepL (tagPunctuation ")") else postfix)

    /// Layout type arguments, either NAME<ty, ..., ty> or (ty, ..., ty) NAME *)
    and layoutTypeAppWithInfoAndPrec denv env tcL prec prefix args =
        if prefix then 
            match args with
            | [] -> tcL
            | [arg] -> tcL ^^ sepL (tagPunctuation "<") ^^ (layoutTypeWithInfoAndPrec denv env 4 arg) ^^ rightL (tagPunctuation">")
            | args -> bracketIfL (prec <= 1) (tcL ^^ angleL (layoutTypesWithInfoAndPrec denv env 2 (sepL (tagPunctuation ",")) args))
        else
            match args with
            | [] -> tcL
            | [arg] -> layoutTypeWithInfoAndPrec denv env 2 arg ^^ tcL
            | args -> bracketIfL (prec <= 1) (bracketL (layoutTypesWithInfoAndPrec denv env 2 (sepL (tagPunctuation ",")) args) --- tcL)

    and layoutNullness part2 (nullness: Nullness) =
        match nullness.Evaluate() with
        | NullnessInfo.WithNull -> part2 ^^ rightL (tagText "?")
        | NullnessInfo.WithoutNull -> part2
        | NullnessInfo.AmbivalentToNull -> part2 // TODO NULLNESS: emit this optionally ^^ wordL (tagText "%")

    /// Layout a type, taking precedence into account to insert brackets where needed
    and layoutTypeWithInfoAndPrec denv env prec ty =
        let g = denv.g
        match stripTyparEqns ty with 

        // Always prefer to format 'byref<ty, ByRefKind.In>' as 'inref<ty>'
        | ty when isInByrefTy g ty && (match ty with TType_app (tc, _, _) when g.inref_tcr.CanDeref && tyconRefEq g tc g.byref2_tcr -> true | _ -> false) ->
            layoutTypeWithInfoAndPrec denv env prec (mkInByrefTy g (destByrefTy g ty))

        // Always prefer to format 'byref<ty, ByRefKind.Out>' as 'outref<ty>'
        | ty when isOutByrefTy g ty && (match ty with TType_app (tc, _, _) when g.outref_tcr.CanDeref && tyconRefEq g tc g.byref2_tcr -> true | _ -> false) ->
            layoutTypeWithInfoAndPrec denv env prec (mkOutByrefTy g (destByrefTy g ty))

        // Always prefer to format 'byref<ty, ByRefKind.InOut>' as 'byref<ty>'
        | ty when isByrefTy g ty && (match ty with TType_app (tc, _, _) when g.byref_tcr.CanDeref && tyconRefEq g tc g.byref2_tcr -> true | _ -> false) ->
            layoutTypeWithInfoAndPrec denv env prec (mkByrefTy g (destByrefTy g ty))

        // Always prefer 'float' to 'float<1>'
        | TType_app (tc, args, _) when tc.IsMeasureableReprTycon && List.forall (isDimensionless g) args ->
          layoutTypeWithInfoAndPrec denv env prec (reduceTyconRefMeasureableOrProvided g tc args)

        // Layout a type application
        | TType_ucase (UnionCaseRef(tc, _), args)
        | TType_app (tc, args, _) ->
          let prefix = usePrefix denv tc
          layoutTypeAppWithInfoAndPrec denv env (layoutTyconRef denv tc) prec prefix args

        // Layout a tuple type 
        | TType_anon (anonInfo, tys) ->
            let core = sepListL (rightL (tagPunctuation ";")) (List.map2 (fun nm ty -> wordL (tagField nm) ^^ rightL (tagPunctuation ":") ^^ layoutTypeWithInfoAndPrec denv env prec ty) (Array.toList anonInfo.SortedNames) tys)
            if evalAnonInfoIsStruct anonInfo then 
                WordL.keywordStruct --- braceBarL core
            else 
                braceBarL core

        // Layout a tuple type 
        | TType_tuple (tupInfo, t) ->
            let elsL = layoutTypesWithInfoAndPrec denv env 2 (wordL (tagPunctuation "*")) t
            if evalTupInfoIsStruct tupInfo then 
                WordL.keywordStruct --- bracketL elsL
            else 
                bracketIfL (prec <= 2) elsL

        // Layout a first-class generic type. 
        | TType_forall (tps, tau) ->
            let tauL = layoutTypeWithInfoAndPrec denv env prec tau
            match tps with 
            | [] -> tauL
            | [h] -> layoutTyparRefWithInfo denv env h ^^ rightL (tagPunctuation ".") --- tauL
            | h :: t -> spaceListL (List.map (layoutTyparRefWithInfo denv env) (h :: t)) ^^ rightL (tagPunctuation ".") --- tauL

        | TType_fun _ ->
            let argtys, rty = stripFunTy g ty
            let rtyL = layoutTypeWithInfoAndPrec denv env 5 rty
            let argtysL = argtys |> List.map (layoutTypeWithInfoAndPrec denv env 4)
            let funcTyL = curriedLayoutsL "->" argtysL rtyL
            bracketIfL (prec <= 4) funcTyL

        // Layout a type variable . 
<<<<<<< HEAD
        | TType_var (r, nullness) ->
            let part1 = layoutTyparRefWithInfo denv env r
            let part2 = layoutNullness part1 nullness
            part2
=======
        | TType_var (r, _) ->
            layoutTyparRefWithInfo denv env r
>>>>>>> 548021be

        | TType_measure unt -> layoutMeasure denv unt

    /// Layout a list of types, separated with the given separator, either '*' or ','
    and layoutTypesWithInfoAndPrec denv env prec sep typl = 
        sepListL sep (List.map (layoutTypeWithInfoAndPrec denv env prec) typl)

    and layoutReturnType denv env rty = layoutTypeWithInfoAndPrec denv env 4 rty

    /// Layout a single type, taking TypeSimplificationInfo into account 
    and layoutTypeWithInfo denv env ty = 
        layoutTypeWithInfoAndPrec denv env 5 ty

    and layoutType denv ty = 
        layoutTypeWithInfo denv SimplifyTypes.typeSimplificationInfo0 ty

    // Format each argument, including its name and type 
    let layoutArgInfo denv env (ty, argInfo: ArgReprInfo) = 
        let g = denv.g
       
        // Detect an optional argument 
        let isOptionalArg = HasFSharpAttribute g g.attrib_OptionalArgumentAttribute argInfo.Attribs
        let isParamArray = HasFSharpAttribute g g.attrib_ParamArrayAttribute argInfo.Attribs

        match argInfo.Name, isOptionalArg, isParamArray, tryDestOptionTy g ty with 
        // Layout an optional argument 
        | Some id, true, _, ValueSome ty -> 
            let idL = ConvertValNameToDisplayLayout false (tagParameter >> rightL) id.idText
            LeftL.questionMark ^^ 
            (idL |> addColonL) ^^
            layoutTypeWithInfoAndPrec denv env 2 ty 

        // Layout an unnamed argument 
        | None, _, _, _ -> 
            layoutTypeWithInfoAndPrec denv env 2 ty

        // Layout a named argument 
        | Some id, _, isParamArray, _ -> 
            let idL = ConvertValNameToDisplayLayout false (tagParameter >> wordL) id.idText
            let prefix =
                if isParamArray then
                    layoutBuiltinAttribute denv g.attrib_ParamArrayAttribute ^^ idL
                else
                    idL
            (prefix |> addColonL) ^^ layoutTypeWithInfoAndPrec denv env 2 ty

    let layoutCurriedArgInfos denv env argInfos =
        argInfos 
        |> List.mapSquared (layoutArgInfo denv env)
        |> List.map (sepListL (wordL (tagPunctuation "*")))

    let layoutGenericParameterTypes denv env genParamTys = 
      match genParamTys with
      | [] -> emptyL
      | _ ->
        wordL (tagPunctuation "<")
        ^^
        (
          genParamTys
          |> List.map (layoutTypeWithInfoAndPrec denv env 4)
          |> sepListL (wordL (tagPunctuation ","))
        ) 
        ^^
        wordL (tagPunctuation ">")

    /// Layout a single type used as the type of a member or value 
    let layoutTopType denv env argInfos rty cxs =
        // Parenthesize the return type to match the topValInfo 
        let rtyL = layoutReturnType denv env rty
        let cxsL = layoutConstraintsWithInfo denv env cxs
        match argInfos with
        | [] -> rtyL --- cxsL
        | _ -> 
            let retTyDelim = if denv.useColonForReturnType then ":" else "->"
            let allArgsL = layoutCurriedArgInfos denv env argInfos
            curriedLayoutsL retTyDelim allArgsL rtyL --- cxsL

    /// Layout type parameters
    let layoutTyparDecls denv nmL prefix (typars: Typars) =
        let env = SimplifyTypes.typeSimplificationInfo0 
        let tpcs = typars |> List.collect (fun tp -> List.map (fun tpc -> tp, tpc) tp.Constraints) 
        match typars, tpcs with 
        | [], []  -> 
            nmL

        | [h], [] when not prefix -> 
            layoutTyparRefWithInfo denv env h --- nmL

        | _ -> 
            let tpcsL = layoutConstraintsWithInfo denv env tpcs
            let coreL = sepListL (sepL (tagPunctuation ",")) (List.map (layoutTyparRefWithInfo denv env) typars)
            if prefix || not (isNil tpcs) then
                nmL ^^ angleL (coreL --- tpcsL)
            else
                bracketL coreL --- nmL

    let layoutTyparConstraint denv (tp, tpc) = 
        match layoutConstraintWithInfo denv SimplifyTypes.typeSimplificationInfo0 (tp, tpc) with 
        | h :: _ -> h 
        | [] -> emptyL

    let prettyLayoutOfInstAndSig denv (typarInst, tys, retTy) =
        let (prettyTyparInst, prettyTys, prettyRetTy), cxs = PrettyTypes.PrettifyInstAndSig denv.g (typarInst, tys, retTy)
        let env = SimplifyTypes.CollectInfo true (prettyRetTy :: prettyTys) cxs
        let prettyTysL = List.map (layoutTypeWithInfo denv env) prettyTys
        let prettyRetTyL = layoutTopType denv env [[]] prettyRetTy []
        prettyTyparInst, (prettyTys, prettyRetTy), (prettyTysL, prettyRetTyL), layoutConstraintsWithInfo denv env env.postfixConstraints

    let prettyLayoutOfTopTypeInfoAux denv prettyArgInfos prettyRetTy cxs = 
        let env = SimplifyTypes.CollectInfo true (prettyRetTy :: List.collect (List.map fst) prettyArgInfos) cxs
        layoutTopType denv env prettyArgInfos prettyRetTy env.postfixConstraints

    // Oddly this is called in multiple places with argInfos=[] and denv.useColonForReturnType=true, as a complex
    // way of giving give ": ty"
    let prettyLayoutOfUncurriedSig denv typarInst argInfos retTy = 
        let (prettyTyparInst, prettyArgInfos, prettyRetTy), cxs = PrettyTypes.PrettifyInstAndUncurriedSig denv.g (typarInst, argInfos, retTy)
        prettyTyparInst, prettyLayoutOfTopTypeInfoAux denv [prettyArgInfos] prettyRetTy cxs

    let prettyLayoutOfCurriedMemberSig denv typarInst argInfos retTy parentTyparTys = 
        let (prettyTyparInst, parentTyparTys, argInfos, retTy), cxs = PrettyTypes.PrettifyInstAndCurriedSig denv.g (typarInst, parentTyparTys, argInfos, retTy)
        // Filter out the parent typars, which don't get shown in the member signature 
        let cxs = cxs |> List.filter (fun (tp, _) -> not (parentTyparTys |> List.exists (fun ty -> match tryDestTyparTy denv.g ty with ValueSome destTypar -> typarEq tp destTypar | _ -> false))) 
        prettyTyparInst, prettyLayoutOfTopTypeInfoAux denv argInfos retTy cxs

    let prettyArgInfos denv allTyparInst =
        function 
        | [] -> [(denv.g.unit_ty, ValReprInfo.unnamedTopArg1)] 
        | infos -> infos |> List.map (map1Of2 (instType allTyparInst)) 

    // Layout: type spec - class, datatype, record, abbrev 
    let prettyLayoutOfMemberSigCore denv memberToParentInst (typarInst, methTypars: Typars, argInfos, retTy) = 
        let niceMethodTypars, allTyparInst = 
            let methTyparNames = methTypars |> List.mapi (fun i tp -> if (PrettyTypes.NeedsPrettyTyparName tp) then sprintf "a%d" (List.length memberToParentInst + i) else tp.Name)
            PrettyTypes.NewPrettyTypars memberToParentInst methTypars methTyparNames

        let retTy = instType allTyparInst retTy
        let argInfos = argInfos |> List.map (prettyArgInfos denv allTyparInst) 

        // Also format dummy types corresponding to any type variables on the container to make sure they 
        // aren't chosen as names for displayed variables. 
        let memberParentTypars = List.map fst memberToParentInst
        let parentTyparTys = List.map (mkTyparTy >> instType allTyparInst) memberParentTypars
        let prettyTyparInst, layout = prettyLayoutOfCurriedMemberSig denv typarInst argInfos retTy parentTyparTys

        prettyTyparInst, niceMethodTypars, layout

    let prettyLayoutOfMemberType denv v typarInst argInfos retTy = 
        match PartitionValRefTypars denv.g v with
        | Some(_, _, memberMethodTypars, memberToParentInst, _) ->
            prettyLayoutOfMemberSigCore denv memberToParentInst (typarInst, memberMethodTypars, argInfos, retTy)
        | None -> 
            let prettyTyparInst, layout = prettyLayoutOfUncurriedSig denv typarInst (List.concat argInfos) retTy 
            prettyTyparInst, [], layout

    let prettyLayoutOfMemberSig denv (memberToParentInst, nm, methTypars, argInfos, retTy) = 
        let _, niceMethodTypars, tauL = prettyLayoutOfMemberSigCore denv memberToParentInst (emptyTyparInst, methTypars, argInfos, retTy)
        let nameL = ConvertValNameToDisplayLayout false (tagMember >> wordL) nm
        let nameL =
            if denv.showTyparBinding then
                layoutTyparDecls denv nameL true niceMethodTypars
            else
                nameL
        (nameL |> addColonL) ^^ tauL

    /// layouts the elements of an unresolved overloaded method call:
    /// argInfos: unammed and named arguments
    /// retTy: return type
    /// genParamTy: generic parameter types
    let prettyLayoutsOfUnresolvedOverloading denv argInfos retTy genParamTys =

        let _niceMethodTypars, typarInst =
            let memberToParentInst = List.empty
<<<<<<< HEAD
            let typars = argInfos |> List.choose (function TType.TType_var (typar, _), _ -> Some typar | _ -> None)
=======
            let typars = argInfos |> List.choose (function TType_var (typar, _),_ -> Some typar | _ -> None)
>>>>>>> 548021be
            let methTyparNames = typars |> List.mapi (fun i tp -> if (PrettyTypes.NeedsPrettyTyparName tp) then sprintf "a%d" (List.length memberToParentInst + i) else tp.Name)
            PrettyTypes.NewPrettyTypars memberToParentInst typars methTyparNames

        let retTy = instType typarInst retTy
        let argInfos = prettyArgInfos denv typarInst argInfos
        let argInfos,retTy,genParamTys, cxs =
            // using 0, 1, 2 as discriminant for return, arguments and generic parameters
            // respectively, in order to easily retrieve each of the types with their
            // expected quality below.
            let typesWithDiscrimants =
                [
                    yield 0, retTy 
                    for ty,_ in argInfos do
                        yield 1, ty
                    for ty in genParamTys do
                        yield 2, ty
                ]
            let typesWithDiscrimants,typarsAndCxs = PrettyTypes.PrettifyDiscriminantAndTypePairs denv.g typesWithDiscrimants
            let retTy = typesWithDiscrimants |> List.find (function 0, _ -> true | _ -> false) |> snd
            let argInfos = 
                typesWithDiscrimants
                |> List.choose (function 1,ty -> Some ty | _ -> None)
                |> List.map2 (fun (_, argInfo) tTy -> tTy, argInfo) argInfos
            let genParamTys = 
                typesWithDiscrimants
                |> List.choose (function 2,ty -> Some ty | _ -> None)
              
            argInfos, retTy, genParamTys, typarsAndCxs

        let env = SimplifyTypes.CollectInfo true (List.collect (List.map fst) [argInfos]) cxs
        let cxsL = layoutConstraintsWithInfo denv env env.postfixConstraints

        (List.foldBack (---) (layoutCurriedArgInfos denv env [argInfos]) cxsL,
            layoutReturnType denv env retTy,
            layoutGenericParameterTypes denv env genParamTys)

    let prettyLayoutOfType denv ty = 
        let ty, cxs = PrettyTypes.PrettifyType denv.g ty
        let env = SimplifyTypes.CollectInfo true [ty] cxs
        let cxsL = layoutConstraintsWithInfo denv env env.postfixConstraints
        layoutTypeWithInfoAndPrec denv env 2 ty --- cxsL

    let prettyLayoutOfTypeNoConstraints denv ty = 
        let ty, _cxs = PrettyTypes.PrettifyType denv.g ty
        layoutTypeWithInfoAndPrec denv SimplifyTypes.typeSimplificationInfo0 5 ty 

    let layoutAssemblyName _denv (ty: TType) =
        ty.GetAssemblyName()

/// Printing TAST objects
module PrintTastMemberOrVals =
    open PrintTypes 

    let mkInlineL denv (v: Val) nameL = 
        if v.MustInline && not denv.suppressInlineKeyword then 
            wordL (tagKeyword "inline") ++ nameL 
        else 
            nameL

    let layoutMemberName (denv: DisplayEnv) (v: ValRef) niceMethodTypars tagFunction name =
        let nameL = ConvertValNameToDisplayLayout v.IsBaseVal (tagFunction >> mkNav v.DefinitionRange >> wordL) name
        let nameL =
            if denv.showMemberContainers then 
                layoutTyconRef denv v.MemberApparentEntity ^^ SepL.dot ^^ nameL
            else
                nameL
        let nameL = if denv.showTyparBinding then layoutTyparDecls denv nameL true niceMethodTypars else nameL
        let nameL = layoutAccessibility denv v.Accessibility nameL
        nameL

    let prettyLayoutOfMemberShortOption denv typarInst (v: Val) short =
        let v = mkLocalValRef v
        let membInfo = Option.get v.MemberInfo
        let stat = layoutMemberFlags membInfo.MemberFlags
        let _tps, argInfos, rty, _ = GetTypeOfMemberInFSharpForm denv.g v
        
        if short then
            for argInfo in argInfos do
                for _,info in argInfo do
                    info.Attribs <- []
                    info.Name <- None

        let prettyTyparInst, memberL =
            match membInfo.MemberFlags.MemberKind with
            | SynMemberKind.Member ->
                let prettyTyparInst, niceMethodTypars,tauL = prettyLayoutOfMemberType denv v typarInst argInfos rty
                let resL =
                    if short then tauL
                    else
                        let nameL = layoutMemberName denv v niceMethodTypars tagMember v.DisplayNameCoreMangled
                        let nameL = if short then nameL else mkInlineL denv v.Deref nameL
                        stat --- ((nameL  |> addColonL) ^^ tauL)
                prettyTyparInst, resL

            | SynMemberKind.ClassConstructor
            | SynMemberKind.Constructor ->
                let prettyTyparInst, _, tauL = prettyLayoutOfMemberType denv v typarInst argInfos rty
                let resL = 
                    if short then tauL
                    else
                        let newL = layoutAccessibility denv v.Accessibility WordL.keywordNew
                        stat ++ (newL |> addColonL) ^^ tauL
                prettyTyparInst, resL

            | SynMemberKind.PropertyGetSet ->
                emptyTyparInst, stat

            | SynMemberKind.PropertyGet ->
                if isNil argInfos then
                    // use error recovery because intellisense on an incomplete file will show this
                    errorR(Error(FSComp.SR.tastInvalidFormForPropertyGetter(), v.Id.idRange))
                    let nameL = layoutMemberName denv v [] tagProperty v.DisplayNameCoreMangled
                    let resL =
                        if short then nameL --- (WordL.keywordWith ^^ WordL.keywordGet)
                        else stat --- nameL --- (WordL.keywordWith ^^ WordL.keywordGet)
                    emptyTyparInst, resL
                else
                    let argInfos =
                        match argInfos with
                        | [[(ty, _)]] when isUnitTy denv.g ty -> []
                        | _ -> argInfos
                    let prettyTyparInst, niceMethodTypars,tauL = prettyLayoutOfMemberType denv v typarInst argInfos rty
                    let resL =
                        if short then
                            if isNil argInfos then tauL
                            else tauL --- (WordL.keywordWith ^^ WordL.keywordGet)
                        else
                            let nameL = layoutMemberName denv v niceMethodTypars tagProperty v.DisplayNameCoreMangled
                            stat --- ((nameL  |> addColonL) ^^ (if isNil argInfos then tauL else tauL --- (WordL.keywordWith ^^ WordL.keywordGet)))
                    prettyTyparInst, resL

            | SynMemberKind.PropertySet ->
                if argInfos.Length <> 1 || isNil argInfos.Head then
                    // use error recovery because intellisense on an incomplete file will show this
                    errorR(Error(FSComp.SR.tastInvalidFormForPropertySetter(), v.Id.idRange))
                    let nameL = layoutMemberName denv v [] tagProperty v.DisplayNameCoreMangled
                    let resL = stat --- nameL --- (WordL.keywordWith ^^ WordL.keywordSet)
                    emptyTyparInst, resL
                else
                    let argInfos, valueInfo = List.frontAndBack argInfos.Head
                    let prettyTyparInst, niceMethodTypars, tauL = prettyLayoutOfMemberType denv v typarInst (if isNil argInfos then [] else [argInfos]) (fst valueInfo)
                    let resL =
                        if short then
                            (tauL --- (WordL.keywordWith ^^ WordL.keywordSet))
                        else
                            let nameL = layoutMemberName denv v niceMethodTypars tagProperty v.DisplayNameCoreMangled
                            stat --- ((nameL |> addColonL) ^^ (tauL --- (WordL.keywordWith ^^ WordL.keywordSet)))
                    prettyTyparInst, resL

        prettyTyparInst, memberL

    let prettyLayoutOfMember denv typarInst (v:Val) = prettyLayoutOfMemberShortOption denv typarInst v false

    let prettyLayoutOfMemberNoInstShort denv v = 
        prettyLayoutOfMemberShortOption denv emptyTyparInst v true |> snd

    let layoutOfLiteralValue literalValue =
        let literalValue =
            match literalValue with
            | Const.Bool value -> if value then WordL.keywordTrue else WordL.keywordFalse
            | Const.SByte _
            | Const.Byte _
            | Const.Int16 _
            | Const.UInt16 _
            | Const.Int32 _
            | Const.UInt32 _
            | Const.Int64 _
            | Const.UInt64 _
            | Const.IntPtr _
            | Const.UIntPtr _
            | Const.Single _
            | Const.Double _
            | Const.Decimal _ -> literalValue.ToString() |> tagNumericLiteral |> wordL
            | Const.Char _
            | Const.String _ -> literalValue.ToString() |> tagStringLiteral |> wordL
            | Const.Unit
            | Const.Zero -> literalValue.ToString() |> tagText |> wordL
        WordL.equals ++ literalValue

    let layoutNonMemberVal denv (tps, v: Val, tau, cxs) =
        let env = SimplifyTypes.CollectInfo true [tau] cxs
        let cxs = env.postfixConstraints
        let argInfos, rty = GetTopTauTypeInFSharpForm denv.g (arityOfVal v).ArgInfos tau v.Range
        let nameL =

            let tagF =
                if isForallFunctionTy denv.g v.Type && not (isDiscard v.DisplayNameCore) then
                    if IsOperatorDisplayName v.DisplayName then
                        tagOperator
                    else
                        tagFunction
                elif not v.IsCompiledAsTopLevel && not(isDiscard v.DisplayNameCore) then
                    tagLocal
                elif v.IsModuleBinding then
                    tagModuleBinding
                else
                    tagUnknownEntity

            v.DisplayName
            |> tagF
            |> mkNav v.DefinitionRange
            |> wordL 
        let nameL = layoutAccessibility denv v.Accessibility nameL
        let nameL = 
            if v.IsMutable && not denv.suppressMutableKeyword then 
                wordL (tagKeyword "mutable") ++ nameL 
                else 
                    nameL
        let nameL = mkInlineL denv v nameL

        let isOverGeneric = List.length (Zset.elements (freeInType CollectTyparsNoCaching tau).FreeTypars) < List.length tps // Bug: 1143 
        let isTyFunction = v.IsTypeFunction // Bug: 1143, and innerpoly tests 
        let typarBindingsL = 
            if isTyFunction || isOverGeneric || denv.showTyparBinding then 
                layoutTyparDecls denv nameL true tps 
            else nameL
        let valAndTypeL = (WordL.keywordVal ^^ (typarBindingsL |> addColonL)) --- layoutTopType denv env argInfos rty cxs
        let valAndTypeL =
            match denv.generatedValueLayout v with
            | None -> valAndTypeL
            | Some rhsL -> (valAndTypeL ++ WordL.equals) --- rhsL
        match v.LiteralValue with
        | Some literalValue -> valAndTypeL --- layoutOfLiteralValue literalValue
        | None -> valAndTypeL

    let prettyLayoutOfValOrMember denv infoReader typarInst (vref: ValRef) =
        let prettyTyparInst, valL =
            match vref.MemberInfo with 
            | None ->
                let tps, tau = vref.TypeScheme

                // adjust the type in case this is the 'this' pointer stored in a reference cell
                let tau = StripSelfRefCell(denv.g, vref.BaseOrThisInfo, tau)

                let (prettyTyparInst, prettyTypars, prettyTauTy), cxs = PrettyTypes.PrettifyInstAndTyparsAndType denv.g (typarInst, tps, tau)
                let resL = layoutNonMemberVal denv (prettyTypars, vref.Deref, prettyTauTy, cxs)
                prettyTyparInst, resL
            | Some _ -> 
                prettyLayoutOfMember denv typarInst vref.Deref

        let valL =
            valL
            |> layoutAttribs denv None vref.LiteralValue.IsSome TyparKind.Type vref.Attribs
            |> layoutXmlDocOfVal denv infoReader vref

        prettyTyparInst, valL

    let prettyLayoutOfValOrMemberNoInst denv infoReader v =
        prettyLayoutOfValOrMember denv infoReader emptyTyparInst v |> snd

let layoutTyparConstraint denv x = x |> PrintTypes.layoutTyparConstraint denv 

let outputType denv os x = x |> PrintTypes.layoutType denv |> bufferL os

let layoutType denv x = x |> PrintTypes.layoutType denv

let outputTypars denv nm os x = x |> PrintTypes.layoutTyparDecls denv (wordL nm) true |> bufferL os

let outputTyconRef denv os x = x |> PrintTypes.layoutTyconRef denv |> bufferL os

let layoutTyconRef denv x = x |> PrintTypes.layoutTyconRef denv

let layoutConst g ty c = PrintTypes.layoutConst g ty c

let prettyLayoutOfMemberSig denv x = x |> PrintTypes.prettyLayoutOfMemberSig denv 

let prettyLayoutOfUncurriedSig denv argInfos tau = PrintTypes.prettyLayoutOfUncurriedSig denv argInfos tau

let prettyLayoutsOfUnresolvedOverloading denv argInfos retTy genericParameters = PrintTypes.prettyLayoutsOfUnresolvedOverloading denv argInfos retTy genericParameters

//-------------------------------------------------------------------------

/// Printing info objects
module InfoMemberPrinting = 

    /// Format the arguments of a method
    let layoutParamData denv (ParamData(isParamArray, _isInArg, _isOutArg, optArgInfo, _callerInfo, nmOpt, _reflArgInfo, pty)) =
        let isOptArg = optArgInfo.IsOptional
        // detect parameter type, if ptyOpt is None - this is .NET style optional argument
        let ptyOpt = tryDestOptionTy denv.g pty

        match isParamArray, nmOpt, isOptArg with 
        // Layout an optional argument 
        | _, Some id, true -> 
            let idL = ConvertValNameToDisplayLayout false (tagParameter >> rightL) id.idText
            let pty = match ptyOpt with ValueSome x -> x | _ -> pty
            LeftL.questionMark ^^
            (idL |> addColonL) ^^
            PrintTypes.layoutType denv pty

        // Layout an unnamed argument 
        | _, None, _ -> 
            PrintTypes.layoutType denv pty

        // Layout a named ParamArray argument 
        | true, Some id, _ -> 
            let idL = ConvertValNameToDisplayLayout false (tagParameter >> wordL) id.idText
            layoutBuiltinAttribute denv denv.g.attrib_ParamArrayAttribute ^^
            (idL  |> addColonL) ^^
            PrintTypes.layoutType denv pty

        // Layout a named normal argument 
        | false, Some id, _ -> 
            let idL = ConvertValNameToDisplayLayout false (tagParameter >> wordL) id.idText
            (idL  |> addColonL) ^^
            PrintTypes.layoutType denv pty

    let formatParamDataToBuffer denv os pd =
        layoutParamData denv pd |> bufferL os
        
    /// Format a method info using "F# style".
    //
    // That is, this style:
    //     new: argName1: argType1 * ... * argNameN: argTypeN -> retType
    //     Method: argName1: argType1 * ... * argNameN: argTypeN -> retType
    //
    let layoutMethInfoFSharpStyleCore (infoReader: InfoReader) m denv (minfo: MethInfo) minst =
        let amap = infoReader.amap

        match minfo.ArbitraryValRef with
        | Some vref ->
            PrintTastMemberOrVals.prettyLayoutOfValOrMemberNoInst denv infoReader vref
        | None ->
            let layout = 
                if not minfo.IsConstructor && not minfo.IsInstance then WordL.keywordStatic
                else emptyL

            let nameL =
                if minfo.IsConstructor then
                    WordL.keywordNew
                else
                    let idL = ConvertValNameToDisplayLayout false (tagMethod >> tagNavArbValRef minfo.ArbitraryValRef >> wordL) minfo.LogicalName
                    WordL.keywordMember ^^
                    PrintTypes.layoutTyparDecls denv idL true minfo.FormalMethodTypars

            let layout = layout ^^ (nameL |> addColonL)
            let layout = layoutXmlDocOfMethInfo denv infoReader minfo layout

            let paramsL =
                let paramDatas = minfo.GetParamDatas(amap, m, minst)
                if List.forall isNil paramDatas then
                    WordL.structUnit
                else
                    sepListL WordL.arrow (List.map ((List.map (layoutParamData denv)) >> sepListL WordL.star) paramDatas)

            let layout = layout ^^ paramsL
            
            let retL =
                let retTy = minfo.GetFSharpReturnTy(amap, m, minst)
                WordL.arrow ^^
                PrintTypes.layoutType denv retTy

            layout ^^ retL 

    /// Format a method info using "half C# style".
    //
    // That is, this style:
    //          Container(argName1: argType1, ..., argNameN: argTypeN) : retType
    //          Container.Method(argName1: argType1, ..., argNameN: argTypeN) : retType
    let layoutMethInfoCSharpStyle amap m denv (minfo: MethInfo) minst =
        let retTy = if minfo.IsConstructor then minfo.ApparentEnclosingType else minfo.GetFSharpReturnTy(amap, m, minst) 
        let layout = 
            if minfo.IsExtensionMember then
                LeftL.leftParen ^^ wordL (tagKeyword (FSComp.SR.typeInfoExtension())) ^^ RightL.rightParen
            else emptyL
        let layout = 
            layout ^^
                if isAppTy minfo.TcGlobals minfo.ApparentEnclosingAppType then
                    let tcref = minfo.ApparentEnclosingTyconRef 
                    PrintTypes.layoutTyconRef denv tcref
                else
                    emptyL
        let layout = 
            layout ^^
                if minfo.IsConstructor then
                    SepL.leftParen
                else
                    let idL = ConvertValNameToDisplayLayout false (tagMethod >> tagNavArbValRef minfo.ArbitraryValRef >> wordL) minfo.LogicalName
                    SepL.dot ^^
                    PrintTypes.layoutTyparDecls denv idL true minfo.FormalMethodTypars ^^
                    SepL.leftParen

        let paramDatas = minfo.GetParamDatas (amap, m, minst)
        let layout = layout ^^ sepListL RightL.comma ((List.concat >> List.map (layoutParamData denv)) paramDatas)
        layout ^^ RightL.rightParen ^^ WordL.colon ^^ PrintTypes.layoutType denv retTy

    // Prettify an ILMethInfo
    let prettifyILMethInfo (amap: Import.ImportMap) m (minfo: MethInfo) typarInst ilMethInfo = 
        let (ILMethInfo(_, apparentTy, dty, mdef, _)) = ilMethInfo
        let (prettyTyparInst, prettyTys), _ = PrettyTypes.PrettifyInstAndTypes amap.g (typarInst, (apparentTy :: minfo.FormalMethodInst))
        match prettyTys with
        | prettyApparentTy :: prettyFormalMethInst ->
            let prettyMethInfo = 
                match dty with 
                | None -> MethInfo.CreateILMeth (amap, m, prettyApparentTy, mdef)
                | Some declaringTyconRef -> MethInfo.CreateILExtensionMeth(amap, m, prettyApparentTy, declaringTyconRef, minfo.ExtensionMemberPriorityOption, mdef)
            prettyTyparInst, prettyMethInfo, prettyFormalMethInst
        | _ -> failwith "prettifyILMethInfo - prettyTys empty"

    /// Format a method to a buffer using "standalone" display style. 
    /// For example, these are the formats used when printing signatures of methods that have not been overridden,
    /// and the format used when showing the individual member in QuickInfo and DeclarationInfo.
    /// The formats differ between .NET/provided methods and F# methods. Surprisingly people don't really seem 
    /// to notice this, or they find it helpful. It feels that moving from this position should not be done lightly.
    //
    // For F# members:
    //          new: unit -> retType
    //          new: argName1: argType1 * ... * argNameN: argTypeN -> retType
    //          Container.Method: unit -> retType
    //          Container.Method: argName1: argType1 * ... * argNameN: argTypeN -> retType
    //
    // For F# extension members:
    //          ApparentContainer.Method: argName1: argType1 * ... * argNameN: argTypeN -> retType
    //
    // For C# and provided members:
    //          Container(argName1: argType1, ..., argNameN: argTypeN) : retType
    //          Container.Method(argName1: argType1, ..., argNameN: argTypeN) : retType
    //
    // For C# extension members:
    //          ApparentContainer.Method(argName1: argType1, ..., argNameN: argTypeN) : retType
    let prettyLayoutOfMethInfoFreeStyle (infoReader: InfoReader) m denv typarInst methInfo =
        let amap = infoReader.amap

        match methInfo with 
        | DefaultStructCtor _ -> 
            let prettyTyparInst, _ = PrettyTypes.PrettifyInst amap.g typarInst 
            let resL = PrintTypes.layoutTyconRef denv methInfo.ApparentEnclosingTyconRef ^^ wordL (tagPunctuation "()")
            prettyTyparInst, resL
        | FSMeth(_, _, vref, _) -> 
            let prettyTyparInst, resL = PrintTastMemberOrVals.prettyLayoutOfValOrMember { denv with showMemberContainers=true } infoReader typarInst vref
            prettyTyparInst, resL
        | ILMeth(_, ilminfo, _) -> 
            let prettyTyparInst, prettyMethInfo, minst = prettifyILMethInfo amap m methInfo typarInst ilminfo
            let resL = layoutMethInfoCSharpStyle amap m denv prettyMethInfo minst
            prettyTyparInst, resL
#if !NO_EXTENSIONTYPING
        | ProvidedMeth _ -> 
            let prettyTyparInst, _ = PrettyTypes.PrettifyInst amap.g typarInst 
            prettyTyparInst, layoutMethInfoCSharpStyle amap m denv methInfo methInfo.FormalMethodInst
    #endif

    let prettyLayoutOfPropInfoFreeStyle g amap m denv (pinfo: PropInfo) =
        let rty = pinfo.GetPropertyType(amap, m) 
        let rty = if pinfo.IsIndexer then mkFunTy g (mkRefTupledTy g (pinfo.GetParamTypes(amap, m))) rty else  rty 
        let rty, _ = PrettyTypes.PrettifyType g rty
        let nameL = ConvertValNameToDisplayLayout false (tagProperty >> tagNavArbValRef pinfo.ArbitraryValRef >> wordL) pinfo.PropertyName
        let getterSetter =
            match pinfo.HasGetter, pinfo.HasSetter with
            | true, false ->
                wordL (tagKeyword "with") ^^ wordL (tagText "get")
            | false, true ->
                wordL (tagKeyword "with") ^^ wordL (tagText "set")
            | true, true ->
                wordL (tagKeyword "with") ^^ wordL (tagText "get, set")
            | false, false ->
                emptyL

        wordL (tagText (FSComp.SR.typeInfoProperty())) ^^
        layoutTyconRef denv pinfo.ApparentEnclosingTyconRef ^^
        SepL.dot ^^
        (nameL  |> addColonL) ^^
        layoutType denv rty ^^
        getterSetter

    let formatMethInfoToBufferFreeStyle amap m denv os (minfo: MethInfo) = 
        let _, resL = prettyLayoutOfMethInfoFreeStyle amap m denv emptyTyparInst minfo 
        resL |> bufferL os

    /// Format a method to a layout (actually just containing a string) using "free style" (aka "standalone"). 
    let layoutMethInfoFSharpStyle amap m denv (minfo: MethInfo) =
        layoutMethInfoFSharpStyleCore amap m denv minfo minfo.FormalMethodInst

//-------------------------------------------------------------------------

/// Printing TAST objects
module TastDefinitionPrinting = 
    open PrintTypes

    let layoutExtensionMember denv infoReader (vref: ValRef) =
        let (@@*) = if denv.printVerboseSignatures then (@@----) else (@@--)
        let tycon = vref.MemberApparentEntity.Deref
        let nameL = ConvertNameToDisplayLayout (tagMethod >> mkNav vref.DefinitionRange >> wordL) tycon.DisplayNameCore
        let nameL = layoutAccessibility denv tycon.Accessibility nameL // "type-accessibility"
        let tps =
            match PartitionValTyparsForApparentEnclosingType denv.g vref.Deref with
              | Some(_, memberParentTypars, _, _, _) -> memberParentTypars
              | None -> []
        let lhsL = WordL.keywordType ^^ layoutTyparDecls denv nameL tycon.IsPrefixDisplay tps
        let memberL = PrintTastMemberOrVals.prettyLayoutOfValOrMemberNoInst denv infoReader vref
        (lhsL ^^ WordL.keywordWith) @@* memberL

    let layoutExtensionMembers denv infoReader vs =
        aboveListL (List.map (layoutExtensionMember denv infoReader) vs) 

    let layoutRecdField prefix isClassDecl denv infoReader (enclosingTcref: TyconRef) (fld: RecdField) =
        let lhs = ConvertNameToDisplayLayout (tagRecordField >> mkNav fld.DefinitionRange >> wordL) fld.DisplayNameCore
        let lhs = (if isClassDecl then layoutAccessibility denv fld.Accessibility lhs else lhs)
        let lhs = if fld.IsMutable then wordL (tagKeyword "mutable") --- lhs else lhs
        let fieldL = (lhs |> addColonL) --- layoutType denv fld.FormalType
        let fieldL = prefix fieldL
        let fieldL = fieldL |> layoutAttribs denv None false TyparKind.Type (fld.FieldAttribs @ fld.PropertyAttribs)

        // The enclosing TyconRef might be a union and we can only get fields from union cases, so we need ignore unions here.
        if not enclosingTcref.IsUnionTycon then
            layoutXmlDocOfRecdField denv infoReader isClassDecl (RecdFieldRef(enclosingTcref, fld.Id.idText)) fieldL
        else
            fieldL

    let layoutUnionOrExceptionField denv infoReader isGenerated enclosingTcref i (fld: RecdField) =
        if isGenerated i fld then
            layoutTypeWithInfoAndPrec denv SimplifyTypes.typeSimplificationInfo0 2 fld.FormalType
        else
            layoutRecdField id false denv infoReader enclosingTcref fld
    
    let isGeneratedUnionCaseField pos (f: RecdField) = 
        if pos < 0 then f.LogicalName = "Item"
        else f.LogicalName = "Item" + string (pos + 1)

    let isGeneratedExceptionField pos (f: RecdField) = 
        f.LogicalName = "Data" + (string pos)

    let layoutUnionCaseFields denv infoReader isUnionCase enclosingTcref fields = 
        match fields with
        | [f] when isUnionCase ->
            layoutUnionOrExceptionField denv infoReader isGeneratedUnionCaseField enclosingTcref -1 f
        | _ -> 
            let isGenerated = if isUnionCase then isGeneratedUnionCaseField else isGeneratedExceptionField
            sepListL WordL.star (List.mapi (layoutUnionOrExceptionField denv infoReader isGenerated enclosingTcref) fields)

    let layoutUnionCase denv infoReader prefixL enclosingTcref (ucase: UnionCase) =
        let nmL = ConvertNameToDisplayLayout (tagUnionCase >> mkNav ucase.DefinitionRange >> wordL) ucase.Id.idText
        //let nmL = layoutAccessibility denv ucase.Accessibility nmL
        let caseL =
            match ucase.RecdFields with
            | []     -> (prefixL ^^ nmL)
            | fields -> (prefixL ^^ nmL ^^ WordL.keywordOf) --- layoutUnionCaseFields denv infoReader true enclosingTcref fields
        layoutXmlDocOfUnionCase denv infoReader (UnionCaseRef(enclosingTcref, ucase.Id.idText)) caseL

    let layoutUnionCases denv infoReader enclosingTcref ucases =
        let prefixL = WordL.bar // See bug://2964 - always prefix in case preceded by accessibility modifier
        List.map (layoutUnionCase denv infoReader prefixL enclosingTcref) ucases

    /// When to force a break? "type tyname = <HERE> repn"
    /// When repn is class or datatype constructors (not single one).
    let breakTypeDefnEqn repr =
        match repr with 
        | TILObjectRepr _ -> true
        | TFSharpObjectRepr _ -> true
        | TFSharpRecdRepr _ -> true
        | TFSharpUnionRepr r ->
             not (isNilOrSingleton r.CasesTable.UnionCasesAsList) ||
             r.CasesTable.UnionCasesAsList |> List.exists (fun uc -> not uc.XmlDoc.IsEmpty)
        | TAsmRepr _ 
        | TMeasureableRepr _ 
#if !NO_EXTENSIONTYPING
        | TProvidedTypeRepr _
        | TProvidedNamespaceRepr _
#endif
        | TNoRepr -> false
      
    let layoutILFieldInfo denv (infoReader: InfoReader) m (finfo: ILFieldInfo) =
        let staticL = if finfo.IsStatic then WordL.keywordStatic else emptyL
        let nameL = ConvertNameToDisplayLayout (tagField >> wordL) finfo.FieldName
        let typL = layoutType denv (finfo.FieldType(infoReader.amap, m))
        let fieldL = staticL ^^ WordL.keywordVal ^^ (nameL |> addColonL) ^^ typL
        layoutXmlDocOfILFieldInfo denv infoReader finfo fieldL

    let layoutEventInfo denv (infoReader: InfoReader) m (einfo: EventInfo) =
        let amap = infoReader.amap
        let staticL = if einfo.IsStatic then WordL.keywordStatic else emptyL
        let nameL = ConvertValNameToDisplayLayout false (tagEvent >> tagNavArbValRef einfo.ArbitraryValRef >> wordL) einfo.EventName
        let typL = layoutType denv (einfo.GetDelegateType(amap, m))
        let overallL = staticL ^^ WordL.keywordMember ^^ (nameL |> addColonL) ^^ typL
        layoutXmlDocOfEventInfo denv infoReader einfo overallL

    let layoutPropInfo denv (infoReader: InfoReader) m (pinfo: PropInfo) =
        let amap = infoReader.amap

        match pinfo.ArbitraryValRef with
        | Some vref ->
            PrintTastMemberOrVals.prettyLayoutOfValOrMemberNoInst denv infoReader vref
        | None ->

            let modifierAndMember =
                if pinfo.IsStatic then
                    WordL.keywordStatic ^^ WordL.keywordMember
                else
                    WordL.keywordMember
        
            let nameL = ConvertValNameToDisplayLayout false (tagProperty >> tagNavArbValRef pinfo.ArbitraryValRef >> wordL) pinfo.PropertyName
            let typL = layoutType denv (pinfo.GetPropertyType(amap, m))
            let overallL = modifierAndMember ^^ (nameL |> addColonL) ^^ typL
            layoutXmlDocOfPropInfo denv infoReader pinfo overallL

    let layoutTyconDefn (denv: DisplayEnv) (infoReader: InfoReader) ad m simplified typewordL (tcref: TyconRef) =
        let g = denv.g
        // use 4-indent 
        let (-*) = if denv.printVerboseSignatures then (-----) else (---)
        let (@@*) = if denv.printVerboseSignatures then (@@----) else (@@--)
        let amap = infoReader.amap
        let tycon = tcref.Deref
        let repr = tycon.TypeReprInfo
        let isMeasure = (tycon.TypeOrMeasureKind = TyparKind.Measure)
        let ty = generalizedTyconRef g tcref 

        let start, tagger =
            if isStructTy g ty then
                // Always show [<Struct>] whether verbose or not
                Some "struct", tagStruct
            elif isInterfaceTy g ty then
                if denv.printVerboseSignatures then
                    Some "interface", tagInterface
                else
                    None, tagInterface
            elif isMeasure then
                None, tagClass
            elif isClassTy g ty then
                if denv.printVerboseSignatures then
                    (if simplified then None else Some "class"), tagClass
                else
                    None, tagClass
            else
                None, tagUnknownType

        let nameL = ConvertNameToDisplayLayout (tagger >> mkNav tycon.DefinitionRange >> wordL) tycon.DisplayNameCore

        let nameL = layoutAccessibility denv tycon.Accessibility nameL
        let denv = denv.AddAccessibility tycon.Accessibility 

        let lhsL =
            let tps = tycon.TyparsNoRange
            let tpsL = layoutTyparDecls denv nameL tycon.IsPrefixDisplay tps
            typewordL ^^ tpsL


        let sortKey (v: MethInfo) = 
            (not v.IsConstructor,
             not v.IsInstance, // instance first
             v.DisplayNameCore, // sort by name 
             List.sum v.NumArgs, // sort by #curried
             v.NumArgs.Length)     // sort by arity 

        let shouldShow (valRef: ValRef option) =
            match valRef with
            | None -> true
            | Some(vr) ->
                (denv.showObsoleteMembers || not (CheckFSharpAttributesForObsolete denv.g vr.Attribs)) &&
                (denv.showHiddenMembers || not (CheckFSharpAttributesForHidden denv.g vr.Attribs))
                
        let ctors =
            GetIntrinsicConstructorInfosOfType infoReader m ty
            |> List.filter (fun v -> IsMethInfoAccessible amap m ad v && not v.IsClassConstructor && shouldShow v.ArbitraryValRef)

        let iimpls =
            if suppressInheritanceAndInterfacesForTyInSimplifiedDisplays g amap m ty then 
                []
            elif isRecdTy g ty || isUnionTy g ty || tycon.IsStructOrEnumTycon then
                tycon.ImmediateInterfacesOfFSharpTycon
                |> List.filter (fun (_, compgen, _) -> not compgen)
                |> List.map p13
            else 
                GetImmediateInterfacesOfType SkipUnrefInterfaces.Yes g amap m ty

        let iimplsLs =
            iimpls
            |> List.map (fun ity -> wordL (tagKeyword (if isInterfaceTy g ty then "inherit" else "interface")) -* layoutType denv ity)

        let props =
            GetImmediateIntrinsicPropInfosOfType (None, ad) g amap m ty
            |> List.filter (fun v -> shouldShow v.ArbitraryValRef)

        let events = 
            infoReader.GetEventInfosOfType(None, ad, m, ty)
            |> List.filter (fun v -> shouldShow v.ArbitraryValRef && typeEquiv g ty v.ApparentEnclosingType)

        let impliedNames = 
            try 
                [ for p in props do 
                    if p.HasGetter then p.GetterMethod.DisplayName
                    if p.HasSetter then p.SetterMethod.DisplayName
                  for e in events do 
                    e.AddMethod.DisplayName 
                    e.RemoveMethod.DisplayName ]
                |> Set.ofList 
            with _ ->
                Set.empty

        let meths =
            GetImmediateIntrinsicMethInfosOfType (None, ad) g amap m ty
            |> List.filter (fun minfo ->
                not minfo.IsClassConstructor &&
                not minfo.IsConstructor &&
                shouldShow minfo.ArbitraryValRef &&
                not (impliedNames.Contains minfo.DisplayName) &&
                IsMethInfoAccessible amap m ad minfo &&
                // Discard method impls such as System.IConvertible.ToBoolean
                not (minfo.IsILMethod && minfo.DisplayName.Contains(".")) &&
                not (minfo.DisplayName.Split('.') |> Array.exists (fun part -> isDiscard part)))

        let ilFields =
            infoReader.GetILFieldInfosOfType (None, ad, m, ty)
            |> List.filter (fun fld -> 
                IsILFieldInfoAccessible g amap m ad fld &&
                not (isDiscard fld.FieldName) &&
                typeEquiv g ty fld.ApparentEnclosingType)

        let ctorLs =
            if denv.shrinkOverloads then
                ctors 
                |> shrinkOverloads (InfoMemberPrinting.layoutMethInfoFSharpStyle infoReader m denv) (fun _ xL -> xL) 
            else
                ctors
                |> List.map (fun ctor -> InfoMemberPrinting.layoutMethInfoFSharpStyle infoReader m denv ctor)

        let methLs = 
            meths
            |> List.groupBy (fun md -> md.DisplayNameCore)
            |> List.collect (fun (_, group) ->
                if denv.shrinkOverloads then
                    shrinkOverloads (InfoMemberPrinting.layoutMethInfoFSharpStyle infoReader m denv) (fun x xL -> (sortKey x, xL)) group
                else
                    group
                    |> List.sortBy sortKey
                    |> List.map (fun methinfo -> ((not methinfo.IsConstructor, methinfo.IsInstance, methinfo.DisplayName, List.sum methinfo.NumArgs, methinfo.NumArgs.Length), InfoMemberPrinting.layoutMethInfoFSharpStyle infoReader m denv methinfo)))
            |> List.sortBy fst
            |> List.map snd

        let ilFieldsL =
            ilFields
            |> List.map (fun x -> (true, x.IsStatic, x.FieldName, 0, 0), layoutILFieldInfo denv infoReader m x)
            |> List.sortBy fst
            |> List.map snd

        let staticVals =
            if isRecdTy g ty then
                []
            else
                tycon.TrueFieldsAsList
                |> List.filter (fun f -> IsAccessible ad f.Accessibility && f.IsStatic && not (isDiscard f.DisplayNameCore))

        let staticValLs =
            staticVals
            |> List.map (fun f -> layoutRecdField (fun l -> WordL.keywordStatic ^^ WordL.keywordVal ^^ l) true denv infoReader tcref f)

        let instanceVals =
            if isRecdTy g ty then
                []
            else
                tycon.TrueInstanceFieldsAsList
                |> List.filter (fun f -> IsAccessible ad f.Accessibility && not (isDiscard f.DisplayNameCore))

        let instanceValLs =
            instanceVals
            |> List.map (fun f -> layoutRecdField (fun l -> WordL.keywordVal ^^ l) true denv infoReader tcref f)
    
        let propLs =
            props
            |> List.map (fun x -> (true, x.IsStatic, x.PropertyName, 0, 0), layoutPropInfo denv infoReader m x)
            |> List.sortBy fst
            |> List.map snd

        let eventLs = 
            events
            |> List.map (fun x -> (true, x.IsStatic, x.EventName, 0, 0), layoutEventInfo denv infoReader m x)
            |> List.sortBy fst
            |> List.map snd

        let nestedTypeLs =
#if !NO_EXTENSIONTYPING
            match tryTcrefOfAppTy g ty with
            | ValueSome tcref ->
                match tcref.TypeReprInfo with 
                | TProvidedTypeRepr info ->
                    [ 
                        for nestedType in info.ProvidedType.PApplyArray((fun sty -> sty.GetNestedTypes() |> Array.filter (fun t -> t.IsPublic || t.IsNestedPublic)), "GetNestedTypes", m) do 
                            yield nestedType.PUntaint((fun t -> t.IsClass, t.Name), m)
                    ] 
                    |> List.sortBy snd
                    |> List.map (fun (isClass, t) -> WordL.keywordNested ^^ WordL.keywordType ^^ wordL ((if isClass then tagClass else tagStruct) t))
                | _ ->
                    []
            | ValueNone ->
#endif
                []

        let inherits = 
            [ if not (suppressInheritanceAndInterfacesForTyInSimplifiedDisplays g amap m ty) then 
                match GetSuperTypeOfType g amap m ty with 
                | Some super when not (isObjTy g super) && not (isValueTypeTy g super) ->
                    super
                | _ -> ()
            ]

        let inheritsL = 
            inherits
            |> List.map (fun super -> wordL (tagKeyword "inherit") ^^ (layoutType denv super))

        let allDecls = inheritsL @ iimplsLs @ ctorLs @ instanceValLs @ methLs @ ilFieldsL @ propLs @ eventLs @ staticValLs @ nestedTypeLs

        let needsStartEnd =
            match start with 
            | Some "class" ->
                // 'inherits' is not enough for F# type kind inference to infer a class
                // inherits.IsEmpty &&
                ilFields.IsEmpty &&
                // 'abstract' is not enough for F# type kind inference to infer a class by default in signatures
                // 'static member' is surprisingly not enough for F# type kind inference to infer a class by default in signatures
                // 'overrides' is surprisingly not enough for F# type kind inference to infer a class by default in signatures
                //(meths |> List.forall (fun m -> m.IsAbstract || m.IsDefiniteFSharpOverride || not m.IsInstance)) &&
                //(props |> List.forall (fun m -> (not m.HasGetter || m.GetterMethod.IsAbstract))) &&
                //(props |> List.forall (fun m -> (not m.HasSetter || m.SetterMethod.IsAbstract))) &&
                ctors.IsEmpty &&
                instanceVals.IsEmpty &&
                staticVals.IsEmpty
            | Some "struct" -> 
                true
            | Some "interface" -> 
                meths.IsEmpty &&
                props.IsEmpty
            | _ ->
                false

        let start = if needsStartEnd then start else None
        
        let addMaxMembers reprL =
            if isNil allDecls then
                reprL
            else
                let memberLs = applyMaxMembers denv.maxMembers allDecls
                reprL @@ aboveListL memberLs

        let addReprAccessL l =
            layoutAccessibility denv tycon.TypeReprAccessibility l 

        let addLhs rhsL =
            let brk = not (isNil allDecls) || breakTypeDefnEqn repr
            if brk then 
                (lhsL ^^ WordL.equals) @@* rhsL 
            else 
                (lhsL ^^ WordL.equals) -* rhsL

        let typeDeclL = 

            match repr with 
            | TFSharpRecdRepr _ ->
                let denv = denv.AddAccessibility tycon.TypeReprAccessibility 

                // For records, use multi-line layout as soon as there is XML doc 
                //   type R =
                //     { 
                //         /// ABC
                //         Field1: int 
                //
                //         /// ABC
                //         Field2: int 
                //     }
                //
                // For records, use multi-line layout as soon as there is more than one field
                //   type R =
                //     { 
                //         Field1: int 
                //         Field2: int 
                //     }
                let useMultiLine =
                    let members =
                        match denv.maxMembers with 
                        | None -> tycon.TrueFieldsAsList
                        | Some n -> tycon.TrueFieldsAsList |> List.truncate n
                    members.Length > 1 ||
                    members |> List.exists (fun m -> not m.XmlDoc.IsEmpty)

                tycon.TrueFieldsAsList
                |> List.map (layoutRecdField id false denv infoReader tcref)
                |> applyMaxMembers denv.maxMembers
                |> aboveListL
                |> (if useMultiLine then braceMultiLineL else braceL)
                |> addReprAccessL
                |> addMaxMembers
                |> addLhs

            | TFSharpUnionRepr _ -> 
                let denv = denv.AddAccessibility tycon.TypeReprAccessibility 
                tycon.UnionCasesAsList
                |> layoutUnionCases denv infoReader tcref
                |> applyMaxMembers denv.maxMembers
                |> aboveListL
                |> addReprAccessL
                |> addMaxMembers
                |> addLhs
                  
            | TFSharpObjectRepr { fsobjmodel_kind = TFSharpDelegate slotSig } ->
                let (TSlotSig(_, _, _, _, paraml, rty)) = slotSig
                let rty = GetFSharpViewOfReturnType denv.g rty
                let delegateL = WordL.keywordDelegate ^^ WordL.keywordOf -* layoutTopType denv SimplifyTypes.typeSimplificationInfo0 (paraml |> List.mapSquared (fun sp -> (sp.Type, ValReprInfo.unnamedTopArg1))) rty []
                delegateL
                |> addLhs

            // Measure declarations are '[<Measure>] type kg' unless abbreviations
            | TFSharpObjectRepr _ when isMeasure ->
                lhsL

            | TFSharpObjectRepr { fsobjmodel_kind = TFSharpEnum } ->
                tycon.TrueFieldsAsList
                |> List.map (fun f -> 
                    match f.LiteralValue with 
                    | None -> emptyL
                    | Some c ->
                        WordL.bar ^^
                        wordL (tagField f.DisplayName) ^^
                        WordL.equals ^^ 
                        layoutConst denv.g ty c)
                |> aboveListL
                |> addLhs

            | TFSharpObjectRepr _ when isNil allDecls ->
                lhsL

            | TFSharpObjectRepr _ ->
                allDecls
                |> applyMaxMembers denv.maxMembers
                |> aboveListL
                |> addLhs

            | TAsmRepr _ -> 
                let asmL = wordL (tagText "(# \"<Common IL Type Omitted>\" #)")
                asmL
                |> addLhs

            | TMeasureableRepr ty ->
                layoutType denv ty
                |> addLhs

            | TILObjectRepr _ when tycon.ILTyconRawMetadata.IsEnum ->
                infoReader.GetILFieldInfosOfType (None, ad, m, ty) 
                |> List.filter (fun x -> x.FieldName <> "value__")
                |> List.map (fun x -> PrintIL.layoutILEnumCase x.FieldName x.LiteralValue)
                |> applyMaxMembers denv.maxMembers
                |> aboveListL
                |> addLhs

            | TILObjectRepr _ ->
                allDecls
                |> applyMaxMembers denv.maxMembers
                |> aboveListL
                |> addLhs

            | TNoRepr when tycon.TypeAbbrev.IsSome ->
                let abbreviatedType = tycon.TypeAbbrev.Value
                (lhsL ^^ WordL.equals) -* (layoutType { denv with shortTypeNames = false } abbreviatedType)

            | _ when isNil allDecls ->
                lhsL

            | TProvidedNamespaceRepr _
            | TProvidedTypeRepr _
            | TNoRepr -> 
                allDecls
                |> applyMaxMembers denv.maxMembers
                |> aboveListL
                |> addLhs

        typeDeclL 
        |> layoutAttribs denv start false tycon.TypeOrMeasureKind tycon.Attribs 
        |> layoutXmlDocOfEntity denv infoReader tcref 

    // Layout: exception definition
    let layoutExnDefn denv infoReader (exncref: EntityRef) =
        let (-*) = if denv.printVerboseSignatures then (-----) else (---)
        let exnc = exncref.Deref
        let nameL = ConvertNameToDisplayLayout (tagClass >> mkNav exncref.DefinitionRange >> wordL) exnc.DisplayNameCore
        let nameL = layoutAccessibility denv exnc.TypeReprAccessibility nameL
        let exnL = wordL (tagKeyword "exception") ^^ nameL // need to tack on the Exception at the right of the name for goto definition
        let reprL = 
            match exnc.ExceptionInfo with 
            | TExnAbbrevRepr ecref -> WordL.equals -* layoutTyconRef denv ecref
            | TExnAsmRepr _ -> WordL.equals -* wordL (tagText "(# ... #)")
            | TExnNone -> emptyL
            | TExnFresh r -> 
                match r.TrueFieldsAsList with
                | [] -> emptyL
                | r -> WordL.keywordOf -* layoutUnionCaseFields denv infoReader false exncref r

        let overallL = exnL ^^ reprL
        layoutXmlDocOfEntity denv infoReader exncref overallL

    // Layout: module spec 

    let layoutTyconDefns denv infoReader ad m (tycons: Tycon list) =
        match tycons with 
        | [] -> emptyL
        | [h] when h.IsExceptionDecl -> layoutExnDefn denv infoReader (mkLocalEntityRef h)
        | h :: t -> 
            let x = layoutTyconDefn denv infoReader ad m false WordL.keywordType (mkLocalEntityRef h)
            let xs = List.map (mkLocalEntityRef >> layoutTyconDefn denv infoReader ad m false (wordL (tagKeyword "and"))) t
            aboveListL (x :: xs)

    let rec fullPath (mspec: ModuleOrNamespace) acc =
        if mspec.IsNamespace then
            match mspec.ModuleOrNamespaceType.ModuleAndNamespaceDefinitions |> List.tryHead with
            | Some next when next.IsNamespace ->
                fullPath next (acc @ [next.DisplayNameCore])
            | _ ->
                acc, mspec
        else
            acc, mspec

    let rec layoutModuleOrNamespace (denv: DisplayEnv) (infoReader: InfoReader) ad m isFirstTopLevel (mspec: ModuleOrNamespace) =
        let (@@*) = if denv.printVerboseSignatures then (@@----) else (@@--)

        let outerPath = mspec.CompilationPath.AccessPath

        let path, mspec = fullPath mspec [mspec.DisplayNameCore]

        let denv =
            let outerPath = outerPath |> List.map fst
            denv.AddOpenPath (outerPath @ path)

        let headerL =
            if mspec.IsNamespace then
                // This is a container namespace. We print the header when we get to the first concrete module.
                let pathL = path |> List.map (ConvertNameToDisplayLayout (tagNamespace >> wordL))
                wordL (tagKeyword "namespace") ^^ sepListL SepL.dot pathL
            else
                // This is a module 
                let name = path |> List.last
                let nameL = ConvertNameToDisplayLayout (tagModule >> mkNav mspec.DefinitionRange >> wordL) name
                let nameL = 
                    match path with
                    | [_] -> 
                        nameL
                    | _ ->
                        let innerPath = path.[..path.Length - 2]
                        let innerPathL = innerPath |> List.map (ConvertNameToDisplayLayout (tagNamespace >> wordL))
                        sepListL SepL.dot innerPathL ^^ SepL.dot ^^ nameL

                let modNameL = wordL (tagKeyword "module") ^^ nameL
                let modNameEqualsL = modNameL ^^ WordL.equals
                let modIsEmpty =
                    mspec.ModuleOrNamespaceType.AllEntities |> Seq.isEmpty &&
                    mspec.ModuleOrNamespaceType.AllValsAndMembers |> Seq.isEmpty

                // Check if its an outer module or a nested module
                if (outerPath |> List.forall (fun (_, istype) -> istype = Namespace)) && isNil outerPath then 
                    // If so print a "module" declaration
                    modNameL
                elif modIsEmpty then
                    modNameEqualsL ^^ wordL (tagKeyword "begin") ^^ WordL.keywordEnd
                else
                    // Otherwise this is an outer module contained immediately in a namespace
                    // We already printed the namespace declaration earlier. So just print the 
                    // module now.
                    modNameEqualsL

        let headerL =
            layoutAttribs denv None false mspec.TypeOrMeasureKind mspec.Attribs headerL

        let shouldShow (v: Val) =
            (denv.showObsoleteMembers || not (CheckFSharpAttributesForObsolete denv.g v.Attribs)) &&
            (denv.showHiddenMembers || not (CheckFSharpAttributesForHidden denv.g v.Attribs))

        let entityLs =
            if mspec.IsNamespace then []
            else
                mspec.ModuleOrNamespaceType.AllEntities
                |> QueueList.toList
                |> List.map (fun entity -> layoutEntityDefn denv infoReader ad m (mkLocalEntityRef entity))
            
        let valLs =
            if mspec.IsNamespace then []
            else
                mspec.ModuleOrNamespaceType.AllValsAndMembers
                |> QueueList.toList
                |> List.filter shouldShow
                |> List.sortBy (fun v -> v.DisplayNameCore)
                |> List.map (mkLocalValRef >> PrintTastMemberOrVals.prettyLayoutOfValOrMemberNoInst denv infoReader)

        if List.isEmpty entityLs && List.isEmpty valLs then
            headerL
        else
            let entitiesL =
                entityLs
                |> aboveListL

            let valsL =
                valLs
                |> aboveListL

            if isFirstTopLevel then
                aboveListL
                    [
                        headerL
                        entitiesL
                        valsL
                    ]
            else
                headerL @@* entitiesL @@ valsL

    and layoutEntityDefn (denv: DisplayEnv) (infoReader: InfoReader) ad m (eref: EntityRef) =
        if eref.IsModuleOrNamespace then
            layoutModuleOrNamespace denv infoReader ad m false eref.Deref
            |> layoutXmlDocOfEntity denv infoReader eref
        elif eref.IsExceptionDecl then
            layoutExnDefn denv infoReader eref
        else
            layoutTyconDefn denv infoReader ad m true WordL.keywordType eref

//--------------------------------------------------------------------------

module InferredSigPrinting = 
    open PrintTypes

    /// Layout the inferred signature of a compilation unit
    let layoutInferredSigOfModuleExpr showHeader denv infoReader ad m expr =

        let (@@*) = if denv.printVerboseSignatures then (@@----) else (@@--)
        let rec isConcreteNamespace x = 
            match x with 
            | TMDefRec(_, _opens, tycons, mbinds, _) -> 
                not (isNil tycons) || (mbinds |> List.exists (function ModuleOrNamespaceBinding.Binding _ -> true | ModuleOrNamespaceBinding.Module(x, _) -> not x.IsNamespace))
            | TMDefLet _ -> true
            | TMDefDo _ -> true
            | TMDefOpens _ -> false
            | TMDefs defs -> defs |> List.exists isConcreteNamespace 
            | TMAbstract(ModuleOrNamespaceExprWithSig(_, def, _)) -> isConcreteNamespace def

        let rec imexprLP denv (ModuleOrNamespaceExprWithSig(_, def, _)) = imdefL denv def

        and imexprL denv (ModuleOrNamespaceExprWithSig(mty, def, m)) = imexprLP denv (ModuleOrNamespaceExprWithSig(mty, def, m))

        and imdefsL denv x = aboveListL (x |> List.map (imdefL denv))

        and imdefL denv x = 
            let filterVal (v: Val) = not v.IsCompilerGenerated && Option.isNone v.MemberInfo
            let filterExtMem (v: Val) = v.IsExtensionMember

            match x with 
            | TMDefRec(_, _opens, tycons, mbinds, _) -> 
                TastDefinitionPrinting.layoutTyconDefns denv infoReader ad m tycons @@ 
                (mbinds 
                    |> List.choose (function ModuleOrNamespaceBinding.Binding bind -> Some bind | _ -> None) 
                    |> valsOfBinds 
                    |> List.filter filterExtMem
                    |> List.map mkLocalValRef
                    |> TastDefinitionPrinting.layoutExtensionMembers denv infoReader) @@

                (mbinds 
                    |> List.choose (function ModuleOrNamespaceBinding.Binding bind -> Some bind | _ -> None) 
                    |> valsOfBinds 
                    |> List.filter filterVal
                    |> List.map mkLocalValRef
                    |> List.map (PrintTastMemberOrVals.prettyLayoutOfValOrMemberNoInst denv infoReader)
                    |> aboveListL) @@

                (mbinds 
                    |> List.choose (function ModuleOrNamespaceBinding.Module (mspec, def) -> Some (mspec, def) | _ -> None) 
                    |> List.map (imbindL denv) 
                    |> aboveListL)

            | TMDefLet(bind, _) -> 
                ([bind.Var] 
                    |> List.filter filterVal 
                    |> List.map mkLocalValRef
                    |> List.map (PrintTastMemberOrVals.prettyLayoutOfValOrMemberNoInst denv infoReader) 
                    |> aboveListL)

            | TMDefOpens _ -> emptyL

            | TMDefs defs -> imdefsL denv defs

            | TMDefDo _ -> emptyL

            | TMAbstract mexpr -> imexprLP denv mexpr

        and imbindL denv (mspec, def) = 
            let innerPath = (fullCompPathOfModuleOrNamespace mspec).AccessPath
            let outerPath = mspec.CompilationPath.AccessPath

            let denv = denv.AddOpenPath (List.map fst innerPath) 
            if mspec.IsNamespace then
                let basic = imdefL denv def
                let basicL =
                    // Check if this namespace contains anything interesting
                    if isConcreteNamespace def then
                        let pathL = innerPath |> List.map (fst >> ConvertNameToDisplayLayout (tagNamespace >> wordL))
                        // This is a container namespace. We print the header when we get to the first concrete module.
                        let headerL =
                            wordL (tagKeyword "namespace") ^^ sepListL SepL.dot pathL
                        headerL @@* basic
                    else
                        // This is a namespace that only contains namespaces. Skip the header
                        basic
                // NOTE: explicitly not calling `layoutXmlDoc` here, because even though
                // `ModuleOrNamespace` has a field for XmlDoc, it is never present at the parser
                // level for namespaces.  This should be changed if the parser/spec changes.
                basicL
            else
                // This is a module 
                let nmL = ConvertNameToDisplayLayout (tagModule >> mkNav mspec.DefinitionRange >> wordL) mspec.DisplayNameCore
                let nmL = layoutAccessibility denv mspec.Accessibility nmL
                let denv = denv.AddAccessibility mspec.Accessibility
                let basic = imdefL denv def
                let modNameL = wordL (tagKeyword "module") ^^ nmL
                let modNameEqualsL = modNameL ^^ WordL.equals
                let modIsOuter = (outerPath |> List.forall (fun (_, istype) -> istype = Namespace) )
                let basicL =
                    // Check if its an outer module or a nested module
                    if modIsOuter then
                        // OK, this is an outer module
                        if showHeader then
                            // OK, we're not in F# Interactive
                            // Check if this is an outer module with no namespace
                            if isNil outerPath then
                                // If so print a "module" declaration, no indentation
                                modNameL @@ basic
                            else
                                // Otherwise this is an outer module contained immediately in a namespace
                                // We already printed the namespace declaration earlier. So just print the
                                // module now.
                                if isEmptyL basic then 
                                    modNameEqualsL ^^ WordL.keywordBegin ^^ WordL.keywordEnd
                                else
                                    modNameEqualsL @@* basic
                        else
                            // OK, we're in F# Interactive, presumably the implicit module for each interaction.
                            basic
                    else
                        // OK, this is a nested module, with indentation
                        if isEmptyL basic then 
                            ((modNameEqualsL ^^ wordL (tagKeyword"begin")) @@* basic) @@ WordL.keywordEnd
                        else
                            modNameEqualsL @@* basic
                layoutXmlDoc denv true mspec.XmlDoc basicL
        imexprL denv expr

//--------------------------------------------------------------------------

module PrintData = 
    open PrintTypes

    /// Nice printing of a subset of expressions, e.g. for refutations in pattern matching
    let rec dataExprL denv expr = dataExprWrapL denv false expr

    and dataExprWrapL denv isAtomic expr =
        match expr with
        | Expr.Const (c, _, ty) -> 
            if isEnumTy denv.g ty then 
                wordL (tagKeyword "enum") ^^ angleL (layoutType denv ty) ^^ bracketL (layoutConst denv.g ty c)
            else
                layoutConst denv.g ty c

        | Expr.Val (v, _, _) ->
            wordL (tagLocal v.DisplayName)

        | Expr.Link rX ->
            dataExprWrapL denv isAtomic rX.Value

        | Expr.Op (TOp.UnionCase c, _, args, _) -> 
            if denv.g.unionCaseRefEq c denv.g.nil_ucref then wordL (tagPunctuation "[]")
            elif denv.g.unionCaseRefEq c denv.g.cons_ucref then 
                let rec strip = function Expr.Op (TOp.UnionCase _, _, [h;t], _) -> h :: strip t | _ -> []
                listL (dataExprL denv) (strip expr)
            elif isNil args then 
                wordL (tagUnionCase c.CaseName)
            else 
                (wordL (tagUnionCase c.CaseName) ++ bracketL (commaListL (dataExprsL denv args)))
            
        | Expr.Op (TOp.ExnConstr c, _, args, _) ->
            (wordL (tagMethod c.LogicalName) ++ bracketL (commaListL (dataExprsL denv args)))

        | Expr.Op (TOp.Tuple _, _, xs, _) ->
            tupleL (dataExprsL denv xs)

        | Expr.Op (TOp.Recd (_, tc), _, xs, _) -> 
            let fields = tc.TrueInstanceFieldsAsList
            let lay fs x = (wordL (tagRecordField fs.rfield_id.idText) ^^ sepL (tagPunctuation "=")) --- (dataExprL denv x)
            braceL (semiListL (List.map2 lay fields xs))

        | Expr.Op (TOp.ValFieldGet (RecdFieldRef.RecdFieldRef (tcref, name)), _, _, _) ->
            (layoutTyconRef denv tcref) ^^ sepL (tagPunctuation ".") ^^ wordL (tagField name)

        | Expr.Op (TOp.Array, [_], xs, _) ->
            leftL (tagPunctuation "[|") ^^ semiListL (dataExprsL denv xs) ^^ RightL.rightBracketBar

        | _ ->
            wordL (tagPunctuation "?")

    and dataExprsL denv xs = List.map (dataExprL denv) xs

let dataExprL denv expr = PrintData.dataExprL denv expr

//--------------------------------------------------------------------------
// Print Signatures/Types - output functions 
//-------------------------------------------------------------------------- 

let outputValOrMember denv infoReader os x = x |> PrintTastMemberOrVals.prettyLayoutOfValOrMemberNoInst denv infoReader |> bufferL os

let stringValOrMember denv infoReader x = x |> PrintTastMemberOrVals.prettyLayoutOfValOrMemberNoInst denv infoReader |> showL

/// Print members with a qualification showing the type they are contained in 
let layoutQualifiedValOrMember denv infoReader typarInst v = PrintTastMemberOrVals.prettyLayoutOfValOrMember { denv with showMemberContainers=true; } infoReader typarInst v

let outputQualifiedValOrMember denv infoReader os v = outputValOrMember { denv with showMemberContainers=true; } infoReader os v

let outputQualifiedValSpec denv infoReader os v = outputQualifiedValOrMember denv infoReader os v

let stringOfQualifiedValOrMember denv infoReader v = PrintTastMemberOrVals.prettyLayoutOfValOrMemberNoInst { denv with showMemberContainers=true; } infoReader v |> showL

/// Convert a MethInfo to a string
let formatMethInfoToBufferFreeStyle infoReader m denv buf d = InfoMemberPrinting.formatMethInfoToBufferFreeStyle infoReader m denv buf d

let prettyLayoutOfMethInfoFreeStyle infoReader m denv typarInst minfo = InfoMemberPrinting.prettyLayoutOfMethInfoFreeStyle infoReader m denv typarInst minfo

/// Convert a PropInfo to a string
let prettyLayoutOfPropInfoFreeStyle g amap m denv d = InfoMemberPrinting.prettyLayoutOfPropInfoFreeStyle g amap m denv d

/// Convert a MethInfo to a string
let stringOfMethInfo infoReader m denv minfo =
    bufs (fun buf -> InfoMemberPrinting.formatMethInfoToBufferFreeStyle infoReader m denv buf minfo)

/// Convert MethInfos to lines separated by newline including a newline as the first character
let multiLineStringOfMethInfos infoReader m denv minfos =
     minfos
     |> List.map (stringOfMethInfo infoReader m denv)
     |> List.map (sprintf "%s   %s" Environment.NewLine)
     |> String.concat ""

/// Convert a ParamData to a string
let stringOfParamData denv paramData = bufs (fun buf -> InfoMemberPrinting.formatParamDataToBuffer denv buf paramData)

let layoutOfParamData denv paramData = InfoMemberPrinting.layoutParamData denv paramData

let layoutExnDef denv infoReader x = x |> TastDefinitionPrinting.layoutExnDefn denv infoReader

let stringOfTyparConstraints denv x = x |> PrintTypes.layoutConstraintsWithInfo denv SimplifyTypes.typeSimplificationInfo0 |> showL

let layoutTyconDefn denv infoReader ad m (* width *) x = TastDefinitionPrinting.layoutTyconDefn denv infoReader ad m true WordL.keywordType (mkLocalEntityRef x) (* |> Display.squashTo width *)

let layoutEntityDefn denv infoReader ad m x = TastDefinitionPrinting.layoutEntityDefn denv infoReader ad m x

let layoutUnionCases denv infoReader enclosingTcref x = x |> TastDefinitionPrinting.layoutUnionCaseFields denv infoReader true enclosingTcref

/// Pass negative number as pos in case of single cased discriminated unions
let isGeneratedUnionCaseField pos f = TastDefinitionPrinting.isGeneratedUnionCaseField pos f

let isGeneratedExceptionField pos f = TastDefinitionPrinting.isGeneratedExceptionField pos f

let stringOfTyparConstraint denv tpc = stringOfTyparConstraints denv [tpc]

let stringOfTy denv x = x |> PrintTypes.layoutType denv |> showL

let prettyLayoutOfType denv x = x |> PrintTypes.prettyLayoutOfType denv

let prettyLayoutOfTypeNoCx denv x = x |> PrintTypes.prettyLayoutOfTypeNoConstraints denv

let prettyStringOfTy denv x = x |> PrintTypes.prettyLayoutOfType denv |> showL

let prettyStringOfTyNoCx denv x = x |> PrintTypes.prettyLayoutOfTypeNoConstraints denv |> showL

let stringOfRecdField denv infoReader enclosingTcref x = x |> TastDefinitionPrinting.layoutRecdField id false denv infoReader enclosingTcref |> showL

let stringOfUnionCase denv infoReader enclosingTcref x = x |> TastDefinitionPrinting.layoutUnionCase denv infoReader WordL.bar enclosingTcref |> showL

let stringOfExnDef denv infoReader x = x |> TastDefinitionPrinting.layoutExnDefn denv infoReader |> showL

let stringOfFSAttrib denv x = x |> PrintTypes.layoutAttrib denv |> squareAngleL |> showL

let stringOfILAttrib denv x = x |> PrintTypes.layoutILAttrib denv |> squareAngleL |> showL

let layoutInferredSigOfModuleExpr showHeader denv infoReader ad m expr = InferredSigPrinting.layoutInferredSigOfModuleExpr showHeader denv infoReader ad m expr 

let prettyLayoutOfValOrMember denv infoReader typarInst v = PrintTastMemberOrVals.prettyLayoutOfValOrMember denv infoReader typarInst v  

let prettyLayoutOfValOrMemberNoInst denv infoReader v = PrintTastMemberOrVals.prettyLayoutOfValOrMemberNoInst denv infoReader v

let prettyLayoutOfMemberNoInstShort denv v = PrintTastMemberOrVals.prettyLayoutOfMemberNoInstShort denv v 

let prettyLayoutOfInstAndSig denv x = PrintTypes.prettyLayoutOfInstAndSig denv x

/// Generate text for comparing two types.
///
/// If the output text is different without showing constraints and/or imperative type variable 
/// annotations and/or fully qualifying paths then don't show them! 
let minimalStringsOfTwoTypes denv t1 t2= 
    let (t1, t2), tpcs = PrettyTypes.PrettifyTypePair denv.g (t1, t2)
    // try denv + no type annotations 
    let attempt1 = 
        let denv = { denv with showImperativeTyparAnnotations=false; showConstraintTyparAnnotations=false }
        let min1 = stringOfTy denv t1
        let min2 = stringOfTy denv t2
        if min1 <> min2 then Some (min1, min2, "") else None
    match attempt1 with 
    | Some res -> res
    | None -> 
    // try denv + no type annotations + show full paths
    let attempt2 = 
        let denv = { denv with showImperativeTyparAnnotations=false; showConstraintTyparAnnotations=false }.SetOpenPaths []
        let min1 = stringOfTy denv t1
        let min2 = stringOfTy denv t2
        if min1 <> min2 then Some (min1, min2, "") else None
        // try denv 
    match attempt2 with 
    | Some res -> res
    | None -> 
    let attempt3 = 
        let min1 = stringOfTy denv t1
        let min2 = stringOfTy denv t2
        if min1 <> min2 then Some (min1, min2, stringOfTyparConstraints denv tpcs) else None
    match attempt3 with 
    | Some res -> res 
    | None -> 
    let attempt4 = 
        // try denv + show full paths + static parameters
        let denv = denv.SetOpenPaths []
        let denv = { denv with includeStaticParametersInTypeNames=true }
        let min1 = stringOfTy denv t1
        let min2 = stringOfTy denv t2
        if min1 <> min2 then Some (min1, min2, stringOfTyparConstraints denv tpcs) else None
    match attempt4 with
    | Some res -> res
    | None ->
        // https://github.com/Microsoft/visualfsharp/issues/2561
        // still identical, we better (try to) show assembly qualified name to disambiguate
        let denv = denv.SetOpenPaths []
        let denv = { denv with includeStaticParametersInTypeNames=true }
        let makeName t =
            let assemblyName = PrintTypes.layoutAssemblyName denv t |> function "" -> "" | name -> sprintf " (%s)" name
            sprintf "%s%s" (stringOfTy denv t) assemblyName

        (makeName t1, makeName t2, stringOfTyparConstraints denv tpcs)
    
// Note: Always show imperative annotations when comparing value signatures 
let minimalStringsOfTwoValues denv infoReader v1 v2= 
    let denvMin = { denv with showImperativeTyparAnnotations=true; showConstraintTyparAnnotations=false }
    let min1 = bufs (fun buf -> outputQualifiedValOrMember denvMin infoReader buf v1)
    let min2 = bufs (fun buf -> outputQualifiedValOrMember denvMin infoReader buf v2) 
    if min1 <> min2 then 
        (min1, min2) 
    else
        let denvMax = { denv with showImperativeTyparAnnotations=true; showConstraintTyparAnnotations=true }
        let max1 = bufs (fun buf -> outputQualifiedValOrMember denvMax infoReader buf v1)
        let max2 = bufs (fun buf -> outputQualifiedValOrMember denvMax infoReader buf v2) 
        max1, max2
    
let minimalStringOfType denv ty = 
    let ty, _cxs = PrettyTypes.PrettifyType denv.g ty
    let denvMin = { denv with showImperativeTyparAnnotations=false; showConstraintTyparAnnotations=false }
    showL (PrintTypes.layoutTypeWithInfoAndPrec denvMin SimplifyTypes.typeSimplificationInfo0 2 ty)
<|MERGE_RESOLUTION|>--- conflicted
+++ resolved
@@ -895,15 +895,10 @@
             bracketIfL (prec <= 4) funcTyL
 
         // Layout a type variable . 
-<<<<<<< HEAD
         | TType_var (r, nullness) ->
             let part1 = layoutTyparRefWithInfo denv env r
             let part2 = layoutNullness part1 nullness
             part2
-=======
-        | TType_var (r, _) ->
-            layoutTyparRefWithInfo denv env r
->>>>>>> 548021be
 
         | TType_measure unt -> layoutMeasure denv unt
 
@@ -1076,11 +1071,7 @@
 
         let _niceMethodTypars, typarInst =
             let memberToParentInst = List.empty
-<<<<<<< HEAD
-            let typars = argInfos |> List.choose (function TType.TType_var (typar, _), _ -> Some typar | _ -> None)
-=======
             let typars = argInfos |> List.choose (function TType_var (typar, _),_ -> Some typar | _ -> None)
->>>>>>> 548021be
             let methTyparNames = typars |> List.mapi (fun i tp -> if (PrettyTypes.NeedsPrettyTyparName tp) then sprintf "a%d" (List.length memberToParentInst + i) else tp.Name)
             PrettyTypes.NewPrettyTypars memberToParentInst typars methTyparNames
 
