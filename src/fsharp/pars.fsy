// Copyright (c) Microsoft Corporation.  All Rights Reserved.  See License.txt in the project root for license information.

%{

#nowarn "1182"  // generated code has lots of unused "parseState"

open System

open Internal.Utilities
open Internal.Utilities.Text.Parsing

open FSharp.Compiler
open FSharp.Compiler.AbstractIL
open FSharp.Compiler.AbstractIL
open Internal.Utilities.Library
open FSharp.Compiler.ErrorLogger
open FSharp.Compiler.Features
open Internal.Utilities.Library.Extras
open FSharp.Compiler.ParseHelpers
open FSharp.Compiler.Syntax
open FSharp.Compiler.Syntax.PrettyNaming
open FSharp.Compiler.SyntaxTreeOps
open FSharp.Compiler.Text
open FSharp.Compiler.Text.Position
open FSharp.Compiler.Text.Range

#if DEBUG
let debugPrint s =
    if Internal.Utilities.Text.Parsing.Flags.debug then 
        printfn "\n%s" s
#else
let debugPrint s = ignore s
#endif

let exprFromParseError (e:SynExpr) = SynExpr.FromParseError (e, e.Range)

let patFromParseError (e:SynPat) = SynPat.FromParseError(e, e.Range)

let mkSynOptionalExpr (m: range) xopt = 
    let m = m.MakeSynthetic()
    match xopt with 
    | None -> mkSynLidGet m FSharpLib.CorePath "None"
    | Some x  -> SynExpr.App (ExprAtomicFlag.NonAtomic, false, mkSynLidGet m FSharpLib.CorePath "Some", x, m)

// record bindings returned by the recdExprBindings rule has shape:
// (binding, separator-before-this-binding)
// this function converts arguments from form
// binding1 (binding2*sep1, binding3*sep2...) sepN
// to form
// binding1*sep1, binding2*sep2
let rebindRanges first fields lastSep = 
    let rec run (name, value) l acc = 
        match l with
        | [] -> List.rev ((name, value, lastSep) :: acc)
        | (f, m) :: xs -> run f xs ((name, value, m) :: acc)
    run first fields []

let mkUnderscoreRecdField m = LongIdentWithDots([ident("_", m)], []), false

let mkRecdField lidwd = lidwd, true

let mkSynDoBinding (vis, strict, expr, m) = 
    match vis with
    | Some vis -> errorR(Error(FSComp.SR.parsDoCannotHaveVisibilityDeclarations (vis.ToString()), m))
    | None -> ()
    SynBinding(None,
             (if strict then SynBindingKind.Do else SynBindingKind.StandaloneExpression),
             false, false, [], PreXmlDoc.Empty, SynInfo.emptySynValData,
             (if strict then SynPat.Const(SynConst.Unit, m) else SynPat.Wild m),
             None, expr, m, DebugPointAtBinding.NoneAtDo)

let mkSynDoDecl (e: SynExpr) = 
    let spExpr = if IsControlFlowExpression e then DebugPointAtBinding.NoneAtDo else DebugPointAtBinding.Yes e.Range
    SynModuleDecl.DoExpr(spExpr, e, e.Range)

let addAttribs attrs p =  SynPat.Attrib(p, attrs, p.Range)


// This function is called by the generated parser code. Returning initiates error recovery 
// It must be called precisely "parse_error_rich"
let parse_error_rich = Some (fun (ctxt: ParseErrorContext<_>) -> 
    errorR(SyntaxError(box ctxt, ctxt.ParseState.LexBuffer.LexemeRange)))

let reportParseErrorAt m s = errorR(Error(s, m))

let unionRangeWithPos (r:range) p =
    let r2 = mkRange r.FileName p p
    unionRanges r r2

let raiseParseErrorAt m s = 
    reportParseErrorAt m s; 
    // This initiates error recovery
    raise RecoverableParseError 

/// Report a good error at the end of file, e.g. for non-terminated strings
let checkEndOfFileError t = 
  match t with 
  | LexCont.IfDefSkip(_, _, _, m) ->
      reportParseErrorAt m (FSComp.SR.parsEofInHashIf())

  | LexCont.String (_, _, LexerStringStyle.SingleQuote, kind, m) -> 
     if kind.IsInterpolated then
         reportParseErrorAt m (FSComp.SR.parsEofInInterpolatedString())
     else
         reportParseErrorAt m (FSComp.SR.parsEofInString())

  | LexCont.String (_, _, LexerStringStyle.TripleQuote, kind, m) ->
     if kind.IsInterpolated then
         reportParseErrorAt m (FSComp.SR.parsEofInInterpolatedTripleQuoteString())
     else
         reportParseErrorAt m (FSComp.SR.parsEofInTripleQuoteString())

  | LexCont.String (_, _, LexerStringStyle.Verbatim, kind, m) ->
     if kind.IsInterpolated then
         reportParseErrorAt m (FSComp.SR.parsEofInInterpolatedVerbatimString())
     else
         reportParseErrorAt m (FSComp.SR.parsEofInVerbatimString())

  | LexCont.Comment (_, _, _, m) ->
     reportParseErrorAt m (FSComp.SR.parsEofInComment())

  | LexCont.SingleLineComment (_, _, _, m) ->
     reportParseErrorAt m (FSComp.SR.parsEofInComment())

  | LexCont.StringInComment (_, _, LexerStringStyle.SingleQuote, _, m) ->
     reportParseErrorAt m (FSComp.SR.parsEofInStringInComment())

  | LexCont.StringInComment (_, _, LexerStringStyle.Verbatim, _, m) ->
     reportParseErrorAt m (FSComp.SR.parsEofInVerbatimStringInComment())

  | LexCont.StringInComment (_, _, LexerStringStyle.TripleQuote, _, m) ->
     reportParseErrorAt m (FSComp.SR.parsEofInTripleQuoteStringInComment())

  | LexCont.MLOnly (_, _, m) ->
     reportParseErrorAt m (FSComp.SR.parsEofInIfOcaml())

  | LexCont.EndLine(_, _, LexerEndlineContinuation.Skip(_, m)) ->
     reportParseErrorAt m (FSComp.SR.parsEofInDirective())

  | LexCont.EndLine(endifs, nesting, LexerEndlineContinuation.Token)
  | LexCont.Token(endifs, nesting) -> 
      match endifs with 
      | [] -> ()
      | (_, m) :: _  -> reportParseErrorAt m (FSComp.SR.parsNoHashEndIfFound())
      match nesting with 
      | [] -> ()
      | (_, _, m) :: _  -> reportParseErrorAt m (FSComp.SR.parsEofInInterpolatedStringFill())

type BindingSet = BindingSetPreAttrs of range * bool * bool * (SynAttributes -> SynAccess option -> SynAttributes * SynBinding list) * range

let mkClassMemberLocalBindings(isStatic, initialRangeOpt, attrs, vis, BindingSetPreAttrs(_, isRec, isUse, declsPreAttrs, bindingSetRange)) = 
   let ignoredFreeAttrs, decls = declsPreAttrs attrs vis
   let wholeRange = 
       match initialRangeOpt with 
       | None -> bindingSetRange
       | Some m -> unionRanges m bindingSetRange
   if not (isNil ignoredFreeAttrs) then warning(Error(FSComp.SR.parsAttributesIgnored(), wholeRange));
   if isUse then errorR(Error(FSComp.SR.parsUseBindingsIllegalInImplicitClassConstructors(), wholeRange))
   SynMemberDefn.LetBindings (decls, isStatic, isRec, wholeRange)

let mkLocalBindings (mWhole, BindingSetPreAttrs(_, isRec, isUse, declsPreAttrs, _), body) = 
   let ignoredFreeAttrs, decls = declsPreAttrs [] None 
   if not (isNil ignoredFreeAttrs) then warning(Error(FSComp.SR.parsAttributesIgnored(), mWhole))
   SynExpr.LetOrUse (isRec, isUse, decls, body, mWhole) 

let mkDefnBindings (mWhole, BindingSetPreAttrs(_, isRec, isUse, declsPreAttrs, _bindingSetRange), attrs, vis, attrsm) = 
    if isUse then warning(Error(FSComp.SR.parsUseBindingsIllegalInModules(), mWhole))
    let freeAttrs, decls = declsPreAttrs attrs vis 
    let letDecls = [ SynModuleDecl.Let (isRec, decls, mWhole) ] 
    let attrDecls = if not (isNil freeAttrs) then [ SynModuleDecl.Attributes (freeAttrs, attrsm) ] else [] 
    attrDecls @ letDecls

let idOfPat (parseState:IParseState) m p = 
    match p with
    | SynPat.Wild r when parseState.LexBuffer.SupportsFeature LanguageFeature.WildCardInForLoop ->
        mkSynId r "_"
    | SynPat.Named (SynPat.Wild _, id, false, _, _) -> id
    | SynPat.LongIdent(LongIdentWithDots([id], _), _, None, SynArgPats.Pats [], None, _) -> id
    | _ -> raiseParseErrorAt m (FSComp.SR.parsIntegerForLoopRequiresSimpleIdentifier())

let checkForMultipleAugmentations m a1 a2 = 
    if not (isNil a1) && not (isNil a2) then raiseParseErrorAt m (FSComp.SR.parsOnlyOneWithAugmentationAllowed())
    a1 @ a2

let grabXmlDoc(parseState:IParseState, elemIdx) = 
    LexbufLocalXmlDocStore.GrabXmlDocBeforeMarker(parseState.LexBuffer, rhs parseState elemIdx)

let rangeOfLongIdent(lid:LongIdent) =
    System.Diagnostics.Debug.Assert(not lid.IsEmpty, "the parser should never produce a long-id that is the empty list") 
    (lid.Head.idRange, lid) ||> unionRangeWithListBy (fun id -> id.idRange) 

%} 

// Producing these changes the lex state, e.g. string --> token, or nesting level of braces in interpolated strings
%token <byte[] * SynByteStringKind * ParseHelpers.LexerContinuation> BYTEARRAY
%token <string * SynStringKind * ParseHelpers.LexerContinuation> STRING 
%token <string * SynStringKind * ParseHelpers.LexerContinuation> INTERP_STRING_BEGIN_END
%token <string * SynStringKind * ParseHelpers.LexerContinuation> INTERP_STRING_BEGIN_PART 
%token <string * ParseHelpers.LexerContinuation> INTERP_STRING_PART 
%token <string * ParseHelpers.LexerContinuation> INTERP_STRING_END 
%token <ParseHelpers.LexerContinuation> LBRACE RBRACE

%token <string> KEYWORD_STRING // Like __SOURCE_DIRECTORY__
%token <string> IDENT 
%token <string> INFIX_STAR_STAR_OP 
%token <string> INFIX_COMPARE_OP 
%token <string> INFIX_AT_HAT_OP 
%token <string> INFIX_BAR_OP 
%token <string> PREFIX_OP
%token <string> INFIX_STAR_DIV_MOD_OP 
%token <string> INFIX_AMP_OP 
%token <string> PLUS_MINUS_OP 
%token <string> ADJACENT_PREFIX_OP 
%token <string> FUNKY_OPERATOR_NAME

/* bool indicates if INT8 was 'bad' max_int+1, e.g. '128'  */
%token <sbyte * bool> INT8 
%token <int16 * bool> INT16
%token <int32 * bool> INT32 INT32_DOT_DOT
%token <int64 * bool> INT64
%token <int64 * bool> NATIVEINT

%token <byte> UINT8
%token <uint16> UINT16
%token <uint32> UINT32
%token <uint64> UINT64
%token <uint64> UNATIVEINT
%token <single> IEEE32
%token <double> IEEE64
%token <char> CHAR
%token <System.Decimal> DECIMAL 
%token <(string * string)> BIGNUM
%token <bool> LET YIELD YIELD_BANG AND_BANG
%token <bool> LESS GREATER /* here the bool indicates if the tokens are part of a type application or type parameter declaration, e.g. C<int>, detected by the lex filter */
%token <string> PERCENT_OP BINDER 
%token <string * bool> LQUOTE RQUOTE  RQUOTE_DOT 
%token BAR_BAR UPCAST DOWNCAST NULL RESERVED MODULE NAMESPACE DELEGATE CONSTRAINT BASE
%token AND AS ASSERT OASSERT ASR BEGIN DO DONE DOWNTO ELSE ELIF END DOT_DOT DOT_DOT_HAT
%token EXCEPTION FALSE FOR FUN FUNCTION IF IN JOIN_IN FINALLY DO_BANG 
%token LAZY OLAZY  MATCH MATCH_BANG  MUTABLE NEW OF 
%token OPEN OR REC THEN TO TRUE TRY TYPE VAL INLINE INTERFACE INSTANCE CONST
%token WHEN WHILE WITH HASH AMP AMP_AMP QUOTE LPAREN RPAREN RPAREN_COMING_SOON RPAREN_IS_HERE STAR COMMA RARROW GREATER_BAR_RBRACK LPAREN_STAR_RPAREN
%token QMARK QMARK_QMARK DOT COLON COLON_COLON COLON_GREATER  COLON_QMARK_GREATER COLON_QMARK COLON_EQUALS SEMICOLON 
%token SEMICOLON_SEMICOLON LARROW EQUALS  LBRACK  LBRACK_BAR  LBRACE_BAR  LBRACK_LESS 
%token BAR_RBRACK BAR_RBRACE UNDERSCORE
%token BAR RBRACK RBRACE_COMING_SOON RBRACE_IS_HERE MINUS DOLLAR
%token GREATER_RBRACK STRUCT SIG 
%token STATIC MEMBER CLASS ABSTRACT OVERRIDE DEFAULT CONSTRUCTOR INHERIT 
%token EXTERN VOID PUBLIC PRIVATE INTERNAL GLOBAL
%token AMBIVALENT

/* for parser 'escape hatch' out of expression context without consuming the 'recover' token */
%token TYPE_COMING_SOON TYPE_IS_HERE MODULE_COMING_SOON MODULE_IS_HERE

/* for high-precedence tyapps and apps */
%token HIGH_PRECEDENCE_BRACK_APP   /* inserted for f[x], but not f [x] */
%token HIGH_PRECEDENCE_PAREN_APP   /* inserted for f(x) and f<int>(x), but not f (x) */
%token HIGH_PRECEDENCE_TYAPP /* inserted for x<y>, but not x<y */

/* for offside rule */
%token <bool> OLET      /* LexFilter #light converts 'LET' tokens to 'OLET' when starting (CtxtLetDecl(blockLet=true)) */
%token <string> OBINDER /* LexFilter #light converts 'BINDER' tokens to 'OBINDER' when starting (CtxtLetDecl(blockLet=true)) */
%token <bool> OAND_BANG /* LexFilter #light converts 'AND_BANG' tokens to 'OAND_BANG' when starting (CtxtLetDecl(blockLet=true)) */
%token ODO              /* LexFilter #light converts 'DO' tokens to 'ODO' */
%token ODO_BANG         /* LexFilter #light converts 'DO_BANG' tokens to 'ODO_BANG' */
%token OTHEN            /* LexFilter #light converts 'THEN' tokens to 'OTHEN' */
%token OELSE            /* LexFilter #light converts 'ELSE' tokens to 'OELSE' except if immeditely followed by 'if', when they become 'ELIF' */
%token OWITH            /* LexFilter #light converts SOME (but not all) 'WITH' tokens to 'OWITH' */ 
%token OFUNCTION        /* LexFilter #light converts 'FUNCTION' tokens to 'OFUNCTION' */ 
%token OFUN             /* LexFilter #light converts 'FUN' tokens to 'OFUN' */


%token ORESET           /* LexFilter uses internally to force a complete reset on a ';;' */

%token OBLOCKBEGIN      /* LexFilter #light inserts for:
                                  - just after first '=' or ':' when in 'CtxtModuleHead', i.e. after 'module' and sequence of dot/identifier/access tokens
                                  - just after first '=' when in 'CtxtMemberHead'
                                  - just after first '=' when in 'CtxtType' 
                                  - just after 'do' in any context (when opening CtxtDo)
                                  - just after 'finally' in any context 
                                  - just after 'with' (when opening CtxtWithAsAugment)
                                  - just after 'else' (when opening CtxtElse)
                                  - just after 'then' (when opening CtxtThen)
                                  - just after 'interface' (when pushing CtxtParen(INTERFACE), i.e. next token is DEFAULT | OVERRIDE | INTERFACE | NEW | TYPE | STATIC | END | MEMBER | ABSTRACT  | INHERIT | LBRACK_LESS)
                                  - just after 'class' (when pushing CtxtParen(CLASS)
                                  - just after 'class' 
                           But not when opening these CtxtSeqBlocks:
                                  - just after first non-dot/identifier token past 'namespace' 
                                  - just after first '=' when in 'CtxtLetDecl' or 'CtxtWithAsLet' 
                                  - just after 'lazy' in any context
                                  - just after '->' in any context                                  
                                  - when opening CtxtNamespaceHead, CtxtModuleHead 
                        */
%token OBLOCKSEP        /* LexFilter #light inserts when transforming CtxtSeqBlock(NotFirstInSeqBlock, _, AddBlockEnd) to CtxtSeqBlock(FirstInSeqBlock, _, AddBlockEnd) on exact alignment */

/*    REVIEW: merge OEND, ODECLEND, OBLOCKEND and ORIGHT_BLOCK_END into one token */
%token OEND             /* LexFilter #light inserts when closing CtxtFun, CtxtMatchClauses, CtxtWithAsLet _        */
%token ODECLEND         /* LexFilter #light inserts when closing CtxtDo and CtxtLetDecl(block) */
%token ORIGHT_BLOCK_END /* LexFilter #light inserts when closing CtxtSeqBlock(_, _, AddOneSidedBlockEnd) */
%token OBLOCKEND OBLOCKEND_COMING_SOON OBLOCKEND_IS_HERE       /* LexFilter #light inserts when closing CtxtSeqBlock(_, _, AddBlockEnd) */

%token OINTERFACE_MEMBER /* inserted for non-paranthetical use of 'INTERFACE', i.e. not INTERFACE/END */
%token FIXED
%token <token> ODUMMY

/* These are artificial */
%token <string> LEX_FAILURE
%token <ParseHelpers.LexerContinuation> COMMENT WHITESPACE HASH_LINE HASH_LIGHT INACTIVECODE LINE_COMMENT STRING_TEXT EOF
%token <range * string * ParseHelpers.LexerContinuation> HASH_IF HASH_ELSE HASH_ENDIF 

%start signatureFile implementationFile interaction typedSeqExprEOF typEOF
%type <SynExpr> typedSeqExprEOF
%type <ParsedImplFile> implementationFile
%type <ParsedSigFile> signatureFile
%type <ParsedScriptInteraction> interaction
%type <Ident> ident
%type <SynType> typ typEOF
%type <SynTypeDefnSig list> tyconSpfns
%type <SynExpr> patternResult
%type <SynExpr> declExpr
%type <SynExpr> minusExpr
%type <SynExpr> appExpr
%type <SynExpr> argExpr
%type <SynExpr> declExprBlock
%type <SynPat> headBindingPattern
%type <SynExpr> atomicExprAfterType
%type <SynExpr> typedSeqExprBlock
%type <SynExpr * bool> atomicExpr
%type <SynTypeDefnSimpleRepr> tyconDefnOrSpfnSimpleRepr
%type <(SynEnumCase, SynUnionCase) Choice list> unionTypeRepr
%type <SynMemberDefns> tyconDefnAugmentation
%type <SynExceptionDefn> exconDefn
%type <SynExceptionDefnRepr> exconCore
%type <SynModuleDecl list> moduleDefnsOrExprPossiblyEmptyOrBlock
%type <LongIdentWithDots> path
%type <LongIdentWithDots> pathOp
/*     LESS    GREATER        parsedOk   typeArgs           m for each   mWhole  */
%type <range * range option * bool     * SynType list * range list * range> typeArgsActual
/*     LESS    GREATER        typeArgs           m for each   mWhole  */
%type <range * range option * SynType list * range list * range> typeArgsNoHpaDeprecated
%type <SynTypar> typar

/* About precedence rules: 
 * 
 * Tokens and dummy-terminals are given precedence below (lowest first).
 * A rule has precedence of the first token or the dummy terminal given after %prec.
 * The precedence resolve shift/reduce conflicts:
 *   (a) If either rule has no precedence:
 *       S/R: shift over reduce, and
 *       R/R: reduce earlier rule over later rule.
 *   (b) If both rules have precedence:
 *       S/R: choose highest precedence action (precedence of reduce rule vs shift token)
 *            if same precedence: leftassoc gives reduce, rightassoc gives shift, nonassoc error.
 *       R/R: reduce the rule that comes first (textually first in the yacc file)
 *
 * Advice from: http://dinosaur.compilertools.net/yacc/
 *
 *   'Conflicts resolved by precedence are not counted in the number of S/R and R/R
 *    conflicts reported by Yacc. This means that mistakes in the moduleSpfn of
 *    precedences may disguise errors in the input grammar; it is a good idea to be
 *    sparing with precedences, and use them in an essentially ``cookbook'' fashion,
 *    until some experience has been gained'
 *
 * Observation:
 *   It is possible to eliminate conflicts by giving precedence to rules and tokens.
 *   Dummy tokens can be used for the rule and the tokens also need precedence.
 *   The danger is that giving precedence to the tokens may twist the grammar elsewhere.
 *   Maybe it would be good to assign precedence at given locations, e.g.
 *
 *   order: precShort precLong
 *
 *   rule: TokA TokB %@precShort        {action1}     -- assign prec to rule.
 *       | TokA TokB TokC@precLong TokD {action2}     -- assign prec to TokC at this point.
 *
 * Observation: reduce/reduce
 *   If there is a common prefix with a reduce/reduce conflict,
 *   e.g "OPEN path" for topopens and moduleDefns then can factor
 *   opendef = "OPEN path" which can be on both paths.
 *
 * Debugging and checking precedence rules.
 *   - comment out a rule's %prec and see what conflicts are introduced.
 *
 * Dummy terminals (like prec_type_prefix) can assign precedence to a rule.
 * Doc says rule and (shift) token precedence resolves shift/reduce conflict.
 * It seems like dummy terminals can not assign precedence to the shift,
 * but including the tokens in the precedences below will order them.
 * e.g. prec_type_prefix lower precedence than RARROW, LBRACK, IDENT, STAR (all extend types).
 */

/* start with lowest */

%nonassoc prec_args_error             /* less than RPAREN */
%nonassoc prec_atomexpr_lparen_error  /* less than RPAREN */

%right AS

/* prec_wheretyp_prefix = "where typ" lower than extensions, i.e. "WHEN" */
%nonassoc prec_wheretyp_prefix        /* lower than WHEN and RPAREN */
%nonassoc RPAREN RPAREN_COMING_SOON RPAREN_IS_HERE

%right WHEN

/* prec_pat_pat_action = "pattern when expr -> expr"
 * Lower than match extensions - i.e. BAR.
 */
%nonassoc prec_pat_pat_action          /* lower than BAR */

/* "a then b" as an object constructor is very low precedence */
/* Lower than "if a then b" */
%left prec_then_before
%nonassoc prec_then_if 
%left  BAR

%right SEMICOLON  prec_semiexpr_sep OBLOCKSEP
%right prec_defn_sep

/* prec_atompat_pathop = precedence of at atomic pattern, e.g "Constructor".
 * Lower than possible pattern extensions, so "pathOp . extension" does shift not reduce.
 * possible extensions are:
 *  - constant terminals.
 *  - null
 *  - LBRACK = [
 *  - TRUE, FALSE
 
 */
%nonassoc prec_atompat_pathop
%nonassoc INT8 UINT8 INT16 UINT16 INT32 UINT32 INT64 UINT64 NATIVEINT UNATIVEINT IEEE32 IEEE64 CHAR KEYWORD_STRING STRING BYTEARRAY BIGNUM DECIMAL
%nonassoc INTERP_STRING_BEGIN INTERP_STRING_PART INTERP_STRING_END
%nonassoc LPAREN LBRACE LBRACK_BAR 
%nonassoc TRUE FALSE UNDERSCORE NULL


/* prec_typ_prefix        lower than "T  -> T  -> T" extensions.
 * prec_tuptyp_prefix     lower than "T * T * T * T" extensions.
 * prec_tuptyptail_prefix lower than "T * T * T * T" extensions.
 * Lower than possible extensions:
 *  - STAR, IDENT, RARROW
 *  - LBRACK = [ - for "base[]" types              
 * Shifts not reduces.
 */
%nonassoc prec_typ_prefix             /* lower than STAR, IDENT, RARROW etc */
%nonassoc prec_tuptyp_prefix          /* ditto */
%nonassoc prec_tuptyptail_prefix      /* ditto */
%nonassoc prec_toptuptyptail_prefix      /* ditto */
        
%right    RARROW
%nonassoc IDENT LBRACK

/* prec_opt_attributes_none = precedence of no attributes
 * These can prefix LET-moduleDefns.
 * Committing to an opt_attribute (reduce) forces the decision that a following LET is a moduleDefn.
 * At the top-level, it could turn out to be an expr, so prefer to shift and find out...
 */
%nonassoc prec_opt_attributes_none    /* lower than LET, NEW */

/* LET, NEW higher than SEMICOLON so shift
 *   "seqExpr = seqExpr; . let x = y in z"
 *   "seqExpr = seqExpr; . new...."
 */
%nonassoc LET NEW

       
/* Redundant dummies: expr_let, expr_function, expr_fun, expr_match */
/* Resolves conflict: expr_try, expr_if */
%nonassoc expr_let
%nonassoc decl_let
%nonassoc expr_function expr_fun expr_match expr_try expr_do
%nonassoc decl_match decl_do
%nonassoc expr_if                     /* lower than ELSE to disambiguate "if _ then if _ then _ else _" */
%nonassoc ELSE   

/* prec_atomtyp_path = precedence of atomType "path"
 * Lower than possible extension "path<T1, T2>" to allow "path . <" shift.
 * Extensions: LESS
 */
%nonassoc prec_atomtyp_path           /* lower than LESS */
%nonassoc prec_atomtyp_get_path       /* lower than LESS */

/* prec_no_more_attr_bindings = precedence of "moreLocalBindings = ."
 * Lower precedence than AND so further bindings are shifted.
 */
%nonassoc prec_no_more_attr_bindings  /* lower than AND */
%nonassoc OPEN

/* prec_interfaces_prefix - lower than extensions, i.e. INTERFACE */
%nonassoc prec_interfaces_prefix      /* lower than INTERFACE */
%nonassoc INTERFACE

%right LARROW 
%right COLON_EQUALS 
%nonassoc pat_tuple expr_tuple
%left COMMA
%nonassoc slice_expr /* matrix.[e COMMA e] has higher precedence than "e COMMA e" */
%nonassoc interpolation_fill /* "...{3,N4}..." .NET style fill has higher precedence than "e COMMA e" */
%nonassoc DOT_DOT /* for matrix.[1..2, 3..4] the ".." has higher precedence than expression "2 COMMA 3" */
%nonassoc slice_comma  /* for matrix.[1..2, 3..4] the ", " has higher precedence than ".." */
%nonassoc paren_pat_colon
%nonassoc paren_pat_attribs
%left OR BAR_BAR JOIN_IN
%left AND
%left AND_BANG
%left  AMP AMP_AMP 
%nonassoc pat_conj
%nonassoc expr_not
%left COLON_GREATER  COLON_QMARK_GREATER
%left INFIX_COMPARE_OP DOLLAR LESS GREATER EQUALS  INFIX_BAR_OP INFIX_AMP_OP 
%right INFIX_AT_HAT_OP
%right COLON_COLON
%nonassoc pat_isinst 
%left COLON_QMARK
%left PLUS_MINUS_OP MINUS expr_prefix_plus_minus ADJACENT_PREFIX_OP
%left  INFIX_STAR_DIV_MOD_OP STAR PERCENT_OP
%right INFIX_STAR_STAR_OP
%left  QMARK_QMARK
%left head_expr_adjacent_minus
%left expr_app expr_assert expr_lazy LAZY ASSERT
%left arg_expr_adjacent_minus
%left expr_args
%right matching_bar
%left pat_app
%left pat_args
%left PREFIX_OP
%left DOT QMARK
%left HIGH_PRECEDENCE_BRACK_APP
%left HIGH_PRECEDENCE_PAREN_APP
%left HIGH_PRECEDENCE_TYAPP

%nonassoc prec_interaction_empty

%%

/*--------------------------------------------------------------------------*/
/* F# Interactive */

/* A SEMICOLON_SEMICOLON (or EOF) will mark the end of all interaction blocks. */
/* The end of interaction blocks must be determined without needing to lookahead one more token. */
/* A lookahead token would be dropped between parser calls. See bug 1027. */

/* An interaction in F# Interactive */
interaction:
  | interactiveItemsTerminator
     { ParsedScriptInteraction.Definitions ($1, lhs parseState) }

  | SEMICOLON 
     { warning(Error(FSComp.SR.parsUnexpectedSemicolon(), rhs parseState 1))
       ParsedScriptInteraction.Definitions ([], lhs parseState) }

  | OBLOCKSEP
     { ParsedScriptInteraction.Definitions ([], lhs parseState) }


interactiveTerminator: 
  | SEMICOLON_SEMICOLON {}
  | EOF     { checkEndOfFileError $1 }


/* An group of items considered to be one interaction, plus a terminator */
/* Represents the sequence of items swallowed in one interaction by F# Interactive */
/* It is important to make this as large as possible given the chunk of input */
/* text. More or less identical to 'moduleDefns' but where SEMICOLON_SEMICOLON is */
/* not part of the grammar of topSeps and HASH interactions are not part of */
/* the swalloed blob, since things like #use must be processed separately. */
/* REVIEW: limiting the input chunks until the next # directive can lead to */ 
/* discrepencies between whole-file type checking in FSI and FSC. */

interactiveItemsTerminator:
  | interactiveTerminator  
     { [] }

  | interactiveDefns interactiveTerminator 
     { $1 }

  | interactiveExpr  interactiveTerminator 
     { $1 }

  | interactiveHash  interactiveTerminator 
     { $1 }

  | interactiveDefns interactiveSeparators interactiveItemsTerminator 
     { $1 @ $3 }

  | interactiveExpr  interactiveSeparators interactiveItemsTerminator 
     { $1 @ $3 }

  | interactiveHash  interactiveSeparators interactiveItemsTerminator 
     { $1 @ $3 }


/* A group of definitions as part of in one interaction in F# Interactive */
interactiveDefns:
  | moduleDefn
      { $1 }

  | moduleDefn interactiveDefns
      { $1 @ $2 }


/* An expression as part of one interaction in F# Interactive */
interactiveExpr:
  | opt_attributes opt_declVisibility declExpr
      { match $2 with
        | Some vis -> errorR(Error(FSComp.SR.parsUnexpectedVisibilityDeclaration(vis.ToString()), rhs parseState 3))
        | _ -> ()
        let attrDecls = if not (isNil $1) then [ SynModuleDecl.Attributes ($1, rangeOfNonNilAttrs $1) ] else [] in 
        attrDecls @ [ mkSynDoDecl($3)] }


/* A #directive interaction in F# Interactive */
interactiveHash:      
  | hashDirective 
      { [SynModuleDecl.HashDirective($1, rhs parseState 1)] }


/* One or more separators between interactions in F# Interactive */
interactiveSeparators: 
  | interactiveSeparator { } 

  | interactiveSeparator interactiveSeparators { }

/* One separator between interactions in F# Interactive */
interactiveSeparator: 
  | SEMICOLON { } 
  | OBLOCKSEP { }  

/*--------------------------------------------------------------------------*/
/* #directives - used by both F# Interactive directives and #nowarn etc.    */


/* A #directive in a module, namespace or an interaction */
hashDirective:
  | HASH IDENT hashDirectiveArgs                            
     { let m = match $3 with [] -> rhs2  parseState 1 2 | _ -> rhs2  parseState 1 3
       ParsedHashDirective ($2, $3, m) }


/* The arguments to a #directive */
hashDirectiveArgs: 
  | /* EMPTY */
     { [] } 

  | hashDirectiveArgs hashDirectiveArg 
     { $1 @ [$2] }


/* One argument to a #directive */
hashDirectiveArg: 
  | stringOrKeywordString 
      { let s, _ = $1
        s }
      

/*--------------------------------------------------------------------------*/
/* F# Language Proper - signature files */

/* The contents of a signature file */
signatureFile: 
  | fileNamespaceSpecs EOF 
     { checkEndOfFileError $2; $1 }

  | fileNamespaceSpecs error EOF 
     { $1 }

  /* If this rule fires it is kind of catastrophic: error recovery yields no results! */
  /* This will result in NO intellisense for the file! Ideally we wouldn't need this rule */
  /* Note: the compiler assumes there is at least one "fragment", so an empty one is used (see 4488) */
  | error EOF 
     { let emptySigFileFrag = ParsedSigFileFragment.AnonModule([], rhs parseState 1) in 
       ParsedSigFile ([], [emptySigFileFrag]) }     



/* The start of a module declaration */
moduleIntro: 
  | moduleKeyword opt_access opt_rec path 
      { $3, $4.Lid, grabXmlDoc(parseState, 1), $2 }


/* The start of a namespace declaration */
namespaceIntro: 
  | NAMESPACE opt_rec path 
      { $2, $3.Lid, grabXmlDoc(parseState, 1)  }


/* The contents of a signature file */
fileNamespaceSpecs: 
  | fileModuleSpec  
      { ParsedSigFile ([], [ ($1 (false, [], PreXmlDoc.Empty)) ]) }

  | fileModuleSpec  fileNamespaceSpecList 
      { // If there are namespaces, the first fileModuleImpl may only contain # directives 
        let decls = 
            match ($1 (false, [], PreXmlDoc.Empty)) with 
            | ParsedSigFileFragment.AnonModule(decls, m) -> decls  
            | ParsedSigFileFragment.NamespaceFragment(_, _, _, decls, _, _, _) -> decls 
            | ParsedSigFileFragment.NamedModule(SynModuleOrNamespaceSig(_, _, _, _, _, _, _, m)) ->
                raiseParseErrorAt m (FSComp.SR.parsOnlyHashDirectivesAllowed())
        let decls = 
            decls |> List.collect (function 
                | (SynModuleSigDecl.HashDirective (hd, _)) -> [hd]
                | d ->  
                     reportParseErrorAt d.Range (FSComp.SR.parsOnlyHashDirectivesAllowed())
                     [])
        ParsedSigFile (decls, $2) } 


fileNamespaceSpecList: 
  | fileNamespaceSpec fileNamespaceSpecList 
     { $1 :: $2 }

  | fileNamespaceSpec 
     { [$1] }

fileNamespaceSpec: 
  | namespaceIntro deprecated_opt_equals fileModuleSpec 
     { let isRec, path, xml = $1 in ($3 (isRec, path, xml)) }


/* The single module declaration that can make up a signature file */
fileModuleSpec: 
  | opt_attributes opt_declVisibility  moduleIntro moduleSpfnsPossiblyEmptyBlock 
    { if Option.isSome $2 then errorR(Error(FSComp.SR.parsVisibilityDeclarationsShouldComePriorToIdentifier(), rhs parseState 2))
      let m2 = rhs parseState 3
      let m = (rhs2 parseState 1 4)
      let isRec, path2, xml, vis = $3 
      (fun (isRec2, path, _) -> 
        if not (isNil path) then errorR(Error(FSComp.SR.parsNamespaceOrModuleNotBoth(), m2))
        let lid = path@path2 
        ParsedSigFileFragment.NamedModule(SynModuleOrNamespaceSig(lid, (isRec || isRec2), SynModuleOrNamespaceKind.NamedModule, $4, xml, $1, vis, m)))  }

  | moduleSpfnsPossiblyEmptyBlock 
    { let m = (rhs parseState 1) 
      (fun (isRec, path, xml) -> 
        match path with 
        | [] -> ParsedSigFileFragment.AnonModule($1, m)  
        | _ -> ParsedSigFileFragment.NamespaceFragment(path, isRec, SynModuleOrNamespaceKind.DeclaredNamespace, $1, xml, [], m))  } 


moduleSpfnsPossiblyEmptyBlock: 
  | moduleSpfnsPossiblyEmpty
      { $1 }

  | OBLOCKBEGIN moduleSpfnsPossiblyEmpty oblockend  opt_OBLOCKSEP
      { $2 }

  | OBLOCKBEGIN moduleSpfnsPossiblyEmpty recover 
       { // The lex filter ensures we can only get a mismatch in OBLOCKBEGIN/OBLOCKEND tokens if there was some other kind of error, hence we don't need to report this error
         // reportParseErrorAt (rhs parseState 1) (FSComp.SR.parsUnClosedBlockInHashLight())   
         $2 
       }

  | OBLOCKBEGIN error oblockend                
       { [] }
      

moduleSpfnsPossiblyEmpty: 
  | moduleSpfns
      { $1 }

  | error
      { [] }

  | /* EMPTY */
      { [] }
      

moduleSpfns: 
  | moduleSpfn  opt_topSeparators moduleSpfns 
     { $1 :: $3 } 

  | error topSeparators moduleSpfns 
     { (* silent recovery *) $3 }

  | moduleSpfn  opt_topSeparators 
     { [$1] } 


moduleSpfn: 
  | hashDirective 
      { SynModuleSigDecl.HashDirective ($1, rhs2 parseState 1 1)  } 

  | valSpfn 
      { $1 }

  | opt_attributes opt_declVisibility moduleIntro colonOrEquals namedModuleAbbrevBlock 
      { if Option.isSome $2 then errorR(Error(FSComp.SR.parsVisibilityDeclarationsShouldComePriorToIdentifier(), rhs parseState 2))
        let isRec, path, xml, vis = $3 
        if isRec then raiseParseErrorAt (rhs parseState 3) (FSComp.SR.parsInvalidUseOfRec())
        if not (isSingleton path) then raiseParseErrorAt (rhs parseState 3) (FSComp.SR.parsModuleAbbreviationMustBeSimpleName())
        if not (isNil $1) then raiseParseErrorAt (rhs parseState 1) (FSComp.SR.parsIgnoreAttributesOnModuleAbbreviation())
        match vis with
        | Some vis -> raiseParseErrorAt (rhs parseState 1) (FSComp.SR.parsIgnoreVisibilityOnModuleAbbreviationAlwaysPrivate(vis.ToString()))
        | _ -> SynModuleSigDecl.ModuleAbbrev(List.head path, $5, rhs2 parseState 1 5) } 

  | opt_attributes opt_declVisibility  moduleIntro colonOrEquals moduleSpecBlock
      { let isRec, path, xml, vis = $3 
        if not (isSingleton path) then raiseParseErrorAt (rhs parseState 3) (FSComp.SR.parsModuleDefnMustBeSimpleName())
        if isRec then raiseParseErrorAt (rhs parseState 3) (FSComp.SR.parsInvalidUseOfRec())
        let info = SynComponentInfo($1, [], [], path, xml, false, vis, rhs parseState 3)
        if Option.isSome $2 then errorR(Error(FSComp.SR.parsVisibilityDeclarationsShouldComePriorToIdentifier(), rhs parseState 2))
        SynModuleSigDecl.NestedModule(info, isRec, $5, rhs2 parseState 1 5) }

  | opt_attributes opt_declVisibility  tyconSpfns 
      { if Option.isSome $2 then errorR(Error(FSComp.SR.parsVisibilityDeclarationsShouldComePriorToIdentifier(), rhs parseState 2))
        let (SynTypeDefnSig(SynComponentInfo(cas, a, cs, b, c, d, d2, d3), e, f, g)), rest = 
           match $3 with
           | [] -> raiseParseErrorAt (rhs parseState 3) (FSComp.SR.parsUnexpectedEmptyModuleDefn()) 
           | h :: t -> h, t 
        let tc = (SynTypeDefnSig(SynComponentInfo($1@cas, a, cs, b, c, d, d2, d3), e, f, g))in 
        SynModuleSigDecl.Types (tc :: rest, rhs parseState 3) } 

  | opt_attributes opt_declVisibility exconSpfn
      { if Option.isSome $2 then errorR(Error(FSComp.SR.parsVisibilityDeclarationsShouldComePriorToIdentifier(), rhs parseState 2))
        let (SynExceptionSig(SynExceptionDefnRepr(cas, a, b, c, d, d2), e, f)) = $3 
        let ec = SynExceptionSig(SynExceptionDefnRepr($1@cas, a, b, c, d, d2), e, f)
        SynModuleSigDecl.Exception(ec, rhs parseState 3) }

  | openDecl
      { SynModuleSigDecl.Open($1, (rhs parseState 1)) }

valSpfn: 
  | opt_attributes opt_declVisibility VAL opt_attributes opt_inline opt_mutable opt_access nameop opt_explicitValTyparDecls COLON topTypeWithTypeConstraints optLiteralValueSpfn
      { if Option.isSome $2 then errorR(Error(FSComp.SR.parsVisibilityDeclarationsShouldComePriorToIdentifier(), rhs parseState 2))
        let attr1, attr2, isInline, isMutable, vis2, id, doc, explicitValTyparDecls, (ty, arity), konst = ($1), ($4), ($5), ($6), ($7), ($8), grabXmlDoc(parseState, 3), ($9), ($11), ($12) 
        if not (isNil attr2) then errorR(Deprecated(FSComp.SR.parsAttributesMustComeBeforeVal(), rhs parseState 4))
        let m = rhs2 parseState 1 11 
        let valSpfn = SynValSig((attr1@attr2), id, explicitValTyparDecls, ty, arity, isInline, isMutable, doc, vis2, konst, m) 
        SynModuleSigDecl.Val(valSpfn, m)
      }

/* The optional literal value on a literal specification in a signature */
optLiteralValueSpfn: 
  | /* EMPTY */
      { None }

  | EQUALS declExpr 
      { Some($2) }

  | EQUALS OBLOCKBEGIN declExpr oblockend opt_ODECLEND
      { Some($3) }
  

/* A block of definitions in a module in a signature file */
moduleSpecBlock: 

  /* #light-syntax, with no sig/end or begin/end */
  | OBLOCKBEGIN moduleSpfns oblockend 
      { $2 }

  /* #light-syntax, with sig/end or begin/end */
  | OBLOCKBEGIN sigOrBegin moduleSpfnsPossiblyEmpty END oblockend 
      { $3 }

  /* non-#light-syntax, with sig/end or begin/end */
  |             sigOrBegin moduleSpfnsPossiblyEmpty END 
      { $2 }


/* A group of type definitions in a signature */
tyconSpfns:      
  | typeKeyword tyconSpfnList 
     { $2 }


tyconSpfnList:  
  | tyconSpfn AND tyconSpfnList 
     { $1 :: $3 } 

  | tyconSpfn 
     { [$1] }


/* A type definition in a signature */
tyconSpfn: 
  | typeNameInfo  EQUALS tyconSpfnRhsBlock 
      { let lhsm = rhs parseState 1 
        $3 lhsm $1 }
  | typeNameInfo  opt_classSpfn       
      { SynTypeDefnSig($1, SynTypeDefnSigRepr.Simple (SynTypeDefnSimpleRepr.None (lhs parseState), lhs parseState), $2, lhs parseState) }


/* The right-hand-side of a type definition in a signature */
tyconSpfnRhsBlock: 
  /* This rule allows members to be given for record and union types in the #light syntax */
  /* without the use of 'with' ... 'end'. For example: */
  /*     type R = */
  /*         { a : int } */
  /*         member r.A = a */
  /* It also takes into account that any existing 'with' */
  /* block still needs to be considered and may occur indented or undented from the core type */
  /* representation. */
  | OBLOCKBEGIN  tyconSpfnRhs opt_OBLOCKSEP classSpfnMembers opt_classSpfn oblockend opt_classSpfn  
     { let m = lhs parseState 
       (fun lhsm nameInfo -> 
           $2 lhsm nameInfo (checkForMultipleAugmentations m ($4 @ $5) $7)) }

  | tyconSpfnRhs opt_classSpfn
     { let m = lhs parseState 
       (fun lhsm nameInfo -> 
           $1 lhsm nameInfo $2) }


/* The right-hand-side of a type definition in a signature */
tyconSpfnRhs: 
  | tyconDefnOrSpfnSimpleRepr 
     { let m = $1.Range 
       (fun lhsm nameInfo augmentation -> 
           SynTypeDefnSig(nameInfo, SynTypeDefnSigRepr.Simple ($1, m), augmentation, m)) }

  | tyconClassSpfn 
     { let m = lhs parseState 
       let needsCheck, (kind, decls) = $1
       (fun nameRange nameInfo augmentation -> 
           if needsCheck && isNil decls then
              reportParseErrorAt nameRange (FSComp.SR.parsEmptyTypeDefinition())
           SynTypeDefnSig(nameInfo, SynTypeDefnSigRepr.ObjectModel (kind, decls, m), augmentation, m)) }

  | DELEGATE OF topType
     { let m = lhs parseState 
       let ty, arity = $3
       let invoke = SynMemberSig.Member(SynValSig([], mkSynId m "Invoke", inferredTyparDecls, ty, arity, false, false, PreXmlDoc.Empty, None, None, m), AbstractMemberFlags SynMemberKind.Member, m) 
       (fun nameRange nameInfo augmentation -> 
           if not (isNil augmentation) then raiseParseErrorAt m (FSComp.SR.parsAugmentationsIllegalOnDelegateType())
           SynTypeDefnSig(nameInfo, SynTypeDefnSigRepr.ObjectModel (SynTypeDefnKind.Delegate (ty, arity), [invoke], m), [], m)) }


/* The right-hand-side of an object type definition in a signature */
tyconClassSpfn: 
  | classSpfnBlockKindUnspecified
     { let needsCheck, decls = $1 
       needsCheck, (SynTypeDefnKind.Unspecified, decls) }

  | classOrInterfaceOrStruct classSpfnBlock END
     { false, ($1, $2) }

  | classOrInterfaceOrStruct classSpfnBlock recover 
     { reportParseErrorAt (rhs parseState 1) (FSComp.SR.parsUnmatchedClassInterfaceOrStruct())
       false, ($1, $2) }

  | classOrInterfaceOrStruct error END
     { // silent recovery 
       false, ($1, []) }


/* The right-hand-side of an object type definition in a signature with no explicit kind */
classSpfnBlockKindUnspecified:
  | OBLOCKBEGIN  classSpfnMembers oblockend 
     { true, $2 }

  | OBLOCKBEGIN  classSpfnMembers recover
     { if not $3 then reportParseErrorAt (rhs parseState 3) (FSComp.SR.parsUnexpectedEndOfFileTypeSignature())
       false, $2 }

  /* NOTE: these rules enable the non-#light syntax to omit the kind of a type. */
  | BEGIN  classSpfnBlock END 
     { false, $2 }

  | BEGIN  classSpfnBlock recover
     { false, $2 }


/* The right-hand-side of an object type definition in a signature */
classSpfnBlock:
  | OBLOCKBEGIN  classSpfnMembers oblockend 
      { $2 }

  | OBLOCKBEGIN  classSpfnMembers recover 
      { if not $3 then reportParseErrorAt (rhs parseState 3) (FSComp.SR.parsUnexpectedEndOfFileTypeSignature())
        $2 }
  | classSpfnMembers 
      { $1 }

/* The members of an object type definition in a signature, possibly empty */
classSpfnMembers:  
  | classSpfnMembersAtLeastOne 
     { $1 } 

  |  /* EMPTY */
     { [] }


/* The members of an object type definition in a signature */
classSpfnMembersAtLeastOne:  
  | classMemberSpfn opt_seps classSpfnMembers 
     { $1 :: $3 } 


/* A object member in a signature */
classMemberSpfn:
  | opt_attributes opt_declVisibility memberSpecFlags opt_inline opt_access nameop opt_explicitValTyparDecls COLON topTypeWithTypeConstraints classMemberSpfnGetSet optLiteralValueSpfn
     { if Option.isSome $2 then errorR(Error(FSComp.SR.parsVisibilityDeclarationsShouldComePriorToIdentifier(), rhs parseState 2))
       let isInline, doc, vis2, id, explicitValTyparDecls, (ty, arity), optLiteralValue = $4, grabXmlDoc(parseState, 3), $5, $6, $7, $9, $11
       let getSetRangeOpt, getSet = $10 
       let getSetAdjuster arity = match arity, getSet with SynValInfo([], _), SynMemberKind.Member -> SynMemberKind.PropertyGet | _ -> getSet
       let wholeRange = 
           let m = rhs parseState 3 
           match getSetRangeOpt with 
           | None -> unionRanges m ty.Range
           | Some m2 -> unionRanges m m2
       let valSpfn = SynValSig($1, id, explicitValTyparDecls, ty, arity, isInline, false, doc, vis2, optLiteralValue, wholeRange)
       let _, flags = $3 
       SynMemberSig.Member(valSpfn, flags (getSetAdjuster arity), wholeRange) }

  | opt_attributes opt_declVisibility interfaceMember appType  
     { if Option.isSome $2 then errorR(Error(FSComp.SR.parsVisibilityDeclarationsShouldComePriorToIdentifier(), rhs parseState 2))
       SynMemberSig.Interface ($4, unionRanges (rhs parseState 3) ($4).Range) }

  | opt_attributes opt_declVisibility INHERIT appType 
     { if Option.isSome $2 then errorR(Error(FSComp.SR.parsVisibilityDeclarationsShouldComePriorToIdentifier(), rhs parseState 2))
       SynMemberSig.Inherit ($4, unionRanges (rhs parseState 3) ($4).Range) }

  | opt_attributes opt_declVisibility VAL fieldDecl 
     { let wholeRange = rhs2 parseState 1 4
       if Option.isSome $2 then errorR (Error (FSComp.SR.parsVisibilityDeclarationsShouldComePriorToIdentifier (), rhs parseState 2))
       let fld = $4 $1 false wholeRange 
       SynMemberSig.ValField (fld, wholeRange) }

  | opt_attributes opt_declVisibility STATIC VAL fieldDecl 
     { let wholeRange = rhs2 parseState 1 5
       if Option.isSome $2 then errorR (Error (FSComp.SR.parsVisibilityDeclarationsShouldComePriorToIdentifier (), rhs parseState 2))
       SynMemberSig.ValField($5 $1 true wholeRange, wholeRange) }

  | opt_attributes  opt_declVisibility STATIC typeKeyword tyconSpfn 
     { if Option.isSome $2 then errorR(Error(FSComp.SR.parsVisibilityDeclarationsShouldComePriorToIdentifier(), rhs parseState 2))
       SynMemberSig.NestedType($5, rhs2 parseState 1 5) }

  | opt_attributes opt_declVisibility NEW COLON topTypeWithTypeConstraints  
     { let vis, doc, (ty, valSynInfo) = $2, grabXmlDoc(parseState, 3), $5 
       let m = unionRanges (rhs parseState 1) ty.Range 
       let isInline = false 
       let valSpfn = SynValSig ($1, mkSynId (rhs parseState 3) "new", noInferredTypars, ty, valSynInfo, isInline, false, doc, vis, None, m)
       SynMemberSig.Member(valSpfn, CtorMemberFlags, m) }


/* The optional "with get, set" on a member in a signature */
classMemberSpfnGetSet:
  | /* EMPTY */ 
    { None, SynMemberKind.Member }

  | WITH classMemberSpfnGetSetElements 
    { Some (rhs2 parseState 1 2), $2 }

  | OWITH classMemberSpfnGetSetElements OEND
    { Some (rhs2 parseState 1 2), $2 }

  | OWITH classMemberSpfnGetSetElements error
    {  reportParseErrorAt (rhs parseState 1) (FSComp.SR.parsUnmatchedWith())
       Some (rhs2 parseState 1 2), $2 }


/* The "get, set" on a property member in a signature */
classMemberSpfnGetSetElements:
  | nameop 
    { (let (id:Ident) = $1 
       if id.idText = "get" then SynMemberKind.PropertyGet 
       else if id.idText = "set" then SynMemberKind.PropertySet 
       else raiseParseErrorAt (rhs parseState 1) (FSComp.SR.parsGetOrSetRequired())) }

  | nameop COMMA nameop
    { let (id:Ident) = $1 
      if not ((id.idText = "get" && $3.idText = "set") ||
              (id.idText = "set" && $3.idText = "get")) then 
         raiseParseErrorAt (rhs2 parseState 1 3) (FSComp.SR.parsGetOrSetRequired())
      SynMemberKind.PropertyGetSet }

memberSpecFlags: 
  | memberFlags { $1 }  
  | ABSTRACT        { (false, AbstractMemberFlags) }
  | ABSTRACT MEMBER { (false, AbstractMemberFlags) }


/* Part of an exception definition in a signature file */
exconSpfn: 
  | exconCore opt_classSpfn 
     { SynExceptionSig($1, $2, lhs parseState) }
  

/* The optional augmentation on a type definition in a signature */
opt_classSpfn: 
  | WITH classSpfnBlock declEnd 
     { $2 } 

  | /* EMPTY */                   
     { [] }


/*--------------------------------------------------------------------------*/
/* F# Language Proper - implementation files */

/* The contents of an implementation file */
implementationFile: 
  | fileNamespaceImpls EOF 
     { checkEndOfFileError $2; $1 }

  | fileNamespaceImpls error EOF 
     { $1 }

  /* If this rule fires it is kind of catastrophic: error recovery yields no results! */
  /* This will result in NO intellisense for the file! Ideally we wouldn't need this rule */
  /* Note: the compiler assumes there is at least one "fragment", so an empty one is used (see 4488) */
  | error EOF 
     { let emptyImplFileFrag = ParsedImplFileFragment.AnonModule([], rhs parseState 1) in 
       ParsedImplFile ([], [emptyImplFileFrag]) }


/* The sequence of namespace definitions or a single module definition that makes up an implementation file */
fileNamespaceImpls: 
  | fileModuleImpl   
      { ParsedImplFile ([], [ ($1 (false, [], PreXmlDoc.Empty)) ]) }

  | fileModuleImpl fileNamespaceImplList 
      { // If there are namespaces, the first fileModuleImpl may only contain # directives 
        let decls = 
            match ($1 (false, [], PreXmlDoc.Empty)) with 
            | ParsedImplFileFragment.AnonModule(decls, m) -> decls  
            | ParsedImplFileFragment.NamespaceFragment(_, _, _, decls, _, _, _) -> decls 
            | ParsedImplFileFragment.NamedModule(SynModuleOrNamespace(_, _, _, _, _, _, _, m)) ->
                raiseParseErrorAt m (FSComp.SR.parsOnlyHashDirectivesAllowed())
        let decls = 
            decls |> List.collect (function 
                | (SynModuleDecl.HashDirective (hd, _)) -> [hd]
                | d ->  
                     reportParseErrorAt d.Range (FSComp.SR.parsOnlyHashDirectivesAllowed())
                     [])
        ParsedImplFile (decls, $2) } 


/* The sequence of namespace definitions that can make up an implementation file */
fileNamespaceImplList: 
  | fileNamespaceImpl fileNamespaceImplList 
     { $1 :: $2 }

  | fileNamespaceImpl 
     { [$1] }


/* A single namespace definition in an implementation file */
fileNamespaceImpl: 
  | namespaceIntro deprecated_opt_equals fileModuleImpl 
     { let isRec, path, xml = $1 in ($3 (isRec, path, xml)) }


/* A single module definition in an implementation file */
fileModuleImpl: 
  | opt_attributes opt_declVisibility moduleIntro moduleDefnsOrExprPossiblyEmptyOrBlock
    { if Option.isSome $2 then errorR(Error(FSComp.SR.parsVisibilityDeclarationsShouldComePriorToIdentifier(), rhs parseState 2))
      let m2 = rhs parseState 3
      let m = (m2, $4) ||> unionRangeWithListBy (fun modu -> modu.Range)
      let isRec2, path2, xml, vis = $3 
      (fun (isRec, path, _) -> 
        if not (isNil path) then errorR(Error(FSComp.SR.parsNamespaceOrModuleNotBoth(), m2))
        let lid = path@path2 
        ParsedImplFileFragment.NamedModule(SynModuleOrNamespace(lid, (isRec || isRec2), SynModuleOrNamespaceKind.NamedModule, $4, xml, $1, vis, m))) }

  | moduleDefnsOrExprPossiblyEmptyOrBlock 
    { let m = (rhs parseState 1) 
      (fun (isRec, path, xml) -> 
        match path with 
        | [] -> ParsedImplFileFragment.AnonModule($1, m)  
        | _ -> ParsedImplFileFragment.NamespaceFragment(path, isRec, SynModuleOrNamespaceKind.DeclaredNamespace, $1, xml, [], m)) } 


/* A collection/block of definitions or expressions making up a module or namespace, possibly empty */
moduleDefnsOrExprPossiblyEmptyOrBlock:
  | OBLOCKBEGIN moduleDefnsOrExprPossiblyEmpty oblockend opt_OBLOCKSEP
     { $2 }

  | OBLOCKBEGIN moduleDefnsOrExprPossiblyEmpty recover 
     { // The lex filter ensures we can only get a mismatch in OBLOCKBEGIN/OBLOCKEND tokens if there was some other kind of error, hence we don't need to report this error
       // reportParseErrorAt (rhs parseState 1) (FSComp.SR.parsUnClosedBlockInHashLight())   
       $2 }

  | OBLOCKBEGIN error oblockend                
     { []  }

  | moduleDefnsOrExprPossiblyEmpty
     { $1 }


/* A collection of definitions or expressions making up a module or namespace, possibly empty */
moduleDefnsOrExprPossiblyEmpty:
  | moduleDefnsOrExpr
     { $1 }

  | /* EMPTY */
     { [] }


/* A collection of definitions or expressions making up a module or namespace */
/* A naked expression is only allowed at the start of a module/file, or straight after a topSeparators */
moduleDefnsOrExpr:
  | opt_attributes opt_declVisibility declExpr topSeparators moduleDefnsOrExpr 
      { match $2 with
        | Some vis -> errorR(Error(FSComp.SR.parsUnexpectedVisibilityDeclaration(vis.ToString()), rhs parseState 3))
        | _ -> ()
        let attrDecls = if not (isNil $1) then [ SynModuleDecl.Attributes ($1, rangeOfNonNilAttrs $1) ] else [] 
        attrDecls @ mkSynDoDecl ($3) :: $5 }

  | opt_attributes opt_declVisibility declExpr topSeparators
      { match $2 with
        | Some vis -> errorR(Error(FSComp.SR.parsUnexpectedVisibilityDeclaration(vis.ToString()), rhs parseState 3))
        | _ -> ()
        let attrDecls = if not (isNil $1) then [ SynModuleDecl.Attributes ($1, rangeOfNonNilAttrs $1) ] else [] 
        attrDecls @ [ mkSynDoDecl($3) ] }

  | opt_attributes opt_declVisibility declExpr
      { match $2 with
        | Some vis -> errorR(Error(FSComp.SR.parsUnexpectedVisibilityDeclaration(vis.ToString()), rhs parseState 3))
        | _ -> ()
        let attrDecls = if not (isNil $1) then [ SynModuleDecl.Attributes ($1, rangeOfNonNilAttrs $1) ] else [] 
        attrDecls @ [ mkSynDoDecl($3) ] }

  | moduleDefns 
      { $1 } 

  | opt_attributes error
     { if not (isNil $1) then [ SynModuleDecl.Attributes ($1, rangeOfNonNilAttrs $1) ] else [] }


/* A sequence of definitions in a namespace or module */
moduleDefns:
  | moduleDefnOrDirective moduleDefns 
      { $1 @ $2 } 

  | moduleDefnOrDirective topSeparators moduleDefnsOrExpr 
      { $1 @ $3 } 

  | moduleDefnOrDirective
      { $1 }

  | moduleDefnOrDirective topSeparators
      { $1 }

  | error topSeparators moduleDefnsOrExpr 
      { $3 } 


/* A single definition in a namespace, module or F# Interactive file*/
moduleDefnOrDirective:
  | moduleDefn 
      { $1  } 

  | hashDirective 
      { [ SynModuleDecl.HashDirective ($1, rhs2 parseState 1 1) ] } 


/* A single definition in a namespace, module or interaction. */
/* This is used by both "fsi" interactions and "source file" fragments defined by moduleDefns */
moduleDefn:

  /* 'let' definitions in non-#light*/
  | opt_attributes opt_declVisibility defnBindings                   %prec decl_let 
      { if Option.isSome $2 then errorR(Error(FSComp.SR.parsVisibilityDeclarationsShouldComePriorToIdentifier(), rhs parseState 2))
        parseState.ResetSynArgNameGenerator()
        let (BindingSetPreAttrs(_, _, _, _, mWhole)) = $3 
        mkDefnBindings (mWhole, $3, $1, $2, mWhole)  }

  /* 'let' or 'do' definitions in #light */
  | opt_attributes opt_declVisibility hardwhiteLetBindings          %prec decl_let 
      { let hwlb, m = $3
        if Option.isSome $2 then errorR(Error(FSComp.SR.parsVisibilityDeclarationsShouldComePriorToIdentifier(), rhs parseState 2))
        parseState.ResetSynArgNameGenerator()
        mkDefnBindings (m, hwlb, $1, $2, m)  }

  /* 'do' definitions in non-#light*/
  | opt_attributes opt_declVisibility doBinding %prec decl_let 
      { if Option.isSome $2 then errorR(Error(FSComp.SR.parsVisibilityDeclarationsShouldComePriorToIdentifier(), rhs parseState 2))
        let mWhole = rhs parseState 3 
        mkDefnBindings (mWhole, $3, $1, $2, mWhole) }
  
  /* 'type' definitions */
  | opt_attributes opt_declVisibility typeKeyword tyconDefn tyconDefnList
      { if Option.isSome $2 then errorR(Error(FSComp.SR.parsVisibilityDeclarationsShouldComePriorToIdentifier(), rhs parseState 2))
        let (SynTypeDefn(SynComponentInfo(cas, a, cs, b, c, d, d2, d3), e, f, g, h)) = $4
        let tc = (SynTypeDefn(SynComponentInfo($1@cas, a, cs, b, c, d, d2, d3), e, f, g, h))
        let types = tc :: $5
        [ SynModuleDecl.Types(types, (rhs parseState 3, types) ||> unionRangeWithListBy (fun t -> t.Range) ) ] }

  /* 'exception' definitions */
  | opt_attributes opt_declVisibility exconDefn
      { if Option.isSome $2 then errorR(Error(FSComp.SR.parsVisibilityDeclarationsShouldComePriorToIdentifier(), rhs parseState 2))
        let (SynExceptionDefn(SynExceptionDefnRepr(cas, a, b, c, d, d2), e, f)) = $3 
        let f = (f, $1) ||> unionRangeWithListBy (fun a -> a.Range)
        let ec = (SynExceptionDefn(SynExceptionDefnRepr($1@cas, a, b, c, d, d2), e, f)) 
        [ SynModuleDecl.Exception(ec, f) ] }

  /* 'module' definitions */
  | opt_attributes opt_declVisibility moduleIntro EQUALS  namedModuleDefnBlock
      { if Option.isSome $2 then errorR(Error(FSComp.SR.parsVisibilityDeclarationsShouldComePriorToIdentifier(), rhs parseState 2))
        let attribs, (isRec, path, xml, vis) = $1, $3 
        match $5 with 
        | Choice1Of2 eqn -> 
            if Option.isSome $2 then errorR(Error(FSComp.SR.parsVisibilityDeclarationsShouldComePriorToIdentifier(), rhs parseState 2))
            if isRec then raiseParseErrorAt (rhs parseState 3) (FSComp.SR.parsInvalidUseOfRec())
            if not (isSingleton path) then raiseParseErrorAt (rhs parseState 3) (FSComp.SR.parsModuleAbbreviationMustBeSimpleName())
            if not (isNil $1) then raiseParseErrorAt (rhs parseState 1) (FSComp.SR.parsIgnoreAttributesOnModuleAbbreviation())
            match vis with
            | Some vis -> raiseParseErrorAt (rhs parseState 1) (FSComp.SR.parsIgnoreAttributesOnModuleAbbreviationAlwaysPrivate(vis.ToString()))
            | _ -> ()
            [ SynModuleDecl.ModuleAbbrev(List.head path, eqn, (rhs parseState 3, eqn) ||> unionRangeWithListBy (fun id -> id.idRange) ) ]
        | Choice2Of2 def -> 
            if not (isSingleton path) then raiseParseErrorAt (rhs parseState 3) (FSComp.SR.parsModuleAbbreviationMustBeSimpleName())
            let info = SynComponentInfo(attribs, [], [], path, xml, false, vis, rhs parseState 3)
            [ SynModuleDecl.NestedModule(info, isRec, def, false, (rhs2 parseState 1 4, def) ||> unionRangeWithListBy (fun d -> d.Range) ) ] }

  /* unattached custom attributes */
  | attributes recover
      { errorR(Error(FSComp.SR.parsAttributeOnIncompleteCode(), rhs parseState 1))
        [] }

  /* 'open' declarations */
  | openDecl
      { [ SynModuleDecl.Open($1, (rhs parseState 1)) ] }

openDecl:
  /* 'open' declarations */
  | OPEN path
      { SynOpenDeclTarget.ModuleOrNamespace($2.Lid, (rhs parseState 2)) }

  | OPEN typeKeyword appType
      { SynOpenDeclTarget.Type($3, (rhs parseState 3)) }

/* The right-hand-side of a module abbreviation definition */ 
/* This occurs on the right of a module abbreviation (#light encloses the r.h.s. with OBLOCKBEGIN/OBLOCKEND) */
/* We don't use it in signature files */
namedModuleAbbrevBlock:
  | OBLOCKBEGIN path oblockend 
     { $2.Lid }

  | path 
     { $1.Lid  }
       

/* The right-hand-side of a module definition */ 
namedModuleDefnBlock:
  | OBLOCKBEGIN wrappedNamedModuleDefn oblockend 
     { Choice2Of2 $2  }

  | OBLOCKBEGIN wrappedNamedModuleDefn recover
     { // The lex filter ensures we can only get a mismatch in OBLOCKBEGIN/OBLOCKEND tokens if there was some other kind of error, hence we don't need to report this error
       Choice2Of2 $2 }

  | OBLOCKBEGIN moduleDefnsOrExpr oblockend 
       { // There is an ambiguity here 
         // In particular, consider the following two:
         //
         // module M2 = 
         //    System.DateTime.Now
         // module M2 = 
         //    Microsoft.FSharp.Core.List
         // The second is a module abbreviation, the first a module containing a single expression.
         // The resolution is in favour of the module abbreviation, i.e. anything of the form 
         //    module M2 = ID.ID.ID.ID
         // will be taken as a module abbreviation, regardles of the identifiers themselves.
         //
         // This is similar to the ambiguitty between 
         //    type X = int
         // and 
         //    type X = OneValue
         // However in that case we do use type name lookup to make the resolution.

         match $2 with 
         | [ SynModuleDecl.DoExpr (_, LongOrSingleIdent(false, LongIdentWithDots(path, _), None, _), _) ] -> 
             Choice1Of2  path
         | _ -> 
             Choice2Of2 $2 
       }

  | OBLOCKBEGIN moduleDefnsOrExpr recover 
     { // The lex filter ensures we can only get a mismatch in OBLOCKBEGIN/OBLOCKEND tokens if there was some other kind of error, hence we don't need to report this error
       // reportParseErrorAt (rhs parseState 1) (FSComp.SR.parsUnClosedBlockInHashLight())   
       Choice2Of2 $2 }

  | OBLOCKBEGIN error oblockend                
     { Choice2Of2 [] }

  | wrappedNamedModuleDefn 
     { Choice2Of2 $1 }

  | path 
     { Choice1Of2 $1.Lid }


/* A module definition that inccludes a 'begin'...'end' (rarely used in F# with #light syntax) */ 
wrappedNamedModuleDefn:
  | structOrBegin moduleDefnsOrExprPossiblyEmpty END 
     { $2 }

  | structOrBegin moduleDefnsOrExprPossiblyEmpty recover 
     { reportParseErrorAt (rhs parseState 1) (FSComp.SR.parsUnmatchedBeginOrStruct())  
       $2 }

  | structOrBegin error END                      
     { [] }


tyconDefnAugmentation: 
  | WITH classDefnBlock declEnd
     { $2 }


/* An optional list of custom attributes */
opt_attributes:
  | attributes                                
      { $1 }

  |            %prec prec_opt_attributes_none 
      { [] }

/* A list of sets of custom attributes */
attributes: 
  | attributeList                     
     { $1 }

  | attributeList attributes
     { $1 @ $2 }


/* One set of custom attributes, including [< ... >] */
attributeList:
  | LBRACK_LESS attributeListElements opt_seps GREATER_RBRACK opt_OBLOCKSEP
      { mkAttributeList $2 (rhs2 parseState 1 4) }

  | LBRACK_LESS error GREATER_RBRACK opt_OBLOCKSEP
      { mkAttributeList [] (rhs2 parseState 1 3) }

  | LBRACK_LESS attributeListElements opt_seps ends_coming_soon_or_recover
      { if not $4 then reportParseErrorAt (rhs parseState 1) (FSComp.SR.parsUnmatchedLBrackLess())
        mkAttributeList $2 (rhs2 parseState 1 2) }

  | LBRACK_LESS ends_coming_soon_or_recover
      { if not $2 then reportParseErrorAt (rhs parseState 1) (FSComp.SR.parsUnmatchedLBrackLess())
        mkAttributeList [] (rhs parseState 1) }


/* One set of custom attributes, not including [< ... >] */
attributeListElements: 
  | attribute                     
     { [$1] }

  | attributeListElements seps attribute 
     { $1 @ [$3] }


/* One custom attribute */
attribute:
  /* A custom attribute */
  | path opt_HIGH_PRECEDENCE_APP opt_atomicExprAfterType 
     { let arg = match $3 with None -> mkSynUnit $1.Range | Some e -> e 
       ({ TypeName=$1; ArgExpr=arg; Target=None; AppliesToGetterAndSetter=false; Range=$1.Range } : SynAttribute) }

  /* A custom attribute with an attribute target */
  | attributeTarget path opt_HIGH_PRECEDENCE_APP opt_atomicExprAfterType 
     { let arg = match $4 with None -> mkSynUnit $2.Range | Some e -> e 
       ({ TypeName=$2; ArgExpr=arg; Target=$1; AppliesToGetterAndSetter=false; Range=$2.Range } : SynAttribute) }

  /* A custom attribute with an attribute target */
  | attributeTarget OBLOCKBEGIN path oblockend opt_HIGH_PRECEDENCE_APP opt_atomicExprAfterType 
     { let arg = match $6 with None -> mkSynUnit $3.Range | Some e -> e 
       ({ TypeName=$3; ArgExpr=arg; Target=$1; AppliesToGetterAndSetter=false; Range=$3.Range } : SynAttribute) }


/* The target of a custom attribute */
attributeTarget: 
  | moduleKeyword COLON 
      { Some(ident("module", (rhs parseState 1))) } 

  | typeKeyword COLON 
      { Some(ident("type", (rhs parseState 1))) } 

  | ident COLON { Some($1) } 

  /* return */
  | YIELD COLON 
      { if $1 then reportParseErrorAt (rhs parseState 1) (FSComp.SR.parsSyntaxError())
        Some(ident("return", (rhs parseState 1))) } 

/* Flags on a member */
memberFlags: 
  | STATIC MEMBER   { (true, StaticMemberFlags) }  
  | MEMBER          { (false, NonVirtualMemberFlags) }
  | OVERRIDE        { (false, OverrideMemberFlags) }
  | DEFAULT        { (false, OverrideMemberFlags) }

/* The name of a type in a signature or implementation, possibly with type parameters and constraints */
typeNameInfo: 
  | opt_attributes tyconNameAndTyparDecls opt_typeConstraints
     { let typars, lid, fixity, tpcs1, vis, xmlDoc = $2 
       let tpcs2 = $3 
       SynComponentInfo($1, typars, (tpcs1 @ tpcs2), lid, xmlDoc, fixity, vis, rangeOfLid lid)  }

/* Part of a set of type definitions */
tyconDefnList:  
  | AND tyconDefn tyconDefnList 
     { $2 :: $3 } 
  |                             
     { [] }

/* A type definition */
tyconDefn: 
  | typeNameInfo 
     { SynTypeDefn($1, SynTypeDefnRepr.Simple(SynTypeDefnSimpleRepr.None($1.Range), $1.Range), [], None, $1.Range) }

<<<<<<< HEAD
  | typeNameInfo EQUALS tyconDefnRhsBlock 
     { //if not $2 then (
       //     let (ComponentInfo(_, _, _, lid, _, _, _, _)) = $1 
       //     // While the spec doesn't allow long idents here, the parser doesn't enforce this, so take one ident
       //     let typeNameId = List.last lid
       //     raiseParseErrorAt (rhs parseState 2) (FSComp.SR.parsEqualsMissingInTypeDefinition(typeNameId.ToString()))
       //)
=======
  | typeNameInfo opt_equals tyconDefnRhsBlock 
     { if not $2 then (
            let (SynComponentInfo(_, _, _, lid, _, _, _, _)) = $1 
            // While the spec doesn't allow long idents here, the parser doesn't enforce this, so take one ident
            let typeNameId = List.last lid
            raiseParseErrorAt (rhs parseState 2) (FSComp.SR.parsEqualsMissingInTypeDefinition(typeNameId.ToString()))
       )
>>>>>>> 341121b1
       let nameRange = rhs parseState 1
       let (tcDefRepr:SynTypeDefnRepr), members = $3 nameRange
       let declRange = unionRanges (rhs parseState 1) tcDefRepr.Range
       let mWhole = (declRange, members) ||> unionRangeWithListBy (fun (mem:SynMemberDefn) -> mem.Range)    
       SynTypeDefn($1, tcDefRepr, members, None, mWhole) }

  | typeNameInfo tyconDefnAugmentation
     { let m = (rhs parseState 1, $2) ||> unionRangeWithListBy (fun mem -> mem.Range)
       SynTypeDefn($1, SynTypeDefnRepr.ObjectModel(SynTypeDefnKind.Augmentation, [], m), $2, None, m) }

  | typeNameInfo opt_attributes opt_declVisibility opt_HIGH_PRECEDENCE_APP  simplePatterns optAsSpec EQUALS tyconDefnRhsBlock
     { let vis, spats, az = $3, $5, $6
       let nameRange = rhs parseState 1
       let (tcDefRepr, members) = $8 nameRange
       let (SynComponentInfo(_, _, _, lid, _, _, _, _)) = $1 
       // Gets the XML doc comments prior to the implicit constructor
       let xmlDoc = grabXmlDoc(parseState, 5)
       let memberCtorPattern = SynMemberDefn.ImplicitCtor (vis, $2, spats, az, xmlDoc, rangeOfLid lid)
       let tcDefRepr = 
         match tcDefRepr with
         | SynTypeDefnRepr.ObjectModel (k, cspec, m) -> SynTypeDefnRepr.ObjectModel (k, memberCtorPattern :: cspec, m)
         | _ -> reportParseErrorAt (rhs2 parseState 1 5) (FSComp.SR.parsOnlyClassCanTakeValueArguments()); tcDefRepr
       let declRange = unionRanges (rhs parseState 1) tcDefRepr.Range
       let mWhole = (declRange, members) ||> unionRangeWithListBy (fun (mem:SynMemberDefn) -> mem.Range)
       
       SynTypeDefn($1, tcDefRepr, members, Some memberCtorPattern, mWhole) }


/* The right-hand-side of a type definition */
tyconDefnRhsBlock: 
  /* This rule allows members to be given for record and union types in the #light syntax */
  /* without the use of 'with' ... 'end'. For example: */
  /*     type R = */
  /*         { a : int } */
  /*         member r.A = a */
  /* It also takes into account that any existing 'with' */
  /* block still needs to be considered and may occur indented or undented from the core type */
  /* representation. */
  | OBLOCKBEGIN  tyconDefnRhs opt_OBLOCKSEP classDefnMembers opt_classDefn oblockend opt_classDefn  
     { let m = unionRanges (rhs parseState 1) (match $7 with [] -> (match $5 with [] -> (rhs parseState 4) | _ -> (rhs parseState 5)) | _ -> (rhs parseState 7))
       (fun nameRange -> $2 nameRange (checkForMultipleAugmentations m ($4 @ $5) $7)) }

  | OBLOCKBEGIN  tyconDefnRhs opt_OBLOCKSEP classDefnMembers opt_classDefn recover
     { if not $6 then reportParseErrorAt (rhs parseState 6) (FSComp.SR.parsUnexpectedEndOfFileTypeDefinition())
       let m = unionRanges (rhs parseState 1) (match $5 with [] -> (rhs parseState 4) | _ -> (rhs parseState 5))
       (fun nameRange -> $2 nameRange (checkForMultipleAugmentations m ($4 @ $5) [])) }

  | tyconDefnRhs opt_classDefn
     { let m = rhs parseState 1
       (fun nameRange -> $1 nameRange $2) }


/* The right-hand-side of a type definition */
tyconDefnRhs: 

  /* A simple type definition */
  | tyconDefnOrSpfnSimpleRepr 
     { let m = $1.Range
       (fun nameRange augmentation -> SynTypeDefnRepr.Simple ($1, m), augmentation) }

  /* An object type definition */
  | tyconClassDefn 
     { let needsCheck, (kind, decls), mopt = $1 
       let m = match mopt with 
               | None -> (lhs parseState).StartRange // create a zero-width range
               | Some m -> m
       (fun nameRange augmentation -> 
           if needsCheck && isNil decls then 
               reportParseErrorAt nameRange (FSComp.SR.parsEmptyTypeDefinition())
           SynTypeDefnRepr.ObjectModel (kind, decls, m), augmentation) }

  /* A delegate type definition */
  | DELEGATE OF topType
     { let m = lhs parseState 
       let ty, arity = $3
       (fun nameRange augmentation -> 
           let valSpfn = SynValSig([], mkSynId m "Invoke", inferredTyparDecls, ty, arity, false, false, PreXmlDoc.Empty, None, None, m) 
           let invoke = SynMemberDefn.AbstractSlot(valSpfn, AbstractMemberFlags SynMemberKind.Member, m) 
           if not (isNil augmentation) then raiseParseErrorAt m (FSComp.SR.parsAugmentationsIllegalOnDelegateType())
           SynTypeDefnRepr.ObjectModel (SynTypeDefnKind.Delegate (ty, arity), [invoke], m), []) }


/* The right-hand-side of a object type definition */
tyconClassDefn: 
  | classDefnBlockKindUnspecified
     { let needsCheck, decls, mopt = $1 
       needsCheck, (SynTypeDefnKind.Unspecified, decls), mopt }

  | classOrInterfaceOrStruct classDefnBlock END 
     { false, ($1, $2), Some (rhs2 parseState 1 3) }

  | classOrInterfaceOrStruct classDefnBlock recover 
     { reportParseErrorAt (rhs parseState 1) (FSComp.SR.parsUnmatchedClassInterfaceOrStruct())
       let m = (rhs parseState 1, $2) ||> unionRangeWithListBy (fun (d:SynMemberDefn) -> d.Range)
       false, ($1, $2), Some(m) }

  | classOrInterfaceOrStruct error END
     { // silent recovery 
       false, ($1, []), Some (rhs2 parseState 1 3) }


/* The right-hand-side of a object type definition where the class/interface/struct kind has not been specified */
classDefnBlockKindUnspecified:
  | OBLOCKBEGIN  classDefnMembers recover
     { if not $3 then reportParseErrorAt (rhs parseState 3) (FSComp.SR.parsUnexpectedEndOfFileTypeDefinition())
       let mopt =
           match $2 with
           | _ :: _ -> Some( (rhs parseState 1, $2) ||> unionRangeWithListBy (fun (d:SynMemberDefn) -> d.Range) )
           | _ -> None
       false, $2, mopt }

  | OBLOCKBEGIN  classDefnMembers oblockend 
     { let mopt =
           match $2 with
           | _ :: _ -> Some( (rhs parseState 1, $2) ||> unionRangeWithListBy (fun (d:SynMemberDefn) -> d.Range) )
           | _ -> None
       true, $2, mopt }


/* The contents of an object type definition or type augmentation */
classDefnBlock:
  | OBLOCKBEGIN  classDefnMembers recover 
      { if not $3 then reportParseErrorAt (rhs parseState 3) (FSComp.SR.parsUnexpectedEndOfFileTypeDefinition())
        $2 }

  | OBLOCKBEGIN  classDefnMembers oblockend 
      { $2 }

  | classDefnMembers 
      { $1 }


/* The members of an object type definition or type augmentation, possibly empty */
classDefnMembers:  
  | classDefnMembersAtLeastOne
     { $1 }

  /* REVIEW: Error recovery rules that are followed by potentially empty productions are suspicious! */
  | error classDefnMembers 
     { $2 }

  | /* EMPTY */
     { [] }
  

/* The members of an object type definition or type augmentation */
classDefnMembersAtLeastOne:
  | classDefnMember opt_seps classDefnMembers
     { match $1, $3 with
       | [ SynMemberDefn.Interface (_, Some [], m) ], nextMember :: _ ->
           warning(IndentationProblem(FSComp.SR.lexfltTokenIsOffsideOfContextStartedEarlier(warningStringOfPos m.Start), nextMember.Range))
       | _ -> ()
       $1 @ $3 }


/* The "with get, set" part of a member definition */
classDefnMemberGetSet: 
  | WITH classDefnMemberGetSetElements
     { $2  }

  | OWITH classDefnMemberGetSetElements OEND
     { $2  }

  | OWITH classDefnMemberGetSetElements error
     { reportParseErrorAt (rhs parseState 1) (FSComp.SR.parsUnmatchedWith())
       $2  }

/* The "get, set" part of a member definition */
classDefnMemberGetSetElements: 
  | classDefnMemberGetSetElement 
     { [$1]  }
  | classDefnMemberGetSetElement AND classDefnMemberGetSetElement
     { [$1;$3] }

classDefnMemberGetSetElement: 
  | opt_inline opt_attributes bindingPattern opt_topReturnTypeWithTypeConstraints EQUALS typedSeqExprBlock 
     { let mRhs = ($6 : SynExpr).Range 
       ($1, $2, $3, $4, $6, mRhs) }


/* The core of a member definition */
memberCore:  
  /* Methods and simple getter properties */
  | opt_inline bindingPattern opt_topReturnTypeWithTypeConstraints EQUALS typedSeqExprBlock  
     { let mRhs = $5.Range 
       let optReturnType = $3 
       let bindingBuilder, mBindLhs = $2 
       (fun vis memFlagsBuilder attrs rangeStart ->
            let memberFlags = Some (memFlagsBuilder SynMemberKind.Member)
            let binding = bindingBuilder (vis, $1, false, mBindLhs, DebugPointAtBinding.NoneAtInvisible, optReturnType, $5, mRhs, [], attrs, memberFlags)
            let memberRange = unionRanges rangeStart mRhs
            [ SynMemberDefn.Member (binding, memberRange) ]) }

  /* Properties with explicit get/set, also indexer properties */
  | opt_inline bindingPattern opt_topReturnTypeWithTypeConstraints classDefnMemberGetSet  
     { let mWhole = (rhs parseState 2, $4) ||> unionRangeWithListBy (fun (_, _, _, _, _, m2) -> m2) 
       let propertyNameBindingBuilder, _ = $2 
       let optPropertyType = $3 
       let isMutable = false
       (fun visNoLongerUsed memFlagsBuilder attrs rangeStart -> 
             let hasGet = ref false
             let hasSet = ref false

             // Iterate over 1 or 2 'get'/'set' entries
             $4 |> List.choose (fun (optInline, optAttrs, (bindingBuilder, mBindLhs), optReturnType, expr, exprm) ->

                   let optInline = $1 || optInline 
                   // optional attributes are only applied to getters and setters
                   // the "top level" attrs will be applied to both
                   let optAttrs =
                       optAttrs |> List.map (fun attrList ->
                           { attrList with Attributes = attrList.Attributes |> List.map (fun a -> { a with AppliesToGetterAndSetter = true } ) })

                   let attrs = attrs @ optAttrs
                   
                   let binding = bindingBuilder (visNoLongerUsed, optInline, isMutable, mBindLhs, DebugPointAtBinding.NoneAtInvisible, optReturnType, expr, exprm, [], attrs, Some (memFlagsBuilder SynMemberKind.Member))
                   let (SynBinding (vis, _, isInline, _, attrs, doc, valSynData, pv, _, _, mBindLhs, spBind)) = binding 
                   let memberKind = 
                         let getset = 
                               let rec go p = 
                                   match p with 
                                   | SynPat.LongIdent (LongIdentWithDots([id], _), _, _, _, _, _) ->  id.idText
                                   | SynPat.Named (_, nm, _, _, _) ->  nm.idText
                                   | SynPat.Typed (p, _, _) ->  go p
                                   | SynPat.Attrib (p, _, _) ->  go p
                                   | _ -> raiseParseErrorAt mBindLhs (FSComp.SR.parsInvalidDeclarationSyntax()) 
                               go pv 
                         if getset = "get" then
                             if !hasGet then 
                                 reportParseErrorAt mBindLhs (FSComp.SR.parsGetAndOrSetRequired())
                                 None
                             else
                                 hasGet := true
                                 Some SynMemberKind.PropertyGet
                         else if getset = "set" then
                             if !hasSet then 
                                 reportParseErrorAt mBindLhs (FSComp.SR.parsGetAndOrSetRequired())
                                 None
                             else
                                 hasSet := true
                                 Some SynMemberKind.PropertySet
                         else
                             raiseParseErrorAt mBindLhs (FSComp.SR.parsGetAndOrSetRequired())

                   match memberKind with
                   | None -> None
                   | Some memberKind ->

                   // REVIEW: It's hard not to ignore the optPropertyType type annotation for 'set' properties. To apply it,
                   // we should apply it to the last argument, but at this point we've already pushed the patterns that 
                   // make up the arguments onto the RHS. So we just always give a warning. 

                   begin match optPropertyType with 
                   | Some _ -> errorR(Error(FSComp.SR.parsTypeAnnotationsOnGetSet(), mBindLhs))
                   | None -> ()
                   end
                   
                   let optReturnType = 
                       match (memberKind, optReturnType) with 
                       | SynMemberKind.PropertySet, _ -> optReturnType
                       | _, None -> optPropertyType
                       | _ -> optReturnType 

                   // REDO with the correct member kind 
                   let binding = bindingBuilder(vis, isInline, isMutable, mBindLhs, DebugPointAtBinding.NoneAtInvisible, optReturnType, expr, exprm, [], attrs, Some(memFlagsBuilder memberKind)) 

                   let (SynBinding (vis, _, isInline, _, attrs, doc, valSynData, pv, rhsRetInfo, rhsExpr, mBindLhs, spBind)) = binding 
                
                   let (SynValData(_, valSynInfo, _)) = valSynData 

                   // Setters have all arguments tupled in their internal TAST form, though they don't appear to be 
                   // tupled from the syntax
                   let memFlags : SynMemberFlags = memFlagsBuilder memberKind

                   let valSynInfo = 
                       let adjustValueArg valueArg = 
                           match valueArg with
                           | [_] -> valueArg
                           | _ -> SynInfo.unnamedTopArg

                       match memberKind, valSynInfo, memFlags.IsInstance with 
                       | SynMemberKind.PropertyGet, SynValInfo ([], _ret), false
                       | SynMemberKind.PropertyGet, SynValInfo ([_], _ret), true  -> 
                           raiseParseErrorAt mBindLhs (FSComp.SR.parsGetterMustHaveAtLeastOneArgument()) 

                       | SynMemberKind.PropertyGet, SynValInfo (thisArg :: indexOrUnitArgs :: rest, ret), true  -> 
                           if not rest.IsEmpty then
                               reportParseErrorAt mBindLhs (FSComp.SR.parsGetterAtMostOneArgument ())
                           SynValInfo ([thisArg; indexOrUnitArgs], ret)

                       | SynMemberKind.PropertyGet, SynValInfo (indexOrUnitArgs :: rest, ret), false ->
                           if not rest.IsEmpty then
                               reportParseErrorAt mBindLhs (FSComp.SR.parsGetterAtMostOneArgument ())
                           SynValInfo ([indexOrUnitArgs], ret)

                       | SynMemberKind.PropertySet, SynValInfo ([thisArg;valueArg], ret), true  -> 
                           SynValInfo ([thisArg; adjustValueArg valueArg], ret)

                       | SynMemberKind.PropertySet, SynValInfo (thisArg :: indexArgs :: valueArg :: rest, ret), true  -> 
                           if not rest.IsEmpty then
                               reportParseErrorAt mBindLhs (FSComp.SR.parsSetterAtMostTwoArguments ())
                           SynValInfo ([thisArg; indexArgs @ adjustValueArg valueArg], ret)

                       | SynMemberKind.PropertySet, SynValInfo ([valueArg], ret), false -> 
                           SynValInfo ([adjustValueArg valueArg], ret)

                       | SynMemberKind.PropertySet, SynValInfo (indexArgs :: valueArg :: rest, ret), _ -> 
                           if not rest.IsEmpty then
                               reportParseErrorAt mBindLhs (FSComp.SR.parsSetterAtMostTwoArguments ())
                           SynValInfo ([indexArgs @ adjustValueArg valueArg], ret)

                       | _ -> 
                           // should be unreachable, cover just in case
                           raiseParseErrorAt mBindLhs (FSComp.SR.parsInvalidProperty ())

                   let valSynData = SynValData(Some(memFlags), valSynInfo, None) 

                   // Fold together the information from the first lambda pattern and the get/set binding
                   // This uses the 'this' variable from the first and the patterns for the get/set binding,
                   // replacing the get/set identifier. A little gross. 

                   let bindingPatAdjusted, xmlDocAdjusted = 

                       let bindingOuter = propertyNameBindingBuilder(vis, optInline, isMutable, mBindLhs, spBind, optReturnType, expr, exprm, [], attrs, Some(memFlagsBuilder SynMemberKind.Member))

                       let (SynBinding (_, _, _, _, _, doc2, _, bindingPatOuter, _, _, _, _)) = bindingOuter 
                   
                       let lidOuter, lidVisOuter = 
                           match bindingPatOuter with 
                           | SynPat.LongIdent (lid, None, None, SynArgPats.Pats [], lidVisOuter, m) ->  lid, lidVisOuter
                           | SynPat.Named (_, id, _, visOuter, m) -> LongIdentWithDots([id], []), visOuter
                           | p -> raiseParseErrorAt mBindLhs (FSComp.SR.parsInvalidDeclarationSyntax()) 

                       // Merge the visibility from the outer point with the inner point, e.g.
                       //    member <VIS1>  this.Size with <VIS2> get ()      = m_size
                       
                       let mergeLidVisOuter lidVisInner =
                           match lidVisInner, lidVisOuter with 
                           | None, None -> None
                           | Some lidVisInner, None | None, Some lidVisInner -> Some lidVisInner
                           | Some _, Some _ ->  
                               errorR(Error(FSComp.SR.parsMultipleAccessibilitiesForGetSet(), mBindLhs))
                               lidVisInner
                   
                       // Replace the "get" or the "set" with the right name
                       let rec go p = 
                           match p with 
                           | SynPat.LongIdent (LongIdentWithDots([id], _), _, tyargs, SynArgPats.Pats args, lidVisInner, m) ->  
                               // Setters have all arguments tupled in their internal form, though they don't 
                               // appear to be tupled from the syntax. Somewhat unfortunate
                               let args = 
                                   if id.idText = "set" then 
                                       match args with 
                                       | [SynPat.Paren(SynPat.Tuple (false, indexPats, _), indexPatRange);valuePat] when id.idText = "set" -> 
                                           [SynPat.Tuple(false, indexPats@[valuePat], unionRanges indexPatRange valuePat.Range)] 
                                       | [indexPat;valuePat] -> 
                                           [SynPat.Tuple(false, args, unionRanges indexPat.Range valuePat.Range)] 
                                       | [valuePat] -> 
                                           [valuePat] 
                                       | _ -> 
                                           raiseParseErrorAt m (FSComp.SR.parsSetSyntax())
                                   else 
                                       args
//                               let idTool : Ident list = lidOuter |> List.map (fun (li:Ident) -> ident(li.idText, id.idRange)) |> List.rev |> List.take 1
                               SynPat.LongIdent (lidOuter, Some(id), tyargs, SynArgPats.Pats args, mergeLidVisOuter lidVisInner, m)
                           | SynPat.Named (_, nm, _, lidVisInner, m) ->  SynPat.LongIdent (lidOuter, None, None, SynArgPats.Pats [], mergeLidVisOuter lidVisInner, m)
                           | SynPat.Typed (p, ty, m) ->  SynPat.Typed(go p, ty, m)
                           | SynPat.Attrib (p, attribs, m) ->  SynPat.Attrib(go p, attribs, m)
                           | SynPat.Wild(m) ->  SynPat.Wild(m)
                           | _ -> raiseParseErrorAt mBindLhs (FSComp.SR.parsInvalidDeclarationSyntax()) 

                       go pv, PreXmlDoc.Merge doc2 doc

                   let binding = SynBinding (vis, SynBindingKind.Normal, isInline, isMutable, attrs, xmlDocAdjusted, valSynData, bindingPatAdjusted, rhsRetInfo, rhsExpr, mBindLhs, spBind)
                   let memberRange = unionRanges rangeStart mWhole
                   Some (SynMemberDefn.Member (binding, memberRange))))
       }


abstractMemberFlags: 
  | ABSTRACT {} 
  | ABSTRACT MEMBER {} 


/* A member definition */
classDefnMember:
  | opt_attributes opt_declVisibility classDefnBindings
     { if Option.isSome $2 then errorR(Error(FSComp.SR.parsVisibilityDeclarationsShouldComePriorToIdentifier(), rhs parseState 2))
       [mkClassMemberLocalBindings(false, None, $1, $2, $3)] }
       
  | opt_attributes opt_declVisibility STATIC classDefnBindings  
     { if Option.isSome $2 then errorR(Error(FSComp.SR.parsVisibilityDeclarationsShouldComePriorToIdentifier(), rhs parseState 2))
       [mkClassMemberLocalBindings(true, Some (rhs parseState 3), $1, $2, $4)] }
              
  | opt_attributes opt_declVisibility memberFlags memberCore opt_ODECLEND
     { let rangeStart = rhs parseState 1
       if Option.isSome $2 then
           errorR (Error (FSComp.SR.parsVisibilityDeclarationsShouldComePriorToIdentifier (), rhs parseState 2))
       let _, flags = $3
       $4 $2 flags $1 rangeStart }
       
  | opt_attributes opt_declVisibility interfaceMember appType opt_interfaceImplDefn  
     {  if not (isNil $1) then errorR(Error(FSComp.SR.parsAttributesAreNotPermittedOnInterfaceImplementations(), rhs parseState 1))
        if Option.isSome $2 then errorR(Error(FSComp.SR.parsInterfacesHaveSameVisibilityAsEnclosingType(), rhs parseState 3))
        let members = Option.map fst $5
        let mWhole =
            match $5 with
            | None -> rhs2 parseState 1 4
            | Some (_, m) -> unionRanges (rhs2 parseState 1 4) m
        [ SynMemberDefn.Interface ($4, members, mWhole) ] }
        
  | opt_attributes opt_declVisibility abstractMemberFlags opt_inline nameop opt_explicitValTyparDecls COLON topTypeWithTypeConstraints classMemberSpfnGetSet  opt_ODECLEND
     { let ty, arity = $8
       let isInline, doc, id, explicitValTyparDecls = $4, grabXmlDoc(parseState, 3), $5, $6
       let getSetRangeOpt, getSet = $9
       let getSetAdjuster arity = match arity, getSet with SynValInfo([], _), SynMemberKind.Member -> SynMemberKind.PropertyGet | _ -> getSet
       let wholeRange = 
           let m = rhs parseState 1
           match getSetRangeOpt with 
           | None -> unionRanges m ty.Range
           | Some m2 -> unionRanges m m2
       if Option.isSome $2 then errorR(Error(FSComp.SR.parsAccessibilityModsIllegalForAbstract(), wholeRange))
       let valSpfn = SynValSig($1, id, explicitValTyparDecls, ty, arity, isInline, false, doc, None, None, wholeRange)
       [ SynMemberDefn.AbstractSlot(valSpfn, AbstractMemberFlags (getSetAdjuster arity), wholeRange) ] }
       
  | opt_attributes opt_declVisibility inheritsDefn
     {  if not (isNil $1) then errorR(Error(FSComp.SR.parsAttributesIllegalOnInherit(), rhs parseState 1))
        if Option.isSome $2 then errorR(Error(FSComp.SR.parsVisibilityIllegalOnInherit(), rhs parseState 1))
        [ $3 ] }
        
  | opt_attributes opt_declVisibility valDefnDecl opt_ODECLEND
     {  if Option.isSome $2 then errorR(Error(FSComp.SR.parsVisibilityDeclarationsShouldComePriorToIdentifier(), rhs parseState 2))
        let rangeStart = rhs parseState 1
        $3 rangeStart $1 false }
        
  | opt_attributes opt_declVisibility STATIC valDefnDecl opt_ODECLEND
     {  if Option.isSome $2 then errorR(Error(FSComp.SR.parsVisibilityDeclarationsShouldComePriorToIdentifier(), rhs parseState 2))
        let rangeStart = rhs parseState 1
        $4 rangeStart $1 true  }

  | opt_attributes opt_declVisibility memberFlags autoPropsDefnDecl opt_ODECLEND
     { let rangeStart = rhs parseState 1 
       if Option.isSome $2 then
           errorR(Error(FSComp.SR.parsVisibilityDeclarationsShouldComePriorToIdentifier(), rhs parseState 2))
       let isStatic, flags = $3
       $4 $1 isStatic flags rangeStart }

  | opt_attributes opt_declVisibility NEW  atomicPattern optAsSpec EQUALS typedSeqExprBlock opt_ODECLEND
     {  let m = unionRanges (rhs2 parseState 1 6) $7.Range 
        let expr = $7
        let valSynData = SynValData (Some CtorMemberFlags, SynValInfo([SynInfo.InferSynArgInfoFromPat $4], SynInfo.unnamedRetVal), $5) 
        let vis = $2 
        let declPat = SynPat.LongIdent (LongIdentWithDots([mkSynId (rhs parseState 3) "new"], []), None, Some noInferredTypars, SynArgPats.Pats [$4], vis, rhs parseState 3)
        // Check that 'SynPatForConstructorDecl' matches this correctly
        assert (match declPat with SynPatForConstructorDecl _ -> true | _ -> false)
        [ SynMemberDefn.Member(SynBinding (None, SynBindingKind.Normal, false, false, $1, grabXmlDoc(parseState, 3), valSynData, declPat, None, expr, m, DebugPointAtBinding.NoneAtInvisible), m) ] }
        
  | opt_attributes opt_declVisibility STATIC typeKeyword tyconDefn 
     {  if Option.isSome $2 then errorR(Error(FSComp.SR.parsVisibilityDeclarationsShouldComePriorToIdentifier(), rhs parseState 2))
        [ SynMemberDefn.NestedType($5, None, rhs2 parseState 1 5) ] }


/* A 'val' definition in an object type definition */
valDefnDecl:
  | VAL opt_mutable opt_access ident COLON  typ 
     {  let mRhs = rhs2 parseState 4 6
        let doc = grabXmlDoc(parseState, 4)
        let mValDecl = rhs2 parseState 1 6
        (fun rangeStart attribs isStatic -> 
            let mValDecl = unionRanges rangeStart mValDecl
            let fld = SynField(attribs, isStatic, Some $4, $6, $2, doc, $3, mRhs)
            [ SynMemberDefn.ValField(fld, mValDecl) ]) }


/* An auto-property definition in an object type definition */
autoPropsDefnDecl:
  | VAL opt_mutable opt_access ident opt_typ EQUALS typedSeqExprBlock classMemberSpfnGetSet
     { let doc = grabXmlDoc(parseState, 5)
       let mGetSetOpt, getSet = $8
       if $2 then
           errorR (Error (FSComp.SR.parsMutableOnAutoPropertyShouldBeGetSet (), rhs parseState 3))
       (fun attribs isStatic flags rangeStart ->
           let memberRange = unionRanges rangeStart $7.Range
           [ SynMemberDefn.AutoProperty(attribs, isStatic, $4, $5, getSet, flags, doc, $3, $7, mGetSetOpt, memberRange) ]) }


/* An optional type on an auto-property definition */
opt_typ:
   | /* EMPTY */ { None } 
   | COLON typ { Some $2 }


atomicPatternLongIdent:
  | UNDERSCORE DOT pathOp
     { if not (parseState.LexBuffer.SupportsFeature LanguageFeature.SingleUnderscorePattern) then
          raiseParseErrorAt (rhs parseState 2) (FSComp.SR.parsUnexpectedSymbolDot())
       let (LongIdentWithDots(lid, dotms)) = $3
       (None, LongIdentWithDots(ident("_", rhs parseState 1)::lid, rhs parseState 2::dotms)) }

  | GLOBAL DOT pathOp
     { let (LongIdentWithDots(lid, dotms)) = $3
       (None, LongIdentWithDots(ident(MangledGlobalName, rhs parseState 1) :: lid, rhs parseState 2 :: dotms)) }

  | pathOp
     { (None, $1) }

  | access UNDERSCORE DOT pathOp
     { if not (parseState.LexBuffer.SupportsFeature LanguageFeature.SingleUnderscorePattern) then
          raiseParseErrorAt (rhs parseState 3) (FSComp.SR.parsUnexpectedSymbolDot())
       let (LongIdentWithDots(lid, dotms)) = $4
       (Some($1), LongIdentWithDots(ident("_", rhs parseState 2)::lid, rhs parseState 3::dotms)) }  

  | access pathOp
     { (Some($1), $2) }


opt_access:
  | /* EMPTY */
     { None }

  | access
     { Some($1) } 


access:
  | PRIVATE
     { SynAccess.Private }

  | PUBLIC
     { SynAccess.Public }

  | INTERNAL
     { SynAccess.Internal }

/* only valid on 'NEW' */
opt_declVisibility:
  | access
     { Some($1) } 

  | /* EMPTY */
     { None }
  

opt_interfaceImplDefn:
  | WITH objectImplementationBlock declEnd
     { let members = $2
       let m = (rhs parseState 1, members) ||> unionRangeWithListBy (fun (mem:SynMemberDefn) -> mem.Range)
       Some (members, m) }

  | WITH
     { Some ([], rhs parseState 1) }

  | /* EMPTY */
     { None }


opt_classDefn: 
  | WITH classDefnBlock declEnd
     { $2 } 

  | /* EMPTY */
     { [] }


/* An 'inherits' definition in an object type definition */
inheritsDefn: 
  | INHERIT atomTypeNonAtomicDeprecated optBaseSpec
     { let mDecl = unionRanges (rhs parseState 1) (($2): SynType).Range 
       SynMemberDefn.Inherit($2, $3, mDecl) }

  | INHERIT atomTypeNonAtomicDeprecated opt_HIGH_PRECEDENCE_APP atomicExprAfterType optBaseSpec
     { let mDecl = unionRanges (rhs parseState 1) $4.Range 
       SynMemberDefn.ImplicitInherit($2, $4, $5, mDecl) }

  | INHERIT ends_coming_soon_or_recover
     { let mDecl = (rhs parseState 1)
       if not $2 then errorR(Error(FSComp.SR.parsTypeNameCannotBeEmpty(), mDecl))
       SynMemberDefn.Inherit(SynType.LongIdent(LongIdentWithDots([], [])), None, mDecl) }

optAsSpec: 
  | asSpec
      { Some($1) } 

  | /* EMPTY */
      { None }

asSpec: 
  | AS ident
     { $2 } 

optBaseSpec: 
  | baseSpec
     { Some($1) } 

  | /* EMPTY */
     { None }

baseSpec: 
  | AS ident 
      { if ($2).idText <> "base" then 
             errorR(Error(FSComp.SR.parsInheritDeclarationsCannotHaveAsBindings(), rhs2 parseState 1 2)) 
        ident("base", rhs parseState 2) } 
        
  | AS BASE 
      { errorR(Error(FSComp.SR.parsInheritDeclarationsCannotHaveAsBindings(), rhs2 parseState 1 2)) 
        ident("base", rhs parseState 2) } 


/* The members in an object expression or interface implementation */
objectImplementationBlock:
  | OBLOCKBEGIN objectImplementationMembers oblockend  
      { $2 }

  | OBLOCKBEGIN objectImplementationMembers recover 
      { if not $3 then reportParseErrorAt (rhs parseState 3) (FSComp.SR.parsUnexpectedEndOfFileObjectMembers())
        $2 }

  | objectImplementationMembers 
      { $1 }


/* The members in an object expression or interface implementation */
objectImplementationMembers:  
  | objectImplementationMember opt_seps objectImplementationMembers 
      { $1 @  $3 }

  | objectImplementationMember opt_seps 
      { $1 }


/* One member in an object expression or interface implementation */
objectImplementationMember: 
  | opt_attributes memberOrOverride memberCore opt_ODECLEND
     { let rangeStart = rhs parseState 1
       $3 None OverrideMemberFlags $1 rangeStart }

  | opt_attributes memberOrOverride autoPropsDefnDecl opt_ODECLEND
     { let rangeStart = rhs parseState 1
       $3 $1 false OverrideMemberFlags rangeStart }

  | opt_attributes memberOrOverride error 
      { [] } 

  | opt_attributes error memberCore opt_ODECLEND 
      { [] }


memberOrOverride: 
  | MEMBER {   } 
  | OVERRIDE {   }


/* The core of the right-hand-side of a simple type definition */
tyconDefnOrSpfnSimpleRepr: 

  /* type MyAlias = SomeTypeProvider<@"foo">    is a common error, special-case it */
  | opt_attributes opt_declVisibility path LQUOTE STRING recover     
     { errorR(Error(FSComp.SR.parsUnexpectedQuotationOperatorInTypeAliasDidYouMeanVerbatimString(), rhs parseState 4)) 
       SynTypeDefnSimpleRepr.TypeAbbrev (ParserDetail.ErrorRecovery, SynType.LongIdent($3), unionRanges (rhs parseState 1) $3.Range)  }

  /* A type abbreviation */
  | opt_attributes opt_declVisibility typ
     { if not (isNil $1) then errorR(Error(FSComp.SR.parsAttributesIllegalHere(), rhs parseState 1))
       if Option.isSome $2 then errorR(Error(FSComp.SR.parsTypeAbbreviationsCannotHaveVisibilityDeclarations(), rhs parseState 2))
       SynTypeDefnSimpleRepr.TypeAbbrev (ParserDetail.Ok, $3, unionRanges (rhs parseState 1) $3.Range) }

  /* A union type definition */
  | opt_attributes opt_declVisibility unionTypeRepr
     { if not (isNil $1) then errorR(Error(FSComp.SR.parsAttributesIllegalHere(), rhs parseState 1))
       let rangesOf3 = $3 |> List.map (function |Choice1Of2(ec)->ec.Range | Choice2Of2(uc)->uc.Range)
       let mWhole = (rhs2 parseState 1 2, rangesOf3) ||> List.fold unionRanges 
       if $3 |> List.exists (function Choice1Of2 _ -> true | _ -> false) then (
           if Option.isSome $2 then errorR(Error(FSComp.SR.parsEnumTypesCannotHaveVisibilityDeclarations(), rhs parseState 2));
           SynTypeDefnSimpleRepr.Enum ($3 |> List.choose (function 
                                              | Choice1Of2 data ->  
                                                Some(data) 
                                              | Choice2Of2(SynUnionCase(_, _, _, _, _, m)) -> 
                                                errorR(Error(FSComp.SR.parsAllEnumFieldsRequireValues(), m)); None),
                           mWhole)
       ) else 
           SynTypeDefnSimpleRepr.Union ($2,
                            $3 |> List.choose (function Choice2Of2 data -> Some(data) | Choice1Of2 _ -> failwith "huh?"),
                            mWhole) }

  /* A record type definition */
  | opt_attributes opt_declVisibility braceFieldDeclList
     { if not (isNil $1) then errorR(Error(FSComp.SR.parsAttributesIllegalHere(), rhs parseState 1))
       SynTypeDefnSimpleRepr.Record ($2, $3, lhs parseState) }

  /* An inline-assembly type definition, for FSharp.Core library only */
  | opt_attributes opt_declVisibility LPAREN inlineAssemblyTyconRepr rparen
     { if not (isNil $1) then errorR(Error(FSComp.SR.parsAttributesIllegalHere(), rhs parseState 1))
       libraryOnlyError (lhs parseState)
       if Option.isSome $2 then errorR(Error(FSComp.SR.parsInlineAssemblyCannotHaveVisibilityDeclarations(), rhs parseState 2))
       $4 }


/* The core of a record type definition */
braceFieldDeclList:
  | LBRACE  recdFieldDeclList rbrace
     { $2 }

  | LBRACE  recdFieldDeclList recover
     { reportParseErrorAt (rhs parseState 1) (FSComp.SR.parsUnmatchedBrace()) 
       $2 }

  | LBRACE  error rbrace
     { [] }

anonRecdType:
    | STRUCT braceBarFieldDeclListCore
        { $2, true }
    | braceBarFieldDeclListCore
        { $1, false }

/* The core of a record type definition */
braceBarFieldDeclListCore:
  | LBRACE_BAR  recdFieldDeclList bar_rbrace
     { $2 }

  | LBRACE_BAR  recdFieldDeclList recover
     { reportParseErrorAt (rhs parseState 1) (FSComp.SR.parsUnmatchedBraceBar()) 
       $2 }

  | LBRACE_BAR error bar_rbrace
     { [] }

inlineAssemblyTyconRepr:
  | HASH stringOrKeywordString HASH 
     { libraryOnlyError (lhs parseState)
       let lhsm = lhs parseState
       let s, _ = $2
       let ilType = ParseAssemblyCodeType s parseState.LexBuffer.SupportsFeature (rhs parseState 2)
       SynTypeDefnSimpleRepr.LibraryOnlyILAssembly (box ilType, lhsm) }

classOrInterfaceOrStruct: 
  | CLASS 
     { SynTypeDefnKind.Class } 

  | INTERFACE
     { SynTypeDefnKind.Interface } 

  | STRUCT
     { SynTypeDefnKind.Struct }

interfaceMember: 
  | INTERFACE { } 
  | OINTERFACE_MEMBER    { }

tyconNameAndTyparDecls:  
  | opt_access path 
      { [], $2.Lid, false, [], $1, grabXmlDoc(parseState, 2) }

  | opt_access prefixTyparDecls  path
      { $2, $3.Lid, false, [], $1, grabXmlDoc(parseState, 2) }

  | opt_access path postfixTyparDecls 
      { let tps, tpcs = $3 
        tps, $2.Lid, true, tpcs, $1, grabXmlDoc(parseState, 2) }

prefixTyparDecls:
  | typar { [ SynTyparDecl([], $1) ] }
  | LPAREN typarDeclList rparen {  List.rev $2 }

typarDeclList: 
  | typarDeclList COMMA typarDecl { $3 :: $1 } 
  | typarDecl { [$1] }

typarDecl : 
  | opt_attributes typar 
      { SynTyparDecl($1, $2) }

/* Any tokens in this grammar must be added to the lex filter rule 'peekAdjacentTypars' */
/* See the F# specification "Lexical analysis of type applications and type parameter definitions" */
postfixTyparDecls: 
  | opt_HIGH_PRECEDENCE_TYAPP LESS typarDeclList opt_typeConstraints GREATER 
      { if not $2 then warning(Error(FSComp.SR.parsNonAdjacentTypars(), rhs2 parseState 2 5))
        List.rev $3, $4 }

/* Any tokens in this grammar must be added to the lex filter rule 'peekAdjacentTypars' */
/* See the F# specification "Lexical analysis of type applications and type parameter definitions" */
explicitValTyparDeclsCore: 
  | typarDeclList COMMA DOT_DOT 
      { (List.rev $1, true) }

  | typarDeclList 
      { (List.rev $1, false) }

  | /* EMPTY */
      { ([], false) }

explicitValTyparDecls: 
  | opt_HIGH_PRECEDENCE_TYAPP LESS explicitValTyparDeclsCore opt_typeConstraints GREATER 
      { if not $2 then warning(Error(FSComp.SR.parsNonAdjacentTypars(), rhs2 parseState 2 5))
        let tps, flex = $3 
        SynValTyparDecls(tps, flex, $4) }

opt_explicitValTyparDecls: 
  | explicitValTyparDecls 
      { $1 } 
  |       
      { SynValTyparDecls([], true, []) }

opt_explicitValTyparDecls2: 
  | explicitValTyparDecls 
      { Some $1 } 

  | /* EMPTY */      
      { None }

/* Any tokens in this grammar must be added to the lex filter rule 'peekAdjacentTypars' */
/* See the F# specification "Lexical analysis of type applications and type parameter definitions" */
opt_typeConstraints:
  | /* EMPTY */
     { [] }

  | WHEN typeConstraints 
     { List.rev $2 }

/* Any tokens in this grammar must be added to the lex filter rule 'peekAdjacentTypars' */
/* See the F# specification "Lexical analysis of type applications and type parameter definitions" */
typeConstraints: 
  | typeConstraints AND typeConstraint
     { $3 :: $1 } 

  | typeConstraint
     { [$1] }

/* Any tokens in this grammar must be added to the lex filter rule 'peekAdjacentTypars' */
/* See the F# specification "Lexical analysis of type applications and type parameter definitions" */
typeConstraint: 
  | DEFAULT typar COLON typ 
     { libraryOnlyError (lhs parseState); SynTypeConstraint.WhereTyparDefaultsToType($2, $4, lhs parseState) }

  | typar COLON_GREATER typ 
     { SynTypeConstraint.WhereTyparSubtypeOfType($1, $3, lhs parseState) }

  | typar COLON STRUCT 
     { SynTypeConstraint.WhereTyparIsValueType($1, lhs parseState) }

  | typar COLON IDENT STRUCT 
     { if $3 <> "not" then reportParseErrorAt (rhs parseState 3) (FSComp.SR.parsUnexpectedIdentifier($3))  
       SynTypeConstraint.WhereTyparIsReferenceType($1, lhs parseState) }

  | typar COLON NULL 
     { SynTypeConstraint.WhereTyparSupportsNull($1, lhs parseState) }

  | typar COLON IDENT NULL
      { if $3 <> "not" then reportParseErrorAt (rhs parseState 3) (FSComp.SR.parsUnexpectedIdentifier($3))  
        WhereTyparNotSupportsNull($1, lhs parseState) }

  | typar COLON LPAREN classMemberSpfn rparen 
     { let tp = $1
       SynTypeConstraint.WhereTyparSupportsMember([ SynType.Var(tp, tp.Range) ], $4, lhs parseState) }

  | LPAREN typarAlts rparen COLON LPAREN classMemberSpfn rparen 
     { SynTypeConstraint.WhereTyparSupportsMember(List.rev($2), $6, lhs parseState) }

  | typar COLON DELEGATE typeArgsNoHpaDeprecated
     { let _ltm, _gtm, args, _commas, mWhole = $4
       SynTypeConstraint.WhereTyparIsDelegate($1, args, unionRanges $1.Range mWhole) }

  | typar COLON IDENT typeArgsNoHpaDeprecated
     { match $3 with 
       | "enum" ->
           let _ltm, _gtm, args, _commas, mWhole = $4
           SynTypeConstraint.WhereTyparIsEnum($1, args, unionRanges $1.Range mWhole)
       | nm -> raiseParseErrorAt (rhs parseState 3) (FSComp.SR.parsUnexpectedIdentifier(nm)) }

  | typar COLON IDENT 
     { match $3 with 
       | "comparison" -> SynTypeConstraint.WhereTyparIsComparable($1, lhs parseState)
       | "equality" -> SynTypeConstraint.WhereTyparIsEquatable($1, lhs parseState)
       | "unmanaged" -> SynTypeConstraint.WhereTyparIsUnmanaged($1, lhs parseState)
       | nm -> raiseParseErrorAt (rhs parseState 3) (FSComp.SR.parsUnexpectedIdentifier(nm)) }

typarAlts:
  | typarAlts OR appType
     { $3 :: $1 }

  | appType
     { [$1] }	

/* The core of a union type definition */
unionTypeRepr:
  /* Note the next three rules are required to disambiguate this from type x = y */
  /* Attributes can only appear on a single constructor if you've used a | */
  | barAndgrabXmlDoc attrUnionCaseDecls  
     { $2 $1 }

  | firstUnionCaseDeclOfMany barAndgrabXmlDoc attrUnionCaseDecls  
     { $1 :: $3 $2 }

  | firstUnionCaseDecl 
     { [$1] } 

barAndgrabXmlDoc : 
  | BAR
     { grabXmlDoc(parseState, 1) }

attrUnionCaseDecls: 
  | attrUnionCaseDecl barAndgrabXmlDoc attrUnionCaseDecls
     { (fun xmlDoc -> $1 xmlDoc  :: $3 $2) } 

  | attrUnionCaseDecl
     { (fun xmlDoc -> [ $1 xmlDoc ]) }

/* The core of a union case definition */
attrUnionCaseDecl:
  | opt_attributes opt_access unionCaseName
      { if Option.isSome $2 then errorR(Error(FSComp.SR.parsUnionCasesCannotHaveVisibilityDeclarations(), rhs parseState 2))
        let mDecl = rhs parseState 3
        (fun xmlDoc -> Choice2Of2 (SynUnionCase ( $1, $3, SynUnionCaseKind.Fields [], xmlDoc, None, mDecl))) }

  | opt_attributes opt_access unionCaseName OF unionCaseRepr
      { if Option.isSome $2 then errorR(Error(FSComp.SR.parsUnionCasesCannotHaveVisibilityDeclarations(), rhs parseState 2))
        let mDecl = rhs2 parseState 1 5
        (fun xmlDoc -> Choice2Of2 (SynUnionCase ( $1, $3, SynUnionCaseKind.Fields $5, xmlDoc, None, mDecl))) }

  | opt_attributes opt_access unionCaseName OF recover
      { if Option.isSome $2 then errorR(Error(FSComp.SR.parsUnionCasesCannotHaveVisibilityDeclarations(), rhs parseState 2))
        let mDecl = rhs2 parseState 1 4
        (fun xmlDoc -> Choice2Of2 (SynUnionCase ( $1, $3, SynUnionCaseKind.Fields [], xmlDoc, None, mDecl))) }

  | opt_attributes opt_access unionCaseName COLON topType
      { if Option.isSome $2 then errorR(Error(FSComp.SR.parsUnionCasesCannotHaveVisibilityDeclarations(), rhs parseState 2))
        libraryOnlyWarning(lhs parseState)
        let mDecl = rhs2 parseState 1 5
        (fun xmlDoc -> Choice2Of2 (SynUnionCase ( $1, $3, SynUnionCaseKind.FullType $5, xmlDoc, None, mDecl))) }

  | opt_attributes opt_access unionCaseName EQUALS constant
      { if Option.isSome $2 then errorR(Error(FSComp.SR.parsEnumFieldsCannotHaveVisibilityDeclarations(), rhs parseState 2))
        let mDecl = rhs2 parseState 1 5
        (fun xmlDoc -> Choice1Of2 (SynEnumCase ( $1, $3, $5, xmlDoc, mDecl))) } 

/* The name of a union case */
unionCaseName: 
  | nameop  
      { $1 } 

  | LPAREN COLON_COLON rparen  
      {  ident(opNameCons, rhs parseState 2) }  

  | LPAREN LBRACK RBRACK  rparen  
      {  ident(opNameNil, rhs2 parseState 2 3) }  

firstUnionCaseDeclOfMany: 
  | ident opt_OBLOCKSEP
      { Choice2Of2 (SynUnionCase ( [], $1, SynUnionCaseKind.Fields [], PreXmlDoc.Empty, None, rhs parseState 1)) } 

  | ident EQUALS constant opt_OBLOCKSEP
      { Choice1Of2 (SynEnumCase ([], $1, $3, PreXmlDoc.Empty, rhs2 parseState 1 3)) }

  | firstUnionCaseDecl opt_OBLOCKSEP
      { $1 }

firstUnionCaseDecl: 
  | ident OF unionCaseRepr  
     { Choice2Of2 (SynUnionCase ( [], $1, SynUnionCaseKind.Fields $3, PreXmlDoc.Empty, None, rhs2 parseState 1 3)) } 

  | ident EQUALS constant opt_OBLOCKSEP
      { Choice1Of2 (SynEnumCase ([], $1, $3, PreXmlDoc.Empty, rhs2 parseState 1 3))  }

unionCaseReprElements:
  | unionCaseReprElement STAR unionCaseReprElements
     { $1 :: $3 }

  | unionCaseReprElement %prec prec_toptuptyptail_prefix
     { [$1] }

unionCaseReprElement:
  | ident COLON appType
     { let wholeRange = rhs2 parseState 1 3
       mkSynNamedField($1, $3, wholeRange) }

  | appType
     { mkSynAnonField $1 }

unionCaseRepr:
  | braceFieldDeclList
     { errorR(Deprecated(FSComp.SR.parsConsiderUsingSeparateRecordType(), lhs parseState)) 
       $1 }

  | unionCaseReprElements 
     { $1 }

/* A list of field declarations in a record type */
recdFieldDeclList: 
  | recdFieldDecl seps recdFieldDeclList 
     { $1 :: $3 } 

  | recdFieldDecl opt_seps           
     { [$1] }

/* A field declaration in a record type */
recdFieldDecl: 
  | opt_attributes fieldDecl
     { let wholeRange = rhs2 parseState 1 2
       let fld = $2 $1 false wholeRange
       let (SynField (a, b, c, d, e, f, vis, wholeRange)) = fld
       if Option.isSome vis then errorR (Error (FSComp.SR.parsRecordFieldsCannotHaveVisibilityDeclarations (), rhs parseState 2))
       SynField (a, b, c, d, e, f, None, wholeRange) }

/* Part of a field or val declaration in a record type or object type */
fieldDecl: 
  | opt_mutable opt_access ident COLON  typ 
     { let xmlDoc = grabXmlDoc (parseState, 3)
       fun attrs stat wholeRange -> SynField(attrs, stat, Some $3, $5, $1, xmlDoc, $2, wholeRange) }

/* An exception definition */
exconDefn: 
  | exconCore opt_classDefn 
     { SynExceptionDefn($1, $2, ($1.Range, $2) ||> unionRangeWithListBy (fun cd -> cd.Range) ) }

/* Part of an exception definition */
exceptionAndGrabDoc:
  | EXCEPTION
     { grabXmlDoc(parseState, 1) }
  
/* Part of an exception definition */
exconCore: 
  | exceptionAndGrabDoc opt_attributes opt_access exconIntro exconRepr 
     { SynExceptionDefnRepr($2, $4, $5, $1, $3, (match $5 with None -> rhs2 parseState 1 4 | Some p -> unionRanges (rangeOfLongIdent p) (rhs2 parseState 1 4))) }
  
/* Part of an exception definition */
exconIntro:
  | ident
      { SynUnionCase([], $1, SynUnionCaseKind.Fields [], PreXmlDoc.Empty, None, lhs parseState) }

  | ident OF unionCaseRepr
      { SynUnionCase([], $1, SynUnionCaseKind.Fields $3, PreXmlDoc.Empty, None, lhs parseState) }

  | ident OF recover
      { SynUnionCase([], $1, SynUnionCaseKind.Fields [], PreXmlDoc.Empty, None, lhs parseState) }

exconRepr: 
  | /* EMPTY */
     { None }

  | EQUALS path
     { Some ($2.Lid) }

/*-------------------------------------------------------------------------*/
/* F# Definitions, Types, Patterns and Expressions  */

/* A 'let ...' or 'do ...' statement in the non-#light syntax */
defnBindings: 
  | LET opt_rec localBindings 
      { let mLetKwd = rhs parseState 1 
        let isUse = $1
        let isRec = $2 
        let localBindingsLastRangeOpt, localBindingsBuilder = $3
        
        // Calculate the precise range of the binding set, up to the end of the last r.h.s. expression
        let bindingSetRange = 
            match localBindingsLastRangeOpt with 
            | None -> rhs2 parseState 1 2 (* there was some error - this will be an approximate range *)
            | Some lastRange -> unionRanges mLetKwd lastRange

        // The first binding swallows any attributes prior to the 'let'
        BindingSetPreAttrs(mLetKwd, isRec, isUse,
            (fun attrs vis -> 
                // apply the builder
                let binds = localBindingsBuilder attrs vis mLetKwd
                if not isRec && not (isNilOrSingleton binds) then 
                      reportParseErrorAt mLetKwd (FSComp.SR.parsLetAndForNonRecBindings())
                [], binds),
            bindingSetRange) }

  | cPrototype
      { let bindRange = lhs parseState
        BindingSetPreAttrs(bindRange, false, false, $1, bindRange)  }


/* A 'do ...' statement in the non-#light syntax */
doBinding:
  | DO typedSeqExprBlock 
      { let mDoKwd = rhs parseState 1 
        let mWhole = unionRanges mDoKwd $2.Range
        // any attributes prior to the 'let' are left free, e.g. become top-level attributes 
        // associated with the module, 'main' function or assembly depending on their target 
        BindingSetPreAttrs(mDoKwd, false, false, (fun attrs vis -> attrs, [mkSynDoBinding (vis, true, $2, mWhole)]), mWhole) }


/* A 'let ....' binding in the #light syntax */
hardwhiteLetBindings: 
  | OLET opt_rec localBindings hardwhiteDefnBindingsTerminator
      { let mLetKwd = rhs parseState 1 
        let isUse = $1
        let isRec = $2
        $4 (if isUse then "use" else "let") mLetKwd  // report unterminated error 
        
        let localBindingsLastRangeOpt, localBindingsBuilder = $3
        
        // Calculate the precise range of the binding set, up to the end of the last r.h.s. expression
        let bindingSetRange = 
            match localBindingsLastRangeOpt with 
            | None -> rhs parseState 1 (* there was some error - this will be an approximate range *)
            | Some lastRange -> unionRanges mLetKwd lastRange

        // the first binding swallow any attributes prior to the 'let' 
        BindingSetPreAttrs(mLetKwd, isRec, isUse,
          (fun attrs vis ->
            let binds = localBindingsBuilder attrs vis mLetKwd
            if not isRec && not (isNilOrSingleton binds) then
                reportParseErrorAt mLetKwd (FSComp.SR.parsLetAndForNonRecBindings())
            [], binds),
          bindingSetRange), (unionRanges mLetKwd bindingSetRange) }


/* A 'do ...' statement */
hardwhiteDoBinding: 
  | ODO typedSeqExprBlock hardwhiteDefnBindingsTerminator          
      { let mLetKwd = rhs parseState 1 
        let bindingSetRange = unionRanges mLetKwd $2.Range 
        let seqPt = DebugPointAtBinding.NoneAtDo 
        // any attributes prior to the 'let' are left free, e.g. become top-level attributes 
        // associated with the module, 'main' function or assembly depending on their target 
        BindingSetPreAttrs(mLetKwd, false, false, (fun attrs vis -> attrs, [mkSynDoBinding (vis, true, $2, bindingSetRange)]), bindingSetRange), $2 }


/* The bindings in a class type definition */
classDefnBindings: 
  | defnBindings
     { $1 }

  | doBinding
     { $1 }

  | hardwhiteLetBindings
     { let b, m = $1 in b } 

  | hardwhiteDoBinding
     { fst $1 }


/* The terminator for a 'let ....' binding in the #light syntax */
hardwhiteDefnBindingsTerminator:
  |  ODECLEND
     { (fun _ m -> ()) }

  |  recover 
     { (fun kwd m ->
         let msg = 
             match kwd with 
             | "let!" -> FSComp.SR.parsUnmatchedLetBang() 
             | "use!" -> FSComp.SR.parsUnmatchedUseBang() 
             | "use" -> FSComp.SR.parsUnmatchedUse() 
             | _ (*"let" *) -> FSComp.SR.parsUnmatchedLet()
         reportParseErrorAt m msg) }

/* An 'extern' DllImport function definition in C-style syntax */
cPrototype: 
  | EXTERN cRetType opt_access ident opt_HIGH_PRECEDENCE_APP LPAREN cArgs rparen 
      { let rty, vis, nm, args  = $2, $3, $4, $7 
        let xmlDoc = grabXmlDoc(parseState, 1) 
        let nmm = rhs parseState 3 
        let argsm = rhs parseState 6 
        let mBindLhs = lhs parseState
        let mWhole = lhs parseState
        let mRhs = lhs parseState 
        let rhsExpr = SynExpr.App (ExprAtomicFlag.NonAtomic,
                                  false,
                                  SynExpr.Ident (ident("failwith", rhs parseState 6)),
                                  SynExpr.Const (SynConst.String("extern was not given a DllImport attribute", SynStringKind.Regular, rhs parseState 8), rhs parseState 8),
                                  mRhs)
        (fun attrs _ -> 
            let bindingId = SynPat.LongIdent (LongIdentWithDots([nm], []), None, Some noInferredTypars, SynArgPats.Pats [SynPat.Tuple(false, args, argsm)], vis, nmm)
            let binding = mkSynBinding 
                              (xmlDoc, bindingId) 
                              (vis, false, false, mBindLhs, DebugPointAtBinding.NoneAtInvisible, Some rty, rhsExpr, mRhs, [], attrs, None)
            [], [binding]) }

/* A list of arguments in an 'extern' DllImport function definition */
cArgs: 
  | cMoreArgs 
     { List.rev $1 }

  | cArg 
     { [$1] }
  |       
     { [] }
  

/* Part of the list of arguments in an 'extern' DllImport function definition */
cMoreArgs: 
  | cMoreArgs COMMA cArg 
     { $3 :: $1 }

  | cArg COMMA cArg 
     { [$3; $1] }


/* A single argument in an 'extern' DllImport function definition */
cArg: 
  | opt_attributes cType       
     { let m = lhs parseState in SynPat.Typed(SynPat.Wild m, $2, m) |> addAttribs $1 }

  | opt_attributes cType ident 
     { let m = lhs parseState in SynPat.Typed(SynPat.Named (SynPat.Wild m, $3, false, None, m), $2, m) |> addAttribs $1 }

/* An type in an 'extern' DllImport function definition */
cType: 
  | path      
     { let m = $1.Range
       SynType.App(SynType.LongIdent($1), None, [], [], None, false, m) } 

  | cType opt_HIGH_PRECEDENCE_APP LBRACK RBRACK 
     { let m = lhs parseState 
       SynType.App(SynType.LongIdent(LongIdentWithDots([ident("[]", m)], [])), None, [$1], [], None, true, m) } 

  | cType STAR 
     { let m = lhs parseState 
       SynType.App(SynType.LongIdent(LongIdentWithDots([ident("nativeptr", m)], [])), None, [$1], [], None, true, m) } 

  | cType QMARK
    { SynType.WithNull($1, false, lhs parseState) }

  | cType AMP  
     { let m = lhs parseState 
       SynType.App(SynType.LongIdent(LongIdentWithDots([ident("byref", m)], [])), None, [$1], [], None, true, m) } 

  | VOID STAR 
     { let m = lhs parseState 
       SynType.App(SynType.LongIdent(LongIdentWithDots([ident("nativeint", m)], [])), None, [], [], None, true, m) } 


/* A return type in an 'extern' DllImport function definition */
cRetType: 
  | opt_attributes cType 
     { SynReturnInfo(($2, SynArgInfo($1, false, None)), rhs parseState 2) }

  | opt_attributes VOID  
     { let m = rhs parseState 2 
       SynReturnInfo((SynType.App(SynType.LongIdent(LongIdentWithDots([ident("unit", m)], [])), None, [], [], None, false, m), SynArgInfo($1, false, None)), m) } 


localBindings: 
  | attr_localBinding moreLocalBindings 
      { let (moreBindings, moreBindingRanges) = List.unzip $2
        let moreLocalBindingsLastRange = if moreBindingRanges.IsEmpty then None else Some (List.last moreBindingRanges)
        match $1 with 
        | Some (localBindingRange, attrLocalBindingBuilder) -> 
           let lastRange = 
               match moreLocalBindingsLastRange with 
               | None -> localBindingRange 
               | Some m -> m
           Some lastRange, (fun attrs vis mLetKwd -> attrLocalBindingBuilder attrs vis mLetKwd true ::  moreBindings)
        | None -> 
           moreLocalBindingsLastRange, (fun _attrs _vis _letm -> moreBindings) }


moreLocalBindings: 
  | AND attr_localBinding moreLocalBindings 
      { let mLetKwd = rhs parseState 1
        (match $2 with 
         | Some (localBindingRange, attrLocalBindingBuilder) -> (attrLocalBindingBuilder [] None mLetKwd false, localBindingRange) :: $3 
         | None -> $3) }

  | %prec prec_no_more_attr_bindings 
      { [] }


/* A single binding, possibly with custom attributes */
attr_localBinding: 
  | opt_attributes localBinding 
      { let attrs2 = $1
        let localBindingRange, localBindingBuilder = $2
        let attrLocalBindingBuilder = (fun attrs vis mLetKwd _ -> localBindingBuilder (attrs@attrs2) vis mLetKwd)
        Some(localBindingRange, attrLocalBindingBuilder) }

  | error 
      { None }


/* A single binding in an expression or definition */
localBinding: 
  | opt_inline opt_mutable bindingPattern  opt_topReturnTypeWithTypeConstraints EQUALS  typedExprWithStaticOptimizationsBlock 
      { let (expr:SynExpr), opts = $6
        let eqm = rhs parseState 5 
        let mRhs = expr.Range 
        let optReturnType = $4 
        let bindingBuilder, mBindLhs = $3 
        let localBindingRange = unionRanges (rhs2 parseState 1 5) mRhs
        let localBindingBuilder = 
          (fun attrs vis mLetKwd -> 
            let mWhole = unionRanges mLetKwd mRhs
            let spBind = if IsControlFlowExpression expr then DebugPointAtBinding.NoneAtLet else DebugPointAtBinding.Yes mWhole
            bindingBuilder (vis, $1, $2, mBindLhs, spBind, optReturnType, expr, mRhs, opts, attrs, None))
        localBindingRange, localBindingBuilder }

  | opt_inline opt_mutable bindingPattern  opt_topReturnTypeWithTypeConstraints EQUALS  error
      { let mWhole = rhs2 parseState 1 5 
        let mRhs = rhs parseState 5
        let optReturnType = $4 
        let bindingBuilder, mBindLhs = $3 
        let localBindingBuilder = 
          (fun attrs vis mLetKwd -> 
            let spBind = DebugPointAtBinding.Yes (unionRanges mLetKwd mRhs)
            let eqm = rhs parseState 5
            let zeroWidthAtEnd = eqm.EndRange
            bindingBuilder (vis, $1, $2, mBindLhs, spBind, optReturnType, arbExpr("localBinding1", zeroWidthAtEnd), mRhs, [], attrs, None))  
        mWhole, localBindingBuilder }

  | opt_inline opt_mutable bindingPattern  opt_topReturnTypeWithTypeConstraints recover
      { if not $5 then reportParseErrorAt (rhs parseState 5) (FSComp.SR.parsUnexpectedEndOfFileDefinition())
        let optReturnType = $4 
        let mWhole = rhs2 parseState 1 (match optReturnType with None -> 3 | _ -> 4)
        let mRhs = mWhole.EndRange  // zero-width range at end of last good token
        let bindingBuilder, mBindLhs = $3 
        let localBindingBuilder = 
          (fun attrs vis mLetKwd -> 
            let spBind = DebugPointAtBinding.Yes (unionRanges mLetKwd mRhs)
            bindingBuilder (vis, $1, $2, mBindLhs, spBind, optReturnType, arbExpr("localBinding2", mRhs), mRhs, [], attrs, None))  
        mWhole, localBindingBuilder }


/* A single expression with an optional type annotation, and an optional static optimization block */
typedExprWithStaticOptimizationsBlock: 
  | OBLOCKBEGIN typedExprWithStaticOptimizations oblockend 
      { $2 }

  | OBLOCKBEGIN typedExprWithStaticOptimizations recover 
      { if not $3 then reportParseErrorAt (rhs parseState 3) (FSComp.SR.parsUnexpectedEndOfFile())
        let a, b = $2
        (exprFromParseError a, b) }

  | typedExprWithStaticOptimizations 
      { $1 }

typedExprWithStaticOptimizations : 
  | typedSeqExpr opt_staticOptimizations
      { $1, List.rev $2 }

opt_staticOptimizations: 
  | opt_staticOptimizations staticOptimization
      { $2 :: $1 } 

  | /* EMPTY */
      { [] }

staticOptimization: 
  | WHEN staticOptimizationConditions EQUALS typedSeqExprBlock
      { ($2, $4) }

staticOptimizationConditions: 
  | staticOptimizationConditions AND staticOptimizationCondition
      { $3 :: $1 } 

  | staticOptimizationCondition
      { [$1 ] }

staticOptimizationCondition: 
  | typar COLON typ
      { SynStaticOptimizationConstraint.WhenTyparTyconEqualsTycon($1, $3, lhs parseState) }

  | typar STRUCT
      { SynStaticOptimizationConstraint.WhenTyparIsStruct($1, lhs parseState) }

rawConstant: 
  | INT8
    { if snd $1 then errorR(Error(FSComp.SR.lexOutsideEightBitSigned(), lhs parseState))
      SynConst.SByte (fst $1) } 

  | UINT8
    { SynConst.Byte $1 } 

  | INT16
    { if snd $1 then errorR(Error(FSComp.SR.lexOutsideSixteenBitSigned(), lhs parseState))
      SynConst.Int16 (fst $1) } 

  | UINT16
    { SynConst.UInt16 $1 } 

  | INT32
    { if snd $1 then errorR(Error(FSComp.SR.lexOutsideThirtyTwoBitSigned(), lhs parseState))
      SynConst.Int32 (fst $1) } 

  | UINT32
    { SynConst.UInt32 $1 } 

  | INT64
    { if snd $1 then errorR(Error(FSComp.SR.lexOutsideSixtyFourBitSigned(), lhs parseState))
      SynConst.Int64 (fst $1) } 

  | UINT64
    { SynConst.UInt64 $1 } 

  | NATIVEINT
    { if snd $1 then errorR(Error(FSComp.SR.lexOutsideNativeSigned(), lhs parseState))
      SynConst.IntPtr (fst $1) } 

  | UNATIVEINT
    { SynConst.UIntPtr $1 } 

  | IEEE32
    { SynConst.Single $1 } 

  | IEEE64
    { SynConst.Double $1 } 

  | CHAR
    { SynConst.Char $1 } 

  | DECIMAL
    { SynConst.Decimal $1 } 

  | BIGNUM
    { SynConst.UserNum $1 } 

  | stringOrKeywordString
    { let s, synStringKind = $1
      SynConst.String (s, synStringKind, lhs parseState) } 

  | BYTEARRAY
    { let (v, synByteStringKind, _) = $1
      SynConst.Bytes (v, synByteStringKind, lhs parseState) }

rationalConstant:
  | INT32 INFIX_STAR_DIV_MOD_OP INT32
    { if $2 <> "/" then reportParseErrorAt (rhs parseState 2) (FSComp.SR.parsUnexpectedOperatorForUnitOfMeasure())
      if fst $3 = 0 then reportParseErrorAt (rhs parseState 3) (FSComp.SR.parsIllegalDenominatorForMeasureExponent())
      if (snd $1) || (snd $3) then errorR(Error(FSComp.SR.lexOutsideThirtyTwoBitSigned(), lhs parseState))
      SynRationalConst.Rational(fst $1, fst $3, lhs parseState) }

  | MINUS INT32 INFIX_STAR_DIV_MOD_OP INT32 
    { if $3 <> "/" then reportParseErrorAt (rhs parseState 3) (FSComp.SR.parsUnexpectedOperatorForUnitOfMeasure())
      if fst $4 = 0 then reportParseErrorAt (rhs parseState 4) (FSComp.SR.parsIllegalDenominatorForMeasureExponent())
      if (snd $2) || (snd $4) then errorR(Error(FSComp.SR.lexOutsideThirtyTwoBitSigned(), lhs parseState))
      SynRationalConst.Negate(SynRationalConst.Rational(fst $2, fst $4, lhs parseState)) }

  | INT32
    { if snd $1 then errorR(Error(FSComp.SR.lexOutsideThirtyTwoBitSigned(), lhs parseState))
      SynRationalConst.Integer(fst $1) }

  | MINUS INT32
    { if snd $2 then errorR(Error(FSComp.SR.lexOutsideThirtyTwoBitSigned(), lhs parseState))
      SynRationalConst.Negate(SynRationalConst.Integer(fst $2)) }

atomicUnsignedRationalConstant:
  | INT32 { if snd $1 then errorR(Error(FSComp.SR.lexOutsideThirtyTwoBitSigned(), lhs parseState))
            SynRationalConst.Integer(fst $1) }

  | LPAREN rationalConstant rparen
    { $2 }

atomicRationalConstant:
  | atomicUnsignedRationalConstant { $1 }

  | MINUS atomicUnsignedRationalConstant
    { SynRationalConst.Negate($2) }

constant: 
  | rawConstant
    { $1 }

  | rawConstant HIGH_PRECEDENCE_TYAPP measureTypeArg
    { SynConst.Measure($1, $3) }

bindingPattern:
  | headBindingPattern
     
      { // Adds a grab point at the start of the binding, so as not to include XML doc comments on the arguments
        let xmlDoc = LexbufLocalXmlDocStore.GrabXmlDocBeforeMarker(parseState.LexBuffer, (lhs parseState).StartRange)
        // Adds grab point at the end of the binding head, so subsequent types don't erroneously include argument doc comemnts
        grabXmlDoc(parseState, 1) |> ignore
     
        mkSynBinding (xmlDoc, $1), rhs parseState 1 }

// Subset of patterns allowed to be used in implicit ctors.
// For a better error recovery we could replace these rules with the actual SynPat parsing
// and use allowed patterns only at a later analysis stage reporting errors along the way.
simplePattern:
  | ident
      { let m = rhs parseState 1 
        SynPat.Named(SynPat.Wild m, $1, false, None, m) }

  | QMARK ident
      { SynPat.OptionalVal($2, rhs parseState 2) }

  | simplePattern COLON typeWithTypeConstraints
      { SynPat.Typed($1, $3, lhs parseState) }

  | attributes simplePattern %prec paren_pat_attribs
      { SynPat.Attrib($2, $1, lhs parseState) }

simplePatternCommaList:
  | simplePattern
      { $1 }

  | simplePattern COMMA simplePatternCommaList
      { match $3 with
        | SynPat.Tuple(_, pats, _) -> SynPat.Tuple(false, $1 :: pats, rhs2 parseState 1 3)
        | _ -> SynPat.Tuple(false, [$1; $3], rhs2 parseState 1 3) }

simplePatterns:
  | LPAREN simplePatternCommaList rparen
      { let parenPat = SynPat.Paren($2, rhs2 parseState 1 3)
        let simplePats, _ = SimplePatsOfPat parseState.SynArgNameGenerator parenPat
        simplePats }

  | LPAREN rparen
      { let pat = SynPat.Const(SynConst.Unit, rhs2 parseState 1 2)
        let simplePats, _ = SimplePatsOfPat parseState.SynArgNameGenerator pat
        simplePats }

  | LPAREN simplePatternCommaList recover
      { reportParseErrorAt (rhs parseState 1) (FSComp.SR.parsUnmatchedParen())
        let parenPat = SynPat.Paren(SynPat.Tuple(false, [], rhs2 parseState 1 2), rhs2 parseState 1 2) // todo: report parsed pats anyway?
        let simplePats, _ = SimplePatsOfPat parseState.SynArgNameGenerator parenPat
        simplePats }

  | LPAREN error rparen
      { let parenPat = SynPat.Paren(SynPat.Wild(rhs parseState 2), rhs2 parseState 1 3) // silent recovery
        let simplePats, _ = SimplePatsOfPat parseState.SynArgNameGenerator parenPat
        simplePats }

  | LPAREN recover
      { reportParseErrorAt (rhs parseState 1) (FSComp.SR.parsUnmatchedParen())
        let pat = SynPat.Wild(lhs parseState)
        let simplePats, _ = SimplePatsOfPat parseState.SynArgNameGenerator pat
        simplePats }


headBindingPattern:
  | headBindingPattern AS ident 
      { SynPat.Named ($1, $3, false, None, rhs2 parseState 1 3) }

  | headBindingPattern BAR headBindingPattern  
      { SynPat.Or($1, $3, rhs2 parseState 1 3) }

  | headBindingPattern COLON_COLON  headBindingPattern 
      { SynPat.LongIdent (LongIdentWithDots(mkSynCaseName (rhs parseState 2) opNameCons, []), None, None, SynArgPats.Pats [SynPat.Tuple (false, [$1;$3], rhs2 parseState 1 3)], None, lhs parseState) }

  | tuplePatternElements  %prec pat_tuple 
      { SynPat.Tuple(false, List.rev $1, lhs parseState) }

  | conjPatternElements   %prec pat_conj
      { SynPat.Ands(List.rev $1, lhs parseState) }

  | constrPattern 
      { $1 }

tuplePatternElements: 
  | tuplePatternElements COMMA headBindingPattern 
      { $3 :: $1 }

  | headBindingPattern COMMA headBindingPattern 
      { $3 :: $1 :: [] }

conjPatternElements: 
  | conjPatternElements AMP headBindingPattern 
     { $3 :: $1 }

  | headBindingPattern AMP headBindingPattern 
     { $3 :: $1 :: [] }

namePatPairs:
   | namePatPair opt_seps
     { [$1], lhs parseState }

   | namePatPair seps namePatPairs
     { let (rs, _) = $3 in ($1 :: rs), lhs parseState }

namePatPair:
   | ident EQUALS parenPattern
     { ($1, $3) }

constrPattern:
  | atomicPatternLongIdent explicitValTyparDecls                                                          
      { let vis, lid = $1 in SynPat.LongIdent (lid, None, Some $2, SynArgPats.Pats [], vis, lhs parseState) }

  | atomicPatternLongIdent opt_explicitValTyparDecls2                     atomicPatsOrNamePatPairs    %prec pat_app 
      { let vis, lid = $1 in SynPat.LongIdent (lid, None, $2, $3, vis, lhs parseState) }

  | atomicPatternLongIdent opt_explicitValTyparDecls2 HIGH_PRECEDENCE_PAREN_APP atomicPatsOrNamePatPairs                  
      { let vis, lid = $1 in SynPat.LongIdent (lid, None, $2, $4, vis, lhs parseState) }

  | atomicPatternLongIdent opt_explicitValTyparDecls2 HIGH_PRECEDENCE_BRACK_APP atomicPatsOrNamePatPairs                  
      { let vis, lid = $1 in SynPat.LongIdent (lid, None, $2, $4, vis, lhs parseState) }

  | COLON_QMARK atomTypeOrAnonRecdType  %prec pat_isinst 
      { SynPat.IsInst($2, lhs parseState) }

  | atomicPattern 
      { $1 }

atomicPatsOrNamePatPairs:
  | LPAREN namePatPairs rparen
      { SynArgPats.NamePatPairs $2 }

  | atomicPatterns
      { SynArgPats.Pats $1 }

atomicPatterns: 
  | atomicPattern atomicPatterns %prec pat_args 
      { $1 :: $2 } 

  | atomicPattern HIGH_PRECEDENCE_BRACK_APP atomicPatterns 
      { reportParseErrorAt (rhs parseState 1) (FSComp.SR.parsSuccessivePatternsShouldBeSpacedOrTupled())
        $1 :: $3 } 

  | atomicPattern HIGH_PRECEDENCE_PAREN_APP atomicPatterns 
      { reportParseErrorAt (rhs parseState 1) (FSComp.SR.parsSuccessivePatternsShouldBeSpacedOrTupled())
        $1 :: $3 } 

  | atomicPattern
      { [$1] }


atomicPattern:
  | quoteExpr 
      { SynPat.QuoteExpr($1, lhs parseState) } 

  | CHAR DOT_DOT CHAR
      { SynPat.DeprecatedCharRange ($1, $3, rhs2 parseState 1 3) }

  | LBRACE recordPatternElementsAux rbrace
      { let rs, m = $2 in SynPat.Record (rs, rhs2 parseState 1 3) }

  | LBRACK listPatternElements RBRACK
      { SynPat.ArrayOrList(false, $2, lhs parseState) }

  | LBRACK_BAR listPatternElements  BAR_RBRACK
      { SynPat.ArrayOrList(true, $2, lhs parseState) }

  | UNDERSCORE 
      { SynPat.Wild (lhs parseState) }

  | QMARK ident 
      { SynPat.OptionalVal($2, lhs parseState) } 

  | atomicPatternLongIdent %prec prec_atompat_pathop 
      { let vis, lidwd = $1 
        if not (isNilOrSingleton lidwd.Lid) || String.isLeadingIdentifierCharacterUpperCase (List.head lidwd.Lid).idText
        then mkSynPatMaybeVar lidwd vis (lhs parseState)
        else mkSynPatVar vis (List.head lidwd.Lid) }

  | constant 
      { SynPat.Const ($1, $1.Range (lhs parseState)) }

  | FALSE  
      { SynPat.Const(SynConst.Bool false, lhs parseState) } 

  | TRUE  
      { SynPat.Const(SynConst.Bool true, lhs parseState) } 

  | NULL 
      { SynPat.Null(lhs parseState) }

  | LPAREN parenPatternBody rparen 
      { let m = (lhs parseState)
        SynPat.Paren($2 m, m) } 

  | LPAREN parenPatternBody recover 
      { reportParseErrorAt (rhs parseState 1) (FSComp.SR.parsUnmatchedParen()) 
        patFromParseError ($2 (rhs2 parseState 1 2)) }

  | LPAREN error rparen 
      { (* silent recovery *) SynPat.Wild (lhs parseState) }

  | LPAREN recover 
      { reportParseErrorAt (rhs parseState 1) (FSComp.SR.parsUnmatchedParen()) 
        SynPat.Wild (lhs parseState)}  

  | STRUCT LPAREN tupleParenPatternElements rparen
      { SynPat.Tuple(true, List.rev $3, lhs parseState) }

  | STRUCT LPAREN tupleParenPatternElements recover
      { reportParseErrorAt (rhs parseState 2) (FSComp.SR.parsUnmatchedParen()); 
        SynPat.Tuple(true, List.rev $3, lhs parseState) }

  | STRUCT LPAREN error rparen 
      { (* silent recovery *) SynPat.Wild (lhs parseState) }

  | STRUCT LPAREN recover 
      {  reportParseErrorAt (rhs parseState 2) (FSComp.SR.parsUnmatchedParen()); 
         SynPat.Wild (lhs parseState)}  

parenPatternBody: 
  | parenPattern 
      { (fun m -> $1) } 

  | /* EMPTY */
      { (fun m -> SynPat.Const(SynConst.Unit, m)) } 

/* This duplicates out 'patterns' in order to give type annotations */
/* the desired precedence w.r.t. patterns, tuple patterns in particular. */
/* Duplication requried to minimize the disturbance to the grammar, */
/* in particular the expected property that "pat" parses the same as */
/* "(pat)"!  Here are some examples: */
/*    a, b                  parses as (a, b) */
/*    (a, b)           also parses as (a, b) */
/*    (a, b : t)            parses as (a, (b:t)) */
/*    a, b as t             parses as ((a, b) as t) */
/*    (a, b as t)      also parses as ((a, b) as t) */
/*    a, b | c, d            parses as ((a, b) | (c, d)) */
/*    (a, b | c, d)     also parses as ((a, b) | (c, d)) */
/*    (a : t, b)            parses as ((a:t), b) */
/*    (a : t1, b : t2)      parses as ((a:t), (b:t2)) */
/*    (a, b as nm : t)      parses as (((a, b) as nm) : t) */
/*    (a, b :: c : t)       parses as (((a, b) :: c) : t) */
/* */
/* Probably the most unexpected thing here is that 'as nm' binds the */
/* whole pattern to the left, whereas ': t' binds only the pattern */
/* immediately preceding in the tuple. */
/* */
/* Also, it is unexpected that '(a, b : t)' in a pattern binds differently to */
/* '(a, b : t)' in an expression. It's not that easy to solve that without */
/* duplicating the entire expression grammar, or making a fairly severe breaking change */
/* to the language. */
parenPattern:
  | parenPattern AS ident 
      { SynPat.Named ($1, $3, false, None, rhs2 parseState 1 3) }

  | parenPattern BAR parenPattern  
      { SynPat.Or($1, $3, rhs2 parseState 1 3) }

  | tupleParenPatternElements 
      { SynPat.Tuple(false, List.rev $1, lhs parseState) }

  | conjParenPatternElements
      { SynPat.Ands(List.rev $1, rhs2 parseState 1 3) }

  | parenPattern COLON  typeWithTypeConstraints %prec paren_pat_colon
      { let lhsm = lhs parseState 
        SynPat.Typed($1, $3, lhsm) } 

  | attributes parenPattern  %prec paren_pat_attribs
      { let lhsm = lhs parseState 
        SynPat.Attrib($2, $1, lhsm) } 

  | parenPattern COLON_COLON  parenPattern 
      { SynPat.LongIdent (LongIdentWithDots(mkSynCaseName (rhs parseState 2) opNameCons, []), None, None, SynArgPats.Pats [ SynPat.Tuple (false, [$1;$3], rhs2 parseState 1 3) ], None, lhs parseState) }

  | constrPattern { $1 }

tupleParenPatternElements:
  | tupleParenPatternElements COMMA parenPattern  
      { $3 :: $1 }

  | parenPattern COMMA parenPattern  
      { $3 :: $1 :: [] }
  
conjParenPatternElements: 
  | conjParenPatternElements AMP parenPattern 
      { $3 :: $1 }

  | parenPattern AMP parenPattern 
      { $3 :: $1 :: [] }

recordPatternElementsAux: /* Fix 1190 */
  | recordPatternElement opt_seps                      
      { [$1], lhs parseState }

  | recordPatternElement seps recordPatternElementsAux 
      { let r = $1 in let (rs, dropMark) = $3 in (r :: rs), lhs parseState }

recordPatternElement:  
  | path EQUALS parenPattern { (List.frontAndBack $1.Lid, $3) }

listPatternElements:
  | /* EMPTY */                                      
      { [] }

  | parenPattern opt_seps                 
      { [$1] }

  | parenPattern seps listPatternElements 
      { $1 :: $3 }

/* The lexfilter likes to insert OBLOCKBEGIN/OBLOCKEND pairs */
typedSeqExprBlock: 
  | OBLOCKBEGIN typedSeqExpr oblockend 
      { $2 }

  | OBLOCKBEGIN typedSeqExpr recover 
      { if not $3 then reportParseErrorAt (rhs parseState 3) (FSComp.SR.parsUnexpectedEndOfFileExpression())
        exprFromParseError $2 }

  | typedSeqExpr 
      { $1 }

/* The lexfilter likes to insert OBLOCKBEGIN/OBLOCKEND pairs */
declExprBlock: 
  | OBLOCKBEGIN typedSeqExpr oblockend 
      { $2 }

  | declExpr 
      { $1 }

/* For some constructs the lex filter can't be sure to insert a matching OBLOCKEND, e.g. "function a -> b | c -> d" all in one line */
/* for these it only inserts a trailing ORIGHT_BLOCK_END */
typedSeqExprBlockR: 
  | typedSeqExpr ORIGHT_BLOCK_END
    { $1 }

  | typedSeqExpr
    { $1 }

typedSeqExpr: 
  | seqExpr COLON typeWithTypeConstraints
    { SynExpr.Typed ($1, $3, unionRanges $1.Range $3.Range) }

  | seqExpr
    { $1 }

typedSeqExprEOF:
  | typedSeqExpr EOF
    { checkEndOfFileError $2; $1 }

seqExpr:
  | declExpr seps seqExpr
      { SynExpr.Sequential (DebugPointAtSequential.Both, true, $1, $3, unionRanges $1.Range $3.Range) } 

  | declExpr seps                         
      { $1 }  

  | declExpr             %prec SEMICOLON 
      { $1 } 

  | declExpr THEN seqExpr %prec prec_then_before 
      { SynExpr.Sequential (DebugPointAtSequential.Both, false, $1, $3, unionRanges $1.Range $3.Range ) }

  | declExpr OTHEN OBLOCKBEGIN typedSeqExpr oblockend %prec prec_then_before 
      { SynExpr.Sequential (DebugPointAtSequential.Both, false, $1, $4, unionRanges $1.Range $4.Range) }

  | hardwhiteLetBindings %prec prec_args_error
     { let hwlb, m = $1
       let mLetKwd, isUse = match hwlb with (BindingSetPreAttrs(m, _, isUse, _, _))  -> m, isUse
       let usedKeyword = if isUse then "use" else "let"
       reportParseErrorAt mLetKwd (FSComp.SR.parsExpectedExpressionAfterLet(usedKeyword, usedKeyword))
       let fauxRange = m.EndRange // zero width range at end of m
       mkLocalBindings (m, hwlb, arbExpr("seqExpr", fauxRange)) }

/* Use this as the last terminal when performing error recovery */
/* The contract for using this is that (a) if EOF occurs then the */
/* the using production must report an error and (b) the using production */
/* can report an error anyway if it is helpful, e.g. "unclosed '('" (giving two errors) */
recover: 
   | error
      { debugPrint("recovering via error"); true }  

   | EOF
      { debugPrint("recovering via EOF"); false }

moreBinders:
  | AND_BANG headBindingPattern EQUALS typedSeqExprBlock IN moreBinders %prec expr_let
     { let spBind = DebugPointAtBinding.Yes(rhs2 parseState 1 5) (* TODO Pretty sure this is wrong *)
       let m = rhs parseState 1 (* TODO Pretty sure this is wrong *)
       (spBind, $1, true, $2, $4, m) :: $6 }

  | OAND_BANG headBindingPattern EQUALS typedSeqExprBlock hardwhiteDefnBindingsTerminator opt_OBLOCKSEP moreBinders %prec expr_let
     { $5 "and!" (rhs parseState 1)  // report unterminated error
       let spBind = DebugPointAtBinding.Yes(rhs2 parseState 1 5) (* TODO Pretty sure this is wrong *)
       let m = rhs parseState 1 (* TODO Pretty sure this is wrong *)
       (spBind, $1, true, $2, $4, m) :: $7 }

  | %prec prec_no_more_attr_bindings
      { [] }

declExpr:
  | defnBindings IN typedSeqExpr  %prec expr_let 
     { mkLocalBindings (unionRanges (rhs2 parseState 1 2) $3.Range, $1, $3) }

  | defnBindings IN error        %prec expr_let
     { mkLocalBindings (rhs2 parseState 1 2, $1, arbExpr("declExpr1", (rhs parseState 3))) }
/*
    FSComp.SR.parsNoMatchingInForLet() -- leave this in for now - it's an unused error string
*/

  | hardwhiteLetBindings typedSeqExprBlock  %prec expr_let 
     { let hwlb, m = $1
       mkLocalBindings (unionRanges m $2.Range, hwlb, $2) }

  | hardwhiteLetBindings error        %prec expr_let
     { let hwlb, m = $1
       reportParseErrorAt (match hwlb with (BindingSetPreAttrs(m, _, _, _, _))  -> m) (FSComp.SR.parsErrorInReturnForLetIncorrectIndentation())
       mkLocalBindings (m, hwlb, arbExpr("declExpr2", (rhs parseState 2))) }

  | hardwhiteLetBindings OBLOCKSEP typedSeqExprBlock  %prec expr_let 
     { let hwlb, m = $1
       mkLocalBindings (unionRanges m $3.Range, hwlb, $3) }

  | hardwhiteLetBindings OBLOCKSEP error        %prec expr_let
     { let hwlb, m = $1
       //reportParseErrorAt (match hwlb with (BindingSetPreAttrs(m, _, _, _, _))  -> m) (FSComp.SR.parsErrorInReturnForLetIncorrectIndentation())
       mkLocalBindings (unionRanges m (rhs parseState 3), hwlb, arbExpr("declExpr3", (rhs parseState 3))) }

  | hardwhiteDoBinding %prec expr_let
     { let e = snd $1
       SynExpr.Do (e, unionRanges (rhs parseState 1).StartRange e.Range) }

  | anonMatchingExpr %prec expr_function
      { $1 }

  | anonLambdaExpr  %prec expr_fun 
      { $1 }

  | MATCH typedSeqExpr     withClauses              %prec expr_match 
      { let mMatch = (rhs parseState 1)
        let mWith, (clauses, mLast) = $3 
        let spBind = DebugPointAtBinding.Yes(unionRanges mMatch mWith) 
        SynExpr.Match (spBind, $2, clauses, unionRanges mMatch mLast) }

  | MATCH typedSeqExpr     recover               %prec expr_match 
      { if not $3 then reportParseErrorAt (rhs parseState 1) (FSComp.SR.parsUnexpectedEndOfFileMatch())
        // Produce approximate expression during error recovery 
        exprFromParseError $2 }

  | MATCH_BANG typedSeqExpr     withClauses              %prec expr_match 
      { let mMatch = (rhs parseState 1)
        let mWith, (clauses, mLast) = $3 
        let spBind = DebugPointAtBinding.Yes(unionRanges mMatch mWith) 
        SynExpr.MatchBang (spBind, $2, clauses, unionRanges mMatch mLast) }

  | MATCH_BANG typedSeqExpr     recover               %prec expr_match 
      { if not $3 then reportParseErrorAt (rhs parseState 1) (FSComp.SR.parsUnexpectedEndOfFileMatch())
        // Produce approximate expression during error recovery 
        exprFromParseError $2 }
      
  | TRY typedSeqExprBlockR withClauses              %prec expr_try 
      { let mTry = (rhs parseState 1)
        let spTry = DebugPointAtTry.Yes mTry
        let mWith, (clauses, mLast) = $3 
        let spWith = DebugPointAtWith.Yes mWith
        let mTryToWith = unionRanges mTry mWith 
        let mWithToLast = unionRanges mWith mLast 
        let mTryToLast = unionRanges mTry mLast
        SynExpr.TryWith ($2, mTryToWith, clauses, mWithToLast, mTryToLast, spTry, spWith) }

  | TRY typedSeqExprBlockR recover              %prec expr_try 
      { // Produce approximate expression during error recovery 
        // Include any expressions to make sure they gets type checked in case that generates useful results for intellisense 
        if not $3 then reportParseErrorAt (rhs parseState 1) (FSComp.SR.parsUnexpectedEndOfFileTry())
        exprFromParseError $2 }

  | TRY typedSeqExprBlockR FINALLY typedSeqExprBlock %prec expr_try 
      { let mTry = rhs parseState 1 
        let spTry = DebugPointAtTry.Yes mTry
        let spFinally = DebugPointAtFinally.Yes (rhs parseState 3) 
        let mTryToLast = unionRanges mTry $4.Range 
        SynExpr.TryFinally ($2, $4, mTryToLast, spTry, spFinally) }

  | IF declExpr ifExprCases %prec expr_if 
      { let mIf = (rhs parseState 1)
        $3 $2 mIf }

  | IF declExpr recover %prec expr_if 
      { reportParseErrorAt (rhs parseState 1) (FSComp.SR.parsIncompleteIf()) 
        // Produce an approximate expression during error recovery. 
        // Include expressions to make sure they get type checked in case that generates useful results for intellisense. 
        // Generate a throwAway for the expression so it isn't forced to have a type 'bool' 
        // from the context it is used in. 
        exprFromParseError $2 }

  | IF recover %prec expr_if 
      { reportParseErrorAt (rhs parseState 1) (FSComp.SR.parsIncompleteIf())
        // Produce an approximate expression during error recovery. There can still be value in doing this even
        // for this pathological case.
        let m = rhs parseState 1
        let mEnd = m.EndRange
        let spIfToThen = DebugPointAtBinding.Yes mEnd
        exprFromParseError (SynExpr.IfThenElse (arbExpr("ifGuard1", mEnd), arbExpr("thenBody1", mEnd), None, spIfToThen, true, m, m)) }

  | LAZY declExpr %prec expr_lazy 
      { SynExpr.Lazy ($2, unionRanges (rhs parseState 1) $2.Range) }

  | ASSERT declExpr %prec expr_assert 
      { SynExpr.Assert ($2, unionRanges (rhs parseState 1) $2.Range) }

  | ASSERT %prec expr_assert 
      { raiseParseErrorAt (rhs parseState 1) (FSComp.SR.parsAssertIsNotFirstClassValue()) }

  | OLAZY declExprBlock %prec expr_lazy 
      { SynExpr.Lazy ($2, unionRanges (rhs parseState 1) $2.Range) }

  | OASSERT declExprBlock %prec expr_assert 
      { SynExpr.Assert ($2, unionRanges (rhs parseState 1) $2.Range) }

  | OASSERT %prec expr_assert 
      { raiseParseErrorAt (rhs parseState 1) (FSComp.SR.parsAssertIsNotFirstClassValue()) }

  | WHILE declExpr doToken typedSeqExprBlock doneDeclEnd 
      { let mWhileHeader = unionRanges (rhs parseState 1) $2.Range
        let spWhile = DebugPointAtWhile.Yes mWhileHeader 
        let mWhileAll = unionRanges (rhs parseState 1) $4.Range
        SynExpr.While (spWhile, $2, $4, mWhileAll) }
      
  | WHILE declExpr doToken typedSeqExprBlock recover 
      { if not $5 then reportParseErrorAt (rhs parseState 1) (FSComp.SR.parsUnexpectedEndOfFileWhile())
        let mWhileHeader = unionRanges (rhs parseState 1) $2.Range
        let spWhile = DebugPointAtWhile.Yes mWhileHeader 
        let mWhileAll = unionRanges (rhs parseState 1) $4.Range
        exprFromParseError (SynExpr.While (spWhile, $2, $4, mWhileAll)) }

  | WHILE declExpr doToken error doneDeclEnd 
      { // silent recovery 
        let mWhileHeader = unionRanges (rhs parseState 1) $2.Range
        let spWhile = DebugPointAtWhile.Yes mWhileHeader 
        let mWhileBodyArb = unionRanges (rhs parseState 4) (rhs parseState 5)
        let mWhileAll = unionRanges (rhs parseState 1) (rhs parseState 5)
        SynExpr.While (spWhile, $2, arbExpr("whileBody1", mWhileBodyArb), mWhileAll) }

  | WHILE declExpr recover 
      { reportParseErrorAt (rhs parseState 1) (FSComp.SR.parsWhileDoExpected())
        let mWhileHeader = unionRanges (rhs parseState 1) $2.Range
        let spWhile = DebugPointAtWhile.Yes mWhileHeader 
        let mWhileBodyArb = rhs parseState 3
        let mWhileAll = unionRanges (rhs parseState 1) (rhs parseState 3)
        exprFromParseError (SynExpr.While (spWhile, $2, arbExpr("whileBody2", mWhileBodyArb), mWhileAll))  }

  | WHILE recover 
      { if not $2 then reportParseErrorAt (rhs parseState 1) (FSComp.SR.parsUnexpectedEndOfFileWhile())
        arbExpr("whileLoop1", rhs parseState 1)  }

  | WHILE error doneDeclEnd 
      { //silent recovery
        let mWhileHeader = rhs parseState 1
        let spWhile = DebugPointAtWhile.Yes mWhileHeader 
        let mWhileBodyArb = rhs parseState 3
        let mWhileAll = unionRanges (rhs parseState 1) (rhs parseState 3)
        exprFromParseError (SynExpr.While (spWhile, arbExpr("whileGuard1", mWhileHeader), arbExpr("whileBody3", mWhileBodyArb), mWhileAll))  }

  | FOR forLoopBinder doToken typedSeqExprBlock doneDeclEnd 
      { let mForLoopHeader = rhs2 parseState 1 3
        let spBind = DebugPointAtFor.Yes mForLoopHeader
        let (a, b, _) = $2 
        SynExpr.ForEach (spBind, SeqExprOnly false, true, a, b, $4, unionRanges (rhs parseState 1) $4.Range) }

  | FOR forLoopBinder doToken typedSeqExprBlock ends_coming_soon_or_recover
      { if not $5 then reportParseErrorAt (rhs parseState 1) (FSComp.SR.parsUnexpectedEndOfFileFor())
        let mForLoopHeader = rhs2 parseState 1 3
        let spBind = DebugPointAtFor.Yes mForLoopHeader
        let (a, b, _) = $2 
        let mForLoopAll = unionRanges (rhs parseState 1) $4.Range
        SynExpr.ForEach (spBind, SeqExprOnly false, true, a, b, $4, mForLoopAll) }  

  | FOR forLoopBinder doToken error doneDeclEnd 
      { // Silent recovery
        let mForLoopHeader = rhs2 parseState 1 3
        let spBind = DebugPointAtFor.Yes mForLoopHeader
        let (a, b, _) = $2 
        let mForLoopBodyArb = rhs parseState 5
        let mForLoopAll = rhs2 parseState 1 5
        SynExpr.ForEach (spBind, SeqExprOnly false, true, a, b, arbExpr("forLoopBody2a", mForLoopBodyArb), mForLoopAll) }

  | FOR forLoopBinder doToken ends_coming_soon_or_recover 
      { if not $4 then reportParseErrorAt (rhs parseState 3) (FSComp.SR.parsExpectedExpressionAfterToken())
        let mForLoopHeader = rhs2 parseState 1 3
        let spBind = DebugPointAtFor.Yes mForLoopHeader
        let (a, b, _) = $2 
        let mForLoopBodyArb = rhs parseState 3
        let mForLoopAll = rhs2 parseState 1 3
        SynExpr.ForEach (spBind, SeqExprOnly false, true, a, b, arbExpr("forLoopBody2", mForLoopBodyArb), mForLoopAll) }

  | FOR forLoopBinder ends_coming_soon_or_recover
      { let (a, b, ok) = $2 
        if not $3 then reportParseErrorAt (rhs parseState 1) (FSComp.SR.parsForDoExpected())
        let mForLoopHeader = rhs2 parseState 1 3
        let spBind = DebugPointAtFor.Yes mForLoopHeader
        let mForLoopBodyArb = rhs parseState 3
        let mForLoopAll = rhs2 parseState 1 3
        SynExpr.ForEach (spBind, SeqExprOnly false, true, a, b, arbExpr("forLoopBody1", mForLoopBodyArb), mForLoopAll) }

  | FOR forLoopRange  doToken typedSeqExprBlock doneDeclEnd 
      { let mForLoopHeader = rhs2 parseState 1 3
        let spBind = DebugPointAtFor.Yes mForLoopHeader
        let (a, b, c, d) = $2 
        let mForLoopAll = unionRanges (rhs parseState 1) $4.Range
        SynExpr.For (spBind, a, b, c, d, $4, mForLoopAll) }

  | FOR forLoopRange  doToken typedSeqExprBlock recover 
      { if not $5 then reportParseErrorAt (rhs parseState 1) (FSComp.SR.parsUnexpectedEndOfFileFor())
        // Still produce an expression
        let mForLoopHeader = rhs2 parseState 1 3
        let spBind = DebugPointAtFor.Yes mForLoopHeader
        let (a, b, c, d) = $2 
        let mForLoopAll = unionRanges (rhs parseState 1) $4.Range
        exprFromParseError (SynExpr.For (spBind, a, b, c, d, $4, mForLoopAll)) }

  | FOR forLoopRange  doToken error doneDeclEnd 
      { // silent recovery 
        let mForLoopHeader = rhs2 parseState 1 3
        let spBind = DebugPointAtFor.Yes mForLoopHeader
        let (a, b, c, d) = $2 
        let mForLoopBodyArb = rhs parseState 5
        let mForLoopAll = rhs2 parseState 1 5
        SynExpr.For (spBind, a, b, c, d, arbExpr("declExpr11", mForLoopBodyArb), mForLoopAll) }

  | FOR forLoopRange  doToken recover
      { if not $4 then reportParseErrorAt (rhs parseState 1) (FSComp.SR.parsUnexpectedEndOfFileFor())
        let mForLoopHeader = rhs2 parseState 1 3
        let spBind = DebugPointAtFor.Yes mForLoopHeader
        let (a, b, c, d) = $2 
        let mForLoopBodyArb = rhs parseState 3
        let mForLoopAll = rhs2 parseState 1 3
        exprFromParseError (SynExpr.For (spBind, a, b, c, d, arbExpr("declExpr11", mForLoopBodyArb), mForLoopAll)) }

  | FOR forLoopRange recover
      { if not $3 then reportParseErrorAt (rhs parseState 1) (FSComp.SR.parsUnexpectedEndOfFileFor())
        let mForLoopHeader = rhs2 parseState 1 2
        let spBind = DebugPointAtFor.Yes mForLoopHeader
        let (a, b, c, d) = $2 
        let mForLoopBodyArb = (rhs parseState 2).EndRange
        let mForLoopAll = rhs2 parseState 1 2
        exprFromParseError (SynExpr.For (spBind, a, b, c, d, arbExpr("declExpr11", mForLoopBodyArb), mForLoopAll)) }


  | FOR error doToken typedSeqExprBlock doneDeclEnd 
      { // silent recovery 
        let mForLoopHeader = rhs2 parseState 1 2
        let mForLoopAll = unionRanges (rhs parseState 1) $4.Range
        let spBind = DebugPointAtFor.Yes mForLoopHeader
        SynExpr.For (spBind, mkSynId mForLoopHeader "_loopVar", arbExpr("startLoopRange1", mForLoopHeader), true, arbExpr("endLoopRange1", rhs parseState 3), $4, mForLoopAll) }

  | FOR ends_coming_soon_or_recover
      { reportParseErrorAt (rhs parseState 2) (FSComp.SR.parsIdentifierExpected())
        arbExpr("declExpr12", (rhs parseState 1)) }

  | FOR parenPattern error doneDeclEnd 
      { reportParseErrorAt (rhs parseState 3) (FSComp.SR.parsInOrEqualExpected())
        let mForLoopHeader = rhs2 parseState 1 2
        let spBind = DebugPointAtFor.Yes mForLoopHeader
        let mForLoopBodyArb = rhs parseState 4
        let mForLoopAll = rhs2 parseState 1 4
        SynExpr.ForEach (spBind, SeqExprOnly false, true, $2, arbExpr("forLoopCollection", mForLoopHeader), arbExpr("forLoopBody3", mForLoopBodyArb), mForLoopAll) }

  | FOR parenPattern recover
      { if not $3 then reportParseErrorAt (rhs parseState 1) (FSComp.SR.parsUnexpectedEndOfFileFor())
        let mForLoopHeader = rhs2 parseState 1 2
        let spBind = DebugPointAtFor.Yes mForLoopHeader
        let mForLoopBodyArb = (rhs parseState 2).EndRange
        let mForLoopAll = rhs2 parseState 1 2
        exprFromParseError (SynExpr.ForEach (spBind, SeqExprOnly false, true, $2, arbExpr("forLoopCollection", mForLoopHeader), arbExpr("forLoopBody3", mForLoopBodyArb), mForLoopAll)) }

  | YIELD declExpr
     { SynExpr.YieldOrReturn (($1, not $1), $2, unionRanges (rhs parseState 1) $2.Range) } 

  | YIELD_BANG declExpr
     { SynExpr.YieldOrReturnFrom (($1, not $1), $2, unionRanges (rhs parseState 1) $2.Range) } 

  | YIELD recover
     { let mYieldAll = rhs parseState 1
       SynExpr.YieldOrReturn (($1, not $1), arbExpr("yield", mYieldAll), mYieldAll) } 

  | YIELD_BANG recover
     { let mYieldAll = rhs parseState 1
       SynExpr.YieldOrReturnFrom (($1, not $1), arbExpr("yield!", mYieldAll), mYieldAll) } 

  | BINDER headBindingPattern EQUALS typedSeqExprBlock IN opt_OBLOCKSEP moreBinders typedSeqExprBlock %prec expr_let
     { let spBind = DebugPointAtBinding.Yes(rhs2 parseState 1 5)
       let m = unionRanges (rhs parseState 1) $8.Range
       SynExpr.LetOrUseBang(spBind, ($1 = "use"), true, $2, $4, $7, $8, m) }

  | OBINDER headBindingPattern EQUALS typedSeqExprBlock hardwhiteDefnBindingsTerminator opt_OBLOCKSEP moreBinders typedSeqExprBlock %prec expr_let
     { $5 (if $1 = "use" then "use!" else "let!") (rhs parseState 1)  // report unterminated error 
       let spBind = DebugPointAtBinding.Yes(unionRanges (rhs parseState 1) $4.Range)
       let m = unionRanges (rhs parseState 1) $8.Range
       SynExpr.LetOrUseBang(spBind, ($1 = "use"), true, $2, $4, $7, $8, m) }

  | OBINDER headBindingPattern EQUALS typedSeqExprBlock hardwhiteDefnBindingsTerminator opt_OBLOCKSEP error %prec expr_let 
     { // error recovery that allows intellisense when writing incomplete computation expressions 
       let spBind = DebugPointAtBinding.Yes(unionRanges (rhs parseState 1) $4.Range) 
       let mAll = unionRanges (rhs parseState 1) (rhs parseState 7)
       let m = $4.Range.EndRange // zero-width range
       SynExpr.LetOrUseBang(spBind, ($1 = "use"), true, $2, $4, [], SynExpr.ImplicitZero m, mAll) }

  | DO_BANG typedSeqExpr IN opt_OBLOCKSEP typedSeqExprBlock %prec expr_let 
     { let spBind = DebugPointAtBinding.NoneAtDo
       SynExpr.LetOrUseBang(spBind, false, true, SynPat.Const(SynConst.Unit, $2.Range), $2, [], $5, unionRanges (rhs parseState 1) $5.Range) }

  | ODO_BANG typedSeqExprBlock hardwhiteDefnBindingsTerminator %prec expr_let 
     { SynExpr.DoBang ($2, unionRanges (rhs parseState 1) $2.Range) }

  | FOR forLoopBinder opt_OBLOCKSEP arrowThenExprR %prec expr_let 
     { let spBind = DebugPointAtFor.Yes (rhs2 parseState 1 2)
       let (a, b, _) = $2 in SynExpr.ForEach (spBind, SeqExprOnly true, true, a, b, $4, unionRanges (rhs parseState 1) $4.Range) }

  | FIXED declExpr
     { SynExpr.Fixed ($2, (unionRanges (rhs parseState 1) $2.Range)) } 

  | RARROW typedSeqExprBlockR 
     { errorR(Error(FSComp.SR.parsArrowUseIsLimited(), lhs parseState))
       SynExpr.YieldOrReturn ((true, true), $2, (unionRanges (rhs parseState 1) $2.Range)) } 

  | declExpr COLON_QMARK typ
     { SynExpr.TypeTest ($1, $3, unionRanges $1.Range $3.Range) }

  | declExpr COLON_GREATER typ
     { SynExpr.Upcast ($1, $3, unionRanges $1.Range $3.Range) } 

  | declExpr COLON_QMARK_GREATER typ
     { SynExpr.Downcast ($1, $3, unionRanges $1.Range $3.Range) }

  | declExpr COLON_EQUALS declExpr
     { mkSynInfix (rhs parseState 2) $1 ":=" $3 }
  
  | minusExpr LARROW declExprBlock
     { mkSynAssign $1 $3 }

  | tupleExpr  %prec expr_tuple
     { let exprs, commas = $1
       SynExpr.Tuple (false, List.rev exprs, List.rev commas, (commas.Head, exprs) ||> unionRangeWithListBy (fun e -> e.Range) ) }

  | declExpr JOIN_IN declExpr
     { SynExpr.JoinIn ($1, rhs parseState 2, $3, unionRanges $1.Range $3.Range) }

  | declExpr BAR_BAR declExpr
     { mkSynInfix (rhs parseState 2) $1 "||" $3 }

  | declExpr INFIX_BAR_OP declExpr
     { mkSynInfix (rhs parseState 2) $1 $2 $3 }

  | declExpr OR declExpr
     { mkSynInfix (rhs parseState 2) $1 "or" $3 }

  | declExpr AMP declExpr
     { mkSynInfix (rhs parseState 2) $1 "&" $3 }

  | declExpr AMP_AMP declExpr
     { mkSynInfix (rhs parseState 2) $1 "&&" $3 }

  | declExpr INFIX_AMP_OP declExpr
     { mkSynInfix (rhs parseState 2) $1 $2 $3 }

  | declExpr EQUALS declExpr
     { mkSynInfix (rhs parseState 2) $1 "=" $3 }

  | declExpr INFIX_COMPARE_OP declExpr
     { mkSynInfix (rhs parseState 2) $1 $2 $3 }

  | declExpr DOLLAR declExpr
     { mkSynInfix (rhs parseState 2) $1 "$" $3 }

  | declExpr LESS declExpr
     { mkSynInfix (rhs parseState 2) $1 "<" $3 }

  | declExpr LESS recover
     { if not $3 then reportParseErrorAt (rhs parseState 2) (FSComp.SR.parsUnfinishedExpression("<"))  
       exprFromParseError (mkSynInfix (rhs parseState 2) $1 "<" (arbExpr("declExprInfix", (rhs parseState 3).StartRange))) }

  | declExpr GREATER declExpr
     { mkSynInfix (rhs parseState 2) $1 ">" $3 }

  | declExpr INFIX_AT_HAT_OP declExpr
     { mkSynInfix (rhs parseState 2) $1 $2 $3 }

  | declExpr PERCENT_OP declExpr
     { mkSynInfix (rhs parseState 2) $1 $2 $3 }

  | declExpr COLON_COLON declExpr
     { let tupExpr = SynExpr.Tuple (false, [$1;$3], [rhs parseState 2], unionRanges $1.Range $3.Range)
       SynExpr.App (ExprAtomicFlag.NonAtomic, true, mkSynIdGet (rhs parseState 2) opNameCons, tupExpr, unionRanges $1.Range $3.Range) }

  | declExpr PLUS_MINUS_OP declExpr
     { mkSynInfix (rhs parseState 2) $1 $2 $3 }

  | declExpr MINUS declExpr
     { mkSynInfix (rhs parseState 2) $1 "-" $3 }

  | declExpr STAR declExpr
     { mkSynInfix (rhs parseState 2) $1 "*" $3 }

  | declExpr INFIX_STAR_DIV_MOD_OP declExpr
     { mkSynInfix (rhs parseState 2) $1 $2 $3 }

  | declExpr INFIX_STAR_STAR_OP declExpr
     { mkSynInfix (rhs parseState 2) $1 $2 $3 }

  | declExpr JOIN_IN OBLOCKEND_COMING_SOON
     { reportParseErrorAt (rhs parseState 2) (FSComp.SR.parsUnfinishedExpression("in")) 
       exprFromParseError(mkSynInfix (rhs parseState 2) $1 "@in" (arbExpr("declExprInfix", (rhs parseState 3).StartRange))) }

  | declExpr BAR_BAR OBLOCKEND_COMING_SOON
     { reportParseErrorAt (rhs parseState 2) (FSComp.SR.parsUnfinishedExpression("||")) 
       exprFromParseError(mkSynInfix (rhs parseState 2) $1 "||" (arbExpr("declExprInfix", (rhs parseState 3).StartRange))) }

  | declExpr INFIX_BAR_OP OBLOCKEND_COMING_SOON
     { reportParseErrorAt (rhs parseState 2) (FSComp.SR.parsUnfinishedExpression($2)) 
       exprFromParseError(mkSynInfix (rhs parseState 2) $1 $2 (arbExpr("declExprInfix", (rhs parseState 3).StartRange))) }

  | declExpr OR OBLOCKEND_COMING_SOON
     { reportParseErrorAt (rhs parseState 2) (FSComp.SR.parsUnfinishedExpression("or")) 
       exprFromParseError(mkSynInfix (rhs parseState 2) $1 "or" (arbExpr("declExprInfix", (rhs parseState 3).StartRange))) }

  | declExpr AMP OBLOCKEND_COMING_SOON
     { reportParseErrorAt (rhs parseState 2) (FSComp.SR.parsUnfinishedExpression("&")) 
       exprFromParseError(mkSynInfix (rhs parseState 2) $1 "&" (arbExpr("declExprInfix", (rhs parseState 3).StartRange))) }

  | declExpr AMP_AMP OBLOCKEND_COMING_SOON
     { reportParseErrorAt (rhs parseState 2) (FSComp.SR.parsUnfinishedExpression("&&")) 
       exprFromParseError(mkSynInfix (rhs parseState 2) $1 "&&" (arbExpr("declExprInfix", (rhs parseState 3).StartRange))) }

  | declExpr INFIX_AMP_OP OBLOCKEND_COMING_SOON
     { reportParseErrorAt (rhs parseState 2) (FSComp.SR.parsUnfinishedExpression($2)) 
       exprFromParseError(mkSynInfix (rhs parseState 2) $1 $2 (arbExpr("declExprInfix", (rhs parseState 3).StartRange))) }

  | declExpr EQUALS OBLOCKEND_COMING_SOON
     { reportParseErrorAt (rhs parseState 2) (FSComp.SR.parsUnfinishedExpression("=")) 
       exprFromParseError(mkSynInfix (rhs parseState 2) $1 "=" (arbExpr("declExprInfix", (rhs parseState 3).StartRange))) }

  | declExpr INFIX_COMPARE_OP OBLOCKEND_COMING_SOON
     { reportParseErrorAt (rhs parseState 2) (FSComp.SR.parsUnfinishedExpression($2)) 
       exprFromParseError(mkSynInfix (rhs parseState 2) $1 $2 (arbExpr("declExprInfix", (rhs parseState 3).StartRange))) }

  | declExpr DOLLAR OBLOCKEND_COMING_SOON
     { reportParseErrorAt (rhs parseState 2) (FSComp.SR.parsUnfinishedExpression("$")) 
       exprFromParseError(mkSynInfix (rhs parseState 2) $1 "$" (arbExpr("declExprInfix", (rhs parseState 3).StartRange))) }

  | declExpr LESS OBLOCKEND_COMING_SOON
     { reportParseErrorAt (rhs parseState 2) (FSComp.SR.parsUnfinishedExpression("<")) 
       exprFromParseError(mkSynInfix (rhs parseState 2) $1 "<" (arbExpr("declExprInfix", (rhs parseState 3).StartRange))) }

  | declExpr GREATER OBLOCKEND_COMING_SOON
     { reportParseErrorAt (rhs parseState 2) (FSComp.SR.parsUnfinishedExpression(">")) 
       exprFromParseError(mkSynInfix (rhs parseState 2) $1 ">" (arbExpr("declExprInfix", (rhs parseState 3).StartRange))) }

  | declExpr INFIX_AT_HAT_OP OBLOCKEND_COMING_SOON
     { reportParseErrorAt (rhs parseState 2) (FSComp.SR.parsUnfinishedExpression($2)) 
       exprFromParseError(mkSynInfix (rhs parseState 2) $1 $2 (arbExpr("declExprInfix", (rhs parseState 3).StartRange))) }

  | declExpr PERCENT_OP OBLOCKEND_COMING_SOON
     { reportParseErrorAt (rhs parseState 2) (FSComp.SR.parsUnfinishedExpression($2)) 
       exprFromParseError(mkSynInfix (rhs parseState 2) $1 $2 (arbExpr("declExprInfix", (rhs parseState 3).StartRange))) }

  | declExpr COLON_COLON OBLOCKEND_COMING_SOON
     { reportParseErrorAt (rhs parseState 2) (FSComp.SR.parsUnfinishedExpression("::")) 
       let tupExpr = SynExpr.Tuple (false, [$1;(arbExpr("declExprInfix", (rhs parseState 3).StartRange))], [rhs parseState 2], unionRanges $1.Range (rhs parseState 3).StartRange)
       SynExpr.App (ExprAtomicFlag.NonAtomic, true, mkSynIdGet (rhs parseState 2) opNameCons, tupExpr, unionRanges $1.Range (rhs parseState 3).StartRange) }

  | declExpr PLUS_MINUS_OP OBLOCKEND_COMING_SOON
     { reportParseErrorAt (rhs parseState 2) (FSComp.SR.parsUnfinishedExpression($2)) 
       exprFromParseError(mkSynInfix (rhs parseState 2) $1 $2 (arbExpr("declExprInfix", (rhs parseState 3).StartRange))) }

  | declExpr MINUS OBLOCKEND_COMING_SOON
     { reportParseErrorAt (rhs parseState 2) (FSComp.SR.parsUnfinishedExpression("-")) 
       exprFromParseError(mkSynInfix (rhs parseState 2) $1 "-" (arbExpr("declExprInfix", (rhs parseState 3).StartRange))) }

  | declExpr STAR OBLOCKEND_COMING_SOON
     { reportParseErrorAt (rhs parseState 2) (FSComp.SR.parsUnfinishedExpression("*")) 
       exprFromParseError(mkSynInfix (rhs parseState 2) $1 "*" (arbExpr("declExprInfix", (rhs parseState 3).StartRange))) }

  | declExpr INFIX_STAR_DIV_MOD_OP OBLOCKEND_COMING_SOON
     { reportParseErrorAt (rhs parseState 2) (FSComp.SR.parsUnfinishedExpression($2)) 
       exprFromParseError(mkSynInfix (rhs parseState 2) $1 $2 (arbExpr("declExprInfix", (rhs parseState 3).StartRange))) }

  | declExpr INFIX_STAR_STAR_OP OBLOCKEND_COMING_SOON
     { reportParseErrorAt (rhs parseState 2) (FSComp.SR.parsUnfinishedExpression($2)) 
       exprFromParseError(mkSynInfix (rhs parseState 2) $1 $2 (arbExpr("declExprInfix", (rhs parseState 3).StartRange))) }

  | minusExpr %prec expr_prefix_plus_minus { $1 }

dynamicArg:
  | IDENT
      { let con = SynConst.String ($1, SynStringKind.Regular, rhs parseState 1)
        let arg2 = SynExpr.Const (con, con.Range (rhs parseState 1)) 
        arg2 }

  | LPAREN typedSeqExpr rparen
      { $2 }

withClauses:
  | WITH withPatternClauses       
      { rhs parseState 1, $2 }

  | OWITH withPatternClauses OEND 
      { rhs parseState 1, $2 }

  | OWITH withPatternClauses recover 
      { if not $3 then reportParseErrorAt (rhs parseState 1) (FSComp.SR.parsUnexpectedEndOfFileWith())
        rhs parseState 1, $2 }

withPatternClauses:
  | patternClauses 
      { $1 }

  | BAR patternClauses 
      { $2 }

  | BAR error 
      { // silent recovery 
        let mLast = rhs parseState 1
        [], mLast }

  | error  
      { // silent recovery 
        let mLast = rhs parseState 1
        [], mLast }


patternAndGuard: 
  | parenPattern patternGuard 
      { $1, $2, rhs parseState 1 }
      
patternClauses: 
  | patternAndGuard patternResult %prec prec_pat_pat_action
     { let pat, guard, patm = $1 
       let mLast = $2.Range 
       [SynMatchClause(pat, guard, $2, patm, DebugPointForTarget.Yes)], mLast  }

  | patternAndGuard patternResult BAR patternClauses 
     { let pat, guard, patm = $1 
       let clauses, mLast = $4 
       (SynMatchClause(pat, guard, $2, patm, DebugPointForTarget.Yes) :: clauses), mLast }

  | patternAndGuard patternResult BAR error 
     { let pat, guard, patm = $1 
       let mLast = rhs parseState 3 
       // silent recovery 
       [SynMatchClause(pat, guard, $2, patm, DebugPointForTarget.Yes)], mLast  }

  | patternAndGuard patternResult error 
     { let pat, guard, patm = $1 
       let mLast = $2.Range 
       // silent recovery 
       [SynMatchClause(pat, guard, $2, patm, DebugPointForTarget.Yes)], mLast }

  | patternAndGuard error 
     { let pat, guard, patm = $1 
       let mLast = rhs parseState 2
       // silent recovery 
       [SynMatchClause(pat, guard, SynExpr.Const (SynConst.Unit, mLast.EndRange), patm, DebugPointForTarget.Yes)], mLast }
 
patternGuard: 
  | WHEN declExpr 
     { Some $2 }

  | /* EMPTY */
     { None }

patternResult: 
  | RARROW typedSeqExprBlockR  
     { $2 }

ifExprCases: 
  | ifExprThen ifExprElifs 
      { let exprThen, mThen = $1 
        (fun exprGuard mIf -> 
            let mIfToThen = unionRanges mIf mThen
            let lastBranch : SynExpr = match $2 with None -> exprThen | Some e -> e
            let mIfToEndOfLastBranch = unionRanges mIf lastBranch.Range
            let spIfToThen = DebugPointAtBinding.Yes(mIfToThen)
            SynExpr.IfThenElse (exprGuard, exprThen, $2, spIfToThen, false, mIfToThen, mIfToEndOfLastBranch)) }

ifExprThen: 
  | THEN  declExpr %prec prec_then_if 
      { $2, rhs parseState 1 }

  | OTHEN  OBLOCKBEGIN typedSeqExpr oblockend %prec prec_then_if 
      { $3, rhs parseState 1 }

  | OTHEN  OBLOCKBEGIN typedSeqExpr recover %prec prec_then_if 
      { if not $4 then reportParseErrorAt (rhs parseState 1) (FSComp.SR.parsUnexpectedEndOfFileThen())
        exprFromParseError $3, rhs parseState 1 }

ifExprElifs: 
  | /* EMPTY */
      { None }

  | ELSE declExpr 
      { Some $2 }

  | OELSE  OBLOCKBEGIN typedSeqExpr oblockend 
      { Some $3 }

  | OELSE  OBLOCKBEGIN typedSeqExpr recover 
      { if not $4 then reportParseErrorAt (rhs parseState 1) (FSComp.SR.parsUnexpectedEndOfFileElse())
        Some (exprFromParseError $3) }

  | ELIF declExpr ifExprCases 
      { let mElif = rhs parseState 1 
        Some ($3 $2 mElif) }

  | ELIF declExpr recover 
      { Some (exprFromParseError $2) }

tupleExpr: 
  | tupleExpr COMMA declExpr   
      { let exprs, commas = $1 in ($3 :: exprs), ((rhs parseState 2) :: commas) }

  | tupleExpr COMMA ends_coming_soon_or_recover
      { if not $3 then reportParseErrorAt (rhs parseState 2) (FSComp.SR.parsExpectedExpressionAfterToken())
        let exprs, commas = $1     
        let zeroWidthAtNextToken = (rhs parseState 3).StartRange
        ((arbExpr("tupleExpr1", zeroWidthAtNextToken)) :: exprs), (rhs parseState 2) :: commas }

  | declExpr COMMA ends_coming_soon_or_recover
      { if not $3 then reportParseErrorAt (rhs parseState 2) (FSComp.SR.parsExpectedExpressionAfterToken())
        let zeroWidthAtNextToken = (rhs parseState 3).StartRange 
        ((arbExpr("tupleExpr2", zeroWidthAtNextToken)) :: [$1]), [rhs parseState 2] }

  | declExpr COMMA declExpr  
      { [$3 ; $1], [rhs parseState 2] }

minusExpr: 
  | MINUS minusExpr   %prec expr_prefix_plus_minus
      { mkSynPrefix (rhs parseState 1) (unionRanges (rhs parseState 1) $2.Range) "~-" $2 }

  | PLUS_MINUS_OP minusExpr  
      { if not (IsValidPrefixOperatorUse $1) then reportParseErrorAt $2.Range (FSComp.SR.parsInvalidPrefixOperator())
        mkSynPrefix (rhs parseState 1) (unionRanges (rhs parseState 1) $2.Range) ("~"^($1)) $2 } 

  | ADJACENT_PREFIX_OP minusExpr 
      { if not (IsValidPrefixOperatorUse $1) then reportParseErrorAt $2.Range (FSComp.SR.parsInvalidPrefixOperator())
        mkSynPrefix (rhs parseState 1) (unionRanges (rhs parseState 1) $2.Range) ("~"^($1)) $2 }

  | PERCENT_OP minusExpr
      { if not (IsValidPrefixOperatorUse $1) then reportParseErrorAt $2.Range (FSComp.SR.parsInvalidPrefixOperator())
        mkSynPrefix (rhs parseState 1) (unionRanges (rhs parseState 1) $2.Range) ("~"^($1)) $2 }

  | AMP  minusExpr    
      { SynExpr.AddressOf (true, $2, rhs parseState 1, unionRanges (rhs parseState 1) $2.Range) } 

  | AMP_AMP  minusExpr   
      { SynExpr.AddressOf (false, $2, rhs parseState 1, unionRanges (rhs parseState 1) $2.Range) } 

  | NEW atomTypeNonAtomicDeprecated  opt_HIGH_PRECEDENCE_APP atomicExprAfterType 
      { SynExpr.New (false, $2, $4, unionRanges (rhs parseState 1) $4.Range) }

  | NEW atomTypeNonAtomicDeprecated opt_HIGH_PRECEDENCE_APP error   
      { SynExpr.New (false, $2, arbExpr("minusExpr", (rhs parseState 4)), unionRanges (rhs parseState 1) ($2).Range) }

  | NEW error
      { arbExpr("minusExpr2", (rhs parseState 1)) }

  | UPCAST  minusExpr 
      { SynExpr.InferredUpcast ($2, unionRanges (rhs parseState 1) $2.Range) }   

  | DOWNCAST  minusExpr 
      { SynExpr.InferredDowncast ($2, unionRanges (rhs parseState 1) $2.Range)}   

  | appExpr 
      { $1 }

appExpr:
  | appExpr argExpr %prec expr_app
      { SynExpr.App (ExprAtomicFlag.NonAtomic, false, $1, $2, unionRanges $1.Range $2.Range)  }

  | atomicExpr 
      { let arg, _ = $1 
        arg }

argExpr:
  | ADJACENT_PREFIX_OP atomicExpr 
      { let arg2, hpa2 = $2 
        if not (IsValidPrefixOperatorUse $1) then reportParseErrorAt arg2.Range (FSComp.SR.parsInvalidPrefixOperator())
        if hpa2 then reportParseErrorAt (rhs parseState 1) (FSComp.SR.parsSuccessiveArgsShouldBeSpacedOrTupled())
        mkSynPrefix (rhs parseState 1) (unionRanges (rhs parseState 1) arg2.Range) ("~"^($1)) arg2 }

   | atomicExpr 
      { let arg, hpa = $1 
        if hpa then reportParseErrorAt arg.Range (FSComp.SR.parsSuccessiveArgsShouldBeSpacedOrTupled())
        arg }
    
atomicExpr:
  | atomicExpr HIGH_PRECEDENCE_BRACK_APP atomicExpr
      { let arg1, _ = $1 
        let arg2, _ = $3 
        SynExpr.App (ExprAtomicFlag.Atomic, false, arg1, arg2, unionRanges arg1.Range arg2.Range), true  }

  | atomicExpr HIGH_PRECEDENCE_PAREN_APP atomicExpr
      { let arg1, _ = $1 
        let arg2, _ = $3 
        SynExpr.App (ExprAtomicFlag.Atomic, false, arg1, arg2, unionRanges arg1.Range arg2.Range), true  }

  | atomicExpr HIGH_PRECEDENCE_TYAPP typeArgsActual
      { let arg1, _ = $1 
        let mLessThan, mGreaterThan, _, args, commas, mTypeArgs = $3
        let mWholeExpr = unionRanges arg1.Range mTypeArgs
        SynExpr.TypeApp (arg1, mLessThan, args, commas, mGreaterThan, mTypeArgs, mWholeExpr), false }

  | PREFIX_OP atomicExpr  
      { let arg2, hpa2 = $2 
        if not (IsValidPrefixOperatorUse $1) then reportParseErrorAt arg2.Range (FSComp.SR.parsInvalidPrefixOperator())
        mkSynPrefixPrim (rhs parseState 1) (unionRanges (rhs parseState 1) arg2.Range) $1 arg2, hpa2 }

  | atomicExpr DOT atomicExprQualification 
      { let arg1, hpa1 = $1 
        $3 arg1 (lhs parseState) (rhs parseState 2), hpa1 }

  | BASE DOT atomicExprQualification 
      { let arg1 = SynExpr.Ident (ident("base", rhs parseState 1))
        $3 arg1 (lhs parseState) (rhs parseState 2), false }

  | QMARK nameop 
      { SynExpr.LongIdent (true, LongIdentWithDots([$2], []), None, rhs parseState 2), false }

  | atomicExpr QMARK dynamicArg
      { let arg1, hpa1 = $1
        mkSynInfix (rhs parseState 2) arg1 "?" $3, hpa1 }

  | GLOBAL
      { SynExpr.Ident (ident(MangledGlobalName, rhs parseState 1)), false }

  | identExpr
      { $1, false }

  | LBRACK listExprElements RBRACK 
      { $2 (lhs parseState) false, false }

  | LBRACK listExprElements recover 
      { reportParseErrorAt (rhs parseState 1) (FSComp.SR.parsUnmatchedBracket()) 
        exprFromParseError ($2 (rhs2 parseState 1 2) false), false }

  | LBRACK error RBRACK 
      { // silent recovery 
        SynExpr.ArrayOrList (false, [ ], lhs parseState), false  } 

  | LBRACK recover
      { reportParseErrorAt (rhs parseState 1) (FSComp.SR.parsUnmatchedBracket()) 
        // silent recovery 
        exprFromParseError (SynExpr.ArrayOrList (false, [ ], rhs parseState 1)), false  } 

  | STRUCT LPAREN tupleExpr rparen  
      { let exprs, commas = $3 in SynExpr.Tuple (true, List.rev exprs, List.rev commas, (commas.Head, exprs) ||> unionRangeWithListBy (fun e -> e.Range) ), false }

  | STRUCT LPAREN tupleExpr recover  
      { reportParseErrorAt (rhs parseState 2) (FSComp.SR.parsUnmatchedBracket()); 
        let exprs, commas = $3 in SynExpr.Tuple (true, List.rev exprs, List.rev commas, (commas.Head, exprs) ||> unionRangeWithListBy (fun e -> e.Range) ), false }

  | atomicExprAfterType 
      { $1, false }

atomicExprQualification:
  | identOrOp 
      { let idm = rhs parseState 1 
        (fun e lhsm dotm -> mkSynDot dotm lhsm e $1) }

  | GLOBAL
      { (fun e lhsm dotm -> 
            reportParseErrorAt (rhs parseState 3) (FSComp.SR.nrGlobalUsedOnlyAsFirstName()) 
            let fixedLhsm = mkRange lhsm.FileName lhsm.Start dotm.End // previous lhsm is wrong after 'recover'
            mkSynDotMissing dotm fixedLhsm e) }

  | /* empty */
      { (fun e lhsm dotm -> 
            reportParseErrorAt dotm (FSComp.SR.parsMissingQualificationAfterDot()) 
            let fixedLhsm = mkRange lhsm.FileName lhsm.Start dotm.End // previous lhsm is wrong after 'recover'
            mkSynDotMissing dotm fixedLhsm e) }
  | recover 
      { (fun e lhsm dotm -> 
            reportParseErrorAt dotm (FSComp.SR.parsMissingQualificationAfterDot()) 
            let fixedLhsm = mkRange lhsm.FileName lhsm.Start dotm.End // previous lhsm is wrong after 'recover'
            // Include 'e' in the returned expression but throw it away
            SynExpr.DiscardAfterMissingQualificationAfterDot (e, fixedLhsm)) }
  | LPAREN COLON_COLON rparen DOT INT32  
      { (fun e lhsm dotm -> 
            libraryOnlyError(lhs parseState)
            SynExpr.LibraryOnlyUnionCaseFieldGet (e, mkSynCaseName lhsm opNameCons, (fst $5), lhsm)) }

  | LPAREN  typedSeqExpr rparen  
      { (fun e lhsm dotm -> 
            mlCompatWarning (FSComp.SR.parsParenFormIsForML()) (lhs parseState) 
            mkSynDotParenGet lhsm dotm e $2) }

  |   LBRACK  typedSeqExpr RBRACK
      { (fun e lhsm dotm -> mkSynDotBrackGet lhsm dotm e $2 false) }

  |   LBRACK  typedSeqExpr recover
      { reportParseErrorAt (rhs parseState 1) (FSComp.SR.parsUnmatchedBracket()) 
        (fun e lhsm dotm -> exprFromParseError (mkSynDotBrackGet lhsm dotm e $2 false)) }

  | LBRACK  optRangeSeqExpr RBRACK
      { (fun e lhsm dotm -> mkSynDotBrackSeqSliceGet lhsm dotm e $2) }
 
  | LBRACK  optRangeSeqExpr recover
      { reportParseErrorAt (rhs parseState 1) (FSComp.SR.parsUnmatchedBracket()) 
        (fun e lhsm dotm -> exprFromParseError (mkSynDotBrackSeqSliceGet lhsm dotm e $2)) }

  | LBRACK  error RBRACK  
      { let mArg = rhs2 parseState 1 3
        (fun e lhsm dotm -> mkSynDotBrackGet lhsm dotm e (arbExpr("indexerExpr1", mArg)) false) }

  | LBRACK  recover
      { reportParseErrorAt (rhs parseState 1) (FSComp.SR.parsUnmatchedBracket())
        let mArg = (rhs parseState 1).EndRange 
        (fun e lhsm dotm -> exprFromParseError (mkSynDotBrackGet lhsm dotm e (arbExpr("indexerExpr2", mArg)) false)) }

optRangeSeqExpr: 

  | optRange COMMA optRangeSeqExpr %prec slice_comma { $1 :: $3 } 

  | optRange { [$1] }

optRange:
  | rangeDeclExpr DOT_DOT rangeDeclExpr 
      { SynIndexerArg.Two(
          mkSynOptionalExpr (rhs parseState 1) (Some (fst $1)),
          (snd $1),
          mkSynOptionalExpr (rhs parseState 3) (Some (fst $3)),
          (snd $3),
          (rhs parseState 1),
          (rhs parseState 3)) }

   | rangeDeclExpr DOT_DOT 
      { SynIndexerArg.Two(
          mkSynOptionalExpr (rhs parseState 1) (Some (fst $1)),
          (snd $1),
          mkSynOptionalExpr (rhs parseState 2) None,
          false,
          (rhs parseState 1),
          (rhs parseState 2)) }

  | DOT_DOT rangeDeclExpr 
      { SynIndexerArg.Two(
          mkSynOptionalExpr (rhs parseState 1) None,
          false,
          mkSynOptionalExpr (rhs parseState 2) (Some (fst $2)),
          (snd $2),
          (rhs parseState 2),
          (rhs parseState 1)) }
      
  | STAR 
      { SynIndexerArg.Two(
          mkSynOptionalExpr (rhs parseState 1) None,
          false,
          (mkSynOptionalExpr (rhs parseState 1) None),
          false,
          (rhs parseState 1),
          (rhs parseState 1)) }

  | rangeDeclExpr
      { SynIndexerArg.One((fst $1), (snd $1), (rhs parseState 1)) }

rangeDeclExpr:
  | declExpr %prec slice_expr
    { $1, false }

  | INFIX_AT_HAT_OP declExpr %prec slice_expr
    { if not (parseState.LexBuffer.SupportsFeature LanguageFeature.FromEndSlicing) then 
        raiseParseErrorAt (rhs parseState 1) (FSComp.SR.fromEndSlicingRequiresVFive())
      if $1 <> "^" then reportParseErrorAt (rhs parseState 1) (FSComp.SR.parsInvalidPrefixOperator())
      $2, true }

/* the start of atomicExprAfterType must not overlap with the valid postfix tokens of the type syntax, e.g. new List<T>(...) */
atomicExprAfterType:
  | constant 
      { SynExpr.Const ($1, $1.Range (lhs parseState)) }

  | parenExpr 
      { $1 }

  | braceExpr 
      { $1 }

  | braceBarExpr 
      { $1 }

  | interpolatedString
      { let parts, synStringKind = $1
        SynExpr.InterpolatedString(parts, synStringKind, rhs parseState 1) }

  | NULL 
      { SynExpr.Null (lhs parseState) } 

  | FALSE  
      { SynExpr.Const (SynConst.Bool false, lhs parseState) } 

  | TRUE  
      { SynExpr.Const (SynConst.Bool true, lhs parseState) } 

  | quoteExpr
      { $1 }

  | arrayExpr
      { $1 }

  | beginEndExpr
      { $1 }
  
beginEndExpr:
  | BEGIN typedSeqExpr END 
      { SynExpr.Paren ($2, rhs parseState 1, Some(rhs parseState 3), rhs2 parseState 1 3) } 

  | BEGIN typedSeqExpr recover 
      { reportParseErrorAt (rhs parseState 1) (FSComp.SR.parsUnmatchedBegin()); exprFromParseError $2 } 

  | BEGIN error END 
      { (* silent recovery *) arbExpr("beginEndExpr", (lhs parseState))  } 

  | BEGIN END 
      { mkSynUnit (lhs parseState) } 

quoteExpr:
  | LQUOTE typedSeqExpr RQUOTE 
      { if $1 <> $3 then reportParseErrorAt (rhs parseState 1) (FSComp.SR.parsMismatchedQuote(fst $1))
        (SynExpr.Quote (mkSynIdGet (lhs parseState) (CompileOpName (fst $1)), snd $1, $2, false, lhs parseState)) } 

  | LQUOTE typedSeqExpr recover 
      { reportParseErrorAt (rhs parseState 1) (FSComp.SR.parsUnmatched(fst $1))  
        let mExpr = rhs2 parseState 1 2
        exprFromParseError (SynExpr.Quote (mkSynIdGet (lhs parseState) (CompileOpName (fst $1)), snd $1, $2, false, mExpr))  } 

  | LQUOTE error RQUOTE 
      { (* silent recovery *) SynExpr.Quote (mkSynIdGet (lhs parseState) (CompileOpName (fst $1)), snd $1, arbExpr("quoteExpr", (rhs parseState 2)), false, lhs parseState)  }  

  | LQUOTE recover 
      { reportParseErrorAt (rhs parseState 1) (FSComp.SR.parsUnmatched(fst $1))
        exprFromParseError (SynExpr.Quote (mkSynIdGet (lhs parseState) (CompileOpName (fst $1)), snd $1, arbExpr("quoteExpr2", (rhs parseState 1).EndRange), false, rhs parseState 1))  }  

arrayExpr:
  | LBRACK_BAR listExprElements BAR_RBRACK 
      {  $2 (lhs parseState) true } 

  | LBRACK_BAR listExprElements recover 
      { reportParseErrorAt (rhs parseState 1) (FSComp.SR.parsUnmatchedBracketBar()) 
        exprFromParseError ($2 (rhs2 parseState 1 2) true) }

  | LBRACK_BAR error BAR_RBRACK 
      {  (* silent recovery *) SynExpr.ArrayOrList (true, [ ], lhs parseState) }  

  | LBRACK_BAR recover
      { reportParseErrorAt (rhs parseState 1) (FSComp.SR.parsUnmatchedBracketBar())  
        (* silent recovery *) 
        exprFromParseError (SynExpr.ArrayOrList (true, [ ], rhs parseState 1)) }  

parenExpr:
  | LPAREN rparen 
      { SynExpr.Const (SynConst.Unit, (rhs2 parseState 1 2)) } 

  | LPAREN parenExprBody rparen
      { let m = rhs2 parseState 1 3
        SynExpr.Paren ($2 m, rhs parseState 1, Some(rhs parseState 3), m) }

  | LPAREN parenExprBody ends_other_than_rparen_coming_soon_or_recover
      { if not $3 then reportParseErrorAt (rhs parseState 1) (FSComp.SR.parsUnmatchedParen())
        let lhsm = unionRangeWithPos (rhs parseState 1) (rhs parseState 2).End
        SynExpr.Paren (exprFromParseError ($2 lhsm), rhs parseState 1, None, lhsm) }

  | LPAREN error rparen 
      { // silent recovery
        SynExpr.Paren (arbExpr("parenExpr1", (rhs parseState 1).EndRange), (rhs parseState 1), Some(rhs parseState 3), (rhs2 parseState 1 3)) } 

  | LPAREN TYPE_COMING_SOON
      { reportParseErrorAt (rhs parseState 1) (FSComp.SR.parsUnmatchedParen())
        let lhsm = unionRangeWithPos (rhs parseState 1) (rhs parseState 2).Start
        arbExpr("parenExpr2tcs", lhsm) }

  | LPAREN MODULE_COMING_SOON
      { reportParseErrorAt (rhs parseState 1) (FSComp.SR.parsUnmatchedParen())
        let lhsm = unionRangeWithPos (rhs parseState 1) (rhs parseState 2).Start
        arbExpr("parenExpr2mcs", lhsm) }

  | LPAREN RBRACE_COMING_SOON
      { reportParseErrorAt (rhs parseState 1) (FSComp.SR.parsUnmatchedParen())
        let lhsm = unionRangeWithPos (rhs parseState 1) (rhs parseState 2).Start
        arbExpr("parenExpr2rbcs", lhsm) }

  | LPAREN OBLOCKEND_COMING_SOON 
      { let lparenRange = (rhs parseState 1)
        reportParseErrorAt lparenRange (FSComp.SR.parsUnmatchedParen())
        SynExpr.Paren(arbExpr("parenExpr2obecs", lparenRange.EndRange), lparenRange, None, lparenRange) }

  | LPAREN recover %prec prec_atomexpr_lparen_error 
      { reportParseErrorAt (rhs parseState 1) (FSComp.SR.parsUnmatchedParen()) 
        arbExpr("parenExpr2", (lhs parseState))  }  

        // This is really what we should be doing, but it fails because param info expects the range of the expression
        // to extend all the way over the "recover", to the end of the file if necessary
        // 
        // let mLeftParen = rhs parseState 1
        //let lhsm = if $2 then unionRangeWithPos mLeftParen (rhs parseState 2).Start else mLeftParen
        //arbExpr("parenExpr2", lhsm)  }  

parenExprBody:
  | staticallyKnownHeadTypars COLON LPAREN classMemberSpfn rparen  typedSeqExpr 
      { (fun m -> SynExpr.TraitCall ($1, $4, $6, m)) } /* disambiguate: x $a.id(x) */

  | typedSeqExpr
      { (fun _m -> $1) } 

  | inlineAssemblyExpr 
      { $1 }

staticallyKnownHeadTypars:
  | staticallyKnownHeadTypar 
      { [$1] }

  | LPAREN staticallyKnownHeadTyparAlts rparen 
      { List.rev $2 }

staticallyKnownHeadTyparAlts:
  | staticallyKnownHeadTyparAlts OR staticallyKnownHeadTypar
      {$3 :: $1}

  | staticallyKnownHeadTypar
      { [$1] }

braceExpr:
  | LBRACE braceExprBody rbrace 
     {  let m, r = $2 in r (rhs2 parseState 1 3) }

  | LBRACE braceExprBody recover 
     { reportParseErrorAt (rhs parseState 1) (FSComp.SR.parsUnmatchedBrace())  
       let m, r = $2 
       // Note, we can't use 'exprFromParseError' because the extra syntax node interferes with some syntax-directed transformations for computation expressions
       r (unionRanges (rhs parseState 1) m) }

  | LBRACE error rbrace 
     { // silent recovery 
       arbExpr("braceExpr", rhs2 parseState 1 3)  }  

  | LBRACE recover
     { reportParseErrorAt (rhs parseState 1) (FSComp.SR.parsUnmatchedBrace())  
       // Note, we can't use 'exprFromParseError' because the extra syntax node interferes with some syntax-directed transformations for computation expressions
       SynExpr.Record (None, None, [], rhs parseState 1) }

  | LBRACE rbrace 
     {  let m = rhs2 parseState 1 2 
        SynExpr.Record (None, None, [], m) }

braceExprBody:
  | recdExpr 
     {  (lhs parseState), (fun m -> let a, b, c = $1 in SynExpr.Record (a, b, c, m)) }

  | objExpr 
     { $1 }

  | monadicExprInitial 
     { let m, r = $1 in (m, r false) }

listExprElements: 
  | monadicExprInitial
     { let m, r = $1 in (fun lhsm isArray -> SynExpr.ArrayOrListOfSeqExpr (isArray, r true m, lhsm)) }

  | 
     { (fun lhsm isArray -> SynExpr.ArrayOrList (isArray, [ ], lhsm)) }

monadicExprInitial: 
  | seqExpr
     { $1.Range, (fun isArrayOrList lhsm -> SynExpr.CompExpr (isArrayOrList, ref(isArrayOrList), $1, lhsm)) }

  | rangeSequenceExpr 
     { $1 }
  
rangeSequenceExpr: 
  | declExpr DOT_DOT  declExpr  
     { let opm = (rhs parseState 2)
       (unionRanges $1.Range $3.Range), (fun _isArray wholem -> 
                                                // in the case of "{ 1 .. 10 }", we want the range of the expression to include the curlies, that comes from a higher level rule in the grammar,
                                                // passed down as 'wholem', so patch up that range here
                                                match (mkSynInfix opm $1 ".." $3) with
                                                | SynExpr.App (a, b, c, d, _) -> SynExpr.App (a, b, c, d, wholem)
                                                | _ -> failwith "impossible") }

  | declExpr DOT_DOT  declExpr DOT_DOT declExpr  
     { (unionRanges $1.Range $5.Range), (fun _isArray wholem -> mkSynTrifix wholem ".. .." $1 $3 $5) }

  | declExpr DOT_DOT recover  
     { if not $3 then reportParseErrorAt (rhs parseState 3) (FSComp.SR.parsUnexpectedEndOfFileExpression())
       let opm = (rhs parseState 2)
       let e = arbExpr("rangeSeqError1", (rhs parseState 3).StartRange)
       (unionRanges $1.Range e.Range), (fun _isArray wholem -> 
                                                // in the case of "{ 1 .. 10 }", we want the range of the expression to include the curlies, that comes from a higher level rule in the grammar,
                                                // passed down as 'wholem', so patch up that range here
                                                match (mkSynInfix opm $1 ".." e) with
                                                | SynExpr.App (a, b, c, d, _) -> SynExpr.App (a, b, c, d, wholem)
                                                | _ -> failwith "impossible") }


arrowThenExprR:
  | RARROW typedSeqExprBlockR 
     { SynExpr.YieldOrReturn ((true, false), $2, unionRanges (rhs parseState 1) $2.Range) }


forLoopBinder: 
  | parenPattern IN declExpr 
     { ($1, $3, true) }

  | parenPattern IN rangeSequenceExpr 
     { let m, r = $3 in ($1, r false m, true) }

  | parenPattern IN ends_coming_soon_or_recover
     { if not $3 then reportParseErrorAt (rhs parseState 2) (FSComp.SR.parsExpectedExpressionAfterToken())
       ($1, arbExpr("forLoopBinder", (rhs parseState 2)), false) }

  | parenPattern ends_coming_soon_or_recover
     { if not $2 then reportParseErrorAt (rhs parseState 1) (FSComp.SR.parsInOrEqualExpected())
       ($1, arbExpr("forLoopBinder2", (rhs parseState 1).EndRange), false) }

forLoopRange: 
  | parenPattern EQUALS declExpr forLoopDirection declExpr 
      { idOfPat parseState (rhs parseState 1) $1, $3, $4, $5 }

  | parenPattern EQUALS rangeSequenceExpr
     { raiseParseErrorAt (rhs parseState 2) (FSComp.SR.parsUnexpectedSymbolEqualsInsteadOfIn()) }

forLoopDirection: 
  | TO     { true } 

  | DOWNTO { false }

inlineAssemblyExpr:
  | HASH stringOrKeywordString opt_inlineAssemblyTypeArg optCurriedArgExprs  optInlineAssemblyReturnTypes HASH 
      { libraryOnlyWarning (lhs parseState)
        let (s, _), sm = $2, rhs parseState 2
        (fun m ->
            let ilInstrs = ParseAssemblyCodeInstructions s parseState.LexBuffer.SupportsFeature sm
            SynExpr.LibraryOnlyILAssembly (box ilInstrs, $3, List.rev $4, $5, m)) }

optCurriedArgExprs:
  | optCurriedArgExprs argExpr  %prec expr_args
      { $2 :: $1 }

  | /* EMPTY */
      { [] }

opt_atomicExprAfterType: 
  | /* EMPTY */
      { None }

  | atomicExprAfterType 
      { Some($1) }

opt_inlineAssemblyTypeArg:
  | /* EMPTY */
      { [] }

  | typeKeyword LPAREN typ rparen
      {  [$3] }

optInlineAssemblyReturnTypes:
  | /* EMPTY */
     { [] }

  | COLON typ 
     { [$2] }

  | COLON LPAREN rparen  
     {  [] }

recdExpr:
  | INHERIT atomTypeNonAtomicDeprecated opt_HIGH_PRECEDENCE_APP opt_atomicExprAfterType recdExprBindings opt_seps_recd
     { let arg = match $4 with None -> mkSynUnit (lhs parseState) | Some e -> e 
       let l = List.rev $5
       let dummyField = mkRecdField (LongIdentWithDots([], [])) // dummy identifier, it will be discarded
       let l = rebindRanges (dummyField, None) l $6 
       let (_, _, inheritsSep) = List.head l
       let bindings = List.tail l
       (Some ($2, arg, rhs2 parseState 2 4, inheritsSep, rhs parseState 1), None, bindings) }

  | recdExprCore
    { let a, b = $1 in (None, a, b) }

recdExprCore:
  | appExpr EQUALS declExprBlock recdExprBindings opt_seps_recd
     { match $1 with 
       | LongOrSingleIdent(false, (LongIdentWithDots(_, _) as f), None, m) ->  
            let f = mkRecdField f
            let l = List.rev $4
            let l = rebindRanges (f, Some $3) l $5
            (None, l)
       | _ -> raiseParseErrorAt (rhs parseState 2) (FSComp.SR.parsFieldBinding()) }

/*
    handles cases when identifier can start from the underscore
*/

  | UNDERSCORE
    { let m = rhs parseState 1
      reportParseErrorAt m (FSComp.SR.parsUnderscoreInvalidFieldName())
      reportParseErrorAt m (FSComp.SR.parsFieldBinding())
      let f = mkUnderscoreRecdField m
      (None, [ (f, None, None)  ]) }

  | UNDERSCORE EQUALS
    { let m = rhs parseState 1
      reportParseErrorAt m (FSComp.SR.parsUnderscoreInvalidFieldName())      
      let f = mkUnderscoreRecdField m

      reportParseErrorAt (rhs2 parseState 1 2) (FSComp.SR.parsFieldBinding())
      
      (None, [ (f, None, None) ]) }

  | UNDERSCORE EQUALS declExprBlock recdExprBindings opt_seps_recd
    { reportParseErrorAt (rhs parseState 1) (FSComp.SR.parsUnderscoreInvalidFieldName())
      let f = mkUnderscoreRecdField (rhs parseState 1)
      let l = List.rev $4
      let l = rebindRanges (f, Some $3) l $5
      (None, l) }

/* handles case like {x with}  */
  | appExpr WITH recdBinding recdExprBindings opt_seps_recd
     {  let l = List.rev $4
        let l = rebindRanges $3 l $5
        (Some ($1, (rhs parseState 2, None)), l) }

  | appExpr OWITH opt_seps_recd OEND
     { (Some ($1, (rhs parseState 2, None)), []) }

  | appExpr OWITH recdBinding recdExprBindings opt_seps_recd OEND
     {  let l = List.rev $4
        let l = rebindRanges $3 l $5
        (Some ($1, (rhs parseState 2, None)), l) }

opt_seps_recd:
  | seps_recd
     { Some $1 }

  | /* EMPTY */
     { None }

seps_recd:
  | OBLOCKSEP
     { (rhs parseState 1), None }

  | SEMICOLON
     { let m = (rhs parseState 1) in (m, Some m.End) }

  | SEMICOLON OBLOCKSEP
     { (rhs2 parseState 1 2), Some (rhs parseState 1).End }

  | OBLOCKSEP SEMICOLON
     { (rhs2 parseState 1 2), Some (rhs parseState 2).End }


/* identifier can start from the underscore */
pathOrUnderscore :
  | path
    { mkRecdField $1 }

  | UNDERSCORE 
    { let m = rhs parseState 1
      reportParseErrorAt m (FSComp.SR.parsUnderscoreInvalidFieldName())
      mkUnderscoreRecdField m }

recdExprBindings: 
  | recdExprBindings seps_recd recdBinding
     { ($3, Some $2) :: $1 }

  | /* EMPTY */
     { [] }

recdBinding:
  | pathOrUnderscore EQUALS declExprBlock
     { ($1, Some $3) }

  | pathOrUnderscore EQUALS
     { reportParseErrorAt (rhs parseState 1) (FSComp.SR.parsFieldBinding())
       ($1, None) }

  | pathOrUnderscore EQUALS ends_coming_soon_or_recover
     { reportParseErrorAt (rhs parseState 1) (FSComp.SR.parsFieldBinding())
       ($1, None) }

  | pathOrUnderscore
     { reportParseErrorAt (rhs parseState 1) (FSComp.SR.parsFieldBinding())
       ($1, None) }

  | pathOrUnderscore ends_coming_soon_or_recover
     { reportParseErrorAt (rhs parseState 1) (FSComp.SR.parsFieldBinding())
       ($1, None) }

/* There is a minor conflict between
       seq { new ty() }  // sequence expression with one very odd 'action' expression
  and 
       { new ty() }   // object expression with no interfaces and no overrides
Hence we make sure the latter is not permitted by the grammar
*/
objExpr:
  | objExprBaseCall objExprBindings opt_OBLOCKSEP opt_objExprInterfaces
     { let mNewExpr = rhs parseState 1
       let fullRange = match $4 with [] -> (rhs parseState 1) | _ -> (rhs2 parseState 1 4)
       fullRange, (fun m -> let (a, b) = $1 in SynExpr.ObjExpr (a, b, $2, $4, mNewExpr, m)) }

  | objExprBaseCall opt_OBLOCKSEP objExprInterfaces
     { let mNewExpr = rhs parseState 1 
       let fullRange = match $3 with [] -> (rhs parseState 1) | _ -> (rhs2 parseState 1 3)
       fullRange, (fun m -> let (a, b) = $1 in SynExpr.ObjExpr (a, b, [], $3, mNewExpr, m)) }

  | NEW atomTypeNonAtomicDeprecated
     { let mNewExpr = rhs parseState 1 
       (rhs2 parseState 1 2), (fun m -> let (a, b) = $2, None in SynExpr.ObjExpr (a, b, [], [], mNewExpr, m)) }

objExprBaseCall:
  | NEW atomTypeNonAtomicDeprecated  opt_HIGH_PRECEDENCE_APP atomicExprAfterType baseSpec
     { ($2, Some($4, Some($5))) }

  | NEW atomTypeNonAtomicDeprecated  opt_HIGH_PRECEDENCE_APP atomicExprAfterType 
     { ($2, Some($4, None)) }

  | NEW atomTypeNonAtomicDeprecated
     { $2, None }
 


opt_objExprBindings: 
  | objExprBindings
     { $1 }

  | /* EMPTY */
     { [] }

objExprBindings: 
  | WITH localBindings 
      { let mWithKwd = (rhs parseState 1)
        let _localBindingsLastRange, localBindingsBuilder = $2 
        localBindingsBuilder [] None mWithKwd }

  | OWITH localBindings OEND
      { let mWithKwd = (rhs parseState 1)
        let _localBindingsLastRange, localBindingsBuilder = $2 
        localBindingsBuilder [] None mWithKwd }

  | WITH objectImplementationBlock opt_declEnd
      { $2 |> 
        (List.choose (function 
                          | SynMemberDefn.Member(b, m) -> Some b
                          | SynMemberDefn.AutoProperty(_, _, _, _, _, _, _, _, _, _, m) -> errorR(Error(FSComp.SR.parsIllegalMemberVarInObjectImplementation(), m)); None
                          | x -> errorR(Error(FSComp.SR.parsMemberIllegalInObjectImplementation(), x.Range)); None)) }

objExprInterfaces:
  | objExprInterface opt_objExprInterfaces { $1 :: $2 }

opt_objExprInterfaces:
  | %prec prec_interfaces_prefix 
     { [] }

  | objExprInterface opt_objExprInterfaces 
     { $1 :: $2 }

  | error opt_objExprInterfaces 
     { (* silent recovery *) $2 }

objExprInterface:
  | interfaceMember appType opt_objExprBindings opt_declEnd opt_OBLOCKSEP
    { SynInterfaceImpl($2, $3, lhs parseState) }

braceBarExpr:
  | STRUCT braceBarExprCore
      { $2 true }

  | braceBarExprCore
      { $1 false }

braceBarExprCore:
  | LBRACE_BAR recdExprCore bar_rbrace
     { let orig, flds = $2
       let flds = 
           flds |> List.choose (function 
             | ((LongIdentWithDots([id], _), _), Some e, _) -> Some (id, e) 
             | ((LongIdentWithDots([id], _), _), None, _) -> Some (id, arbExpr("anonField", id.idRange)) 
             | _ -> reportParseErrorAt (rhs parseState 1) (FSComp.SR.parsInvalidAnonRecdType()); None) 
       let m = rhs2 parseState 1 3
       (fun isStruct -> SynExpr.AnonRecd (isStruct, orig, flds, m)) }

  | LBRACE_BAR recdExprCore recover 
     { reportParseErrorAt (rhs parseState 1) (FSComp.SR.parsUnmatchedBraceBar())  
       let orig, flds = $2 
       let flds = 
           flds |> List.choose (function 
             | ((LongIdentWithDots([id], _), _), Some e, _) -> Some (id, e) 
             | ((LongIdentWithDots([id], _), _), None, _) -> Some (id, arbExpr("anonField", id.idRange)) 
             | _ -> reportParseErrorAt (rhs parseState 1) (FSComp.SR.parsInvalidAnonRecdType()); None) 
       let m = rhs2 parseState 1 2
       (fun isStruct -> SynExpr.AnonRecd (isStruct, orig, flds, m)) }

  | LBRACE_BAR error bar_rbrace
     { // silent recovery 
       let m = rhs2 parseState 1 3
       (fun _ -> arbExpr("braceBarExpr", m)) }  

  | LBRACE_BAR recover
     { reportParseErrorAt (rhs parseState 1) (FSComp.SR.parsUnmatchedBraceBar())  
       let m = rhs2 parseState 1 1
       (fun isStruct -> SynExpr.AnonRecd (isStruct, None, [], m)) }

  | LBRACE_BAR bar_rbrace 
     { let m = rhs2 parseState 1 2
       (fun isStruct -> SynExpr.AnonRecd (isStruct, None, [], m)) }

anonLambdaExpr: 
  | FUN atomicPatterns RARROW typedSeqExprBlock 
     { let mAll = unionRanges (rhs parseState 1) $4.Range
       mkSynFunMatchLambdas parseState.SynArgNameGenerator false mAll $2 $4 }

  | FUN atomicPatterns RARROW error
     { let mAll = rhs2 parseState 1 3
       mkSynFunMatchLambdas parseState.SynArgNameGenerator false mAll $2 (arbExpr("anonLambdaExpr1", (rhs parseState 4))) }

  | OFUN atomicPatterns RARROW typedSeqExprBlockR OEND
     { let mAll = unionRanges (rhs parseState 1) $4.Range
       mkSynFunMatchLambdas parseState.SynArgNameGenerator false mAll $2 $4 }

  | OFUN atomicPatterns RARROW typedSeqExprBlockR recover
     { if not $5 then reportParseErrorAt (rhs parseState 1) (FSComp.SR.parsUnexpectedEndOfFileFunBody());
       let mAll = unionRanges (rhs parseState 1) $4.Range
       exprFromParseError (mkSynFunMatchLambdas parseState.SynArgNameGenerator false mAll $2 $4) }

  | OFUN atomicPatterns RARROW ORIGHT_BLOCK_END OEND
     { reportParseErrorAt (rhs2 parseState 1 3) (FSComp.SR.parsMissingFunctionBody())
       mkSynFunMatchLambdas parseState.SynArgNameGenerator false (rhs2 parseState 1 3) $2 (arbExpr("anonLambdaExpr2", (rhs parseState 4))) }

  | OFUN atomicPatterns RARROW recover
     { if not $4 then reportParseErrorAt (rhs parseState 1) (FSComp.SR.parsUnexpectedEndOfFileFunBody())
       exprFromParseError (mkSynFunMatchLambdas parseState.SynArgNameGenerator false (rhs2 parseState 1 3) $2 (arbExpr("anonLambdaExpr3", (rhs parseState 4)))) }

  | OFUN atomicPatterns error OEND
     { exprFromParseError (mkSynFunMatchLambdas parseState.SynArgNameGenerator false (rhs2 parseState 1 2) $2 (arbExpr("anonLambdaExpr4", (rhs parseState 3)))) }

  | OFUN error OEND
     { exprFromParseError (mkSynFunMatchLambdas parseState.SynArgNameGenerator false (rhs parseState 1) [] (arbExpr("anonLambdaExpr5", (rhs parseState 2)))) }

anonMatchingExpr: 
  | FUNCTION withPatternClauses %prec expr_function
     { let clauses, mLast = $2
       let mAll = unionRanges (rhs parseState 1) mLast
       SynExpr.MatchLambda (false, (rhs parseState 1), clauses, DebugPointAtBinding.NoneAtInvisible, mAll) }

  | OFUNCTION withPatternClauses OEND %prec expr_function
     { let clauses, mLast = $2
       let mAll = unionRanges (rhs parseState 1) mLast
       SynExpr.MatchLambda (false, (rhs parseState 1), clauses, DebugPointAtBinding.NoneAtInvisible, mAll) }

/*--------------------------------------------------------------------------*/
/* TYPE ALGEBRA                                                             */

typeWithTypeConstraints:
  | typ %prec prec_wheretyp_prefix 
     { $1 }

  | typ WHEN typeConstraints 
     { SynType.WithGlobalConstraints($1, List.rev $3, lhs parseState) }

topTypeWithTypeConstraints: 
  | topType 
     { $1 }

  | topType WHEN typeConstraints 
     { let ty, arity = $1 
       // nb. it doesn't matter where the constraints go in the structure of the type. 
       SynType.WithGlobalConstraints(ty, List.rev $3, lhs parseState), arity }

opt_topReturnTypeWithTypeConstraints: 
  |             
     { None } 

  | COLON topTypeWithTypeConstraints 
     { let ty, arity = $2 
       let arity = (match arity with SynValInfo([], rmdata)-> rmdata | _ -> SynInfo.unnamedRetVal)
       Some (SynReturnInfo((ty, arity), rhs parseState 2)) }

topType: 
  | topTupleType RARROW topType 
     { let dty, dmdata= $1 
       let rty, (SynValInfo(dmdatas, rmdata)) = $3 
       SynType.Fun(dty, rty, lhs parseState), (SynValInfo(dmdata :: dmdatas, rmdata)) }

  | topTupleType 
     { let ty, rmdata = $1 in ty, (SynValInfo([], (match rmdata with [md] -> md | _ -> SynInfo.unnamedRetVal))) }

topTupleType:
  | topAppType STAR topTupleTypeElements 
     { let ty, mdata = $1 in let tys, mdatas = List.unzip $3 in (SynType.Tuple(false, List.map (fun ty -> (false, ty)) (ty :: tys), lhs parseState)), (mdata :: mdatas) }

  | topAppType                 
     { let ty, mdata = $1 in ty, [mdata] }

topTupleTypeElements:
  | topAppType STAR topTupleTypeElements       
     { $1 :: $3 }

  | topAppType %prec prec_toptuptyptail_prefix 
     { [$1] }

topAppType:
  | attributes appType COLON appType 
     { match $2 with 
       | SynType.LongIdent(LongIdentWithDots([id], _)) -> $4, SynArgInfo($1, false, Some id)
       | _ -> raiseParseErrorAt (rhs parseState 2) (FSComp.SR.parsSyntaxErrorInLabeledType())  }

  | attributes QMARK ident COLON appType 
     { $5, SynArgInfo($1, true, Some $3) }

  | attributes appType 
     { ($2, SynArgInfo($1, false, None)) }

  | appType COLON appType 
     { match $1 with 
       | SynType.LongIdent(LongIdentWithDots([id], _)) -> $3, SynArgInfo([], false, Some id)
       | _ -> raiseParseErrorAt (rhs parseState 2) (FSComp.SR.parsSyntaxErrorInLabeledType())  }

  | QMARK ident COLON appType 
     { $4, SynArgInfo([], true, Some $2) }

  | appType 
     { $1, SynArgInfo([], false, None) }

/* Any tokens in this grammar must be added to the lex filter rule 'peekAdjacentTypars' */
/* See the F# specification "Lexical analysis of type applications and type parameter definitions" */
typ:
  | tupleType RARROW typ  
     { SynType.Fun($1, $3, lhs parseState) }

  | tupleType %prec prec_typ_prefix 
     { $1 }

typEOF:
  | typ EOF { checkEndOfFileError $2; $1 }


tupleType:
  | appType STAR tupleOrQuotTypeElements 
    { SynType.Tuple(false, (false, $1) :: $3, lhs parseState) }

  | INFIX_STAR_DIV_MOD_OP tupleOrQuotTypeElements
    { if $1 <> "/" then reportParseErrorAt (rhs parseState 1) (FSComp.SR.parsUnexpectedInfixOperator());
      SynType.Tuple(false, (true, SynType.StaticConstant (SynConst.Int32 1, lhs parseState)) :: $2, lhs parseState) }

  | appType INFIX_STAR_DIV_MOD_OP tupleOrQuotTypeElements
    { if $2 <> "/" then reportParseErrorAt (rhs parseState 1) (FSComp.SR.parsUnexpectedInfixOperator());
      SynType.Tuple(false, (true, $1) :: $3, lhs parseState) }

  | appType %prec prec_tuptyp_prefix 
    { $1 }

tupleOrQuotTypeElements:
  | appType STAR tupleOrQuotTypeElements              
    { (false, $1) :: $3 }

  | appType INFIX_STAR_DIV_MOD_OP tupleOrQuotTypeElements 
    { if $2 <> "/" then reportParseErrorAt (rhs parseState 1) (FSComp.SR.parsUnexpectedInfixOperator());
      (true, $1) :: $3 }

  | appType %prec prec_tuptyptail_prefix 
    { [(false, $1)] }

appTypeCon:
  | path %prec prec_atomtyp_path 
    { SynType.LongIdent($1) }

  | typar 
    { SynType.Var($1, lhs parseState) }

appTypeConPower:
  | appTypeCon INFIX_AT_HAT_OP atomicRationalConstant
    { if $2 <> "^" && $2 <> "^-" then reportParseErrorAt (rhs parseState 2) (FSComp.SR.parsUnexpectedInfixOperator());
      if $2 = "^-" then SynType.MeasurePower($1, SynRationalConst.Negate($3), lhs parseState)
      else SynType.MeasurePower($1, $3, lhs parseState)  }

  | appTypeCon 
    { $1 }

appType:
  | appType AMBIVALENT
    { SynType.WithNull($1, true, lhs parseState) }

  | appType QMARK
    { SynType.WithNull($1, false, lhs parseState) }

  | appType arrayTypeSuffix 
      {  SynType.Array($2, $1, lhs parseState) }

  | appType HIGH_PRECEDENCE_BRACK_APP arrayTypeSuffix   /* only HPA for "name[]" allowed here */
      {  SynType.Array($3, $1, lhs parseState) }

  | appType appTypeConPower  
      /* note: use "rhs parseState 1" to deal with parens in "(int) list" */
      { SynType.App($2, None, [$1], [], None, true, unionRanges (rhs parseState 1) $2.Range) }

  | LPAREN appTypePrefixArguments rparen  appTypeConPower
      { let args, commas = $2
        mlCompatWarning (FSComp.SR.parsMultiArgumentGenericTypeFormDeprecated()) (unionRanges (rhs parseState 1) $4.Range); 
        SynType.App($4, None, args, commas, None, true, unionRanges (rhs parseState 1) $4.Range) }

  | powerType 
      { $1 }

  | typar COLON_GREATER typ                     
      {  let tp, typ = $1, $3 
         let m = lhs parseState 
         SynType.WithGlobalConstraints(SynType.Var (tp, rhs parseState 1), [SynTypeConstraint.WhereTyparSubtypeOfType(tp, typ, m)], m)  }

  | UNDERSCORE COLON_GREATER typ %prec COLON_GREATER 
      {  SynType.HashConstraint($3, lhs parseState) }

arrayTypeSuffix:
  | LBRACK RBRACK 
      { 1 }

  | LBRACK COMMA RBRACK 
      { 2 }

  | LBRACK COMMA COMMA RBRACK 
      { 3 }

  | LBRACK COMMA COMMA COMMA RBRACK 
      { 4 }

appTypePrefixArguments:
  | typeArgActual COMMA typeArgActual typeArgListElements 
      { let typeArgs, commas = $4 in $1 :: $3 :: List.rev typeArgs, (rhs parseState 2) :: (List.rev commas) }

typeArgListElements: 
  | typeArgListElements COMMA typeArgActual
      { let typeArgs, commas = $1
        $3 :: typeArgs, (rhs parseState 2) :: commas } 

  | typeArgListElements COMMA dummyTypeArg %prec prec_args_error  /* NOTE: no "recover" */
     { reportParseErrorAt (rhs parseState 2) (FSComp.SR.parsMissingTypeArgs())
       let typeArgs, commas = $1
       $3 :: typeArgs, (rhs parseState 2) :: commas } 

  |   
      { [], [] }

powerType:
  | atomTypeOrAnonRecdType
    { $1 }

  | atomTypeOrAnonRecdType INFIX_AT_HAT_OP atomicRationalConstant
     { if $2 <> "^" && $2 <> "^-" then reportParseErrorAt (rhs parseState 2) (FSComp.SR.parsUnexpectedInfixOperator());
       if $2 = "^-" then SynType.MeasurePower($1, SynRationalConst.Negate($3), lhs parseState)
       else SynType.MeasurePower($1, $3, lhs parseState) }


/* Like appType but gives a deprecation error when a non-atomic type is used */
/* Also, doesn't start with '{|'  */
atomTypeNonAtomicDeprecated:
  | LPAREN appTypePrefixArguments rparen  appTypeConPower
      { let args, commas = $2
        mlCompatWarning (FSComp.SR.parsMultiArgumentGenericTypeFormDeprecated()) (unionRanges (rhs parseState 1) $4.Range); 
        SynType.App($4, None, args, commas, None, true, unionRanges (rhs parseState 1) $4.Range) }

  | atomType
      { $1 }

atomTypeOrAnonRecdType:
  | atomType
     { $1 }

  | anonRecdType
     { let flds, isStruct = $1
       let flds2 = 
           flds |> List.choose (function 
             | (SynField([], false, Some id, ty, false, _xmldoc, None, _m)) -> Some (id, ty) 
             | _ -> reportParseErrorAt (rhs parseState 1) (FSComp.SR.parsInvalidAnonRecdType()); None)
       SynType.AnonRecd (isStruct, flds2, rhs parseState 1) }  

/* Any tokens in this grammar must be added to the lex filter rule 'peekAdjacentTypars' */
/* See the F# specification "Lexical analysis of type applications and type parameter definitions" */
atomType:
  | HASH atomType 
     { SynType.HashConstraint($2, lhs parseState) }

  | appTypeConPower %prec prec_atomtyp_path 
     { $1 }

  | UNDERSCORE 
     { SynType.Anon (lhs parseState) }

  | LPAREN typ rparen
     { SynType.Paren ($2, lhs parseState) }

  | LPAREN typ recover
     { reportParseErrorAt (rhs parseState 1) (FSComp.SR.parsUnmatchedParen ())
       SynType.Paren ($2, lhs parseState) }

  | STRUCT LPAREN appType STAR tupleOrQuotTypeElements  rparen 
    { SynType.Tuple(true, (false, $3) :: $5, lhs parseState) }

  | STRUCT LPAREN appType STAR tupleOrQuotTypeElements  recover
    { reportParseErrorAt (rhs parseState 2) (FSComp.SR.parsUnmatchedParen()) 
      SynType.Tuple(true, (false, $3) :: $5, lhs parseState) }

  | STRUCT LPAREN appType STAR recover
    { reportParseErrorAt (rhs parseState 2) (FSComp.SR.parsUnmatchedParen()) 
      SynType.Anon (lhs parseState) }

  | STRUCT LPAREN appType recover
    { reportParseErrorAt (rhs parseState 2) (FSComp.SR.parsUnmatchedParen()) 
      SynType.Anon (lhs parseState) }

  | STRUCT LPAREN recover
    { reportParseErrorAt (rhs parseState 2) (FSComp.SR.parsUnmatchedParen()) 
      SynType.Anon (lhs parseState) }

  | rawConstant 
     { SynType.StaticConstant($1, rhs parseState 1) }

  | NULL
     { let m = rhs parseState 1
<<<<<<< HEAD
       SynType.StaticConstantNull(m) }
=======
       SynType.StaticConstant(SynConst.String (null, SynStringKind.Regular, m), m) }
>>>>>>> 341121b1

  | CONST atomicExpr
     {  let e, _ = $2
        SynType.StaticConstantExpr(e, lhs parseState) }

  | FALSE  
      { SynType.StaticConstant(SynConst.Bool false, lhs parseState) } 

  | TRUE  
      { SynType.StaticConstant(SynConst.Bool true, lhs parseState) } 

  | LPAREN error rparen   
     { (* silent recovery *) SynType.Anon (lhs parseState) }  

  | appTypeCon typeArgsNoHpaDeprecated %prec prec_atomtyp_path 
     { let mLessThan, mGreaterThan, args, commas, mWhole = $2 in SynType.App($1, Some(mLessThan), args, commas, mGreaterThan, false, unionRanges $1.Range mWhole) } 

  | atomType DOT path %prec prec_atomtyp_get_path 
     { SynType.LongIdentApp($1, $3, None, [], [], None, unionRanges (rhs parseState 1) $3.Range) } 

  | atomType DOT path typeArgsNoHpaDeprecated %prec prec_atomtyp_get_path 
     { let mLessThan, mGreaterThan, args, commas, mWhole = $4 
       SynType.LongIdentApp($1, $3, Some(mLessThan), args, commas, mGreaterThan, unionRanges $1.Range mWhole) } 

  | appTypeCon DOT ends_coming_soon_or_recover
     { if not $3 then reportParseErrorAt (rhs parseState 2) (FSComp.SR.parsExpectedNameAfterToken())
       $1 } 

typeArgsNoHpaDeprecated:
  | typeArgsActual
     { let mLessThan, mGreaterThan, parsedOk, args, commas, mAll = $1
       if parsedOk then // if someone has "foo<bar" without a closing greater-than, then the lexfilter does not introduce a HPA, even though it is adjacent
           warning(Error(FSComp.SR.parsNonAdjacentTyargs(), rhs parseState 1))
       mLessThan, mGreaterThan, args, commas, mAll } 

  | HIGH_PRECEDENCE_TYAPP typeArgsActual 
     { let mLessThan, mGreaterThan, _, args, commas, mAll = $2
       mLessThan, mGreaterThan, args, commas, mAll } 

typeArgsActual:
  | LESS typeArgActualOrDummyIfEmpty COMMA typeArgActualOrDummyIfEmpty typeArgListElements GREATER 
     { let typeArgs, commas = $5
       (rhs parseState 1), Some(rhs parseState 6), true, ($2 :: $4 :: List.rev typeArgs), (rhs parseState 3) :: (List.rev commas), lhs parseState } 

  | LESS typeArgActualOrDummyIfEmpty COMMA typeArgActualOrDummyIfEmpty typeArgListElements recover
     { if not $6 then 
           reportParseErrorAt (rhs parseState 1) (FSComp.SR.parsUnexpectedEndOfFileTypeArgs())
       else
           reportParseErrorAt (rhs parseState 1) (FSComp.SR.parsMissingGreaterThan())
       let typeArgs, commas = $5
       let nextToken = rhs parseState 6
       let zeroWidthAtStartOfNextToken = nextToken.StartRange
       (rhs parseState 1), None, false, ($2 :: $4 :: List.rev typeArgs), (rhs parseState 3) :: (List.rev commas), unionRanges (rhs parseState 1) zeroWidthAtStartOfNextToken } 

  | LESS typeArgActualOrDummyIfEmpty COMMA ends_coming_soon_or_recover
     { if not $4 then reportParseErrorAt (rhs parseState 4) (FSComp.SR.parsMissingTypeArgs())
       let nextToken = rhs parseState 4
       let zeroWidthAtStartOfNextToken = nextToken.StartRange
       (rhs parseState 1), None, false, [$2], [rhs parseState 3], unionRanges (rhs parseState 1) zeroWidthAtStartOfNextToken } 

  | LESS typeArgActual GREATER 
     { (rhs parseState 1), Some(rhs parseState 3), true, [$2], [], lhs parseState } 

  | LESS typeArgActual ends_coming_soon_or_recover
     { let nextToken = rhs parseState 3
       if not $3 then reportParseErrorAt nextToken (FSComp.SR.parsMissingTypeArgs())
       let zeroWidthAtStartOfNextToken = nextToken.StartRange
       (rhs parseState 1), None, false, [$2], [], unionRanges (rhs parseState 1) zeroWidthAtStartOfNextToken } 

  | LESS GREATER 
     { (rhs parseState 1), Some(rhs parseState 2), true, [], [], lhs parseState } 

  | LESS recover
     { if not $2 then  
           reportParseErrorAt (rhs parseState 1) (FSComp.SR.parsExpectedTypeAfterToken())
       else
           reportParseErrorAt (rhs parseState 2) (FSComp.SR.parsMissingTypeArgs())
       let nextToken = rhs parseState 2
       let zeroWidthAtStartOfNextToken = nextToken.StartRange
       (rhs parseState 1), None, false, [], [], unionRanges (rhs parseState 1) zeroWidthAtStartOfNextToken } 

typeArgActual:
  | typ
     { $1 }

  | typ EQUALS typ
     { SynType.StaticConstantNamed($1, $3, unionRanges $1.Range $3.Range) }

  | typ EQUALS /* NOTE: no "recover" */
     { reportParseErrorAt (rhs parseState 2) (FSComp.SR.parsMissingTypeArgs())
       let dummy = SynType.StaticConstant(SynConst.Int32(0), rhs parseState 2)
       SynType.StaticConstantNamed($1, dummy, (rhs2 parseState 1 2))
     }

typeArgActualOrDummyIfEmpty:
  | typeArgActual
     { $1 }

  | dummyTypeArg
     { reportParseErrorAt (rhs parseState 1) (FSComp.SR.parsMissingTypeArgs())
       $1 }

dummyTypeArg:
  |  /* EMPTY */
     { let m = rhs parseState 1
       let dummyStatVal = SynType.StaticConstant(SynConst.Int32(0), m)
       let dummyName = SynType.LongIdent(LongIdentWithDots([ident("", m)], []))
       let dummyTypeArg = SynType.StaticConstantNamed(dummyName, dummyStatVal, m)
       dummyTypeArg }

measureTypeArg:
  | LESS measureTypeExpr GREATER
     { $2 }

  | LESS UNDERSCORE GREATER
     { SynMeasure.Anon (lhs parseState) }

measureTypeAtom:
  | path 
     { SynMeasure.Named($1.Lid, $1.Range) }

  | typar 
     { SynMeasure.Var($1, lhs parseState) }

  | LPAREN measureTypeExpr rparen
     { $2 }

measureTypePower:
  | measureTypeAtom 
      { $1 }

  | measureTypeAtom INFIX_AT_HAT_OP atomicRationalConstant
     { if $2 <> "^" && $2 <> "^-" then reportParseErrorAt (rhs parseState 2) (FSComp.SR.parsUnexpectedOperatorForUnitOfMeasure());
       if $2 = "^-" then SynMeasure.Power($1, SynRationalConst.Negate($3), lhs parseState)
       else SynMeasure.Power($1, $3, lhs parseState) }

  | INT32
     { if fst $1 <> 1 then reportParseErrorAt (rhs parseState 1) (FSComp.SR.parsUnexpectedIntegerLiteralForUnitOfMeasure());
       SynMeasure.One }

measureTypeSeq:
  | measureTypePower
    { [$1] }

  | measureTypePower measureTypeSeq
    { $1 :: $2 }

measureTypeExpr:
  | measureTypeSeq
    { SynMeasure.Seq($1, lhs parseState) }

  | measureTypeExpr STAR measureTypeExpr
    { SynMeasure.Product($1, $3, lhs parseState) }

  | measureTypeExpr INFIX_STAR_DIV_MOD_OP measureTypeExpr
    { if $2 <> "*" && $2 <> "/" then reportParseErrorAt (rhs parseState 2) (FSComp.SR.parsUnexpectedOperatorForUnitOfMeasure());
      if $2 = "*" then SynMeasure.Product($1, $3, lhs parseState)
      else SynMeasure.Divide($1, $3, lhs parseState) }

  | INFIX_STAR_DIV_MOD_OP measureTypeExpr
     { if $1 <> "/" then reportParseErrorAt (rhs parseState 1) (FSComp.SR.parsUnexpectedOperatorForUnitOfMeasure());
       SynMeasure.Divide(SynMeasure.One, $2, lhs parseState) }
   
typar: 
  | QUOTE ident 
     {  let id = mkSynId (lhs parseState) ($2).idText
        SynTypar(id, TyparStaticReq.None, false) }

  | staticallyKnownHeadTypar 
     { $1 }

staticallyKnownHeadTypar: 
  | INFIX_AT_HAT_OP ident 
    {  if $1 <> "^" then reportParseErrorAt (rhs parseState 1) (FSComp.SR.parsUnexpectedTypeParameter());
       let id = mkSynId (lhs parseState) ($2).idText
       SynTypar(id, TyparStaticReq.HeadType, false) }

ident: 
  | IDENT 
     { ident($1, rhs parseState 1) } 

/* A A.B.C path used to an identifier */
path: 
  | GLOBAL
      { LongIdentWithDots([ident(MangledGlobalName, rhs parseState 1)], []) }

  | ident  
     { LongIdentWithDots([$1], []) }

  | path DOT ident  
     { let (LongIdentWithDots(lid, dotms)) = $1 in LongIdentWithDots(lid @ [$3], dotms @ [rhs parseState 2]) } 

  | path DOT ends_coming_soon_or_recover  
     { if not $3 then reportParseErrorAt (rhs parseState 2) (FSComp.SR.parsExpectedNameAfterToken())
       let (LongIdentWithDots(lid, dotms)) = $1 in LongIdentWithDots(lid, dotms @ [rhs parseState 2])  } 


/* An operator name, with surrounnding parentheses */
opName: 
  | LPAREN operatorName rparen  
     {  ident(CompileOpName $2, rhs parseState 2) }

  | LPAREN error rparen  
     {  reportParseErrorAt (lhs parseState) (FSComp.SR.parsErrorParsingAsOperatorName()); ident(CompileOpName "****", rhs parseState 2) }

  | LPAREN_STAR_RPAREN
     {  ident(CompileOpName "*", rhs parseState 1) }

  /* active pattern name */
  | LPAREN activePatternCaseNames BAR rparen 
     { let text = ("|" + String.concat "|" (List.rev $2) + "|")
       ident(text, rhs2 parseState 2 3) }
                         
  /* partial active pattern name */
  | LPAREN activePatternCaseNames BAR UNDERSCORE BAR rparen 
     { let text = ("|" + String.concat "|" (List.rev $2) + "|_|" )
       ident(text, rhs2 parseState 2 5) }

/* An operator name, without surrounding parentheses */
operatorName: 
  | PREFIX_OP 
     { if not (IsValidPrefixOperatorDefinitionName $1) then 
           reportParseErrorAt (lhs parseState) (FSComp.SR.parsInvalidPrefixOperatorDefinition());
       $1 }

  | INFIX_STAR_STAR_OP
     { $1 }

  | INFIX_COMPARE_OP
     { $1 }

  | INFIX_AT_HAT_OP
     { $1 }

  | INFIX_BAR_OP
     { $1 }

  | INFIX_AMP_OP
     { $1 }

  | PLUS_MINUS_OP
     { $1 }

  | INFIX_STAR_DIV_MOD_OP
     { $1 }

  | DOLLAR
     { "$" }

  | ADJACENT_PREFIX_OP
     { $1 }

  | MINUS
     { "-" }

  | STAR
     { "*" }

  | EQUALS
     { "=" }

  | OR
     { "or" }

  | LESS
     { "<" }

  | GREATER
     { ">" }

  | QMARK
     { "?" }

  | AMP
     { "&" }

  | AMP_AMP
     { "&&" }

  | BAR_BAR
     { "||" }

  | COLON_EQUALS
     { ":=" }

  | FUNKY_OPERATOR_NAME 
     { if $1 <> ".[]"  && $1 <> ".()" && $1 <> ".()<-" then 
            deprecatedOperator (lhs parseState); 
       $1 }

  | PERCENT_OP
     { $1 }

  | DOT_DOT
     { ".." }

  | DOT_DOT DOT_DOT
     { ".. .." }

  | LQUOTE RQUOTE 
     { if $1 <> $2 then reportParseErrorAt (rhs parseState 1) (FSComp.SR.parsMismatchedQuotationName(fst $1));  
       fst $1 } 

/* One part of an active pattern name */
activePatternCaseName: 
  | IDENT
     { if not (String.isLeadingIdentifierCharacterUpperCase _1) then reportParseErrorAt (rhs parseState 1) (FSComp.SR.parsActivePatternCaseMustBeginWithUpperCase());  
       if ($1.IndexOf('|') <> -1) then reportParseErrorAt (rhs parseState 1) (FSComp.SR.parsActivePatternCaseContainsPipe());  
       $1 }

/* Multiple parts of an active pattern name */
activePatternCaseNames: 
  | BAR activePatternCaseName
     { [$2] }

  | activePatternCaseNames BAR activePatternCaseName
     { $3 :: $1 }

/* A single item that is an identifier or operator name */
identOrOp: 
  | ident  
     { $1 } 

  | opName 
     { $1 }

/* An A.B.C path ending in an identifier or operator name */
/* Note, only used in atomicPatternLongIdent */
pathOp: 
  | ident  
     { LongIdentWithDots([$1], []) }

  | opName 
     { LongIdentWithDots([$1], []) }

  | ident DOT pathOp 
     { let (LongIdentWithDots(lid, dotms)) = $3 in LongIdentWithDots($1 :: lid, rhs parseState 2 :: dotms) } 

  | ident DOT error  
     { (* silent recovery *) LongIdentWithDots([$1], [rhs parseState 2]) }  


/* nameop is identOrOp not used as part of a path */
nameop: 
  | identOrOp { $1 } 

identExpr:
  | ident
     { SynExpr.Ident($1) }

  | opName
     { let m = lhs parseState
       let mLparen = mkFileIndexRange m.FileIndex m.Start (mkPos m.StartLine (m.StartColumn + 1))
       let mRparen = mkFileIndexRange m.FileIndex (mkPos m.EndLine (m.EndColumn - 1)) m.End
       SynExpr.Paren(SynExpr.Ident($1), mLparen, Some mRparen, m) }

topSeparator: 
  | SEMICOLON { } 
  | SEMICOLON_SEMICOLON { }
  | OBLOCKSEP { }  

topSeparators: 
  | topSeparator { } 
  | topSeparator topSeparators { }

opt_topSeparators: 
  | topSeparator opt_topSeparators { }
  | /* EMPTY */                    { } 

/* Seprators in either #light or non-#light */
seps: 
  | OBLOCKSEP { } 
  | SEMICOLON { }
  | OBLOCKSEP SEMICOLON { }
  | SEMICOLON OBLOCKSEP { }

/* An 'end' that's optional only in #light, where an ODECLEND gets inserted, and explicit 'end's get converted to OEND */
declEnd: 
  | ODECLEND 
      { } 
  | OEND 
      {   }
  | END 
      { } 

/* An 'end' that's optional in both #light and non-#light */
opt_declEnd: 
  | ODECLEND 
      {} 
  | OEND 
      { } 
  | END 
      {} 
  | /* EMPTY */    
      {} 

opt_ODECLEND: 
  | ODECLEND    { } 
  | /* EMPTY */ { }

deprecated_opt_equals: 
  | EQUALS      { deprecatedWithError (FSComp.SR.parsNoEqualShouldFollowNamespace()) (lhs parseState); () } 
  | /* EMPTY */ {  }

opt_OBLOCKSEP: 
  | OBLOCKSEP   { }
  | /* EMPTY */ { } 

opt_seps: 
  | seps        { }
  | /* EMPTY */ { } 

opt_rec: 
  | REC         { true }
  | /* EMPTY */ { false } 

opt_bar: 
  | BAR         { } 
  | /* EMPTY */ { } 

opt_inline: 
  | INLINE      { true } 
  | /* EMPTY */ { false }

opt_mutable: 
  | MUTABLE     { true } 
  | /* EMPTY */ { false }

/* A 'do' token in either #light or non-#light */
doToken: 
  | DO  { }
  | ODO { }

doneDeclEnd: 
  | DONE { }
  | ODECLEND { }  /* DONE gets thrown away by the lexfilter in favour of ODECLEND */

structOrBegin: 
  | STRUCT { mlCompatWarning (FSComp.SR.parsSyntaxModuleStructEndDeprecated()) (lhs parseState); }
  | BEGIN { } 

sigOrBegin: 
  | SIG { mlCompatWarning (FSComp.SR.parsSyntaxModuleSigEndDeprecated()) (lhs parseState); }
  | BEGIN { } 

colonOrEquals: 
  | COLON { mlCompatWarning (FSComp.SR.parsSyntaxModuleSigEndDeprecated()) (lhs parseState); }
  | EQUALS { } 

/* A literal string or a string from a keyword like __SOURCE_FILE__ */
stringOrKeywordString:
  | STRING 
     { let (s, synStringKind, _) = $1
       s, synStringKind }
  | KEYWORD_STRING { $1, SynStringKind.Regular }

interpolatedStringFill:
  | declExpr
     { ($1, None) }

  | declExpr COLON ident %prec interpolation_fill
     { ($1, Some $3) }

interpolatedStringParts:
  | INTERP_STRING_END
     { [ SynInterpolatedStringPart.String (fst $1, rhs parseState 1) ] }

  | INTERP_STRING_PART interpolatedStringFill interpolatedStringParts
     { SynInterpolatedStringPart.String (fst $1, rhs parseState 1) :: SynInterpolatedStringPart.FillExpr $2 :: $3 }

  | INTERP_STRING_PART interpolatedStringParts
     { 
       let rbrace = parseState.InputEndPosition 1
       let lbrace = parseState.InputStartPosition 2
       reportParseErrorAt (mkSynRange rbrace lbrace) (FSComp.SR.parsEmptyFillInInterpolatedString())
       SynInterpolatedStringPart.String (fst $1, rhs parseState 1) :: $2 }

/* INTERP_STRING_BEGIN_END */
/* INTERP_STRING_BEGIN_PART int32 INTERP_STRING_END */
/* INTERP_STRING_BEGIN_PART int32 INTERP_STRING_PART int32 INTERP_STRING_END */
interpolatedString:
  | INTERP_STRING_BEGIN_PART interpolatedStringFill interpolatedStringParts
    { let s, synStringKind, _ = $1
      SynInterpolatedStringPart.String (s, rhs parseState 1) :: SynInterpolatedStringPart.FillExpr $2 :: $3, synStringKind }

  | INTERP_STRING_BEGIN_END
    { let s, synStringKind, _ = $1
      [ SynInterpolatedStringPart.String (s, rhs parseState 1) ], synStringKind }

  | INTERP_STRING_BEGIN_PART interpolatedStringParts
    { 
      let s, synStringKind, _ = $1
      let rbrace = parseState.InputEndPosition 1
      let lbrace = parseState.InputStartPosition 2
      reportParseErrorAt (mkSynRange rbrace lbrace) (FSComp.SR.parsEmptyFillInInterpolatedString())
      SynInterpolatedStringPart.String (s, rhs parseState 1) :: $2, synStringKind }
  
opt_HIGH_PRECEDENCE_APP:
  | HIGH_PRECEDENCE_BRACK_APP { }
  | HIGH_PRECEDENCE_PAREN_APP { }
  | /* EMPTY */   { }

opt_HIGH_PRECEDENCE_TYAPP:
  | HIGH_PRECEDENCE_TYAPP { }
  | /* EMPTY */   { }

/* A 'type' keyword */
typeKeyword:
  | TYPE_COMING_SOON typeKeyword { }
  | TYPE_IS_HERE { }
  | TYPE { }

/* A 'module' keyword */
moduleKeyword:
  | MODULE_COMING_SOON moduleKeyword { }
  | MODULE_IS_HERE { }
  | MODULE { }

rbrace:
  | RBRACE_COMING_SOON rbrace { }
  | RBRACE_IS_HERE { }
  | RBRACE { }

bar_rbrace:
  | BAR_RBRACE { }

rparen:
  | RPAREN_COMING_SOON rparen { }
  | RPAREN_IS_HERE { }
  | RPAREN { }

oblockend:
  | OBLOCKEND_COMING_SOON oblockend { }
  | OBLOCKEND_IS_HERE { }
  | OBLOCKEND { }

ends_other_than_rparen_coming_soon_or_recover:
  | TYPE_COMING_SOON { false }
  | MODULE_COMING_SOON { false }
  | RBRACE_COMING_SOON { false }
  | OBLOCKEND_COMING_SOON { false }
  | recover { $1 }

ends_coming_soon_or_recover:
  | TYPE_COMING_SOON { false }
  | MODULE_COMING_SOON { false }
  | RBRACE_COMING_SOON { false }
  | RPAREN_COMING_SOON { false }
  | OBLOCKEND_COMING_SOON { false }
  | recover { $1 }<|MERGE_RESOLUTION|>--- conflicted
+++ resolved
@@ -1500,23 +1500,13 @@
   | typeNameInfo 
      { SynTypeDefn($1, SynTypeDefnRepr.Simple(SynTypeDefnSimpleRepr.None($1.Range), $1.Range), [], None, $1.Range) }
 
-<<<<<<< HEAD
   | typeNameInfo EQUALS tyconDefnRhsBlock 
      { //if not $2 then (
-       //     let (ComponentInfo(_, _, _, lid, _, _, _, _)) = $1 
+       //     let (SynComponentInfo(_, _, _, lid, _, _, _, _)) = $1 
        //     // While the spec doesn't allow long idents here, the parser doesn't enforce this, so take one ident
        //     let typeNameId = List.last lid
        //     raiseParseErrorAt (rhs parseState 2) (FSComp.SR.parsEqualsMissingInTypeDefinition(typeNameId.ToString()))
        //)
-=======
-  | typeNameInfo opt_equals tyconDefnRhsBlock 
-     { if not $2 then (
-            let (SynComponentInfo(_, _, _, lid, _, _, _, _)) = $1 
-            // While the spec doesn't allow long idents here, the parser doesn't enforce this, so take one ident
-            let typeNameId = List.last lid
-            raiseParseErrorAt (rhs parseState 2) (FSComp.SR.parsEqualsMissingInTypeDefinition(typeNameId.ToString()))
-       )
->>>>>>> 341121b1
        let nameRange = rhs parseState 1
        let (tcDefRepr:SynTypeDefnRepr), members = $3 nameRange
        let declRange = unionRanges (rhs parseState 1) tcDefRepr.Range
@@ -2366,7 +2356,7 @@
 
   | typar COLON IDENT NULL
       { if $3 <> "not" then reportParseErrorAt (rhs parseState 3) (FSComp.SR.parsUnexpectedIdentifier($3))  
-        WhereTyparNotSupportsNull($1, lhs parseState) }
+        SynTypeConstraint.WhereTyparNotSupportsNull($1, lhs parseState) }
 
   | typar COLON LPAREN classMemberSpfn rparen 
      { let tp = $1
@@ -5100,11 +5090,7 @@
 
   | NULL
      { let m = rhs parseState 1
-<<<<<<< HEAD
        SynType.StaticConstantNull(m) }
-=======
-       SynType.StaticConstant(SynConst.String (null, SynStringKind.Regular, m), m) }
->>>>>>> 341121b1
 
   | CONST atomicExpr
      {  let e, _ = $2
