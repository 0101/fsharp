// Copyright (c) Microsoft Corporation.  All Rights Reserved.  See License.txt in the project root for license information.

%{

#nowarn "1182"  // generated code has lots of unused "parseState"

open Internal.Utilities

open FSharp.Compiler.AbstractIL
open FSharp.Compiler.AbstractIL.Internal
open FSharp.Compiler.AbstractIL.Internal.Library
open FSharp.Compiler
open Internal.Utilities.Text.Parsing

open System
open FSharp.Compiler.Range
open FSharp.Compiler.Ast
open FSharp.Compiler.Lib
open FSharp.Compiler.PrettyNaming
open FSharp.Compiler.ErrorLogger

#if DEBUG
let debugPrint(s) =
    if Internal.Utilities.Text.Parsing.Flags.debug then 
        printfn "\n%s" s
#else
let debugPrint(s) = ignore s
#endif

let exprFromParseError (e:SynExpr) = SynExpr.FromParseError (e,e.Range)
let patFromParseError (e:SynPat) = SynPat.FromParseError(e, e.Range)

let mkSynOptionalExpr (m: range) xopt = 
    let m = m.MakeSynthetic()
    match xopt with 
    | None -> mkSynLidGet m Ast.FSharpLib.CorePath "None"
    | Some x  -> SynExpr.App (ExprAtomicFlag.NonAtomic, false, mkSynLidGet m Ast.FSharpLib.CorePath "Some",x,m)

// record bindings returned by the recdExprBindings rule has shape:
// (binding, separator-before-this-binding)
// this function converts arguments from form
// binding1 (binding2*sep1, binding3*sep2...) sepN
// to form
// binding1*sep1, binding2*sep2
let rebindRanges first fields lastSep = 
    let rec run (name, value) l acc = 
        match l with
        | [] -> List.rev ((name, value, lastSep) :: acc)
        | (f, m) :: xs -> run f xs ((name, value, m) :: acc)
    run first fields []

let mkUnderscoreRecdField m = LongIdentWithDots([ident("_", m)], []), false
let mkRecdField lidwd = lidwd, true

let mkSynDoBinding (vis,strict,expr,m) = 
    match vis with
    | Some vis -> errorR(Error(FSComp.SR.parsDoCannotHaveVisibilityDeclarations (vis.ToString()),m))
    | None -> ()
    Binding (None,
             (if strict then DoBinding else StandaloneExpression),
             false,false,[],PreXmlDoc.Empty,SynInfo.emptySynValData,
             (if strict then SynPat.Const(SynConst.Unit,m) else SynPat.Wild m),
             None,expr,m,NoSequencePointAtDoBinding)

let mkSynDoDecl (e: SynExpr) = 
    let spExpr = if IsControlFlowExpression e then NoSequencePointAtDoBinding else SequencePointAtBinding e.Range in
    SynModuleDecl.DoExpr(spExpr, e, e.Range)

let addAttribs attrs p =  SynPat.Attrib(p,attrs,p.Range)


// This function is called by the generated parser code. Returning initiates error recovery 
// It must be called precisely "parse_error_rich"
let parse_error_rich = Some (fun (ctxt: ParseErrorContext<_>) -> 
    errorR(SyntaxError(box ctxt, ctxt.ParseState.LexBuffer.LexemeRange)))

let reportParseErrorAt m s = errorR(Error(s,m))

let unionRangeWithPos (r:range) p =
    let r2 = mkRange r.FileName p p
    unionRanges r r2

let raiseParseErrorAt m s = 
    reportParseErrorAt m s; 
    // This initiates error recovery
    raise RecoverableParseError 

let checkEndOfFileError t = 
  match t with 
  | LexCont.IfDefSkip(_,_,m)                      -> reportParseErrorAt m (FSComp.SR.parsEofInHashIf())
  | LexCont.String (_,m)                          -> reportParseErrorAt m (FSComp.SR.parsEofInString())
  | LexCont.TripleQuoteString (_,m)               -> reportParseErrorAt m (FSComp.SR.parsEofInTripleQuoteString())
  | LexCont.VerbatimString (_,m)                  -> reportParseErrorAt m (FSComp.SR.parsEofInVerbatimString())
  | LexCont.Comment (_,_,m)                       -> reportParseErrorAt m (FSComp.SR.parsEofInComment())
  | LexCont.SingleLineComment (_,_,m)             -> reportParseErrorAt m (FSComp.SR.parsEofInComment())
  | LexCont.StringInComment (_,_,m)               -> reportParseErrorAt m (FSComp.SR.parsEofInStringInComment())
  | LexCont.VerbatimStringInComment (_,_,m)       -> reportParseErrorAt m (FSComp.SR.parsEofInVerbatimStringInComment())
  | LexCont.TripleQuoteStringInComment (_,_,m)    -> reportParseErrorAt m (FSComp.SR.parsEofInTripleQuoteStringInComment())
  | LexCont.MLOnly (_,m)                          -> reportParseErrorAt m (FSComp.SR.parsEofInIfOcaml())
  | LexCont.EndLine(LexerEndlineContinuation.Skip(_,_,m)) -> reportParseErrorAt m (FSComp.SR.parsEofInDirective())
  | LexCont.EndLine(LexerEndlineContinuation.Token(stack))
  | LexCont.Token(stack) -> 
      match stack with 
      | [] -> ()
      | (_,m) :: _  -> reportParseErrorAt m (FSComp.SR.parsNoHashEndIfFound())

//                BindingSetPreAttrs(letRange, isRec, isUse, builderFunction, wholeRange)
type BindingSet = BindingSetPreAttrs of range * bool * bool * (SynAttributes -> SynAccess option -> SynAttributes * SynBinding list) * range

let mkClassMemberLocalBindings(isStatic,initialRangeOpt,attrs,vis,BindingSetPreAttrs(_,isRec,isUse,declsPreAttrs,bindingSetRange)) = 
   let ignoredFreeAttrs,decls = declsPreAttrs attrs vis
   let wholeRange = 
       match initialRangeOpt with 
       | None -> bindingSetRange
       | Some m -> unionRanges m bindingSetRange
   if not (isNil ignoredFreeAttrs) then warning(Error(FSComp.SR.parsAttributesIgnored(),wholeRange));
   if isUse then errorR(Error(FSComp.SR.parsUseBindingsIllegalInImplicitClassConstructors(),wholeRange))
   SynMemberDefn.LetBindings (decls,isStatic,isRec,wholeRange)

let mkLocalBindings (mWhole,BindingSetPreAttrs(_,isRec,isUse,declsPreAttrs,_),body) = 
   let ignoredFreeAttrs,decls = declsPreAttrs [] None 
   if not (isNil ignoredFreeAttrs) then warning(Error(FSComp.SR.parsAttributesIgnored(),mWhole))
   SynExpr.LetOrUse (isRec,isUse,decls,body,mWhole) 

let mkDefnBindings (mWhole,BindingSetPreAttrs(_,isRec,isUse,declsPreAttrs,_bindingSetRange),attrs,vis,attrsm) = 
    if isUse then warning(Error(FSComp.SR.parsUseBindingsIllegalInModules(),mWhole))
    let freeAttrs,decls = declsPreAttrs attrs vis 
    let letDecls = [ SynModuleDecl.Let (isRec,decls,mWhole) ] 
    let attrDecls = if not (isNil freeAttrs) then [ SynModuleDecl.Attributes (freeAttrs,attrsm) ] else [] 
    attrDecls @ letDecls

let idOfPat m p = 
    match p with 
    | SynPat.Named (SynPat.Wild _,id,false,_,_) -> id 
    | SynPat.LongIdent(LongIdentWithDots([id],_),_,_,_,_,_) -> id
    | _ -> raiseParseErrorAt m (FSComp.SR.parsIntegerForLoopRequiresSimpleIdentifier())

let checkForMultipleAugmentations m a1 a2 = 
    if not (isNil a1) && not (isNil a2) then raiseParseErrorAt m (FSComp.SR.parsOnlyOneWithAugmentationAllowed())
    a1 @ a2

let grabXmlDoc(parseState:IParseState,elemIdx) = 
    LexbufLocalXmlDocStore.GrabXmlDocBeforeMarker(parseState.LexBuffer,rhs parseState elemIdx)

let unionRangeWithListBy projectRangeFromThing m listOfThing = 
    (m, listOfThing) ||> List.fold (fun m thing -> unionRanges m (projectRangeFromThing thing))

let rangeOfNonNilAttrs(attrs:SynAttributes) =
    (attrs.Head.Range,attrs.Tail) ||> unionRangeWithListBy (fun a -> a.Range)

let rangeOfLongIdent(lid:LongIdent) =
    System.Diagnostics.Debug.Assert(not lid.IsEmpty, "the parser should never produce a long-id that is the empty list") 
    (lid.Head.idRange,lid) ||> unionRangeWithListBy (fun id -> id.idRange) 

%} 

%token <byte[]> BYTEARRAY
%token <string> STRING 
%token <string> KEYWORD_STRING // Like __SOURCE_DIRECTORY__
%token <string> IDENT 
%token <string> INFIX_STAR_STAR_OP 
%token <string> INFIX_COMPARE_OP 
%token <string> INFIX_AT_HAT_OP 
%token <string> INFIX_BAR_OP 
%token <string> PREFIX_OP
%token <string> INFIX_STAR_DIV_MOD_OP 
%token <string> INFIX_AMP_OP 
%token <string> PLUS_MINUS_OP 
%token <string> ADJACENT_PREFIX_OP 
%token <string> FUNKY_OPERATOR_NAME

/* bool indicates if INT8 was 'bad' max_int+1, e.g. '128'  */
%token <sbyte * bool> INT8 
%token <int16 * bool> INT16
%token <int32 * bool> INT32 INT32_DOT_DOT
%token <int64 * bool> INT64

%token <byte> UINT8
%token <uint16> UINT16
%token <uint32> UINT32
%token <uint64> UINT64
%token <uint64> UNATIVEINT
%token <int64> NATIVEINT
%token <single> IEEE32
%token <double> IEEE64
%token <char> CHAR
%token <System.Decimal> DECIMAL 
%token <(string * string)> BIGNUM
%token <bool> LET YIELD YIELD_BANG 
%token <bool> LESS GREATER /* here the bool indicates if the tokens are part of a type application or type parameter declaration, e.g. C<int>, detected by the lex filter */
%token <string> PERCENT_OP BINDER 
%token <string * bool> LQUOTE RQUOTE  RQUOTE_DOT 
%token BAR_BAR UPCAST DOWNCAST NULL RESERVED MODULE NAMESPACE DELEGATE CONSTRAINT BASE
%token AND AS ASSERT OASSERT ASR BEGIN DO DONE DOWNTO ELSE ELIF END DOT_DOT
%token EXCEPTION FALSE FOR FUN FUNCTION IF IN JOIN_IN FINALLY DO_BANG 
%token LAZY OLAZY  MATCH MATCH_BANG  MUTABLE NEW OF 
%token OPEN OR REC THEN TO TRUE TRY TYPE VAL INLINE INTERFACE INSTANCE CONST
%token WHEN WHILE WITH HASH AMP AMP_AMP QUOTE LPAREN RPAREN RPAREN_COMING_SOON RPAREN_IS_HERE STAR COMMA RARROW GREATER_BAR_RBRACK LPAREN_STAR_RPAREN
%token QMARK QMARK_QMARK DOT COLON COLON_COLON COLON_GREATER  COLON_QMARK_GREATER COLON_QMARK COLON_EQUALS SEMICOLON 
%token SEMICOLON_SEMICOLON LARROW EQUALS  LBRACK  LBRACK_BAR  LBRACE_BAR  LBRACK_LESS LBRACE
%token BAR_RBRACK BAR_RBRACE UNDERSCORE
%token BAR RBRACK RBRACE RBRACE_COMING_SOON RBRACE_IS_HERE MINUS DOLLAR
%token GREATER_RBRACK STRUCT SIG 
%token STATIC MEMBER CLASS ABSTRACT OVERRIDE DEFAULT CONSTRUCTOR INHERIT 
%token EXTERN VOID PUBLIC PRIVATE INTERNAL GLOBAL

/* for parser 'escape hatch' out of expression context without consuming the 'recover' token */
%token TYPE_COMING_SOON TYPE_IS_HERE MODULE_COMING_SOON MODULE_IS_HERE

/* for high-precedence tyapps and apps */
%token HIGH_PRECEDENCE_BRACK_APP   /* inserted for f[x], but not f [x] */
%token HIGH_PRECEDENCE_PAREN_APP   /* inserted for f(x) and f<int>(x), but not f (x) */
%token HIGH_PRECEDENCE_TYAPP /* inserted for x<y>, but not x<y */

/* for offside rule */
%token <bool> OLET      /* LexFilter #light converts 'LET' tokens to 'OLET' when starting (CtxtLetDecl(blockLet=true)) */
%token <string> OBINDER /* LexFilter #light converts 'BINDER' tokens to 'OBINDER' when starting (CtxtLetDecl(blockLet=true)) */
%token ODO              /* LexFilter #light converts 'DO' tokens to 'ODO' */
%token ODO_BANG         /* LexFilter #light converts 'DO_BANG' tokens to 'ODO_BANG' */
%token OTHEN            /* LexFilter #light converts 'THEN' tokens to 'OTHEN' */
%token OELSE            /* LexFilter #light converts 'ELSE' tokens to 'OELSE' except if immeditely followed by 'if', when they become 'ELIF' */
%token OWITH            /* LexFilter #light converts SOME (but not all) 'WITH' tokens to 'OWITH' */ 
%token OFUNCTION        /* LexFilter #light converts 'FUNCTION' tokens to 'OFUNCTION' */ 
%token OFUN             /* LexFilter #light converts 'FUN' tokens to 'OFUN' */


%token ORESET           /* LexFilter uses internally to force a complete reset on a ';;' */

%token OBLOCKBEGIN      /* LexFilter #light inserts for:
                                  - just after first '=' or ':' when in 'CtxtModuleHead', i.e. after 'module' and sequence of dot/identifier/access tokens
                                  - just after first '=' when in 'CtxtMemberHead'
                                  - just after first '=' when in 'CtxtType' 
                                  - just after 'do' in any context (when opening CtxtDo)
                                  - just after 'finally' in any context 
                                  - just after 'with' (when opening CtxtWithAsAugment)
                                  - just after 'else' (when opening CtxtElse)
                                  - just after 'then' (when opening CtxtThen)
                                  - just after 'interface' (when pushing CtxtParen(INTERFACE), i.e. next token is DEFAULT | OVERRIDE | INTERFACE | NEW | TYPE | STATIC | END | MEMBER | ABSTRACT  | INHERIT | LBRACK_LESS)
                                  - just after 'class' (when pushing CtxtParen(CLASS)
                                  - just after 'class' 
                           But not when opening these CtxtSeqBlocks:
                                  - just after first non-dot/identifier token past 'namespace' 
                                  - just after first '=' when in 'CtxtLetDecl' or 'CtxtWithAsLet' 
                                  - just after 'lazy' in any context
                                  - just after '->' in any context                                  
                                  - when opening CtxtNamespaceHead, CtxtModuleHead 
                        */
%token OBLOCKSEP        /* LexFilter #light inserts when transforming CtxtSeqBlock(NotFirstInSeqBlock,_,AddBlockEnd) to CtxtSeqBlock(FirstInSeqBlock,_,AddBlockEnd) on exact alignment */

/*    REVIEW: merge OEND, ODECLEND, OBLOCKEND and ORIGHT_BLOCK_END into one token */
%token OEND             /* LexFilter #light inserts when closing CtxtFun, CtxtMatchClauses, CtxtWithAsLet _        */
%token ODECLEND         /* LexFilter #light inserts when closing CtxtDo and CtxtLetDecl(block) */
%token ORIGHT_BLOCK_END /* LexFilter #light inserts when closing CtxtSeqBlock(_,_,AddOneSidedBlockEnd) */
%token OBLOCKEND OBLOCKEND_COMING_SOON OBLOCKEND_IS_HERE       /* LexFilter #light inserts when closing CtxtSeqBlock(_,_,AddBlockEnd) */

%token OINTERFACE_MEMBER /* inserted for non-paranthetical use of 'INTERFACE', i.e. not INTERFACE/END */
%token FIXED
%token <token> ODUMMY

/* These are artificial */
%token <string> LEX_FAILURE
%token <Ast.LexerWhitespaceContinuation> COMMENT WHITESPACE HASH_LINE HASH_LIGHT INACTIVECODE LINE_COMMENT STRING_TEXT EOF
%token <range * string * Ast.LexerWhitespaceContinuation> HASH_IF HASH_ELSE HASH_ENDIF 

%start signatureFile implementationFile interaction typedSeqExprEOF typEOF
%type <Ast.SynExpr> typedSeqExprEOF
%type <Ast.ParsedImplFile> implementationFile
%type <Ast.ParsedSigFile> signatureFile
%type <Ast.ParsedFsiInteraction> interaction
%type <Ast.Ident> ident
%type <Ast.SynType> typ typEOF
%type <Ast.SynTypeDefnSig list> tyconSpfns
%type <Ast.SynExpr> patternResult
%type <Ast.SynExpr> declExpr
%type <Ast.SynExpr> minusExpr
%type <Ast.SynExpr> appExpr
%type <Ast.SynExpr> argExpr
%type <Ast.SynExpr> declExprBlock
%type <Ast.SynPat> headBindingPattern
%type <Ast.SynExpr> atomicExprAfterType
%type <Ast.SynExpr> typedSeqExprBlock
%type <Ast.SynExpr * bool> atomicExpr
%type <Ast.SynTypeDefnSimpleRepr> tyconDefnOrSpfnSimpleRepr
%type <(Ast.SynEnumCase, Ast.SynUnionCase) Choice list> unionTypeRepr
%type <Ast.SynMemberDefns> tyconDefnAugmentation
%type <Ast.SynExceptionDefn> exconDefn
%type <Ast.SynExceptionDefnRepr> exconCore
%type <Ast.SynModuleDecl list> moduleDefnsOrExprPossiblyEmptyOrBlock
%type <Ast.LongIdentWithDots> openDecl
%type <Ast.LongIdentWithDots> path
%type <Ast.LongIdentWithDots> pathOp
/*     LESS    GREATER        parsedOk   typeArgs           m for each   mWhole  */
%type <range * range option * bool     * Ast.SynType list * range list * range> typeArgsActual
/*     LESS    GREATER        typeArgs           m for each   mWhole  */
%type <range * range option * Ast.SynType list * range list * range> typeArgsNoHpaDeprecated
%type <Ast.SynTypar> typar

/* About precedence rules: 
 * 
 * Tokens and dummy-terminals are given precedence below (lowest first).
 * A rule has precedence of the first token or the dummy terminal given after %prec.
 * The precedence resolve shift/reduce conflicts:
 *   (a) If either rule has no precedence:
 *       S/R: shift over reduce, and
 *       R/R: reduce earlier rule over later rule.
 *   (b) If both rules have precedence:
 *       S/R: choose highest precedence action (precedence of reduce rule vs shift token)
 *            if same precedence: leftassoc gives reduce, rightassoc gives shift, nonassoc error.
 *       R/R: reduce the rule that comes first (textually first in the yacc file)
 *
 * Advice from: http://dinosaur.compilertools.net/yacc/
 *
 *   'Conflicts resolved by precedence are not counted in the number of S/R and R/R
 *    conflicts reported by Yacc. This means that mistakes in the moduleSpfn of
 *    precedences may disguise errors in the input grammar; it is a good idea to be
 *    sparing with precedences, and use them in an essentially ``cookbook'' fashion,
 *    until some experience has been gained'
 *
 * Observation:
 *   It is possible to eliminate conflicts by giving precedence to rules and tokens.
 *   Dummy tokens can be used for the rule and the tokens also need precedence.
 *   The danger is that giving precedence to the tokens may twist the grammar elsewhere.
 *   Maybe it would be good to assign precedence at given locations, e.g.
 *
 *   order: precShort precLong
 *
 *   rule: TokA TokB %@precShort        {action1}     -- assign prec to rule.
 *       | TokA TokB TokC@precLong TokD {action2}     -- assign prec to TokC at this point.
 *
 * Observation: reduce/reduce
 *   If there is a common prefix with a reduce/reduce conflict,
 *   e.g "OPEN path" for topopens and moduleDefns then can factor
 *   opendef = "OPEN path" which can be on both paths.
 *
 * Debugging and checking precedence rules.
 *   - comment out a rule's %prec and see what conflicts are introduced.
 *
 * Dummy terminals (like prec_type_prefix) can assign precedence to a rule.
 * Doc says rule and (shift) token precedence resolves shift/reduce conflict.
 * It seems like dummy terminals can not assign precedence to the shift,
 * but including the tokens in the precedences below will order them.
 * e.g. prec_type_prefix lower precedence than RARROW, LBRACK, IDENT, STAR (all extend types).
 */

/* start with lowest */

%nonassoc prec_args_error             /* less than RPAREN */
%nonassoc prec_atomexpr_lparen_error  /* less than RPAREN */

%right AS

/* prec_wheretyp_prefix = "where typ" lower than extensions, i.e. "WHEN" */
%nonassoc prec_wheretyp_prefix        /* lower than WHEN and RPAREN */
%nonassoc RPAREN RPAREN_COMING_SOON RPAREN_IS_HERE

%right WHEN

/* prec_pat_pat_action = "pattern when expr -> expr"
 * Lower than match extensions - i.e. BAR.
 */
%nonassoc prec_pat_pat_action          /* lower than BAR */

/* "a then b" as an object constructor is very low precedence */
/* Lower than "if a then b" */
%left prec_then_before
%nonassoc prec_then_if 
%left  BAR

%right SEMICOLON  prec_semiexpr_sep OBLOCKSEP
%right prec_defn_sep

/* prec_atompat_pathop = precedence of at atomic pattern, e.g "Constructor".
 * Lower than possible pattern extensions, so "pathOp . extension" does shift not reduce.
 * possible extensions are:
 *  - constant terminals.
 *  - null
 *  - LBRACK = [
 *  - TRUE,FALSE
 */
%nonassoc prec_atompat_pathop
%nonassoc INT8 UINT8 INT16 UINT16 INT32 UINT32 INT64 UINT64 NATIVEINT UNATIVEINT IEEE32 IEEE64 CHAR KEYWORD_STRING STRING BYTEARRAY BIGNUM DECIMAL
%nonassoc LPAREN LBRACE LBRACK_BAR 
%nonassoc TRUE FALSE UNDERSCORE NULL


/* prec_typ_prefix        lower than "T  -> T  -> T" extensions.
 * prec_tuptyp_prefix     lower than "T * T * T * T" extensions.
 * prec_tuptyptail_prefix lower than "T * T * T * T" extensions.
 * Lower than possible extensions:
 *  - STAR, IDENT, RARROW
 *  - LBRACK = [ - for "base[]" types              
 * Shifts not reduces.
 */
%nonassoc prec_typ_prefix             /* lower than STAR, IDENT, RARROW etc */
%nonassoc prec_tuptyp_prefix          /* ditto */
%nonassoc prec_tuptyptail_prefix      /* ditto */
%nonassoc prec_toptuptyptail_prefix      /* ditto */
        
%right    RARROW
%nonassoc IDENT LBRACK

/* prec_opt_attributes_none = precedence of no attributes
 * These can prefix LET-moduleDefns.
 * Committing to an opt_attribute (reduce) forces the decision that a following LET is a moduleDefn.
 * At the top-level, it could turn out to be an expr, so prefer to shift and find out...
 */
%nonassoc prec_opt_attributes_none    /* lower than LET,NEW */

/* LET,NEW higher than SEMICOLON so shift
 *   "seqExpr = seqExpr; . let x = y in z"
 *   "seqExpr = seqExpr; . new...."
 */
%nonassoc LET NEW

       
/* Redundant dummies: expr_let, expr_function, expr_fun, expr_match */
/* Resolves conflict: expr_try, expr_if */
%nonassoc expr_let
%nonassoc decl_let
%nonassoc expr_function expr_fun expr_match expr_try expr_do
%nonassoc decl_match decl_do
%nonassoc expr_if                     /* lower than ELSE to disambiguate "if _ then if _ then _ else _" */
%nonassoc ELSE   

/* prec_atomtyp_path = precedence of atomType "path"
 * Lower than possible extension "path<T1,T2>" to allow "path . <" shift.
 * Extensions: LESS
 */
%nonassoc prec_atomtyp_path           /* lower than LESS */
%nonassoc prec_atomtyp_get_path       /* lower than LESS */

/* prec_no_more_attr_bindings = precedence of "moreLocalBindings = ."
 * Lower precedence than AND so further bindings are shifted.
 */
%nonassoc prec_no_more_attr_bindings  /* lower than AND */
%nonassoc OPEN

/* prec_interfaces_prefix - lower than extensions, i.e. INTERFACE */
%nonassoc prec_interfaces_prefix      /* lower than INTERFACE */
%nonassoc INTERFACE

%right LARROW 
%right COLON_EQUALS 
%nonassoc pat_tuple expr_tuple
%left COMMA
%nonassoc slice_expr  /* matrix.[e COMMA e] has higher precedence than "e COMMA e" */
%nonassoc DOT_DOT /* for matrix.[1..2,3..4] the ".." has higher precedence than expression "2 COMMA 3" */
%nonassoc slice_comma  /* for matrix.[1..2,3..4] the "," has higher precedence than ".." */
%nonassoc paren_pat_colon
%nonassoc paren_pat_attribs
%left OR BAR_BAR JOIN_IN
%left AND   /* check */
%left  AMP AMP_AMP 
%nonassoc pat_conj
%nonassoc expr_not
%left COLON_GREATER  COLON_QMARK_GREATER
%left INFIX_COMPARE_OP DOLLAR LESS GREATER EQUALS  INFIX_BAR_OP INFIX_AMP_OP 
%right INFIX_AT_HAT_OP
%right COLON_COLON
%nonassoc pat_isinst 
%left COLON_QMARK
%left PLUS_MINUS_OP MINUS expr_prefix_plus_minus ADJACENT_PREFIX_OP
%left  INFIX_STAR_DIV_MOD_OP STAR PERCENT_OP
%right INFIX_STAR_STAR_OP
%left  QMARK_QMARK
%left head_expr_adjacent_minus
%left expr_app expr_assert expr_lazy LAZY ASSERT
%left arg_expr_adjacent_minus
%left expr_args
%right matching_bar
%left pat_app
%left pat_args
%left PREFIX_OP
%left DOT QMARK
%left HIGH_PRECEDENCE_BRACK_APP
%left HIGH_PRECEDENCE_PAREN_APP
%left HIGH_PRECEDENCE_TYAPP

%nonassoc prec_interaction_empty

%%

/*--------------------------------------------------------------------------*/
/* F# Interactive */

/* A SEMICOLON_SEMICOLON (or EOF) will mark the end of all interaction blocks. */
/* The end of interaction blocks must be determined without needing to lookahead one more token. */
/* A lookahead token would be dropped between parser calls. See bug 1027. */

/* An interaction in F# Interactive */
interaction:
  | interactiveItemsTerminator
     { IDefns ($1,lhs parseState) }

  | SEMICOLON 
     { warning(Error(FSComp.SR.parsUnexpectedSemicolon(),rhs parseState 1))
       IDefns ([],lhs parseState) }

  | OBLOCKSEP
     { IDefns ([],lhs parseState) }


interactiveTerminator: 
  | SEMICOLON_SEMICOLON {}
  | EOF     { checkEndOfFileError $1 }


/* An group of items considered to be one interaction, plus a terminator */
/* Represents the sequence of items swallowed in one interaction by F# Interactive */
/* It is important to make this as large as possible given the chunk of input */
/* text. More or less identical to 'moduleDefns' but where SEMICOLON_SEMICOLON is */
/* not part of the grammar of topSeps and HASH interactions are not part of */
/* the swalloed blob, since things like #use must be processed separately. */
/* REVIEW: limiting the input chunks until the next # directive can lead to */ 
/* discrepencies between whole-file type checking in FSI and FSC. */

interactiveItemsTerminator:
  | interactiveTerminator  
     { [] }

  | interactiveDefns interactiveTerminator 
     { $1 }

  | interactiveExpr  interactiveTerminator 
     { $1 }

  | interactiveHash  interactiveTerminator 
     { $1 }

  | interactiveDefns interactiveSeparators interactiveItemsTerminator 
     { $1 @ $3 }

  | interactiveExpr  interactiveSeparators interactiveItemsTerminator 
     { $1 @ $3 }

  | interactiveHash  interactiveSeparators interactiveItemsTerminator 
     { $1 @ $3 }


/* A group of definitions as part of in one interaction in F# Interactive */
interactiveDefns:
  | moduleDefn
      { $1 }

  | moduleDefn interactiveDefns
      { $1 @ $2 }


/* An expression as part of one interaction in F# Interactive */
interactiveExpr:
  | opt_attributes opt_declVisibility declExpr
      { match $2 with
        | Some vis -> errorR(Error(FSComp.SR.parsUnexpectedVisibilityDeclaration(vis.ToString()),rhs parseState 3))
        | _ -> ()
        let attrDecls = if not (isNil $1) then [ SynModuleDecl.Attributes ($1, rangeOfNonNilAttrs $1) ] else [] in 
        attrDecls @ [ mkSynDoDecl($3)] }


/* A #directive interaction in F# Interactive */
interactiveHash:      
  | hashDirective 
      { [SynModuleDecl.HashDirective($1,rhs parseState 1)] }


/* One or more separators between interactions in F# Interactive */
interactiveSeparators: 
  | interactiveSeparator                     { } 
  | interactiveSeparator interactiveSeparators { }


/* One separator between interactions in F# Interactive */
interactiveSeparator: 
  | SEMICOLON { } 
  | OBLOCKSEP { }  


/*--------------------------------------------------------------------------*/
/* #directives - used by both F# Interactive directives and #nowarn etc.    */


/* A #directive in a module, namespace or an interaction */
hashDirective:
  | HASH IDENT hashDirectiveArgs                            
     { ParsedHashDirective ($2,$3,lhs parseState) }


/* The arguments to a #directive */
hashDirectiveArgs: 
  | /* EMPTY */
     { [] } 

  | hashDirectiveArgs hashDirectiveArg 
     { $1 @ [$2] }


/* One argument to a #directive */
hashDirectiveArg: 
  | stringOrKeywordString 
      { $1 }
      

/*--------------------------------------------------------------------------*/
/* F# Language Proper - signature files */

/* The contents of a signature file */
signatureFile: 
  | fileNamespaceSpecs EOF 
     { checkEndOfFileError $2; $1 }

  | fileNamespaceSpecs error EOF 
     { $1 }

  /* If this rule fires it is kind of catastrophic: error recovery yields no results! */
  /* This will result in NO intellisense for the file! Ideally we wouldn't need this rule */
  /* Note: the compiler assumes there is at least one "fragment", so an empty one is used (see 4488) */
  | error EOF 
     { let emptySigFileFrag = ParsedSigFileFragment.AnonModule([],rhs parseState 1) in 
       ParsedSigFile ([],[emptySigFileFrag]) }     



/* The start of a module declaration */
moduleIntro: 
  | moduleKeyword opt_access opt_rec path 
      { $3, $4.Lid, grabXmlDoc(parseState,1), $2 }


/* The start of a namespace declaration */
namespaceIntro: 
  | NAMESPACE opt_rec path 
      { $2, $3.Lid, grabXmlDoc(parseState,1)  }


/* The contents of a signature file */
fileNamespaceSpecs: 
  | fileModuleSpec  
      { ParsedSigFile ([],[ ($1 (false,[],PreXmlDoc.Empty)) ]) }

  | fileModuleSpec  fileNamespaceSpecList 
      { // If there are namespaces, the first fileModuleImpl may only contain # directives 
        let decls = 
            match ($1 (false,[],PreXmlDoc.Empty)) with 
            | ParsedSigFileFragment.AnonModule(decls,m) -> decls  
            | ParsedSigFileFragment.NamespaceFragment(_,_,_, decls, _,_,_) -> decls 
            | ParsedSigFileFragment.NamedModule(SynModuleOrNamespaceSig(_,_,_,_,_,_,_,m)) ->
                raiseParseErrorAt m (FSComp.SR.parsOnlyHashDirectivesAllowed())
        let decls = 
            decls |> List.collect (function 
                | (SynModuleSigDecl.HashDirective (hd,_)) -> [hd]
                | d ->  
                     reportParseErrorAt d.Range (FSComp.SR.parsOnlyHashDirectivesAllowed())
                     [])
        ParsedSigFile (decls, $2) } 


fileNamespaceSpecList: 
  | fileNamespaceSpec fileNamespaceSpecList 
     { $1 :: $2 }

  | fileNamespaceSpec 
     { [$1] }

fileNamespaceSpec: 
  | namespaceIntro deprecated_opt_equals fileModuleSpec 
     { let isRec,path,xml = $1 in ($3 (isRec,path,xml)) }


/* The single module declaration that can make up a signature file */
fileModuleSpec: 
  | opt_attributes opt_declVisibility  moduleIntro moduleSpfnsPossiblyEmptyBlock 
    { if Option.isSome $2 then errorR(Error(FSComp.SR.parsVisibilityDeclarationsShouldComePriorToIdentifier(),rhs parseState 2))
      let m2 = rhs parseState 3
      let m = (rhs2 parseState 3 4)
      let isRec,path2,xml,vis = $3 
      (fun (isRec2,path,_) -> 
        if not (isNil path) then errorR(Error(FSComp.SR.parsNamespaceOrModuleNotBoth(),m2))
        let lid = path@path2 
        ParsedSigFileFragment.NamedModule(SynModuleOrNamespaceSig(lid, (isRec || isRec2), NamedModule, $4, xml,$1,vis,m)))  }

  | moduleSpfnsPossiblyEmptyBlock 
    { let m = (rhs parseState 1) 
      (fun (isRec, path, xml) -> 
        match path with 
        | [] -> ParsedSigFileFragment.AnonModule($1, m)  
        | _ -> ParsedSigFileFragment.NamespaceFragment(path, isRec, DeclaredNamespace, $1, xml,[],m))  } 


moduleSpfnsPossiblyEmptyBlock: 
  | moduleSpfnsPossiblyEmpty
      { $1 }

  | OBLOCKBEGIN moduleSpfnsPossiblyEmpty oblockend  opt_OBLOCKSEP
      { $2 }

  | OBLOCKBEGIN moduleSpfnsPossiblyEmpty recover 
       { // The lex filter ensures we can only get a mismatch in OBLOCKBEGIN/OBLOCKEND tokens if there was some other kind of error, hence we don't need to report this error
         // reportParseErrorAt (rhs parseState 1) (FSComp.SR.parsUnClosedBlockInHashLight())   
         $2 
       }

  | OBLOCKBEGIN error oblockend                
       { [] }
      

moduleSpfnsPossiblyEmpty: 
  | moduleSpfns
      { $1 }

  | error
      { [] }

  | /* EMPTY */
      { [] }
      

moduleSpfns: 
  | moduleSpfn  opt_topSeparators moduleSpfns 
     { $1 :: $3 } 

  | error topSeparators moduleSpfns 
     { (* silent recovery *) $3 }

  | moduleSpfn  opt_topSeparators 
     { [$1] } 


moduleSpfn: 
  | hashDirective 
      { SynModuleSigDecl.HashDirective ($1,rhs2 parseState 1 1)  } 

  | valSpfn 
      { $1 }

  | opt_attributes opt_declVisibility moduleIntro colonOrEquals namedModuleAbbrevBlock 
      { if Option.isSome $2 then errorR(Error(FSComp.SR.parsVisibilityDeclarationsShouldComePriorToIdentifier(),rhs parseState 2))
        let isRec, path, xml, vis = $3 
        if isRec then raiseParseErrorAt (rhs parseState 3) (FSComp.SR.parsInvalidUseOfRec())
        if not (isSingleton path) then raiseParseErrorAt (rhs parseState 3) (FSComp.SR.parsModuleAbbreviationMustBeSimpleName())
        if not (isNil $1) then raiseParseErrorAt (rhs parseState 1) (FSComp.SR.parsIgnoreAttributesOnModuleAbbreviation())
        match vis with
        | Some vis -> raiseParseErrorAt (rhs parseState 1) (FSComp.SR.parsIgnoreVisibilityOnModuleAbbreviationAlwaysPrivate(vis.ToString()))
        | _ -> SynModuleSigDecl.ModuleAbbrev(List.head path,$5,rhs2 parseState 3 5) } 

  | opt_attributes opt_declVisibility  moduleIntro colonOrEquals moduleSpecBlock
      { let isRec, path, xml, vis = $3 
        if not (isSingleton path) then raiseParseErrorAt (rhs parseState 3) (FSComp.SR.parsModuleDefnMustBeSimpleName())
        if isRec then raiseParseErrorAt (rhs parseState 3) (FSComp.SR.parsInvalidUseOfRec())
        let info = ComponentInfo($1,[],[],path,xml,false,vis,rhs parseState 3)
        if Option.isSome $2 then errorR(Error(FSComp.SR.parsVisibilityDeclarationsShouldComePriorToIdentifier(),rhs parseState 2))
        SynModuleSigDecl.NestedModule(info, isRec, $5, rhs2 parseState 3 5) }

  | opt_attributes opt_declVisibility  tyconSpfns 
      { if Option.isSome $2 then errorR(Error(FSComp.SR.parsVisibilityDeclarationsShouldComePriorToIdentifier(),rhs parseState 2))
        let (TypeDefnSig(ComponentInfo(cas,a,cs,b,c,d,d2,d3),e,f,g)),rest = 
           match $3 with
           | [] -> raiseParseErrorAt (rhs parseState 3) (FSComp.SR.parsUnexpectedEmptyModuleDefn()) 
           | h :: t -> h,t 
        let tc = (TypeDefnSig(ComponentInfo($1@cas,a,cs,b,c,d,d2,d3),e,f,g))in 
        SynModuleSigDecl.Types (tc :: rest,rhs parseState 3) } 

  | opt_attributes opt_declVisibility exconSpfn
      { if Option.isSome $2 then errorR(Error(FSComp.SR.parsVisibilityDeclarationsShouldComePriorToIdentifier(),rhs parseState 2))
        let (SynExceptionSig(SynExceptionDefnRepr(cas,a,b,c,d,d2),e,f)) = $3 
        let ec = (SynExceptionSig(SynExceptionDefnRepr($1@cas,a,b,c,d,d2),e,f)) 
        SynModuleSigDecl.Exception(ec, rhs parseState 3) }

  | OPEN path 
      { SynModuleSigDecl.Open ($2.Lid, unionRanges (rhs parseState 1) $2.Range) }

valSpfn: 
  | opt_attributes opt_declVisibility VAL opt_attributes opt_inline opt_mutable opt_access nameop opt_explicitValTyparDecls COLON topTypeWithTypeConstraints optLiteralValueSpfn
      { if Option.isSome $2 then errorR(Error(FSComp.SR.parsVisibilityDeclarationsShouldComePriorToIdentifier(),rhs parseState 2))
        let attr1,attr2,isInline,isMutable,vis2,id,doc,explicitValTyparDecls,(ty,arity),konst = ($1),($4),($5),($6),($7),($8),grabXmlDoc(parseState,3),($9),($11),($12) 
        if not (isNil attr2) then errorR(Deprecated(FSComp.SR.parsAttributesMustComeBeforeVal(),rhs parseState 4))
        let m = rhs2 parseState 3 11 
        let valSpfn = ValSpfn((attr1@attr2),id,explicitValTyparDecls,ty,arity,isInline,isMutable,doc, vis2,konst,m) 
        SynModuleSigDecl.Val(valSpfn,m)
      }

/* The optional literal value on a literal specification in a signature */
optLiteralValueSpfn: 
  | /* EMPTY */
      { None }

  | EQUALS declExpr 
      { Some($2) }

  | EQUALS OBLOCKBEGIN declExpr oblockend 
      { Some($3) }
  

/* A block of definitions in a module in a signature file */
moduleSpecBlock: 

  /* #light-syntax, with no sig/end or begin/end */
  | OBLOCKBEGIN moduleSpfns oblockend 
      { $2 }

  /* #light-syntax, with sig/end or begin/end */
  | OBLOCKBEGIN sigOrBegin moduleSpfnsPossiblyEmpty END oblockend 
      { $3 }

  /* non-#light-syntax, with sig/end or begin/end */
  |             sigOrBegin moduleSpfnsPossiblyEmpty END 
      { $2 }


/* A group of type definitions in a signature */
tyconSpfns:      
  | typeKeyword tyconSpfnList 
     { $2 }


tyconSpfnList:  
  | tyconSpfn AND tyconSpfnList 
     { $1 :: $3 } 

  | tyconSpfn 
     { [$1] }


/* A type definition in a signature */
tyconSpfn: 
  | typeNameInfo  EQUALS tyconSpfnRhsBlock 
      { let lhsm = rhs parseState 1 
        $3 lhsm $1 }
  | typeNameInfo  opt_classSpfn       
      { TypeDefnSig($1,SynTypeDefnSigRepr.Simple (SynTypeDefnSimpleRepr.None (lhs parseState),lhs parseState),$2,lhs parseState) }


/* The right-hand-side of a type definition in a signature */
tyconSpfnRhsBlock: 
  /* This rule allows members to be given for record and union types in the #light syntax */
  /* without the use of 'with' ... 'end'. For example: */
  /*     type R = */
  /*         { a : int } */
  /*         member r.A = a */
  /* It also takes into account that any existing 'with' */
  /* block still needs to be considered and may occur indented or undented from the core type */
  /* representation. */
  | OBLOCKBEGIN  tyconSpfnRhs opt_OBLOCKSEP classSpfnMembers opt_classSpfn oblockend opt_classSpfn  
     { let m = lhs parseState 
       (fun lhsm nameInfo -> 
           $2 lhsm nameInfo (checkForMultipleAugmentations m ($4 @ $5) $7)) }

  | tyconSpfnRhs opt_classSpfn
     { let m = lhs parseState 
       (fun lhsm nameInfo -> 
           $1 lhsm nameInfo $2) }


/* The right-hand-side of a type definition in a signature */
tyconSpfnRhs: 
  | tyconDefnOrSpfnSimpleRepr 
     { let m = $1.Range 
       (fun lhsm nameInfo augmentation -> 
           TypeDefnSig(nameInfo,SynTypeDefnSigRepr.Simple ($1,m),augmentation,m)) }

  | tyconClassSpfn 
     { let m = lhs parseState 
       let needsCheck,(kind,decls) = $1
       (fun nameRange nameInfo augmentation -> 
           if needsCheck && isNil decls then
              reportParseErrorAt nameRange (FSComp.SR.parsEmptyTypeDefinition())
           TypeDefnSig(nameInfo,SynTypeDefnSigRepr.ObjectModel (kind,decls,m),augmentation,m)) }

  | DELEGATE OF topType
     { let m = lhs parseState 
       let ty,arity = $3
       let invoke = SynMemberSig.Member(ValSpfn([],mkSynId m "Invoke",inferredTyparDecls,ty,arity,false,false,PreXmlDoc.Empty,None,None,m),AbstractMemberFlags MemberKind.Member,m) 
       (fun nameRange nameInfo augmentation -> 
           if not (isNil augmentation) then raiseParseErrorAt m (FSComp.SR.parsAugmentationsIllegalOnDelegateType())
           TypeDefnSig(nameInfo,SynTypeDefnSigRepr.ObjectModel (TyconDelegate (ty,arity),[invoke],m),[],m)) }


/* The right-hand-side of an object type definition in a signature */
tyconClassSpfn: 
  | classSpfnBlockKindUnspecified
     { let needsCheck,decls = $1 
       needsCheck,(TyconUnspecified, decls) }

  | classOrInterfaceOrStruct classSpfnBlock END
     { false,($1,$2) }

  | classOrInterfaceOrStruct classSpfnBlock recover 
     { reportParseErrorAt (rhs parseState 1) (FSComp.SR.parsUnmatchedClassInterfaceOrStruct())
       false,($1,$2) }

  | classOrInterfaceOrStruct error END
     { // silent recovery 
       false,($1,[]) }


/* The right-hand-side of an object type definition in a signature with no explicit kind */
classSpfnBlockKindUnspecified:
  | OBLOCKBEGIN  classSpfnMembers oblockend 
     { true, $2 }

  | OBLOCKBEGIN  classSpfnMembers recover
     { if not $3 then reportParseErrorAt (rhs parseState 3) (FSComp.SR.parsUnexpectedEndOfFileTypeSignature())
       false, $2 }

  /* NOTE: these rules enable the non-#light syntax to omit the kind of a type. */
  | BEGIN  classSpfnBlock END 
     { false, $2 }

  | BEGIN  classSpfnBlock recover
     { false, $2 }


/* The right-hand-side of an object type definition in a signature */
classSpfnBlock:
  | OBLOCKBEGIN  classSpfnMembers oblockend 
      { $2 }

  | OBLOCKBEGIN  classSpfnMembers recover 
      { if not $3 then reportParseErrorAt (rhs parseState 3) (FSComp.SR.parsUnexpectedEndOfFileTypeSignature())
        $2 }
  | classSpfnMembers 
      { $1 }

/* The members of an object type definition in a signature, possibly empty */
classSpfnMembers:  
  | classSpfnMembersAtLeastOne 
     { $1 } 

  |  /* EMPTY */
     { [] }


/* The members of an object type definition in a signature */
classSpfnMembersAtLeastOne:  
  | classMemberSpfn opt_seps classSpfnMembers 
     { $1 :: $3 } 


/* A object member in a signature */
classMemberSpfn:
  | opt_attributes opt_declVisibility memberSpecFlags opt_inline opt_access nameop opt_explicitValTyparDecls COLON topTypeWithTypeConstraints classMemberSpfnGetSet optLiteralValueSpfn
     { if Option.isSome $2 then errorR(Error(FSComp.SR.parsVisibilityDeclarationsShouldComePriorToIdentifier(),rhs parseState 2))
       let isInline,doc,vis2,id,explicitValTyparDecls,(ty,arity),optLiteralValue = $4,grabXmlDoc(parseState,3),$5,$6,$7,$9,$11
       let getSetRangeOpt, getSet = $10 
       let getSetAdjuster arity = match arity,getSet with SynValInfo([],_),MemberKind.Member -> MemberKind.PropertyGet | _ -> getSet
       let wholeRange = 
           let m = rhs parseState 3 
           match getSetRangeOpt with 
           | None -> unionRanges m ty.Range
           | Some m2 -> unionRanges m m2
       let valSpfn = ValSpfn($1,id,explicitValTyparDecls,ty,arity, isInline,false,doc, vis2,optLiteralValue,wholeRange)
       let _,flags = $3 
       SynMemberSig.Member(valSpfn, flags (getSetAdjuster arity),wholeRange) }

  | opt_attributes opt_declVisibility interfaceMember appType  
     { if Option.isSome $2 then errorR(Error(FSComp.SR.parsVisibilityDeclarationsShouldComePriorToIdentifier(),rhs parseState 2))
       SynMemberSig.Interface ($4,unionRanges (rhs parseState 3) ($4).Range) }

  | opt_attributes opt_declVisibility INHERIT appType 
     { if Option.isSome $2 then errorR(Error(FSComp.SR.parsVisibilityDeclarationsShouldComePriorToIdentifier(),rhs parseState 2))
       SynMemberSig.Inherit ($4,unionRanges (rhs parseState 3) ($4).Range) }

  | opt_attributes opt_declVisibility VAL fieldDecl 
     { if Option.isSome $2 then errorR(Error(FSComp.SR.parsVisibilityDeclarationsShouldComePriorToIdentifier(),rhs parseState 2))
       let fld = $4 $1 false 
       SynMemberSig.ValField(fld,rhs2 parseState 3 4) }

  | opt_attributes opt_declVisibility STATIC VAL fieldDecl 
     { if Option.isSome $2 then errorR(Error(FSComp.SR.parsVisibilityDeclarationsShouldComePriorToIdentifier(),rhs parseState 2))
       SynMemberSig.ValField($5 $1 true,rhs2 parseState 3 5) }

  | opt_attributes  opt_declVisibility STATIC typeKeyword tyconSpfn 
     { if Option.isSome $2 then errorR(Error(FSComp.SR.parsVisibilityDeclarationsShouldComePriorToIdentifier(),rhs parseState 2))
       SynMemberSig.NestedType($5,rhs2 parseState 3 5) }

  | opt_attributes opt_declVisibility NEW COLON topTypeWithTypeConstraints  
     { let vis,doc,(ty,valSynInfo) = $2,grabXmlDoc(parseState,3),$5 
       let m = unionRanges (rhs parseState 3) ty.Range 
       let isInline = false 
       let valSpfn = ValSpfn ($1, mkSynId (rhs parseState 3) "new", noInferredTypars, ty, valSynInfo, isInline, false, doc, vis, None, m)
       SynMemberSig.Member(valSpfn, CtorMemberFlags,m) }


/* The optional "with get,set" on a member in a signature */
classMemberSpfnGetSet:
  | /* EMPTY */ 
    { None, MemberKind.Member }

  | WITH classMemberSpfnGetSetElements 
    { Some (rhs2 parseState 1 2), $2 }

  | OWITH classMemberSpfnGetSetElements OEND
    { Some (rhs2 parseState 1 2), $2 }

  | OWITH classMemberSpfnGetSetElements error
    {  reportParseErrorAt (rhs parseState 1) (FSComp.SR.parsUnmatchedWith())
       Some (rhs2 parseState 1 2), $2 }


/* The "get,set" on a property member in a signature */
classMemberSpfnGetSetElements:
  | nameop 
    { (let (id:Ident) = $1 
       if id.idText = "get" then MemberKind.PropertyGet 
       else if id.idText = "set" then MemberKind.PropertySet 
       else raiseParseErrorAt (rhs parseState 1) (FSComp.SR.parsGetOrSetRequired())) }

  | nameop COMMA nameop
    { let (id:Ident) = $1 
      if not ((id.idText = "get" && $3.idText = "set") ||
              (id.idText = "set" && $3.idText = "get")) then 
         raiseParseErrorAt (rhs2 parseState 1 3) (FSComp.SR.parsGetOrSetRequired())
      MemberKind.PropertyGetSet }

memberSpecFlags: 
  | memberFlags { $1 }  
  | ABSTRACT        { (false,AbstractMemberFlags) }
  | ABSTRACT MEMBER { (false,AbstractMemberFlags) }


/* Part of an exception definition in a signature file */
exconSpfn: 
  | exconCore opt_classSpfn 
     { SynExceptionSig($1,$2,lhs parseState) }
  

/* The optional augmentation on a type definition in a signature */
opt_classSpfn: 
  | WITH classSpfnBlock declEnd 
     { $2 } 

  | /* EMPTY */                   
     { [] }


/*--------------------------------------------------------------------------*/
/* F# Language Proper - implementation files */

/* The contents of an implementation file */
implementationFile: 
  | fileNamespaceImpls EOF 
     { checkEndOfFileError $2; $1 }

  | fileNamespaceImpls error EOF 
     { $1 }

  /* If this rule fires it is kind of catastrophic: error recovery yields no results! */
  /* This will result in NO intellisense for the file! Ideally we wouldn't need this rule */
  /* Note: the compiler assumes there is at least one "fragment", so an empty one is used (see 4488) */
  | error EOF 
     { let emptyImplFileFrag = ParsedImplFileFragment.AnonModule([],rhs parseState 1) in 
       ParsedImplFile ([],[emptyImplFileFrag]) }


/* The sequence of namespace definitions or a single module definition that makes up an implementation file */
fileNamespaceImpls: 
  | fileModuleImpl   
      { ParsedImplFile ([], [ ($1 (false,[],PreXmlDoc.Empty)) ]) }

  | fileModuleImpl fileNamespaceImplList 
      { // If there are namespaces, the first fileModuleImpl may only contain # directives 
        let decls = 
            match ($1 (false,[],PreXmlDoc.Empty)) with 
            | ParsedImplFileFragment.AnonModule(decls,m) -> decls  
            | ParsedImplFileFragment.NamespaceFragment(_,_,_, decls, _,_,_) -> decls 
            | ParsedImplFileFragment.NamedModule(SynModuleOrNamespace(_,_,_,_,_,_,_,m)) ->
                raiseParseErrorAt m (FSComp.SR.parsOnlyHashDirectivesAllowed())
        let decls = 
            decls |> List.collect (function 
                | (SynModuleDecl.HashDirective (hd,_)) -> [hd]
                | d ->  
                     reportParseErrorAt d.Range (FSComp.SR.parsOnlyHashDirectivesAllowed())
                     [])
        ParsedImplFile (decls, $2) } 


/* The sequence of namespace definitions that can make up an implementation file */
fileNamespaceImplList: 
  | fileNamespaceImpl fileNamespaceImplList 
     { $1 :: $2 }

  | fileNamespaceImpl 
     { [$1] }


/* A single namespace definition in an implementation file */
fileNamespaceImpl: 
  | namespaceIntro deprecated_opt_equals fileModuleImpl 
     { let isRec, path, xml = $1 in ($3 (isRec, path, xml)) }


/* A single module definition in an implementation file */
fileModuleImpl: 
  | opt_attributes opt_declVisibility moduleIntro moduleDefnsOrExprPossiblyEmptyOrBlock
    { if Option.isSome $2 then errorR(Error(FSComp.SR.parsVisibilityDeclarationsShouldComePriorToIdentifier(),rhs parseState 2))
      let m2 = rhs parseState 3
      let m = (m2, $4) ||> unionRangeWithListBy (fun modu -> modu.Range)
      let isRec2,path2,xml,vis = $3 
      (fun (isRec, path, _) -> 
        if not (isNil path) then errorR(Error(FSComp.SR.parsNamespaceOrModuleNotBoth(),m2))
        let lid = path@path2 
        ParsedImplFileFragment.NamedModule(SynModuleOrNamespace(lid, (isRec || isRec2), NamedModule, $4, xml,$1,vis,m))) }

  | moduleDefnsOrExprPossiblyEmptyOrBlock 
    { let m = (rhs parseState 1) 
      (fun (isRec, path, xml) -> 
        match path with 
        | [] -> ParsedImplFileFragment.AnonModule($1,m)  
        | _ -> ParsedImplFileFragment.NamespaceFragment(path, isRec, DeclaredNamespace, $1, xml,[],m)) } 


/* A collection/block of definitions or expressions making up a module or namespace, possibly empty */
moduleDefnsOrExprPossiblyEmptyOrBlock:
  | OBLOCKBEGIN moduleDefnsOrExprPossiblyEmpty oblockend opt_OBLOCKSEP
     { $2 }

  | OBLOCKBEGIN moduleDefnsOrExprPossiblyEmpty recover 
     { // The lex filter ensures we can only get a mismatch in OBLOCKBEGIN/OBLOCKEND tokens if there was some other kind of error, hence we don't need to report this error
       // reportParseErrorAt (rhs parseState 1) (FSComp.SR.parsUnClosedBlockInHashLight())   
       $2 }

  | OBLOCKBEGIN error oblockend                
     { []  }

  | moduleDefnsOrExprPossiblyEmpty
     { $1 }


/* A collection of definitions or expressions making up a module or namespace, possibly empty */
moduleDefnsOrExprPossiblyEmpty:
  | moduleDefnsOrExpr
     { $1 }

  | /* EMPTY */
     { [] }


/* A collection of definitions or expressions making up a module or namespace */
/* A naked expression is only allowed at the start of a module/file, or straight after a topSeparators */
moduleDefnsOrExpr:
  | opt_attributes opt_declVisibility declExpr topSeparators moduleDefnsOrExpr 
      { match $2 with
        | Some vis -> errorR(Error(FSComp.SR.parsUnexpectedVisibilityDeclaration(vis.ToString()),rhs parseState 3))
        | _ -> ()
        let attrDecls = if not (isNil $1) then [ SynModuleDecl.Attributes ($1, rangeOfNonNilAttrs $1) ] else [] 
        attrDecls @ mkSynDoDecl ($3) :: $5 }

  | opt_attributes opt_declVisibility declExpr topSeparators
      { match $2 with
        | Some vis -> errorR(Error(FSComp.SR.parsUnexpectedVisibilityDeclaration(vis.ToString()),rhs parseState 3))
        | _ -> ()
        let attrDecls = if not (isNil $1) then [ SynModuleDecl.Attributes ($1, rangeOfNonNilAttrs $1) ] else [] 
        attrDecls @ [ mkSynDoDecl($3) ] }

  | opt_attributes opt_declVisibility declExpr
      { match $2 with
        | Some vis -> errorR(Error(FSComp.SR.parsUnexpectedVisibilityDeclaration(vis.ToString()),rhs parseState 3))
        | _ -> ()
        let attrDecls = if not (isNil $1) then [ SynModuleDecl.Attributes ($1, rangeOfNonNilAttrs $1) ] else [] 
        attrDecls @ [ mkSynDoDecl($3) ] }

  | moduleDefns 
      { $1 } 

  | opt_attributes error
     { if not (isNil $1) then [ SynModuleDecl.Attributes ($1, rangeOfNonNilAttrs $1) ] else [] }


/* A sequence of definitions in a namespace or module */
moduleDefns:
  | moduleDefnOrDirective moduleDefns 
      { $1 @ $2 } 

  | moduleDefnOrDirective topSeparators moduleDefnsOrExpr 
      { $1 @ $3 } 

  | moduleDefnOrDirective
      { $1 }

  | moduleDefnOrDirective topSeparators
      { $1 }

  | error topSeparators moduleDefnsOrExpr 
      { $3 } 


/* A single definition in a namespace, module or F# Interactive file*/
moduleDefnOrDirective:
  | moduleDefn 
      { $1  } 

  | hashDirective 
      { [ SynModuleDecl.HashDirective ($1,rhs2 parseState 1 1) ] } 


/* A single definition in a namespace, module or interaction. */
/* This is used by both "fsi" interactions and "source file" fragments defined by moduleDefns */
moduleDefn:

  /* 'let' definitions in non-#light*/
  | opt_attributes opt_declVisibility defnBindings                   %prec decl_let 
      { if Option.isSome $2 then errorR(Error(FSComp.SR.parsVisibilityDeclarationsShouldComePriorToIdentifier(),rhs parseState 2))
        parseState.ResetSynArgNameGenerator()
        let (BindingSetPreAttrs(_,_,_,_,mWhole)) = $3 
        mkDefnBindings (mWhole,$3,$1,$2,mWhole)  }

  /* 'let' or 'do' definitions in #light */
  | opt_attributes opt_declVisibility hardwhiteLetBindings          %prec decl_let 
      { let hwlb,m = $3
        if Option.isSome $2 then errorR(Error(FSComp.SR.parsVisibilityDeclarationsShouldComePriorToIdentifier(),rhs parseState 2))
        parseState.ResetSynArgNameGenerator()
        mkDefnBindings (m,hwlb,$1,$2,m)  }

  /* 'do' definitions in non-#light*/
  | opt_attributes opt_declVisibility doBinding %prec decl_let 
      { if Option.isSome $2 then errorR(Error(FSComp.SR.parsVisibilityDeclarationsShouldComePriorToIdentifier(),rhs parseState 2))
        let mWhole = rhs parseState 3 
        mkDefnBindings (mWhole,$3,$1,$2,mWhole) }
  
  /* 'type' definitions */
  | opt_attributes opt_declVisibility typeKeyword tyconDefn tyconDefnList
      { if Option.isSome $2 then errorR(Error(FSComp.SR.parsVisibilityDeclarationsShouldComePriorToIdentifier(),rhs parseState 2))
        let      (TypeDefn(ComponentInfo(cas,a,cs,b,c,d,d2,d3),e,f,g)) = $4
        let tc = (TypeDefn(ComponentInfo($1@cas,a,cs,b,c,d,d2,d3),e,f,g))
        let types = tc :: $5
        [ SynModuleDecl.Types(types, (rhs parseState 3, types) ||> unionRangeWithListBy (fun t -> t.Range) ) ] }

  /* 'exception' definitions */
  | opt_attributes opt_declVisibility exconDefn
      { if Option.isSome $2 then errorR(Error(FSComp.SR.parsVisibilityDeclarationsShouldComePriorToIdentifier(),rhs parseState 2))
        let (SynExceptionDefn(SynExceptionDefnRepr(cas,a,b,c,d,d2),e,f)) = $3 
        let f = (f, $1) ||> unionRangeWithListBy (fun a -> a.Range)
        let ec = (SynExceptionDefn(SynExceptionDefnRepr($1@cas,a,b,c,d,d2),e,f)) 
        [ SynModuleDecl.Exception(ec, f) ] }

  /* 'module' definitions */
  | opt_attributes opt_declVisibility moduleIntro EQUALS  namedModuleDefnBlock
      { if Option.isSome $2 then errorR(Error(FSComp.SR.parsVisibilityDeclarationsShouldComePriorToIdentifier(),rhs parseState 2))
        let attribs, (isRec, path, xml, vis) = $1,$3 
        match $5 with 
        | Choice1Of2 eqn -> 
            if Option.isSome $2 then errorR(Error(FSComp.SR.parsVisibilityDeclarationsShouldComePriorToIdentifier(),rhs parseState 2))
            if isRec then raiseParseErrorAt (rhs parseState 3) (FSComp.SR.parsInvalidUseOfRec())
            if not (isSingleton path) then raiseParseErrorAt (rhs parseState 3) (FSComp.SR.parsModuleAbbreviationMustBeSimpleName())
            if not (isNil $1) then raiseParseErrorAt (rhs parseState 1) (FSComp.SR.parsIgnoreAttributesOnModuleAbbreviation())
            match vis with
            | Some vis -> raiseParseErrorAt (rhs parseState 1) (FSComp.SR.parsIgnoreAttributesOnModuleAbbreviationAlwaysPrivate(vis.ToString()))
            | _ -> ()
            [ SynModuleDecl.ModuleAbbrev(List.head path,eqn,(rhs parseState 3, eqn) ||> unionRangeWithListBy (fun id -> id.idRange) ) ]
        | Choice2Of2 def -> 
            if not (isSingleton path) then raiseParseErrorAt (rhs parseState 3) (FSComp.SR.parsModuleAbbreviationMustBeSimpleName())
            let info = ComponentInfo(attribs,[],[],path,xml,false,vis,rhs parseState 3)
            [ SynModuleDecl.NestedModule(info, isRec, def, false,(rhs2 parseState 3 4, def) ||> unionRangeWithListBy (fun d -> d.Range) ) ] }

  /* unattached custom attributes */
  | attributes recover
      { errorR(Error(FSComp.SR.parsAttributeOnIncompleteCode(),rhs parseState 1))
        [] }

  /* 'open' declarations */
  | openDecl 
      { [SynModuleDecl.Open($1, $1.Range)] }


/* The right-hand-side of a module abbreviation definition */ 
/* This occurs on the right of a module abbreviation (#light encloses the r.h.s. with OBLOCKBEGIN/OBLOCKEND) */
/* We don't use it in signature files */
namedModuleAbbrevBlock:
  | OBLOCKBEGIN path oblockend 
     { $2.Lid }

  | path 
     { $1.Lid  }
       

/* The right-hand-side of a module definition */ 
namedModuleDefnBlock:
  | OBLOCKBEGIN wrappedNamedModuleDefn oblockend 
     { Choice2Of2 $2  }

  | OBLOCKBEGIN wrappedNamedModuleDefn recover
     { // The lex filter ensures we can only get a mismatch in OBLOCKBEGIN/OBLOCKEND tokens if there was some other kind of error, hence we don't need to report this error
       Choice2Of2 $2 }

  | OBLOCKBEGIN moduleDefnsOrExpr oblockend 
       { // There is an ambiguity here 
         // In particular, consider the following two:
         //
         // module M2 = 
         //    System.DateTime.Now
         // module M2 = 
         //    Microsoft.FSharp.Core.List
         // The second is a module abbreviation, the first a module containing a single expression.
         // The resolution is in favour of the module abbreviation, i.e. anything of the form 
         //    module M2 = ID.ID.ID.ID
         // will be taken as a module abbreviation, regardles of the identifiers themselves.
         //
         // This is similar to the ambiguitty between 
         //    type X = int
         // and 
         //    type X = OneValue
         // However in that case we do use type name lookup to make the resolution.

         match $2 with 
         | [ SynModuleDecl.DoExpr (_,LongOrSingleIdent(false,LongIdentWithDots(path,_),None,_),_) ] -> 
             Choice1Of2  path
         | _ -> 
             Choice2Of2 $2 
       }

  | OBLOCKBEGIN moduleDefnsOrExpr recover 
     { // The lex filter ensures we can only get a mismatch in OBLOCKBEGIN/OBLOCKEND tokens if there was some other kind of error, hence we don't need to report this error
       // reportParseErrorAt (rhs parseState 1) (FSComp.SR.parsUnClosedBlockInHashLight())   
       Choice2Of2 $2 }

  | OBLOCKBEGIN error oblockend                
     { Choice2Of2 [] }

  | wrappedNamedModuleDefn 
     { Choice2Of2 $1 }

  | path 
     { Choice1Of2 $1.Lid }


/* A module definition that inccludes a 'begin'...'end' (rarely used in F# with #light syntax) */ 
wrappedNamedModuleDefn:
  | structOrBegin moduleDefnsOrExprPossiblyEmpty END 
     { $2 }

  | structOrBegin moduleDefnsOrExprPossiblyEmpty recover 
     { reportParseErrorAt (rhs parseState 1) (FSComp.SR.parsUnmatchedBeginOrStruct())  
       $2 }

  | structOrBegin error END                      
     { [] }


tyconDefnAugmentation: 
  | WITH classDefnBlock declEnd
     { $2 }


/* An optional list of custom attributes */
opt_attributes:
  | attributes                                
      { $1 }

  |            %prec prec_opt_attributes_none 
      { [] }

/* A list of sets of custom attributes */
attributes: 
  | attributeList                     
     { $1 }

  | attributeList attributes
     { $1 @ $2 }


/* One set of custom attributes, including [< ... >] */
attributeList: 
  | LBRACK_LESS  attributeListElements opt_seps GREATER_RBRACK opt_OBLOCKSEP 
      {  $2 }

  | LBRACK_LESS  error GREATER_RBRACK opt_OBLOCKSEP 
      {  [] }

  | LBRACK_LESS  attributeListElements opt_seps ends_coming_soon_or_recover 
      { if not $4 then reportParseErrorAt (rhs parseState 1) (FSComp.SR.parsUnmatchedLBrackLess())
        $2 }

  | LBRACK_LESS  ends_coming_soon_or_recover 
      { if not $2 then reportParseErrorAt (rhs parseState 1) (FSComp.SR.parsUnmatchedLBrackLess())
        [] }


/* One set of custom attributes, not including [< ... >] */
attributeListElements: 
  | attribute                     
     { [$1] }

  | attributeListElements seps attribute 
     { $1 @ [$3] }


/* One custom attribute */
attribute:
  /* A custom attribute */
  | path opt_HIGH_PRECEDENCE_APP opt_atomicExprAfterType 
     { let arg = match $3 with None -> mkSynUnit $1.Range | Some e -> e 
       ({ TypeName=$1; ArgExpr=arg; Target=None; AppliesToGetterAndSetter=false; Range=$1.Range } : SynAttribute) }

  /* A custom attribute with an attribute target */
  | attributeTarget path opt_HIGH_PRECEDENCE_APP opt_atomicExprAfterType 
     { let arg = match $4 with None -> mkSynUnit $2.Range | Some e -> e 
       ({ TypeName=$2; ArgExpr=arg; Target=$1; AppliesToGetterAndSetter=false; Range=$2.Range } : SynAttribute) }

  /* A custom attribute with an attribute target */
  | attributeTarget OBLOCKBEGIN path oblockend opt_HIGH_PRECEDENCE_APP opt_atomicExprAfterType 
     { let arg = match $6 with None -> mkSynUnit $3.Range | Some e -> e 
       ({ TypeName=$3; ArgExpr=arg; Target=$1; AppliesToGetterAndSetter=false; Range=$3.Range } : SynAttribute) }


/* The target of a custom attribute */
attributeTarget: 
  | moduleKeyword COLON 
      { Some(ident("module",(rhs parseState 1))) } 

  | typeKeyword COLON 
      { Some(ident("type",(rhs parseState 1))) } 

  | ident COLON { Some($1) } 

  /* return */
  | YIELD COLON 
      { if $1 then reportParseErrorAt (rhs parseState 1) (FSComp.SR.parsSyntaxError())
        Some(ident("return",(rhs parseState 1))) } 

/* Flags on a member */
memberFlags: 
  | STATIC MEMBER   { (true,StaticMemberFlags) }  
  | MEMBER          { (false,NonVirtualMemberFlags) }
  | OVERRIDE        { (false,OverrideMemberFlags) }
  | DEFAULT        { (false,OverrideMemberFlags) }

/* The name of a type in a signature or implementation, possibly with type parameters and constraints */
typeNameInfo: 
  | opt_attributes tyconNameAndTyparDecls opt_typeConstraints
     { let typars,lid,fixity,tpcs1,vis,xmlDoc = $2 
       let tpcs2 = $3 
       ComponentInfo($1,typars,(tpcs1 @ tpcs2),lid,xmlDoc,fixity,vis,rangeOfLid lid)  }

/* Part of a set of type definitions */
tyconDefnList:  
  | AND tyconDefn tyconDefnList 
     { $2 :: $3 } 
  |                             
     { [] }

/* A type definition */
tyconDefn: 
  | typeNameInfo 
     { TypeDefn($1,SynTypeDefnRepr.Simple(SynTypeDefnSimpleRepr.None($1.Range),$1.Range),[],$1.Range) }

  | typeNameInfo EQUALS tyconDefnRhsBlock
     { let nameRange = rhs parseState 1
       let (tcDefRepr:SynTypeDefnRepr),members = $3 nameRange
       let declRange = unionRanges (rhs parseState 1) tcDefRepr.Range
       let mWhole = (declRange, members) ||> unionRangeWithListBy (fun (mem:SynMemberDefn) -> mem.Range)    
       TypeDefn($1, tcDefRepr, members, mWhole) }

  | typeNameInfo tyconDefnAugmentation
     { let m = (rhs parseState 1, $2) ||> unionRangeWithListBy (fun mem -> mem.Range)
       TypeDefn($1,SynTypeDefnRepr.ObjectModel(TyconAugmentation,[],m),$2,m) }

  | typeNameInfo opt_attributes opt_declVisibility opt_HIGH_PRECEDENCE_APP  simplePatterns optAsSpec EQUALS tyconDefnRhsBlock
     { let vis,spats, az = $3,$5,$6
       let nameRange = rhs parseState 1
       let (tcDefRepr,members) = $8 nameRange
       let (ComponentInfo(_,_,_,lid,_,_,_,_)) = $1 
       let memberCtorPattern = SynMemberDefn.ImplicitCtor (vis,$2,spats,az,rangeOfLid lid)
       let tcDefRepr = 
         match tcDefRepr with
         | SynTypeDefnRepr.ObjectModel (k,cspec,m) -> SynTypeDefnRepr.ObjectModel (k,memberCtorPattern :: cspec,m)
         | _ -> reportParseErrorAt (rhs2 parseState 1 5) (FSComp.SR.parsOnlyClassCanTakeValueArguments()); tcDefRepr
       let declRange = unionRanges (rhs parseState 1) tcDefRepr.Range
       let mWhole = (declRange, members) ||> unionRangeWithListBy (fun (mem:SynMemberDefn) -> mem.Range)
       
       TypeDefn($1,tcDefRepr,members,mWhole) }


/* The right-hand-side of a type definition */
tyconDefnRhsBlock: 
  /* This rule allows members to be given for record and union types in the #light syntax */
  /* without the use of 'with' ... 'end'. For example: */
  /*     type R = */
  /*         { a : int } */
  /*         member r.A = a */
  /* It also takes into account that any existing 'with' */
  /* block still needs to be considered and may occur indented or undented from the core type */
  /* representation. */
  | OBLOCKBEGIN  tyconDefnRhs opt_OBLOCKSEP classDefnMembers opt_classDefn oblockend opt_classDefn  
     { let m = unionRanges (rhs parseState 1) (match $7 with [] -> (match $5 with [] -> (rhs parseState 4) | _ -> (rhs parseState 5)) | _ -> (rhs parseState 7))
       (fun nameRange -> $2 nameRange (checkForMultipleAugmentations m ($4 @ $5) $7)) }

  | OBLOCKBEGIN  tyconDefnRhs opt_OBLOCKSEP classDefnMembers opt_classDefn recover
     { if not $6 then reportParseErrorAt (rhs parseState 6) (FSComp.SR.parsUnexpectedEndOfFileTypeDefinition())
       let m = unionRanges (rhs parseState 1) (match $5 with [] -> (rhs parseState 4) | _ -> (rhs parseState 5))
       (fun nameRange -> $2 nameRange (checkForMultipleAugmentations m ($4 @ $5) [])) }

  | tyconDefnRhs opt_classDefn
     { let m = rhs parseState 1
       (fun nameRange -> $1 nameRange $2) }


/* The right-hand-side of a type definition */
tyconDefnRhs: 

  /* A simple type definition */
  | tyconDefnOrSpfnSimpleRepr 
     { let m = $1.Range
       (fun nameRange augmentation -> SynTypeDefnRepr.Simple ($1,m),augmentation) }

  /* An object type definition */
  | tyconClassDefn 
     { let needsCheck,(kind,decls),mopt = $1 
       let m = match mopt with 
               | None -> (lhs parseState).StartRange // create a zero-width range
               | Some m -> m
       (fun nameRange augmentation -> 
           if needsCheck && isNil decls then 
               reportParseErrorAt nameRange (FSComp.SR.parsEmptyTypeDefinition())
           SynTypeDefnRepr.ObjectModel (kind,decls,m),augmentation) }

  /* A delegate type definition */
  | DELEGATE OF topType
     { let m = lhs parseState 
       let ty,arity = $3
       (fun nameRange augmentation -> 
           let valSpfn = ValSpfn([],mkSynId m "Invoke",inferredTyparDecls,ty,arity,false,false,PreXmlDoc.Empty,None,None,m) 
           let invoke = SynMemberDefn.AbstractSlot(valSpfn,AbstractMemberFlags MemberKind.Member,m) 
           if not (isNil augmentation) then raiseParseErrorAt m (FSComp.SR.parsAugmentationsIllegalOnDelegateType())
           SynTypeDefnRepr.ObjectModel (TyconDelegate (ty,arity),[invoke],m),[]) }


/* The right-hand-side of a object type definition */
tyconClassDefn: 
  | classDefnBlockKindUnspecified
     { let needsCheck,decls,mopt = $1 
       needsCheck,(TyconUnspecified, decls),mopt }

  | classOrInterfaceOrStruct classDefnBlock END 
     { let m = (rhs parseState 1, $2) ||> unionRangeWithListBy (fun (d:SynMemberDefn) -> d.Range)
       false,($1,$2),Some(m) }

  | classOrInterfaceOrStruct classDefnBlock recover 
     { reportParseErrorAt (rhs parseState 1) (FSComp.SR.parsUnmatchedClassInterfaceOrStruct())
       let m = (rhs parseState 1, $2) ||> unionRangeWithListBy (fun (d:SynMemberDefn) -> d.Range)
       false,($1,$2),Some(m) }

  | classOrInterfaceOrStruct error END
     { // silent recovery 
       false,($1,[]),Some(rhs parseState 1) }


/* The right-hand-side of a object type definition where the class/interface/struct kind has not been specified */
classDefnBlockKindUnspecified:
  | OBLOCKBEGIN  classDefnMembers recover
     { if not $3 then reportParseErrorAt (rhs parseState 3) (FSComp.SR.parsUnexpectedEndOfFileTypeDefinition())
       let mopt =
           match $2 with
           | _ :: _ -> Some( (rhs parseState 1, $2) ||> unionRangeWithListBy (fun (d:SynMemberDefn) -> d.Range) )
           | _ -> None
       false,$2,mopt }

  | OBLOCKBEGIN  classDefnMembers oblockend 
     { let mopt =
           match $2 with
           | _ :: _ -> Some( (rhs parseState 1, $2) ||> unionRangeWithListBy (fun (d:SynMemberDefn) -> d.Range) )
           | _ -> None
       true, $2, mopt }


/* The contents of an object type definition or type augmentation */
classDefnBlock:
  | OBLOCKBEGIN  classDefnMembers recover 
      { if not $3 then reportParseErrorAt (rhs parseState 3) (FSComp.SR.parsUnexpectedEndOfFileTypeDefinition())
        $2 }

  | OBLOCKBEGIN  classDefnMembers oblockend 
      { $2 }

  | classDefnMembers 
      { $1 }


/* The members of an object type definition or type augmentation, possibly empty */
classDefnMembers:  
  | classDefnMembersAtLeastOne
     { $1 }

  /* REVIEW: Error recovery rules that are followed by potentially empty productions are suspicious! */
  | error classDefnMembers 
     { $2 }

  | /* EMPTY */
     { [] }
  

/* The members of an object type definition or type augmentation */
classDefnMembersAtLeastOne:  
  | classDefnMember opt_seps classDefnMembers 
     { $1 @  $3 }


/* The "with get,set" part of a member definition */
classDefnMemberGetSet: 
  | WITH classDefnMemberGetSetElements
     { $2  }

  | OWITH classDefnMemberGetSetElements OEND
     { $2  }

  | OWITH classDefnMemberGetSetElements error
     { reportParseErrorAt (rhs parseState 1) (FSComp.SR.parsUnmatchedWith())
       $2  }

/* The "get,set" part of a member definition */
classDefnMemberGetSetElements: 
  | classDefnMemberGetSetElement 
     { [$1]  }
  | classDefnMemberGetSetElement AND classDefnMemberGetSetElement
     { [$1;$3] }

classDefnMemberGetSetElement: 
  | opt_inline opt_attributes bindingPattern opt_topReturnTypeWithTypeConstraints EQUALS typedSeqExprBlock 
     { let mRhs = ($6 : SynExpr).Range 
       ($1,$2,$3,$4,$6,mRhs) }


/* The core of a member definition */
memberCore:  
  /* Methods and simple getter properties */
  | opt_inline bindingPattern  opt_topReturnTypeWithTypeConstraints EQUALS typedSeqExprBlock  
     {  let mRhs = $5.Range 
        let mWhole = unionRanges (rhs2 parseState 3 4) mRhs 
        let optReturnType = $3 
        let bindingBuilder,mBindLhs = $2 
        (fun vis memFlagsBuilder attrs -> 
             [ SynMemberDefn.Member (bindingBuilder (vis,$1,false,mBindLhs,NoSequencePointAtInvisibleBinding,optReturnType,$5,mRhs,[],attrs,Some(memFlagsBuilder MemberKind.Member)),unionRanges mWhole mBindLhs) ]) }

  /* Properties with explicit get/set, also indexer properties */
  | opt_inline bindingPattern  opt_topReturnTypeWithTypeConstraints classDefnMemberGetSet  
     { let mWhole = (rhs parseState 2, $4) ||> unionRangeWithListBy (fun (_,_,_,_,_,m2) -> m2) 
       let propertyNameBindingBuilder,_ = $2 
       let optPropertyType = $3 
       let isMutable = false
       (fun visNoLongerUsed memFlagsBuilder attrs -> 
             let hasGet = ref false
             let hasSet = ref false

             // Iterate over 1 or 2 'get'/'set' entries
             $4 |> List.choose (fun (optInline,optAttrs,(bindingBuilder,mBindLhs),optReturnType,expr,exprm) ->

                   let optInline = $1 || optInline 
                   // optional attributes are only applied to getters and setters
                   // the "top level" attrs will be applied to both
                   let optAttrs = optAttrs |> List.map (fun (a:SynAttribute) -> { a with AppliesToGetterAndSetter=true })
                   let attrs = attrs @ optAttrs
                   
                   let binding = bindingBuilder (visNoLongerUsed,optInline,isMutable,mBindLhs,NoSequencePointAtInvisibleBinding,optReturnType,expr,exprm,[],attrs,Some (memFlagsBuilder MemberKind.Member))
                   let (Binding (vis, _, isInline, _, attrs, doc, valSynData, pv, _, _, mBindLhs, spBind)) = binding 
                   let memberKind = 
                         let getset = 
                               let rec go p = 
                                   match p with 
                                   | SynPat.LongIdent (LongIdentWithDots([id],_),_,_,_,_,_) ->  id.idText
                                   | SynPat.Named (_,nm,_,_,_) ->  nm.idText
                                   | SynPat.Typed (p,_,_) ->  go p
                                   | SynPat.Attrib (p,_,_) ->  go p
                                   | _ -> raiseParseErrorAt mBindLhs (FSComp.SR.parsInvalidDeclarationSyntax()) 
                               go pv 
                         if getset = "get" then (
                             if !hasGet then 
                                 reportParseErrorAt mBindLhs (FSComp.SR.parsGetAndOrSetRequired())
                                 None
                             else
                                 hasGet := true
                                 Some MemberKind.PropertyGet
                         ) else if getset = "set" then (
                             if !hasSet then 
                                 reportParseErrorAt mBindLhs (FSComp.SR.parsGetAndOrSetRequired())
                                 None
                             else
                                 hasSet := true
                                 Some MemberKind.PropertySet
                         ) else 
                             raiseParseErrorAt mBindLhs (FSComp.SR.parsGetAndOrSetRequired())

                   match memberKind with
                   | None -> None
                   | Some memberKind ->

                   // REVIEW: It's hard not to ignore the optPropertyType type annotation for 'set' properties. To apply it, 
                   // we should apply it to the last argument, but at this point we've already pushed the patterns that 
                   // make up the arguments onto the RHS. So we just always give a warning. 

                   begin match optPropertyType with 
                   | Some _ -> errorR(Error(FSComp.SR.parsTypeAnnotationsOnGetSet(),mBindLhs))
                   | None -> ()
                   end
                   
                   let optReturnType = 
                       match (memberKind, optReturnType) with 
                       | MemberKind.PropertySet,_ -> optReturnType
                       | _, None -> optPropertyType
                       | _ -> optReturnType 

                   // REDO with the correct member kind 
                   let binding = bindingBuilder(vis,isInline,isMutable,mBindLhs,NoSequencePointAtInvisibleBinding,optReturnType,expr,exprm,[],attrs,Some(memFlagsBuilder memberKind)) 

                   let (Binding (vis, _, isInline, _, attrs, doc, valSynData, pv, rhsRetInfo, rhsExpr, mBindLhs, spBind)) = binding 
                
                   let (SynValData(_,valSynInfo,_)) = valSynData 

                   // Setters have all arguments tupled in their internal TAST form, though they don't appear to be 
                   // tupled from the syntax
                   let memFlags = memFlagsBuilder memberKind

                   let valSynInfo = 
                       let adjustValueArg valueArg = 
                           match valueArg with
                           | [_] -> valueArg
                           | _ -> SynInfo.unnamedTopArg

                       match memberKind, valSynInfo, memFlags.IsInstance with 
                       | MemberKind.PropertyGet,SynValInfo ([],_ret),         false
                       | MemberKind.PropertyGet,SynValInfo ([_],_ret), true  -> 
                           raiseParseErrorAt mBindLhs (FSComp.SR.parsGetterMustHaveAtLeastOneArgument()) 

                       | MemberKind.PropertyGet,SynValInfo (thisArg :: indexOrUnitArgs :: rest,ret), true  -> 
                           if not rest.IsEmpty then reportParseErrorAt mBindLhs (FSComp.SR.parsGetterAtMostOneArgument())
                           SynValInfo ([thisArg; indexOrUnitArgs],ret)

                       | MemberKind.PropertyGet,SynValInfo (indexOrUnitArgs :: rest,ret),          false ->
                           if not rest.IsEmpty then reportParseErrorAt mBindLhs (FSComp.SR.parsGetterAtMostOneArgument())
                           SynValInfo ([indexOrUnitArgs],ret)

                       | MemberKind.PropertySet,SynValInfo ([thisArg;valueArg],ret),                 true  -> 
                           SynValInfo ([thisArg; adjustValueArg valueArg],ret)

                       | MemberKind.PropertySet,SynValInfo (thisArg :: indexArgs :: valueArg :: rest,ret), true  -> 
                           if not rest.IsEmpty then reportParseErrorAt mBindLhs (FSComp.SR.parsSetterAtMostTwoArguments())
                           SynValInfo ([thisArg; indexArgs @ adjustValueArg valueArg],ret)

                       | MemberKind.PropertySet,SynValInfo ([valueArg],ret),                         false -> 
                           SynValInfo ([adjustValueArg valueArg],ret)

                       | MemberKind.PropertySet,SynValInfo (indexArgs :: valueArg :: rest,ret),          _     -> 
                           if not rest.IsEmpty then reportParseErrorAt mBindLhs (FSComp.SR.parsSetterAtMostTwoArguments())
                           SynValInfo ([indexArgs @ adjustValueArg valueArg],ret)

                       | _ -> 
                           // should be unreachable, cover just in case
                           raiseParseErrorAt mBindLhs (FSComp.SR.parsInvalidProperty())

                   let valSynData = SynValData(Some(memFlags), valSynInfo,None) 

                   // Fold together the information from the first lambda pattern and the get/set binding
                   // This uses the 'this' variable from the first and the patterns for the get/set binding, 
                   // replacing the get/set identifier. A little gross. 

                   let bindingPatAdjusted, xmlDocAdjusted = 

                       let bindingOuter = propertyNameBindingBuilder(vis,optInline,isMutable,mBindLhs,spBind,optReturnType,expr,exprm,[],attrs,Some(memFlagsBuilder MemberKind.Member))

                       let (Binding (_,_,_,_,_,doc2,_,bindingPatOuter,_,_,_,_)) = bindingOuter 
                       
                   
                       let lidOuter,lidVisOuter = 
                           match bindingPatOuter with 
                           | SynPat.LongIdent (lid,None,None, SynConstructorArgs.Pats [],lidVisOuter,m) ->  lid,lidVisOuter
                           | SynPat.Named (_,id,_,visOuter,m) -> LongIdentWithDots([id],[]),visOuter
                           | p -> raiseParseErrorAt mBindLhs (FSComp.SR.parsInvalidDeclarationSyntax()) 

                       // Merge the visibility from the outer point with the inner point, e.g.
                       //    member <VIS1>  this.Size with <VIS2> get ()      = m_size
                       
                       let mergeLidVisOuter lidVisInner =
                           match lidVisInner,lidVisOuter with 
                           | None,None -> None
                           | Some lidVisInner,None | None,Some lidVisInner -> Some lidVisInner
                           | Some _, Some _ ->  
                               errorR(Error(FSComp.SR.parsMultipleAccessibilitiesForGetSet(),mBindLhs))
                               lidVisInner
                   
                       // Replace the "get" or the "set" with the right name
                       let rec go p = 
                           match p with 
                           | SynPat.LongIdent (LongIdentWithDots([id],_),_,tyargs,SynConstructorArgs.Pats args,lidVisInner,m) ->  
                               // Setters have all arguments tupled in their internal form, though they don't 
                               // appear to be tupled from the syntax. Somewhat unfortunate
                               let args = 
                                   if id.idText = "set" then 
                                       match args with 
                                       | [SynPat.Paren(SynPat.Tuple (false,indexPats,_),indexPatRange);valuePat] when id.idText = "set" -> 
                                           [SynPat.Tuple(false,indexPats@[valuePat],unionRanges indexPatRange valuePat.Range)] 
                                       | [indexPat;valuePat] -> 
                                           [SynPat.Tuple(false,args,unionRanges indexPat.Range valuePat.Range)] 
                                       | [valuePat] -> 
                                           [valuePat] 
                                       | _ -> 
                                           raiseParseErrorAt m (FSComp.SR.parsSetSyntax())
                                   else 
                                       args
//                               let idTool : Ident list = lidOuter |> List.map (fun (li:Ident) -> ident(li.idText,id.idRange)) |> List.rev |> List.take 1
                               SynPat.LongIdent (lidOuter,Some(id),tyargs, SynConstructorArgs.Pats args,mergeLidVisOuter lidVisInner,m)
                           | SynPat.Named (_,nm,_,lidVisInner,m) ->  SynPat.LongIdent (lidOuter,None,None, SynConstructorArgs.Pats [], mergeLidVisOuter lidVisInner,m)
                           | SynPat.Typed (p,ty,m) ->  SynPat.Typed(go p,ty,m)
                           | SynPat.Attrib (p,attribs,m) ->  SynPat.Attrib(go p,attribs,m)
                           | SynPat.Wild(m) ->  SynPat.Wild(m)
                           | _ -> raiseParseErrorAt mBindLhs (FSComp.SR.parsInvalidDeclarationSyntax()) 

                       go pv,PreXmlDoc.Merge doc2 doc

                   Some <| SynMemberDefn.Member (Binding (vis, NormalBinding, isInline, isMutable, attrs, xmlDocAdjusted, valSynData, bindingPatAdjusted, rhsRetInfo, rhsExpr, mBindLhs, spBind),mWhole)))
       }


abstractMemberFlags: 
  | ABSTRACT {} 
  | ABSTRACT MEMBER {} 


/* A member definition */
classDefnMember:
  | opt_attributes opt_declVisibility classDefnBindings
     { if Option.isSome $2 then errorR(Error(FSComp.SR.parsVisibilityDeclarationsShouldComePriorToIdentifier(),rhs parseState 2))
       [mkClassMemberLocalBindings(false,None,$1,$2,$3)] }
       
  | opt_attributes opt_declVisibility STATIC classDefnBindings  
     { if Option.isSome $2 then errorR(Error(FSComp.SR.parsVisibilityDeclarationsShouldComePriorToIdentifier(),rhs parseState 2))
       [mkClassMemberLocalBindings(true,Some (rhs parseState 3),$1,$2,$4)] }
              
  | opt_attributes opt_declVisibility memberFlags memberCore  opt_ODECLEND
     { if Option.isSome $2 then errorR(Error(FSComp.SR.parsVisibilityDeclarationsShouldComePriorToIdentifier(),rhs parseState 2))
       let _,flags = $3
       $4 $2 flags $1 }
       
  | opt_attributes opt_declVisibility interfaceMember appType opt_interfaceImplDefn  
     {  if not (isNil $1) then errorR(Error(FSComp.SR.parsAttributesAreNotPermittedOnInterfaceImplementations(),rhs parseState 1))
        if Option.isSome $2 then errorR(Error(FSComp.SR.parsInterfacesHaveSameVisibilityAsEnclosingType(),rhs parseState 3))
        let mWhole = 
            match $5 with
            | None -> rhs2 parseState 3 4
            | Some(mems) -> (rhs2 parseState 3 4, mems) ||> unionRangeWithListBy (fun (mem:SynMemberDefn) -> mem.Range)
        [ SynMemberDefn.Interface ($4, $5, mWhole) ] }
        
  | opt_attributes opt_declVisibility abstractMemberFlags opt_inline nameop opt_explicitValTyparDecls COLON topTypeWithTypeConstraints classMemberSpfnGetSet  opt_ODECLEND
     { let ty,arity = $8
       let isInline,doc,id,explicitValTyparDecls = $4,grabXmlDoc(parseState,3),$5,$6
       let getSetRangeOpt, getSet = $9
       let getSetAdjuster arity = match arity,getSet with SynValInfo([],_),MemberKind.Member -> MemberKind.PropertyGet | _ -> getSet
       let wholeRange = 
           let m = rhs parseState 3
           match getSetRangeOpt with 
           | None -> unionRanges m ty.Range
           | Some m2 -> unionRanges m m2
       if Option.isSome $2 then errorR(Error(FSComp.SR.parsAccessibilityModsIllegalForAbstract(),wholeRange))
       let valSpfn = ValSpfn($1,id,explicitValTyparDecls,ty,arity, isInline,false,doc, None,None,wholeRange)
       [ SynMemberDefn.AbstractSlot(valSpfn,AbstractMemberFlags (getSetAdjuster arity), wholeRange) ] }
       
  | opt_attributes opt_declVisibility inheritsDefn
     {  if not (isNil $1) then errorR(Error(FSComp.SR.parsAttributesIllegalOnInherit(),rhs parseState 1))
        if Option.isSome $2 then errorR(Error(FSComp.SR.parsVisibilityIllegalOnInherit(),rhs parseState 1))
        [ $3 ] }
        
  | opt_attributes opt_declVisibility valDefnDecl opt_ODECLEND
     {  if Option.isSome $2 then errorR(Error(FSComp.SR.parsVisibilityDeclarationsShouldComePriorToIdentifier(),rhs parseState 2))
        $3 None $1 false }
        
  | opt_attributes opt_declVisibility STATIC valDefnDecl opt_ODECLEND
     {  if Option.isSome $2 then errorR(Error(FSComp.SR.parsVisibilityDeclarationsShouldComePriorToIdentifier(),rhs parseState 2))
        $4 (Some (rhs parseState 3)) $1 true  }

  | opt_attributes opt_declVisibility memberFlags autoPropsDefnDecl opt_ODECLEND
     {  if Option.isSome $2 then errorR(Error(FSComp.SR.parsVisibilityDeclarationsShouldComePriorToIdentifier(),rhs parseState 2))
        let isStatic, flags = $3
        $4 $1 isStatic flags }

  | opt_attributes opt_declVisibility NEW  atomicPattern optAsSpec EQUALS typedSeqExprBlock opt_ODECLEND
     {  let m = unionRanges (rhs2 parseState 3 6) $7.Range 
        let expr = $7
        let valSynData = SynValData (Some CtorMemberFlags, SynValInfo([SynInfo.InferSynArgInfoFromPat $4],SynInfo.unnamedRetVal), $5) 
        let vis = $2 
        let declPat = SynPat.LongIdent (LongIdentWithDots([mkSynId (rhs parseState 3) "new"],[]),None,Some noInferredTypars, SynConstructorArgs.Pats [$4],vis,rhs parseState 3)
        // Check that 'SynPatForConstructorDecl' matches this correctly
        assert (match declPat with SynPatForConstructorDecl _ -> true | _ -> false)
        [ SynMemberDefn.Member(Binding (None,NormalBinding,false,false,$1,grabXmlDoc(parseState,3),valSynData, declPat,None,expr,m,NoSequencePointAtInvisibleBinding),m) ] }
        
  | opt_attributes opt_declVisibility STATIC typeKeyword tyconDefn 
     {  if Option.isSome $2 then errorR(Error(FSComp.SR.parsVisibilityDeclarationsShouldComePriorToIdentifier(),rhs parseState 2))
        [ SynMemberDefn.NestedType($5,None,rhs2 parseState 3 5) ] }


/* A 'val' definition in an object type definition */
valDefnDecl:
  | VAL opt_mutable opt_access ident COLON  typ 
     {  let mRhs = rhs2 parseState 4 6
        let doc = grabXmlDoc(parseState,4)
        let mValDecl = rhs2 parseState 1 6
        (fun mLeft attribs isStatic -> 
            let mValDecl = match mLeft with None -> mValDecl | Some m -> unionRanges m mValDecl
            let fld = Field(attribs,isStatic,Some $4,$6,$2,doc,$3,mRhs)
            [ SynMemberDefn.ValField(fld, mValDecl) ]) }


/* An auto-property definition in an object type definition */
autoPropsDefnDecl:
  | VAL opt_mutable opt_access ident opt_typ EQUALS typedSeqExprBlock classMemberSpfnGetSet
     {  let doc = grabXmlDoc(parseState,5)
        let mValDecl = unionRanges (rhs parseState 1) $7.Range
        let mGetSetOpt, getSet = $8
        if $2 then errorR(Error(FSComp.SR.parsMutableOnAutoPropertyShouldBeGetSet(),rhs parseState 3))
        (fun attribs isStatic flags -> 
            [ SynMemberDefn.AutoProperty(attribs, isStatic, $4, $5, getSet, flags, doc, $3, $7, mGetSetOpt, mValDecl) ]) }


/* An optional type on an auto-property definition */
opt_typ:
   | /* EMPTY */ { None } 
   | COLON typ { Some $2 }

   
atomicPatternLongIdent:
  | GLOBAL DOT pathOp  { let (LongIdentWithDots(lid,dotms)) = $3 in (None,LongIdentWithDots(ident(MangledGlobalName,rhs parseState 1) :: lid, rhs parseState 2 :: dotms)) }
  | pathOp { (None,$1) }
  | access pathOp { (Some($1), $2) }


opt_access:
  | /* EMPTY */ { None }
  | access { Some($1) } 


access:
  | PRIVATE  { SynAccess.Private }
  | PUBLIC   { SynAccess.Public }
  | INTERNAL { SynAccess.Internal }

/* only valid on 'NEW' */
opt_declVisibility:
  | access      { Some($1) } 
  | /* EMPTY */ { None }
  

opt_interfaceImplDefn: 
  | WITH objectImplementationBlock declEnd { Some($2) } 
  | /* EMPTY */                            { None }


opt_classDefn: 
  | WITH classDefnBlock declEnd { $2 } 
  | /* EMPTY */                 { [] }


/* An 'inherits' definition in an object type definition */
inheritsDefn: 
  | INHERIT atomTypeNonAtomicDeprecated optBaseSpec
     { let mDecl = unionRanges (rhs parseState 1) (($2): SynType).Range 
       SynMemberDefn.Inherit($2,$3,mDecl) }

  | INHERIT atomTypeNonAtomicDeprecated opt_HIGH_PRECEDENCE_APP atomicExprAfterType optBaseSpec
     { let mDecl = unionRanges (rhs parseState 1) $4.Range 
       SynMemberDefn.ImplicitInherit($2,$4,$5,mDecl) }

  | INHERIT ends_coming_soon_or_recover
     { let mDecl = (rhs parseState 1)
       if not $2 then errorR(Error(FSComp.SR.parsTypeNameCannotBeEmpty(), mDecl))
       SynMemberDefn.Inherit(SynType.LongIdent(LongIdentWithDots([], [])), None,mDecl) }

optAsSpec: 
  | asSpec { Some($1) } 
  |        { None }

asSpec: 
  | AS ident { $2 } 


optBaseSpec: 
  | baseSpec { Some($1) } 
  |        { None }


baseSpec: 
  | AS ident 
      { if ($2).idText <> "base" then 
             errorR(Error(FSComp.SR.parsInheritDeclarationsCannotHaveAsBindings(),rhs2 parseState 1 2)) 
        ident("base",rhs parseState 2) } 
        
  | AS BASE 
      { errorR(Error(FSComp.SR.parsInheritDeclarationsCannotHaveAsBindings(),rhs2 parseState 1 2)) 
        ident("base",rhs parseState 2) } 


/* The members in an object expression or interface implementation */
objectImplementationBlock:
  | OBLOCKBEGIN objectImplementationMembers oblockend  
      { $2 }

  | OBLOCKBEGIN objectImplementationMembers recover 
      { if not $3 then reportParseErrorAt (rhs parseState 3) (FSComp.SR.parsUnexpectedEndOfFileObjectMembers())
        $2 }

  | objectImplementationMembers 
      { $1 }


/* The members in an object expression or interface implementation */
objectImplementationMembers:  
  | objectImplementationMember opt_seps objectImplementationMembers 
      { $1 @  $3 }

  | objectImplementationMember opt_seps 
      { $1 }


/* One member in an object expression or interface implementation */
objectImplementationMember: 
  | opt_attributes memberOrOverride memberCore opt_ODECLEND
     { $3 None OverrideMemberFlags $1 }

  | opt_attributes memberOrOverride autoPropsDefnDecl opt_ODECLEND
     { $3 $1 false OverrideMemberFlags }

  | opt_attributes memberOrOverride error 
      { [] } 

  | opt_attributes error memberCore opt_ODECLEND 
      { [] }


memberOrOverride: 
  | MEMBER {   } 
  | OVERRIDE {   }


/* The core of the right-hand-side of a simple type definition */
tyconDefnOrSpfnSimpleRepr: 

  /* type MyAlias = SomeTypeProvider<@"foo">    is a common error, special-case it */
  | opt_attributes opt_declVisibility path LQUOTE STRING recover     
     { errorR(Error(FSComp.SR.parsUnexpectedQuotationOperatorInTypeAliasDidYouMeanVerbatimString(), rhs parseState 4)) 
       SynTypeDefnSimpleRepr.TypeAbbrev (ParserDetail.ThereWereSignificantParseErrorsSoDoNotTypecheckThisNode, SynType.LongIdent($3), unionRanges (rhs parseState 1) $3.Range)  }

  /* A type abbreviation */
  | opt_attributes opt_declVisibility typ
     { if not (isNil $1) then errorR(Error(FSComp.SR.parsAttributesIllegalHere(),rhs parseState 1))
       if Option.isSome $2 then errorR(Error(FSComp.SR.parsTypeAbbreviationsCannotHaveVisibilityDeclarations(),rhs parseState 2))
       SynTypeDefnSimpleRepr.TypeAbbrev (ParserDetail.Ok, $3, unionRanges (rhs parseState 1) $3.Range) }

  /* A union type definition */
  | opt_attributes opt_declVisibility unionTypeRepr
     { if not (isNil $1) then errorR(Error(FSComp.SR.parsAttributesIllegalHere(),rhs parseState 1))
       let rangesOf3 = $3 |> List.map (function |Choice1Of2(ec)->ec.Range | Choice2Of2(uc)->uc.Range)
       let mWhole = (rhs2 parseState 1 2, rangesOf3) ||> List.fold unionRanges 
       if $3 |> List.exists (function Choice1Of2 _ -> true | _ -> false) then (
           if Option.isSome $2 then errorR(Error(FSComp.SR.parsEnumTypesCannotHaveVisibilityDeclarations(),rhs parseState 2));
           SynTypeDefnSimpleRepr.Enum ($3 |> List.choose (function 
                                              | Choice1Of2 data ->  
                                                Some(data) 
                                              | Choice2Of2(UnionCase(_,_,_,_,_,m)) -> 
                                                errorR(Error(FSComp.SR.parsAllEnumFieldsRequireValues(),m)); None),
                           mWhole)
       ) else 
           SynTypeDefnSimpleRepr.Union ($2, 
                            $3 |> List.choose (function Choice2Of2 data -> Some(data) | Choice1Of2 _ -> failwith "huh?"),
                            mWhole) }

  /* A record type definition */
  | opt_attributes opt_declVisibility braceFieldDeclList
     { if not (isNil $1) then errorR(Error(FSComp.SR.parsAttributesIllegalHere(),rhs parseState 1))
       SynTypeDefnSimpleRepr.Record ($2,$3,lhs parseState) }

  /* An inline-assembly type definition, for FSharp.Core library only */
  | opt_attributes opt_declVisibility LPAREN inlineAssemblyTyconRepr rparen
     { if not (isNil $1) then errorR(Error(FSComp.SR.parsAttributesIllegalHere(),rhs parseState 1))
       libraryOnlyError (lhs parseState)
       if Option.isSome $2 then errorR(Error(FSComp.SR.parsInlineAssemblyCannotHaveVisibilityDeclarations(),rhs parseState 2))
       $4 }


/* The core of a record type definition */
braceFieldDeclList:
  | LBRACE  recdFieldDeclList rbrace
     { $2 }

  | LBRACE  recdFieldDeclList recover
     { reportParseErrorAt (rhs parseState 1) (FSComp.SR.parsUnmatchedBrace()) 
       $2 }

  | LBRACE  error rbrace
     { [] }

anonRecdType:
    | STRUCT braceBarFieldDeclListCore
        { $2,true }
    | braceBarFieldDeclListCore
        { $1,false }

/* The core of a record type definition */
braceBarFieldDeclListCore:
  | LBRACE_BAR  recdFieldDeclList bar_rbrace
     { $2 }

  | LBRACE_BAR  recdFieldDeclList recover
     { reportParseErrorAt (rhs parseState 1) (FSComp.SR.parsUnmatchedBraceBar()) 
       $2 }

  | LBRACE_BAR error bar_rbrace
     { [] }

inlineAssemblyTyconRepr:
  | HASH stringOrKeywordString HASH 
     { libraryOnlyError (lhs parseState)
       let lhsm = lhs parseState 
       SynTypeDefnSimpleRepr.LibraryOnlyILAssembly (ParseAssemblyCodeType $2 (rhs parseState 2),lhsm) }

classOrInterfaceOrStruct: 
  | CLASS     { TyconClass } 
  | INTERFACE { TyconInterface } 
  | STRUCT    { TyconStruct }

interfaceMember: 
  | INTERFACE { } 
  | OINTERFACE_MEMBER    { }

tyconNameAndTyparDecls:  
  | opt_access path 
      { [], $2.Lid,false,[],$1,grabXmlDoc(parseState,2) }

  | opt_access prefixTyparDecls  path
      { $2, $3.Lid,false,[],$1,grabXmlDoc(parseState,2) }

  | opt_access path postfixTyparDecls 
      { let tps,tpcs = $3 
        tps, $2.Lid,true,tpcs,$1,grabXmlDoc(parseState,2) }

prefixTyparDecls:
  | typar { [ TyparDecl([],$1) ] }
  | LPAREN typarDeclList rparen {  List.rev $2 }

typarDeclList: 
  | typarDeclList COMMA typarDecl { $3 :: $1 } 
  | typarDecl { [$1] }

typarDecl : 
  | opt_attributes typar 
      { TyparDecl($1,$2) }

/* Any tokens in this grammar must be added to the lex filter rule 'peekAdjacentTypars' */
/* See the F# specification "Lexical analysis of type applications and type parameter definitions" */
postfixTyparDecls: 
  | opt_HIGH_PRECEDENCE_TYAPP LESS typarDeclList opt_typeConstraints GREATER 
      { if not $2 then warning(Error(FSComp.SR.parsNonAdjacentTypars(),rhs2 parseState 2 5))
        List.rev $3, $4 }

/* Any tokens in this grammar must be added to the lex filter rule 'peekAdjacentTypars' */
/* See the F# specification "Lexical analysis of type applications and type parameter definitions" */
explicitValTyparDeclsCore: 
  | typarDeclList COMMA DOT_DOT 
      { (List.rev $1,true) }
  | typarDeclList 
      { (List.rev $1,false) }
  | 
      { ([],false) }

explicitValTyparDecls: 
  | opt_HIGH_PRECEDENCE_TYAPP LESS explicitValTyparDeclsCore opt_typeConstraints GREATER 
      { if not $2 then warning(Error(FSComp.SR.parsNonAdjacentTypars(),rhs2 parseState 2 5))
        let tps,flex = $3 
        SynValTyparDecls(tps,flex,$4) }

opt_explicitValTyparDecls: 
  | explicitValTyparDecls 
      { $1 } 
  |       
      { SynValTyparDecls([],true,[]) }

opt_explicitValTyparDecls2: 
  | explicitValTyparDecls 
      { Some $1 } 
  |       
      { None }

/* Any tokens in this grammar must be added to the lex filter rule 'peekAdjacentTypars' */
/* See the F# specification "Lexical analysis of type applications and type parameter definitions" */
opt_typeConstraints:
  |                      
     { [] }
  | WHEN typeConstraints 
     { List.rev $2 }

/* Any tokens in this grammar must be added to the lex filter rule 'peekAdjacentTypars' */
/* See the F# specification "Lexical analysis of type applications and type parameter definitions" */
typeConstraints: 
  | typeConstraints AND typeConstraint { $3 :: $1 } 
  | typeConstraint { [$1] }

/* Any tokens in this grammar must be added to the lex filter rule 'peekAdjacentTypars' */
/* See the F# specification "Lexical analysis of type applications and type parameter definitions" */
typeConstraint: 
  | DEFAULT typar COLON typ 
      { libraryOnlyError (lhs parseState); WhereTyparDefaultsToType($2,$4,lhs parseState) }

  | typar COLON_GREATER typ 
      { WhereTyparSubtypeOfType($1,$3,lhs parseState) }

  | typar COLON STRUCT 
      { WhereTyparIsValueType($1,lhs parseState) }

  | typar COLON IDENT STRUCT 
      { if $3 <> "not" then reportParseErrorAt (rhs parseState 3) (FSComp.SR.parsUnexpectedIdentifier($3))  
        WhereTyparIsReferenceType($1,lhs parseState) }

  | typar COLON NULL 
      { WhereTyparSupportsNull($1,lhs parseState) }

  | typar COLON LPAREN classMemberSpfn rparen 
      { let tp = $1
        WhereTyparSupportsMember([ SynType.Var(tp, tp.Range) ],$4,lhs parseState) }

  | LPAREN typarAlts rparen COLON LPAREN classMemberSpfn rparen 
      { WhereTyparSupportsMember(List.rev($2),$6,lhs parseState) }

  | typar COLON DELEGATE typeArgsNoHpaDeprecated
      { let _ltm,_gtm,args,_commas,mWhole = $4 in WhereTyparIsDelegate($1, args, unionRanges $1.Range mWhole) }

  | typar COLON IDENT typeArgsNoHpaDeprecated
      { match $3 with 
        | "enum" -> let _ltm,_gtm,args,_commas,mWhole = $4 in WhereTyparIsEnum($1, args, unionRanges $1.Range mWhole)
        | nm -> raiseParseErrorAt (rhs parseState 3) (FSComp.SR.parsUnexpectedIdentifier(nm)) }

  | typar COLON IDENT 
      { match $3 with 
        | "comparison" -> WhereTyparIsComparable($1,lhs parseState)
        | "equality" -> WhereTyparIsEquatable($1,lhs parseState)
        | "unmanaged" -> WhereTyparIsUnmanaged($1,lhs parseState)
        | nm -> raiseParseErrorAt (rhs parseState 3) (FSComp.SR.parsUnexpectedIdentifier(nm)) }

typarAlts:
    | typarAlts OR appType { $3 :: $1 }
    | appType { [$1] }	

/* The core of a union type definition */
unionTypeRepr:
  /* Note the next three rules are required to disambiguate this from type x = y */
  /* Attributes can only appear on a single constructor if you've used a | */
  | barAndgrabXmlDoc attrUnionCaseDecls  
     { $2 $1 }

  | firstUnionCaseDeclOfMany barAndgrabXmlDoc attrUnionCaseDecls  
     { $1 :: $3 $2 }

  | firstUnionCaseDecl 
     { [$1] } 

barAndgrabXmlDoc : 
  | BAR { grabXmlDoc(parseState,1) }

attrUnionCaseDecls: 
  | attrUnionCaseDecl barAndgrabXmlDoc attrUnionCaseDecls  { (fun xmlDoc -> $1 xmlDoc  :: $3 $2) } 
  | attrUnionCaseDecl { (fun xmlDoc -> [ $1 xmlDoc ]) }

/* The core of a union case definition */
attrUnionCaseDecl: 
  | opt_attributes opt_access unionCaseName opt_OBLOCKSEP
      { if Option.isSome $2 then errorR(Error(FSComp.SR.parsUnionCasesCannotHaveVisibilityDeclarations(),rhs parseState 2))
        let mDecl = rhs parseState 3
        (fun xmlDoc -> Choice2Of2 (UnionCase ( $1, $3,UnionCaseFields [],xmlDoc,None,mDecl))) 
      } 

  | opt_attributes opt_access unionCaseName OF unionCaseRepr  opt_OBLOCKSEP
      { if Option.isSome $2 then errorR(Error(FSComp.SR.parsUnionCasesCannotHaveVisibilityDeclarations(),rhs parseState 2))
        let mDecl = rhs2 parseState 3 5
        (fun xmlDoc -> Choice2Of2 (UnionCase ( $1, $3,UnionCaseFields $5,xmlDoc,None,mDecl))) 
      } 

  | opt_attributes opt_access unionCaseName COLON topType opt_OBLOCKSEP
      { if Option.isSome $2 then errorR(Error(FSComp.SR.parsUnionCasesCannotHaveVisibilityDeclarations(),rhs parseState 2))
        libraryOnlyWarning(lhs parseState)
        let mDecl = rhs2 parseState 3 5
        (fun xmlDoc -> Choice2Of2 (UnionCase ( $1, $3,UnionCaseFullType $5,xmlDoc,None,mDecl))) 
      }

  | opt_attributes opt_access unionCaseName EQUALS constant opt_OBLOCKSEP
      { if Option.isSome $2 then errorR(Error(FSComp.SR.parsEnumFieldsCannotHaveVisibilityDeclarations(),rhs parseState 2))
        let mDecl = rhs2 parseState 3 5
        (fun xmlDoc -> Choice1Of2 (EnumCase ( $1, $3,$5,xmlDoc,mDecl))) 
      } 

/* The name of a union case */
unionCaseName: 
  | nameop  
      { $1 } 

  | LPAREN COLON_COLON rparen  
      {  ident(opNameCons,rhs parseState 2) }  

  | LPAREN LBRACK RBRACK  rparen  
      {  ident(opNameNil,rhs2 parseState 2 3) }  

firstUnionCaseDeclOfMany: 
  | ident opt_OBLOCKSEP
      { Choice2Of2 (UnionCase ( [], $1,UnionCaseFields [],PreXmlDoc.Empty,None,rhs parseState 1)) } 

  | ident EQUALS constant opt_OBLOCKSEP
      { Choice1Of2 (EnumCase ([],$1,$3,PreXmlDoc.Empty,rhs2 parseState 1 3)) }

  | firstUnionCaseDecl opt_OBLOCKSEP
      { $1 }

firstUnionCaseDecl: 
  | ident OF unionCaseRepr  
     { Choice2Of2 (UnionCase ( [],$1,UnionCaseFields $3,PreXmlDoc.Empty,None,rhs2 parseState 1 3)) } 

  | ident EQUALS constant opt_OBLOCKSEP
      { Choice1Of2 (EnumCase ([],$1,$3,PreXmlDoc.Empty,rhs2 parseState 1 3))  }

unionCaseReprElements:
  | unionCaseReprElement STAR unionCaseReprElements { $1 :: $3 }
  | unionCaseReprElement %prec prec_toptuptyptail_prefix { [$1] }

unionCaseReprElement:
  | ident COLON appType { mkNamedField($1, $3) }
  | appType { mkAnonField $1 }

unionCaseRepr:
  | braceFieldDeclList
     { errorR(Deprecated(FSComp.SR.parsConsiderUsingSeparateRecordType(),lhs parseState)) 
       $1 }

  | unionCaseReprElements 
     { $1 }

/* A list of field declarations in a record type */
recdFieldDeclList: 
  | recdFieldDecl seps recdFieldDeclList 
     { $1 :: $3 } 

  | recdFieldDecl opt_seps           
     { [$1] }

/* A field declaration in a record type */
recdFieldDecl: 
  | opt_attributes  fieldDecl
     { let fld = $2 $1 false 
       let (Field(a,b,c,d,e,f,vis,g)) = fld 
       if Option.isSome vis then errorR(Error(FSComp.SR.parsRecordFieldsCannotHaveVisibilityDeclarations(),rhs parseState 2))
       Field(a,b,c,d,e,f,None,g)  }

/* Part of a field or val declaration in a record type or object type */
fieldDecl: 
  | opt_mutable opt_access ident COLON  typ 
     { let mRhs = rhs2 parseState 3 5 
       let xmlDoc = grabXmlDoc(parseState,3)
       (fun attrs stat -> Field(attrs, stat,Some $3,$5,$1,xmlDoc,$2,mRhs)) }


/* An exception definition */
exconDefn: 
  | exconCore opt_classDefn 
     { SynExceptionDefn($1,$2, ($1.Range,$2) ||> unionRangeWithListBy (fun cd -> cd.Range) ) }

/* Part of an exception definition */
exceptionAndGrabDoc:
  | EXCEPTION { grabXmlDoc(parseState,1) }
  
/* Part of an exception definition */
exconCore: 
  | exceptionAndGrabDoc opt_attributes opt_access exconIntro exconRepr 
     { SynExceptionDefnRepr($2,$4,$5,$1,$3,(match $5 with None -> rhs2 parseState 1 4 | Some p -> unionRanges (rangeOfLongIdent p) (rhs2 parseState 1 4))) }
  
/* Part of an exception definition */
exconIntro: 
  | ident 
      { UnionCase ( [], $1,UnionCaseFields [],PreXmlDoc.Empty,None,lhs parseState) }

  | ident OF unionCaseRepr 
      { UnionCase ( [], $1,UnionCaseFields $3,PreXmlDoc.Empty,None,lhs parseState) }

exconRepr: 
  |             { None }
  | EQUALS path { Some ($2.Lid) }

openDecl:  
  | OPEN path { $2 }


/*-------------------------------------------------------------------------*/
/* F# Definitions, Types, Patterns and Expressions  */

/* A 'let ...' or 'do ...' statement in the non-#light syntax */
defnBindings: 
  | LET opt_rec localBindings 
      { let mLetKwd = rhs parseState 1 
        let isUse = $1
        let isRec = $2 
        let localBindingsLastRangeOpt, localBindingsBuilder = $3
        
        // Calculate the precise range of the binding set, up to the end of the last r.h.s. expression
        let bindingSetRange = 
            match localBindingsLastRangeOpt with 
            | None -> rhs2 parseState 1 2 (* there was some error - this will be an approximate range *)
            | Some lastRange -> unionRanges mLetKwd lastRange

        // The first binding swallows any attributes prior to the 'let'
        BindingSetPreAttrs(mLetKwd,isRec,isUse,
            (fun attrs vis -> 
                // apply the builder
                let binds = localBindingsBuilder attrs vis mLetKwd
                if not isRec && not (isNilOrSingleton binds) then 
                      reportParseErrorAt mLetKwd (FSComp.SR.parsLetAndForNonRecBindings())
                [],binds), 
            bindingSetRange) }

  | cPrototype
      { let bindRange = lhs parseState
        BindingSetPreAttrs(bindRange, false,false,$1,bindRange)  }


/* A 'do ...' statement in the non-#light syntax */
doBinding:
  | DO typedSeqExprBlock 
      { let mDoKwd = rhs parseState 1 
        let mWhole = unionRanges mDoKwd $2.Range
        // any attributes prior to the 'let' are left free, e.g. become top-level attributes 
        // associated with the module, 'main' function or assembly depending on their target 
        BindingSetPreAttrs(mDoKwd,false,false,(fun attrs vis -> attrs,[mkSynDoBinding (vis,true,$2,mWhole)]), mWhole) }


/* A 'let ....' binding in the #light syntax */
hardwhiteLetBindings: 
  | OLET opt_rec localBindings hardwhiteDefnBindingsTerminator
      { let mLetKwd = rhs parseState 1 
        let isUse = $1
        let isRec = $2
        $4 (if isUse then "use" else "let") mLetKwd  // report unterminated error 
        
        let localBindingsLastRangeOpt, localBindingsBuilder = $3
        
        // Calculate the precise range of the binding set, up to the end of the last r.h.s. expression
        let bindingSetRange = 
            match localBindingsLastRangeOpt with 
            | None -> rhs parseState 1 (* there was some error - this will be an approximate range *)
            | Some lastRange -> unionRanges mLetKwd lastRange

        // the first binding swallow any attributes prior to the 'let' 
        BindingSetPreAttrs(mLetKwd,isRec,isUse,
          (fun attrs vis ->
            let binds = localBindingsBuilder attrs vis mLetKwd
            if not isRec && not (isNilOrSingleton binds) then
                reportParseErrorAt mLetKwd (FSComp.SR.parsLetAndForNonRecBindings())
            [],binds),
          bindingSetRange), (unionRanges mLetKwd bindingSetRange) }


/* A 'do ...' statement */
hardwhiteDoBinding: 
  | ODO typedSeqExprBlock hardwhiteDefnBindingsTerminator          
      { let mLetKwd = rhs parseState 1 
        let bindingSetRange = unionRanges mLetKwd $2.Range 
        let seqPt = NoSequencePointAtDoBinding 
        // any attributes prior to the 'let' are left free, e.g. become top-level attributes 
        // associated with the module, 'main' function or assembly depending on their target 
        BindingSetPreAttrs(mLetKwd,false,false,(fun attrs vis -> attrs,[mkSynDoBinding (vis,true,$2,bindingSetRange)]),bindingSetRange), $2 }


/* The bindings in a class type definition */
classDefnBindings: 
  | defnBindings { $1 }
  | doBinding { $1 }
  | hardwhiteLetBindings { let b,m = $1 in b } 
  | hardwhiteDoBinding  { fst $1 }


/* The terminator for a 'let ....' binding in the #light syntax */
hardwhiteDefnBindingsTerminator:
  |  ODECLEND
     { (fun _ m -> ()) }
  |  recover 
     { (fun kwd m -> reportParseErrorAt m (match kwd with 
                                           | "let!" -> FSComp.SR.parsUnmatchedLetBang() 
                                           | "use!" -> FSComp.SR.parsUnmatchedUseBang() 
                                           | "use" -> FSComp.SR.parsUnmatchedUse() 
                                           | _ (*"let" *) -> FSComp.SR.parsUnmatchedLet()))  }

/* An 'extern' DllImport function definition in C-style syntax */
cPrototype: 
  | EXTERN cRetType opt_access ident opt_HIGH_PRECEDENCE_APP LPAREN cArgs rparen 
      { let rty,vis,nm,args  = $2,$3,$4,$7 
        let xmlDoc = grabXmlDoc(parseState,1) 
        let nmm = rhs parseState 3 
        let argsm = rhs parseState 6 
        let mBindLhs = lhs parseState
        let mWhole = lhs parseState
        let mRhs = lhs parseState 
        let rhsExpr = SynExpr.App (ExprAtomicFlag.NonAtomic,
                                  false, 
                                  SynExpr.Ident (ident("failwith",rhs parseState 6)),
                                  SynExpr.Const (SynConst.String("extern was not given a DllImport attribute",rhs parseState 8),rhs parseState 8),
                                  mRhs)
        (fun attrs vis -> 
            let bindingId = SynPat.LongIdent (LongIdentWithDots([nm],[]), None, Some noInferredTypars, SynConstructorArgs.Pats [SynPat.Tuple(false,args,argsm)], vis, nmm)
            let binding = mkSynBinding 
                              (xmlDoc, bindingId) 
                              (vis, false, false, mBindLhs, NoSequencePointAtInvisibleBinding, Some rty, rhsExpr, mRhs, [], attrs, None)
            [], [binding]) }

/* A list of arguments in an 'extern' DllImport function definition */
cArgs: 
  | cMoreArgs 
     { List.rev $1 }

  | cArg 
     { [$1] }
  |       
     { [] }
  

/* Part of the list of arguments in an 'extern' DllImport function definition */
cMoreArgs: 
  | cMoreArgs COMMA cArg 
     { $3 :: $1 }

  | cArg COMMA cArg 
     { [$3; $1] }


/* A single argument in an 'extern' DllImport function definition */
cArg: 
  | opt_attributes cType       
     { let m = lhs parseState in SynPat.Typed(SynPat.Wild m,$2,m) |> addAttribs $1 }

  | opt_attributes cType ident 
     { let m = lhs parseState in SynPat.Typed(SynPat.Named (SynPat.Wild m,$3,false,None,m),$2,m) |> addAttribs $1 }

/* An type in an 'extern' DllImport function definition */
cType: 
  | path      
     { let m = $1.Range
       SynType.App(SynType.LongIdent($1),None,[],[],None,false,m) } 

  | cType opt_HIGH_PRECEDENCE_APP LBRACK RBRACK 
     { let m = lhs parseState 
       SynType.App(SynType.LongIdent(LongIdentWithDots([ident("[]",m)],[])),None,[$1],[],None,true,m) } 

  | cType STAR 
     { let m = lhs parseState 
       SynType.App(SynType.LongIdent(LongIdentWithDots([ident("nativeptr",m)],[])),None,[$1],[],None,true,m) } 

  | cType AMP  
     { let m = lhs parseState 
       SynType.App(SynType.LongIdent(LongIdentWithDots([ident("byref",m)],[])),None,[$1],[],None,true,m) } 

  | VOID STAR 
     { let m = lhs parseState 
       SynType.App(SynType.LongIdent(LongIdentWithDots([ident("nativeint",m)],[])),None,[],[],None,true,m) } 


/* A return type in an 'extern' DllImport function definition */
cRetType: 
  | opt_attributes cType 
     { SynReturnInfo(($2,SynArgInfo($1,false,None)),rhs parseState 2) }

  | opt_attributes VOID  
     { let m = rhs parseState 2 
       SynReturnInfo((SynType.App(SynType.LongIdent(LongIdentWithDots([ident("unit",m)],[])),None,[],[],None,false,m),SynArgInfo($1,false,None)),m) } 


localBindings: 
  | attr_localBinding moreLocalBindings 
      { let (moreBindings, moreBindingRanges) = List.unzip $2
        let moreLocalBindingsLastRange = if moreBindingRanges.IsEmpty then None else Some (List.last moreBindingRanges)
        match $1 with 
        | Some (localBindingRange,attrLocalBindingBuilder) -> 
           let lastRange = 
               match moreLocalBindingsLastRange with 
               | None -> localBindingRange 
               | Some m -> m
           Some lastRange, (fun attrs vis mLetKwd -> attrLocalBindingBuilder attrs vis mLetKwd true ::  moreBindings)
        | None -> 
           moreLocalBindingsLastRange, (fun _attrs _vis _letm -> moreBindings) }


moreLocalBindings: 
  | AND attr_localBinding moreLocalBindings 
      { let mLetKwd = rhs parseState 1
        (match $2 with 
         | Some (localBindingRange,attrLocalBindingBuilder) -> (attrLocalBindingBuilder [] None mLetKwd false,localBindingRange) :: $3 
         | None -> $3) }

  | %prec prec_no_more_attr_bindings 
      { [] }


/* A single binding, possibly with custom attributes */
attr_localBinding: 
  | opt_attributes localBinding 
      { let attrs2 = $1
        let localBindingRange,localBindingBuilder = $2
        let attrLocalBindingBuilder = (fun attrs vis mLetKwd _ -> localBindingBuilder (attrs@attrs2) vis mLetKwd)
        Some(localBindingRange,attrLocalBindingBuilder) }

  | error 
      { None }


/* A single binding in an expression or definition */
localBinding: 
  | opt_inline opt_mutable bindingPattern  opt_topReturnTypeWithTypeConstraints EQUALS  typedExprWithStaticOptimizationsBlock 
      { let (expr:SynExpr),opts = $6
        let eqm = rhs parseState 5 
        let mRhs = expr.Range 
        let optReturnType = $4 
        let bindingBuilder, mBindLhs = $3 
        let localBindingRange = unionRanges (rhs2 parseState 3 5) mRhs
        let localBindingBuilder = 
          (fun attrs vis mLetKwd -> 
            let mWhole = unionRanges mLetKwd mRhs
            let spBind = if IsControlFlowExpression expr then NoSequencePointAtLetBinding else SequencePointAtBinding(mWhole)
            bindingBuilder (vis,$1,$2,mBindLhs,spBind,optReturnType,expr,mRhs,opts,attrs,None))
        localBindingRange,localBindingBuilder }

  | opt_inline opt_mutable bindingPattern  opt_topReturnTypeWithTypeConstraints EQUALS  error
      { let mWhole = rhs2 parseState 3 5 
        let mRhs = rhs parseState 5
        let optReturnType = $4 
        let bindingBuilder,mBindLhs = $3 
        let localBindingBuilder = 
          (fun attrs vis mLetKwd -> 
            let spBind = SequencePointAtBinding(unionRanges mLetKwd mRhs)
            let eqm = rhs parseState 5
            let zeroWidthAtEnd = eqm.EndRange
            bindingBuilder (vis,$1,$2,mBindLhs,spBind,optReturnType,arbExpr("localBinding1",zeroWidthAtEnd),mRhs,[],attrs,None))  
        mWhole,localBindingBuilder }

  | opt_inline opt_mutable bindingPattern  opt_topReturnTypeWithTypeConstraints recover
      { if not $5 then reportParseErrorAt (rhs parseState 5) (FSComp.SR.parsUnexpectedEndOfFileDefinition())
        let optReturnType = $4 
        let mWhole = match optReturnType with None -> rhs parseState 3 | Some _ -> rhs2 parseState 3 4
        let mRhs = mWhole.EndRange  // zero-width range at end of last good token
        let bindingBuilder,mBindLhs = $3 
        let localBindingBuilder = 
          (fun attrs vis mLetKwd -> 
            let spBind = SequencePointAtBinding(unionRanges mLetKwd mRhs)
            bindingBuilder (vis,$1,$2,mBindLhs,spBind,optReturnType,arbExpr("localBinding2",mRhs),mRhs,[],attrs,None))  
        mWhole,localBindingBuilder }


/* A single expression with an optional type annotation, and an optional static optimization block */
typedExprWithStaticOptimizationsBlock: 
  | OBLOCKBEGIN typedExprWithStaticOptimizations oblockend 
      { $2 }

  | OBLOCKBEGIN typedExprWithStaticOptimizations recover 
      { if not $3 then reportParseErrorAt (rhs parseState 3) (FSComp.SR.parsUnexpectedEndOfFile())
        let a,b = $2
        (exprFromParseError a, b) }

  | typedExprWithStaticOptimizations 
      { $1 }

typedExprWithStaticOptimizations : 
  | typedSeqExpr opt_staticOptimizations { $1, List.rev $2 }

opt_staticOptimizations: 
  | opt_staticOptimizations staticOptimization { $2 :: $1 } 
  | { [] }

staticOptimization: 
  | WHEN staticOptimizationConditions EQUALS typedSeqExprBlock { ($2,$4) }

staticOptimizationConditions: 
  | staticOptimizationConditions AND staticOptimizationCondition { $3 :: $1 } 
  | staticOptimizationCondition { [$1 ] }

staticOptimizationCondition: 
  | typar COLON typ { WhenTyparTyconEqualsTycon($1,$3,lhs parseState) }
  | typar STRUCT { WhenTyparIsStruct($1,lhs parseState) }

rawConstant: 
  | INT8 { if snd $1 then errorR(Error(FSComp.SR.lexOutsideEightBitSigned(), lhs parseState))
           SynConst.SByte (fst $1) } 
  | UINT8 { SynConst.Byte $1 } 
  | INT16 { if snd $1 then errorR(Error(FSComp.SR.lexOutsideSixteenBitSigned(), lhs parseState))
            SynConst.Int16 (fst $1) } 
  | UINT16 { SynConst.UInt16 $1 } 
  | INT32 { if snd $1 then errorR(Error(FSComp.SR.lexOutsideThirtyTwoBitSigned(), lhs parseState))
            SynConst.Int32 (fst $1) } 
  | UINT32 { SynConst.UInt32 $1 } 
  | INT64 { if snd $1 then errorR(Error(FSComp.SR.lexOutsideSixtyFourBitSigned(), lhs parseState))
            SynConst.Int64 (fst $1) } 
  | UINT64 { SynConst.UInt64 $1 } 
  | NATIVEINT { SynConst.IntPtr $1 } 
  | UNATIVEINT { SynConst.UIntPtr $1 } 
  | IEEE32 { SynConst.Single $1 } 
  | IEEE64 { SynConst.Double $1 } 
  | CHAR { SynConst.Char $1 } 
  | DECIMAL { SynConst.Decimal $1 } 
  | BIGNUM { SynConst.UserNum $1 } 
  | stringOrKeywordString { SynConst.String ($1,lhs parseState) } 
  | BYTEARRAY { SynConst.Bytes ($1,lhs parseState) }

rationalConstant:
  | INT32 INFIX_STAR_DIV_MOD_OP INT32
    { if $2 <> "/" then reportParseErrorAt (rhs parseState 2) (FSComp.SR.parsUnexpectedOperatorForUnitOfMeasure())
      if fst $3 = 0 then reportParseErrorAt (rhs parseState 3) (FSComp.SR.parsIllegalDenominatorForMeasureExponent())
      if (snd $1) || (snd $3) then errorR(Error(FSComp.SR.lexOutsideThirtyTwoBitSigned(), lhs parseState))
      SynRationalConst.Rational(fst $1, fst $3, lhs parseState) }

  | MINUS INT32 INFIX_STAR_DIV_MOD_OP INT32 
    { if $3 <> "/" then reportParseErrorAt (rhs parseState 3) (FSComp.SR.parsUnexpectedOperatorForUnitOfMeasure())
      if fst $4 = 0 then reportParseErrorAt (rhs parseState 4) (FSComp.SR.parsIllegalDenominatorForMeasureExponent())
      if (snd $2) || (snd $4) then errorR(Error(FSComp.SR.lexOutsideThirtyTwoBitSigned(), lhs parseState))
      SynRationalConst.Negate(SynRationalConst.Rational(fst $2, fst $4, lhs parseState)) }

  | INT32 { if snd $1 then errorR(Error(FSComp.SR.lexOutsideThirtyTwoBitSigned(), lhs parseState))
            SynRationalConst.Integer(fst $1) }

  | MINUS INT32 { if snd $2 then errorR(Error(FSComp.SR.lexOutsideThirtyTwoBitSigned(), lhs parseState))
                  SynRationalConst.Negate(SynRationalConst.Integer(fst $2)) }

atomicUnsignedRationalConstant:
  | INT32 { if snd $1 then errorR(Error(FSComp.SR.lexOutsideThirtyTwoBitSigned(), lhs parseState))
            SynRationalConst.Integer(fst $1) }

  | LPAREN rationalConstant rparen
    { $2 }

atomicRationalConstant:
  | atomicUnsignedRationalConstant { $1 }

  | MINUS atomicUnsignedRationalConstant
    { SynRationalConst.Negate($2) }

constant: 
  | rawConstant { $1 }
  | rawConstant HIGH_PRECEDENCE_TYAPP measureTypeArg { SynConst.Measure($1, $3) }

bindingPattern:
  | headBindingPattern   
      {  let xmlDoc = grabXmlDoc(parseState,1)
         mkSynBinding (xmlDoc,$1), rhs parseState 1 }

/* sp = v | sp:typ | attrs sp */
simplePattern:
  | ident 
      { SynSimplePat.Id ($1,None,false,false,false,rhs parseState 1) }
  | QMARK ident 
      { SynSimplePat.Id ($2,None,false,false,true,rhs parseState 2) }
  | simplePattern COLON typeWithTypeConstraints
      { let lhsm = lhs parseState 
        SynSimplePat.Typed($1,$3,lhsm) }
  | attributes simplePattern %prec paren_pat_attribs
      { let lhsm = lhs parseState 
        SynSimplePat.Attrib($2,$1,lhsm) }

simplePatternCommaList:
  | simplePattern 
      { [$1] }
  | simplePattern COMMA simplePatternCommaList 
      { $1 :: $3 }

simplePatterns:
  | LPAREN simplePatternCommaList rparen 
      { $2 }
  | LPAREN rparen 
      { [] }
  | LPAREN simplePatternCommaList recover 
      { reportParseErrorAt (rhs parseState 1) (FSComp.SR.parsUnmatchedParen()) 
        [] }
  | LPAREN error rparen 
      { (* silent recovery *) [] }
  | LPAREN recover 
      { reportParseErrorAt (rhs parseState 1) (FSComp.SR.parsUnmatchedParen()) 
        [] }  


headBindingPattern:
  | headBindingPattern AS ident 
      { SynPat.Named ($1,$3,false,None,rhs2 parseState 1 3) }
  | headBindingPattern BAR headBindingPattern  
      { SynPat.Or($1,$3,rhs2 parseState 1 3) }
  | headBindingPattern COLON_COLON  headBindingPattern 
      { SynPat.LongIdent (LongIdentWithDots(mkSynCaseName (rhs parseState 2) opNameCons,[]), None, None, SynConstructorArgs.Pats [SynPat.Tuple (false,[$1;$3],rhs2 parseState 1 3)],None,lhs parseState) }
  | tuplePatternElements  %prec pat_tuple 
      { SynPat.Tuple(false,List.rev $1, lhs parseState) }
  | conjPatternElements   %prec pat_conj
      { SynPat.Ands(List.rev $1, lhs parseState) }
  | constrPattern 
      { $1 }

tuplePatternElements: 
  | tuplePatternElements COMMA headBindingPattern 
      { $3 :: $1 }
  | headBindingPattern COMMA headBindingPattern 
      { $3 :: $1 :: [] }

conjPatternElements: 
  | conjPatternElements AMP headBindingPattern 
      { $3 :: $1 }
  | headBindingPattern AMP headBindingPattern 
      { $3 :: $1 :: [] }

namePatPairs:
   | namePatPair opt_seps { [$1], lhs parseState }
   | namePatPair seps namePatPairs { let (rs, _) = $3 in ($1 :: rs), lhs parseState }

namePatPair:
   | ident EQUALS parenPattern { ($1, $3) }

constrPattern:
  | atomicPatternLongIdent explicitValTyparDecls                                                          
      { let vis,lid = $1 in SynPat.LongIdent (lid,None,Some $2, SynConstructorArgs.Pats [],vis,lhs parseState) }
  | atomicPatternLongIdent opt_explicitValTyparDecls2                     atomicPatsOrNamePatPairs    %prec pat_app 
      { let vis,lid = $1 in SynPat.LongIdent (lid,None,$2, $3,vis,lhs parseState) }
  | atomicPatternLongIdent opt_explicitValTyparDecls2 HIGH_PRECEDENCE_PAREN_APP atomicPatsOrNamePatPairs                  
      { let vis,lid = $1 in SynPat.LongIdent (lid,None,$2, $4,vis,lhs parseState) }
  | atomicPatternLongIdent opt_explicitValTyparDecls2 HIGH_PRECEDENCE_BRACK_APP atomicPatsOrNamePatPairs                  
      { let vis,lid = $1 in SynPat.LongIdent (lid,None,$2, $4,vis,lhs parseState) }
  | COLON_QMARK atomTypeOrAnonRecdType  %prec pat_isinst 
      { SynPat.IsInst($2,lhs parseState) }
  | atomicPattern 
      { $1 }

atomicPatsOrNamePatPairs:
  | LPAREN namePatPairs rparen { SynConstructorArgs.NamePatPairs $2 }
  | atomicPatterns { SynConstructorArgs.Pats $1 }

atomicPatterns: 
  | atomicPattern atomicPatterns %prec pat_args 
      { $1 :: $2 } 
  | atomicPattern HIGH_PRECEDENCE_BRACK_APP atomicPatterns 
      { reportParseErrorAt (rhs parseState 1) (FSComp.SR.parsSuccessivePatternsShouldBeSpacedOrTupled())
        $1 :: $3 } 
  | atomicPattern HIGH_PRECEDENCE_PAREN_APP atomicPatterns 
      { reportParseErrorAt (rhs parseState 1) (FSComp.SR.parsSuccessivePatternsShouldBeSpacedOrTupled())
        $1 :: $3 } 
  | atomicPattern { [$1] }


atomicPattern:
  | quoteExpr 
      { SynPat.QuoteExpr($1,lhs parseState) } 
  | CHAR DOT_DOT CHAR { SynPat.DeprecatedCharRange ($1,$3,rhs2 parseState 1 3) }
  | LBRACE recordPatternElementsAux rbrace
      { let rs,m = $2 in SynPat.Record (rs,m) }
  | LBRACK listPatternElements RBRACK
      { SynPat.ArrayOrList(false,$2,lhs parseState) }
  | LBRACK_BAR listPatternElements  BAR_RBRACK
      { SynPat.ArrayOrList(true,$2, lhs parseState) }
  | UNDERSCORE 
      { SynPat.Wild (lhs parseState) }
  | QMARK ident 
      { SynPat.OptionalVal($2,lhs parseState) } 
  | atomicPatternLongIdent %prec prec_atompat_pathop 
      { let vis,lidwd = $1 
        if not (isNilOrSingleton lidwd.Lid) || (let c = (List.head lidwd.Lid).idText.[0] in Char.IsUpper(c) && not (Char.IsLower c)) 
        then mkSynPatMaybeVar lidwd vis (lhs parseState)
        else mkSynPatVar vis (List.head lidwd.Lid) }
  | constant 
      { SynPat.Const ($1,$1.Range (lhs parseState)) }
  | FALSE  
      { SynPat.Const(SynConst.Bool false,lhs parseState) } 
  | TRUE  
      { SynPat.Const(SynConst.Bool true,lhs parseState) } 
  | NULL 
      { SynPat.Null(lhs parseState) }
  | LPAREN parenPatternBody rparen 
      { let m = (lhs parseState)
        SynPat.Paren($2 m,m) } 
  | LPAREN parenPatternBody recover 
      { reportParseErrorAt (rhs parseState 1) (FSComp.SR.parsUnmatchedParen()) 
        patFromParseError ($2 (rhs2 parseState 1 2)) }
  | LPAREN error rparen 
      { (* silent recovery *) SynPat.Wild (lhs parseState) }
  | LPAREN recover 
      {  reportParseErrorAt (rhs parseState 1) (FSComp.SR.parsUnmatchedParen()) 
         SynPat.Wild (lhs parseState)}  
  | STRUCT LPAREN tupleParenPatternElements rparen
      { SynPat.Tuple(true, List.rev $3,lhs parseState) }
  | STRUCT LPAREN tupleParenPatternElements recover
      { reportParseErrorAt (rhs parseState 2) (FSComp.SR.parsUnmatchedParen()); 
        SynPat.Tuple(true, List.rev $3,lhs parseState) }
  | STRUCT LPAREN error rparen 
      { (* silent recovery *) SynPat.Wild (lhs parseState) }
  | STRUCT LPAREN recover 
      {  reportParseErrorAt (rhs parseState 2) (FSComp.SR.parsUnmatchedParen()); 
         SynPat.Wild (lhs parseState)}  

  
      
parenPatternBody: 
  | parenPattern 
      { (fun m -> $1) } 
  |      
      { (fun m -> SynPat.Const(SynConst.Unit,m)) } 

/* This duplicates out 'patterns' in order to give type annotations */
/* the desired precedence w.r.t. patterns, tuple patterns in particular. */
/* Duplication requried to minimize the disturbance to the grammar, */
/* in particular the expected property that "pat" parses the same as */
/* "(pat)"!  Here are some examples: */
/*    a,b                  parses as (a,b) */
/*    (a,b)           also parses as (a,b) */
/*    (a,b : t)            parses as (a, (b:t)) */
/*    a,b as t             parses as ((a,b) as t) */
/*    (a,b as t)      also parses as ((a,b) as t) */
/*    a,b | c,d            parses as ((a,b) | (c,d)) */
/*    (a,b | c,d)     also parses as ((a,b) | (c,d)) */
/*    (a : t,b)            parses as ((a:t),b) */
/*    (a : t1,b : t2)      parses as ((a:t),(b:t2)) */
/*    (a,b as nm : t)      parses as (((a,b) as nm) : t) */
/*    (a,b :: c : t)       parses as (((a,b) :: c) : t) */
/* */
/* Probably the most unexpected thing here is that 'as nm' binds the */
/* whole pattern to the left, whereas ': t' binds only the pattern */
/* immediately preceding in the tuple. */
/* */
/* Also, it is unexpected that '(a,b : t)' in a pattern binds differently to */
/* '(a,b : t)' in an expression. It's not that easy to solve that without */
/* duplicating the entire expression grammar, or making a fairly severe breaking change */
/* to the language. */
parenPattern:
  | parenPattern AS ident 
      { SynPat.Named ($1,$3,false,None,rhs2 parseState 1 3) }
  | parenPattern BAR parenPattern  
      { SynPat.Or($1,$3,rhs2 parseState 1 3) }
  | tupleParenPatternElements 
      { SynPat.Tuple(false,List.rev $1,lhs parseState) }
  | conjParenPatternElements
      { SynPat.Ands(List.rev $1,rhs2 parseState 1 3) }
  | parenPattern COLON  typeWithTypeConstraints %prec paren_pat_colon
      { let lhsm = lhs parseState 
        SynPat.Typed($1,$3,lhsm) } 
  | attributes parenPattern  %prec paren_pat_attribs
      { let lhsm = lhs parseState 
        SynPat.Attrib($2,$1,lhsm) } 
  | parenPattern COLON_COLON  parenPattern 
      { SynPat.LongIdent (LongIdentWithDots(mkSynCaseName (rhs parseState 2) opNameCons,[]), None, None, SynConstructorArgs.Pats [ SynPat.Tuple (false,[$1;$3],rhs2 parseState 1 3) ],None,lhs parseState) }
  | constrPattern { $1 }

tupleParenPatternElements:
  | tupleParenPatternElements COMMA parenPattern  
      { $3 :: $1 }
  | parenPattern COMMA parenPattern  
      { $3 :: $1 :: [] }
  
conjParenPatternElements: 
  | conjParenPatternElements AMP parenPattern 
      { $3 :: $1 }
  | parenPattern AMP parenPattern 
      { $3 :: $1 :: [] }

recordPatternElementsAux: /* Fix 1190 */
  | recordPatternElement opt_seps                      
      { [$1],lhs parseState }
  | recordPatternElement seps recordPatternElementsAux 
      { let r = $1 in let (rs,dropMark) = $3 in (r :: rs),lhs parseState }

recordPatternElement:  
  | path EQUALS parenPattern { (List.frontAndBack $1.Lid,$3) }

listPatternElements: /* Fix 3569 */
  |                                       
      { [] }
  | parenPattern opt_seps                 
      { [$1] }
  | parenPattern seps listPatternElements 
      { $1 :: $3 }

/* The lexfilter likes to insert OBLOCKBEGIN/OBLOCKEND pairs */
typedSeqExprBlock: 
  | OBLOCKBEGIN typedSeqExpr oblockend 
      { $2 }
  | OBLOCKBEGIN typedSeqExpr recover 
      { if not $3 then reportParseErrorAt (rhs parseState 3) (FSComp.SR.parsUnexpectedEndOfFileExpression())
        exprFromParseError $2 }
  | typedSeqExpr 
      { $1 }

/* The lexfilter likes to insert OBLOCKBEGIN/OBLOCKEND pairs */
declExprBlock: 
  | OBLOCKBEGIN typedSeqExpr oblockend 
      { $2 }
  | declExpr 
      { $1 }

/* For some constructs the lex filter can't be sure to insert a matching OBLOCKEND, e.g. "function a -> b | c -> d" all in one line */
/* for these it only inserts a trailing ORIGHT_BLOCK_END */
typedSeqExprBlockR: 
  | typedSeqExpr ORIGHT_BLOCK_END { $1 }
  | typedSeqExpr { $1 }

typedSeqExpr: 
  | seqExpr COLON               typeWithTypeConstraints { SynExpr.Typed ($1,$3, unionRanges $1.Range $3.Range) }
  | seqExpr { $1 }

typedSeqExprEOF:
  | typedSeqExpr EOF { checkEndOfFileError $2; $1 }

seqExpr:
  | declExpr seps seqExpr
      { SynExpr.Sequential (SequencePointsAtSeq,true,$1,$3,unionRanges $1.Range $3.Range) } 
  | declExpr seps                         
      { $1 }  
  | declExpr             %prec SEMICOLON 
      { $1 } 
  | declExpr THEN seqExpr %prec prec_then_before 
      { SynExpr.Sequential (SequencePointsAtSeq,false,$1,$3,unionRanges $1.Range $3.Range ) }
  | declExpr OTHEN OBLOCKBEGIN typedSeqExpr oblockend %prec prec_then_before 
      { SynExpr.Sequential (SequencePointsAtSeq,false,$1,$4,unionRanges $1.Range $4.Range) }
  | hardwhiteLetBindings %prec prec_args_error
     { let hwlb,m = $1
       let mLetKwd,isUse = match hwlb with (BindingSetPreAttrs(m,_,isUse,_,_))  -> m,isUse
       let usedKeyword = if isUse then "use" else "let"
       reportParseErrorAt mLetKwd (FSComp.SR.parsExpectedExpressionAfterLet(usedKeyword,usedKeyword))
       let fauxRange = m.EndRange // zero width range at end of m
       mkLocalBindings (m,hwlb,arbExpr("seqExpr",fauxRange)) }

/* Use this as the last terminal when performing error recovery */
/* The contract for using this is that (a) if EOF occurs then the */
/* the using production must report an error and (b) the using production */
/* can report an error anyway if it is helpful, e.g. "unclosed '('" (giving two errors) */
recover: 
   | error { debugPrint("recovering via error"); true }  
   | EOF { debugPrint("recovering via EOF"); false }


declExpr:
  | defnBindings IN typedSeqExpr  %prec expr_let 
     { mkLocalBindings (unionRanges (rhs2 parseState 1 2) $3.Range,$1,$3) }

  | defnBindings IN error        %prec expr_let
     { mkLocalBindings (rhs2 parseState 1 2,$1,arbExpr("declExpr1",(rhs parseState 3))) }
/*
    FSComp.SR.parsNoMatchingInForLet() -- leave this in for now - it's an unused error string
*/

  | hardwhiteLetBindings typedSeqExprBlock  %prec expr_let 
     { let hwlb,m = $1
       mkLocalBindings (unionRanges m $2.Range,hwlb,$2) }

  | hardwhiteLetBindings error        %prec expr_let
     { let hwlb,m = $1
       reportParseErrorAt (match hwlb with (BindingSetPreAttrs(m,_,_,_,_))  -> m) (FSComp.SR.parsErrorInReturnForLetIncorrectIndentation())
       mkLocalBindings (m,hwlb,arbExpr("declExpr2",(rhs parseState 2))) }

  | hardwhiteLetBindings OBLOCKSEP typedSeqExprBlock  %prec expr_let 
     { let hwlb,m = $1
       mkLocalBindings (unionRanges m $3.Range, hwlb, $3) }

  | hardwhiteLetBindings OBLOCKSEP error        %prec expr_let
     { let hwlb,m = $1
       //reportParseErrorAt (match hwlb with (BindingSetPreAttrs(m,_,_,_,_))  -> m) (FSComp.SR.parsErrorInReturnForLetIncorrectIndentation())
       mkLocalBindings (unionRanges m (rhs parseState 3),hwlb,arbExpr("declExpr3",(rhs parseState 3))) }

  | hardwhiteDoBinding  %prec expr_let
     { let e = snd $1
       SynExpr.Do (e,e.Range) }
  
  | anonMatchingExpr %prec expr_function
      { $1 }

  | anonLambdaExpr  %prec expr_fun 
      { $1 }

  | MATCH typedSeqExpr     withClauses              %prec expr_match 
      { let mMatch = (rhs parseState 1)
        let mWith,(clauses,mLast) = $3 
        let spBind = SequencePointAtBinding(unionRanges mMatch mWith) 
        SynExpr.Match (spBind, $2,clauses,unionRanges mMatch mLast) }

  | MATCH typedSeqExpr     recover               %prec expr_match 
      { if not $3 then reportParseErrorAt (rhs parseState 1) (FSComp.SR.parsUnexpectedEndOfFileMatch())
        // Produce approximate expression during error recovery 
        exprFromParseError $2 }

  | MATCH_BANG typedSeqExpr     withClauses              %prec expr_match 
      { let mMatch = (rhs parseState 1)
        let mWith,(clauses,mLast) = $3 
        let spBind = SequencePointAtBinding(unionRanges mMatch mWith) 
        SynExpr.MatchBang (spBind, $2,clauses,unionRanges mMatch mLast) }

  | MATCH_BANG typedSeqExpr     recover               %prec expr_match 
      { if not $3 then reportParseErrorAt (rhs parseState 1) (FSComp.SR.parsUnexpectedEndOfFileMatch())
        // Produce approximate expression during error recovery 
        exprFromParseError $2 }
      
  | TRY typedSeqExprBlockR withClauses              %prec expr_try 
      { let mTry = (rhs parseState 1)
        let spTry = SequencePointAtTry(mTry) 
        let mWith,(clauses,mLast) = $3 
        let spWith = SequencePointAtWith(mWith) 
        let mTryToWith = unionRanges mTry mWith 
        let mWithToLast = unionRanges mWith mLast 
        let mTryToLast = unionRanges mTry mLast
        SynExpr.TryWith ($2, mTryToWith, clauses,mWithToLast, mTryToLast,spTry,spWith) }

  | TRY typedSeqExprBlockR recover              %prec expr_try 
      { // Produce approximate expression during error recovery 
        // Include any expressions to make sure they gets type checked in case that generates useful results for intellisense 
        if not $3 then reportParseErrorAt (rhs parseState 1) (FSComp.SR.parsUnexpectedEndOfFileTry())
        exprFromParseError $2 }

  | TRY typedSeqExprBlockR FINALLY typedSeqExprBlock %prec expr_try 
      { let mTry = rhs parseState 1 
        let spTry = SequencePointAtTry(mTry) 
        let spFinally = SequencePointAtFinally(rhs parseState 3) 
        let mTryToLast = unionRanges mTry $4.Range 
        SynExpr.TryFinally ($2, $4,mTryToLast,spTry,spFinally) }

  | IF declExpr ifExprCases %prec expr_if 
      { let mIf = (rhs parseState 1)
        $3 $2 mIf }

  | IF declExpr recover %prec expr_if 
      { reportParseErrorAt (rhs parseState 1) (FSComp.SR.parsIncompleteIf()) 
        // Produce an approximate expression during error recovery. 
        // Include expressions to make sure they get type checked in case that generates useful results for intellisense. 
        // Generate a throwAway for the expression so it isn't forced to have a type 'bool' 
        // from the context it is used in. 
        exprFromParseError $2 }

  | IF recover %prec expr_if 
      { reportParseErrorAt (rhs parseState 1) (FSComp.SR.parsIncompleteIf())
        // Produce an approximate expression during error recovery. There can still be value in doing this even
        // for this pathological case.
        let m = (rhs parseState 1)
        let mEnd = m.EndRange
        let spIfToThen = SequencePointAtBinding mEnd
        exprFromParseError (SynExpr.IfThenElse (arbExpr("ifGuard1",mEnd),arbExpr("thenBody1",mEnd),None,spIfToThen,true,m,m)) }

  | LAZY declExpr %prec expr_lazy 
      { SynExpr.Lazy ($2,unionRanges (rhs parseState 1) $2.Range) }

  | ASSERT declExpr %prec expr_assert 
      { SynExpr.Assert ($2, unionRanges (rhs parseState 1) $2.Range) }

  | ASSERT %prec expr_assert 
      { raiseParseErrorAt (rhs parseState 1) (FSComp.SR.parsAssertIsNotFirstClassValue()) }

  | OLAZY declExprBlock %prec expr_lazy 
      { SynExpr.Lazy ($2,unionRanges (rhs parseState 1) $2.Range) }

  | OASSERT declExprBlock %prec expr_assert 
      { SynExpr.Assert ($2, unionRanges (rhs parseState 1) $2.Range) }

  | OASSERT %prec expr_assert 
      { raiseParseErrorAt (rhs parseState 1) (FSComp.SR.parsAssertIsNotFirstClassValue()) }

  | WHILE declExpr doToken typedSeqExprBlock doneDeclEnd 
      { let mWhileHeader = unionRanges (rhs parseState 1) $2.Range
        let spWhile = SequencePointAtWhileLoop mWhileHeader 
        let mWhileAll = unionRanges (rhs parseState 1) $4.Range
        SynExpr.While (spWhile,$2,$4,mWhileAll) }
      
  | WHILE declExpr doToken typedSeqExprBlock recover 
      { if not $5 then reportParseErrorAt (rhs parseState 1) (FSComp.SR.parsUnexpectedEndOfFileWhile())
        let mWhileHeader = unionRanges (rhs parseState 1) $2.Range
        let spWhile = SequencePointAtWhileLoop mWhileHeader 
        let mWhileAll = unionRanges (rhs parseState 1) $4.Range
        exprFromParseError (SynExpr.While (spWhile,$2,$4,mWhileAll)) }

  | WHILE declExpr doToken error doneDeclEnd 
      { // silent recovery 
        let mWhileHeader = unionRanges (rhs parseState 1) $2.Range
        let spWhile = SequencePointAtWhileLoop mWhileHeader 
        let mWhileBodyArb = unionRanges (rhs parseState 4) (rhs parseState 5)
        let mWhileAll = unionRanges (rhs parseState 1) (rhs parseState 5)
        SynExpr.While (spWhile,$2,arbExpr("whileBody1",mWhileBodyArb),mWhileAll) }

  | WHILE declExpr recover 
      { reportParseErrorAt (rhs parseState 1) (FSComp.SR.parsWhileDoExpected())
        let mWhileHeader = unionRanges (rhs parseState 1) $2.Range
        let spWhile = SequencePointAtWhileLoop mWhileHeader 
        let mWhileBodyArb = rhs parseState 3
        let mWhileAll = unionRanges (rhs parseState 1) (rhs parseState 3)
        exprFromParseError (SynExpr.While (spWhile,$2,arbExpr("whileBody2",mWhileBodyArb),mWhileAll))  }

  | WHILE recover 
      { if not $2 then reportParseErrorAt (rhs parseState 1) (FSComp.SR.parsUnexpectedEndOfFileWhile())
        arbExpr("whileLoop1",rhs parseState 1)  }

  | WHILE error doneDeclEnd 
      { //silent recovery
        let mWhileHeader = rhs parseState 1
        let spWhile = SequencePointAtWhileLoop mWhileHeader 
        let mWhileBodyArb = rhs parseState 3
        let mWhileAll = unionRanges (rhs parseState 1) (rhs parseState 3)
        exprFromParseError (SynExpr.While (spWhile,arbExpr("whileGuard1",mWhileHeader),arbExpr("whileBody3",mWhileBodyArb),mWhileAll))  }

  | FOR forLoopBinder doToken typedSeqExprBlock doneDeclEnd 
      { let spBind = SequencePointAtForLoop(rhs2 parseState 1 3)
        let (a,b,_) = $2 
        SynExpr.ForEach (spBind,SeqExprOnly false,true,a,b,$4,unionRanges (rhs parseState 1) $4.Range) }

  | FOR forLoopBinder doToken typedSeqExprBlock ends_coming_soon_or_recover
      { if not $5 then reportParseErrorAt (rhs parseState 1) (FSComp.SR.parsUnexpectedEndOfFileFor())
        let spBind = SequencePointAtForLoop(rhs2 parseState 1 3)
        let (a,b,_) = $2 
        let mForLoopAll = unionRanges (rhs parseState 1) $4.Range
        SynExpr.ForEach (spBind,SeqExprOnly false,true,a,b,$4,mForLoopAll) }  

  | FOR forLoopBinder doToken error doneDeclEnd 
      { // Silent recovery
        let mForLoopHeader = rhs2 parseState 1 3
        let spBind = SequencePointAtForLoop mForLoopHeader
        let (a,b,_) = $2 
        let mForLoopBodyArb = rhs parseState 5
        let mForLoopAll = rhs2 parseState 1 5
        SynExpr.ForEach (spBind,SeqExprOnly false,true,a,b,arbExpr("forLoopBody2a",mForLoopBodyArb),mForLoopAll) }

  | FOR forLoopBinder doToken ends_coming_soon_or_recover 
      { if not $4 then reportParseErrorAt (rhs parseState 3) (FSComp.SR.parsExpectedExpressionAfterToken())
        let mForLoopHeader = rhs2 parseState 1 3
        let spBind = SequencePointAtForLoop mForLoopHeader
        let (a,b,_) = $2 
        let mForLoopBodyArb = rhs parseState 3
        let mForLoopAll = rhs2 parseState 1 3
        SynExpr.ForEach (spBind,SeqExprOnly false,true,a,b,arbExpr("forLoopBody2",mForLoopBodyArb),mForLoopAll) }

  | FOR forLoopBinder ends_coming_soon_or_recover
      { let (a,b,ok) = $2 
        if not $3 then reportParseErrorAt (rhs parseState 1) (FSComp.SR.parsForDoExpected())
        let mForLoopHeader = rhs2 parseState 1 3
        let spBind = SequencePointAtForLoop mForLoopHeader
        let mForLoopBodyArb = rhs parseState 3
        let mForLoopAll = rhs2 parseState 1 3
        SynExpr.ForEach (spBind,SeqExprOnly false,true,a,b,arbExpr("forLoopBody1",mForLoopBodyArb),mForLoopAll) }

  | FOR forLoopRange  doToken typedSeqExprBlock doneDeclEnd 
      { let mForLoopHeader = rhs2 parseState 1 3
        let spBind = SequencePointAtForLoop mForLoopHeader
        let (a,b,c,d) = $2 
        let mForLoopAll = unionRanges (rhs parseState 1) $4.Range
        SynExpr.For (spBind,a,b,c,d,$4,mForLoopAll) }

  | FOR forLoopRange  doToken typedSeqExprBlock recover 
      { if not $5 then reportParseErrorAt (rhs parseState 1) (FSComp.SR.parsUnexpectedEndOfFileFor())
        // Still produce an expression
        let mForLoopHeader = rhs2 parseState 1 3
        let spBind = SequencePointAtForLoop mForLoopHeader
        let (a,b,c,d) = $2 
        let mForLoopAll = unionRanges (rhs parseState 1) $4.Range
        exprFromParseError (SynExpr.For (spBind,a,b,c,d,$4,mForLoopAll)) }

  | FOR forLoopRange  doToken error doneDeclEnd 
      { // silent recovery 
        let mForLoopHeader = rhs2 parseState 1 3
        let spBind = SequencePointAtForLoop mForLoopHeader
        let (a,b,c,d) = $2 
        let mForLoopBodyArb = rhs parseState 5
        let mForLoopAll = rhs2 parseState 1 5
        SynExpr.For (spBind,a,b,c,d,arbExpr("declExpr11",mForLoopBodyArb),mForLoopAll) }

  | FOR forLoopRange  doToken recover
      { if not $4 then reportParseErrorAt (rhs parseState 1) (FSComp.SR.parsUnexpectedEndOfFileFor())
        let mForLoopHeader = rhs2 parseState 1 3
        let spBind = SequencePointAtForLoop mForLoopHeader
        let (a,b,c,d) = $2 
        let mForLoopBodyArb = rhs parseState 3
        let mForLoopAll = rhs2 parseState 1 3
        exprFromParseError (SynExpr.For (spBind,a,b,c,d,arbExpr("declExpr11",mForLoopBodyArb),mForLoopAll)) }

  | FOR forLoopRange recover
      { if not $3 then reportParseErrorAt (rhs parseState 1) (FSComp.SR.parsUnexpectedEndOfFileFor())
        let mForLoopHeader = rhs2 parseState 1 2
        let spBind = SequencePointAtForLoop mForLoopHeader
        let (a,b,c,d) = $2 
        let mForLoopBodyArb = (rhs parseState 2).EndRange
        let mForLoopAll = rhs2 parseState 1 2
        exprFromParseError (SynExpr.For (spBind,a,b,c,d,arbExpr("declExpr11",mForLoopBodyArb),mForLoopAll)) }


  | FOR error doToken typedSeqExprBlock doneDeclEnd 
      { // silent recovery 
        let mForLoopHeader = rhs2 parseState 1 2
        let mForLoopAll = unionRanges (rhs parseState 1) $4.Range
        let spBind = SequencePointAtForLoop(mForLoopHeader)
        SynExpr.For (spBind,mkSynId mForLoopHeader "_loopVar",arbExpr("startLoopRange1",mForLoopHeader),true,arbExpr("endLoopRange1",rhs parseState 3),$4,mForLoopAll) }

/* do not include this one - though for fairly bizarre reasons!
   If the user has simply typed 'for'as the 
   start of a variable name, and intellisense parsing 
   kicks in, then we can't be sure we're parsing a for-loop. The general rule is that you shoudn't
   commit to aggressive look-for-a-matching-construct error recovery until
   you're sure you're parsing a particular construct.

  This probably affects 'and' as well, but it's hard to change that.
  'for' is a particularly common prefix of identifiers.

  | FOR error doneDeclEnd {  reportParseErrorAt (rhs parseState 2)  (FSComp.SR.parsIdentifierExpected()); arbExpr("declExpr12",(lhs parseState)) }
*/
  | FOR ends_coming_soon_or_recover
      { reportParseErrorAt (rhs parseState 2) (FSComp.SR.parsIdentifierExpected())
        arbExpr("declExpr12",(rhs parseState 1)) }

  | FOR parenPattern error doneDeclEnd 
      { reportParseErrorAt (rhs parseState 3) (FSComp.SR.parsInOrEqualExpected())
        let mForLoopHeader = rhs2 parseState 1 2
        let spBind = SequencePointAtForLoop mForLoopHeader
        let mForLoopBodyArb = rhs parseState 4
        let mForLoopAll = rhs2 parseState 1 4
        SynExpr.ForEach (spBind,SeqExprOnly false,true,$2,arbExpr("forLoopCollection",mForLoopHeader),arbExpr("forLoopBody3",mForLoopBodyArb),mForLoopAll) }

  | FOR parenPattern recover
      { if not $3 then reportParseErrorAt (rhs parseState 1) (FSComp.SR.parsUnexpectedEndOfFileFor())
        let mForLoopHeader = rhs2 parseState 1 2
        let spBind = SequencePointAtForLoop mForLoopHeader
        let mForLoopBodyArb = (rhs parseState 2).EndRange
        let mForLoopAll = rhs2 parseState 1 2
        exprFromParseError (SynExpr.ForEach (spBind,SeqExprOnly false,true,$2,arbExpr("forLoopCollection",mForLoopHeader),arbExpr("forLoopBody3",mForLoopBodyArb),mForLoopAll)) }

  /* START MONADIC SYNTAX ONLY */
  | YIELD declExpr
     { SynExpr.YieldOrReturn (($1,not $1),$2, unionRanges (rhs parseState 1) $2.Range) } 

  | YIELD_BANG declExpr
     { SynExpr.YieldOrReturnFrom (($1,not $1), $2, unionRanges (rhs parseState 1) $2.Range) } 

  | BINDER headBindingPattern EQUALS typedSeqExprBlock IN opt_OBLOCKSEP typedSeqExprBlock %prec expr_let 
     { let spBind = SequencePointAtBinding(rhs2 parseState 1 5)
       let m = unionRanges (rhs parseState 1) $7.Range
       SynExpr.LetOrUseBang (spBind,($1 = "use"),true,$2,$4,$7,m) }

  | OBINDER headBindingPattern EQUALS typedSeqExprBlock hardwhiteDefnBindingsTerminator opt_OBLOCKSEP typedSeqExprBlock %prec expr_let 
     { $5 (if $1 = "use" then "use!" else "let!") (rhs parseState 1)  // report unterminated error 
       let spBind = SequencePointAtBinding(unionRanges (rhs parseState 1) $4.Range)
       let m = unionRanges (rhs parseState 1) $7.Range
       SynExpr.LetOrUseBang (spBind,($1 = "use"),true,$2,$4,$7,m) }

  | OBINDER headBindingPattern EQUALS typedSeqExprBlock hardwhiteDefnBindingsTerminator opt_OBLOCKSEP error %prec expr_let 
     { // error recovery that allows intellisense when writing incomplete computation expressions 
       let spBind = SequencePointAtBinding(unionRanges (rhs parseState 1) $4.Range) 
       let mAll = unionRanges (rhs parseState 1) (rhs parseState 7)
       let m = $4.Range.EndRange // zero-width range
       SynExpr.LetOrUseBang (spBind,($1 = "use"),true,$2,$4, SynExpr.ImplicitZero m, mAll) }

  | DO_BANG typedSeqExpr IN opt_OBLOCKSEP typedSeqExprBlock %prec expr_let 
     { let spBind = NoSequencePointAtDoBinding
       SynExpr.LetOrUseBang (spBind,false,true,SynPat.Const(SynConst.Unit,$2.Range),$2,$5, unionRanges (rhs parseState 1) $5.Range) }

  | ODO_BANG typedSeqExprBlock hardwhiteDefnBindingsTerminator %prec expr_let 
     { SynExpr.DoBang ($2, unionRanges (rhs parseState 1) $2.Range) }

  | FOR forLoopBinder opt_OBLOCKSEP arrowThenExprR %prec expr_let 
     { let spBind = SequencePointAtForLoop(rhs2 parseState 1 2)
       let (a,b,_) = $2 in SynExpr.ForEach (spBind,SeqExprOnly true,true,a,b,$4,unionRanges (rhs parseState 1) $4.Range) }

  | FIXED declExpr
     { SynExpr.Fixed ($2, (unionRanges (rhs parseState 1) $2.Range)) } 

  | RARROW typedSeqExprBlockR 
     { errorR(Error(FSComp.SR.parsArrowUseIsLimited(),lhs parseState))
       SynExpr.YieldOrReturn ((true,true),$2, (unionRanges (rhs parseState 1) $2.Range)) } 

  /* END MONADIC SYNTAX ONLY */

  | declExpr COLON_QMARK         typ  { SynExpr.TypeTest ($1,$3, unionRanges $1.Range $3.Range) }
  | declExpr COLON_GREATER       typ  { SynExpr.Upcast ($1,$3, unionRanges $1.Range $3.Range) } 
  | declExpr COLON_QMARK_GREATER typ  { SynExpr.Downcast ($1,$3, unionRanges $1.Range $3.Range) }

  /* NOTE: any change to the "INFIX" tokens (or their definitions) should be reflected in PrettyNaming.IsInfixOperator */
  | declExpr COLON_EQUALS           declExpr { mkSynInfix (rhs parseState 2) $1 ":=" $3 }
  | minusExpr LARROW                declExprBlock { mkSynAssign $1 $3 }
/*   | minusExpr LARROW                recover { mkSynAssign $1 (arbExpr("assignRhs",rhs parseState 2)) } */
  | tupleExpr  %prec expr_tuple  { let exprs,commas = $1 in SynExpr.Tuple (false, List.rev exprs, List.rev commas, (commas.Head, exprs) ||> unionRangeWithListBy (fun e -> e.Range) ) }
  | declExpr  JOIN_IN               declExpr { SynExpr.JoinIn ($1,rhs parseState 2,$3,unionRanges $1.Range $3.Range) }
  | declExpr  BAR_BAR               declExpr { mkSynInfix (rhs parseState 2) $1 "||" $3 }
  | declExpr  INFIX_BAR_OP          declExpr { mkSynInfix (rhs parseState 2) $1 $2 $3 }
  | declExpr  OR                    declExpr { mkSynInfix (rhs parseState 2) $1 "or" $3 }
  | declExpr  AMP                   declExpr { mkSynInfix (rhs parseState 2) $1 "&" $3 }
  | declExpr  AMP_AMP               declExpr { mkSynInfix (rhs parseState 2) $1 "&&" $3 }
  | declExpr  INFIX_AMP_OP          declExpr { mkSynInfix (rhs parseState 2) $1 $2 $3 }
  | declExpr  EQUALS                declExpr { mkSynInfix (rhs parseState 2) $1 "=" $3 }
  | declExpr  INFIX_COMPARE_OP      declExpr { mkSynInfix (rhs parseState 2) $1 $2 $3 }
  | declExpr  DOLLAR                declExpr { mkSynInfix (rhs parseState 2) $1 "$" $3 }
  | declExpr  LESS                  declExpr { mkSynInfix (rhs parseState 2) $1 "<" $3 }
  | declExpr  LESS                  recover { if not $3 then reportParseErrorAt (rhs parseState 2) (FSComp.SR.parsUnfinishedExpression("<"))  
                                              exprFromParseError (mkSynInfix (rhs parseState 2) $1 "<" (arbExpr("declExprInfix",(rhs parseState 3).StartRange))) }
  | declExpr  GREATER               declExpr { mkSynInfix (rhs parseState 2) $1 ">" $3 }
  | declExpr  INFIX_AT_HAT_OP       declExpr { mkSynInfix (rhs parseState 2) $1 $2 $3 }
  | declExpr  PERCENT_OP            declExpr { mkSynInfix (rhs parseState 2) $1 $2 $3 }
  | declExpr  COLON_COLON           declExpr { SynExpr.App (ExprAtomicFlag.NonAtomic, true, mkSynIdGet (rhs parseState 2) opNameCons,SynExpr.Tuple (false,[$1;$3],[rhs parseState 2],unionRanges $1.Range $3.Range),unionRanges $1.Range $3.Range) }
  | declExpr  PLUS_MINUS_OP         declExpr { mkSynInfix (rhs parseState 2) $1 $2 $3 }
  | declExpr  MINUS                 declExpr { mkSynInfix (rhs parseState 2) $1 "-" $3 }
  | declExpr  STAR                  declExpr { mkSynInfix (rhs parseState 2) $1 "*" $3 }
  | declExpr  INFIX_STAR_DIV_MOD_OP declExpr { mkSynInfix (rhs parseState 2) $1 $2 $3 }
  | declExpr  INFIX_STAR_STAR_OP    declExpr { mkSynInfix (rhs parseState 2) $1 $2 $3 }

  | declExpr  JOIN_IN               OBLOCKEND_COMING_SOON { reportParseErrorAt (rhs parseState 2) (FSComp.SR.parsUnfinishedExpression("in")) 
                                                            exprFromParseError(mkSynInfix (rhs parseState 2) $1 "@in" (arbExpr("declExprInfix",(rhs parseState 3).StartRange))) }
  | declExpr  BAR_BAR               OBLOCKEND_COMING_SOON { reportParseErrorAt (rhs parseState 2) (FSComp.SR.parsUnfinishedExpression("||")) 
                                                            exprFromParseError(mkSynInfix (rhs parseState 2) $1 "||" (arbExpr("declExprInfix",(rhs parseState 3).StartRange))) }
  | declExpr  INFIX_BAR_OP          OBLOCKEND_COMING_SOON { reportParseErrorAt (rhs parseState 2) (FSComp.SR.parsUnfinishedExpression($2)) 
                                                            exprFromParseError(mkSynInfix (rhs parseState 2) $1 $2 (arbExpr("declExprInfix",(rhs parseState 3).StartRange))) }
  | declExpr  OR                    OBLOCKEND_COMING_SOON { reportParseErrorAt (rhs parseState 2) (FSComp.SR.parsUnfinishedExpression("or")) 
                                                            exprFromParseError(mkSynInfix (rhs parseState 2) $1 "or" (arbExpr("declExprInfix",(rhs parseState 3).StartRange))) }
  | declExpr  AMP                   OBLOCKEND_COMING_SOON { reportParseErrorAt (rhs parseState 2) (FSComp.SR.parsUnfinishedExpression("&")) 
                                                            exprFromParseError(mkSynInfix (rhs parseState 2) $1 "&" (arbExpr("declExprInfix",(rhs parseState 3).StartRange))) }
  | declExpr  AMP_AMP               OBLOCKEND_COMING_SOON { reportParseErrorAt (rhs parseState 2) (FSComp.SR.parsUnfinishedExpression("&&")) 
                                                            exprFromParseError(mkSynInfix (rhs parseState 2) $1 "&&" (arbExpr("declExprInfix",(rhs parseState 3).StartRange))) }
  | declExpr  INFIX_AMP_OP          OBLOCKEND_COMING_SOON { reportParseErrorAt (rhs parseState 2) (FSComp.SR.parsUnfinishedExpression($2)) 
                                                            exprFromParseError(mkSynInfix (rhs parseState 2) $1 $2 (arbExpr("declExprInfix",(rhs parseState 3).StartRange))) }
  | declExpr  EQUALS                OBLOCKEND_COMING_SOON { reportParseErrorAt (rhs parseState 2) (FSComp.SR.parsUnfinishedExpression("=")) 
                                                            exprFromParseError(mkSynInfix (rhs parseState 2) $1 "=" (arbExpr("declExprInfix",(rhs parseState 3).StartRange))) }
  | declExpr  INFIX_COMPARE_OP      OBLOCKEND_COMING_SOON { reportParseErrorAt (rhs parseState 2) (FSComp.SR.parsUnfinishedExpression($2)) 
                                                            exprFromParseError(mkSynInfix (rhs parseState 2) $1 $2 (arbExpr("declExprInfix",(rhs parseState 3).StartRange))) }
  | declExpr  DOLLAR                OBLOCKEND_COMING_SOON { reportParseErrorAt (rhs parseState 2) (FSComp.SR.parsUnfinishedExpression("$")) 
                                                            exprFromParseError(mkSynInfix (rhs parseState 2) $1 "$" (arbExpr("declExprInfix",(rhs parseState 3).StartRange))) }
  | declExpr  LESS                  OBLOCKEND_COMING_SOON { reportParseErrorAt (rhs parseState 2) (FSComp.SR.parsUnfinishedExpression("<")) 
                                                            exprFromParseError(mkSynInfix (rhs parseState 2) $1 "<" (arbExpr("declExprInfix",(rhs parseState 3).StartRange))) }
  | declExpr  GREATER               OBLOCKEND_COMING_SOON { reportParseErrorAt (rhs parseState 2) (FSComp.SR.parsUnfinishedExpression(">")) 
                                                            exprFromParseError(mkSynInfix (rhs parseState 2) $1 ">" (arbExpr("declExprInfix",(rhs parseState 3).StartRange))) }
  | declExpr  INFIX_AT_HAT_OP       OBLOCKEND_COMING_SOON { reportParseErrorAt (rhs parseState 2) (FSComp.SR.parsUnfinishedExpression($2)) 
                                                            exprFromParseError(mkSynInfix (rhs parseState 2) $1 $2 (arbExpr("declExprInfix",(rhs parseState 3).StartRange))) }
  | declExpr  PERCENT_OP            OBLOCKEND_COMING_SOON { reportParseErrorAt (rhs parseState 2) (FSComp.SR.parsUnfinishedExpression($2)) 
                                                            exprFromParseError(mkSynInfix (rhs parseState 2) $1 $2 (arbExpr("declExprInfix",(rhs parseState 3).StartRange))) }
  | declExpr  COLON_COLON           OBLOCKEND_COMING_SOON { reportParseErrorAt (rhs parseState 2) (FSComp.SR.parsUnfinishedExpression("::")) 
                                                            SynExpr.App (ExprAtomicFlag.NonAtomic, true, mkSynIdGet (rhs parseState 2) opNameCons,SynExpr.Tuple (false,[$1;(arbExpr("declExprInfix",(rhs parseState 3).StartRange))],[rhs parseState 2],unionRanges $1.Range (rhs parseState 3).StartRange),unionRanges $1.Range (rhs parseState 3).StartRange) }
  | declExpr  PLUS_MINUS_OP         OBLOCKEND_COMING_SOON { reportParseErrorAt (rhs parseState 2) (FSComp.SR.parsUnfinishedExpression($2)) 
                                                            exprFromParseError(mkSynInfix (rhs parseState 2) $1 $2 (arbExpr("declExprInfix",(rhs parseState 3).StartRange))) }
  | declExpr  MINUS                 OBLOCKEND_COMING_SOON { reportParseErrorAt (rhs parseState 2) (FSComp.SR.parsUnfinishedExpression("-")) 
                                                            exprFromParseError(mkSynInfix (rhs parseState 2) $1 "-" (arbExpr("declExprInfix",(rhs parseState 3).StartRange))) }
  | declExpr  STAR                  OBLOCKEND_COMING_SOON { reportParseErrorAt (rhs parseState 2) (FSComp.SR.parsUnfinishedExpression("*")) 
                                                            exprFromParseError(mkSynInfix (rhs parseState 2) $1 "*" (arbExpr("declExprInfix",(rhs parseState 3).StartRange))) }
  | declExpr  INFIX_STAR_DIV_MOD_OP OBLOCKEND_COMING_SOON { reportParseErrorAt (rhs parseState 2) (FSComp.SR.parsUnfinishedExpression($2)) 
                                                            exprFromParseError(mkSynInfix (rhs parseState 2) $1 $2 (arbExpr("declExprInfix",(rhs parseState 3).StartRange))) }
  | declExpr  INFIX_STAR_STAR_OP    OBLOCKEND_COMING_SOON { reportParseErrorAt (rhs parseState 2) (FSComp.SR.parsUnfinishedExpression($2)) 
                                                            exprFromParseError(mkSynInfix (rhs parseState 2) $1 $2 (arbExpr("declExprInfix",(rhs parseState 3).StartRange))) }

  | minusExpr %prec expr_prefix_plus_minus { $1 }

dynamicArg:
  | IDENT
      { let con = SynConst.String ($1,rhs parseState 1)
        let arg2 = SynExpr.Const (con,con.Range (rhs parseState 1)) 
        arg2 }
  | LPAREN typedSeqExpr rparen
      { $2 }

withClauses:
  | WITH withPatternClauses       
      { rhs parseState 1, $2 }
  | OWITH withPatternClauses OEND 
      { rhs parseState 1, $2 }
  | OWITH withPatternClauses recover 
      { if not $3 then reportParseErrorAt (rhs parseState 1) (FSComp.SR.parsUnexpectedEndOfFileWith())
        rhs parseState 1, $2 }

withPatternClauses:
  | patternClauses 
      { $1 }
  | BAR patternClauses 
      {  $2 }
  | BAR error 
      {  // silent recovery 
         let mLast = rhs parseState 1
         [], mLast }
  | error  
      {  // silent recovery 
         let mLast = rhs parseState 1
         [], mLast }


patternAndGuard: 
  | parenPattern patternGuard 
      { $1, $2, rhs parseState 1 }
      
patternClauses: 
  | patternAndGuard patternResult %prec prec_pat_pat_action
     { let pat,guard,patm = $1 
       let mLast = $2.Range 
       [Clause(pat,guard,$2,patm,SequencePointAtTarget)], mLast  }
  | patternAndGuard patternResult BAR patternClauses 
     { let pat,guard,patm = $1 
       let clauses,mLast = $4 
       (Clause(pat,guard,$2,patm,SequencePointAtTarget) :: clauses), mLast }
  | patternAndGuard patternResult BAR error 
     { let pat,guard,patm = $1 
       let mLast = rhs parseState 3 
       // silent recovery 
       [Clause(pat,guard,$2,patm,SequencePointAtTarget)], mLast  }
  | patternAndGuard patternResult error 
     { let pat,guard,patm = $1 
       let mLast = $2.Range 
       // silent recovery 
       [Clause(pat,guard,$2,patm,SequencePointAtTarget)], mLast }
  | patternAndGuard error 
     { let pat,guard,patm = $1 
       let mLast = rhs parseState 2
       // silent recovery 
       [Clause(pat,guard,SynExpr.Const (SynConst.Unit,mLast.EndRange),patm,SequencePointAtTarget)], mLast }
 
patternGuard: 
  | WHEN declExpr 
     { Some $2 }
  | 
     { None }

patternResult: 
  | RARROW typedSeqExprBlockR  
     { $2 }

ifExprCases: 
  | ifExprThen ifExprElifs 
      { let exprThen,mThen = $1 
        (fun exprGuard mIf -> 
            let mIfToThen = unionRanges mIf mThen
            let lastBranch : SynExpr = match $2 with None -> exprThen | Some e -> e
            let mIfToEndOfLastBranch = unionRanges mIf lastBranch.Range
            let spIfToThen = SequencePointAtBinding(mIfToThen)
            SynExpr.IfThenElse (exprGuard,exprThen,$2,spIfToThen,false,mIfToThen,mIfToEndOfLastBranch)) }

ifExprThen: 
  | THEN  declExpr %prec prec_then_if 
      { $2, rhs parseState 1 }
  | OTHEN  OBLOCKBEGIN typedSeqExpr oblockend %prec prec_then_if 
      { $3,rhs parseState 1 }
  | OTHEN  OBLOCKBEGIN typedSeqExpr recover %prec prec_then_if 
      { if not $4 then reportParseErrorAt (rhs parseState 1) (FSComp.SR.parsUnexpectedEndOfFileThen())
        exprFromParseError $3,rhs parseState 1 }

ifExprElifs: 
  | 
      { None }

  | ELSE declExpr 
      { Some $2 }

  | OELSE  OBLOCKBEGIN typedSeqExpr oblockend 
      { Some $3 }

  | OELSE  OBLOCKBEGIN typedSeqExpr recover 
      { if not $4 then reportParseErrorAt (rhs parseState 1) (FSComp.SR.parsUnexpectedEndOfFileElse())
        Some (exprFromParseError $3) }

  | ELIF declExpr ifExprCases 
      { let mElif = rhs parseState 1 
        Some ($3 $2 mElif) }

  | ELIF declExpr recover 
      { Some (exprFromParseError $2) }

tupleExpr: 
  | tupleExpr COMMA declExpr   
      { let exprs,commas = $1 in ($3 :: exprs),((rhs parseState 2) :: commas) }

  | tupleExpr COMMA ends_coming_soon_or_recover
      { if not $3 then reportParseErrorAt (rhs parseState 2) (FSComp.SR.parsExpectedExpressionAfterToken())
        let exprs,commas = $1     
        let zeroWidthAtNextToken = (rhs parseState 3).StartRange
        ((arbExpr("tupleExpr1",zeroWidthAtNextToken)) :: exprs), (rhs parseState 2) :: commas }

  | declExpr COMMA ends_coming_soon_or_recover
      { if not $3 then reportParseErrorAt (rhs parseState 2) (FSComp.SR.parsExpectedExpressionAfterToken())
        let zeroWidthAtNextToken = (rhs parseState 3).StartRange 
        ((arbExpr("tupleExpr2",zeroWidthAtNextToken)) :: [$1]), [rhs parseState 2] }

  | declExpr COMMA declExpr  
      { [$3 ; $1], [rhs parseState 2] }

minusExpr: 
  | MINUS minusExpr   %prec expr_prefix_plus_minus
      { mkSynPrefix (rhs parseState 1) (unionRanges (rhs parseState 1) $2.Range) "~-" $2 }

  | PLUS_MINUS_OP minusExpr  
      { if not (IsValidPrefixOperatorUse $1) then reportParseErrorAt $2.Range (FSComp.SR.parsInvalidPrefixOperator())
        mkSynPrefix (rhs parseState 1) (unionRanges (rhs parseState 1) $2.Range) ("~"^($1)) $2 } 

  | ADJACENT_PREFIX_OP minusExpr 
      { if not (IsValidPrefixOperatorUse $1) then reportParseErrorAt $2.Range (FSComp.SR.parsInvalidPrefixOperator())
        mkSynPrefix (rhs parseState 1) (unionRanges (rhs parseState 1) $2.Range) ("~"^($1)) $2 }

  | PERCENT_OP minusExpr
      { if not (IsValidPrefixOperatorUse $1) then reportParseErrorAt $2.Range (FSComp.SR.parsInvalidPrefixOperator())
        mkSynPrefix (rhs parseState 1) (unionRanges (rhs parseState 1) $2.Range) ("~"^($1)) $2 }

  | AMP  minusExpr    
      { SynExpr.AddressOf (true,$2,rhs parseState 1,unionRanges (rhs parseState 1) $2.Range) } 

  | AMP_AMP  minusExpr   
      { SynExpr.AddressOf (false,$2,rhs parseState 1, unionRanges (rhs parseState 1) $2.Range) } 

  | NEW atomTypeNonAtomicDeprecated  opt_HIGH_PRECEDENCE_APP atomicExprAfterType 
      { SynExpr.New (false,$2,$4,unionRanges (rhs parseState 1) $4.Range) }

  | NEW atomTypeNonAtomicDeprecated opt_HIGH_PRECEDENCE_APP error   
      { SynExpr.New (false,$2,arbExpr("minusExpr",(rhs parseState 4)),unionRanges (rhs parseState 1) ($2).Range) }

  | NEW error
      { arbExpr("minusExpr2",(rhs parseState 1)) }

  | UPCAST  minusExpr 
      { SynExpr.InferredUpcast ($2,unionRanges (rhs parseState 1) $2.Range) }   

  | DOWNCAST  minusExpr 
      { SynExpr.InferredDowncast ($2,unionRanges (rhs parseState 1) $2.Range)}   

  | appExpr 
      { $1 }

appExpr:
  | appExpr argExpr %prec expr_app
      { SynExpr.App (ExprAtomicFlag.NonAtomic, false, $1,$2,unionRanges $1.Range $2.Range)  }

  | atomicExpr 
      { let arg,_ = $1 
        arg }

argExpr:
  | ADJACENT_PREFIX_OP atomicExpr 
      { let arg2,hpa2 = $2 
        if not (IsValidPrefixOperatorUse $1) then reportParseErrorAt arg2.Range (FSComp.SR.parsInvalidPrefixOperator())
        if hpa2 then reportParseErrorAt (rhs parseState 1) (FSComp.SR.parsSuccessiveArgsShouldBeSpacedOrTupled())
        mkSynPrefix (rhs parseState 1) (unionRanges (rhs parseState 1) arg2.Range) ("~"^($1)) arg2 }

   | atomicExpr 
      { let arg,hpa = $1 
        if hpa then reportParseErrorAt arg.Range (FSComp.SR.parsSuccessiveArgsShouldBeSpacedOrTupled())
        arg }
    
atomicExpr:
  | atomicExpr HIGH_PRECEDENCE_BRACK_APP atomicExpr
      { let arg1,_ = $1 
        let arg2,_ = $3 
        SynExpr.App (ExprAtomicFlag.Atomic, false, arg1,arg2,unionRanges arg1.Range arg2.Range),true  }

  | atomicExpr HIGH_PRECEDENCE_PAREN_APP atomicExpr
      { let arg1,_ = $1 
        let arg2,_ = $3 
        SynExpr.App (ExprAtomicFlag.Atomic, false, arg1,arg2,unionRanges arg1.Range arg2.Range),true  }

  | atomicExpr HIGH_PRECEDENCE_TYAPP typeArgsActual
      { let arg1,_ = $1 
        let mLessThan,mGreaterThan,_,args,commas,mTypeArgs = $3
        let mWholeExpr = unionRanges arg1.Range mTypeArgs
        SynExpr.TypeApp (arg1, mLessThan, args, commas, mGreaterThan, mTypeArgs, mWholeExpr), false }

  | PREFIX_OP  atomicExpr  
      { let arg2,hpa2 = $2 
        if not (IsValidPrefixOperatorUse $1) then reportParseErrorAt arg2.Range (FSComp.SR.parsInvalidPrefixOperator())
        mkSynPrefixPrim (rhs parseState 1) (unionRanges (rhs parseState 1) arg2.Range) $1 arg2,hpa2 }

  | atomicExpr DOT atomicExprQualification 
      { let arg1,hpa1 = $1 
        $3 arg1 (lhs parseState) (rhs parseState 2),hpa1 }

  | BASE DOT atomicExprQualification 
      { let arg1 = SynExpr.Ident (ident("base",rhs parseState 1))
        $3 arg1 (lhs parseState) (rhs parseState 2),false }

  | QMARK nameop 
      { SynExpr.LongIdent (true,LongIdentWithDots([$2],[]),None,rhs parseState 2),false }

  | atomicExpr QMARK dynamicArg
      { let arg1,hpa1 = $1
        mkSynInfix (rhs parseState 2) arg1 "?" $3, hpa1 }

  | GLOBAL
      { SynExpr.Ident (ident(MangledGlobalName,rhs parseState 1)), false }

  | nameop
      { SynExpr.Ident ($1),false }

  | LBRACK listExprElements RBRACK 
      { $2 (lhs parseState) false,false }

  | LBRACK listExprElements recover 
      { reportParseErrorAt (rhs parseState 1) (FSComp.SR.parsUnmatchedBracket()) 
        exprFromParseError ($2 (rhs2 parseState 1 2) false), false }

  | LBRACK error RBRACK 
      { // silent recovery 
        SynExpr.ArrayOrList (false,[ ], lhs parseState),false  } 

  | LBRACK recover
      { reportParseErrorAt (rhs parseState 1) (FSComp.SR.parsUnmatchedBracket()) 
        // silent recovery 
        exprFromParseError (SynExpr.ArrayOrList (false,[ ], rhs parseState 1)),false  } 

  | STRUCT LPAREN tupleExpr rparen  
      { let exprs,commas = $3 in SynExpr.Tuple (true, List.rev exprs, List.rev commas, (commas.Head, exprs) ||> unionRangeWithListBy (fun e -> e.Range) ), false }

  | STRUCT LPAREN tupleExpr recover  
      { reportParseErrorAt (rhs parseState 2) (FSComp.SR.parsUnmatchedBracket()); 
        let exprs,commas = $3 in SynExpr.Tuple (true, List.rev exprs, List.rev commas, (commas.Head, exprs) ||> unionRangeWithListBy (fun e -> e.Range) ), false }

  | atomicExprAfterType 
      { $1,false }

atomicExprQualification:
  |    identOrOp 
      { let idm = rhs parseState 1 
        (fun e lhsm dotm -> mkSynDot dotm lhsm e $1) }

  | GLOBAL
      { (fun e lhsm dotm -> 
            reportParseErrorAt (rhs parseState 3) (FSComp.SR.nrGlobalUsedOnlyAsFirstName()) 
            let fixedLhsm = mkRange lhsm.FileName lhsm.Start dotm.End // previous lhsm is wrong after 'recover'
            mkSynDotMissing dotm fixedLhsm e) }

  |   /* empty */
      { (fun e lhsm dotm -> 
            reportParseErrorAt dotm (FSComp.SR.parsMissingQualificationAfterDot()) 
            let fixedLhsm = mkRange lhsm.FileName lhsm.Start dotm.End // previous lhsm is wrong after 'recover'
            mkSynDotMissing dotm fixedLhsm e) }
  |  recover 
      { (fun e lhsm dotm -> 
            reportParseErrorAt dotm (FSComp.SR.parsMissingQualificationAfterDot()) 
            let fixedLhsm = mkRange lhsm.FileName lhsm.Start dotm.End // previous lhsm is wrong after 'recover'
            // Include 'e' in the returned expression but throw it away
            SynExpr.DiscardAfterMissingQualificationAfterDot (e,fixedLhsm)) }
  |   LPAREN COLON_COLON rparen DOT INT32  
      { (fun e lhsm dotm -> 
            libraryOnlyError(lhs parseState)
            SynExpr.LibraryOnlyUnionCaseFieldGet (e,mkSynCaseName lhsm opNameCons,(fst $5),lhsm)) }

  |   LPAREN  typedSeqExpr rparen  
      { (fun e lhsm dotm -> 
            mlCompatWarning (FSComp.SR.parsParenFormIsForML()) (lhs parseState) 
            mkSynDotParenGet lhsm dotm e $2) }

  |   LBRACK  typedSeqExpr RBRACK
      { (fun e lhsm dotm -> mkSynDotBrackGet lhsm dotm e $2) }
 
  |   LBRACK  typedSeqExpr recover
      { reportParseErrorAt (rhs parseState 1) (FSComp.SR.parsUnmatchedBracket()) 
        (fun e lhsm dotm -> exprFromParseError (mkSynDotBrackGet lhsm dotm e $2)) }

  |   LBRACK  optRangeSeqExpr RBRACK
      { (fun e lhsm dotm -> mkSynDotBrackSeqSliceGet lhsm dotm e $2) }
 
  |   LBRACK  optRangeSeqExpr recover
      { reportParseErrorAt (rhs parseState 1) (FSComp.SR.parsUnmatchedBracket()) 
        (fun e lhsm dotm -> exprFromParseError (mkSynDotBrackSeqSliceGet lhsm dotm e $2)) }

  |   LBRACK  error RBRACK  
      { let mArg = rhs2 parseState 1 3
        (fun e lhsm dotm -> mkSynDotBrackGet lhsm dotm e (arbExpr("indexerExpr1",mArg))) }

  |   LBRACK  recover
      { reportParseErrorAt (rhs parseState 1) (FSComp.SR.parsUnmatchedBracket())
        let mArg = (rhs parseState 1).EndRange 
        (fun e lhsm dotm -> exprFromParseError (mkSynDotBrackGet lhsm dotm e (arbExpr("indexerExpr2",mArg)))) }

optRangeSeqExpr: 
  | optRange COMMA optRangeSeqExpr %prec slice_comma { $1 :: $3 } 
  | optRange { [$1] }

optRange:
  | declExpr DOT_DOT declExpr 
      { SynIndexerArg.Two(mkSynOptionalExpr (rhs parseState 1) (Some $1), mkSynOptionalExpr (rhs parseState 3) (Some $3)) }

  | declExpr DOT_DOT 
      { SynIndexerArg.Two(mkSynOptionalExpr (rhs parseState 1) (Some $1), mkSynOptionalExpr (rhs parseState 2) None) }

  | DOT_DOT declExpr 
      { SynIndexerArg.Two(mkSynOptionalExpr (rhs parseState 1) None, mkSynOptionalExpr (rhs parseState 2) (Some $2)) }

  | STAR 
      { SynIndexerArg.Two(mkSynOptionalExpr (rhs parseState 1) None, mkSynOptionalExpr (rhs parseState 1) None) }

  | declExpr %prec slice_expr
      { SynIndexerArg.One($1) }

/* the start et of atomicExprAfterType must not overlap with the valid postfix tokens of the type syntax, e.g. new List<T>(...) */
atomicExprAfterType:
  | constant 
      { SynExpr.Const ($1,$1.Range (lhs parseState)) }
  | parenExpr 
      { $1 }
  | braceExpr 
      { $1 }
  | braceBarExpr 
      { $1 }
  | NULL 
      { SynExpr.Null (lhs parseState) } 
  | FALSE  
      { SynExpr.Const (SynConst.Bool false,lhs parseState) } 
  | TRUE  
      { SynExpr.Const (SynConst.Bool true,lhs parseState) } 
  | quoteExpr
      { $1 }
  | arrayExpr
      { $1 }
  | beginEndExpr
      { $1 }
  
beginEndExpr:
  | BEGIN typedSeqExpr END 
      { SynExpr.Paren ($2, rhs parseState 1, Some(rhs parseState 3), rhs2 parseState 1 3) } 

  | BEGIN typedSeqExpr recover 
      { reportParseErrorAt (rhs parseState 1) (FSComp.SR.parsUnmatchedBegin()); exprFromParseError $2 } 

  | BEGIN error END 
      { (* silent recovery *) arbExpr("beginEndExpr",(lhs parseState))  } 

  | BEGIN END 
      { mkSynUnit (lhs parseState) } 

quoteExpr:
  | LQUOTE typedSeqExpr RQUOTE 
      { if $1 <> $3 then reportParseErrorAt (rhs parseState 1) (FSComp.SR.parsMismatchedQuote(fst $1))
        (SynExpr.Quote (mkSynIdGet (lhs parseState) (CompileOpName (fst $1)), snd $1, $2, false, lhs parseState)) } 

  | LQUOTE typedSeqExpr recover 
      { reportParseErrorAt (rhs parseState 1) (FSComp.SR.parsUnmatched(fst $1))  
        let mExpr = rhs2 parseState 1 2
        exprFromParseError (SynExpr.Quote (mkSynIdGet (lhs parseState) (CompileOpName (fst $1)),snd $1, $2, false, mExpr))  } 

  | LQUOTE error RQUOTE 
      { (* silent recovery *) SynExpr.Quote (mkSynIdGet (lhs parseState) (CompileOpName (fst $1)),snd $1, arbExpr("quoteExpr",(rhs parseState 2)), false, lhs parseState)  }  

  | LQUOTE recover 
      { reportParseErrorAt (rhs parseState 1) (FSComp.SR.parsUnmatched(fst $1))
        exprFromParseError (SynExpr.Quote (mkSynIdGet (lhs parseState) (CompileOpName (fst $1)),snd $1, arbExpr("quoteExpr2",(rhs parseState 1).EndRange), false, rhs parseState 1))  }  

arrayExpr:
  | LBRACK_BAR listExprElements BAR_RBRACK 
      {  $2 (lhs parseState) true } 

  | LBRACK_BAR listExprElements recover 
      { reportParseErrorAt (rhs parseState 1) (FSComp.SR.parsUnmatchedBracketBar()) 
        exprFromParseError ($2 (rhs2 parseState 1 2) true) }

  | LBRACK_BAR error BAR_RBRACK 
      {  (* silent recovery *) SynExpr.ArrayOrList (true,[ ], lhs parseState) }  

  | LBRACK_BAR recover
      { reportParseErrorAt (rhs parseState 1) (FSComp.SR.parsUnmatchedBracketBar())  
        (* silent recovery *) 
        exprFromParseError (SynExpr.ArrayOrList (true,[ ], rhs parseState 1)) }  

parenExpr:
  | LPAREN rparen 
      { SynExpr.Const (SynConst.Unit,(rhs2 parseState 1 2)) } 

  | LPAREN parenExprBody rparen
      { let m = rhs2 parseState 1 3
        SynExpr.Paren ($2 m, rhs parseState 1, Some(rhs parseState 3), m) }

  | LPAREN parenExprBody ends_other_than_rparen_coming_soon_or_recover
      { if not $3 then reportParseErrorAt (rhs parseState 1) (FSComp.SR.parsUnmatchedParen())
<<<<<<< HEAD
        let lhsm = unionRangeWithPos (rhs parseState 1) (rhs parseState 3).Start
        SynExpr.Paren (exprFromParseError ($2 lhsm), rhs parseState 1, None, lhsm) }
=======
        let lhsm = unionRangeWithPos (rhs parseState 1) (rhs parseState 2).End
        SynExpr.Paren(exprFromParseError ($2 lhsm), rhs parseState 1, None, lhsm) }
>>>>>>> b1caf776

  | LPAREN error rparen 
      { // silent recovery
        SynExpr.Paren (arbExpr("parenExpr1",(rhs parseState 1).EndRange),(rhs parseState 1),Some(rhs parseState 3),(rhs2 parseState 1 3)) } 

  | LPAREN TYPE_COMING_SOON
      { reportParseErrorAt (rhs parseState 1) (FSComp.SR.parsUnmatchedParen())
        let lhsm = unionRangeWithPos (rhs parseState 1) (rhs parseState 2).Start
        arbExpr("parenExpr2tcs", lhsm) }

  | LPAREN MODULE_COMING_SOON
      { reportParseErrorAt (rhs parseState 1) (FSComp.SR.parsUnmatchedParen())
        let lhsm = unionRangeWithPos (rhs parseState 1) (rhs parseState 2).Start
        arbExpr("parenExpr2mcs", lhsm) }

  | LPAREN RBRACE_COMING_SOON
      { reportParseErrorAt (rhs parseState 1) (FSComp.SR.parsUnmatchedParen())
        let lhsm = unionRangeWithPos (rhs parseState 1) (rhs parseState 2).Start
        arbExpr("parenExpr2rbcs", lhsm) }

  | LPAREN OBLOCKEND_COMING_SOON 
      { let lparenRange = (rhs parseState 1)
        reportParseErrorAt lparenRange (FSComp.SR.parsUnmatchedParen())
        SynExpr.Paren(arbExpr("parenExpr2obecs", lparenRange.EndRange), lparenRange, None, lparenRange) }

  | LPAREN recover %prec prec_atomexpr_lparen_error 
      { reportParseErrorAt (rhs parseState 1) (FSComp.SR.parsUnmatchedParen()) 
        arbExpr("parenExpr2",(lhs parseState))  }  

        // This is really what we should be doing, but it fails because param info expects the range of the expression
        // to extend all the way over the "recover", to the end of the file if necessary
        // 
        // let mLeftParen = rhs parseState 1
        //let lhsm = if $2 then unionRangeWithPos mLeftParen (rhs parseState 2).Start else mLeftParen
        //arbExpr("parenExpr2",lhsm)  }  

parenExprBody:
  | staticallyKnownHeadTypars COLON LPAREN classMemberSpfn rparen  typedSeqExpr 
      { (fun m -> SynExpr.TraitCall ($1,$4,$6,m)) } /* disambiguate: x $a.id(x) */
  | typedSeqExpr
      { (fun _m -> $1) } 
  | inlineAssemblyExpr 
      { $1 }

staticallyKnownHeadTypars:
  | staticallyKnownHeadTypar 
      { [$1] }

  | LPAREN staticallyKnownHeadTyparAlts rparen 
      { List.rev $2 }

staticallyKnownHeadTyparAlts:
  | staticallyKnownHeadTyparAlts OR staticallyKnownHeadTypar
      {$3 :: $1}

  | staticallyKnownHeadTypar
      { [$1] }

braceExpr:
  | LBRACE braceExprBody rbrace 
     {  let m,r = $2 in r (rhs2 parseState 1 3) }

  | LBRACE braceExprBody recover 
     { reportParseErrorAt (rhs parseState 1) (FSComp.SR.parsUnmatchedBrace())  
       let m,r = $2 
       // Note, we can't use 'exprFromParseError' because the extra syntax node interferes with some syntax-directed transformations for computation expressions
       r (unionRanges (rhs parseState 1) m) }

  | LBRACE error rbrace 
     { // silent recovery 
       arbExpr("braceExpr",rhs2 parseState 1 3)  }  

  | LBRACE recover
     { reportParseErrorAt (rhs parseState 1) (FSComp.SR.parsUnmatchedBrace())  
       // Note, we can't use 'exprFromParseError' because the extra syntax node interferes with some syntax-directed transformations for computation expressions
       SynExpr.Record (None,None,[],rhs parseState 1) }

  | LBRACE rbrace 
     {  let m = rhs2 parseState 1 2 
        SynExpr.Record (None,None,[],m) }

braceExprBody:
  | recdExpr 
     {  (lhs parseState), (fun m -> let a,b,c = $1 in SynExpr.Record (a,b,c,m)) }

  | objExpr 
     { $1 }

  | monadicExprInitial 
     { let m,r = $1 in (m, r false) }

listExprElements: 
  | monadicExprInitial
     { let m,r = $1 in (fun lhsm isArray -> SynExpr.ArrayOrListOfSeqExpr (isArray, r true m, lhsm)) }
  | 
     { (fun lhsm isArray -> SynExpr.ArrayOrList (isArray,[ ], lhsm)) }

monadicExprInitial: 
  | seqExpr
     { $1.Range, (fun isArrayOrList lhsm -> SynExpr.CompExpr (isArrayOrList,ref(isArrayOrList),$1,lhsm)) }

  | rangeSequenceExpr 
     { $1 }
  
rangeSequenceExpr: 
  | declExpr DOT_DOT  declExpr  
     { let opm = (rhs parseState 2)
       (unionRanges $1.Range $3.Range),(fun _isArray wholem -> 
                                                // in the case of "{ 1 .. 10 }", we want the range of the expression to include the curlies, that comes from a higher level rule in the grammar,
                                                // passed down as 'wholem', so patch up that range here
                                                match (mkSynInfix opm $1 ".." $3) with
                                                | SynExpr.App (a,b,c,d,_) -> SynExpr.App (a,b,c,d,wholem)
                                                | _ -> failwith "impossible") }
  | declExpr DOT_DOT  declExpr DOT_DOT declExpr  
     { (unionRanges $1.Range $5.Range),(fun _isArray wholem -> mkSynTrifix wholem ".. .." $1 $3 $5) }

  | declExpr DOT_DOT recover  
     { if not $3 then reportParseErrorAt (rhs parseState 3) (FSComp.SR.parsUnexpectedEndOfFileExpression())
       let opm = (rhs parseState 2)
       let e = arbExpr("rangeSeqError1", (rhs parseState 3).StartRange)
       (unionRanges $1.Range e.Range),(fun _isArray wholem -> 
                                                // in the case of "{ 1 .. 10 }", we want the range of the expression to include the curlies, that comes from a higher level rule in the grammar,
                                                // passed down as 'wholem', so patch up that range here
                                                match (mkSynInfix opm $1 ".." e) with
                                                | SynExpr.App (a,b,c,d,_) -> SynExpr.App (a,b,c,d,wholem)
                                                | _ -> failwith "impossible") }


arrowThenExprR:
  | RARROW typedSeqExprBlockR 
     { SynExpr.YieldOrReturn ((true,false), $2, unionRanges (rhs parseState 1) $2.Range) }


forLoopBinder: 
  | parenPattern IN declExpr 
     { ($1, $3, true) }

  | parenPattern IN rangeSequenceExpr 
     { let m,r = $3 in ($1, r false m, true) }

  | parenPattern IN ends_coming_soon_or_recover
     { if not $3 then reportParseErrorAt (rhs parseState 2) (FSComp.SR.parsExpectedExpressionAfterToken())
       ($1, arbExpr("forLoopBinder",(rhs parseState 2)), false) }

  | parenPattern ends_coming_soon_or_recover
     { if not $2 then reportParseErrorAt (rhs parseState 1) (FSComp.SR.parsInOrEqualExpected())
       ($1, arbExpr("forLoopBinder2",(rhs parseState 1).EndRange), false) }

forLoopRange: 
  | parenPattern EQUALS declExpr forLoopDirection declExpr 
      { idOfPat (rhs parseState 1) $1,$3,$4,$5 }

  | parenPattern EQUALS rangeSequenceExpr
     { raiseParseErrorAt (rhs parseState 2) (FSComp.SR.parsUnexpectedSymbolEqualsInsteadOfIn()) }

forLoopDirection: 
  | TO     { true } 
  | DOWNTO { false }

inlineAssemblyExpr:
  |  HASH stringOrKeywordString opt_inlineAssemblyTypeArg opt_curriedArgExprs  opt_inlineAssemblyReturnTypes HASH 
      { libraryOnlyWarning (lhs parseState)
        let s,sm = $2,rhs parseState 2
        (fun m -> SynExpr.LibraryOnlyILAssembly (ParseAssemblyCodeInstructions s sm,$3,List.rev $4,$5,m)) }
  
opt_curriedArgExprs: 
  | opt_curriedArgExprs argExpr  %prec expr_args 
      { $2 :: $1 } 

  |  
      { [] }

opt_atomicExprAfterType: 
  |  
      { None }

  |  atomicExprAfterType 
      { Some($1) }

opt_inlineAssemblyTypeArg:
  |  { [] }
  | typeKeyword LPAREN typ rparen  {  [$3] }

opt_inlineAssemblyReturnTypes:
  |  
     { [] }

  | COLON typ 
     { [$2] }

  | COLON LPAREN rparen  
     {  [] }

recdExpr:
  | INHERIT atomTypeNonAtomicDeprecated opt_HIGH_PRECEDENCE_APP opt_atomicExprAfterType recdExprBindings opt_seps_recd
     { let arg = match $4 with None -> mkSynUnit (lhs parseState) | Some e -> e 
       let l = List.rev $5
       let dummyField = mkRecdField (LongIdentWithDots([], [])) // dummy identifier, it will be discarded
       let l = rebindRanges (dummyField, None) l $6 
       let (_, _, inheritsSep) = List.head l
       let bindings = List.tail l
       (Some ($2,arg,rhs2 parseState 2 4, inheritsSep, rhs parseState 1), None, bindings) }
  | recdExprCore
    { let a,b = $1 in (None, a, b) }

recdExprCore:
  | appExpr EQUALS declExprBlock recdExprBindings opt_seps_recd
     { match $1 with 
       | LongOrSingleIdent(false, (LongIdentWithDots(_,_) as f),None,m) ->  
            let f = mkRecdField f
            let l = List.rev $4
            let l = rebindRanges (f, Some $3) l $5
            (None, l)
       | _ -> raiseParseErrorAt (rhs parseState 2) (FSComp.SR.parsFieldBinding()) }

/*
    handles cases when identifier can start from the underscore
*/

  | UNDERSCORE
    { let m = rhs parseState 1
      reportParseErrorAt m (FSComp.SR.parsUnderscoreInvalidFieldName())
      reportParseErrorAt m (FSComp.SR.parsFieldBinding())
      let f = mkUnderscoreRecdField m
      (None, [ (f, None, None)  ]) }

  | UNDERSCORE EQUALS
    { let m = rhs parseState 1
      reportParseErrorAt m (FSComp.SR.parsUnderscoreInvalidFieldName())      
      let f = mkUnderscoreRecdField m

      reportParseErrorAt (rhs2 parseState 1 2) (FSComp.SR.parsFieldBinding())
      
      (None, [ (f, None, None) ]) }

  | UNDERSCORE EQUALS declExprBlock recdExprBindings opt_seps_recd
    { reportParseErrorAt (rhs parseState 1) (FSComp.SR.parsUnderscoreInvalidFieldName())
      let f = mkUnderscoreRecdField (rhs parseState 1)
      let l = List.rev $4
      let l = rebindRanges (f, Some $3) l $5
      (None, l) }

/* handles case like {x with}  */
  | appExpr WITH recdBinding recdExprBindings opt_seps_recd
     {  let l = List.rev $4
        let l = rebindRanges $3 l $5
        (Some ($1, (rhs parseState 2, None)), l) }

  | appExpr OWITH opt_seps_recd OEND
     { (Some ($1, (rhs parseState 2, None)), []) }

  | appExpr OWITH recdBinding recdExprBindings opt_seps_recd OEND
     {  let l = List.rev $4
        let l = rebindRanges $3 l $5
        (Some ($1, (rhs parseState 2, None)), l) }

opt_seps_recd:
  | seps_recd { Some $1 }
  | { None }

seps_recd:
  | OBLOCKSEP { (rhs parseState 1), None }
  | SEMICOLON  { let m = (rhs parseState 1) in (m, Some m.End) }
  | SEMICOLON OBLOCKSEP { (rhs2 parseState 1 2), Some (rhs parseState 1).End }
  | OBLOCKSEP SEMICOLON { (rhs2 parseState 1 2), Some (rhs parseState 2).End }


/*
    identifier can start from the underscore
*/
pathOrUnderscore :
  | path { mkRecdField $1 }
  | UNDERSCORE 
    { let m = rhs parseState 1
      reportParseErrorAt m (FSComp.SR.parsUnderscoreInvalidFieldName())
      mkUnderscoreRecdField m }

recdExprBindings: 
  | recdExprBindings seps_recd recdBinding
     { ($3, Some $2) :: $1 }
  |  { [] }

recdBinding:
    | pathOrUnderscore EQUALS declExprBlock
      { ($1, Some $3) }

    | pathOrUnderscore EQUALS
      { reportParseErrorAt (rhs parseState 1) (FSComp.SR.parsFieldBinding())
        ($1, None) }

    | pathOrUnderscore EQUALS ends_coming_soon_or_recover
      { reportParseErrorAt (rhs parseState 1) (FSComp.SR.parsFieldBinding())
        ($1, None) }

    | pathOrUnderscore
      { reportParseErrorAt (rhs parseState 1) (FSComp.SR.parsFieldBinding())
        ($1, None) }

    | pathOrUnderscore ends_coming_soon_or_recover
      { reportParseErrorAt (rhs parseState 1) (FSComp.SR.parsFieldBinding())
        ($1, None) }

/* There is a minor conflict between
       seq { new ty() }  // sequence expression with one very odd 'action' expression
  and 
       { new ty() }   // object expression with no interfaces and no overrides
Hence we make sure the latter is not permitted by the grammar
*/
objExpr:
  | objExprBaseCall objExprBindings opt_OBLOCKSEP opt_objExprInterfaces
     { let mNewExpr = rhs parseState 1
       let fullRange = match $4 with [] -> (rhs parseState 1) | _ -> (rhs2 parseState 1 4)
       fullRange, (fun m -> let (a,b) = $1 in SynExpr.ObjExpr (a,b,$2,$4, mNewExpr, m)) }

  | objExprBaseCall opt_OBLOCKSEP objExprInterfaces
     { let mNewExpr = rhs parseState 1 
       let fullRange = match $3 with [] -> (rhs parseState 1) | _ -> (rhs2 parseState 1 3)
       fullRange, (fun m -> let (a,b) = $1 in SynExpr.ObjExpr (a,b,[],$3, mNewExpr, m)) }

  | NEW atomTypeNonAtomicDeprecated
     { let mNewExpr = rhs parseState 1 
       (rhs2 parseState 1 2), (fun m -> let (a,b) = $2,None in SynExpr.ObjExpr (a,b,[],[], mNewExpr, m)) }


objExprBaseCall:
  | NEW atomTypeNonAtomicDeprecated  opt_HIGH_PRECEDENCE_APP atomicExprAfterType baseSpec
     { ($2, Some($4,Some($5))) }

  | NEW atomTypeNonAtomicDeprecated  opt_HIGH_PRECEDENCE_APP atomicExprAfterType 
     { ($2, Some($4,None)) }

  | NEW atomTypeNonAtomicDeprecated
     { $2,None }
 


opt_objExprBindings: 
  | objExprBindings { $1 }
  |                 { [] }

objExprBindings: 
  | WITH localBindings 
      { let mWithKwd = (rhs parseState 1)
        let _localBindingsLastRange, localBindingsBuilder = $2 
        localBindingsBuilder [] None mWithKwd }

  | OWITH localBindings OEND
      { let mWithKwd = (rhs parseState 1)
        let _localBindingsLastRange, localBindingsBuilder = $2 
        localBindingsBuilder [] None mWithKwd }

  | WITH objectImplementationBlock opt_declEnd
      { $2 |> 
        (List.choose (function 
                          | SynMemberDefn.Member(b,m) -> Some b
                          | SynMemberDefn.AutoProperty(_,_,_,_,_,_,_,_,_,_,m) -> errorR(Error(FSComp.SR.parsIllegalMemberVarInObjectImplementation(),m)); None
                          | x -> errorR(Error(FSComp.SR.parsMemberIllegalInObjectImplementation(),x.Range)); None)) }

objExprInterfaces:
  | objExprInterface opt_objExprInterfaces { $1 :: $2 }

opt_objExprInterfaces:
  | %prec prec_interfaces_prefix 
     { [] }

  | objExprInterface opt_objExprInterfaces 
     { $1 :: $2 }

  | error opt_objExprInterfaces 
     { (* silent recovery *) $2 }

objExprInterface:
  |  interfaceMember appType opt_objExprBindings opt_declEnd opt_OBLOCKSEP
    { InterfaceImpl($2, $3, lhs parseState) }

braceBarExpr:
  | STRUCT braceBarExprCore
      { $2 true }
  | braceBarExprCore
      { $1 false }

braceBarExprCore:
  | LBRACE_BAR recdExprCore bar_rbrace
     { let orig, flds = $2
       let flds = 
           flds |> List.choose (function 
             | ((LongIdentWithDots([id],_),_),Some e,_) -> Some (id,e) 
             | ((LongIdentWithDots([id],_),_),None,_) -> Some (id, arbExpr("anonField",id.idRange)) 
             | _ -> reportParseErrorAt (rhs parseState 1) (FSComp.SR.parsInvalidAnonRecdType()); None) 
       let m = rhs2 parseState 1 3
       (fun isStruct -> SynExpr.AnonRecd (isStruct,orig,flds,m)) }

  | LBRACE_BAR recdExprCore recover 
     { reportParseErrorAt (rhs parseState 1) (FSComp.SR.parsUnmatchedBraceBar())  
       let orig, flds = $2 
       let flds = 
           flds |> List.choose (function 
             | ((LongIdentWithDots([id],_),_),Some e,_) -> Some (id,e) 
             | ((LongIdentWithDots([id],_),_),None,_) -> Some (id, arbExpr("anonField",id.idRange)) 
             | _ -> reportParseErrorAt (rhs parseState 1) (FSComp.SR.parsInvalidAnonRecdType()); None) 
       let m = rhs2 parseState 1 2
       (fun isStruct -> SynExpr.AnonRecd (isStruct,orig,flds,m)) }

  | LBRACE_BAR error bar_rbrace
     { // silent recovery 
       let m = rhs2 parseState 1 3
       (fun _ -> arbExpr("braceBarExpr",m)) }  

  | LBRACE_BAR recover
     { reportParseErrorAt (rhs parseState 1) (FSComp.SR.parsUnmatchedBraceBar())  
       let m = rhs2 parseState 1 1
       (fun isStruct -> SynExpr.AnonRecd (isStruct,None,[],m)) }

  | LBRACE_BAR bar_rbrace 
     { let m = rhs2 parseState 1 2
       (fun isStruct -> SynExpr.AnonRecd (isStruct,None,[],m)) }

anonLambdaExpr: 
  | FUN atomicPatterns RARROW typedSeqExprBlock 
     { let mAll = unionRanges (rhs parseState 1) $4.Range
       mkSynFunMatchLambdas parseState.SynArgNameGenerator false mAll $2 $4 }

  | FUN atomicPatterns RARROW error
     { let mAll = rhs2 parseState 1 3
       mkSynFunMatchLambdas parseState.SynArgNameGenerator false mAll $2 (arbExpr("anonLambdaExpr1",(rhs parseState 4))) }

  | OFUN atomicPatterns RARROW typedSeqExprBlockR OEND
     { let mAll = unionRanges (rhs parseState 1) $4.Range
       mkSynFunMatchLambdas parseState.SynArgNameGenerator false mAll $2 $4 }

  | OFUN atomicPatterns RARROW typedSeqExprBlockR recover
     { if not $5 then reportParseErrorAt (rhs parseState 1) (FSComp.SR.parsUnexpectedEndOfFileFunBody());
       let mAll = unionRanges (rhs parseState 1) $4.Range
       exprFromParseError (mkSynFunMatchLambdas parseState.SynArgNameGenerator false mAll $2 $4) }

  | OFUN atomicPatterns RARROW ORIGHT_BLOCK_END OEND
     { reportParseErrorAt (rhs2 parseState 1 3) (FSComp.SR.parsMissingFunctionBody())
       mkSynFunMatchLambdas parseState.SynArgNameGenerator false (rhs2 parseState 1 3) $2 (arbExpr("anonLambdaExpr2",(rhs parseState 4))) }

  | OFUN atomicPatterns RARROW recover
     { if not $4 then reportParseErrorAt (rhs parseState 1) (FSComp.SR.parsUnexpectedEndOfFileFunBody())
       exprFromParseError (mkSynFunMatchLambdas parseState.SynArgNameGenerator false (rhs2 parseState 1 3) $2 (arbExpr("anonLambdaExpr3",(rhs parseState 4)))) }

  | OFUN atomicPatterns error OEND
     { exprFromParseError (mkSynFunMatchLambdas parseState.SynArgNameGenerator false (rhs2 parseState 1 2) $2 (arbExpr("anonLambdaExpr4",(rhs parseState 3)))) }

  | OFUN error OEND
     { exprFromParseError (mkSynFunMatchLambdas parseState.SynArgNameGenerator false (rhs parseState 1) [] (arbExpr("anonLambdaExpr5",(rhs parseState 2)))) }

anonMatchingExpr: 
  | FUNCTION withPatternClauses %prec expr_function
      { let clauses,mLast = $2
        let mAll = unionRanges (rhs parseState 1) mLast
        SynExpr.MatchLambda (false,(rhs parseState 1),clauses,NoSequencePointAtInvisibleBinding,mAll) }

  | OFUNCTION withPatternClauses OEND %prec expr_function
      { let clauses,mLast = $2
        let mAll = unionRanges (rhs parseState 1) mLast
        SynExpr.MatchLambda (false,(rhs parseState 1),clauses,NoSequencePointAtInvisibleBinding,mAll) }

/*--------------------------------------------------------------------------*/
/* TYPE ALGEBRA                                                             */

typeWithTypeConstraints:
  | typ %prec prec_wheretyp_prefix 
     { $1 }

  | typ WHEN typeConstraints 
     { SynType.WithGlobalConstraints($1, List.rev $3,lhs parseState) }

topTypeWithTypeConstraints: 
  | topType 
     { $1 }

  | topType WHEN typeConstraints 
     { let ty,arity = $1 
       // nb. it doesn't matter where the constraints go in the structure of the type. 
       SynType.WithGlobalConstraints(ty,List.rev $3,lhs parseState), arity }

opt_topReturnTypeWithTypeConstraints: 
  |             
     { None } 

  | COLON topTypeWithTypeConstraints 
     { let ty,arity = $2 
       let arity = (match arity with SynValInfo([],rmdata)-> rmdata | _ -> SynInfo.unnamedRetVal)
       Some (SynReturnInfo((ty,arity),rhs parseState 2)) }

topType: 
  | topTupleType RARROW topType 
     { let dty,dmdata= $1 
       let rty,(SynValInfo(dmdatas,rmdata)) = $3 
       SynType.Fun(dty,rty,lhs parseState), (SynValInfo(dmdata :: dmdatas, rmdata)) }

  | topTupleType 
     { let ty,rmdata = $1 in ty, (SynValInfo([],(match rmdata with [md] -> md | _ -> SynInfo.unnamedRetVal))) }

topTupleType:
  | topAppType STAR topTupleTypeElements 
     { let ty,mdata = $1 in let tys,mdatas = List.unzip $3 in (SynType.Tuple(false,List.map (fun ty -> (false,ty)) (ty :: tys), lhs parseState)),(mdata :: mdatas) }

  | topAppType                 
     { let ty,mdata = $1 in ty,[mdata] }

topTupleTypeElements:
  | topAppType STAR topTupleTypeElements       
     { $1 :: $3 }

  | topAppType %prec prec_toptuptyptail_prefix 
     { [$1] }

topAppType:
  | attributes appType COLON appType 
     { match $2 with 
       | SynType.LongIdent(LongIdentWithDots([id],_)) -> $4,SynArgInfo($1,false,Some id)
       | _ -> raiseParseErrorAt (rhs parseState 2) (FSComp.SR.parsSyntaxErrorInLabeledType())  }

  | attributes QMARK ident COLON appType 
     { $5,SynArgInfo($1,true,Some $3) }

  | attributes appType 
     { ($2,SynArgInfo($1,false,None)) }

  | appType COLON appType 
     { match $1 with 
       | SynType.LongIdent(LongIdentWithDots([id],_)) -> $3,SynArgInfo([],false,Some id)
       | _ -> raiseParseErrorAt (rhs parseState 2) (FSComp.SR.parsSyntaxErrorInLabeledType())  }

  | QMARK ident COLON appType 
     { $4,SynArgInfo([],true,Some $2) }

  | appType 
     { $1,SynArgInfo([],false,None) }

/* Any tokens in this grammar must be added to the lex filter rule 'peekAdjacentTypars' */
/* See the F# specification "Lexical analysis of type applications and type parameter definitions" */
typ:
  | tupleType RARROW typ  
     { SynType.Fun($1,$3,lhs parseState) }

  | tupleType %prec prec_typ_prefix 
     { $1 }

typEOF:
  | typ EOF { checkEndOfFileError $2; $1 }


tupleType:
  | appType STAR tupleOrQuotTypeElements 
    { SynType.Tuple(false,(false,$1) :: $3,lhs parseState) }

  | INFIX_STAR_DIV_MOD_OP tupleOrQuotTypeElements
    { if $1 <> "/" then reportParseErrorAt (rhs parseState 1) (FSComp.SR.parsUnexpectedInfixOperator());
      SynType.Tuple(false,(true, SynType.StaticConstant (SynConst.Int32 1, lhs parseState)) :: $2, lhs parseState) }

  | appType INFIX_STAR_DIV_MOD_OP tupleOrQuotTypeElements
    { if $2 <> "/" then reportParseErrorAt (rhs parseState 1) (FSComp.SR.parsUnexpectedInfixOperator());
      SynType.Tuple(false,(true,$1) :: $3, lhs parseState) }

  | appType %prec prec_tuptyp_prefix 
    { $1 }

tupleOrQuotTypeElements:
  | appType STAR tupleOrQuotTypeElements              
    { (false,$1) :: $3 }

  | appType INFIX_STAR_DIV_MOD_OP tupleOrQuotTypeElements 
    { if $2 <> "/" then reportParseErrorAt (rhs parseState 1) (FSComp.SR.parsUnexpectedInfixOperator());
      (true,$1) :: $3 }

  | appType %prec prec_tuptyptail_prefix 
    { [(false,$1)] }

appTypeCon:
  | path %prec prec_atomtyp_path 
    { SynType.LongIdent($1) }

  | typar 
    { SynType.Var($1, lhs parseState) }

appTypeConPower:
  | appTypeCon INFIX_AT_HAT_OP atomicRationalConstant
    { if $2 <> "^" && $2 <> "^-" then reportParseErrorAt (rhs parseState 2) (FSComp.SR.parsUnexpectedInfixOperator());
      if $2 = "^-" then SynType.MeasurePower($1, SynRationalConst.Negate($3), lhs parseState)
      else SynType.MeasurePower($1, $3, lhs parseState)  }

  | appTypeCon 
    { $1 }

appType:
  | appType arrayTypeSuffix 
      {  SynType.Array($2,$1,lhs parseState) }

  | appType HIGH_PRECEDENCE_BRACK_APP arrayTypeSuffix   /* only HPA for "name[]" allowed here */
      {  SynType.Array($3,$1,lhs parseState) }

  | appType appTypeConPower  
      { SynType.App($2, None, [$1], [], None, true, unionRanges (rhs parseState 1) $2.Range) }  /* note: use "rhs parseState 1" to deal with parens in "(int) list" */

  | LPAREN appTypePrefixArguments rparen  appTypeConPower
      { let args, commas = $2
        mlCompatWarning (FSComp.SR.parsMultiArgumentGenericTypeFormDeprecated()) (unionRanges (rhs parseState 1) $4.Range); 
        SynType.App($4, None, args, commas, None, true, unionRanges (rhs parseState 1) $4.Range) }

  | powerType 
      { $1 }

  | typar      COLON_GREATER typ                     
      {  let tp,typ = $1,$3 
         let m = lhs parseState 
         SynType.WithGlobalConstraints(SynType.Var (tp, rhs parseState 1), [WhereTyparSubtypeOfType(tp,typ,m)],m)  }

  | UNDERSCORE COLON_GREATER typ %prec COLON_GREATER 
      {  SynType.HashConstraint($3, lhs parseState) }

arrayTypeSuffix:
  | LBRACK RBRACK 
      { 1 }

  | LBRACK COMMA RBRACK 
      { 2 }

  | LBRACK COMMA COMMA RBRACK 
      { 3 }

  | LBRACK COMMA COMMA COMMA RBRACK 
      { 4 }

appTypePrefixArguments:
  | typeArgActual COMMA typeArgActual typeArgListElements 
      { let typeArgs, commas = $4 in $1 :: $3 :: List.rev typeArgs, (rhs parseState 2) :: (List.rev commas) }

typeArgListElements: 
  | typeArgListElements COMMA typeArgActual
      { let typeArgs, commas = $1
        $3 :: typeArgs, (rhs parseState 2) :: commas } 

  | typeArgListElements COMMA dummyTypeArg %prec prec_args_error  /* NOTE: no "recover" */
     { reportParseErrorAt (rhs parseState 2) (FSComp.SR.parsMissingTypeArgs())
       let typeArgs, commas = $1
       $3 :: typeArgs, (rhs parseState 2) :: commas } 

  |   
      { [], [] }

powerType:
  | atomTypeOrAnonRecdType
    { $1 }

  | atomTypeOrAnonRecdType INFIX_AT_HAT_OP atomicRationalConstant
     { if $2 <> "^" && $2 <> "^-" then reportParseErrorAt (rhs parseState 2) (FSComp.SR.parsUnexpectedInfixOperator());
       if $2 = "^-" then SynType.MeasurePower($1, SynRationalConst.Negate($3), lhs parseState)
       else SynType.MeasurePower($1, $3, lhs parseState) }


/* Like appType but gives a deprecation error when a non-atomic type is used */
/* Also, doesn't start with '{|'  */
atomTypeNonAtomicDeprecated:
  | LPAREN appTypePrefixArguments rparen  appTypeConPower
      { let args, commas = $2
        mlCompatWarning (FSComp.SR.parsMultiArgumentGenericTypeFormDeprecated()) (unionRanges (rhs parseState 1) $4.Range); 
        SynType.App($4, None, args, commas, None, true, unionRanges (rhs parseState 1) $4.Range) }

  | atomType
      { $1 }

atomTypeOrAnonRecdType:
  | atomType
     { $1 }
  | anonRecdType
     { let flds,isStruct = $1
       let flds2 = 
           flds |> List.choose (function 
             | (Field([],false,Some id,ty,false,_xmldoc,None,_m)) -> Some (id,ty) 
             | _ -> reportParseErrorAt (rhs parseState 1) (FSComp.SR.parsInvalidAnonRecdType()); None)
       SynType.AnonRecd (isStruct,flds2, rhs parseState 1) }  



/* Any tokens in this grammar must be added to the lex filter rule 'peekAdjacentTypars' */
/* See the F# specification "Lexical analysis of type applications and type parameter definitions" */
atomType:
  | HASH atomType 
     { SynType.HashConstraint($2, lhs parseState) }

  | appTypeConPower %prec prec_atomtyp_path 
     { $1 }

  | UNDERSCORE 
     { SynType.Anon (lhs parseState) }

  | LPAREN typ rparen 
     {  $2 }

  | LPAREN typ recover      
     { reportParseErrorAt (rhs parseState 1) (FSComp.SR.parsUnmatchedParen()) 
       $2 }  

  | STRUCT LPAREN appType STAR tupleOrQuotTypeElements  rparen 
    { SynType.Tuple(true, (false,$3) :: $5,lhs parseState) }

  | STRUCT LPAREN appType STAR tupleOrQuotTypeElements  recover
    { reportParseErrorAt (rhs parseState 2) (FSComp.SR.parsUnmatchedParen()) 
      SynType.Tuple(true, (false,$3) :: $5,lhs parseState) }

  | STRUCT LPAREN appType STAR recover
    { reportParseErrorAt (rhs parseState 2) (FSComp.SR.parsUnmatchedParen()) 
      SynType.Anon (lhs parseState) }

  | STRUCT LPAREN appType recover
    { reportParseErrorAt (rhs parseState 2) (FSComp.SR.parsUnmatchedParen()) 
      SynType.Anon (lhs parseState) }

  | STRUCT LPAREN recover
    { reportParseErrorAt (rhs parseState 2) (FSComp.SR.parsUnmatchedParen()) 
      SynType.Anon (lhs parseState) }

  | rawConstant 
     { SynType.StaticConstant($1, rhs parseState 1) }

  | NULL
     { let m = rhs parseState 1
       SynType.StaticConstant(SynConst.String (null, m), m) }

  | CONST atomicExpr
     {  let e,_ = $2
        SynType.StaticConstantExpr(e, e.Range) }

  | FALSE  
      { SynType.StaticConstant(SynConst.Bool false,lhs parseState) } 

  | TRUE  
      { SynType.StaticConstant(SynConst.Bool true,lhs parseState) } 

  | LPAREN error rparen   
     { (* silent recovery *) SynType.Anon (lhs parseState) }  

  | appTypeCon typeArgsNoHpaDeprecated %prec prec_atomtyp_path 
     { let mLessThan,mGreaterThan,args,commas,mWhole = $2 in SynType.App($1, Some(mLessThan), args, commas, mGreaterThan, false, unionRanges $1.Range mWhole) } 

  | atomType DOT path %prec prec_atomtyp_get_path 
     { SynType.LongIdentApp($1, $3, None, [], [], None, unionRanges (rhs parseState 1) $3.Range) } 

  | atomType DOT path typeArgsNoHpaDeprecated %prec prec_atomtyp_get_path 
     { let mLessThan,mGreaterThan,args,commas,mWhole = $4 
       SynType.LongIdentApp($1, $3, Some(mLessThan), args, commas, mGreaterThan, unionRanges $1.Range mWhole) } 

  | appTypeCon DOT ends_coming_soon_or_recover
     { if not $3 then reportParseErrorAt (rhs parseState 2) (FSComp.SR.parsExpectedNameAfterToken())
       $1 } 


typeArgsNoHpaDeprecated:
  | typeArgsActual
     { let mLessThan, mGreaterThan, parsedOk, args, commas, mAll = $1
       if parsedOk then // if someone has "foo<bar" without a closing greater-than, then the lexfilter does not introduce a HPA, even though it is adjacent
           warning(Error(FSComp.SR.parsNonAdjacentTyargs(),rhs parseState 1))
       mLessThan, mGreaterThan, args, commas, mAll } 

  | HIGH_PRECEDENCE_TYAPP typeArgsActual 
     { let mLessThan, mGreaterThan, _, args, commas, mAll = $2
       mLessThan, mGreaterThan, args, commas, mAll } 

typeArgsActual:
  | LESS typeArgActualOrDummyIfEmpty COMMA typeArgActualOrDummyIfEmpty typeArgListElements GREATER 
     { let typeArgs, commas = $5
       (rhs parseState 1), Some(rhs parseState 6), true, ($2 :: $4 :: List.rev typeArgs), (rhs parseState 3) :: (List.rev commas), lhs parseState } 

  | LESS typeArgActualOrDummyIfEmpty COMMA typeArgActualOrDummyIfEmpty typeArgListElements recover
     { if not $6 then 
           reportParseErrorAt (rhs parseState 1) (FSComp.SR.parsUnexpectedEndOfFileTypeArgs())
       else
           reportParseErrorAt (rhs parseState 1) (FSComp.SR.parsMissingGreaterThan())
       let typeArgs, commas = $5
       let nextToken = rhs parseState 6
       let zeroWidthAtStartOfNextToken = nextToken.StartRange
       (rhs parseState 1), None, false, ($2 :: $4 :: List.rev typeArgs), (rhs parseState 3) :: (List.rev commas), unionRanges (rhs parseState 1) zeroWidthAtStartOfNextToken } 

  | LESS typeArgActualOrDummyIfEmpty COMMA ends_coming_soon_or_recover
     { if not $4 then reportParseErrorAt (rhs parseState 4) (FSComp.SR.parsMissingTypeArgs())
       let nextToken = rhs parseState 4
       let zeroWidthAtStartOfNextToken = nextToken.StartRange
       (rhs parseState 1), None, false, [$2], [rhs parseState 3], unionRanges (rhs parseState 1) zeroWidthAtStartOfNextToken } 

  | LESS typeArgActual GREATER 
     { (rhs parseState 1), Some(rhs parseState 3), true, [$2], [], lhs parseState } 

  | LESS typeArgActual ends_coming_soon_or_recover
     { let nextToken = rhs parseState 3
       if not $3 then reportParseErrorAt nextToken (FSComp.SR.parsMissingTypeArgs())
       let zeroWidthAtStartOfNextToken = nextToken.StartRange
       (rhs parseState 1), None, false, [$2], [], unionRanges (rhs parseState 1) zeroWidthAtStartOfNextToken } 

  | LESS GREATER 
     { (rhs parseState 1), Some(rhs parseState 2), true, [], [], lhs parseState } 

  | LESS recover
     { if not $2 then  
           reportParseErrorAt (rhs parseState 1) (FSComp.SR.parsExpectedTypeAfterToken())
       else
           reportParseErrorAt (rhs parseState 2) (FSComp.SR.parsMissingTypeArgs())
       let nextToken = rhs parseState 2
       let zeroWidthAtStartOfNextToken = nextToken.StartRange
       (rhs parseState 1), None, false, [], [], unionRanges (rhs parseState 1) zeroWidthAtStartOfNextToken } 

typeArgActual:
  | typ
     { $1 }

  | typ EQUALS typ
     { SynType.StaticConstantNamed($1, $3, unionRanges $1.Range $3.Range) }

  | typ EQUALS /* NOTE: no "recover" */
     { reportParseErrorAt (rhs parseState 2) (FSComp.SR.parsMissingTypeArgs())
       let dummy = SynType.StaticConstant(SynConst.Int32(0), rhs parseState 2)
       SynType.StaticConstantNamed($1, dummy, (rhs2 parseState 1 2))
     }

typeArgActualOrDummyIfEmpty:
  | typeArgActual
     { $1 }

  | dummyTypeArg
     { reportParseErrorAt (rhs parseState 1) (FSComp.SR.parsMissingTypeArgs())
       $1 }

dummyTypeArg:
  |  /* EMPTY */
     { let m = rhs parseState 1
       let dummyStatVal = SynType.StaticConstant(SynConst.Int32(0), m)
       let dummyName = SynType.LongIdent(LongIdentWithDots([ident("",m)],[]))
       let dummyTypeArg = SynType.StaticConstantNamed(dummyName, dummyStatVal, m)
       dummyTypeArg }


measureTypeArg:
  | LESS measureTypeExpr GREATER
     { $2 }

  | LESS UNDERSCORE GREATER
     { SynMeasure.Anon (lhs parseState) }

measureTypeAtom:
  | path 
     { SynMeasure.Named($1.Lid, $1.Range) }

  | typar 
     { SynMeasure.Var($1, lhs parseState) }

  | LPAREN measureTypeExpr rparen
     { $2 }

measureTypePower:
  | measureTypeAtom 
      { $1 }

  | measureTypeAtom INFIX_AT_HAT_OP atomicRationalConstant
     { if $2 <> "^" && $2 <> "^-" then reportParseErrorAt (rhs parseState 2) (FSComp.SR.parsUnexpectedOperatorForUnitOfMeasure());
       if $2 = "^-" then SynMeasure.Power($1, SynRationalConst.Negate($3), lhs parseState)
       else SynMeasure.Power($1, $3, lhs parseState) }

  | INT32
     { if fst $1 <> 1 then reportParseErrorAt (rhs parseState 1) (FSComp.SR.parsUnexpectedIntegerLiteralForUnitOfMeasure());
       SynMeasure.One }

measureTypeSeq:
  | measureTypePower
    { [$1] }

  | measureTypePower measureTypeSeq
    { $1 :: $2 }

measureTypeExpr:
  | measureTypeSeq
    { SynMeasure.Seq($1, lhs parseState) }

  | measureTypeExpr STAR measureTypeExpr
    { SynMeasure.Product($1, $3, lhs parseState) }

  | measureTypeExpr INFIX_STAR_DIV_MOD_OP measureTypeExpr
    { if $2 <> "*" && $2 <> "/" then reportParseErrorAt (rhs parseState 2) (FSComp.SR.parsUnexpectedOperatorForUnitOfMeasure());
      if $2 = "*" then SynMeasure.Product($1, $3, lhs parseState)
      else SynMeasure.Divide($1, $3, lhs parseState) }

  | INFIX_STAR_DIV_MOD_OP measureTypeExpr
     { if $1 <> "/" then reportParseErrorAt (rhs parseState 1) (FSComp.SR.parsUnexpectedOperatorForUnitOfMeasure());
       SynMeasure.Divide(SynMeasure.One, $2, lhs parseState) }
   
typar: 
  | QUOTE ident 
     {  let id = mkSynId (lhs parseState) ($2).idText
        Typar(id, NoStaticReq,false) }

  | staticallyKnownHeadTypar 
     { $1 }

staticallyKnownHeadTypar: 
  | INFIX_AT_HAT_OP ident 
    {  if $1 <> "^" then reportParseErrorAt (rhs parseState 1) (FSComp.SR.parsUnexpectedTypeParameter());
       let id = mkSynId (lhs parseState) ($2).idText
       Typar(id,HeadTypeStaticReq,false) }

  

ident: 
  | IDENT 
     { ident($1,rhs parseState 1) } 


/* A A.B.C path used to an identifier */
path: 
  | GLOBAL
      { LongIdentWithDots([ident(MangledGlobalName,rhs parseState 1)],[]) }

  | ident  
     { LongIdentWithDots([$1],[]) }

  | path DOT ident  
     { let (LongIdentWithDots(lid,dotms)) = $1 in LongIdentWithDots(lid @ [$3], dotms @ [rhs parseState 2]) } 

  | path DOT ends_coming_soon_or_recover  
     { if not $3 then reportParseErrorAt (rhs parseState 2) (FSComp.SR.parsExpectedNameAfterToken())
       let (LongIdentWithDots(lid,dotms)) = $1 in LongIdentWithDots(lid, dotms @ [rhs parseState 2])  } 


/* An operator name, with surrounnding parentheses */
opName: 
  | LPAREN operatorName rparen  
     {  ident(CompileOpName $2,rhs parseState 2) }

  | LPAREN error rparen  
     {  reportParseErrorAt (lhs parseState) (FSComp.SR.parsErrorParsingAsOperatorName()); ident(CompileOpName "****",rhs parseState 2) }

  | LPAREN_STAR_RPAREN
     {  ident(CompileOpName "*",rhs parseState 1) }

  /* active pattern name */
  | LPAREN activePatternCaseNames BAR rparen 
     { let text = ("|" + String.concat "|" (List.rev $2) + "|")
       ident(text,rhs2 parseState 2 3) }
                         
  /* partial active pattern name */
  | LPAREN activePatternCaseNames BAR UNDERSCORE BAR rparen 
     { let text = ("|" + String.concat "|" (List.rev $2) + "|_|" )
       ident(text,rhs2 parseState 2 5) }

/* An operator name, without surrounding parentheses */
operatorName: 
  | PREFIX_OP 
      { if not (IsValidPrefixOperatorDefinitionName $1) then 
            reportParseErrorAt (lhs parseState) (FSComp.SR.parsInvalidPrefixOperatorDefinition());
        $1 }

  | INFIX_STAR_STAR_OP  { $1 }

  | INFIX_COMPARE_OP { $1 }

  | INFIX_AT_HAT_OP  { $1 }

  | INFIX_BAR_OP  { $1 }

  | INFIX_AMP_OP { $1 }

  | PLUS_MINUS_OP  { $1 }

  | INFIX_STAR_DIV_MOD_OP { $1 }

  | DOLLAR { "$" }

  | ADJACENT_PREFIX_OP { $1 }

  | MINUS { "-" }

  | STAR { "*" }

  | EQUALS { "=" }

  | OR { "or" }

  | LESS { "<" }

  | GREATER { ">" }

  | QMARK { "?" }

  | AMP { "&" }

  | AMP_AMP { "&&" }

  | BAR_BAR { "||" }

  | COLON_EQUALS { ":=" }

  | FUNKY_OPERATOR_NAME 
      { if $1 <> ".[]"  && $1 <> ".()" && $1 <> ".()<-" then 
             deprecatedOperator (lhs parseState); 
        $1 }

  | PERCENT_OP { $1 }

  | DOT_DOT { ".." }

  | DOT_DOT DOT_DOT { ".. .." }

  | LQUOTE RQUOTE 
      { if $1 <> $2 then reportParseErrorAt (rhs parseState 1) (FSComp.SR.parsMismatchedQuotationName(fst $1));  
        fst $1 } 

/* One part of an active pattern name */
activePatternCaseName: 
  | IDENT 
      { if not (String.isUpper $1) then reportParseErrorAt (rhs parseState 1) (FSComp.SR.parsActivePatternCaseMustBeginWithUpperCase());  
        if ($1.IndexOf('|') <> -1) then reportParseErrorAt (rhs parseState 1) (FSComp.SR.parsActivePatternCaseContainsPipe());  
        $1 }

/* Multiple parts of an active pattern name */
activePatternCaseNames: 
  | BAR activePatternCaseName
      { [$2] }

  | activePatternCaseNames BAR activePatternCaseName
      { $3 :: $1 }

/* A single item that is an identifier or operator name */
identOrOp: 
  | ident  
     { $1 } 

  | opName 
     { $1 }

/* An A.B.C path ending in an identifier or operator name */
/* Note, only used in atomicPatternLongIdent */
pathOp: 
  | ident  
     { LongIdentWithDots([$1],[]) }

  | opName 
     { LongIdentWithDots([$1],[]) }

  | ident DOT pathOp 
     { let (LongIdentWithDots(lid,dotms)) = $3 in LongIdentWithDots($1 :: lid, rhs parseState 2 :: dotms) } 

  | ident DOT error  
     { (* silent recovery *) LongIdentWithDots([$1],[rhs parseState 2]) }  


/* nameop is identOrOp not used as part of a path */
nameop: 
  | identOrOp  { $1 } 

topSeparator: 
  | SEMICOLON { } 
  | SEMICOLON_SEMICOLON { }
  | OBLOCKSEP { }  

topSeparators: 
  | topSeparator                     { } 
  | topSeparator topSeparators { }

opt_topSeparators: 
  | topSeparator opt_topSeparators { }
  | /* EMPTY */                    { } 

/* Seprators in either #light or non-#light */
seps: 
  | OBLOCKSEP { } 
  | SEMICOLON { }
  | OBLOCKSEP SEMICOLON { }
  | SEMICOLON OBLOCKSEP { }

/* An 'end' that's optional only in #light, where an ODECLEND gets inserted, and explicit 'end's get converted to OEND */
declEnd: 
  | ODECLEND 
      { } 
  | OEND 
      {   }
  | END 
      { } 

/* An 'end' that's optional in both #light and non-#light */
opt_declEnd: 
  | ODECLEND 
      {} 
  | OEND 
      { } 
  | END 
      {} 
  | /* EMPTY */    
      {} 

opt_ODECLEND: 
  | ODECLEND    { } 
  | /* EMPTY */ { }

deprecated_opt_equals: 
  | EQUALS      { deprecatedWithError (FSComp.SR.parsNoEqualShouldFollowNamespace()) (lhs parseState); () } 
  | /* EMPTY */ {  }

opt_OBLOCKSEP: 
  | OBLOCKSEP   { }
  | /* EMPTY */ { } 

opt_seps: 
  | seps        { }
  | /* EMPTY */ { } 

opt_rec: 
  | REC         { true }
  | /* EMPTY */ { false } 

opt_bar: 
  | BAR         { } 
  | /* EMPTY */ { } 

opt_inline: 
  | INLINE      { true } 
  | /* EMPTY */ { false }

opt_mutable: 
  | MUTABLE     { true } 
  | /* EMPTY */ { false }

/* A 'do' token in either #light or non-#light */
doToken: 
  | DO  { }
  | ODO { }

doneDeclEnd: 
  | DONE { }
  | ODECLEND { }  /* DONE gets thrown away by the lexfilter in favour of ODECLEND */

structOrBegin: 
  | STRUCT { mlCompatWarning (FSComp.SR.parsSyntaxModuleStructEndDeprecated()) (lhs parseState); }
  | BEGIN { } 

sigOrBegin: 
  | SIG { mlCompatWarning (FSComp.SR.parsSyntaxModuleSigEndDeprecated()) (lhs parseState); }
  | BEGIN { } 

colonOrEquals: 
  | COLON { mlCompatWarning (FSComp.SR.parsSyntaxModuleSigEndDeprecated()) (lhs parseState); }
  | EQUALS { } 

/* A literal string or a string fromm a keyword like __SOURCE_FILE__ */
stringOrKeywordString:
  | STRING { $1 }
  | KEYWORD_STRING { $1 }

opt_HIGH_PRECEDENCE_APP:
  | HIGH_PRECEDENCE_BRACK_APP { }
  | HIGH_PRECEDENCE_PAREN_APP { }
  | /* EMPTY */   { }

opt_HIGH_PRECEDENCE_TYAPP:
  | HIGH_PRECEDENCE_TYAPP { }
  | /* EMPTY */   { }

/* A 'type' keyword */
typeKeyword:
  | TYPE_COMING_SOON typeKeyword { }
  | TYPE_IS_HERE { }
  | TYPE { }

/* A 'module' keyword */
moduleKeyword:
  | MODULE_COMING_SOON moduleKeyword { }
  | MODULE_IS_HERE { }
  | MODULE { }

rbrace:
  | RBRACE_COMING_SOON rbrace { }
  | RBRACE_IS_HERE { }
  | RBRACE { }

bar_rbrace:
  | BAR_RBRACE { }

rparen:
  | RPAREN_COMING_SOON rparen { }
  | RPAREN_IS_HERE { }
  | RPAREN { }

oblockend:
  | OBLOCKEND_COMING_SOON oblockend { }
  | OBLOCKEND_IS_HERE { }
  | OBLOCKEND { }

ends_other_than_rparen_coming_soon_or_recover:
  | TYPE_COMING_SOON { false }
  | MODULE_COMING_SOON { false }
  | RBRACE_COMING_SOON { false }
  | OBLOCKEND_COMING_SOON { false }
  | recover { $1 }

ends_coming_soon_or_recover:
  | TYPE_COMING_SOON { false }
  | MODULE_COMING_SOON { false }
  | RBRACE_COMING_SOON { false }
  | RPAREN_COMING_SOON { false }
  | OBLOCKEND_COMING_SOON { false }
  | recover { $1 }<|MERGE_RESOLUTION|>--- conflicted
+++ resolved
@@ -3834,13 +3834,8 @@
 
   | LPAREN parenExprBody ends_other_than_rparen_coming_soon_or_recover
       { if not $3 then reportParseErrorAt (rhs parseState 1) (FSComp.SR.parsUnmatchedParen())
-<<<<<<< HEAD
-        let lhsm = unionRangeWithPos (rhs parseState 1) (rhs parseState 3).Start
+        let lhsm = unionRangeWithPos (rhs parseState 1) (rhs parseState 2).End
         SynExpr.Paren (exprFromParseError ($2 lhsm), rhs parseState 1, None, lhsm) }
-=======
-        let lhsm = unionRangeWithPos (rhs parseState 1) (rhs parseState 2).End
-        SynExpr.Paren(exprFromParseError ($2 lhsm), rhs parseState 1, None, lhsm) }
->>>>>>> b1caf776
 
   | LPAREN error rparen 
       { // silent recovery
