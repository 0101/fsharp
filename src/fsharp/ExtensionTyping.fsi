// Copyright (c) Microsoft Corporation.  All Rights Reserved.  See License.txt in the project root for license information.

// Extension typing, validation of extension types, etc.

namespace rec FSharp.Compiler

#if !NO_TYPEPROVIDERS

open System
open System.Collections.Concurrent
open System.Collections.Generic
open Internal.Utilities.Library
open FSharp.Core.CompilerServices
open FSharp.Compiler.AbstractIL.IL
open FSharp.Compiler.Text

module internal ExtensionTyping =

    type TypeProviderDesignation = TypeProviderDesignation of string

    /// Raised when a type provider has thrown an exception.
    exception ProvidedTypeResolution of range * exn

    /// Raised when an type provider has thrown an exception.
    exception ProvidedTypeResolutionNoRange of exn

    /// Get the list of relative paths searched for type provider design-time components
    val toolingCompatiblePaths: unit -> string list

    /// Carries information about the type provider resolution environment.
    type ResolutionEnvironment =
        { /// The folder from which an extension provider is resolving from. This is typically the project folder.
          resolutionFolder: string

          /// Output file name
          outputFile: string option

          /// Whether or not the --showextensionresolution flag was supplied to the compiler.
          showResolutionMessages: bool

          /// All referenced assemblies, including the type provider itself, and possibly other type providers.
          referencedAssemblies: string []

          /// The folder for temporary files
          temporaryFolder: string }

    /// Find and instantiate the set of ITypeProvider components for the given assembly reference
    val GetTypeProvidersOfAssembly:
        runtimeAssemblyFilename: string *
        ilScopeRefOfRuntimeAssembly: ILScopeRef *
        designTimeName: string *
        resolutionEnvironment: ResolutionEnvironment *
        isInvalidationSupported: bool *
        isInteractive: bool *
        systemRuntimeContainsType: (string -> bool) *
        systemRuntimeAssemblyVersion: Version *
        compilerToolPaths: string list *
        range ->
            Tainted<ITypeProvider> list

    /// Given an extension type resolver, supply a human-readable name suitable for error messages.
    val DisplayNameOfTypeProvider: Tainted<ITypeProvider> * range -> string

    /// The context used to interpret information in the closure of System.Type, System.MethodInfo and other
    /// info objects coming from the type provider.
    ///
    /// At the moment this is the "Type --> ILTypeRef" and "Type --> Tycon" remapping
    /// context for generated types (it is empty for erased types). This is computed from
    /// while processing the [<Generate>] declaration related to the type.
    ///
    /// Immutable (after type generation for a [<Generate>] declaration populates the dictionaries).
    ///
    /// The 'obj' values are all TyconRef, but obj is used due to a forward reference being required. Not particularly
    /// pleasant, but better than intertwining the whole "ProvidedType" with the TAST structure.
    [<Sealed>]
    type ProvidedTypeContext =

        member TryGetILTypeRef: ProvidedType -> ILTypeRef option

        member TryGetTyconRef: ProvidedType -> obj option

        static member Empty: ProvidedTypeContext

        static member Create:
            ConcurrentDictionary<ProvidedType, ILTypeRef> * ConcurrentDictionary<ProvidedType, obj (* TyconRef *) > ->
                ProvidedTypeContext

        member GetDictionaries:
            unit ->
                ConcurrentDictionary<ProvidedType, ILTypeRef> * ConcurrentDictionary<ProvidedType, obj (* TyconRef *) >

        /// Map the TyconRef objects, if any
        member RemapTyconRefs: (obj -> obj) -> ProvidedTypeContext

<<<<<<< HEAD
    [<Sealed; Class>] 
#if NO_CHECKNULLS
    [<AllowNullLiteral>]
#endif
=======
    [<AllowNullLiteral; Sealed; Class>]
>>>>>>> f5e74287
    type ProvidedType =
        inherit ProvidedMemberInfo
        member IsSuppressRelocate: bool
        member IsErased: bool
        member IsGenericType: bool
        member Namespace: string
        member FullName: string
        member IsArray: bool
        member GetInterfaces: unit -> ProvidedType []
        member Assembly: ProvidedAssembly
        member BaseType: ProvidedType MaybeNull
        member GetNestedType: string -> ProvidedType
        member GetNestedTypes: unit -> ProvidedType []
        member GetAllNestedTypes: unit -> ProvidedType []
        member GetMethods: unit -> ProvidedMethodInfo []
        member GetFields: unit -> ProvidedFieldInfo []
        member GetField: string -> ProvidedFieldInfo
        member GetProperties: unit -> ProvidedPropertyInfo []
        member GetProperty: string -> ProvidedPropertyInfo
        member GetEvents: unit -> ProvidedEventInfo []
        member GetEvent: string -> ProvidedEventInfo
        member GetConstructors: unit -> ProvidedConstructorInfo []
        member GetStaticParameters: ITypeProvider -> ProvidedParameterInfo []
        member GetGenericTypeDefinition: unit -> ProvidedType
        member IsVoid: bool
        member IsGenericParameter: bool
        member IsValueType: bool
        member IsByRef: bool
        member IsPointer: bool
        member IsEnum: bool
        member IsInterface: bool
        member IsClass: bool
        member IsMeasure: bool
        member IsSealed: bool
        member IsAbstract: bool
        member IsPublic: bool
        member IsNestedPublic: bool
        member GenericParameterPosition: int
        member GetElementType: unit -> ProvidedType
        member GetGenericArguments: unit -> ProvidedType []
        member GetArrayRank: unit -> int
        member RawSystemType: Type
        member GetEnumUnderlyingType: unit -> ProvidedType
        member MakePointerType: unit -> ProvidedType
        member MakeByRefType: unit -> ProvidedType
        member MakeArrayType: unit -> ProvidedType
        member MakeArrayType: rank: int -> ProvidedType
        member MakeGenericType: args: ProvidedType [] -> ProvidedType
        member AsProvidedVar: name: string -> ProvidedVar
        static member Void: ProvidedType
        static member CreateNoContext: Type -> ProvidedType
        member TryGetILTypeRef: unit -> ILTypeRef option
        member TryGetTyconRef: unit -> obj option
        static member ApplyContext: ProvidedType * ProvidedTypeContext -> ProvidedType
        member Context: ProvidedTypeContext
        interface IProvidedCustomAttributeProvider
        static member TaintedEquals: Tainted<ProvidedType> * Tainted<ProvidedType> -> bool

<<<<<<< HEAD
#if NO_CHECKNULLS
    [<AllowNullLiteral>]
#endif
    type IProvidedCustomAttributeProvider =
        abstract GetHasTypeProviderEditorHideMethodsAttribute: provider:ITypeProvider -> bool
        abstract GetDefinitionLocationAttribute: provider:ITypeProvider -> (string * int * int) option 
        abstract GetXmlDocAttributes: provider:ITypeProvider -> string[]
        abstract GetAttributeConstructorArgs: provider:ITypeProvider * attribName:string -> (obj option list * (string * obj option) list) option
        
    [<Sealed; Class>] 
#if NO_CHECKNULLS
    [<AllowNullLiteral>]
#endif
    type ProvidedAssembly = 
=======
    [<AllowNullLiteral>]
    type IProvidedCustomAttributeProvider =
        abstract GetHasTypeProviderEditorHideMethodsAttribute: provider: ITypeProvider -> bool
        abstract GetDefinitionLocationAttribute: provider: ITypeProvider -> (string * int * int) option
        abstract GetXmlDocAttributes: provider: ITypeProvider -> string []
        abstract GetAttributeConstructorArgs:
            provider: ITypeProvider * attribName: string -> (obj option list * (string * obj option) list) option

    [<AllowNullLiteral; Sealed; Class>]
    type ProvidedAssembly =
>>>>>>> f5e74287
        member GetName: unit -> System.Reflection.AssemblyName
        member FullName: string
        member GetManifestModuleContents: ITypeProvider -> byte []
        member Handle: System.Reflection.Assembly

<<<<<<< HEAD
    [<AbstractClass>] 
#if NO_CHECKNULLS
    [<AllowNullLiteral>]
#endif
    type ProvidedMemberInfo = 
        member Name: string
        member DeclaringType: ProvidedType MaybeNull
        interface IProvidedCustomAttributeProvider 

    [<AbstractClass>] 
#if NO_CHECKNULLS
    [<AllowNullLiteral>]
#endif
    type ProvidedMethodBase = 
=======
    [<AllowNullLiteral; AbstractClass>]
    type ProvidedMemberInfo =
        member Name: string
        member DeclaringType: ProvidedType
        interface IProvidedCustomAttributeProvider

    [<AllowNullLiteral; AbstractClass>]
    type ProvidedMethodBase =
>>>>>>> f5e74287
        inherit ProvidedMemberInfo
        member IsGenericMethod: bool
        member IsStatic: bool
        member IsFamily: bool
        member IsFamilyAndAssembly: bool
        member IsFamilyOrAssembly: bool
        member IsVirtual: bool
        member IsFinal: bool
        member IsPublic: bool
        member IsAbstract: bool
        member IsHideBySig: bool
        member IsConstructor: bool
        member GetParameters: unit -> ProvidedParameterInfo []
        member GetGenericArguments: unit -> ProvidedType []
        member GetStaticParametersForMethod: ITypeProvider -> ProvidedParameterInfo []
        static member TaintedGetHashCode: Tainted<ProvidedMethodBase> -> int
        static member TaintedEquals: Tainted<ProvidedMethodBase> * Tainted<ProvidedMethodBase> -> bool

<<<<<<< HEAD
    [<Sealed; Class>] 
#if NO_CHECKNULLS
    [<AllowNullLiteral>]
#endif
    type ProvidedMethodInfo = 
=======
    [<AllowNullLiteral; Sealed; Class>]
    type ProvidedMethodInfo =
>>>>>>> f5e74287
        inherit ProvidedMethodBase
        member ReturnType: ProvidedType
        member MetadataToken: int

<<<<<<< HEAD
    [<Sealed; Class>] 
#if NO_CHECKNULLS
    [<AllowNullLiteral>]
#endif
    type ProvidedParameterInfo = 
=======
    [<AllowNullLiteral; Sealed; Class>]
    type ProvidedParameterInfo =
>>>>>>> f5e74287
        member Name: string
        member ParameterType: ProvidedType
        member IsIn: bool
        member IsOut: bool
        member IsOptional: bool
        member RawDefaultValue: obj
        member HasDefaultValue: bool
        interface IProvidedCustomAttributeProvider

<<<<<<< HEAD
    [<Sealed; Class>] 
#if NO_CHECKNULLS
    [<AllowNullLiteral>]
#endif
    type ProvidedFieldInfo = 
=======
    [<AllowNullLiteral; Class; Sealed>]
    type ProvidedFieldInfo =
>>>>>>> f5e74287
        inherit ProvidedMemberInfo
        member IsInitOnly: bool
        member IsStatic: bool
        member IsSpecialName: bool
        member IsLiteral: bool
        member GetRawConstantValue: unit -> obj
        member FieldType: ProvidedType
        member IsPublic: bool
        member IsFamily: bool
        member IsFamilyAndAssembly: bool
        member IsFamilyOrAssembly: bool
        member IsPrivate: bool
        static member TaintedEquals: Tainted<ProvidedFieldInfo> * Tainted<ProvidedFieldInfo> -> bool

<<<<<<< HEAD
    [<Sealed; Class>] 
#if NO_CHECKNULLS
    [<AllowNullLiteral>]
#endif
    type ProvidedPropertyInfo = 
=======
    [<AllowNullLiteral; Class; Sealed>]
    type ProvidedPropertyInfo =
>>>>>>> f5e74287
        inherit ProvidedMemberInfo
        member GetGetMethod: unit -> ProvidedMethodInfo
        member GetSetMethod: unit -> ProvidedMethodInfo
        member GetIndexParameters: unit -> ProvidedParameterInfo []
        member CanRead: bool
        member CanWrite: bool
        member PropertyType: ProvidedType
        static member TaintedGetHashCode: Tainted<ProvidedPropertyInfo> -> int
        static member TaintedEquals: Tainted<ProvidedPropertyInfo> * Tainted<ProvidedPropertyInfo> -> bool

<<<<<<< HEAD
    [<Sealed; Class>] 
#if NO_CHECKNULLS
    [<AllowNullLiteral>]
#endif
    type ProvidedEventInfo = 
=======
    [<AllowNullLiteral; Class; Sealed>]
    type ProvidedEventInfo =
>>>>>>> f5e74287
        inherit ProvidedMemberInfo
        member GetAddMethod: unit -> ProvidedMethodInfo
        member GetRemoveMethod: unit -> ProvidedMethodInfo
        member EventHandlerType: ProvidedType
        static member TaintedGetHashCode: Tainted<ProvidedEventInfo> -> int
        static member TaintedEquals: Tainted<ProvidedEventInfo> * Tainted<ProvidedEventInfo> -> bool

<<<<<<< HEAD
    [<Sealed; Class>] 
#if NO_CHECKNULLS
    [<AllowNullLiteral>]
#endif
    type ProvidedConstructorInfo = 
=======
    [<AllowNullLiteral; Class; Sealed>]
    type ProvidedConstructorInfo =
>>>>>>> f5e74287
        inherit ProvidedMethodBase

    type ProvidedExprType =
        | ProvidedNewArrayExpr of ProvidedType * ProvidedExpr []
#if PROVIDED_ADDRESS_OF
        | ProvidedAddressOfExpr of ProvidedExpr
#endif
        | ProvidedNewObjectExpr of ProvidedConstructorInfo * ProvidedExpr []
        | ProvidedWhileLoopExpr of ProvidedExpr * ProvidedExpr
        | ProvidedNewDelegateExpr of ProvidedType * ProvidedVar [] * ProvidedExpr
        | ProvidedForIntegerRangeLoopExpr of ProvidedVar * ProvidedExpr * ProvidedExpr * ProvidedExpr
        | ProvidedSequentialExpr of ProvidedExpr * ProvidedExpr
        | ProvidedTryWithExpr of ProvidedExpr * ProvidedVar * ProvidedExpr * ProvidedVar * ProvidedExpr
        | ProvidedTryFinallyExpr of ProvidedExpr * ProvidedExpr
        | ProvidedLambdaExpr of ProvidedVar * ProvidedExpr
        | ProvidedCallExpr of ProvidedExpr option * ProvidedMethodInfo * ProvidedExpr []
        | ProvidedConstantExpr of obj * ProvidedType
        | ProvidedDefaultExpr of ProvidedType
        | ProvidedNewTupleExpr of ProvidedExpr []
        | ProvidedTupleGetExpr of ProvidedExpr * int
        | ProvidedTypeAsExpr of ProvidedExpr * ProvidedType
        | ProvidedTypeTestExpr of ProvidedExpr * ProvidedType
        | ProvidedLetExpr of ProvidedVar * ProvidedExpr * ProvidedExpr
        | ProvidedVarSetExpr of ProvidedVar * ProvidedExpr
        | ProvidedIfThenElseExpr of ProvidedExpr * ProvidedExpr * ProvidedExpr
        | ProvidedVarExpr of ProvidedVar
<<<<<<< HEAD
        
    [<RequireQualifiedAccess; Sealed; Class>] 
#if NO_CHECKNULLS
    [<AllowNullLiteral>]
#endif
=======

    [<RequireQualifiedAccess; Class; Sealed; AllowNullLiteral>]
>>>>>>> f5e74287
    type ProvidedExpr =
        member Type: ProvidedType
        /// Convert the expression to a string for diagnostics
        member UnderlyingExpressionString: string
        member GetExprType: unit -> ProvidedExprType option

    [<RequireQualifiedAccess; Sealed; Class>] 
#if NO_CHECKNULLS
    [<AllowNullLiteral>]
#endif
    type ProvidedVar =
        member Type: ProvidedType
        member Name: string
        member IsMutable: bool
        override Equals: obj -> bool
        override GetHashCode: unit -> int

    /// Get the provided expression for a particular use of a method.
    val GetInvokerExpression: ITypeProvider * ProvidedMethodBase * ProvidedVar [] -> ProvidedExpr

    /// Validate that the given provided type meets some of the rules for F# provided types
    val ValidateProvidedTypeAfterStaticInstantiation:
        range * Tainted<ProvidedType> * expectedPath: string [] * expectedName: string -> unit

    /// Try to apply a provided type to the given static arguments. If successful also return a function
    /// to check the type name is as expected (this function is called by the caller of TryApplyProvidedType
    /// after other checks are made).
    val TryApplyProvidedType:
        typeBeforeArguments: Tainted<ProvidedType> *
        optGeneratedTypePath: string list option *
        staticArgs: obj [] *
        range ->
            (Tainted<ProvidedType> * (unit -> unit)) option

    /// Try to apply a provided method to the given static arguments.
    val TryApplyProvidedMethod:
        methBeforeArgs: Tainted<ProvidedMethodBase> * staticArgs: obj [] * range -> Tainted<ProvidedMethodBase> option

    /// Try to resolve a type in the given extension type resolver
    val TryResolveProvidedType:
        Tainted<ITypeProvider> * range * string [] * typeName: string -> Tainted<ProvidedType> option

    /// Try to resolve a type in the given extension type resolver
    val TryLinkProvidedType:
        Tainted<ITypeProvider> * string [] * typeLogicalName: string * range: range -> Tainted<ProvidedType> option

    /// Get the parts of a .NET namespace. Special rules: null means global, empty is not allowed.
    val GetProvidedNamespaceAsPath: range * Tainted<ITypeProvider> * string -> string list

    /// Decompose the enclosing name of a type (including any class nestings) into a list of parts.
    /// e.g. System.Object -> ["System"; "Object"]
    val GetFSharpPathToProvidedType: Tainted<ProvidedType> * range: range -> string list

    /// Get the ILTypeRef for the provided type (including for nested types). Take into account
    /// any type relocations or static linking for generated types.
    val GetILTypeRefOfProvidedType: Tainted<ProvidedType> * range: range -> ILTypeRef

    /// Get the ILTypeRef for the provided type (including for nested types). Do not take into account
    /// any type relocations or static linking for generated types.
    val GetOriginalILTypeRefOfProvidedType: Tainted<ProvidedType> * range: range -> ILTypeRef

    /// Represents the remapping information for a generated provided type and its nested types.
    ///
    /// There is one overall tree for each root 'type X = ... type generation expr...' specification.
    type ProviderGeneratedType =
        | ProviderGeneratedType of ilOrigTyRef: ILTypeRef * ilRenamedTyRef: ILTypeRef * ProviderGeneratedType list

    /// The table of information recording remappings from type names in the provided assembly to type
    /// names in the statically linked, embedded assembly, plus what types are nested in side what types.
    type ProvidedAssemblyStaticLinkingMap =
        { /// The table of remappings from type names in the provided assembly to type
          /// names in the statically linked, embedded assembly.
          ILTypeMap: Dictionary<ILTypeRef, ILTypeRef> }

        /// Create a new static linking map, ready to populate with data.
        static member CreateNew: unit -> ProvidedAssemblyStaticLinkingMap

    /// Check if this is a direct reference to a non-embedded generated type. This is not permitted at any name resolution.
    /// We check by seeing if the type is absent from the remapping context.
    val IsGeneratedTypeDirectReference: Tainted<ProvidedType> * range -> bool

#endif<|MERGE_RESOLUTION|>--- conflicted
+++ resolved
@@ -92,14 +92,10 @@
         /// Map the TyconRef objects, if any
         member RemapTyconRefs: (obj -> obj) -> ProvidedTypeContext
 
-<<<<<<< HEAD
-    [<Sealed; Class>] 
-#if NO_CHECKNULLS
-    [<AllowNullLiteral>]
-#endif
-=======
-    [<AllowNullLiteral; Sealed; Class>]
->>>>>>> f5e74287
+    [<Sealed; Class>] 
+#if NO_CHECKNULLS
+    [<AllowNullLiteral>]
+#endif
     type ProvidedType =
         inherit ProvidedMemberInfo
         member IsSuppressRelocate: bool
@@ -158,7 +154,6 @@
         interface IProvidedCustomAttributeProvider
         static member TaintedEquals: Tainted<ProvidedType> * Tainted<ProvidedType> -> bool
 
-<<<<<<< HEAD
 #if NO_CHECKNULLS
     [<AllowNullLiteral>]
 #endif
@@ -173,24 +168,11 @@
     [<AllowNullLiteral>]
 #endif
     type ProvidedAssembly = 
-=======
-    [<AllowNullLiteral>]
-    type IProvidedCustomAttributeProvider =
-        abstract GetHasTypeProviderEditorHideMethodsAttribute: provider: ITypeProvider -> bool
-        abstract GetDefinitionLocationAttribute: provider: ITypeProvider -> (string * int * int) option
-        abstract GetXmlDocAttributes: provider: ITypeProvider -> string []
-        abstract GetAttributeConstructorArgs:
-            provider: ITypeProvider * attribName: string -> (obj option list * (string * obj option) list) option
-
-    [<AllowNullLiteral; Sealed; Class>]
-    type ProvidedAssembly =
->>>>>>> f5e74287
         member GetName: unit -> System.Reflection.AssemblyName
         member FullName: string
         member GetManifestModuleContents: ITypeProvider -> byte []
         member Handle: System.Reflection.Assembly
 
-<<<<<<< HEAD
     [<AbstractClass>] 
 #if NO_CHECKNULLS
     [<AllowNullLiteral>]
@@ -205,16 +187,6 @@
     [<AllowNullLiteral>]
 #endif
     type ProvidedMethodBase = 
-=======
-    [<AllowNullLiteral; AbstractClass>]
-    type ProvidedMemberInfo =
-        member Name: string
-        member DeclaringType: ProvidedType
-        interface IProvidedCustomAttributeProvider
-
-    [<AllowNullLiteral; AbstractClass>]
-    type ProvidedMethodBase =
->>>>>>> f5e74287
         inherit ProvidedMemberInfo
         member IsGenericMethod: bool
         member IsStatic: bool
@@ -233,30 +205,20 @@
         static member TaintedGetHashCode: Tainted<ProvidedMethodBase> -> int
         static member TaintedEquals: Tainted<ProvidedMethodBase> * Tainted<ProvidedMethodBase> -> bool
 
-<<<<<<< HEAD
     [<Sealed; Class>] 
 #if NO_CHECKNULLS
     [<AllowNullLiteral>]
 #endif
     type ProvidedMethodInfo = 
-=======
-    [<AllowNullLiteral; Sealed; Class>]
-    type ProvidedMethodInfo =
->>>>>>> f5e74287
         inherit ProvidedMethodBase
         member ReturnType: ProvidedType
         member MetadataToken: int
 
-<<<<<<< HEAD
     [<Sealed; Class>] 
 #if NO_CHECKNULLS
     [<AllowNullLiteral>]
 #endif
     type ProvidedParameterInfo = 
-=======
-    [<AllowNullLiteral; Sealed; Class>]
-    type ProvidedParameterInfo =
->>>>>>> f5e74287
         member Name: string
         member ParameterType: ProvidedType
         member IsIn: bool
@@ -266,16 +228,11 @@
         member HasDefaultValue: bool
         interface IProvidedCustomAttributeProvider
 
-<<<<<<< HEAD
     [<Sealed; Class>] 
 #if NO_CHECKNULLS
     [<AllowNullLiteral>]
 #endif
     type ProvidedFieldInfo = 
-=======
-    [<AllowNullLiteral; Class; Sealed>]
-    type ProvidedFieldInfo =
->>>>>>> f5e74287
         inherit ProvidedMemberInfo
         member IsInitOnly: bool
         member IsStatic: bool
@@ -290,16 +247,11 @@
         member IsPrivate: bool
         static member TaintedEquals: Tainted<ProvidedFieldInfo> * Tainted<ProvidedFieldInfo> -> bool
 
-<<<<<<< HEAD
     [<Sealed; Class>] 
 #if NO_CHECKNULLS
     [<AllowNullLiteral>]
 #endif
     type ProvidedPropertyInfo = 
-=======
-    [<AllowNullLiteral; Class; Sealed>]
-    type ProvidedPropertyInfo =
->>>>>>> f5e74287
         inherit ProvidedMemberInfo
         member GetGetMethod: unit -> ProvidedMethodInfo
         member GetSetMethod: unit -> ProvidedMethodInfo
@@ -310,16 +262,11 @@
         static member TaintedGetHashCode: Tainted<ProvidedPropertyInfo> -> int
         static member TaintedEquals: Tainted<ProvidedPropertyInfo> * Tainted<ProvidedPropertyInfo> -> bool
 
-<<<<<<< HEAD
     [<Sealed; Class>] 
 #if NO_CHECKNULLS
     [<AllowNullLiteral>]
 #endif
     type ProvidedEventInfo = 
-=======
-    [<AllowNullLiteral; Class; Sealed>]
-    type ProvidedEventInfo =
->>>>>>> f5e74287
         inherit ProvidedMemberInfo
         member GetAddMethod: unit -> ProvidedMethodInfo
         member GetRemoveMethod: unit -> ProvidedMethodInfo
@@ -327,16 +274,11 @@
         static member TaintedGetHashCode: Tainted<ProvidedEventInfo> -> int
         static member TaintedEquals: Tainted<ProvidedEventInfo> * Tainted<ProvidedEventInfo> -> bool
 
-<<<<<<< HEAD
     [<Sealed; Class>] 
 #if NO_CHECKNULLS
     [<AllowNullLiteral>]
 #endif
     type ProvidedConstructorInfo = 
-=======
-    [<AllowNullLiteral; Class; Sealed>]
-    type ProvidedConstructorInfo =
->>>>>>> f5e74287
         inherit ProvidedMethodBase
 
     type ProvidedExprType =
@@ -363,16 +305,11 @@
         | ProvidedVarSetExpr of ProvidedVar * ProvidedExpr
         | ProvidedIfThenElseExpr of ProvidedExpr * ProvidedExpr * ProvidedExpr
         | ProvidedVarExpr of ProvidedVar
-<<<<<<< HEAD
         
     [<RequireQualifiedAccess; Sealed; Class>] 
 #if NO_CHECKNULLS
     [<AllowNullLiteral>]
 #endif
-=======
-
-    [<RequireQualifiedAccess; Class; Sealed; AllowNullLiteral>]
->>>>>>> f5e74287
     type ProvidedExpr =
         member Type: ProvidedType
         /// Convert the expression to a string for diagnostics
