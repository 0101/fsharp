--- conflicted
+++ resolved
@@ -539,12 +539,8 @@
             Construct.NewRecdField true (Some v) id false thisTy false false [] attrs doc vis false
       
     let TcEnumDecls (cenv: cenv) env parent thisTy enumCases =
-<<<<<<< HEAD
-        let fieldTy = NewInferenceType cenv.g
-=======
         let g = cenv.g
         let fieldTy = NewInferenceType g
->>>>>>> 709c50aa
         let enumCases' = enumCases |> List.map (TcEnumDecl cenv env parent thisTy fieldTy) |> CheckDuplicates (fun f -> f.Id) "enum element"
         fieldTy, enumCases'
 
@@ -776,15 +772,11 @@
         // just a type variable. The type and typars get fixed-up after inference 
         let ctorValScheme, ctorVal = 
             let argty = mkRefTupledTy g (typesOfVals ctorArgs)
+
             // Initial type has known information 
-<<<<<<< HEAD
-            let ctorTy = mkFunTy cenv.g argty objTy    
-            // REVIEW: no attributes can currently be specified for the implicit constructor 
-=======
             let ctorTy = mkFunTy g argty objTy    
 
             // NOTE: no attributes can currently be specified for the implicit constructor 
->>>>>>> 709c50aa
             let attribs = TcAttributes cenv env (AttributeTargets.Constructor ||| AttributeTargets.Method) attrs
             let memberFlags = CtorMemberFlags SynMemberFlagsTrivia.Zero
                                   
@@ -811,11 +803,7 @@
             lazy 
                (let cctorArgs = [ fst(mkCompGenLocal m "unitVar" g.unit_ty) ]
 
-<<<<<<< HEAD
-                let cctorTy = mkFunTy cenv.g cenv.g.unit_ty cenv.g.unit_ty
-=======
                 let cctorTy = mkFunTy g g.unit_ty g.unit_ty
->>>>>>> 709c50aa
                 let valSynData = SynValInfo([[]], SynInfo.unnamedRetVal)
                 let id = ident ("cctor", m)
                 CheckForNonAbstractInterface ModuleOrMemberBinding tcref (ClassCtorMemberFlags SynMemberFlagsTrivia.Zero) id.idRange
@@ -1003,11 +991,7 @@
                         if isStatic then 
                             tauTy, topValInfo 
                         else 
-<<<<<<< HEAD
-                            let tauTy = mkFunTy cenv.g ctorInfo.InstanceCtorThisVal.Type v.TauType
-=======
                             let tauTy = mkFunTy g ctorInfo.InstanceCtorThisVal.Type v.TauType
->>>>>>> 709c50aa
                             let (ValReprInfo(tpNames, args, ret)) = topValInfo
                             let topValInfo = ValReprInfo(tpNames, ValReprInfo.selfMetadata :: args, ret)
                             tauTy, topValInfo
