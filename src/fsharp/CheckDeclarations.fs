--- conflicted
+++ resolved
@@ -5797,15 +5797,11 @@
 
  let infoReader = InfoReader(g, amap)
 
-<<<<<<< HEAD
- eventually {
+ cancellable {
     let envinner, mtypeAcc = MakeInitialEnv env 
 
     let tcVal = LightweightTcValForUsingInBuildMethodCall g envinner.TraitContext
     
-=======
- cancellable {
->>>>>>> 200af477
     let cenv = 
         cenv.Create (g, isScript, niceNameGen, amap, topCcu, false, Option.isSome rootSigOpt,
             conditionalDefines, tcSink, tcVal, isInternalTestSpanStackReferring,
@@ -5909,15 +5905,11 @@
 
 /// Check an entire signature file
 let TypeCheckOneSigFile (g, niceNameGen, amap, topCcu, checkForErrors, conditionalDefines, tcSink, isInternalTestSpanStackReferring) tcEnv (ParsedSigFileInput (_, qualNameOfFile, _, _, sigFileFrags)) = 
-<<<<<<< HEAD
- eventually {     
+ cancellable {     
     let envinner, mtypeAcc = MakeInitialEnv tcEnv 
 
     let tcVal = LightweightTcValForUsingInBuildMethodCall g envinner.TraitContext
 
-=======
- cancellable {     
->>>>>>> 200af477
     let cenv = 
         cenv.Create 
             (g, false, niceNameGen, amap, topCcu, true, false, conditionalDefines, tcSink,
