﻿// Copyright (c) Microsoft Corporation. All Rights Reserved. See License.txt in the project root for license information.

module internal FSharp.Compiler.CheckDeclarations

open System
open System.Collections.Generic

open Internal.Utilities.Collections
open Internal.Utilities.Library
open Internal.Utilities.Library.Extras
open Internal.Utilities.Library.ResultOrException
open FSharp.Compiler 
open FSharp.Compiler.AbstractIL.IL 
open FSharp.Compiler.AbstractIL.Diagnostics 
open FSharp.Compiler.AccessibilityLogic
open FSharp.Compiler.AttributeChecking
open FSharp.Compiler.CheckExpressions
open FSharp.Compiler.CheckComputationExpressions
open FSharp.Compiler.CompilerGlobalState
open FSharp.Compiler.ConstraintSolver
open FSharp.Compiler.ErrorLogger
open FSharp.Compiler.Features
open FSharp.Compiler.Infos
open FSharp.Compiler.InfoReader
open FSharp.Compiler.MethodOverrides
open FSharp.Compiler.NameResolution
open FSharp.Compiler.Syntax
open FSharp.Compiler.SyntaxTrivia
open FSharp.Compiler.Syntax.PrettyNaming
open FSharp.Compiler.SyntaxTreeOps
open FSharp.Compiler.Text
open FSharp.Compiler.Text.Range
open FSharp.Compiler.Xml
open FSharp.Compiler.TcGlobals
open FSharp.Compiler.TypedTree
open FSharp.Compiler.TypedTreeBasics
open FSharp.Compiler.TypedTreeOps
open FSharp.Compiler.TypeRelations

#if !NO_EXTENSIONTYPING
open FSharp.Compiler.ExtensionTyping
#endif

type cenv = TcFileState

let TcClassRewriteStackGuardDepth = StackGuard.GetDepthOption "TcClassRewrite"

//-------------------------------------------------------------------------
// Mutually recursive shapes
//------------------------------------------------------------------------- 

type MutRecDataForOpen = MutRecDataForOpen of SynOpenDeclTarget * range * appliedScope: range * OpenDeclaration list ref
type MutRecDataForModuleAbbrev = MutRecDataForModuleAbbrev of Ident * LongIdent * range

/// Represents the shape of a mutually recursive group of declarations including nested modules
[<RequireQualifiedAccess>]
type MutRecShape<'TypeData, 'LetsData, 'ModuleData> = 
    | Tycon of 'TypeData
    | Lets of 'LetsData
    | Module of 'ModuleData * MutRecShapes<'TypeData, 'LetsData, 'ModuleData> 
    | ModuleAbbrev of MutRecDataForModuleAbbrev
    | Open of MutRecDataForOpen

and MutRecShapes<'TypeData, 'LetsData, 'ModuleData> = MutRecShape<'TypeData, 'LetsData, 'ModuleData> list

//-------------------------------------------------------------------------
// Mutually recursive shapes
//------------------------------------------------------------------------- 

module MutRecShapes = 
   let rec map f1 f2 f3 x = 
       x |> List.map (function 
           | MutRecShape.Open a -> MutRecShape.Open a
           | MutRecShape.ModuleAbbrev b -> MutRecShape.ModuleAbbrev b
           | MutRecShape.Tycon a -> MutRecShape.Tycon (f1 a)
           | MutRecShape.Lets b -> MutRecShape.Lets (f2 b)
           | MutRecShape.Module (c, d) -> MutRecShape.Module (f3 c, map f1 f2 f3 d))

   let mapTycons f1 xs = map f1 id id xs
   let mapTyconsAndLets f1 f2 xs = map f1 f2 id xs
   let mapLets f2 xs = map id f2 id xs
   let mapModules f1 xs = map id id f1 xs

   let rec mapWithEnv fTycon fLets (env: 'Env) x = 
       x |> List.map (function 
           | MutRecShape.Open a -> MutRecShape.Open a
           | MutRecShape.ModuleAbbrev a -> MutRecShape.ModuleAbbrev a
           | MutRecShape.Tycon a -> MutRecShape.Tycon (fTycon env a)
           | MutRecShape.Lets b -> MutRecShape.Lets (fLets env b)
           | MutRecShape.Module ((c, env2), d) -> MutRecShape.Module ((c, env2), mapWithEnv fTycon fLets env2 d))

   let mapTyconsWithEnv f1 env xs = mapWithEnv f1 (fun _env x -> x) env xs

   let rec mapWithParent parent f1 f2 f3 xs = 
       xs |> List.map (function 
           | MutRecShape.Open a -> MutRecShape.Open a
           | MutRecShape.ModuleAbbrev a -> MutRecShape.ModuleAbbrev a
           | MutRecShape.Tycon a -> MutRecShape.Tycon (f2 parent a)
           | MutRecShape.Lets b -> MutRecShape.Lets (f3 parent b)
           | MutRecShape.Module (c, d) -> 
               let c2, parent2 = f1 parent c d
               MutRecShape.Module (c2, mapWithParent parent2 f1 f2 f3 d))

   let rec computeEnvs f1 f2 (env: 'Env) xs = 
       let env = f2 env xs
       env, 
       xs |> List.map (function 
           | MutRecShape.Open a -> MutRecShape.Open a
           | MutRecShape.ModuleAbbrev a -> MutRecShape.ModuleAbbrev a
           | MutRecShape.Tycon a -> MutRecShape.Tycon a
           | MutRecShape.Lets b -> MutRecShape.Lets b
           | MutRecShape.Module (c, ds) -> 
               let env2 = f1 env c
               let env3, ds2 = computeEnvs f1 f2 env2 ds
               MutRecShape.Module ((c, env3), ds2))

   let rec extendEnvs f1 (env: 'Env) xs = 
       let env = f1 env xs
       env, 
       xs |> List.map (function 
           | MutRecShape.Module ((c, env), ds) -> 
               let env2, ds2 = extendEnvs f1 env ds
               MutRecShape.Module ((c, env2), ds2)
           | x -> x)

   let dropEnvs xs = xs |> mapModules fst

   let rec expandTyconsWithEnv f1 env xs = 
       let preBinds, postBinds = 
           xs |> List.map (fun elem -> 
               match elem with 
               | MutRecShape.Tycon a -> f1 env a
               | _ -> [], [])
            |> List.unzip
       [MutRecShape.Lets (List.concat preBinds)] @ 
       (xs |> List.map (fun elem -> 
           match elem with 
           | MutRecShape.Module ((c, env2), d) -> MutRecShape.Module ((c, env2), expandTyconsWithEnv f1 env2 d)
           | _ -> elem)) @
       [MutRecShape.Lets (List.concat postBinds)] 

   let rec mapFoldWithEnv f1 z env xs = 
       (z, xs) ||> List.mapFold (fun z x ->
           match x with
           | MutRecShape.Module ((c, env2), ds) -> let ds2, z = mapFoldWithEnv f1 z env2 ds in MutRecShape.Module ((c, env2), ds2), z
           | _ -> let x2, z = f1 z env x in x2, z)


   let rec collectTycons x = 
       x |> List.collect (function 
           | MutRecShape.Tycon a -> [a]
           | MutRecShape.Module (_, d) -> collectTycons d
           | _ -> [])

   let topTycons x = 
       x |> List.choose (function MutRecShape.Tycon a -> Some a | _ -> None)

   let rec iter f1 f2 f3 f4 f5 x = 
       x |> List.iter (function 
           | MutRecShape.Tycon a -> f1 a
           | MutRecShape.Lets b -> f2 b
           | MutRecShape.Module (c, d) -> f3 c; iter f1 f2 f3 f4 f5 d
           | MutRecShape.Open a -> f4 a
           | MutRecShape.ModuleAbbrev a -> f5 a)

   let iterTycons f1 x = iter f1 ignore ignore ignore ignore x
   let iterTyconsAndLets f1 f2 x = iter f1 f2 ignore ignore ignore x
   let iterModules f1 x = iter ignore ignore f1 ignore ignore x

   let rec iterWithEnv f1 f2 f3 f4 env x = 
       x |> List.iter (function 
           | MutRecShape.Tycon a -> f1 env a
           | MutRecShape.Lets b -> f2 env b
           | MutRecShape.Module ((_, env), d) -> iterWithEnv f1 f2 f3 f4 env d
           | MutRecShape.Open a -> f3 env a
           | MutRecShape.ModuleAbbrev a -> f4 env a)

   let iterTyconsWithEnv f1 env xs = iterWithEnv f1 (fun _env _x -> ()) (fun _env _x -> ()) (fun _env _x -> ()) env xs


/// Indicates a declaration is contained in the given module 
let ModuleOrNamespaceContainerInfo modref = ContainerInfo(Parent modref, Some(MemberOrValContainerInfo(modref, None, None, NoSafeInitInfo, [])))

/// Indicates a declaration is contained in the given type definition in the given module 
let TyconContainerInfo (parent, tcref, declaredTyconTypars, safeInitInfo) = ContainerInfo(parent, Some(MemberOrValContainerInfo(tcref, None, None, safeInitInfo, declaredTyconTypars)))

type TyconBindingDefn = TyconBindingDefn of ContainerInfo * NewSlotsOK * DeclKind * SynMemberDefn * range

type MutRecSigsInitialData = MutRecShape<SynTypeDefnSig, SynValSig, SynComponentInfo> list
type MutRecDefnsInitialData = MutRecShape<SynTypeDefn, SynBinding list, SynComponentInfo> list

type MutRecDefnsPhase1DataForTycon = MutRecDefnsPhase1DataForTycon of SynComponentInfo * SynTypeDefnSimpleRepr * (SynType * range) list * preEstablishedHasDefaultCtor: bool * hasSelfReferentialCtor: bool * isAtOriginalTyconDefn: bool
type MutRecDefnsPhase1Data = MutRecShape<MutRecDefnsPhase1DataForTycon * SynMemberDefn list, RecDefnBindingInfo list, SynComponentInfo> list

type MutRecDefnsPhase2DataForTycon = MutRecDefnsPhase2DataForTycon of Tycon option * ParentRef * DeclKind * TyconRef * Val option * SafeInitData * Typars * SynMemberDefn list * range * NewSlotsOK * fixupFinalAttribs: (unit -> unit)
type MutRecDefnsPhase2DataForModule = MutRecDefnsPhase2DataForModule of ModuleOrNamespaceType ref * ModuleOrNamespace
type MutRecDefnsPhase2Data = MutRecShape<MutRecDefnsPhase2DataForTycon, RecDefnBindingInfo list, MutRecDefnsPhase2DataForModule * TcEnv> list

type MutRecDefnsPhase2InfoForTycon = MutRecDefnsPhase2InfoForTycon of Tycon option * TyconRef * Typars * DeclKind * TyconBindingDefn list * fixupFinalAttrs: (unit -> unit)
type MutRecDefnsPhase2Info = MutRecShape<MutRecDefnsPhase2InfoForTycon, RecDefnBindingInfo list, MutRecDefnsPhase2DataForModule * TcEnv> list

//-------------------------------------------------------------------------
// Helpers for TcEnv
//------------------------------------------------------------------------- 

/// Add an exception definition to TcEnv and report it to the sink
let AddLocalExnDefnAndReport tcSink scopem env (exnc: Tycon) =
    let env = { env with eNameResEnv = AddExceptionDeclsToNameEnv BulkAdd.No env.eNameResEnv (mkLocalEntityRef exnc) }
    // Also make VisualStudio think there is an identifier in scope at the range of the identifier text of its binding location
    CallEnvSink tcSink (exnc.Range, env.NameEnv, env.AccessRights)
    CallEnvSink tcSink (scopem, env.NameEnv, env.AccessRights)
    env
 
/// Add a list of type definitions to TcEnv
let AddLocalTyconRefs ownDefinition g amap m tcrefs env =
    if isNil tcrefs then env else
    { env with eNameResEnv = AddTyconRefsToNameEnv BulkAdd.No ownDefinition g amap env.eAccessRights m false env.eNameResEnv tcrefs }

/// Add a list of type definitions to TcEnv
let AddLocalTycons g amap m (tycons: Tycon list) env =
    if isNil tycons then env else
    env |> AddLocalTyconRefs false g amap m (List.map mkLocalTyconRef tycons) 

/// Add a list of type definitions to TcEnv and report them to the sink
let AddLocalTyconsAndReport tcSink scopem g amap m tycons env = 
    let env = AddLocalTycons g amap m tycons env
    CallEnvSink tcSink (scopem, env.NameEnv, env.eAccessRights)
    env

/// Add a "module X = ..." definition to the TcEnv 
let AddLocalSubModule g amap m env (modul: ModuleOrNamespace) =
    let env = { env with
                    eNameResEnv = AddModuleOrNamespaceRefToNameEnv g amap m false env.eAccessRights env.eNameResEnv (mkLocalModRef modul)
                    eUngeneralizableItems = addFreeItemOfModuleTy modul.ModuleOrNamespaceType env.eUngeneralizableItems }
    env
 
/// Add a "module X = ..." definition to the TcEnv and report it to the sink
let AddLocalSubModuleAndReport tcSink scopem g amap m env (modul: ModuleOrNamespace) =
    let env = AddLocalSubModule g amap m env modul 
    CallEnvSink tcSink (scopem, env.NameEnv, env.eAccessRights)
    env
 
/// Given an inferred module type, place that inside a namespace path implied by a "namespace X.Y.Z" definition
let BuildRootModuleType enclosingNamespacePath (cpath: CompilationPath) mtyp = 
    (enclosingNamespacePath, (cpath, (mtyp, []))) 
        ||> List.foldBack (fun id (cpath, (mtyp, mspecs)) ->
            let a, b = wrapModuleOrNamespaceTypeInNamespace id cpath.ParentCompPath mtyp 
            cpath.ParentCompPath, (a, b :: mspecs))
        |> fun (_, (mtyp, mspecs)) -> mtyp, List.rev mspecs
        
/// Given a resulting module expression, place that inside a namespace path implied by a "namespace X.Y.Z" definition
let BuildRootModuleExpr enclosingNamespacePath (cpath: CompilationPath) mexpr = 
    (enclosingNamespacePath, (cpath, mexpr)) 
        ||> List.foldBack (fun id (cpath, mexpr) -> (cpath.ParentCompPath, wrapModuleOrNamespaceExprInNamespace id cpath.ParentCompPath mexpr))
        |> snd

/// Try to take the "FSINNN" prefix off a namespace path
let TryStripPrefixPath (g: TcGlobals) (enclosingNamespacePath: Ident list) = 
    match enclosingNamespacePath with 
    | p :: rest when
        g.isInteractive &&
        not (isNil rest) &&
        p.idText.StartsWithOrdinal FsiDynamicModulePrefix && 
        p.idText.[FsiDynamicModulePrefix.Length..] |> String.forall Char.IsDigit 
        -> Some(p, rest)
    | _ -> None

/// Add a "module X = Y" local module abbreviation to the TcEnv 
let AddModuleAbbreviationAndReport tcSink scopem id modrefs env =
    let env = 
        if isNil modrefs then env else
        { env with eNameResEnv = AddModuleAbbrevToNameEnv id env.eNameResEnv modrefs }

    CallEnvSink tcSink (scopem, env.NameEnv, env.eAccessRights)
    let item = Item.ModuleOrNamespaces modrefs
    CallNameResolutionSink tcSink (id.idRange, env.NameEnv, item, emptyTyparInst, ItemOccurence.Use, env.AccessRights)
    env

/// Adjust the TcEnv to account for opening the set of modules or namespaces implied by an `open` declaration
let OpenModuleOrNamespaceRefs tcSink g amap scopem root env mvvs openDeclaration =
    let env =
        if isNil mvvs then env else
        { env with eNameResEnv = AddModuleOrNamespaceRefsContentsToNameEnv g amap env.eAccessRights scopem root env.eNameResEnv mvvs }
    CallEnvSink tcSink (scopem, env.NameEnv, env.eAccessRights)
    CallOpenDeclarationSink tcSink openDeclaration
    env

/// Adjust the TcEnv to account for opening a type implied by an `open type` declaration
let OpenTypeContent tcSink g amap scopem env (typ: TType) openDeclaration =
    let env =
        { env with eNameResEnv = AddTypeContentsToNameEnv g amap env.eAccessRights scopem env.eNameResEnv typ }
    CallEnvSink tcSink (scopem, env.NameEnv, env.eAccessRights)
    CallOpenDeclarationSink tcSink openDeclaration
    env

/// Adjust the TcEnv to account for a new root Ccu being available, e.g. a referenced assembly
let AddRootModuleOrNamespaceRefs g amap m env modrefs =
    if isNil modrefs then env else
    { env with eNameResEnv = AddModuleOrNamespaceRefsToNameEnv g amap m true env.eAccessRights env.eNameResEnv modrefs }

/// Adjust the TcEnv to make more things 'InternalsVisibleTo'
let addInternalsAccessibility env (ccu: CcuThunk) =
    let compPath = CompPath (ccu.ILScopeRef, [])    
    let eInternalsVisibleCompPaths = compPath :: env.eInternalsVisibleCompPaths
    { env with 
        eAccessRights = ComputeAccessRights env.eAccessPath eInternalsVisibleCompPaths env.eFamilyType // update this computed field
        eInternalsVisibleCompPaths = compPath :: env.eInternalsVisibleCompPaths }

/// Adjust the TcEnv to account for a new referenced assembly
let AddNonLocalCcu g amap scopem env assemblyName (ccu: CcuThunk, internalsVisibleToAttributes) = 

    let internalsVisible = 
        internalsVisibleToAttributes 
        |> List.exists (fun visibleTo ->             
            try
                System.Reflection.AssemblyName(visibleTo).Name = assemblyName                
            with e ->
                warning(InvalidInternalsVisibleToAssemblyName(visibleTo, ccu.FileName))
                false)

    let env = if internalsVisible then addInternalsAccessibility env ccu else env

    // Compute the top-rooted module or namespace references
    let modrefs = ccu.RootModulesAndNamespaces |> List.map (mkNonLocalCcuRootEntityRef ccu) 

    // Compute the top-rooted type definitions
    let tcrefs = ccu.RootTypeAndExceptionDefinitions |> List.map (mkNonLocalCcuRootEntityRef ccu) 
    let env = AddRootModuleOrNamespaceRefs g amap scopem env modrefs
    let env =
        if isNil tcrefs then env else
        { env with eNameResEnv = AddTyconRefsToNameEnv BulkAdd.Yes false g amap env.eAccessRights scopem true env.eNameResEnv tcrefs }
    env

/// Adjust the TcEnv to account for a fully processed "namespace" declaration in this file
let AddLocalRootModuleOrNamespace tcSink g amap scopem env (mtyp: ModuleOrNamespaceType) = 
    // Compute the top-rooted module or namespace references
    let modrefs = mtyp.ModuleAndNamespaceDefinitions |> List.map mkLocalModRef
    // Compute the top-rooted type definitions
    let tcrefs = mtyp.TypeAndExceptionDefinitions |> List.map mkLocalTyconRef
    let env = AddRootModuleOrNamespaceRefs g amap scopem env modrefs
    let env = { env with
                    eNameResEnv = if isNil tcrefs then env.eNameResEnv else AddTyconRefsToNameEnv BulkAdd.No false g amap env.eAccessRights scopem true env.eNameResEnv tcrefs
                    eUngeneralizableItems = addFreeItemOfModuleTy mtyp env.eUngeneralizableItems }
    CallEnvSink tcSink (scopem, env.NameEnv, env.eAccessRights)
    env

/// Inside "namespace X.Y.Z" there is an implicit open of "X.Y.Z"
let ImplicitlyOpenOwnNamespace tcSink g amap scopem enclosingNamespacePath (env: TcEnv) = 
    if isNil enclosingNamespacePath then 
        env
    else
        // For F# interactive, skip "FSI_0002" prefixes when determining the path to open implicitly
        let enclosingNamespacePathToOpen = 
            match TryStripPrefixPath g enclosingNamespacePath with 
            | Some(_, rest) -> rest
            | None -> enclosingNamespacePath

        match enclosingNamespacePathToOpen with
        | id :: rest ->
            let ad = env.AccessRights
            match ResolveLongIdentAsModuleOrNamespace tcSink ResultCollectionSettings.AllResults amap scopem true OpenQualified env.eNameResEnv ad id rest true with 
            | Result modrefs -> 
                let modrefs = List.map p23 modrefs
                let openTarget = SynOpenDeclTarget.ModuleOrNamespace(enclosingNamespacePathToOpen, scopem)
                let openDecl = OpenDeclaration.Create (openTarget, modrefs, [], scopem, true)
                OpenModuleOrNamespaceRefs tcSink g amap scopem false env modrefs openDecl
            | Exception _ -> env
        | _ -> env

//-------------------------------------------------------------------------
// Bind elements of data definitions for exceptions and types (fields, etc.)
//------------------------------------------------------------------------- 

exception NotUpperCaseConstructor of range

let CheckNamespaceModuleOrTypeName (g: TcGlobals) (id: Ident) = 
    // type names '[]' etc. are used in fslib
    if not g.compilingFslib && id.idText.IndexOfAny IllegalCharactersInTypeAndNamespaceNames <> -1 then 
        errorR(Error(FSComp.SR.tcInvalidNamespaceModuleTypeUnionName(), id.idRange))

let CheckDuplicates (idf: _ -> Ident) k elems = 
    elems |> List.iteri (fun i uc1 -> 
        elems |> List.iteri (fun j uc2 -> 
            let id1 = (idf uc1)
            let id2 = (idf uc2)
            if j > i && id1.idText = id2.idText then 
                errorR (Duplicate(k, id1.idText, id1.idRange))))
    elems


module TcRecdUnionAndEnumDeclarations =

    let CombineReprAccess parent vis = 
        match parent with 
        | ParentNone -> vis 
        | Parent tcref -> combineAccess vis tcref.TypeReprAccessibility

    let MakeRecdFieldSpec _cenv env parent (isStatic, konst, ty', attrsForProperty, attrsForField, id, nameGenerated, isMutable, vol, xmldoc, vis, m) =
        let vis, _ = ComputeAccessAndCompPath env None m vis None parent
        let vis = CombineReprAccess parent vis
        Construct.NewRecdField isStatic konst id nameGenerated ty' isMutable vol attrsForProperty attrsForField xmldoc vis false

    let TcFieldDecl (cenv: cenv) env parent isIncrClass tpenv (isStatic, synAttrs, id, nameGenerated, ty, isMutable, xmldoc, vis, m) =
        let g = cenv.g
        let attrs, _ = TcAttributesWithPossibleTargets false cenv env AttributeTargets.FieldDecl synAttrs
        let attrsForProperty, attrsForField = attrs |> List.partition (fun (attrTargets, _) -> (attrTargets &&& AttributeTargets.Property) <> enum 0) 
        let attrsForProperty = (List.map snd attrsForProperty) 
        let attrsForField = (List.map snd attrsForField)
        let ty', _ = TcTypeAndRecover cenv NoNewTypars CheckCxs ItemOccurence.UseInType env tpenv ty
        let zeroInit = HasFSharpAttribute g g.attrib_DefaultValueAttribute attrsForField
        let isVolatile = HasFSharpAttribute g g.attrib_VolatileFieldAttribute attrsForField
        
        let isThreadStatic = isThreadOrContextStatic g attrsForField
        if isThreadStatic && (not zeroInit || not isStatic) then 
            error(Error(FSComp.SR.tcThreadStaticAndContextStaticMustBeStatic(), m))

        if isVolatile then 
            error(Error(FSComp.SR.tcVolatileOnlyOnClassLetBindings(), m))

        if isIncrClass && (not zeroInit || not isMutable) then errorR(Error(FSComp.SR.tcUninitializedValFieldsMustBeMutable(), m))
        if isStatic && (not zeroInit || not isMutable || vis <> Some SynAccess.Private ) then errorR(Error(FSComp.SR.tcStaticValFieldsMustBeMutableAndPrivate(), m))
        let konst = if zeroInit then Some Const.Zero else None
        let rfspec = MakeRecdFieldSpec cenv env parent (isStatic, konst, ty', attrsForProperty, attrsForField, id, nameGenerated, isMutable, isVolatile, xmldoc, vis, m)
        match parent with
        | Parent tcref when useGenuineField tcref.Deref rfspec ->
            // Recheck the attributes for errors if the definition only generates a field
            TcAttributesWithPossibleTargets false cenv env AttributeTargets.FieldDeclRestricted synAttrs |> ignore
        | _ -> ()
        rfspec

    let TcAnonFieldDecl cenv env parent tpenv nm (SynField(Attributes attribs, isStatic, idOpt, ty, isMutable, xmldoc, vis, m)) =
        let id = (match idOpt with None -> mkSynId m nm | Some id -> id)
        let doc = xmldoc.ToXmlDoc(true, Some [])
        TcFieldDecl cenv env parent false tpenv (isStatic, attribs, id, idOpt.IsNone, ty, isMutable, doc, vis, m)

    let TcNamedFieldDecl cenv env parent isIncrClass tpenv (SynField(Attributes attribs, isStatic, id, ty, isMutable, xmldoc, vis, m)) =
        match id with 
        | None -> error (Error(FSComp.SR.tcFieldRequiresName(), m))
        | Some id ->
            let doc = xmldoc.ToXmlDoc(true, Some [])
            TcFieldDecl cenv env parent isIncrClass tpenv (isStatic, attribs, id, false, ty, isMutable, doc, vis, m) 

    let TcNamedFieldDecls cenv env parent isIncrClass tpenv fields =
        fields |> List.map (TcNamedFieldDecl cenv env parent isIncrClass tpenv) 

    //-------------------------------------------------------------------------
    // Bind other elements of type definitions (constructors etc.)
    //------------------------------------------------------------------------- 

    let CheckUnionCaseName (cenv: cenv) (id: Ident) =
        let g = cenv.g
        let name = id.idText
        if name = "Tags" then
            errorR(Error(FSComp.SR.tcUnionCaseNameConflictsWithGeneratedType(name, "Tags"), id.idRange))

        CheckNamespaceModuleOrTypeName g id

        if not (String.isLeadingIdentifierCharacterUpperCase name) && name <> opNameCons && name <> opNameNil then
            errorR(NotUpperCaseConstructor(id.idRange))

    let ValidateFieldNames (synFields: SynField list, tastFields: RecdField list) = 
        let seen = Dictionary()
        (synFields, tastFields) ||> List.iter2 (fun sf f ->
            match seen.TryGetValue f.LogicalName with
            | true, synField ->
                match sf, synField with
                | SynField(_, _, Some id, _, _, _, _, _), SynField(_, _, Some _, _, _, _, _, _) ->
                    error(Error(FSComp.SR.tcFieldNameIsUsedModeThanOnce(id.idText), id.idRange))
                | SynField(_, _, Some id, _, _, _, _, _), SynField(_, _, None, _, _, _, _, _)
                | SynField(_, _, None, _, _, _, _, _), SynField(_, _, Some id, _, _, _, _, _) ->
                    error(Error(FSComp.SR.tcFieldNameConflictsWithGeneratedNameForAnonymousField(id.idText), id.idRange))
                | _ -> assert false
            | _ ->
                seen.Add(f.LogicalName, sf))
                
    let TcUnionCaseDecl (cenv: cenv) env parent thisTy thisTyInst tpenv (SynUnionCase(Attributes synAttrs, id, args, xmldoc, vis, m, _)) =
        let g = cenv.g
        let attrs = TcAttributes cenv env AttributeTargets.UnionCaseDecl synAttrs // the attributes of a union case decl get attached to the generated "static factory" method
        let vis, _ = ComputeAccessAndCompPath env None m vis None parent
        let vis = CombineReprAccess parent vis

        CheckUnionCaseName cenv id

        let rfields, recordTy = 
            match args with
            | SynUnionCaseKind.Fields flds -> 
                let nFields = flds.Length
                let rfields = flds |> List.mapi (fun i (SynField (idOpt = idOpt) as fld) ->
                    match idOpt, parent with
                    | Some fieldId, Parent tcref ->
                        let item = Item.UnionCaseField (UnionCaseInfo (thisTyInst, UnionCaseRef (tcref, id.idText)), i)
                        CallNameResolutionSink cenv.tcSink (fieldId.idRange, env.NameEnv, item, emptyTyparInst, ItemOccurence.Binding, env.AccessRights)
                        TcNamedFieldDecl cenv env parent false tpenv fld
                    | _ ->
                        TcAnonFieldDecl cenv env parent tpenv (mkUnionCaseFieldName nFields i) fld)
                ValidateFieldNames(flds, rfields)
                
                rfields, thisTy

            | SynUnionCaseKind.FullType (ty, arity) -> 
                let ty', _ = TcTypeAndRecover cenv NoNewTypars CheckCxs ItemOccurence.UseInType env tpenv ty
                let curriedArgTys, recordTy = GetTopTauTypeInFSharpForm g (arity |> TranslateTopValSynInfo m (TcAttributes cenv env) |> TranslatePartialArity []).ArgInfos ty' m

                if curriedArgTys.Length > 1 then 
                    errorR(Error(FSComp.SR.tcIllegalFormForExplicitTypeDeclaration(), m))   

                let argTys = curriedArgTys |> List.concat
                let nFields = argTys.Length

                let rfields = 
                    argTys |> List.mapi (fun i (argty, argInfo) ->
                        let id = (match argInfo.Name with Some id -> id | None -> mkSynId m (mkUnionCaseFieldName nFields i))
                        MakeRecdFieldSpec cenv env parent (false, None, argty, [], [], id, argInfo.Name.IsNone, false, false, XmlDoc.Empty, None, m))

                if not (typeEquiv g recordTy thisTy) then 
                    error(Error(FSComp.SR.tcReturnTypesForUnionMustBeSameAsType(), m))
                rfields, recordTy

        let names = rfields |> List.map (fun f -> f.DisplayNameCore)
        let doc = xmldoc.ToXmlDoc(true, Some names)
        Construct.NewUnionCase id rfields recordTy attrs doc vis

    let TcUnionCaseDecls cenv env parent (thisTy: TType) thisTyInst tpenv unionCases =
        let unionCasesR = unionCases |> List.map (TcUnionCaseDecl cenv env parent thisTy thisTyInst tpenv) 
        unionCasesR |> CheckDuplicates (fun uc -> uc.Id) "union case" 

    let TcEnumDecl cenv env parent thisTy fieldTy (SynEnumCase(attributes=Attributes synAttrs; ident=id; value=v; xmlDoc=xmldoc; range=m)) =
        let attrs = TcAttributes cenv env AttributeTargets.Field synAttrs
        match v with 
        | SynConst.Bytes _
        | SynConst.UInt16s _
        | SynConst.UserNum _ -> error(Error(FSComp.SR.tcInvalidEnumerationLiteral(), m))
        | _ -> 
            let v = TcConst cenv fieldTy m env v
            let vis, _ = ComputeAccessAndCompPath env None m None None parent
            let vis = CombineReprAccess parent vis
            if id.idText = "value__" then errorR(Error(FSComp.SR.tcNotValidEnumCaseName(), id.idRange))
            let doc = xmldoc.ToXmlDoc(true, Some [])
            Construct.NewRecdField true (Some v) id false thisTy false false [] attrs doc vis false
      
    let TcEnumDecls (cenv: cenv) env parent thisTy enumCases =
        let g = cenv.g
        let fieldTy = NewInferenceType g
        let enumCases' = enumCases |> List.map (TcEnumDecl cenv env parent thisTy fieldTy) |> CheckDuplicates (fun f -> f.Id) "enum element"
        fieldTy, enumCases'

//-------------------------------------------------------------------------
// Bind elements of classes
//------------------------------------------------------------------------- 

let PublishInterface (cenv: cenv) denv (tcref: TyconRef) m compgen ty' = 
    let g = cenv.g

    if not (isInterfaceTy g ty') then
        errorR(Error(FSComp.SR.tcTypeIsNotInterfaceType1(NicePrint.minimalStringOfType denv ty'), m))

    if tcref.HasInterface g ty' then 
        errorR(Error(FSComp.SR.tcDuplicateSpecOfInterface(), m))

    let tcaug = tcref.TypeContents

    tcaug.tcaug_interfaces <- (ty', compgen, m) :: tcaug.tcaug_interfaces

let TcAndPublishMemberSpec cenv env containerInfo declKind tpenv memb = 
    match memb with 
    | SynMemberSig.ValField(_, m) -> error(Error(FSComp.SR.tcFieldValIllegalHere(), m))
    | SynMemberSig.Inherit(_, m) -> error(Error(FSComp.SR.tcInheritIllegalHere(), m))
    | SynMemberSig.NestedType(_, m) -> error(Error(FSComp.SR.tcTypesCannotContainNestedTypes(), m))
    | SynMemberSig.Member(valSpfn, memberFlags, _) -> 
        TcAndPublishValSpec (cenv, env, containerInfo, declKind, Some memberFlags, tpenv, valSpfn)
    | SynMemberSig.Interface _ -> 
        // These are done in TcMutRecDefns_Phase1
        [], tpenv

  
let TcTyconMemberSpecs cenv env containerInfo declKind tpenv augSpfn =
    let members, tpenv = List.mapFold (TcAndPublishMemberSpec cenv env containerInfo declKind) tpenv augSpfn
    List.concat members, tpenv


//-------------------------------------------------------------------------
// Bind 'open' declarations
//------------------------------------------------------------------------- 

let TcOpenLidAndPermitAutoResolve tcSink (env: TcEnv) amap (longId : Ident list) =
    let ad = env.AccessRights
    match longId with
    | [] -> []
    | id :: rest ->
        let m = longId |> List.map (fun id -> id.idRange) |> List.reduce unionRanges
        match ResolveLongIdentAsModuleOrNamespace tcSink ResultCollectionSettings.AllResults amap m true OpenQualified env.NameEnv ad id rest true with 
        | Result res -> res
        | Exception err ->
            errorR(err); []

let TcOpenModuleOrNamespaceDecl tcSink g amap scopem env (longId, m) = 
    match TcOpenLidAndPermitAutoResolve tcSink env amap longId with
    | [] -> env, []
    | modrefs ->

    // validate opened namespace names
    for id in longId do
        if id.idText <> MangledGlobalName then
            CheckNamespaceModuleOrTypeName g id

    let IsPartiallyQualifiedNamespace (modref: ModuleOrNamespaceRef) = 
        let (CompPath(_, p)) = modref.CompilationPath 
        // Bug FSharp 1.0 3274: FSI paths don't count when determining this warning
        let p = 
            match p with 
            | [] -> []
            | (h, _) :: t -> if h.StartsWithOrdinal FsiDynamicModulePrefix then t else p

        // See https://fslang.uservoice.com/forums/245727-f-language/suggestions/6107641-make-microsoft-prefix-optional-when-using-core-f
        let isFSharpCoreSpecialCase =
            match ccuOfTyconRef modref with 
            | None -> false
            | Some ccu -> 
                ccuEq ccu g.fslibCcu &&
                // Check if we're using a reference one string shorter than what we expect.
                //
                // "p" is the fully qualified path _containing_ the thing we're opening, e.g. "Microsoft.FSharp" when opening "Microsoft.FSharp.Data"
                // "longId" is the text being used, e.g. "FSharp.Data"
                //    Length of thing being opened = p.Length + 1
                //    Length of reference = longId.Length
                // So the reference is a "shortened" reference if (p.Length + 1) - 1 = longId.Length
                (p.Length + 1) - 1 = longId.Length && 
                fst p.[0] = "Microsoft" 

        modref.IsNamespace && 
        p.Length >= longId.Length &&
        not isFSharpCoreSpecialCase
        // Allow "open Foo" for "Microsoft.Foo" from FSharp.Core

    modrefs |> List.iter (fun (_, modref, _) ->
       if modref.IsModule && HasFSharpAttribute g g.attrib_RequireQualifiedAccessAttribute modref.Attribs then 
           errorR(Error(FSComp.SR.tcModuleRequiresQualifiedAccess(fullDisplayTextOfModRef modref), m)))

    // Bug FSharp 1.0 3133: 'open Lexing'. Skip this warning if we successfully resolved to at least a module name
    if not (modrefs |> List.exists (fun (_, modref, _) -> modref.IsModule && not (HasFSharpAttribute g g.attrib_RequireQualifiedAccessAttribute modref.Attribs))) then
        modrefs |> List.iter (fun (_, modref, _) ->
            if IsPartiallyQualifiedNamespace modref then 
                 errorR(Error(FSComp.SR.tcOpenUsedWithPartiallyQualifiedPath(fullDisplayTextOfModRef modref), m)))
        
    let modrefs = List.map p23 modrefs
    modrefs |> List.iter (fun modref -> CheckEntityAttributes g modref m |> CommitOperationResult)        

    let openDecl = OpenDeclaration.Create (SynOpenDeclTarget.ModuleOrNamespace (longId, m), modrefs, [], scopem, false)
    let env = OpenModuleOrNamespaceRefs tcSink g amap scopem false env modrefs openDecl
    env, [openDecl]

let TcOpenTypeDecl (cenv: cenv) mOpenDecl scopem env (synType: SynType, m) =
    let g = cenv.g

    checkLanguageFeatureError g.langVersion LanguageFeature.OpenTypeDeclaration mOpenDecl

    let typ, _tpenv = TcType cenv NoNewTypars CheckCxs ItemOccurence.Open env emptyUnscopedTyparEnv synType

    if not (isAppTy g typ) then
        error(Error(FSComp.SR.tcNamedTypeRequired("open type"), m))

    if isByrefTy g typ then
        error(Error(FSComp.SR.tcIllegalByrefsInOpenTypeDeclaration(), m))

    let openDecl = OpenDeclaration.Create (SynOpenDeclTarget.Type (synType, m), [], [typ], scopem, false)
    let env = OpenTypeContent cenv.tcSink g cenv.amap scopem env typ openDecl
    env, [openDecl]

let TcOpenDecl (cenv: cenv) mOpenDecl scopem env target = 
    let g = cenv.g
    match target with
    | SynOpenDeclTarget.ModuleOrNamespace (longId, m) ->
        TcOpenModuleOrNamespaceDecl cenv.tcSink g cenv.amap scopem env (longId, m)

    | SynOpenDeclTarget.Type (synType, m) ->
        TcOpenTypeDecl cenv mOpenDecl scopem env (synType, m)
        
exception ParameterlessStructCtor of range

let MakeSafeInitField (g: TcGlobals) env m isStatic = 
    let id =
        // Ensure that we have an g.CompilerGlobalState
        assert(g.CompilerGlobalState |> Option.isSome)
        ident(g.CompilerGlobalState.Value.NiceNameGenerator.FreshCompilerGeneratedName("init", m), m)
    let taccess = TAccess [env.eAccessPath]
    Construct.NewRecdField isStatic None id false g.int_ty true true [] [] XmlDoc.Empty taccess true

/// Incremental class definitions
module IncrClassChecking = 

    /// Represents a single group of bindings in a class with an implicit constructor
    type IncrClassBindingGroup = 
      | IncrClassBindingGroup of Binding list * (*isStatic:*) bool* (*recursive:*) bool
      | IncrClassDo of Expr * (*isStatic:*) bool

    /// Typechecked info for implicit constructor and it's arguments 
    type IncrClassCtorLhs = 
        {
            /// The TyconRef for the type being defined
            TyconRef: TyconRef

            /// The type parameters allocated for the implicit instance constructor. 
            /// These may be equated with other (WillBeRigid) type parameters through equi-recursive inference, and so 
            /// should always be renormalized/canonicalized when used.
            InstanceCtorDeclaredTypars: Typars     

            /// The value representing the static implicit constructor.
            /// Lazy to ensure the static ctor value is only published if needed.
            StaticCtorValInfo: Lazy<Val list * Val * ValScheme>

            /// The value representing the implicit constructor.
            InstanceCtorVal: Val

            /// The type of the implicit constructor, representing as a ValScheme.
            InstanceCtorValScheme: ValScheme
        
            /// The values representing the arguments to the implicit constructor.
            InstanceCtorArgs: Val list

            /// The reference cell holding the 'this' parameter within the implicit constructor so it can be referenced in the
            /// arguments passed to the base constructor
            InstanceCtorSafeThisValOpt: Val option

            /// Data indicating if safe-initialization checks need to be inserted for this type.
            InstanceCtorSafeInitInfo: SafeInitData

            /// The value representing the 'base' variable within the implicit instance constructor.
            InstanceCtorBaseValOpt: Val option

            /// The value representing the 'this' variable within the implicit instance constructor.
            InstanceCtorThisVal: Val

            /// The name generator used to generate the names of fields etc. within the type.
            NameGenerator: NiceNameGenerator
        }
        
        /// Get the type parameters of the implicit constructor, after taking equi-recursive inference into account.
        member ctorInfo.GetNormalizedInstanceCtorDeclaredTypars (cenv: cenv) denv m = 
            let g = cenv.g
            let ctorDeclaredTypars = ctorInfo.InstanceCtorDeclaredTypars
            let ctorDeclaredTypars = ChooseCanonicalDeclaredTyparsAfterInference g denv ctorDeclaredTypars m
            ctorDeclaredTypars

    /// Check and elaborate the "left hand side" of the implicit class construction 
    /// syntax.
    let TcImplicitCtorLhs_Phase2A(cenv: cenv, env, tpenv, tcref: TyconRef, vis, attrs, spats, thisIdOpt, baseValOpt: Val option, safeInitInfo, m, copyOfTyconTypars, objTy, thisTy, doc: PreXmlDoc) =

        let g = cenv.g
        let baseValOpt = 
            match GetSuperTypeOfType g cenv.amap m objTy with 
            | Some superTy -> MakeAndPublishBaseVal cenv env (match baseValOpt with None -> None | Some v -> Some v.Id) superTy
            | None -> None

        // Add class typars to env 
        let env = AddDeclaredTypars CheckForDuplicateTypars copyOfTyconTypars env

        // Type check arguments by processing them as 'simple' patterns 
        //     NOTE: if we allow richer patterns here this is where we'd process those patterns 
        let ctorArgNames, (_, names, _) = TcSimplePatsOfUnknownType cenv true CheckCxs env tpenv (SynSimplePats.SimplePats (spats, m))
        
        // Create the values with the given names 
        let _, vspecs = MakeAndPublishSimpleVals cenv env names

        if tcref.IsStructOrEnumTycon && isNil spats then 
            errorR (ParameterlessStructCtor(tcref.Range))
        
        // Put them in order 
        let ctorArgs = List.map (fun v -> NameMap.find v vspecs) ctorArgNames
        let safeThisValOpt = MakeAndPublishSafeThisVal cenv env thisIdOpt thisTy
        
        // NOTE: the type scheme here is not complete!!! The ctorTy is more or less 
        // just a type variable. The type and typars get fixed-up after inference 
        let ctorValScheme, ctorVal = 
            let argty = mkRefTupledTy g (typesOfVals ctorArgs)

            // Initial type has known information 
            let ctorTy = mkFunTy g argty objTy    

            // NOTE: no attributes can currently be specified for the implicit constructor 
            let attribs = TcAttributes cenv env (AttributeTargets.Constructor ||| AttributeTargets.Method) attrs
            let memberFlags = CtorMemberFlags SynMemberFlagsTrivia.Zero
                                  
            let synArgInfos = List.map (SynInfo.InferSynArgInfoFromSimplePat []) spats
            let valSynData = SynValInfo([synArgInfos], SynInfo.unnamedRetVal)
            let id = ident ("new", m)

            CheckForNonAbstractInterface ModuleOrMemberBinding tcref memberFlags id.idRange
            let memberInfo = MakeMemberDataAndMangledNameForMemberVal(g, tcref, false, attribs, [], memberFlags, valSynData, id, false)
            let partialValReprInfo = TranslateTopValSynInfo m (TcAttributes cenv env) valSynData
            let prelimTyschemeG = TypeScheme(copyOfTyconTypars, ctorTy)
            let isComplete = ComputeIsComplete copyOfTyconTypars [] ctorTy
            let topValInfo = InferGenericArityFromTyScheme prelimTyschemeG partialValReprInfo
            let ctorValScheme = ValScheme(id, prelimTyschemeG, Some topValInfo, Some memberInfo, false, ValInline.Never, NormalVal, vis, false, true, false, false)
            let paramNames = topValInfo.ArgNames
            let doc = doc.ToXmlDoc(true, paramNames)
            let ctorVal = MakeAndPublishVal cenv env (Parent tcref, false, ModuleOrMemberBinding, ValInRecScope isComplete, ctorValScheme, attribs, doc, None, false) 
            ctorValScheme, ctorVal

        // We only generate the cctor on demand, because we don't need it if there are no cctor actions. 
        // The code below has a side-effect (MakeAndPublishVal), so we only want to run it once if at all. 
        // The .cctor is never referenced by any other code.
        let cctorValInfo = 
            lazy 
               (let cctorArgs = [ fst(mkCompGenLocal m "unitVar" g.unit_ty) ]

                let cctorTy = mkFunTy g g.unit_ty g.unit_ty
                let valSynData = SynValInfo([[]], SynInfo.unnamedRetVal)
                let id = ident ("cctor", m)
                CheckForNonAbstractInterface ModuleOrMemberBinding tcref (ClassCtorMemberFlags SynMemberFlagsTrivia.Zero) id.idRange
                let memberInfo = MakeMemberDataAndMangledNameForMemberVal(g, tcref, false, [(*no attributes*)], [], (ClassCtorMemberFlags SynMemberFlagsTrivia.Zero), valSynData, id, false)
                let partialValReprInfo = TranslateTopValSynInfo m (TcAttributes cenv env) valSynData
                let prelimTyschemeG = TypeScheme(copyOfTyconTypars, cctorTy)
                let topValInfo = InferGenericArityFromTyScheme prelimTyschemeG partialValReprInfo
                let cctorValScheme = ValScheme(id, prelimTyschemeG, Some topValInfo, Some memberInfo, false, ValInline.Never, NormalVal, Some SynAccess.Private, false, true, false, false)
                 
                let cctorVal = MakeAndPublishVal cenv env (Parent tcref, false, ModuleOrMemberBinding, ValNotInRecScope, cctorValScheme, [(* no attributes*)], XmlDoc.Empty, None, false) 
                cctorArgs, cctorVal, cctorValScheme)

        let thisVal = 
            // --- Create this for use inside constructor 
            let thisId = ident ("this", m)
            let thisValScheme = ValScheme(thisId, NonGenericTypeScheme thisTy, None, None, false, ValInline.Never, CtorThisVal, None, true, false, false, false)
            let thisVal = MakeAndPublishVal cenv env (ParentNone, false, ClassLetBinding false, ValNotInRecScope, thisValScheme, [], XmlDoc.Empty, None, false)
            thisVal

        {TyconRef = tcref
         InstanceCtorDeclaredTypars = copyOfTyconTypars
         StaticCtorValInfo = cctorValInfo
         InstanceCtorArgs = ctorArgs
         InstanceCtorVal = ctorVal
         InstanceCtorValScheme = ctorValScheme
         InstanceCtorBaseValOpt = baseValOpt
         InstanceCtorSafeThisValOpt = safeThisValOpt
         InstanceCtorSafeInitInfo = safeInitInfo
         InstanceCtorThisVal = thisVal
         // For generating names of local fields
         NameGenerator = NiceNameGenerator()

        }


    // Partial class defns - local val mapping to fields
      
    /// Create the field for a "let" binding in a type definition.
    ///
    /// The "v" is the local typed w.r.t. tyvars of the implicit ctor.
    /// The formalTyparInst does the formal-typars/implicit-ctor-typars subst.
    /// Field specifications added to a tcref must be in terms of the tcrefs formal typars.
    let private MakeIncrClassField(g, cpath, formalTyparInst: TyparInst, v: Val, isStatic, rfref: RecdFieldRef) =
        let name = rfref.FieldName
        let id = ident (name, v.Range)
        let ty = v.Type |> instType formalTyparInst
        let taccess = TAccess [cpath]
        let isVolatile = HasFSharpAttribute g g.attrib_VolatileFieldAttribute v.Attribs

        Construct.NewRecdField isStatic None id false ty v.IsMutable isVolatile [] v.Attribs v.XmlDoc taccess true

    /// Indicates how is a 'let' bound value in a class with implicit construction is represented in
    /// the TAST ultimately produced by type checking.    
    type IncrClassValRepr = 

        // e.g representation for 'let v = 3' if it is not used in anything given a method representation
        | InVar of (* isArg: *) bool 

        // e.g representation for 'let v = 3'
        | InField of (*isStatic:*)bool * (*staticCountForSafeInit:*) int * RecdFieldRef

        // e.g representation for 'let f x = 3'
        | InMethod of (*isStatic:*)bool * Val * ValReprInfo

    /// IncrClassReprInfo represents the decisions we make about the representation of 'let' and 'do' bindings in a
    /// type defined with implicit class construction.
    type IncrClassReprInfo = 
        { 
          /// Indicates the set of field names taken within one incremental class
          TakenFieldNames: Set<string>
          
          RepInfoTcGlobals: TcGlobals
          
          /// vals mapped to representations
          ValReprs: Zmap<Val, IncrClassValRepr> 
          
          /// vals represented as fields or members from this point on 
          ValsWithRepresentation: Zset<Val> 
        }

        static member Empty(g, names) = 
            { TakenFieldNames=Set.ofList names
              RepInfoTcGlobals=g
              ValReprs = Zmap.empty valOrder 
              ValsWithRepresentation = Zset.empty valOrder }

        /// Find the representation of a value
        member localRep.LookupRepr (v: Val) = 
            match Zmap.tryFind v localRep.ValReprs with 
            | None -> error(InternalError("LookupRepr: failed to find representation for value", v.Range))
            | Some res -> res

        static member IsMethodRepr (cenv: cenv) (bind: Binding) = 
            let g = cenv.g
            let v = bind.Var
            // unit fields are not stored, just run rhs for effects
            if isUnitTy g v.Type then 
                false
            else 
                let arity = InferArityOfExprBinding g AllowTypeDirectedDetupling.Yes v bind.Expr 
                not arity.HasNoArgs && not v.IsMutable


        /// <summary>
        /// Choose how a binding is represented
        /// </summary>
        /// <param name='cenv'></param>
        /// <param name='env'></param>
        /// <param name='isStatic'></param>
        /// <param name='isCtorArg'></param>
        /// <param name='ctorInfo'></param>
        /// <param name='staticForcedFieldVars'>The vars forced to be fields due to static member bindings, instance initialization expressions or instance member bindings</param>
        /// <param name='instanceForcedFieldVars'>The vars forced to be fields due to instance member bindings</param>
        /// <param name='takenFieldNames'></param>
        /// <param name='bind'></param>
        member localRep.ChooseRepresentation (cenv: cenv, env: TcEnv, isStatic, isCtorArg,
                                              ctorInfo: IncrClassCtorLhs,
                                              staticForcedFieldVars: FreeLocals,
                                              instanceForcedFieldVars: FreeLocals, 
                                              takenFieldNames: Set<string>, 
                                              bind: Binding) = 
            let g = cenv.g 
            let v = bind.Var
            let relevantForcedFieldVars = (if isStatic then staticForcedFieldVars else instanceForcedFieldVars)
            
            let tcref = ctorInfo.TyconRef
            let name, takenFieldNames = 

                let isNameTaken = 
                    // Check if a implicit field already exists with this name
                    takenFieldNames.Contains(v.LogicalName) ||
                    // Check if a user-defined field already exists with this name. Struct fields have already been created - see bug FSharp 1.0 5304
                    (tcref.GetFieldByName(v.LogicalName).IsSome && (isStatic || not tcref.IsFSharpStructOrEnumTycon)) 

                let nm = 
                    if isNameTaken then 
                        ctorInfo.NameGenerator.FreshCompilerGeneratedName (v.LogicalName, v.Range)
                    else 
                        v.LogicalName
                nm, takenFieldNames.Add nm
                 
            let reportIfUnused() = 
                if not v.HasBeenReferenced && not v.IsCompiledAsTopLevel && not (v.DisplayName.StartsWithOrdinal("_")) && not v.IsCompilerGenerated then 
                    warning (Error(FSComp.SR.chkUnusedValue(v.DisplayName), v.Range))

            let repr = 
                match InferArityOfExprBinding g AllowTypeDirectedDetupling.Yes v bind.Expr with 
                | arity when arity.HasNoArgs || v.IsMutable -> 
                    // all mutable variables are forced into fields, since they may escape into closures within the implicit constructor
                    // e.g. 
                    //     type C() =  
                    //        let mutable m = 1
                    //        let n = ... (fun () -> m) ....
                    //
                    // All struct variables are forced into fields. Structs may not contain "let" bindings, so no new variables can be 
                    // introduced.
                    
                    if v.IsMutable || relevantForcedFieldVars.Contains v || tcref.IsStructOrEnumTycon then 
                        //dprintfn "Representing %s as a field %s" v.LogicalName name
                        let rfref = RecdFieldRef(tcref, name)
                        reportIfUnused()
                        InField (isStatic, localRep.ValReprs.Count, rfref)
                    else
                        //if not v.Attribs.IsEmpty then 
                        //    warning(Error(FSComp.SR.tcAttributesIgnoredOnLetBinding(), v.Range))
                        //dprintfn 
                        //    "Representing %s as a local variable %s, staticForcedFieldVars = %s, instanceForcedFieldVars = %s" 
                        //    v.LogicalName name 
                        //    (staticForcedFieldVars |> Seq.map (fun v -> v.LogicalName) |> String.concat ",")
                        //    (instanceForcedFieldVars |> Seq.map (fun v -> v.LogicalName) |> String.concat ",")
                        InVar isCtorArg
                | topValInfo -> 
                    //dprintfn "Representing %s as a method %s" v.LogicalName name
                    let tps, _, argInfos, _, _ = GetTopValTypeInCompiledForm g topValInfo 0 v.Type v.Range

                    let valSynInfo = SynValInfo(argInfos |> List.mapSquared (fun (_, argInfo) -> SynArgInfo([], false, argInfo.Name)), SynInfo.unnamedRetVal)
                    let memberFlags = (if isStatic then StaticMemberFlags else NonVirtualMemberFlags) SynMemberFlagsTrivia.Zero SynMemberKind.Member
                    let id = mkSynId v.Range name
                    let memberInfo = MakeMemberDataAndMangledNameForMemberVal(g, tcref, false, [], [], memberFlags, valSynInfo, mkSynId v.Range name, true)

                    let copyOfTyconTypars = ctorInfo.GetNormalizedInstanceCtorDeclaredTypars cenv env.DisplayEnv ctorInfo.TyconRef.Range
                    // Add the 'this' pointer on to the function
                    let memberTauTy, topValInfo = 
                        let tauTy = v.TauType
                        if isStatic then 
                            tauTy, topValInfo 
                        else 
                            let tauTy = mkFunTy g ctorInfo.InstanceCtorThisVal.Type v.TauType
                            let (ValReprInfo(tpNames, args, ret)) = topValInfo
                            let topValInfo = ValReprInfo(tpNames, ValReprInfo.selfMetadata :: args, ret)
                            tauTy, topValInfo

                    // Add the enclosing type parameters on to the function
                    let topValInfo = 
                        let (ValReprInfo(tpNames, args, ret)) = topValInfo
                        ValReprInfo(tpNames@ValReprInfo.InferTyparInfo copyOfTyconTypars, args, ret)
                                          
                    let prelimTyschemeG = TypeScheme(copyOfTyconTypars@tps, memberTauTy)

                    // NOTE: putting isCompilerGenerated=true here is strange.  The method is not public, nor is
                    // it a "member" in the F# sense, but the F# spec says it is generated and it is reasonable to reflect on it.
                    let memberValScheme = ValScheme(id, prelimTyschemeG, Some topValInfo, Some memberInfo, false, ValInline.Never, NormalVal, None, true (* isCompilerGenerated *), true (* isIncrClass *), false, false)

                    let methodVal = MakeAndPublishVal cenv env (Parent tcref, false, ModuleOrMemberBinding, ValNotInRecScope, memberValScheme, v.Attribs, XmlDoc.Empty, None, false) 

                    reportIfUnused()
                    InMethod(isStatic, methodVal, topValInfo)

            repr, takenFieldNames

        /// Extend the known local representations by choosing a representation for a binding
        member localRep.ChooseAndAddRepresentation(cenv: cenv, env: TcEnv, isStatic, isCtorArg, ctorInfo: IncrClassCtorLhs, staticForcedFieldVars: FreeLocals, instanceForcedFieldVars: FreeLocals, bind: Binding) = 
            let v = bind.Var
            let repr, takenFieldNames = localRep.ChooseRepresentation (cenv, env, isStatic, isCtorArg, ctorInfo, staticForcedFieldVars, instanceForcedFieldVars, localRep.TakenFieldNames, bind )
            // OK, representation chosen, now add it 
            {localRep with 
                TakenFieldNames=takenFieldNames 
                ValReprs = Zmap.add v repr localRep.ValReprs}  

        member localRep.ValNowWithRepresentation (v: Val) = 
            {localRep with ValsWithRepresentation = Zset.add v localRep.ValsWithRepresentation}

        member localRep.IsValWithRepresentation (v: Val) = 
                localRep.ValsWithRepresentation.Contains v 

        member localRep.IsValRepresentedAsLocalVar (v: Val) =
            match localRep.LookupRepr v with 
            | InVar false -> true
            | _ -> false

        member localRep.IsValRepresentedAsMethod (v: Val) =
            localRep.IsValWithRepresentation v &&
            match localRep.LookupRepr v with 
            | InMethod _ -> true 
            | _ -> false

        /// Make the elaborated expression that represents a use of a 
        /// a "let v = ..." class binding
        member localRep.MakeValueLookup thisValOpt tinst safeStaticInitInfo v tyargs m =
            let g = localRep.RepInfoTcGlobals 
            match localRep.LookupRepr v, thisValOpt with 
            | InVar _, _ -> 
                exprForVal m v
            | InField(false, _idx, rfref), Some thisVal -> 
                let thise = exprForVal m thisVal
                mkRecdFieldGetViaExprAddr (thise, rfref, tinst, m)
            | InField(false, _idx, _rfref), None -> 
                error(InternalError("Unexpected missing 'this' variable in MakeValueLookup", m))
            | InField(true, idx, rfref), _ -> 
                let expr = mkStaticRecdFieldGet (rfref, tinst, m)
                MakeCheckSafeInit g tinst safeStaticInitInfo (mkInt g m idx) expr
                
            | InMethod(isStatic, methodVal, topValInfo), _ -> 
                //dprintfn "Rewriting application of %s to be call to method %s" v.LogicalName methodVal.LogicalName
                let expr, exprty = AdjustValForExpectedArity g m (mkLocalValRef methodVal) NormalValUse topValInfo 
                // Prepend the the type arguments for the class
                let tyargs = tinst @ tyargs 
                let thisArgs =
                    if isStatic then []
                    else Option.toList (Option.map (exprForVal m) thisValOpt)
                    
                MakeApplicationAndBetaReduce g (expr, exprty, [tyargs], thisArgs, m) 

        /// Make the elaborated expression that represents an assignment 
        /// to a "let mutable v = ..." class binding
        member localRep.MakeValueAssign thisValOpt tinst safeStaticInitInfo v expr m =
            let g = localRep.RepInfoTcGlobals 
            match localRep.LookupRepr v, thisValOpt with 
            | InField(false, _, rfref), Some thisVal -> 
                let thise = exprForVal m thisVal
                mkRecdFieldSetViaExprAddr(thise, rfref, tinst, expr, m)
            | InField(false, _, _rfref), None -> 
                error(InternalError("Unexpected missing 'this' variable in MakeValueAssign", m))
            | InVar _, _ -> 
                mkValSet m (mkLocalValRef v) expr
            | InField (true, idx, rfref), _ -> 
                let expr = mkStaticRecdFieldSet(rfref, tinst, expr, m)
                MakeCheckSafeInit g tinst safeStaticInitInfo (mkInt g m idx) expr
            | InMethod _, _ -> 
                error(InternalError("Local was given method storage, yet later it's been assigned to", m))
          
        member localRep.MakeValueGetAddress readonly thisValOpt tinst safeStaticInitInfo v m =
            let g = localRep.RepInfoTcGlobals 
            match localRep.LookupRepr v, thisValOpt with 
            | InField(false, _, rfref), Some thisVal -> 
                let thise = exprForVal m thisVal
                mkRecdFieldGetAddrViaExprAddr(readonly, thise, rfref, tinst, m)
            | InField(false, _, _rfref), None -> 
                error(InternalError("Unexpected missing 'this' variable in MakeValueGetAddress", m))
            | InField(true, idx, rfref), _ -> 
                let expr = mkStaticRecdFieldGetAddr(readonly, rfref, tinst, m)
                MakeCheckSafeInit g tinst safeStaticInitInfo (mkInt g m idx) expr
            | InVar _, _ -> 
                mkValAddr m readonly (mkLocalValRef v)
            | InMethod _, _ -> 
                error(InternalError("Local was given method storage, yet later it's address was required", m))

        /// Mutate a type definition by adding fields 
        /// Used as part of processing "let" bindings in a type definition. 
        member localRep.PublishIncrClassFields (cenv, denv, cpath, ctorInfo: IncrClassCtorLhs, safeStaticInitInfo) =    
            let tcref = ctorInfo.TyconRef
            let rfspecs = 
                [ for KeyValue(v, repr) in localRep.ValReprs do
                      match repr with 
                      | InField(isStatic, _, rfref) -> 
                          // Instance fields for structs are published earlier because the full set of fields is determined syntactically from the implicit
                          // constructor arguments. This is important for the "default value" and "does it have an implicit default constructor" 
                          // semantic conditions for structs - see bug FSharp 1.0 5304.
                          if isStatic || not tcref.IsFSharpStructOrEnumTycon then 
                              let ctorDeclaredTypars = ctorInfo.GetNormalizedInstanceCtorDeclaredTypars cenv denv ctorInfo.TyconRef.Range

                              // Note: tcrefObjTy contains the original "formal" typars, thisTy is the "fresh" one... f<>fresh. 
                              let revTypeInst = List.zip ctorDeclaredTypars (tcref.TyparsNoRange |> List.map mkTyparTy)

                              yield MakeIncrClassField(localRep.RepInfoTcGlobals, cpath, revTypeInst, v, isStatic, rfref)
                      | _ -> 
                          () 
                  match safeStaticInitInfo with 
                  | SafeInitField (_, fld) -> yield fld
                  | NoSafeInitInfo -> () ]

            let recdFields = Construct.MakeRecdFieldsTable (rfspecs @ tcref.AllFieldsAsList)

            // Mutate the entity_tycon_repr to publish the fields
            tcref.Deref.entity_tycon_repr <- TFSharpObjectRepr { tcref.FSharpObjectModelTypeInfo with fsobjmodel_rfields = recdFields}  


        /// Given localRep saying how locals have been represented, e.g. as fields.
        /// Given an expr under a given thisVal context.
        //
        // Fix up the references to the locals, e.g.
        //     v -> this.fieldv
        //     f x -> this.method x
        member localRep.FixupIncrClassExprPhase2C cenv thisValOpt safeStaticInitInfo (thisTyInst: TypeInst) expr = 
            // fixup: intercept and expr rewrite
            let FixupExprNode rw e =
                //dprintfn "Fixup %s" (showL (exprL e))
                let g = localRep.RepInfoTcGlobals
                let e = NormalizeAndAdjustPossibleSubsumptionExprs g e
                match e with
                // Rewrite references to applied let-bound-functions-compiled-as-methods
                // Rewrite references to applied recursive let-bound-functions-compiled-as-methods
                // Rewrite references to applied recursive generic let-bound-functions-compiled-as-methods
                | Expr.App (Expr.Val (ValDeref v, _, _), _, tyargs, args, m) 
                | Expr.App (Expr.Link {contents = Expr.Val (ValDeref v, _, _) }, _, tyargs, args, m)  
                | Expr.App (Expr.Link {contents = Expr.App (Expr.Val (ValDeref v, _, _), _, tyargs, [], _) }, _, [], args, m)  
                     when localRep.IsValRepresentedAsMethod v && not (cenv.recUses.ContainsKey v) -> 

                        let expr = localRep.MakeValueLookup thisValOpt thisTyInst safeStaticInitInfo v tyargs m
                        let args = args |> List.map rw
                        Some (MakeApplicationAndBetaReduce g (expr, (tyOfExpr g expr), [], args, m)) 

                // Rewrite references to values stored as fields and first class uses of method values
                | Expr.Val (ValDeref v, _, m)                         
                    when localRep.IsValWithRepresentation v -> 

                        //dprintfn "Found use of %s" v.LogicalName
                        Some (localRep.MakeValueLookup thisValOpt thisTyInst safeStaticInitInfo v [] m)

                // Rewrite assignments to mutable values stored as fields 
                | Expr.Op (TOp.LValueOp (LSet, ValDeref v), [], [arg], m) 
                    when localRep.IsValWithRepresentation v ->
                        let arg = rw arg 
                        Some (localRep.MakeValueAssign thisValOpt thisTyInst safeStaticInitInfo v arg m)

                // Rewrite taking the address of mutable values stored as fields 
                | Expr.Op (TOp.LValueOp (LAddrOf readonly, ValDeref v), [], [], m) 
                    when localRep.IsValWithRepresentation v ->
                        Some (localRep.MakeValueGetAddress readonly thisValOpt thisTyInst safeStaticInitInfo v m)

                | _ -> None

            RewriteExpr { PreIntercept = Some FixupExprNode 
                          PostTransform = (fun _ -> None)
                          PreInterceptBinding = None
                          RewriteQuotations = true
                          StackGuard = StackGuard(TcClassRewriteStackGuardDepth) } expr 

    type IncrClassConstructionBindingsPhase2C =
      | Phase2CBindings of IncrClassBindingGroup list
      | Phase2CCtorJustAfterSuperInit     
      | Phase2CCtorJustAfterLastLet    

    /// <summary>
    /// Given a set of 'let' bindings (static or not, recursive or not) that make up a class,
    /// generate their initialization expression(s).
    /// </summary>
    /// <param name='cenv'></param>
    /// <param name='env'></param>
    /// <param name='ctorInfo'>The lhs information about the implicit constructor</param>
    /// <param name='inheritsExpr'>The call to the super class constructor</param>
    /// <param name='inheritsIsVisible'>Should we place a sequence point at the 'inheritedTys call?</param>
    /// <param name='decs'>The declarations</param>
    /// <param name='memberBinds'></param>
    /// <param name='generalizedTyparsForRecursiveBlock'>Record any unconstrained type parameters generalized for the outer members as "free choices" in the let bindings</param>
    /// <param name='safeStaticInitInfo'></param>
    let MakeCtorForIncrClassConstructionPhase2C
               (cenv: cenv, 
                env: TcEnv,
                ctorInfo: IncrClassCtorLhs,
                inheritsExpr,
                inheritsIsVisible,
                decs: IncrClassConstructionBindingsPhase2C list, 
                memberBinds: Binding list,
                generalizedTyparsForRecursiveBlock, 
                safeStaticInitInfo: SafeInitData) = 


        let denv = env.DisplayEnv 
        let g = cenv.g
        let thisVal = ctorInfo.InstanceCtorThisVal 

        let m = thisVal.Range
        let ctorDeclaredTypars = ctorInfo.GetNormalizedInstanceCtorDeclaredTypars cenv denv m

        ctorDeclaredTypars |> List.iter (SetTyparRigid env.DisplayEnv m)  

        // Reconstitute the type with the correct quantified type variables.
        ctorInfo.InstanceCtorVal.SetType (mkForallTyIfNeeded ctorDeclaredTypars ctorInfo.InstanceCtorVal.TauType)

        let freeChoiceTypars = ListSet.subtract typarEq generalizedTyparsForRecursiveBlock ctorDeclaredTypars

        let thisTyInst = List.map mkTyparTy ctorDeclaredTypars

        let accFreeInExpr acc expr =
            unionFreeVars acc (freeInExpr CollectLocalsNoCaching expr) 
            
        let accFreeInBinding acc (bind: Binding) = 
            accFreeInExpr acc bind.Expr
            
        let accFreeInBindings acc (binds: Binding list) = 
            (acc, binds) ||> List.fold accFreeInBinding

        // Find all the variables used in any method. These become fields.
        //   staticForcedFieldVars: FreeLocals: the vars forced to be fields due to static member bindings, instance initialization expressions or instance member bindings
        //   instanceForcedFieldVars: FreeLocals: the vars forced to be fields due to instance member bindings
                                            
        let staticForcedFieldVars, instanceForcedFieldVars = 
             let staticForcedFieldVars, instanceForcedFieldVars = 
                 ((emptyFreeVars, emptyFreeVars), decs) ||> List.fold (fun (staticForcedFieldVars, instanceForcedFieldVars) dec -> 
                    match dec with 
                    | Phase2CCtorJustAfterLastLet
                    | Phase2CCtorJustAfterSuperInit ->  
                        (staticForcedFieldVars, instanceForcedFieldVars)
                    | Phase2CBindings decs ->
                        ((staticForcedFieldVars, instanceForcedFieldVars), decs) ||> List.fold (fun (staticForcedFieldVars, instanceForcedFieldVars) dec -> 
                            match dec with 
                            | IncrClassBindingGroup(binds, isStatic, _) -> 
                                let methodBinds = binds |> List.filter (IncrClassReprInfo.IsMethodRepr cenv) 
                                let staticForcedFieldVars = 
                                    if isStatic then 
                                        // Any references to static variables in any static method force the variable to be represented as a field
                                        (staticForcedFieldVars, methodBinds) ||> accFreeInBindings
                                    else
                                        // Any references to static variables in any instance bindings force the variable to be represented as a field
                                        (staticForcedFieldVars, binds) ||> accFreeInBindings
                                        
                                let instanceForcedFieldVars = 
                                    // Any references to instance variables in any methods force the variable to be represented as a field
                                    (instanceForcedFieldVars, methodBinds) ||> accFreeInBindings
                                        
                                (staticForcedFieldVars, instanceForcedFieldVars)
                            | IncrClassDo (e, isStatic) -> 
                                let staticForcedFieldVars = 
                                    if isStatic then 
                                        staticForcedFieldVars
                                    else
                                        unionFreeVars staticForcedFieldVars (freeInExpr CollectLocalsNoCaching e)
                                (staticForcedFieldVars, instanceForcedFieldVars)))
             let staticForcedFieldVars = (staticForcedFieldVars, memberBinds) ||> accFreeInBindings 
             let instanceForcedFieldVars = (instanceForcedFieldVars, memberBinds) ||> accFreeInBindings 
             
             // Any references to static variables in the 'inherits' expression force those static variables to be represented as fields
             let staticForcedFieldVars = (staticForcedFieldVars, inheritsExpr) ||> accFreeInExpr

             (staticForcedFieldVars.FreeLocals, instanceForcedFieldVars.FreeLocals)


        // Compute the implicit construction side effects of single 
        // 'let' or 'let rec' binding in the implicit class construction sequence 
        let TransBind (reps: IncrClassReprInfo) (TBind(v, rhsExpr, spBind)) =
            if v.MustInline then
                error(Error(FSComp.SR.tcLocalClassBindingsCannotBeInline(), v.Range))
            let rhsExpr = reps.FixupIncrClassExprPhase2C cenv (Some thisVal) safeStaticInitInfo thisTyInst rhsExpr
            
            // The initialization of the 'ref cell' variable for 'this' is the only binding which comes prior to the super init
            let isPriorToSuperInit = 
                match ctorInfo.InstanceCtorSafeThisValOpt with 
                | None -> false
                | Some v2 -> valEq v v2
                            
            match reps.LookupRepr v with
            | InMethod(isStatic, methodVal, _) -> 
                let _, chooseTps, tauExpr, tauTy, m = 
                    match rhsExpr with 
                    | Expr.TyChoose (chooseTps, b, _) -> [], chooseTps, b, (tyOfExpr g b), m 
                    | Expr.TyLambda (_, tps, Expr.TyChoose (chooseTps, b, _), m, returnTy) -> tps, chooseTps, b, returnTy, m 
                    | Expr.TyLambda (_, tps, b, m, returnTy) -> tps, [], b, returnTy, m 
                    | e -> [], [], e, (tyOfExpr g e), e.Range
                    
                let chooseTps = chooseTps @ (ListSet.subtract typarEq freeChoiceTypars methodVal.Typars)

                // Add the 'this' variable as an argument
                let tauExpr, tauTy = 
                    if isStatic then 
                        tauExpr, tauTy
                    else
                        let e = mkLambda m thisVal (tauExpr, tauTy)
                        e, tyOfExpr g e

                // Replace the type parameters that used to be on the rhs with 
                // the full set of type parameters including the type parameters of the enclosing class
                let rhsExpr = mkTypeLambda m methodVal.Typars (mkTypeChoose m chooseTps tauExpr, tauTy)
                (isPriorToSuperInit, id), [TBind (methodVal, rhsExpr, spBind)]
            
            // If it's represented as a non-escaping local variable then just bind it to its value
            // If it's represented as a non-escaping local arg then no binding necessary (ctor args are already bound)
            
            | InVar isArg ->
                (isPriorToSuperInit, (fun e -> if isArg then e else mkLetBind m (TBind(v, rhsExpr, spBind)) e)), []

            | InField (isStatic, idx, _) ->
                 // Use spBind if it available as the span for the assignment into the field
                let m =
                     match spBind, rhsExpr with 
                     // Don't generate big sequence points for functions in classes
                     | _, (Expr.Lambda _ | Expr.TyLambda _) -> v.Range
                     | DebugPointAtBinding.Yes m, _ -> m 
                     | _ -> v.Range

                let assignExpr = reps.MakeValueAssign (Some thisVal) thisTyInst NoSafeInitInfo v rhsExpr m

                let adjustSafeInitFieldExprOpt = 
                    if isStatic then 
                        match safeStaticInitInfo with 
                        | SafeInitField (rfref, _) -> 
                            let setExpr = mkStaticRecdFieldSet (rfref, thisTyInst, mkInt g m idx, m)
                            let setExpr = reps.FixupIncrClassExprPhase2C cenv (Some thisVal) NoSafeInitInfo thisTyInst setExpr
                            Some setExpr
                        | NoSafeInitInfo -> 
                            None
                    else
                        None

                (isPriorToSuperInit, (fun e -> 
                     let e =
                         match adjustSafeInitFieldExprOpt with
                         | None -> e
                         | Some adjustExpr -> mkCompGenSequential m adjustExpr e

                     let assignExpr =
                         match spBind with
                         | DebugPointAtBinding.Yes _ -> mkDebugPoint m assignExpr
                         | _ -> assignExpr

                     mkSequential m assignExpr e)), []

        /// Work out the implicit construction side effects of a 'let', 'let rec' or 'do' 
        /// binding in the implicit class construction sequence 
        let TransTrueDec isCtorArg (reps: IncrClassReprInfo) dec = 
              match dec with 
              | IncrClassBindingGroup(binds, isStatic, isRec) ->
                  let actions, reps, methodBinds = 
                      let reps = (reps, binds) ||> List.fold (fun rep bind -> rep.ChooseAndAddRepresentation(cenv, env, isStatic, isCtorArg, ctorInfo, staticForcedFieldVars, instanceForcedFieldVars, bind)) // extend
                      if isRec then
                          // Note: the recursive calls are made via members on the object
                          // or via access to fields. This means the recursive loop is "broken", 
                          // and we can collapse to sequential bindings 
                          let reps = (reps, binds) ||> List.fold (fun rep bind -> rep.ValNowWithRepresentation bind.Var) // in scope before
                          let actions, methodBinds = binds |> List.map (TransBind reps) |> List.unzip // since can occur in RHS of own defns 
                          actions, reps, methodBinds
                      else 
                          let actions, methodBinds = binds |> List.map (TransBind reps) |> List.unzip
                          let reps = (reps, binds) ||> List.fold (fun rep bind -> rep.ValNowWithRepresentation bind.Var) // in scope after
                          actions, reps, methodBinds
                  let methodBinds = List.concat methodBinds
                  if isStatic then 
                      (actions, [], methodBinds), reps
                  else 
                      ([], actions, methodBinds), reps

              | IncrClassDo (doExpr, isStatic) -> 
                  let doExpr = reps.FixupIncrClassExprPhase2C cenv (Some thisVal) safeStaticInitInfo thisTyInst doExpr
                  let binder = (fun e -> mkSequential doExpr.Range (Expr.DebugPoint(DebugPointAtLeafExpr.Yes doExpr.Range, doExpr)) e)
                  let isPriorToSuperInit = false
                  if isStatic then 
                      ([(isPriorToSuperInit, binder)], [], []), reps
                  else 
                      ([], [(isPriorToSuperInit, binder)], []), reps


        /// Work out the implicit construction side effects of each declaration 
        /// in the implicit class construction sequence 
        let TransDec (reps: IncrClassReprInfo) dec = 
            match dec with 
            // The call to the base class constructor is done so we can set the ref cell 
            | Phase2CCtorJustAfterSuperInit ->  
                let binders = 
                    [ match ctorInfo.InstanceCtorSafeThisValOpt with 
                      | None -> ()
                      | Some v -> 
                        let setExpr = mkRefCellSet g m ctorInfo.InstanceCtorThisVal.Type (exprForVal m v) (exprForVal m ctorInfo.InstanceCtorThisVal)
                        let setExpr = reps.FixupIncrClassExprPhase2C cenv (Some thisVal) safeStaticInitInfo thisTyInst setExpr
                        let binder = (fun e -> mkSequential setExpr.Range setExpr e)
                        let isPriorToSuperInit = false
                        yield (isPriorToSuperInit, binder) ]

                ([], binders, []), reps

            // The last 'let' binding is done so we can set the initialization condition for the collection of object fields
            // which now allows members to be called.
            | Phase2CCtorJustAfterLastLet ->  
                let binders = 
                    [ match ctorInfo.InstanceCtorSafeInitInfo with 
                      | SafeInitField (rfref, _) ->  
                        let setExpr = mkRecdFieldSetViaExprAddr (exprForVal m thisVal, rfref, thisTyInst, mkOne g m, m)
                        let setExpr = reps.FixupIncrClassExprPhase2C cenv (Some thisVal) safeStaticInitInfo thisTyInst setExpr
                        let binder = (fun e -> mkSequential setExpr.Range setExpr e)
                        let isPriorToSuperInit = false
                        yield (isPriorToSuperInit, binder)  
                      | NoSafeInitInfo ->  
                        () ]

                ([], binders, []), reps
                
            | Phase2CBindings decs -> 
                let initActions, reps = List.mapFold (TransTrueDec false) reps decs 
                let cctorInitActions, ctorInitActions, methodBinds = List.unzip3 initActions
                (List.concat cctorInitActions, List.concat ctorInitActions, List.concat methodBinds), reps 

                

        let takenFieldNames = 
            [ for b in memberBinds do 
                  yield b.Var.CompiledName g.CompilerGlobalState
                  yield b.Var.DisplayName 
                  yield b.Var.DisplayNameCoreMangled 
                  yield b.Var.LogicalName ] 
        let reps = IncrClassReprInfo.Empty(g, takenFieldNames)

        // Bind the IsArg(true) representations of the object constructor arguments and assign them to fields
        // if they escape to the members. We do this by running the instance bindings 'let x = x' through TransTrueDec
        // for each constructor argument 'x', but with the special flag 'isCtorArg', which helps TransBind know that 
        // the value is already available as an argument, and that nothing special needs to be done unless the 
        // value is being stored into a field.
        let (cctorInitActions1, ctorInitActions1, methodBinds1), reps = 
            let binds = ctorInfo.InstanceCtorArgs |> List.map (fun v -> mkInvisibleBind v (exprForVal v.Range v))
            TransTrueDec true reps (IncrClassBindingGroup(binds, false, false))

        // We expect that only ctorInitActions1 will be non-empty here, and even then only if some elements are stored in the field
        assert (isNil cctorInitActions1)
        assert (isNil methodBinds1)

        // Now deal with all the 'let' and 'member' declarations
        let initActions, reps = List.mapFold TransDec reps decs
        let cctorInitActions2, ctorInitActions2, methodBinds2 = List.unzip3 initActions
        let cctorInitActions = cctorInitActions1 @ List.concat cctorInitActions2
        let ctorInitActions = ctorInitActions1 @ List.concat ctorInitActions2
        let methodBinds = methodBinds1 @ List.concat methodBinds2

        let ctorBody =
            // Build the elements of the implicit constructor body, starting from the bottom
            //     <optional-this-ref-cell-init>
            //     <super init>
            //     <let/do bindings>
            //     return ()
            let ctorInitActionsPre, ctorInitActionsPost = ctorInitActions |> List.partition fst

            // This is the return result
            let ctorBody = mkUnit g m

            // Add <optional-this-ref-cell-init>.
            // That is, add any <let/do bindings> that come prior to the super init constructor call, 
            // This is only ever at most the init of the InstanceCtorSafeThisValOpt and InstanceCtorSafeInitInfo var/field
            let ctorBody = List.foldBack (fun (_, binder) acc -> binder acc) ctorInitActionsPost ctorBody
            
            // Add the <super init>
            let ctorBody = 
                // The inheritsExpr may refer to the this variable or to incoming arguments, e.g. in closure fields.
                // References to the this variable go via the ref cell that gets created to help ensure coherent initialization.
                // This ref cell itself may be stored in a field of the object and accessed via arg0.
                // Likewise the incoming arguments will eventually be stored in fields and accessed via arg0.
                // 
                // As a result, the most natural way to implement this would be to simply capture arg0 if needed
                // and access all variables via that. This would be done by rewriting the inheritsExpr as follows:
                //    let inheritsExpr = reps.FixupIncrClassExprPhase2C (Some thisVal) thisTyInst inheritsExpr
                // However, the rules of IL mean we are not actually allowed to capture arg0 
                // and store it as a closure field before the base class constructor is called.
                // 
                // As a result we do not rewrite the inheritsExpr and instead 
                //    (a) wrap a let binding for the ref cell around the inheritsExpr if needed
                //    (b) rely on the fact that the input arguments are in scope and can be accessed from as argument variables
                //    (c) rely on the fact that there are no 'let' bindings prior to the inherits expr.
                let inheritsExpr = 
                    match ctorInfo.InstanceCtorSafeThisValOpt with 
                    | Some v when not (reps.IsValRepresentedAsLocalVar v) -> 
                        // Rewrite the expression to convert it to a load of a field if needed.
                        // We are allowed to load fields from our own object even though we haven't called
                        // the super class constructor yet.
                        let ldexpr = reps.FixupIncrClassExprPhase2C cenv (Some thisVal) safeStaticInitInfo thisTyInst (exprForVal m v) 
                        mkInvisibleLet m v ldexpr inheritsExpr
                    | _ -> 
                        inheritsExpr

                // Add the debug point
                let inheritsExpr =
                    if inheritsIsVisible then
                        Expr.DebugPoint(DebugPointAtLeafExpr.Yes inheritsExpr.Range, inheritsExpr)
                    else
                        inheritsExpr
                
                mkSequential m inheritsExpr ctorBody

            // Add the normal <let/do bindings> 
            let ctorBody = List.foldBack (fun (_, binder) acc -> binder acc) ctorInitActionsPre ctorBody

            // Add the final wrapping to make this into a method
            let ctorBody = mkMemberLambdas g m [] (Some thisVal) ctorInfo.InstanceCtorBaseValOpt [ctorInfo.InstanceCtorArgs] (ctorBody, g.unit_ty)

            ctorBody

        let cctorBodyOpt =
            // Omit the .cctor if it's empty
            match cctorInitActions with
            | [] -> None 
            | _ -> 
                let cctorInitAction = List.foldBack (fun (_, binder) acc -> binder acc) cctorInitActions (mkUnit g m)
                let m = thisVal.Range
                let cctorArgs, cctorVal, _ = ctorInfo.StaticCtorValInfo.Force()
                // Reconstitute the type of the implicit class constructor with the correct quantified type variables.
                cctorVal.SetType (mkForallTyIfNeeded ctorDeclaredTypars cctorVal.TauType)
                let cctorBody = mkMemberLambdas g m [] None None [cctorArgs] (cctorInitAction, g.unit_ty)
                Some cctorBody
        
        ctorBody, cctorBodyOpt, methodBinds, reps

// Checking of mutually recursive types, members and 'let' bindings in classes
//
// Technique: multiple passes.
//   Phase1: create and establish type definitions and core representation information
//   Phase2A: create Vals for recursive items given names and args
//   Phase2B-D: type check AST to TAST collecting (sufficient) type constraints, 
//              generalize definitions, fix up recursive instances, build ctor binding
module MutRecBindingChecking = 

    open IncrClassChecking 

    /// Represents one element in a type definition, after the first phase    
    type TyconBindingPhase2A =
      /// An entry corresponding to the definition of the implicit constructor for a class
      | Phase2AIncrClassCtor of IncrClassCtorLhs
      /// An 'inherit' declaration in an incremental class
      ///
      /// Phase2AInherit (ty, arg, baseValOpt, m)
      | Phase2AInherit of SynType * SynExpr * Val option * range
      /// A set of value or function definitions in an incremental class
      ///
      /// Phase2AIncrClassBindings (tcref, letBinds, isStatic, isRec, m)
      | Phase2AIncrClassBindings of TyconRef * SynBinding list * bool * bool * range
      /// A 'member' definition in a class
      | Phase2AMember of PreCheckingRecursiveBinding
#if OPEN_IN_TYPE_DECLARATIONS
      /// A dummy declaration, should we ever support 'open' in type definitions
      | Phase2AOpen of SynOpenDeclTarget * range
#endif
      /// Indicates the super init has just been called, 'this' may now be published
      | Phase2AIncrClassCtorJustAfterSuperInit 
      /// Indicates the last 'field' has been initialized, only 'do' comes after 
      | Phase2AIncrClassCtorJustAfterLastLet

    /// The collected syntactic input definitions for a single type or type-extension definition
    type TyconBindingsPhase2A = 
      | TyconBindingsPhase2A of Tycon option * DeclKind * Val list * TyconRef * Typar list * TType * TyconBindingPhase2A list

    /// The collected syntactic input definitions for a recursive group of type or type-extension definitions
    type MutRecDefnsPhase2AData = MutRecShape<TyconBindingsPhase2A, PreCheckingRecursiveBinding list, MutRecDefnsPhase2DataForModule * TcEnv> list

    /// Represents one element in a type definition, after the second phase
    type TyconBindingPhase2B =
      | Phase2BIncrClassCtor of IncrClassCtorLhs * Binding option 
      | Phase2BInherit of Expr * Val option
      /// A set of value of function definitions in a class definition with an implicit constructor.
      | Phase2BIncrClassBindings of IncrClassBindingGroup list
      | Phase2BMember of int
      /// An intermediate definition that represent the point in an implicit class definition where
      /// the super type has been initialized.
      | Phase2BIncrClassCtorJustAfterSuperInit
      /// An intermediate definition that represent the point in an implicit class definition where
      /// the last 'field' has been initialized, i.e. only 'do' and 'member' definitions come after 
      /// this point.
      | Phase2BIncrClassCtorJustAfterLastLet

    type TyconBindingsPhase2B = TyconBindingsPhase2B of Tycon option * TyconRef * TyconBindingPhase2B list

    type MutRecDefnsPhase2BData = MutRecShape<TyconBindingsPhase2B, int list, MutRecDefnsPhase2DataForModule * TcEnv> list

    /// Represents one element in a type definition, after the third phase
    type TyconBindingPhase2C =
      | Phase2CIncrClassCtor of IncrClassCtorLhs * Binding option 
      | Phase2CInherit of Expr * Val option
      | Phase2CIncrClassBindings of IncrClassBindingGroup list
      | Phase2CMember of PreInitializationGraphEliminationBinding
      // Indicates the last 'field' has been initialized, only 'do' comes after 
      | Phase2CIncrClassCtorJustAfterSuperInit     
      | Phase2CIncrClassCtorJustAfterLastLet     

    type TyconBindingsPhase2C = TyconBindingsPhase2C of Tycon option * TyconRef * TyconBindingPhase2C list

    type MutRecDefnsPhase2CData = MutRecShape<TyconBindingsPhase2C, PreInitializationGraphEliminationBinding list, MutRecDefnsPhase2DataForModule * TcEnv> list

    // Phase2A: create member prelimRecValues for "recursive" items, i.e. ctor val and member vals 
    // Phase2A: also processes their arg patterns - collecting type assertions 
    let TcMutRecBindings_Phase2A_CreateRecursiveValuesAndCheckArgumentPatterns (cenv: cenv) tpenv (envMutRec, mutRecDefns: MutRecDefnsPhase2Info) =
        let g = cenv.g

        // The basic iteration over the declarations in a single type definition
        // State:
        //    tpenv: floating type parameter environment
        //    recBindIdx: index of the recursive binding
        //    prelimRecValuesRev: accumulation of prelim value entries
        //    uncheckedBindsRev: accumulation of unchecked bindings
        let (defnsAs: MutRecDefnsPhase2AData), (tpenv, _, uncheckedBindsRev) =
            let initialOuterState = (tpenv, 0, ([]: PreCheckingRecursiveBinding list))
            (initialOuterState, envMutRec, mutRecDefns) |||> MutRecShapes.mapFoldWithEnv (fun outerState envForDecls defn -> 
              let tpenv, recBindIdx, uncheckedBindsRev = outerState
              match defn with 
              | MutRecShape.Module _ -> failwith "unreachable"
              | MutRecShape.Open x -> MutRecShape.Open x, outerState 
              | MutRecShape.ModuleAbbrev x -> MutRecShape.ModuleAbbrev x, outerState 
              | MutRecShape.Lets recBinds -> 
                let normRecDefns = 
                   [ for RecDefnBindingInfo(a, b, c, bind) in recBinds do 
                       yield NormalizedRecBindingDefn(a, b, c, BindingNormalization.NormalizeBinding ValOrMemberBinding cenv envForDecls bind) ]
                let bindsAndValues, (tpenv, recBindIdx) = ((tpenv, recBindIdx), normRecDefns) ||> List.mapFold (AnalyzeAndMakeAndPublishRecursiveValue ErrorOnOverrides false cenv envForDecls) 
                let binds = bindsAndValues |> List.collect fst

                let defnAs = MutRecShape.Lets binds
                defnAs, (tpenv, recBindIdx, List.rev binds @ uncheckedBindsRev)

              | MutRecShape.Tycon (MutRecDefnsPhase2InfoForTycon(tyconOpt, tcref, declaredTyconTypars, declKind, binds, _)) ->

                // Class members can access protected members of the implemented type 
                // Class members can access private members in the ty
                let isExtrinsic = (declKind = ExtrinsicExtensionBinding)
                let initialEnvForTycon = MakeInnerEnvForTyconRef envForDecls tcref isExtrinsic 

                // Re-add the type constructor to make it take precedence for record label field resolutions
                // This does not apply to extension members: in those cases the relationship between the record labels
                // and the type is too extruded
                let envForTycon = 
                    if isExtrinsic then 
                        initialEnvForTycon
                    else
                        AddLocalTyconRefs true g cenv.amap tcref.Range [tcref] initialEnvForTycon

                // Make fresh version of the class type for type checking the members and lets *
                let _, copyOfTyconTypars, _, objTy, thisTy = FreshenObjectArgType cenv tcref.Range TyparRigidity.WillBeRigid tcref isExtrinsic declaredTyconTypars


                // The basic iteration over the declarations in a single type definition
                let initialInnerState = (None, envForTycon, tpenv, recBindIdx, uncheckedBindsRev)
                let defnAs, (_, _envForTycon, tpenv, recBindIdx, uncheckedBindsRev) = 

                    (initialInnerState, binds) ||> List.collectFold (fun innerState defn ->

                        let (TyconBindingDefn(containerInfo, newslotsOK, declKind, classMemberDef, m)) = defn
                        let incrClassCtorLhsOpt, envForTycon, tpenv, recBindIdx, uncheckedBindsRev = innerState

                        if tcref.IsTypeAbbrev then
                            // ideally we'd have the 'm' of the type declaration stored here, to avoid needing to trim to line to approx
                            error(Error(FSComp.SR.tcTypeAbbreviationsMayNotHaveMembers(), (trimRangeToLine m)))

                        if tcref.IsEnumTycon && (declKind <> ExtrinsicExtensionBinding) then 
                            // ideally we'd have the 'm' of the type declaration stored here, to avoid needing to trim to line to approx
                            error(Error(FSComp.SR.tcEnumerationsMayNotHaveMembers(), (trimRangeToLine m))) 

                        match classMemberDef, containerInfo with
                        | SynMemberDefn.ImplicitCtor (vis, Attributes attrs, SynSimplePats.SimplePats(spats, _), thisIdOpt, doc, m), ContainerInfo(_, Some(MemberOrValContainerInfo(tcref, _, baseValOpt, safeInitInfo, _))) ->
                            if tcref.TypeOrMeasureKind = TyparKind.Measure then
                                error(Error(FSComp.SR.tcMeasureDeclarationsRequireStaticMembers(), m))

                            // Phase2A: make incrClassCtorLhs - ctorv, thisVal etc, type depends on argty(s) 
                            let incrClassCtorLhs = TcImplicitCtorLhs_Phase2A(cenv, envForTycon, tpenv, tcref, vis, attrs, spats, thisIdOpt, baseValOpt, safeInitInfo, m, copyOfTyconTypars, objTy, thisTy, doc)

                            // Phase2A: Add copyOfTyconTypars from incrClassCtorLhs - or from tcref 
                            let envForTycon = AddDeclaredTypars CheckForDuplicateTypars incrClassCtorLhs.InstanceCtorDeclaredTypars envForTycon
                            let innerState = (Some incrClassCtorLhs, envForTycon, tpenv, recBindIdx, uncheckedBindsRev)

                            [Phase2AIncrClassCtor incrClassCtorLhs], innerState
                              
                        | SynMemberDefn.ImplicitInherit (ty, arg, _baseIdOpt, m), _ ->
                            if tcref.TypeOrMeasureKind = TyparKind.Measure then
                                error(Error(FSComp.SR.tcMeasureDeclarationsRequireStaticMembers(), m))

                            // Phase2A: inherit ty(arg) as base - pass through 
                            // Phase2A: pick up baseValOpt! 
                            let baseValOpt = incrClassCtorLhsOpt |> Option.bind (fun x -> x.InstanceCtorBaseValOpt)
                            let innerState = (incrClassCtorLhsOpt, envForTycon, tpenv, recBindIdx, uncheckedBindsRev)
                            [Phase2AInherit (ty, arg, baseValOpt, m); Phase2AIncrClassCtorJustAfterSuperInit], innerState

                        | SynMemberDefn.LetBindings (letBinds, isStatic, isRec, m), _ ->
                            match tcref.TypeOrMeasureKind, isStatic with 
                            | TyparKind.Measure, false -> error(Error(FSComp.SR.tcMeasureDeclarationsRequireStaticMembers(), m)) 
                            | _ -> ()

                            if not isStatic && tcref.IsStructOrEnumTycon then 
                                let allDo = letBinds |> List.forall (function SynBinding(kind=SynBindingKind.Do) -> true | _ -> false)
                                // Code for potential future design change to allow functions-compiled-as-members in structs
                                if allDo then 
                                    errorR(Deprecated(FSComp.SR.tcStructsMayNotContainDoBindings(), (trimRangeToLine m)))
                                else
                                // Code for potential future design change to allow functions-compiled-as-members in structs
                                    errorR(Error(FSComp.SR.tcStructsMayNotContainLetBindings(), (trimRangeToLine m)))

                            if isStatic && Option.isNone incrClassCtorLhsOpt then 
                                errorR(Error(FSComp.SR.tcStaticLetBindingsRequireClassesWithImplicitConstructors(), m))
                              
                            // Phase2A: let-bindings - pass through 
                            let innerState = (incrClassCtorLhsOpt, envForTycon, tpenv, recBindIdx, uncheckedBindsRev)     
                            [Phase2AIncrClassBindings (tcref, letBinds, isStatic, isRec, m)], innerState
                              
                        | SynMemberDefn.Member (bind, m), _ ->
                            // Phase2A: member binding - create prelim valspec (for recursive reference) and RecursiveBindingInfo 
                            let NormalizedBinding(_, _, _, _, _, _, _, valSynData, _, _, _, _) as bind = BindingNormalization.NormalizeBinding ValOrMemberBinding cenv envForTycon bind
                            let (SynValData(memberFlagsOpt, _, _)) = valSynData 

                            match tcref.TypeOrMeasureKind with
                            | TyparKind.Type -> ()
                            | TyparKind.Measure ->
                                match memberFlagsOpt with 
                                | None -> () 
                                | Some memberFlags -> 
                                    if memberFlags.IsInstance then error(Error(FSComp.SR.tcMeasureDeclarationsRequireStaticMembers(), m))
                                    match memberFlags.MemberKind with 
                                    | SynMemberKind.Constructor -> error(Error(FSComp.SR.tcMeasureDeclarationsRequireStaticMembersNotConstructors(), m))
                                    | _ -> ()

                            let envForMember = 
                                match incrClassCtorLhsOpt with
                                | None -> AddDeclaredTypars CheckForDuplicateTypars copyOfTyconTypars envForTycon
                                | Some _ -> envForTycon

                            let rbind = NormalizedRecBindingDefn(containerInfo, newslotsOK, declKind, bind)
                            let overridesOK = DeclKind.CanOverrideOrImplement declKind
                            let (binds, _values), (tpenv, recBindIdx) = AnalyzeAndMakeAndPublishRecursiveValue overridesOK false cenv envForMember (tpenv, recBindIdx) rbind
                            let cbinds = [ for rbind in binds -> Phase2AMember rbind ]

                            let innerState = (incrClassCtorLhsOpt, envForTycon, tpenv, recBindIdx, List.rev binds @ uncheckedBindsRev)
                            cbinds, innerState
                        
#if OPEN_IN_TYPE_DECLARATIONS
                        | SynMemberDefn.Open (target, m), _ ->
                            let innerState = (incrClassCtorLhsOpt, env, tpenv, recBindIdx, prelimRecValuesRev, uncheckedBindsRev)
                            [ Phase2AOpen (target, m) ], innerState
#endif
                        
                        | definition -> 
                            error(InternalError(sprintf "Unexpected definition %A" definition, m)))

                // If no constructor call, insert Phase2AIncrClassCtorJustAfterSuperInit at start
                let defnAs = 
                    match defnAs with 
                    | Phase2AIncrClassCtor _ as b1 :: rest -> 
                        let rest = 
                            if rest |> List.exists (function Phase2AIncrClassCtorJustAfterSuperInit -> true | _ -> false) then 
                                rest
                            else
                                Phase2AIncrClassCtorJustAfterSuperInit :: rest
                        // Insert Phase2AIncrClassCtorJustAfterLastLet at the point where local construction is known to have been finished 
                        let rest = 
                            let isAfter b = 
                                match b with 
#if OPEN_IN_TYPE_DECLARATIONS
                                | Phase2AOpen _ 
#endif
                                | Phase2AIncrClassCtor _ | Phase2AInherit _ | Phase2AIncrClassCtorJustAfterSuperInit -> false
                                | Phase2AIncrClassBindings (_, binds, _, _, _) -> binds |> List.exists (function SynBinding (kind=SynBindingKind.Do) -> true | _ -> false)
                                | Phase2AIncrClassCtorJustAfterLastLet
                                | Phase2AMember _ -> true
                            let restRev = List.rev rest
                            let afterRev = restRev |> List.takeWhile isAfter
                            let beforeRev = restRev |> List.skipWhile isAfter
                            
                            [ yield! List.rev beforeRev
                              yield Phase2AIncrClassCtorJustAfterLastLet
                              yield! List.rev afterRev ]
                        b1 :: rest

                    // Cover the case where this is not a type with an implicit constructor.
                    | rest -> rest

                let prelimRecValues = [ for x in defnAs do match x with Phase2AMember bind -> yield bind.RecBindingInfo.Val | _ -> () ]
                let defnAs = MutRecShape.Tycon(TyconBindingsPhase2A(tyconOpt, declKind, prelimRecValues, tcref, copyOfTyconTypars, thisTy, defnAs))
                defnAs, (tpenv, recBindIdx, uncheckedBindsRev))

        let uncheckedRecBinds = List.rev uncheckedBindsRev

        (defnsAs, uncheckedRecBinds, tpenv)

    /// Phase2B: check each of the bindings, convert from ast to tast and collects type assertions.
    /// Also generalize incrementally.
    let TcMutRecBindings_Phase2B_TypeCheckAndIncrementalGeneralization (cenv: cenv) tpenv envInitial (envMutRec, defnsAs: MutRecDefnsPhase2AData, uncheckedRecBinds: PreCheckingRecursiveBinding list, scopem) : MutRecDefnsPhase2BData * _ * _ =
        let g = cenv.g

        let (defnsBs: MutRecDefnsPhase2BData), (tpenv, generalizedRecBinds, preGeneralizationRecBinds, _, _) = 

            let uncheckedRecBindsTable = uncheckedRecBinds |> List.map (fun rbind -> rbind.RecBindingInfo.Val.Stamp, rbind) |> Map.ofList 

            // Loop through the types being defined...
            //
            // The envNonRec is the environment used to limit generalization to prevent leakage of type
            // variables into the types of 'let' bindings. It gets accumulated across type definitions, e.g.
            // consider
            //
            //   type A<'T>() =  
            //       let someFuncValue: 'A = A<'T>.Meth2()
            //       static member Meth2() = A<'T>.Meth2() 
            //   and B<'T>() =
            //       static member Meth1() = A<'T>.Meth2()
            //
            // Here 'A can't be generalized, even at 'Meth1'.
            //
            // The envForTycon is the environment used for name resolution within the let and member bindings
            // of the type definition. This becomes 'envStatic' and 'envInstance' for the two 
             
            let initialOuterState = (tpenv, ([]: PostGeneralizationRecursiveBinding list), ([]: PreGeneralizationRecursiveBinding list), uncheckedRecBindsTable, envInitial)

            (initialOuterState, envMutRec, defnsAs) |||> MutRecShapes.mapFoldWithEnv (fun outerState envForDecls defnsA -> 

              let tpenv, generalizedRecBinds, preGeneralizationRecBinds, uncheckedRecBindsTable, envNonRec = outerState

              match defnsA with 
              | MutRecShape.Module _ -> failwith "unreachable"
              | MutRecShape.Open x -> MutRecShape.Open x, outerState 
              | MutRecShape.ModuleAbbrev x -> MutRecShape.ModuleAbbrev x, outerState 
              | MutRecShape.Lets binds ->
                
                let defnBs, (tpenv, _, envNonRec, generalizedRecBinds, preGeneralizationRecBinds, uncheckedRecBindsTable) = 

                    let initialInnerState = (tpenv, envForDecls, envNonRec, generalizedRecBinds, preGeneralizationRecBinds, uncheckedRecBindsTable)
                    (initialInnerState, binds) ||> List.mapFold (fun innerState rbind -> 

                        let tpenv, envStatic, envNonRec, generalizedRecBinds, preGeneralizationRecBinds, uncheckedRecBindsTable = innerState

                        let envNonRec, generalizedRecBinds, preGeneralizationRecBinds, _, uncheckedRecBindsTable = 
                            TcLetrecBinding (cenv, envStatic, scopem, [], None) (envNonRec, generalizedRecBinds, preGeneralizationRecBinds, tpenv, uncheckedRecBindsTable) rbind
                             
                        let innerState = (tpenv, envStatic, envNonRec, generalizedRecBinds, preGeneralizationRecBinds, uncheckedRecBindsTable)
                        rbind.RecBindingInfo.Index, innerState)
                
                let outerState = (tpenv, generalizedRecBinds, preGeneralizationRecBinds, uncheckedRecBindsTable, envNonRec)
                MutRecShape.Lets defnBs, outerState

              | MutRecShape.Tycon (TyconBindingsPhase2A(tyconOpt, declKind, _, tcref, copyOfTyconTypars, thisTy, defnAs)) ->
                
                let isExtrinsic = (declKind = ExtrinsicExtensionBinding)
                let envForTycon = MakeInnerEnvForTyconRef envForDecls tcref isExtrinsic 
                let envForTycon = if isExtrinsic then envForTycon else AddLocalTyconRefs true g cenv.amap tcref.Range [tcref] envForTycon
                // Set up the environment so use-before-definition warnings are given, at least 
                // until we reach a Phase2AIncrClassCtorJustAfterSuperInit. 
                let envForTycon = { envForTycon with eCtorInfo = Some (InitialImplicitCtorInfo()) }

                let reqdThisValTyOpt = Some thisTy
                
                // Loop through the definition elements in a type...
                // State: 
                //      envInstance: the environment in scope in instance members
                //      envStatic: the environment in scope in static members
                //      envNonRec: the environment relevant to generalization
                //      generalizedRecBinds: part of the incremental generalization state
                //      preGeneralizationRecBinds: part of the incremental generalization state
                //      uncheckedRecBindsTable: part of the incremental generalization state
                let defnBs, (tpenv, _, _, envNonRec, generalizedRecBinds, preGeneralizationRecBinds, uncheckedRecBindsTable) = 

                    let initialInnerState = (tpenv, envForTycon, envForTycon, envNonRec, generalizedRecBinds, preGeneralizationRecBinds, uncheckedRecBindsTable)
                    (initialInnerState, defnAs) ||> List.mapFold (fun innerState defnA -> 

                        let tpenv, envInstance, envStatic, envNonRec, generalizedRecBinds, preGeneralizationRecBinds, uncheckedRecBindsTable = innerState

                        match defnA with
                        // Phase2B for the definition of an implicit constructor. Enrich the instance environments
                        // with the implicit ctor args.
                        | Phase2AIncrClassCtor incrClassCtorLhs ->

                            let envInstance = AddDeclaredTypars CheckForDuplicateTypars incrClassCtorLhs.InstanceCtorDeclaredTypars envInstance
                            let envStatic = AddDeclaredTypars CheckForDuplicateTypars incrClassCtorLhs.InstanceCtorDeclaredTypars envStatic
                            let envInstance = match incrClassCtorLhs.InstanceCtorSafeThisValOpt with Some v -> AddLocalVal g cenv.tcSink scopem v envInstance | None -> envInstance
                            let envInstance = List.foldBack (AddLocalValPrimitive g) incrClassCtorLhs.InstanceCtorArgs envInstance 
                            let envNonRec = match incrClassCtorLhs.InstanceCtorSafeThisValOpt with Some v -> AddLocalVal g cenv.tcSink scopem v envNonRec | None -> envNonRec
                            let envNonRec = List.foldBack (AddLocalValPrimitive g) incrClassCtorLhs.InstanceCtorArgs envNonRec
                            let safeThisValBindOpt = TcLetrecComputeCtorSafeThisValBind cenv incrClassCtorLhs.InstanceCtorSafeThisValOpt

                            let innerState = (tpenv, envInstance, envStatic, envNonRec, generalizedRecBinds, preGeneralizationRecBinds, uncheckedRecBindsTable)
                            Phase2BIncrClassCtor (incrClassCtorLhs, safeThisValBindOpt), innerState
                            
                        // Phase2B: typecheck the argument to an 'inherits' call and build the new object expr for the inherit-call 
                        | Phase2AInherit (synBaseTy, arg, baseValOpt, m) ->
                            let baseTy, tpenv = TcType cenv NoNewTypars CheckCxs ItemOccurence.Use envInstance tpenv synBaseTy
                            let baseTy = baseTy |> convertToTypeWithMetadataIfPossible g
                            let inheritsExpr, tpenv =
                                try 
                                   TcNewExpr cenv envInstance tpenv baseTy (Some synBaseTy.Range) true arg m
                                with e ->
                                    errorRecovery e m
                                    mkUnit g m, tpenv
                            let envInstance = match baseValOpt with Some baseVal -> AddLocalVal g cenv.tcSink scopem baseVal envInstance | None -> envInstance
                            let envNonRec = match baseValOpt with Some baseVal -> AddLocalVal g cenv.tcSink scopem baseVal envNonRec | None -> envNonRec
                            let innerState = (tpenv, envInstance, envStatic, envNonRec, generalizedRecBinds, preGeneralizationRecBinds, uncheckedRecBindsTable)
                            Phase2BInherit (inheritsExpr, baseValOpt), innerState
                            
                        // Phase2B: let and let rec value and function definitions
                        | Phase2AIncrClassBindings (tcref, binds, isStatic, isRec, bindsm) ->
                            let envForBinding = if isStatic then envStatic else envInstance
                            let binds, bindRs, env, tpenv = 
                                if isRec then
                                
                                    // Type check local recursive binding 
                                    let binds = binds |> List.map (fun bind -> RecDefnBindingInfo(ExprContainerInfo, NoNewSlots, ClassLetBinding isStatic, bind))
                                    let binds, env, tpenv = TcLetrecBindings ErrorOnOverrides cenv envForBinding tpenv (binds, scopem(*bindsm*), scopem)
                                    let bindRs = [IncrClassBindingGroup(binds, isStatic, true)]
                                    binds, bindRs, env, tpenv 
                                else

                                    // Type check local binding 
                                    let binds, env, tpenv = TcLetBindings cenv envForBinding ExprContainerInfo (ClassLetBinding isStatic) tpenv (binds, bindsm, scopem)
                                    let binds, bindRs = 
                                        binds 
                                        |> List.map (function
                                            | TMDefLet(bind, _) -> [bind], IncrClassBindingGroup([bind], isStatic, false)
                                            | TMDefDo(e, _) -> [], IncrClassDo(e, isStatic)
                                            | _ -> error(InternalError("unexpected definition kind", tcref.Range)))
                                        |> List.unzip
                                    List.concat binds, bindRs, env, tpenv

                            let envNonRec = (envNonRec, binds) ||> List.fold (fun acc bind -> AddLocalValPrimitive g bind.Var acc)

                            // Check to see that local bindings and members don't have the same name and check some other adhoc conditions
                            for bind in binds do
                                if not isStatic && HasFSharpAttributeOpt g g.attrib_DllImportAttribute bind.Var.Attribs then 
                                    errorR(Error(FSComp.SR.tcDllImportNotAllowed(), bind.Var.Range))
                                    
                                let nm = bind.Var.DisplayName
                                let ty = generalizedTyconRef g tcref
                                let ad = envNonRec.AccessRights
                                match TryFindIntrinsicMethInfo cenv.infoReader bind.Var.Range ad nm ty, 
                                      TryFindIntrinsicPropInfo cenv.infoReader bind.Var.Range ad nm ty with 
                                | [], [] -> ()
                                | _ -> errorR (Error(FSComp.SR.tcMemberAndLocalClassBindingHaveSameName nm, bind.Var.Range))

                            // Also add static entries to the envInstance if necessary 
                            let envInstance = (if isStatic then (binds, envInstance) ||> List.foldBack (fun b e -> AddLocalVal g cenv.tcSink scopem b.Var e) else env)
                            let envStatic = (if isStatic then env else envStatic)
                            let innerState = (tpenv, envInstance, envStatic, envNonRec, generalizedRecBinds, preGeneralizationRecBinds, uncheckedRecBindsTable)
                            Phase2BIncrClassBindings bindRs, innerState
                              
                        | Phase2AIncrClassCtorJustAfterSuperInit -> 
                            let innerState = (tpenv, envInstance, envStatic, envNonRec, generalizedRecBinds, preGeneralizationRecBinds, uncheckedRecBindsTable)
                            Phase2BIncrClassCtorJustAfterSuperInit, innerState
                            
                        | Phase2AIncrClassCtorJustAfterLastLet -> 
                            let innerState = (tpenv, envInstance, envStatic, envNonRec, generalizedRecBinds, preGeneralizationRecBinds, uncheckedRecBindsTable)
                            Phase2BIncrClassCtorJustAfterLastLet, innerState
                            
                            
#if OPEN_IN_TYPE_DECLARATIONS
                        | Phase2AOpen(target, m) -> 
                            let envInstance = TcOpenDecl cenv m scopem envInstance target
                            let envStatic = TcOpenDecl cenv m scopem envStatic target
                            let innerState = (tpenv, envInstance, envStatic, envNonRec, generalizedRecBinds, preGeneralizationRecBinds, uncheckedRecBindsTable)
                            Phase2BOpen, innerState
#endif


                        // Note: this path doesn't add anything the environment, because the member is already available off via its type 
                        
                        | Phase2AMember rbind ->

                            // Phase2B: Typecheck member binding, generalize them later, when all type constraints are known 
                            // static members are checked under envStatic.
                            // envStatic contains class typars and the (ungeneralized) members on the class(es).
                            // envStatic has no instance-variables (local let-bindings or ctor args). 

                            let v = rbind.RecBindingInfo .Val
                            let envForBinding = if v.IsInstanceMember then envInstance else envStatic

                            // Type variables derived from the type definition (or implicit constructor) are always generalizable (we check their generalizability later).
                            // Note they may be solved to be equi-recursive.
                            let extraGeneralizableTypars = copyOfTyconTypars

                            // Inside the incremental class syntax we assert the type of the 'this' variable to be precisely the same type as the 
                            // this variable for the implicit class constructor. For static members, we assert the type variables associated
                            // for the class to be identical to those used for the implicit class constructor and the static class constructor.
                            //
                            // See TcLetrecBinding where this information is consumed.

                            // Type check the member and apply early generalization.
                            // We ignore the tpenv returned by checking each member. Each member gets checked in a fresh, clean tpenv
                            let envNonRec, generalizedRecBinds, preGeneralizationRecBinds, _, uncheckedRecBindsTable = 
                                TcLetrecBinding (cenv, envForBinding, scopem, extraGeneralizableTypars, reqdThisValTyOpt) (envNonRec, generalizedRecBinds, preGeneralizationRecBinds, tpenv, uncheckedRecBindsTable) rbind
                             
                            let innerState = (tpenv, envInstance, envStatic, envNonRec, generalizedRecBinds, preGeneralizationRecBinds, uncheckedRecBindsTable)
                            Phase2BMember rbind.RecBindingInfo.Index, innerState)
                
                let defnBs = MutRecShape.Tycon (TyconBindingsPhase2B(tyconOpt, tcref, defnBs))
                let outerState = (tpenv, generalizedRecBinds, preGeneralizationRecBinds, uncheckedRecBindsTable, envNonRec)
                defnBs, outerState)

        // There should be no bindings that have not been generalized since checking the vary last binding always
        // results in the generalization of all remaining ungeneralized bindings, since there are no remaining unchecked bindings
        // to prevent the generalization 
        assert preGeneralizationRecBinds.IsEmpty

        defnsBs, generalizedRecBinds, tpenv


    // Choose type scheme implicit constructors and adjust their recursive types.
    // Fixup recursive references to members.
    let TcMutRecBindings_Phase2C_FixupRecursiveReferences (cenv: cenv) (denv, defnsBs: MutRecDefnsPhase2BData, generalizedTyparsForRecursiveBlock: Typar list, generalizedRecBinds: PostGeneralizationRecursiveBinding list, scopem) =
        let g = cenv.g

        // Build an index ---> binding map
        let generalizedBindingsMap = generalizedRecBinds |> List.map (fun pgrbind -> (pgrbind.RecBindingInfo.Index, pgrbind)) |> Map.ofList

        defnsBs |> MutRecShapes.mapTyconsAndLets 

            // Phase2C: Fixup member bindings 
            (fun (TyconBindingsPhase2B(tyconOpt, tcref, defnBs)) -> 

                let defnCs = 
                    defnBs |> List.map (fun defnB -> 

                        // Phase2C: Generalise implicit ctor val 
                        match defnB with
                        | Phase2BIncrClassCtor (incrClassCtorLhs, safeThisValBindOpt) ->
                            let valscheme = incrClassCtorLhs.InstanceCtorValScheme
                            let valscheme = ChooseCanonicalValSchemeAfterInference g denv valscheme scopem
                            AdjustRecType incrClassCtorLhs.InstanceCtorVal valscheme
                            Phase2CIncrClassCtor (incrClassCtorLhs, safeThisValBindOpt)

                        | Phase2BInherit (inheritsExpr, basevOpt) -> 
                            Phase2CInherit (inheritsExpr, basevOpt)

                        | Phase2BIncrClassBindings bindRs -> 
                            Phase2CIncrClassBindings bindRs

                        | Phase2BIncrClassCtorJustAfterSuperInit -> 
                            Phase2CIncrClassCtorJustAfterSuperInit

                        | Phase2BIncrClassCtorJustAfterLastLet -> 
                            Phase2CIncrClassCtorJustAfterLastLet

                        | Phase2BMember idx ->
                            // Phase2C: Fixup member bindings 
                            let generalizedBinding = generalizedBindingsMap.[idx] 
                            let vxbind = TcLetrecAdjustMemberForSpecialVals cenv generalizedBinding
                            let pgbrind = FixupLetrecBind cenv denv generalizedTyparsForRecursiveBlock vxbind
                            Phase2CMember pgbrind)
                TyconBindingsPhase2C(tyconOpt, tcref, defnCs))

            // Phase2C: Fixup let bindings 
            (fun bindIdxs -> 
                    [ for idx in bindIdxs do 
                        let generalizedBinding = generalizedBindingsMap.[idx] 
                        let vxbind = TcLetrecAdjustMemberForSpecialVals cenv generalizedBinding
                        yield FixupLetrecBind cenv denv generalizedTyparsForRecursiveBlock vxbind ])


    // --- Extract field bindings from let-bindings 
    // --- Extract method bindings from let-bindings 
    // --- Extract bindings for implicit constructors
    let TcMutRecBindings_Phase2D_ExtractImplicitFieldAndMethodBindings (cenv: cenv) envMutRec tpenv (denv, generalizedTyparsForRecursiveBlock, defnsCs: MutRecDefnsPhase2CData) =
            let g = cenv.g

      //  let (fixupValueExprBinds, methodBinds) = 
            (envMutRec, defnsCs) ||> MutRecShapes.mapTyconsWithEnv (fun envForDecls (TyconBindingsPhase2C(tyconOpt, tcref, defnCs)) -> 
                match defnCs with 
                | Phase2CIncrClassCtor (incrClassCtorLhs, safeThisValBindOpt) :: defnCs -> 

                    // Determine is static fields in this type need to be "protected" against invalid recursive initialization
                    let safeStaticInitInfo = 
                        // Safe static init checks are not added to FSharp.Core. The FailInit helper is not defined in some places, and 
                        // there are some minor concerns about performance w.r.t. these static bindings:
                        //
                        // set.fs (also map.fs)
                        //       static let empty: Set<'T> = 
                        //           let comparer = LanguagePrimitives.FastGenericComparer<'T> 
                        //           new Set<'T>(comparer, SetEmpty)
                        //
                        // prim-types.fs:
                        //       type TypeInfo<'T>() = 
                        //          static let info = 
                        //              let ty = typeof<'T>
                        //              ...
                        // and some others in prim-types.fs
                        //
                        // REVIEW: consider allowing an optimization switch to turn off these checks

                        let needsSafeStaticInit = not g.compilingFslib
                        
                        // We only need safe static init checks if there are some static field bindings (actually, we look for non-method bindings)
                        let hasStaticBindings = 
                            defnCs |> List.exists (function 
                                | Phase2CIncrClassBindings groups -> 
                                    groups |> List.exists (function 
                                        | IncrClassBindingGroup(binds, isStatic, _) ->
                                            isStatic && (binds |> List.exists (IncrClassReprInfo.IsMethodRepr cenv >> not)) 
                                        | _ -> false) 
                                | _ -> false)

                        if needsSafeStaticInit && hasStaticBindings then
                            let rfield = MakeSafeInitField g envForDecls tcref.Range true
                            SafeInitField(mkRecdFieldRef tcref rfield.LogicalName, rfield)
                        else
                            NoSafeInitInfo


                    // This is the type definition we're processing  
                    let tcref = incrClassCtorLhs.TyconRef

                    // Assumes inherit call immediately follows implicit ctor. Checked by CheckMembersForm 
                    let inheritsExpr, inheritsIsVisible, _, defnCs = 
                        match defnCs |> List.partition (function Phase2CInherit _ -> true | _ -> false) with
                        | [Phase2CInherit (inheritsExpr, baseValOpt)], defnCs -> 
                            inheritsExpr, true, baseValOpt, defnCs

                        | _ ->
                            if tcref.IsStructOrEnumTycon then 
                                mkUnit g tcref.Range, false, None, defnCs
                            else
                                let inheritsExpr, _ = TcNewExpr cenv envForDecls tpenv g.obj_ty None true (SynExpr.Const (SynConst.Unit, tcref.Range)) tcref.Range

                                // If there is no 'inherits' and no simple non-static 'let' of a non-method then add a debug point at the entry to the constructor over the type name itself.
                                let addDebugPointAtImplicitCtorArguments =
                                    defnCs |> List.forall (fun defnC ->
                                        match defnC with
                                        | Phase2CIncrClassBindings binds -> 
                                            binds |> List.forall (fun bind ->
                                                match bind with
                                                | IncrClassBindingGroup(binds, isStatic, _) -> 
                                                    isStatic || 
                                                    binds |> List.forall (IncrClassReprInfo.IsMethodRepr cenv)
                                                | IncrClassDo(_, isStatic) ->
                                                    isStatic)
                                        | _ -> true) 

                                let inheritsExpr =
                                    if addDebugPointAtImplicitCtorArguments then
                                        mkDebugPoint tcref.Range inheritsExpr
                                    else
                                        inheritsExpr
                                inheritsExpr, false, None, defnCs
                       
                    let envForTycon = MakeInnerEnvForTyconRef envForDecls tcref false 

                    // Compute the cpath used when creating the hidden fields 
                    let cpath = envForTycon.eAccessPath

                    let localDecs = 
                        defnCs |> List.filter (function 
                            | Phase2CIncrClassBindings _ 
                            | Phase2CIncrClassCtorJustAfterSuperInit 
                            | Phase2CIncrClassCtorJustAfterLastLet -> true 
                            | _ -> false)
                    let memberBindsWithFixups = defnCs |> List.choose (function Phase2CMember pgrbind -> Some pgrbind | _ -> None) 

                    // Extend localDecs with "let safeThisVal = ref null" if there is a safeThisVal
                    let localDecs = 
                        match safeThisValBindOpt with 
                        | None -> localDecs 
                        | Some bind -> Phase2CIncrClassBindings [IncrClassBindingGroup([bind], false, false)] :: localDecs
                        
                    // Carve out the initialization sequence and decide on the localRep 
                    let ctorBodyLambdaExpr, cctorBodyLambdaExprOpt, methodBinds, localReps = 
                        
                        let localDecs = 
                            [ for localDec in localDecs do 
                                  match localDec with 
                                  | Phase2CIncrClassBindings binds -> yield Phase2CBindings binds
                                  | Phase2CIncrClassCtorJustAfterSuperInit -> yield Phase2CCtorJustAfterSuperInit
                                  | Phase2CIncrClassCtorJustAfterLastLet -> yield Phase2CCtorJustAfterLastLet
                                  | _ -> () ]
                        let memberBinds = memberBindsWithFixups |> List.map (fun x -> x.Binding) 
                        MakeCtorForIncrClassConstructionPhase2C(cenv, envForTycon, incrClassCtorLhs, inheritsExpr, inheritsIsVisible, localDecs, memberBinds, generalizedTyparsForRecursiveBlock, safeStaticInitInfo)

                    // Generate the (value, expr) pairs for the implicit 
                    // object constructor and implicit static initializer 
                    let ctorValueExprBindings = 
                        [ (let ctorValueExprBinding = TBind(incrClassCtorLhs.InstanceCtorVal, ctorBodyLambdaExpr, DebugPointAtBinding.NoneAtSticky)
                           let rbind = { ValScheme = incrClassCtorLhs.InstanceCtorValScheme ; Binding = ctorValueExprBinding }
                           FixupLetrecBind cenv envForDecls.DisplayEnv generalizedTyparsForRecursiveBlock rbind) ]
                        @ 
                        ( match cctorBodyLambdaExprOpt with 
                          | None -> []
                          | Some cctorBodyLambdaExpr -> 
                              [ (let _, cctorVal, cctorValScheme = incrClassCtorLhs.StaticCtorValInfo.Force()
                                 let cctorValueExprBinding = TBind(cctorVal, cctorBodyLambdaExpr, DebugPointAtBinding.NoneAtSticky)
                                 let rbind = { ValScheme = cctorValScheme; Binding = cctorValueExprBinding }
                                 FixupLetrecBind cenv envForDecls.DisplayEnv generalizedTyparsForRecursiveBlock rbind) ] ) 

                    // Publish the fields of the representation to the type 
                    localReps.PublishIncrClassFields (cenv, denv, cpath, incrClassCtorLhs, safeStaticInitInfo) (* mutation *)    
                    
                    // Fixup members
                    let memberBindsWithFixups = 
                        memberBindsWithFixups |> List.map (fun pgrbind -> 
                            let (TBind(v, x, spBind)) = pgrbind.Binding

                            // Work out the 'this' variable and type instantiation for field fixups. 
                            // We use the instantiation from the instance member if any. Note: It is likely this is not strictly needed 
                            // since we unify the types of the 'this' variables with those of the ctor declared typars. 
                            let thisValOpt = GetInstanceMemberThisVariable (v, x)

                            // Members have at least as many type parameters as the enclosing class. Just grab the type variables for the type.
                            let thisTyInst = List.map mkTyparTy (List.truncate (tcref.Typars(v.Range).Length) v.Typars)
                                    
                            let x = localReps.FixupIncrClassExprPhase2C cenv thisValOpt safeStaticInitInfo thisTyInst x 

                            { pgrbind with Binding = TBind(v, x, spBind) } )
                        
                    tyconOpt, ctorValueExprBindings @ memberBindsWithFixups, methodBinds  
                
                // Cover the case where this is not a class with an implicit constructor
                | defnCs -> 
                    let memberBindsWithFixups = defnCs |> List.choose (function Phase2CMember pgrbind -> Some pgrbind | _ -> None) 
                    tyconOpt, memberBindsWithFixups, [])

    /// Check a "module X = A.B.C" module abbreviation declaration
    let TcModuleAbbrevDecl (cenv: cenv) scopem (env: TcEnv) (id, p, m) = 
        let g = cenv.g
        let ad = env.AccessRights
        let resolved =
            match p with
            | [] -> Result []
            | id :: rest -> ResolveLongIdentAsModuleOrNamespace cenv.tcSink ResultCollectionSettings.AllResults cenv.amap m true OpenQualified env.NameEnv ad id rest false

        let mvvs = ForceRaise resolved

        if isNil mvvs then env else
        let modrefs = mvvs |> List.map p23

        if not (isNil modrefs) && modrefs |> List.forall (fun modref -> modref.IsNamespace) then 
            errorR(Error(FSComp.SR.tcModuleAbbreviationForNamespace(fullDisplayTextOfModRef (List.head modrefs)), m))

        let modrefs = modrefs |> List.filter (fun mvv -> not mvv.IsNamespace)

        if isNil modrefs then env else 
        modrefs |> List.iter (fun modref -> CheckEntityAttributes g modref m |> CommitOperationResult)        
        let env = AddModuleAbbreviationAndReport cenv.tcSink scopem id modrefs env
        env

    /// Update the contents accessible via the recursive namespace declaration, if any
    let TcMutRecDefns_UpdateNSContents mutRecNSInfo =
        match mutRecNSInfo with 
        | Some (Some (mspecNS: ModuleOrNamespace), mtypeAcc: _ ref) -> 
            mspecNS.entity_modul_contents <- MaybeLazy.Strict mtypeAcc.Value
        | _ -> ()  

    /// Updates the types of the modules to contain the contents so far
    let TcMutRecDefns_UpdateModuleContents mutRecNSInfo defns =
        defns |> MutRecShapes.iterModules (fun (MutRecDefnsPhase2DataForModule (mtypeAcc, mspec), _) -> 
              mspec.entity_modul_contents <- MaybeLazy.Strict mtypeAcc.Value)  

        TcMutRecDefns_UpdateNSContents mutRecNSInfo
    
    /// Compute the active environments within each nested module.
    let TcMutRecDefns_ComputeEnvs getTyconOpt getVals (cenv: cenv) report scopem m envInitial mutRecShape =
        let g = cenv.g
        (envInitial, mutRecShape) ||> MutRecShapes.computeEnvs 
            (fun envAbove (MutRecDefnsPhase2DataForModule (mtypeAcc, mspec)) -> MakeInnerEnvWithAcc true envAbove mspec.Id mtypeAcc mspec.ModuleOrNamespaceType.ModuleOrNamespaceKind)
            (fun envAbove decls -> 

                // Collect the type definitions, exception definitions, modules and "open" declarations
                let tycons = decls |> List.choose (function MutRecShape.Tycon d -> getTyconOpt d | _ -> None) 
                let mspecs = decls |> List.choose (function MutRecShape.Module (MutRecDefnsPhase2DataForModule (_, mspec), _) -> Some mspec | _ -> None)
                let moduleAbbrevs = decls |> List.choose (function MutRecShape.ModuleAbbrev (MutRecDataForModuleAbbrev (id, mp, m)) -> Some (id, mp, m) | _ -> None)
                let opens = decls |> List.choose (function MutRecShape.Open (MutRecDataForOpen (target, m, moduleRange, openDeclsRef)) -> Some (target, m, moduleRange, openDeclsRef) | _ -> None)
                let lets = decls |> List.collect (function MutRecShape.Lets binds -> getVals binds | _ -> [])
                let exns = tycons |> List.filter (fun (tycon: Tycon) -> tycon.IsExceptionDecl)

                // Add the type definitions, exceptions, modules and "open" declarations.
                // The order here is sensitive. The things added first will be resolved in an environment
                // where not everything has been added. The things added last will be preferred in name 
                // resolution.
                //
                // 'open' declarations ('open M') may refer to modules being defined ('M') and so must be
                // processed in an environment where 'M' is present. However, in later processing the names of 
                // modules being defined ('M') take precedence over those coming from 'open' declarations.  
                // So add the names of the modules being defined to the environment twice - once to allow 
                // the processing of 'open M', and once to allow the correct name resolution of 'M'.
                //
                // Module abbreviations being defined ('module M = A.B.C') are not available for use in 'open'
                // declarations. So
                //    namespace rec N = 
                //       open M
                //       module M = FSharp.Core.Operators
                // is not allowed.

                let envForDecls = envAbove

                // Add the modules being defined
                let envForDecls = (envForDecls, mspecs) ||> List.fold ((if report then AddLocalSubModuleAndReport cenv.tcSink scopem else AddLocalSubModule) g cenv.amap m)

                // Process the 'open' declarations                
                let envForDecls =
                    (envForDecls, opens) ||> List.fold (fun env (target, m, moduleRange, openDeclsRef) ->
                        let env, openDecls = TcOpenDecl cenv m moduleRange env target
                        openDeclsRef.Value <- openDecls
                        env)

                // Add the type definitions being defined
                let envForDecls = (if report then AddLocalTyconsAndReport cenv.tcSink scopem else AddLocalTycons) g cenv.amap m tycons envForDecls 
                // Add the exception definitions being defined
                let envForDecls = (envForDecls, exns) ||> List.fold (AddLocalExnDefnAndReport cenv.tcSink scopem)
                // Add the modules again (but don't report them a second time)
                let envForDecls = (envForDecls, mspecs) ||> List.fold (AddLocalSubModule g cenv.amap m)
                // Add the module abbreviations
                let envForDecls = (envForDecls, moduleAbbrevs) ||> List.fold (TcModuleAbbrevDecl cenv scopem)
                // Add the values and members
                let envForDecls = AddLocalVals g cenv.tcSink scopem lets envForDecls
                envForDecls)

    /// Phase 2: Check the members and 'let' definitions in a mutually recursive group of definitions.
    let TcMutRecDefns_Phase2_Bindings (cenv: cenv) envInitial tpenv bindsm scopem mutRecNSInfo (envMutRecPrelimWithReprs: TcEnv) (mutRecDefns: MutRecDefnsPhase2Info) =
        let g = cenv.g
        let denv = envMutRecPrelimWithReprs.DisplayEnv
        
        // Phase2A: create member prelimRecValues for "recursive" items, i.e. ctor val and member vals 
        // Phase2A: also processes their arg patterns - collecting type assertions 
        let defnsAs, uncheckedRecBinds, tpenv = TcMutRecBindings_Phase2A_CreateRecursiveValuesAndCheckArgumentPatterns cenv tpenv (envMutRecPrelimWithReprs, mutRecDefns)

        // Now basic member values are created we can compute the final attributes (i.e. in the case where attributes refer to constructors being defined)
        mutRecDefns |> MutRecShapes.iterTycons (fun (MutRecDefnsPhase2InfoForTycon(_, _, _, _, _, fixupFinalAttrs)) -> 
                fixupFinalAttrs())  

        // Updates the types of the modules to contain the contents so far, which now includes values and members
        TcMutRecDefns_UpdateModuleContents mutRecNSInfo defnsAs

        // Updates the environments to include the values
        // We must open all modules from scratch again because there may be extension methods and/or AutoOpen
        let envMutRec, defnsAs =  
            (envInitial, MutRecShapes.dropEnvs defnsAs) 
            ||> TcMutRecDefns_ComputeEnvs 
                   (fun (TyconBindingsPhase2A(tyconOpt, _, _, _, _, _, _)) -> tyconOpt) 
                   (fun binds -> [ for bind in binds -> bind.RecBindingInfo.Val ]) 
                   cenv false scopem scopem 
            ||> MutRecShapes.extendEnvs (fun envForDecls decls -> 

                let prelimRecValues =  
                    decls |> List.collect (function 
                        | MutRecShape.Tycon (TyconBindingsPhase2A(_, _, prelimRecValues, _, _, _, _)) -> prelimRecValues 
                        | MutRecShape.Lets binds -> [ for bind in binds -> bind.RecBindingInfo.Val ] 
                        | _ -> [])

                let ctorVals = 
                    decls |> MutRecShapes.topTycons |> List.collect (fun (TyconBindingsPhase2A(_, _, _, _, _, _, defnAs)) ->
                    [ for defnB in defnAs do
                        match defnB with
                        | Phase2AIncrClassCtor incrClassCtorLhs -> yield incrClassCtorLhs.InstanceCtorVal
                        | _ -> () ])

                let envForDeclsUpdated = 
                    envForDecls
                    |> AddLocalVals g cenv.tcSink scopem prelimRecValues 
                    |> AddLocalVals g cenv.tcSink scopem ctorVals 

                envForDeclsUpdated)

        // Phase2B: type check pass, convert from ast to tast and collects type assertions, and generalize
        let defnsBs, generalizedRecBinds, tpenv = TcMutRecBindings_Phase2B_TypeCheckAndIncrementalGeneralization cenv tpenv envInitial (envMutRec, defnsAs, uncheckedRecBinds, scopem)

        let generalizedTyparsForRecursiveBlock = 
             generalizedRecBinds 
                |> List.map (fun pgrbind -> pgrbind.GeneralizedTypars)
                |> unionGeneralizedTypars

        // Check the escape condition for all extraGeneralizableTypars.
        // First collect up all the extraGeneralizableTypars.
        let allExtraGeneralizableTypars = 
            defnsAs |> MutRecShapes.collectTycons |> List.collect (fun (TyconBindingsPhase2A(_, _, _, _, copyOfTyconTypars, _, defnAs)) ->
                [ yield! copyOfTyconTypars
                  for defnA in defnAs do 
                      match defnA with
                      | Phase2AMember rbind -> yield! rbind.RecBindingInfo.EnclosingDeclaredTypars
                      | _ -> () ])

        // Now check they don't escape the overall scope of the recursive set of types
        if not (isNil allExtraGeneralizableTypars) then         
            let freeInInitialEnv = GeneralizationHelpers.ComputeUngeneralizableTypars envInitial
            for extraTypar in allExtraGeneralizableTypars do 
                if Zset.memberOf freeInInitialEnv extraTypar then
                    let ty = mkTyparTy extraTypar
                    error(Error(FSComp.SR.tcNotSufficientlyGenericBecauseOfScope(NicePrint.prettyStringOfTy denv ty), extraTypar.Range))                                

        // Solve any type variables in any part of the overall type signature of the class whose
        // constraints involve generalized type variables.
        //
        // This includes property, member and constructor argument types that couldn't be fully generalized because they
        // involve generalized copies of class type variables.
        let unsolvedTyparsForRecursiveBlockInvolvingGeneralizedVariables = 
             let genSet = (freeInTypes CollectAllNoCaching [ for tp in generalizedTyparsForRecursiveBlock -> mkTyparTy tp ]).FreeTypars
             //printfn "genSet.Count = %d" genSet.Count
             let allTypes = 
                 [ for pgrbind in generalizedRecBinds do 
                      yield pgrbind.RecBindingInfo.Val.Type 
                   for TyconBindingsPhase2B(_tyconOpt, _tcref, defnBs) in MutRecShapes.collectTycons defnsBs do
                      for defnB in defnBs do
                        match defnB with
                        | Phase2BIncrClassCtor (incrClassCtorLhs, _) ->
                            yield incrClassCtorLhs.InstanceCtorVal.Type
                        | _ -> 
                            ()
                  ]
             //printfn "allTypes.Length = %d" allTypes.Length
             let unsolvedTypars = freeInTypesLeftToRight g true allTypes
             //printfn "unsolvedTypars.Length = %d" unsolvedTypars.Length
             //for x in unsolvedTypars do 
             //    printfn "unsolvedTypar: %s #%d" x.DisplayName x.Stamp
             let unsolvedTyparsInvolvingGeneralizedVariables =
                 unsolvedTypars |> List.filter (fun tp -> 
                     let freeInTypar = (freeInType CollectAllNoCaching (mkTyparTy tp)).FreeTypars
                     // Check it is not one of the generalized variables...
                     not (genSet.Contains tp) && 
                     // Check it involves a generalized variable in one of its constraints...
                     freeInTypar.Exists(fun otherTypar -> genSet.Contains otherTypar))
             //printfn "unsolvedTyparsInvolvingGeneralizedVariables.Length = %d" unsolvedTyparsInvolvingGeneralizedVariables.Length
             //for x in unsolvedTypars do 
             //    printfn "unsolvedTyparsInvolvingGeneralizedVariable: %s #%d" x.DisplayName x.Stamp
             unsolvedTyparsInvolvingGeneralizedVariables

        for tp in unsolvedTyparsForRecursiveBlockInvolvingGeneralizedVariables do
            //printfn "solving unsolvedTyparsInvolvingGeneralizedVariable: %s #%d" tp.DisplayName tp.Stamp
            if (tp.Rigidity <> TyparRigidity.Rigid) && not tp.IsSolved then 
                ChooseTyparSolutionAndSolve cenv.css denv tp
          
        // Now that we know what we've generalized we can adjust the recursive references 
        let defnsCs = TcMutRecBindings_Phase2C_FixupRecursiveReferences cenv (denv, defnsBs, generalizedTyparsForRecursiveBlock, generalizedRecBinds, scopem)

        // --- Extract field bindings from let-bindings 
        // --- Extract method bindings from let-bindings 
        // --- Extract bindings for implicit constructors
        let defnsDs = TcMutRecBindings_Phase2D_ExtractImplicitFieldAndMethodBindings cenv envMutRec tpenv (denv, generalizedTyparsForRecursiveBlock, defnsCs)
        
        // Phase2E - rewrite values to initialization graphs
        let defnsEs = 
           EliminateInitializationGraphs 
             //(fun morpher (tyconOpt, fixupValueExprBinds, methodBinds) -> (tyconOpt, morpher fixupValueExprBinds @ methodBinds))
             g true denv defnsDs
             (fun morpher shape -> shape |> MutRecShapes.iterTyconsAndLets (p23 >> morpher) morpher)
             MutRecShape.Lets
             (fun morpher shape -> shape |> MutRecShapes.mapTyconsAndLets (fun (tyconOpt, fixupValueExprBinds, methodBinds) -> tyconOpt, (morpher fixupValueExprBinds @ methodBinds)) morpher)
             bindsm 
        
        defnsEs, envMutRec

/// Check and generalize the interface implementations, members, 'let' definitions in a mutually recursive group of definitions.
let TcMutRecDefns_Phase2 (cenv: cenv) envInitial bindsm scopem mutRecNSInfo (envMutRec: TcEnv) (mutRecDefns: MutRecDefnsPhase2Data) = 
    let g = cenv.g
    let interfacesFromTypeDefn envForTycon tyconMembersData = 
        let (MutRecDefnsPhase2DataForTycon(_, _, declKind, tcref, _, _, declaredTyconTypars, members, _, _, _)) = tyconMembersData
        let overridesOK = DeclKind.CanOverrideOrImplement declKind
        members |> List.collect (function
            | SynMemberDefn.Interface(interfaceType=ity; members=defnOpt) -> 
                  let ty = if tcref.Deref.IsExceptionDecl then g.exn_ty else generalizedTyconRef g tcref
                  let m = ity.Range
                  if tcref.IsTypeAbbrev then error(Error(FSComp.SR.tcTypeAbbreviationsCannotHaveInterfaceDeclaration(), m))
                  if tcref.IsEnumTycon then error(Error(FSComp.SR.tcEnumerationsCannotHaveInterfaceDeclaration(), m))

                  let ity' = 
                      let envinner = AddDeclaredTypars CheckForDuplicateTypars declaredTyconTypars envForTycon
                      TcTypeAndRecover cenv NoNewTypars CheckCxs ItemOccurence.UseInType envinner emptyUnscopedTyparEnv ity |> fst

                  if not (tcref.HasInterface g ity') then 
                      error(Error(FSComp.SR.tcAllImplementedInterfacesShouldBeDeclared(), ity.Range))
                   
                  let generatedCompareToValues = tcref.GeneratedCompareToValues.IsSome
                  let generatedHashAndEqualsWithComparerValues = tcref.GeneratedHashAndEqualsWithComparerValues.IsSome
                  let generatedCompareToWithComparerValues = tcref.GeneratedCompareToWithComparerValues.IsSome
                  
                  if (generatedCompareToValues && typeEquiv g ity' g.mk_IComparable_ty) || 
                      (generatedCompareToWithComparerValues && typeEquiv g ity' g.mk_IStructuralComparable_ty) ||
                      (generatedCompareToValues && typeEquiv g ity' (mkAppTy g.system_GenericIComparable_tcref [ty])) ||
                      (generatedHashAndEqualsWithComparerValues && typeEquiv g ity' (mkAppTy g.system_GenericIEquatable_tcref [ty])) ||
                      (generatedHashAndEqualsWithComparerValues && typeEquiv g ity' g.mk_IStructuralEquatable_ty) then
                      errorR(Error(FSComp.SR.tcDefaultImplementationForInterfaceHasAlreadyBeenAdded(), ity.Range))

                  if overridesOK = WarnOnOverrides then  
                      warning(IntfImplInIntrinsicAugmentation(ity.Range))
                  if overridesOK = ErrorOnOverrides then  
                      errorR(IntfImplInExtrinsicAugmentation(ity.Range))
                  match defnOpt with 
                  | Some defn -> [ (ity', defn, m) ]
                  | _-> []
                  
            | _ -> []) 

    let interfaceMembersFromTypeDefn tyconMembersData (ity', defn, _) implTySet = 
        let (MutRecDefnsPhase2DataForTycon(_, parent, declKind, tcref, baseValOpt, safeInitInfo, declaredTyconTypars, _, _, newslotsOK, _)) = tyconMembersData
        let containerInfo = ContainerInfo(parent, Some(MemberOrValContainerInfo(tcref, Some(ity', implTySet), baseValOpt, safeInitInfo, declaredTyconTypars)))
        defn |> List.choose (fun mem ->
            match mem with
            | SynMemberDefn.Member(_, m) -> Some(TyconBindingDefn(containerInfo, newslotsOK, declKind, mem, m))
            | SynMemberDefn.AutoProperty(range=m) -> Some(TyconBindingDefn(containerInfo, newslotsOK, declKind, mem, m))
            | _ -> errorR(Error(FSComp.SR.tcMemberNotPermittedInInterfaceImplementation(), mem.Range)); None)

    let tyconBindingsOfTypeDefn (MutRecDefnsPhase2DataForTycon(_, parent, declKind, tcref, baseValOpt, safeInitInfo, declaredTyconTypars, members, _, newslotsOK, _)) = 
        let containerInfo = ContainerInfo(parent, Some(MemberOrValContainerInfo(tcref, None, baseValOpt, safeInitInfo, declaredTyconTypars)))
        members 
        |> List.choose (fun memb ->
            match memb with 
            | SynMemberDefn.ImplicitCtor _
            | SynMemberDefn.ImplicitInherit _
            | SynMemberDefn.LetBindings _
            | SynMemberDefn.AutoProperty _
            | SynMemberDefn.Member _
            | SynMemberDefn.Open _
                -> Some(TyconBindingDefn(containerInfo, newslotsOK, declKind, memb, memb.Range))

            // Interfaces exist in the member list - handled above in interfaceMembersFromTypeDefn 
            | SynMemberDefn.Interface _ -> None

            // The following should have been List.unzip out already in SplitTyconDefn 
            | SynMemberDefn.AbstractSlot _
            | SynMemberDefn.ValField _             
            | SynMemberDefn.Inherit _ -> error(InternalError("Unexpected declaration element", memb.Range))
            | SynMemberDefn.NestedType _ -> error(Error(FSComp.SR.tcTypesCannotContainNestedTypes(), memb.Range)))
          
    let tpenv = emptyUnscopedTyparEnv

    try
      // Some preliminary checks 
      mutRecDefns |> MutRecShapes.iterTycons (fun tyconData ->
             let (MutRecDefnsPhase2DataForTycon(_, _, declKind, tcref, _, _, _, members, m, newslotsOK, _)) = tyconData
             let tcaug = tcref.TypeContents
             if tcaug.tcaug_closed && declKind <> ExtrinsicExtensionBinding then 
               error(InternalError("Intrinsic augmentations of types are only permitted in the same file as the definition of the type", m))
             members |> List.iter (fun mem ->
                    match mem with
                    | SynMemberDefn.Member _ -> ()
                    | SynMemberDefn.Interface _ -> () 
                    | SynMemberDefn.Open _ 
                    | SynMemberDefn.AutoProperty _
                    | SynMemberDefn.LetBindings _  // accept local definitions 
                    | SynMemberDefn.ImplicitCtor _ // accept implicit ctor pattern, should be first! 
                    | SynMemberDefn.ImplicitInherit _ when newslotsOK = NewSlotsOK -> () // accept implicit ctor pattern, should be first! 
                    // The rest should have been removed by splitting, they belong to "core" (they are "shape" of type, not implementation) 
                    | _ -> error(Error(FSComp.SR.tcDeclarationElementNotPermittedInAugmentation(), mem.Range))))


      let binds: MutRecDefnsPhase2Info = 
          (envMutRec, mutRecDefns) ||> MutRecShapes.mapTyconsWithEnv (fun envForDecls tyconData -> 
              let (MutRecDefnsPhase2DataForTycon(tyconOpt, _, declKind, tcref, _, _, declaredTyconTypars, _, _, _, fixupFinalAttrs)) = tyconData
              let envForDecls = 
                // This allows to implement protected interface methods if it's a DIM.
                // Does not need to be hidden behind a lang version as it needs to be possible to
                //     implement protected interface methods in lower F# versions regardless if it's a DIM or not.
                match tyconOpt with
                | Some _ when declKind = DeclKind.ModuleOrMemberBinding ->
                    MakeInnerEnvForTyconRef envForDecls tcref false
                | _ -> 
                    envForDecls
              let obinds = tyconBindingsOfTypeDefn tyconData
              let ibinds = 
                      let intfTypes = interfacesFromTypeDefn envForDecls tyconData
                      let slotImplSets = DispatchSlotChecking.GetSlotImplSets cenv.infoReader envForDecls.DisplayEnv envForDecls.AccessRights false (List.map (fun (ity, _, m) -> (ity, m)) intfTypes)
                      (intfTypes, slotImplSets) ||> List.map2 (interfaceMembersFromTypeDefn tyconData) |> List.concat
              MutRecDefnsPhase2InfoForTycon(tyconOpt, tcref, declaredTyconTypars, declKind, obinds @ ibinds, fixupFinalAttrs))
      
      MutRecBindingChecking.TcMutRecDefns_Phase2_Bindings cenv envInitial tpenv bindsm scopem mutRecNSInfo envMutRec binds

    with e -> errorRecovery e scopem; [], envMutRec

//-------------------------------------------------------------------------
// Build augmentation declarations
//------------------------------------------------------------------------- 

module AddAugmentationDeclarations = 
    let tcaugHasNominalInterface g (tcaug: TyconAugmentation) tcref =
        tcaug.tcaug_interfaces |> List.exists (fun (x, _, _) -> 
            match tryTcrefOfAppTy g x with
            | ValueSome tcref2 when tyconRefEq g tcref2 tcref -> true
            | _ -> false)

    let AddGenericCompareDeclarations (cenv: cenv) (env: TcEnv) (scSet: Set<Stamp>) (tycon: Tycon) =
        let g = cenv.g
        if AugmentWithHashCompare.TyconIsCandidateForAugmentationWithCompare g tycon && scSet.Contains tycon.Stamp then 
            let tcref = mkLocalTyconRef tycon
            let tcaug = tycon.TypeContents
            let ty = if tcref.Deref.IsExceptionDecl then g.exn_ty else generalizedTyconRef g tcref
            let m = tycon.Range
            let genericIComparableTy = mkAppTy g.system_GenericIComparable_tcref [ty]


            let hasExplicitIComparable = tycon.HasInterface g g.mk_IComparable_ty 
            let hasExplicitGenericIComparable = tcaugHasNominalInterface g tcaug g.system_GenericIComparable_tcref    
            let hasExplicitIStructuralComparable = tycon.HasInterface g g.mk_IStructuralComparable_ty

            if hasExplicitIComparable then 
                errorR(Error(FSComp.SR.tcImplementsIComparableExplicitly(tycon.DisplayName), m)) 
      
            elif hasExplicitGenericIComparable then 
                errorR(Error(FSComp.SR.tcImplementsGenericIComparableExplicitly(tycon.DisplayName), m)) 
            elif hasExplicitIStructuralComparable then
                errorR(Error(FSComp.SR.tcImplementsIStructuralComparableExplicitly(tycon.DisplayName), m)) 
            else
                let hasExplicitGenericIComparable = tycon.HasInterface g genericIComparableTy
                let cvspec1, cvspec2 = AugmentWithHashCompare.MakeValsForCompareAugmentation g tcref
                let cvspec3 = AugmentWithHashCompare.MakeValsForCompareWithComparerAugmentation g tcref

                PublishInterface cenv env.DisplayEnv tcref m true g.mk_IStructuralComparable_ty
                PublishInterface cenv env.DisplayEnv tcref m true g.mk_IComparable_ty
                if not tycon.IsExceptionDecl && not hasExplicitGenericIComparable then 
                    PublishInterface cenv env.DisplayEnv tcref m true genericIComparableTy
                tcaug.SetCompare (mkLocalValRef cvspec1, mkLocalValRef cvspec2)
                tcaug.SetCompareWith (mkLocalValRef cvspec3)
                PublishValueDefn cenv env ModuleOrMemberBinding cvspec1
                PublishValueDefn cenv env ModuleOrMemberBinding cvspec2
                PublishValueDefn cenv env ModuleOrMemberBinding cvspec3

    let AddGenericEqualityWithComparerDeclarations (cenv: cenv) (env: TcEnv) (seSet: Set<Stamp>) (tycon: Tycon) =
        let g = cenv.g
        if AugmentWithHashCompare.TyconIsCandidateForAugmentationWithEquals g tycon && seSet.Contains tycon.Stamp then 
            let tcref = mkLocalTyconRef tycon
            let tcaug = tycon.TypeContents
            let m = tycon.Range

            let hasExplicitIStructuralEquatable = tycon.HasInterface g g.mk_IStructuralEquatable_ty

            if hasExplicitIStructuralEquatable then
                errorR(Error(FSComp.SR.tcImplementsIStructuralEquatableExplicitly(tycon.DisplayName), m)) 
            else
                let evspec1, evspec2, evspec3 = AugmentWithHashCompare.MakeValsForEqualityWithComparerAugmentation g tcref
                PublishInterface cenv env.DisplayEnv tcref m true g.mk_IStructuralEquatable_ty                
                tcaug.SetHashAndEqualsWith (mkLocalValRef evspec1, mkLocalValRef evspec2, mkLocalValRef evspec3)
                PublishValueDefn cenv env ModuleOrMemberBinding evspec1
                PublishValueDefn cenv env ModuleOrMemberBinding evspec2
                PublishValueDefn cenv env ModuleOrMemberBinding evspec3

    let AddGenericCompareBindings (cenv: cenv) (tycon: Tycon) =
        if (* AugmentWithHashCompare.TyconIsCandidateForAugmentationWithCompare g tycon && *) Option.isSome tycon.GeneratedCompareToValues then 
            AugmentWithHashCompare.MakeBindingsForCompareAugmentation cenv.g tycon
        else
            []
            
    let AddGenericCompareWithComparerBindings (cenv: cenv) (tycon: Tycon) =
        let g = cenv.g
        if Option.isSome tycon.GeneratedCompareToWithComparerValues then
            AugmentWithHashCompare.MakeBindingsForCompareWithComparerAugmentation g tycon
        else
            []
             
    let AddGenericEqualityWithComparerBindings (cenv: cenv) (tycon: Tycon) =
        let g = cenv.g
        if AugmentWithHashCompare.TyconIsCandidateForAugmentationWithEquals g tycon && Option.isSome tycon.GeneratedHashAndEqualsWithComparerValues then
            (AugmentWithHashCompare.MakeBindingsForEqualityWithComparerAugmentation g tycon)
        else
            []

    let AddGenericHashAndComparisonDeclarations (cenv: cenv) (env: TcEnv) scSet seSet tycon =
        AddGenericCompareDeclarations cenv env scSet tycon
        AddGenericEqualityWithComparerDeclarations cenv env seSet tycon

    let AddGenericHashAndComparisonBindings cenv tycon =
        AddGenericCompareBindings cenv tycon @ AddGenericCompareWithComparerBindings cenv tycon @ AddGenericEqualityWithComparerBindings cenv tycon

    // We can only add the Equals override after we've done the augmentation because we have to wait until 
    // tycon.HasOverride can give correct results 
    let AddGenericEqualityBindings (cenv: cenv) (env: TcEnv) tycon =
        let g = cenv.g
        if AugmentWithHashCompare.TyconIsCandidateForAugmentationWithEquals g tycon then 
            let tcref = mkLocalTyconRef tycon
            let tcaug = tycon.TypeContents
            let ty = if tcref.Deref.IsExceptionDecl then g.exn_ty else generalizedTyconRef g tcref
            let m = tycon.Range
            
            // Note: tycon.HasOverride only gives correct results after we've done the type augmentation 
            let hasExplicitObjectEqualsOverride = tycon.HasOverride g "Equals" [g.obj_ty]
            let hasExplicitGenericIEquatable = tcaugHasNominalInterface g tcaug g.system_GenericIEquatable_tcref
            
            if hasExplicitGenericIEquatable then 
                errorR(Error(FSComp.SR.tcImplementsIEquatableExplicitly(tycon.DisplayName), m)) 

            // Note: only provide the equals method if Equals is not implemented explicitly, and
            // we're actually generating Hash/Equals for this type
            if not hasExplicitObjectEqualsOverride &&
                Option.isSome tycon.GeneratedHashAndEqualsWithComparerValues then

                 let vspec1, vspec2 = AugmentWithHashCompare.MakeValsForEqualsAugmentation g tcref
                 tcaug.SetEquals (mkLocalValRef vspec1, mkLocalValRef vspec2)
                 if not tycon.IsExceptionDecl then 
                    PublishInterface cenv env.DisplayEnv tcref m true (mkAppTy g.system_GenericIEquatable_tcref [ty])
                 PublishValueDefn cenv env ModuleOrMemberBinding vspec1
                 PublishValueDefn cenv env ModuleOrMemberBinding vspec2
                 AugmentWithHashCompare.MakeBindingsForEqualsAugmentation g tycon
            else []
        else []



/// Infer 'comparison' and 'equality' constraints from type definitions
module TyconConstraintInference = 

    /// Infer 'comparison' constraints from type definitions
    let InferSetOfTyconsSupportingComparable (cenv: cenv) (denv: DisplayEnv) tyconsWithStructuralTypes =

        let g = cenv.g 
        let tab = tyconsWithStructuralTypes |> List.map (fun (tycon: Tycon, structuralTypes) -> tycon.Stamp, (tycon, structuralTypes)) |> Map.ofList 

        // Initially, assume the equality relation is available for all structural type definitions 
        let initialAssumedTycons = 
            set [ for tycon, _ in tyconsWithStructuralTypes do 
                       if AugmentWithHashCompare.TyconIsCandidateForAugmentationWithCompare g tycon then 
                           yield tycon.Stamp ]

        // Initially, don't assume that the equality relation is dependent on any type variables
        let initialAssumedTypars = Set.empty

        // Repeatedly eliminate structural type definitions whose structural component types no longer support 
        // comparison. On the way record type variables which are support the comparison relation.
        let rec loop (assumedTycons: Set<Stamp>) (assumedTypars: Set<Stamp>) =
            let mutable assumedTyparsAcc = assumedTypars

            // Checks if a field type supports the 'comparison' constraint based on the assumptions about the type constructors
            // and type parameters.
            let rec checkIfFieldTypeSupportsComparison (tycon: Tycon) (ty: TType) =
                
                // Is the field type a type parameter?
                match tryDestTyparTy g ty with
                | ValueSome tp ->
                    // Look for an explicit 'comparison' constraint
                    if tp.Constraints |> List.exists (function TyparConstraint.SupportsComparison _ -> true | _ -> false) then 
                        true
                    
                    // Within structural types, type parameters can be optimistically assumed to have comparison
                    // We record the ones for which we have made this assumption.
                    elif tycon.TyparsNoRange |> List.exists (fun tp2 -> typarRefEq tp tp2) then 
                        assumedTyparsAcc <- assumedTyparsAcc.Add(tp.Stamp)
                        true
                    
                    else
                        false
                | _ ->
                    match ty with 
                    // Look for array, UIntPtr and IntPtr types
                    | SpecialComparableHeadType g tinst -> 
                        tinst |> List.forall (checkIfFieldTypeSupportsComparison tycon)

                    // Otherwise it's a nominal type
                    | _ -> 

                        match ty with
                        | AppTy g (tcref, tinst) ->
                            // Check the basic requirement - IComparable/IStructuralComparable or assumed-comparable
                            (if initialAssumedTycons.Contains tcref.Stamp then 
                                assumedTycons.Contains tcref.Stamp
                             else
                                ExistsSameHeadTypeInHierarchy g cenv.amap range0 ty g.mk_IComparable_ty || 
                                ExistsSameHeadTypeInHierarchy g cenv.amap range0 ty g.mk_IStructuralComparable_ty)
                            &&
                            // Check it isn't ruled out by the user
                            not (HasFSharpAttribute g g.attrib_NoComparisonAttribute tcref.Attribs)
                            &&
                            // Check the structural dependencies
                            (tinst, tcref.TyparsNoRange) ||> List.lengthsEqAndForall2 (fun ty tp -> 
                                if tp.ComparisonConditionalOn || assumedTypars.Contains tp.Stamp then 
                                    checkIfFieldTypeSupportsComparison tycon ty 
                                else 
                                    true) 
                        | _ ->
                            false

            let newSet = 
                assumedTycons |> Set.filter (fun tyconStamp -> 
                   let tycon, structuralTypes = tab.[tyconStamp] 

                   if g.compilingFslib && 
                      AugmentWithHashCompare.TyconIsCandidateForAugmentationWithCompare g tycon && 
                      not (HasFSharpAttribute g g.attrib_StructuralComparisonAttribute tycon.Attribs) && 
                      not (HasFSharpAttribute g g.attrib_NoComparisonAttribute tycon.Attribs) then 
                       errorR(Error(FSComp.SR.tcFSharpCoreRequiresExplicit(), tycon.Range)) 

                   let res = (structuralTypes |> List.forall (fst >> checkIfFieldTypeSupportsComparison tycon))

                   // If the type was excluded, say why
                   if not res then 
                       match TryFindFSharpBoolAttribute g g.attrib_StructuralComparisonAttribute tycon.Attribs with
                       | Some true -> 
                           match structuralTypes |> List.tryFind (fst >> checkIfFieldTypeSupportsComparison tycon >> not) with
                           | None -> 
                               assert false
                               failwith "unreachable"
                           | Some (ty, _) -> 
                               if isTyparTy g ty then 
                                   errorR(Error(FSComp.SR.tcStructuralComparisonNotSatisfied1(tycon.DisplayName, NicePrint.prettyStringOfTy denv ty), tycon.Range)) 
                               else 
                                   errorR(Error(FSComp.SR.tcStructuralComparisonNotSatisfied2(tycon.DisplayName, NicePrint.prettyStringOfTy denv ty), tycon.Range)) 
                       | Some false -> 
                           ()
                       
                       | None -> 
                           match structuralTypes |> List.tryFind (fst >> checkIfFieldTypeSupportsComparison tycon >> not) with
                           | None -> 
                               assert false
                               failwith "unreachable"
                           | Some (ty, _) -> 
                               // NOTE: these warnings are off by default - they are level 4 informational warnings
                               // PERF: this call to prettyStringOfTy is always being executed, even when the warning
                               // is not being reported (the normal case).
                               if isTyparTy g ty then 
                                   warning(Error(FSComp.SR.tcNoComparisonNeeded1(tycon.DisplayName, NicePrint.prettyStringOfTy denv ty, tycon.DisplayName), tycon.Range)) 
                               else 
                                   warning(Error(FSComp.SR.tcNoComparisonNeeded2(tycon.DisplayName, NicePrint.prettyStringOfTy denv ty, tycon.DisplayName), tycon.Range)) 

                                                      
                   res)

            if newSet = assumedTycons && assumedTypars = assumedTyparsAcc then 
                newSet, assumedTyparsAcc
            else 
                loop newSet assumedTyparsAcc

        let uneliminatedTycons, assumedTyparsActual = loop initialAssumedTycons initialAssumedTypars

        // OK, we're done, Record the results for the type variable which provide the support
        for tyconStamp in uneliminatedTycons do
            let tycon, _ = tab.[tyconStamp] 
            for tp in tycon.Typars(tycon.Range) do
                if assumedTyparsActual.Contains(tp.Stamp) then 
                    tp.SetComparisonDependsOn true

        // Return the set of structural type definitions which support the relation
        uneliminatedTycons

    /// Infer 'equality' constraints from type definitions
    let InferSetOfTyconsSupportingEquatable (cenv: cenv) (denv: DisplayEnv) (tyconsWithStructuralTypes:(Tycon * _) list) =

        let g = cenv.g 
        let tab = tyconsWithStructuralTypes |> List.map (fun (tycon, c) -> tycon.Stamp, (tycon, c)) |> Map.ofList 

        // Initially, assume the equality relation is available for all structural type definitions 
        let initialAssumedTycons = 
            set [ for tycon, _ in tyconsWithStructuralTypes do 
                       if AugmentWithHashCompare.TyconIsCandidateForAugmentationWithEquals g tycon then 
                           yield tycon.Stamp ]
                           
        // Initially, don't assume that the equality relation is dependent on any type variables
        let initialAssumedTypars = Set.empty

        // Repeatedly eliminate structural type definitions whose structural component types no longer support 
        // equality. On the way add type variables which are support the equality relation
        let rec loop (assumedTycons: Set<Stamp>) (assumedTypars: Set<Stamp>) =
            let mutable assumedTyparsAcc = assumedTypars
            
            // Checks if a field type supports the 'equality' constraint based on the assumptions about the type constructors
            // and type parameters.
            let rec checkIfFieldTypeSupportsEquality (tycon: Tycon) (ty: TType) =
                match tryDestTyparTy g ty with
                | ValueSome tp ->
                    // Look for an explicit 'equality' constraint
                    if tp.Constraints |> List.exists (function TyparConstraint.SupportsEquality _ -> true | _ -> false) then 
                        true

                    // Within structural types, type parameters can be optimistically assumed to have equality
                    // We record the ones for which we have made this assumption.
                    elif tycon.Typars(tycon.Range) |> List.exists (fun tp2 -> typarRefEq tp tp2) then                     
                        assumedTyparsAcc <- assumedTyparsAcc.Add(tp.Stamp)
                        true
                    else
                        false
                | _ ->
                    match ty with 
                    | SpecialEquatableHeadType g tinst -> 
                        tinst |> List.forall (checkIfFieldTypeSupportsEquality tycon)
                    | SpecialNotEquatableHeadType g -> 
                        false
                    | _ -> 
                        // Check the basic requirement - any types except those eliminated
                        match ty with
                        | AppTy g (tcref, tinst) ->
                            (if initialAssumedTycons.Contains tcref.Stamp then 
                                assumedTycons.Contains tcref.Stamp
                             elif AugmentWithHashCompare.TyconIsCandidateForAugmentationWithEquals g tcref.Deref then
                                Option.isSome tcref.GeneratedHashAndEqualsWithComparerValues
                             else
                                true) 
                             &&
                             // Check it isn't ruled out by the user
                             not (HasFSharpAttribute g g.attrib_NoEqualityAttribute tcref.Attribs)
                             &&
                             // Check the structural dependencies
                             (tinst, tcref.TyparsNoRange) ||> List.lengthsEqAndForall2 (fun ty tp -> 
                                 if tp.EqualityConditionalOn || assumedTypars.Contains tp.Stamp then 
                                     checkIfFieldTypeSupportsEquality tycon ty 
                                 else 
                                     true) 
                        | _ ->
                            false

            let newSet = 
                assumedTycons |> Set.filter (fun tyconStamp -> 

                   let tycon, structuralTypes = tab.[tyconStamp] 

                   if g.compilingFslib && 
                      AugmentWithHashCompare.TyconIsCandidateForAugmentationWithEquals g tycon && 
                      not (HasFSharpAttribute g g.attrib_StructuralEqualityAttribute tycon.Attribs) && 
                      not (HasFSharpAttribute g g.attrib_NoEqualityAttribute tycon.Attribs) then 
                       errorR(Error(FSComp.SR.tcFSharpCoreRequiresExplicit(), tycon.Range)) 

                   // Remove structural types with incomparable elements from the assumedTycons
                   let res = (structuralTypes |> List.forall (fst >> checkIfFieldTypeSupportsEquality tycon))

                   // If the type was excluded, say why
                   if not res then 
                       match TryFindFSharpBoolAttribute g g.attrib_StructuralEqualityAttribute tycon.Attribs with
                       | Some true -> 
                           if AugmentWithHashCompare.TyconIsCandidateForAugmentationWithEquals g tycon then 
                               match structuralTypes |> List.tryFind (fst >> checkIfFieldTypeSupportsEquality tycon >> not) with
                               | None -> 
                                   assert false
                                   failwith "unreachable"
                               | Some (ty, _) -> 
                                   if isTyparTy g ty then 
                                       errorR(Error(FSComp.SR.tcStructuralEqualityNotSatisfied1(tycon.DisplayName, NicePrint.prettyStringOfTy denv ty), tycon.Range)) 
                                   else 
                                       errorR(Error(FSComp.SR.tcStructuralEqualityNotSatisfied2(tycon.DisplayName, NicePrint.prettyStringOfTy denv ty), tycon.Range)) 
                           else
                               ()
                       | Some false -> 
                           ()
                       | None -> 
                           if AugmentWithHashCompare.TyconIsCandidateForAugmentationWithEquals g tycon then 
                               match structuralTypes |> List.tryFind (fst >> checkIfFieldTypeSupportsEquality tycon >> not) with
                               | None -> 
                                   assert false
                                   failwith "unreachable"
                               | Some (ty, _) -> 
                                   if isTyparTy g ty then 
                                       warning(Error(FSComp.SR.tcNoEqualityNeeded1(tycon.DisplayName, NicePrint.prettyStringOfTy denv ty, tycon.DisplayName), tycon.Range)) 
                                   else 
                                       warning(Error(FSComp.SR.tcNoEqualityNeeded2(tycon.DisplayName, NicePrint.prettyStringOfTy denv ty, tycon.DisplayName), tycon.Range)) 

                                                      
                   res)

            if newSet = assumedTycons && assumedTypars = assumedTyparsAcc then 
                newSet, assumedTyparsAcc
            else 
                loop newSet assumedTyparsAcc

        let uneliminatedTycons, assumedTyparsActual = loop initialAssumedTycons initialAssumedTypars

        // OK, we're done, Record the results for the type variable which provide the support
        for tyconStamp in uneliminatedTycons do
            let tycon, _ = tab.[tyconStamp] 
            for tp in tycon.Typars(tycon.Range) do
                if assumedTyparsActual.Contains(tp.Stamp) then 
                    tp.SetEqualityDependsOn true

        // Return the set of structural type definitions which support the relation
        uneliminatedTycons


//-------------------------------------------------------------------------
// Helpers for modules, types and exception declarations
//------------------------------------------------------------------------- 

let ComputeModuleName (longPath: Ident list) = 
    if longPath.Length <> 1 then error(Error(FSComp.SR.tcInvalidModuleName(), (List.head longPath).idRange))
    longPath.Head 

let CheckForDuplicateConcreteType env nm m = 
    let curr = GetCurrAccumulatedModuleOrNamespaceType env
    if Map.containsKey nm curr.AllEntitiesByCompiledAndLogicalMangledNames then 
        // Use 'error' instead of 'errorR' here to avoid cascading errors - see bug 1177 in FSharp 1.0 
        error (Duplicate(FSComp.SR.tcTypeExceptionOrModule(), nm, m))

let CheckForDuplicateModule env nm m = 
    let curr = GetCurrAccumulatedModuleOrNamespaceType env
    if curr.ModulesAndNamespacesByDemangledName.ContainsKey nm then 
        errorR (Duplicate(FSComp.SR.tcTypeOrModule(), nm, m))


//-------------------------------------------------------------------------
// Bind exception definitions
//------------------------------------------------------------------------- 

/// Check 'exception' declarations in implementations and signatures
module TcExceptionDeclarations = 

    let TcExnDefnCore_Phase1A cenv env parent (SynExceptionDefnRepr(Attributes synAttrs, SynUnionCase(ident=id), _, doc, vis, m)) =
        let attrs = TcAttributes cenv env AttributeTargets.ExnDecl synAttrs
        if not (String.isLeadingIdentifierCharacterUpperCase id.idText) then errorR(NotUpperCaseConstructor m)
        let vis, cpath = ComputeAccessAndCompPath env None m vis None parent
        let vis = TcRecdUnionAndEnumDeclarations.CombineReprAccess parent vis
        CheckForDuplicateConcreteType env (id.idText + "Exception") id.idRange
        CheckForDuplicateConcreteType env id.idText id.idRange
        let repr = TExnFresh (Construct.MakeRecdFieldsTable [])
        let doc = doc.ToXmlDoc(true, Some [])
        Construct.NewExn cpath id vis repr attrs doc

    let TcExnDefnCore_Phase1G_EstablishRepresentation (cenv: cenv) (env: TcEnv) parent (exnc: Entity) (SynExceptionDefnRepr(_, SynUnionCase(caseType=args), reprIdOpt, _, _, m)) =
        let g = cenv.g 
        let args = match args with SynUnionCaseKind.Fields args -> args | _ -> error(Error(FSComp.SR.tcExplicitTypeSpecificationCannotBeUsedForExceptionConstructors(), m))
        let ad = env.AccessRights
        let id = exnc.Id
        
        let args' =
            args |> List.mapi (fun i (SynField (idOpt = idOpt) as fdef) ->
                match idOpt with
                | Some fieldId ->
                    let tcref = mkLocalTyconRef exnc
                    let thisTypInst, _ = generalizeTyconRef g tcref
                    let item = Item.RecdField (RecdFieldInfo (thisTypInst, RecdFieldRef (tcref, fieldId.idText)))
                    CallNameResolutionSink cenv.tcSink (fieldId.idRange, env.NameEnv, item, emptyTyparInst, ItemOccurence.Binding, env.AccessRights)
                | _ -> ()

                TcRecdUnionAndEnumDeclarations.TcAnonFieldDecl cenv env parent emptyUnscopedTyparEnv (mkExceptionFieldName i) fdef)
        TcRecdUnionAndEnumDeclarations.ValidateFieldNames(args, args')
        let repr = 
          match reprIdOpt with 
          | Some longId ->
              let resolution =
                  ResolveExprLongIdent cenv.tcSink cenv.nameResolver m ad env.NameEnv TypeNameResolutionInfo.Default longId 
                  |> ForceRaise
              match resolution with
              | _, Item.ExnCase exnc, [] -> 
                  CheckTyconAccessible cenv.amap m env.AccessRights exnc |> ignore
                  if not (isNil args') then 
                      errorR (Error(FSComp.SR.tcExceptionAbbreviationsShouldNotHaveArgumentList(), m))
                  TExnAbbrevRepr exnc
              | _, Item.CtorGroup(_, meths), [] -> 
                  // REVIEW: check this really is an exception type 
                  match args' with 
                  | [] -> ()
                  | _ -> error (Error(FSComp.SR.tcAbbreviationsFordotNetExceptionsCannotTakeArguments(), m))
                  let candidates = 
                      meths |> List.filter (fun minfo -> 
                          minfo.NumArgs = [args'.Length] &&
                          minfo.GenericArity = 0) 
                  match candidates with 
                  | [minfo] -> 
                      match minfo.ApparentEnclosingType with 
                      | AppTy g (tcref, _) as ety when (TypeDefinitelySubsumesTypeNoCoercion 0 g cenv.amap m g.exn_ty ety) ->
                          let tref = tcref.CompiledRepresentationForNamedType
                          TExnAsmRepr tref
                      | _ -> 
                          error(Error(FSComp.SR.tcExceptionAbbreviationsMustReferToValidExceptions(), m))
                  | _ -> 
                      error (Error(FSComp.SR.tcAbbreviationsFordotNetExceptionsMustHaveMatchingObjectConstructor(), m))
              | _ ->
                  error (Error(FSComp.SR.tcNotAnException(), m))
          | None -> 
             TExnFresh (Construct.MakeRecdFieldsTable args')
        
        exnc.SetExceptionInfo repr 

        let item = Item.ExnCase(mkLocalTyconRef exnc)
        CallNameResolutionSink cenv.tcSink (id.idRange, env.NameEnv, item, emptyTyparInst, ItemOccurence.Binding, env.AccessRights)
        args'

    let private TcExnDefnCore (cenv: cenv) env parent synExnDefnRepr =
        let g = cenv.g
        let exnc = TcExnDefnCore_Phase1A cenv env parent synExnDefnRepr
        let args' = TcExnDefnCore_Phase1G_EstablishRepresentation cenv env parent exnc synExnDefnRepr
        exnc.TypeContents.tcaug_super <- Some g.exn_ty

        PublishTypeDefn cenv env exnc

        let structuralTypes = args' |> List.map (fun rf -> (rf.FormalType, rf.Range))
        let scSet = TyconConstraintInference.InferSetOfTyconsSupportingComparable cenv env.DisplayEnv [(exnc, structuralTypes)]
        let seSet = TyconConstraintInference.InferSetOfTyconsSupportingEquatable cenv env.DisplayEnv [(exnc, structuralTypes)] 

        // Augment the exception constructor with comparison and hash methods if needed 
        let binds = 
          match exnc.ExceptionInfo with 
          | TExnAbbrevRepr _ | TExnNone | TExnAsmRepr _ -> []
          | TExnFresh _ -> 
              AddAugmentationDeclarations.AddGenericHashAndComparisonDeclarations cenv env scSet seSet exnc
              AddAugmentationDeclarations.AddGenericHashAndComparisonBindings cenv exnc

        binds, exnc

    let TcExnDefn (cenv: cenv) envInitial parent (SynExceptionDefn(core, _, aug, m), scopem) = 
        let g = cenv.g
        let binds1, exnc = TcExnDefnCore cenv envInitial parent core
        let envMutRec = AddLocalExnDefnAndReport cenv.tcSink scopem (AddLocalTycons g cenv.amap scopem [exnc] envInitial) exnc 

        let defns = [MutRecShape.Tycon(MutRecDefnsPhase2DataForTycon(Some exnc, parent, ModuleOrMemberBinding, mkLocalEntityRef exnc, None, NoSafeInitInfo, [], aug, m, NoNewSlots, (fun () -> ())))]
        let binds2, envFinal = TcMutRecDefns_Phase2 cenv envInitial m scopem None envMutRec defns
        let binds2flat = binds2 |> MutRecShapes.collectTycons |> List.collect snd
        // Augment types with references to values that implement the pre-baked semantics of the type
        let binds3 = AddAugmentationDeclarations.AddGenericEqualityBindings cenv envFinal exnc
        binds1 @ binds2flat @ binds3, exnc, envFinal

    let TcExnSignature (cenv: cenv) envInitial parent tpenv (SynExceptionSig(exnRepr=core; members=aug), scopem) = 
        let g = cenv.g
        let binds, exnc = TcExnDefnCore cenv envInitial parent core
        let envMutRec = AddLocalExnDefnAndReport cenv.tcSink scopem (AddLocalTycons g cenv.amap scopem [exnc] envInitial) exnc 
        let ecref = mkLocalEntityRef exnc
        let vals, _ = TcTyconMemberSpecs cenv envMutRec (ContainerInfo(parent, Some(MemberOrValContainerInfo(ecref, None, None, NoSafeInitInfo, [])))) ModuleOrMemberBinding tpenv aug
        binds, vals, ecref, envMutRec



/// Bind type definitions
///
/// We first establish the cores of a set of type definitions (i.e. everything
/// about the type definitions that doesn't involve values or expressions)
///
/// This is a non-trivial multi-phase algorithm. The technique used
/// is to gradually "fill in" the fields of the type constructors. 
///
/// This use of mutation is very problematic. This has many dangers, 
/// since the process of filling in the fields
/// involves creating, traversing and analyzing types that may recursively
/// refer to the types being defined. However a functional version of this
/// would need to re-implement certain type relations to work over a 
/// partial representation of types.
module EstablishTypeDefinitionCores = 
 
    type TypeRealizationPass = 
        | FirstPass 
        | SecondPass 

    /// Compute the mangled name of a type definition. 'doErase' is true for all type definitions except type abbreviations.
    let private ComputeTyconName (longPath: Ident list, doErase: bool, typars: Typars) = 
        if longPath.Length <> 1 then error(Error(FSComp.SR.tcInvalidTypeExtension(), longPath.Head.idRange))
        let id = longPath.Head
        let erasedArity = 
            if doErase then typars |> Seq.sumBy (fun tp -> if tp.IsErased then 0 else 1) 
            else typars.Length
        mkSynId id.idRange (if erasedArity = 0 then id.idText else id.idText + "`" + string erasedArity)
 
    let private GetTyconAttribs g attrs = 
        let hasClassAttr = HasFSharpAttribute g g.attrib_ClassAttribute attrs
        let hasAbstractClassAttr = HasFSharpAttribute g g.attrib_AbstractClassAttribute attrs
        let hasInterfaceAttr = HasFSharpAttribute g g.attrib_InterfaceAttribute attrs
        let hasStructAttr = HasFSharpAttribute g g.attrib_StructAttribute attrs
        let hasMeasureAttr = HasFSharpAttribute g g.attrib_MeasureAttribute attrs
        (hasClassAttr, hasAbstractClassAttr, hasInterfaceAttr, hasStructAttr, hasMeasureAttr)

    //-------------------------------------------------------------------------
    // Type kind inference 
    //------------------------------------------------------------------------- 
       
    let private InferTyconKind g (kind, attrs, slotsigs, fields, inSig, isConcrete, m) =
        let hasClassAttr, hasAbstractClassAttr, hasInterfaceAttr, hasStructAttr, hasMeasureAttr = GetTyconAttribs g attrs
        let bi b = (if b then 1 else 0)
        if (bi hasClassAttr + bi hasInterfaceAttr + bi hasStructAttr + bi hasMeasureAttr) > 1 ||
           (bi hasAbstractClassAttr + bi hasInterfaceAttr + bi hasStructAttr + bi hasMeasureAttr) > 1 then
           error(Error(FSComp.SR.tcAttributesOfTypeSpecifyMultipleKindsForType(), m))
        
        match kind with 
        | SynTypeDefnKind.Unspecified ->
            if hasClassAttr || hasAbstractClassAttr || hasMeasureAttr then SynTypeDefnKind.Class        
            elif hasInterfaceAttr then SynTypeDefnKind.Interface
            elif hasStructAttr then SynTypeDefnKind.Struct
            elif isConcrete || not (isNil fields) then SynTypeDefnKind.Class
            elif isNil slotsigs && inSig then SynTypeDefnKind.Opaque
            else SynTypeDefnKind.Interface
        | k -> 
            if hasClassAttr && not (match k with SynTypeDefnKind.Class -> true | _ -> false) || 
               hasMeasureAttr && not (match k with SynTypeDefnKind.Class | SynTypeDefnKind.Abbrev | SynTypeDefnKind.Opaque -> true | _ -> false) || 
               hasInterfaceAttr && not (match k with SynTypeDefnKind.Interface -> true | _ -> false) || 
               hasStructAttr && not (match k with SynTypeDefnKind.Struct | SynTypeDefnKind.Record | SynTypeDefnKind.Union -> true | _ -> false) then 
                error(Error(FSComp.SR.tcKindOfTypeSpecifiedDoesNotMatchDefinition(), m))
            k

    let private (|TyconCoreAbbrevThatIsReallyAUnion|_|) (hasMeasureAttr, envinner: TcEnv, id: Ident) synTyconRepr =
        match synTyconRepr with 
        | SynTypeDefnSimpleRepr.TypeAbbrev(_, StripParenTypes (SynType.LongIdent(LongIdentWithDots([unionCaseName], _))), m) 
                              when 
                                (not hasMeasureAttr && 
                                 (isNil (LookupTypeNameInEnvNoArity OpenQualified unionCaseName.idText envinner.NameEnv) || 
                                  id.idText = unionCaseName.idText)) -> 
            Some(unionCaseName, m)
        | _ -> 
            None

    /// Get the component types that make a record, union or struct type.
    ///
    /// Used when determining if a structural type supports structural comparison.
    let private GetStructuralElementsOfTyconDefn (cenv: cenv) env tpenv (MutRecDefnsPhase1DataForTycon(_, synTyconRepr, _, _, _, _)) tycon = 
        let thisTyconRef = mkLocalTyconRef tycon
        let g = cenv.g
        let m = tycon.Range
        let env = AddDeclaredTypars CheckForDuplicateTypars (tycon.Typars m) env
        let env = MakeInnerEnvForTyconRef env thisTyconRef false 
        [ match synTyconRepr with 
          | SynTypeDefnSimpleRepr.None _ -> ()
          | SynTypeDefnSimpleRepr.Union (_, unionCases, _) -> 

              for SynUnionCase (caseType=args; range=m) in unionCases do 
                match args with
                | SynUnionCaseKind.Fields flds -> 
                  for SynField(_, _, _, ty, _, _, _, m) in flds do 
                      let ty', _ = TcTypeAndRecover cenv NoNewTypars NoCheckCxs ItemOccurence.UseInType env tpenv ty
                      yield (ty', m)
                | SynUnionCaseKind.FullType (ty, arity) -> 
                  let ty', _ = TcTypeAndRecover cenv NoNewTypars NoCheckCxs ItemOccurence.UseInType env tpenv ty
                  let curriedArgTys, _ = GetTopTauTypeInFSharpForm g (arity |> TranslateTopValSynInfo m (TcAttributes cenv env) |> TranslatePartialArity []).ArgInfos ty' m
                  if curriedArgTys.Length > 1 then 
                      errorR(Error(FSComp.SR.tcIllegalFormForExplicitTypeDeclaration(), m))   
                  for argTys in curriedArgTys do
                    for argty, _ in argTys do
                      yield (argty, m)

          | SynTypeDefnSimpleRepr.General (_, _, _, fields, _, _, implicitCtorSynPats, _) when tycon.IsFSharpStructOrEnumTycon -> // for structs
              for SynField(_, isStatic, _, ty, _, _, _, m) in fields do 
                  if not isStatic then 
                      let ty', _ = TcTypeAndRecover cenv NoNewTypars NoCheckCxs ItemOccurence.UseInType env tpenv ty
                      yield (ty', m)

              match implicitCtorSynPats with
              | None -> ()
              | Some spats -> 
                  let ctorArgNames, (_, names, _) = TcSimplePatsOfUnknownType cenv true NoCheckCxs env tpenv spats
                  for arg in ctorArgNames do
                      let ty = names.[arg].Type
                      let m = names.[arg].Ident.idRange
                      if not (isNil (ListSet.subtract typarEq (freeInTypeLeftToRight g false ty) tycon.TyparsNoRange)) then
                          errorR(Error(FSComp.SR.tcStructsMustDeclareTypesOfImplicitCtorArgsExplicitly(), m))   
                      yield (ty, m)

          | SynTypeDefnSimpleRepr.Record (_, fields, _) -> 
              for SynField(_, _, _, ty, _, _, _, m) in fields do 
                  let ty', _ = TcTypeAndRecover cenv NoNewTypars NoCheckCxs ItemOccurence.UseInType env tpenv ty
                  yield (ty', m)

          | _ ->
              () ]

    let ComputeModuleOrNamespaceKind g isModule typeNames attribs nm = 
        if not isModule then Namespace 
        elif ModuleNameIsMangled g attribs || Set.contains nm typeNames then FSharpModuleWithSuffix 
        else ModuleOrType

    let AdjustModuleName modKind nm = (match modKind with FSharpModuleWithSuffix -> nm+FSharpModuleSuffix | _ -> nm)

    let InstanceMembersNeedSafeInitCheck (cenv: cenv) m thisTy = 
        let g = cenv.g
        ExistsInEntireHierarchyOfType 
            (fun ty -> not (isStructTy g ty) && (match tryTcrefOfAppTy g ty with ValueSome tcref when tcref.HasSelfReferentialConstructor -> true | _ -> false))
            g 
            cenv.amap
            m 
            AllowMultiIntfInstantiations.Yes
            thisTy
        
    // Make the "delayed reference" boolean value recording the safe initialization of a type in a hierarchy where there is a HasSelfReferentialConstructor
    let ComputeInstanceSafeInitInfo (cenv: cenv) env m thisTy = 
        let g = cenv.g
        if InstanceMembersNeedSafeInitCheck cenv m thisTy then 
            let rfield = MakeSafeInitField g env m false
            let tcref = tcrefOfAppTy g thisTy
            SafeInitField (mkRecdFieldRef tcref rfield.LogicalName, rfield)
        else
            NoSafeInitInfo


    let TypeNamesInMutRecDecls cenv env (compDecls: MutRecShapes<MutRecDefnsPhase1DataForTycon * 'MemberInfo, 'LetInfo, SynComponentInfo>) =
        [ for d in compDecls do 
                match d with 
                | MutRecShape.Tycon (MutRecDefnsPhase1DataForTycon(SynComponentInfo(_, TyparDecls typars, _, ids, _, _, _, _), _, _, _, _, isAtOriginalTyconDefn), _) -> 
                    if isAtOriginalTyconDefn && (TcTyparDecls cenv env typars |> List.forall (fun p -> p.Kind = TyparKind.Measure)) then 
                        yield (List.last ids).idText
                | _ -> () ]
         |> set

    let TypeNamesInNonMutRecDecls defs =
            [ for def in defs do 
                match def with 
                | SynModuleDecl.Types (typeSpecs, _) -> 
                    for SynTypeDefn(typeInfo=SynComponentInfo(typeParams=TyparDecls typars; longId=ids); typeRepr=trepr) in typeSpecs do 
                        if isNil typars then
                            match trepr with 
                            | SynTypeDefnRepr.ObjectModel(kind=SynTypeDefnKind.Augmentation _) -> ()
                            | _ -> yield (List.last ids).idText
                | _ -> () ]
            |> set

        // Collect the type names so we can implicitly add the compilation suffix to module names
    let TypeNamesInNonMutRecSigDecls defs =
            [ for def in defs do 
               match def with 
               | SynModuleSigDecl.Types (typeSpecs, _) -> 
                  for SynTypeDefnSig(typeInfo=SynComponentInfo(typeParams=TyparDecls typars; longId=ids); typeRepr=trepr; members=extraMembers) in typeSpecs do 
                      if isNil typars then
                          match trepr with 
                          | SynTypeDefnSigRepr.Simple(SynTypeDefnSimpleRepr.None _, _) when not (isNil extraMembers) -> ()
                          | _ -> yield (List.last ids).idText
               | _ -> () ]
            |> set

    let TcTyconDefnCore_Phase1A_BuildInitialModule (cenv: cenv) envInitial parent typeNames compInfo decls =
        let g = cenv.g
        let (SynComponentInfo(Attributes attribs, _, _, longPath, xml, _, vis, im)) = compInfo 
        let id = ComputeModuleName longPath
        let modAttrs = TcAttributes cenv envInitial AttributeTargets.ModuleDecl attribs 
        let modKind = ComputeModuleOrNamespaceKind g true typeNames modAttrs id.idText
        let modName = AdjustModuleName modKind id.idText

        let vis, _ = ComputeAccessAndCompPath envInitial None id.idRange vis None parent
             
        CheckForDuplicateModule envInitial id.idText id.idRange
        let id = ident (modName, id.idRange)
        CheckForDuplicateConcreteType envInitial id.idText im
        CheckNamespaceModuleOrTypeName g id

        let envForDecls, mtypeAcc = MakeInnerEnv true envInitial id modKind    
        let mty = Construct.NewEmptyModuleOrNamespaceType modKind
        let doc = xml.ToXmlDoc(true, Some [])
        let mspec = Construct.NewModuleOrNamespace (Some envInitial.eCompPath) vis id doc modAttrs (MaybeLazy.Strict mty)
        let innerParent = Parent (mkLocalModRef mspec)
        let innerTypeNames = TypeNamesInMutRecDecls cenv envForDecls decls
        MutRecDefnsPhase2DataForModule (mtypeAcc, mspec), (innerParent, innerTypeNames, envForDecls)

    /// Establish 'type <vis1> C < T1... TN > = <vis2> ...' including 
    ///    - computing the mangled name for C
    /// but 
    ///    - we don't yet 'properly' establish constraints on type parameters
    let private TcTyconDefnCore_Phase1A_BuildInitialTycon (cenv: cenv) env parent (MutRecDefnsPhase1DataForTycon(synTyconInfo, synTyconRepr, _, preEstablishedHasDefaultCtor, hasSelfReferentialCtor, _)) = 
        let g = cenv.g
        let (SynComponentInfo (_, TyparDecls synTypars, _, id, doc, preferPostfix, synVis, _)) = synTyconInfo
        let checkedTypars = TcTyparDecls cenv env synTypars
        id |> List.iter (CheckNamespaceModuleOrTypeName g)

        match synTyconRepr with 
        | SynTypeDefnSimpleRepr.Exception synExnDefnRepr -> 
          TcExceptionDeclarations.TcExnDefnCore_Phase1A cenv env parent synExnDefnRepr
        | _ ->
        let id = ComputeTyconName (id, (match synTyconRepr with SynTypeDefnSimpleRepr.TypeAbbrev _ -> false | _ -> true), checkedTypars)

        // Augmentations of type definitions are allowed within the same file as long as no new type representation or abbreviation is given 
        CheckForDuplicateConcreteType env id.idText id.idRange
        let vis, cpath = ComputeAccessAndCompPath env None id.idRange synVis None parent

        // Establish the visibility of the representation, e.g.
        //   type R = 
        //      private { f: int }
        //      member x.P = x.f + x.f
        let synVisOfRepr = 
            match synTyconRepr with 
            | SynTypeDefnSimpleRepr.None _ -> None
            | SynTypeDefnSimpleRepr.TypeAbbrev _ -> None
            | SynTypeDefnSimpleRepr.Union (vis, _, _) -> vis
            | SynTypeDefnSimpleRepr.LibraryOnlyILAssembly _ -> None
            | SynTypeDefnSimpleRepr.Record (vis, _, _) -> vis
            | SynTypeDefnSimpleRepr.General _ -> None
            | SynTypeDefnSimpleRepr.Enum _ -> None
            | SynTypeDefnSimpleRepr.Exception _ -> None
         
        let visOfRepr, _ = ComputeAccessAndCompPath env None id.idRange synVisOfRepr None parent
        let visOfRepr = combineAccess vis visOfRepr 
        // If we supported nested types and modules then additions would be needed here
        let lmtyp = MaybeLazy.Strict (Construct.NewEmptyModuleOrNamespaceType ModuleOrType)

        // '<param>' documentation is allowed for delegates
        let paramNames =
            match synTyconRepr with 
            | SynTypeDefnSimpleRepr.General (SynTypeDefnKind.Delegate (_ty, arity), _, _, _, _, _, _, _) -> arity.ArgNames
            | SynTypeDefnSimpleRepr.General (SynTypeDefnKind.Unspecified, _, _, _, _, _, Some synPats, _) ->
                let rec patName (p: SynSimplePat) =
                    match p with
                    | SynSimplePat.Id (id, _, _, _, _, _) -> id.idText
                    | SynSimplePat.Typed(pat, _, _) -> patName pat
                    | SynSimplePat.Attrib(pat, _, _) -> patName pat

                let rec pats (p: SynSimplePats) =
                    match p with
                    | SynSimplePats.SimplePats (ps, _) -> ps
                    | SynSimplePats.Typed (ps, _, _) -> pats ps

                let patNames =
                    pats synPats
                    |> List.map patName

                patNames
            | _ -> []
        let doc = doc.ToXmlDoc(true, Some paramNames )
        Construct.NewTycon
            (cpath, id.idText, id.idRange, vis, visOfRepr, TyparKind.Type, LazyWithContext.NotLazy checkedTypars,
             doc, preferPostfix, preEstablishedHasDefaultCtor, hasSelfReferentialCtor, lmtyp)

    //-------------------------------------------------------------------------
    /// Establishing type definitions: early phase: work out the basic kind of the type definition
    ///
    ///    On entry: the Tycon for the type definition has been created but many of its fields are not
    ///              yet filled in.
    ///    On exit: the entity_tycon_repr field of the tycon has been filled in with a dummy value that
    ///             indicates the kind of the type constructor
    /// Also, some adhoc checks are made.
    ///
    ///  synTyconInfo: Syntactic AST for the name, attributes etc. of the type constructor
    ///  synTyconRepr: Syntactic AST for the RHS of the type definition
    let private TcTyconDefnCore_Phase1B_EstablishBasicKind (cenv: cenv) inSig envinner (MutRecDefnsPhase1DataForTycon(synTyconInfo, synTyconRepr, _, _, _, _)) (tycon: Tycon) = 
        let g = cenv.g
        let (SynComponentInfo(Attributes synAttrs, TyparDecls typars, _, _, _, _, _, _)) = synTyconInfo
        let m = tycon.Range
        let id = tycon.Id

        // 'Check' the attributes. We return the results to avoid having to re-check them in all other phases. 
        // Allow failure of constructor resolution because Vals for members in the same recursive group are not yet available
        let attrs, getFinalAttrs = TcAttributesCanFail cenv envinner AttributeTargets.TyconDecl synAttrs
        let hasMeasureAttr = HasFSharpAttribute g g.attrib_MeasureAttribute attrs

        let isStructRecordOrUnionType = 
            match synTyconRepr with
            | SynTypeDefnSimpleRepr.Record _ 
            | TyconCoreAbbrevThatIsReallyAUnion (hasMeasureAttr, envinner, id) _
            | SynTypeDefnSimpleRepr.Union _ -> 
                HasFSharpAttribute g g.attrib_StructAttribute attrs
            | _ -> 
                false

        tycon.SetIsStructRecordOrUnion isStructRecordOrUnionType

        // Set the compiled name, if any
        tycon.SetCompiledName (TryFindFSharpStringAttribute g g.attrib_CompiledNameAttribute attrs)

        if hasMeasureAttr then 
            tycon.SetTypeOrMeasureKind TyparKind.Measure
            if not (isNil typars) then error(Error(FSComp.SR.tcMeasureDefinitionsCannotHaveTypeParameters(), m))

        let repr = 
            match synTyconRepr with 
            | SynTypeDefnSimpleRepr.Exception _ -> TNoRepr
            | SynTypeDefnSimpleRepr.None m -> 
                // Run InferTyconKind to raise errors on inconsistent attribute sets
                InferTyconKind g (SynTypeDefnKind.Opaque, attrs, [], [], inSig, true, m) |> ignore
                if not inSig && not hasMeasureAttr then 
                    errorR(Error(FSComp.SR.tcTypeRequiresDefinition(), m))
                if hasMeasureAttr then 
                    TFSharpObjectRepr { fsobjmodel_kind = TFSharpClass 
                                        fsobjmodel_vslots = []
                                        fsobjmodel_rfields = Construct.MakeRecdFieldsTable [] }
                else 
                    TNoRepr

            | TyconCoreAbbrevThatIsReallyAUnion (hasMeasureAttr, envinner, id) (_, m)
            | SynTypeDefnSimpleRepr.Union (_, _, m) -> 

                // Run InferTyconKind to raise errors on inconsistent attribute sets
                InferTyconKind g (SynTypeDefnKind.Union, attrs, [], [], inSig, true, m) |> ignore

                // Note: the table of union cases is initially empty
                Construct.MakeUnionRepr []

            | SynTypeDefnSimpleRepr.TypeAbbrev _ -> 
                // Run InferTyconKind to raise errors on inconsistent attribute sets
                InferTyconKind g (SynTypeDefnKind.Abbrev, attrs, [], [], inSig, true, m) |> ignore
                TNoRepr

            | SynTypeDefnSimpleRepr.LibraryOnlyILAssembly (s, m) -> 
                let s = (s :?> ILType)
                // Run InferTyconKind to raise errors on inconsistent attribute sets
                InferTyconKind g (SynTypeDefnKind.IL, attrs, [], [], inSig, true, m) |> ignore
                TAsmRepr s

            | SynTypeDefnSimpleRepr.Record (_, _, m) -> 

                // Run InferTyconKind to raise errors on inconsistent attribute sets
                InferTyconKind g (SynTypeDefnKind.Record, attrs, [], [], inSig, true, m) |> ignore

                // Note: the table of record fields is initially empty
                TFSharpRecdRepr (Construct.MakeRecdFieldsTable [])

            | SynTypeDefnSimpleRepr.General (kind, _, slotsigs, fields, isConcrete, _, _, _) ->
                let kind = InferTyconKind g (kind, attrs, slotsigs, fields, inSig, isConcrete, m)
                match kind with 
                | SynTypeDefnKind.Opaque -> 
                    TNoRepr
                | _ -> 
                    let kind = 
                        match kind with
                        | SynTypeDefnKind.Class -> TFSharpClass
                        | SynTypeDefnKind.Interface -> TFSharpInterface
                        | SynTypeDefnKind.Delegate _ -> TFSharpDelegate (MakeSlotSig("Invoke", g.unit_ty, [], [], [], None))
                        | SynTypeDefnKind.Struct -> TFSharpStruct 
                        | _ -> error(InternalError("should have inferred tycon kind", m))

                    let repr =
                        { fsobjmodel_kind = kind 
                          fsobjmodel_vslots = []
                          fsobjmodel_rfields = Construct.MakeRecdFieldsTable [] }

                    TFSharpObjectRepr repr

            | SynTypeDefnSimpleRepr.Enum _ -> 
                let kind = TFSharpEnum
                let repr =
                    { fsobjmodel_kind = kind 
                      fsobjmodel_vslots = []
                      fsobjmodel_rfields = Construct.MakeRecdFieldsTable [] }

                TFSharpObjectRepr repr

        // OK, now fill in the (partially computed) type representation
        tycon.entity_tycon_repr <- repr
        attrs, getFinalAttrs

#if !NO_EXTENSIONTYPING
    /// Get the items on the r.h.s. of a 'type X = ABC<...>' definition
    let private TcTyconDefnCore_GetGenerateDeclaration_Rhs (StripParenTypes rhsType) =
        match rhsType with 
        | SynType.App (StripParenTypes (SynType.LongIdent(LongIdentWithDots(tc, _))), _, args, _commas, _, _postfix, m) -> Some(tc, args, m)
        | SynType.LongIdent (LongIdentWithDots(tc, _) as lidwd) -> Some(tc, [], lidwd.Range)
        | SynType.LongIdentApp (StripParenTypes (SynType.LongIdent (LongIdentWithDots(tc, _))), LongIdentWithDots(longId, _), _, args, _commas, _, m) -> Some(tc@longId, args, m)
        | _ -> None

    /// Check whether 'type X = ABC<...>' is a generative provided type definition
    let private TcTyconDefnCore_TryAsGenerateDeclaration (cenv: cenv) (envinner: TcEnv) tpenv (tycon: Tycon, rhsType) =

        let tcref = mkLocalTyconRef tycon
        match TcTyconDefnCore_GetGenerateDeclaration_Rhs rhsType with 
        | None -> None
        | Some (tc, args, m) -> 
            let ad = envinner.AccessRights
            match ResolveTypeLongIdent cenv.tcSink cenv.nameResolver ItemOccurence.UseInType OpenQualified envinner.NameEnv ad tc TypeNameResolutionStaticArgsInfo.DefiniteEmpty PermitDirectReferenceToGeneratedType.Yes with
            | Result (_, tcrefBeforeStaticArguments) when 
                  tcrefBeforeStaticArguments.IsProvided && 
                  not tcrefBeforeStaticArguments.IsErased -> 

                    let typeBeforeArguments = 
                        match tcrefBeforeStaticArguments.TypeReprInfo with 
                        | TProvidedTypeRepr info -> info.ProvidedType
                        | _ -> failwith "unreachable"

                    if IsGeneratedTypeDirectReference (typeBeforeArguments, m) then 
                        let optGeneratedTypePath = Some (tcref.CompilationPath.MangledPath @ [ tcref.LogicalName ])
                        let _hasNoArgs, providedTypeAfterStaticArguments, checkTypeName = TcProvidedTypeAppToStaticConstantArgs cenv envinner optGeneratedTypePath tpenv tcrefBeforeStaticArguments args m
                        let isGenerated = providedTypeAfterStaticArguments.PUntaint((fun st -> not st.IsErased), m)
                        if isGenerated then 
                           Some (tcrefBeforeStaticArguments, providedTypeAfterStaticArguments, checkTypeName, args, m)
                        else
                           None  // The provided type (after ApplyStaticArguments) must also be marked 'IsErased=false' 
                    else 
                        // This must be a direct reference to a generated type, otherwise it is a type abbreviation
                        None
            | _ -> 
                None


    /// Check and establish a 'type X = ABC<...>' provided type definition
    let private TcTyconDefnCore_Phase1C_EstablishDeclarationForGeneratedSetOfTypes (cenv: cenv) inSig (tycon: Tycon, rhsType: SynType, tcrefForContainer: TyconRef, theRootType: Tainted<ProvidedType>, checkTypeName, args, m) =
        let g = cenv.g

        // Explanation: We are definitely on the compilation thread here, we just have not propagated the token this far.
        let ctok = AssumeCompilationThreadWithoutEvidence()

        let tcref = mkLocalTyconRef tycon
        try 
            let resolutionEnvironment =
                if not (isNil args) then 
                   checkTypeName()
                let resolutionEnvironment = 
                    match tcrefForContainer.TypeReprInfo with 
                    | TProvidedTypeRepr info -> info.ResolutionEnvironment
                    | _ -> failwith "unreachable"
                resolutionEnvironment

            // Build up a mapping from System.Type --> TyconRef/ILTypeRef, to allow reverse-mapping
            // of types

            let previousContext = (theRootType.PApply ((fun x -> x.Context), m)).PUntaint (id, m)
            let lookupILTypeRef, lookupTyconRef = previousContext.GetDictionaries()
                    
            let ctxt = ProvidedTypeContext.Create(lookupILTypeRef, lookupTyconRef)

            // Create a new provided type which captures the reverse-remapping tables.
            let theRootTypeWithRemapping = theRootType.PApply ((fun x -> ProvidedType.ApplyContext(x, ctxt)), m)

            let isRootGenerated, rootProvAssemStaticLinkInfoOpt = 
                let stRootAssembly = theRootTypeWithRemapping.PApply((fun st -> st.Assembly), m)

                cenv.amap.assemblyLoader.GetProvidedAssemblyInfo (ctok, m, stRootAssembly)

            let isRootGenerated = isRootGenerated || theRootTypeWithRemapping.PUntaint((fun st -> not st.IsErased), m)

            if not isRootGenerated then 
                let desig = theRootTypeWithRemapping.TypeProviderDesignation
                let nm = theRootTypeWithRemapping.PUntaint((fun st -> st.FullName), m)
                error(Error(FSComp.SR.etErasedTypeUsedInGeneration(desig, nm), m))

            cenv.createsGeneratedProvidedTypes <- true

            // In compiled code, all types in the set of generated types end up being both generated and relocated, unless relocation is suppressed
            let isForcedSuppressRelocate = theRootTypeWithRemapping.PUntaint((fun st -> st.IsSuppressRelocate), m) 
            if isForcedSuppressRelocate && canAccessFromEverywhere tycon.Accessibility && not cenv.isScript then 
                errorR(Error(FSComp.SR.tcGeneratedTypesShouldBeInternalOrPrivate(), tcref.Range))

            let isSuppressRelocate = g.isInteractive || isForcedSuppressRelocate
    
            // Adjust the representation of the container type
            let repr =
                Construct.NewProvidedTyconRepr(resolutionEnvironment, theRootTypeWithRemapping, 
                                               Import.ImportProvidedType cenv.amap m, 
                                               isSuppressRelocate, m)
            tycon.entity_tycon_repr <- repr
            // Record the details so we can map System.Type --> TyconRef
            let ilOrigRootTypeRef = GetOriginalILTypeRefOfProvidedType (theRootTypeWithRemapping, m)
            theRootTypeWithRemapping.PUntaint ((fun st -> ignore(lookupTyconRef.TryRemove(st)) ; ignore(lookupTyconRef.TryAdd(st, tcref))), m)

            // Record the details so we can map System.Type --> ILTypeRef, including the relocation if any
            if not isSuppressRelocate then 
                let ilTgtRootTyRef = tycon.CompiledRepresentationForNamedType
                theRootTypeWithRemapping.PUntaint ((fun st -> ignore(lookupILTypeRef.TryRemove(st)) ; ignore(lookupILTypeRef.TryAdd(st, ilTgtRootTyRef))), m)

            // Iterate all nested types and force their embedding, to populate the mapping from System.Type --> TyconRef/ILTypeRef.
            // This is only needed for generated types, because for other types the System.Type objects self-describe
            // their corresponding F# type.
            let rec doNestedType (eref: EntityRef) (st: Tainted<ProvidedType>) = 

                // Check the type is a generated type
                let isGenerated, provAssemStaticLinkInfoOpt = 
                    let stAssembly = st.PApply((fun st -> st.Assembly), m)
                    cenv.amap.assemblyLoader.GetProvidedAssemblyInfo (ctok, m, stAssembly)

                let isGenerated = isGenerated || st.PUntaint((fun st -> not st.IsErased), m)

                if not isGenerated then 
                    let desig = st.TypeProviderDesignation
                    let nm = st.PUntaint((fun st -> st.FullName), m)
                    error(Error(FSComp.SR.etErasedTypeUsedInGeneration(desig, nm), m))

                // Embed the type into the module we're compiling
                let cpath = eref.CompilationPath.NestedCompPath eref.LogicalName ModuleOrNamespaceKind.ModuleOrType
                let access = combineAccess tycon.Accessibility (if st.PUntaint((fun st -> st.IsPublic || st.IsNestedPublic), m) then taccessPublic else taccessPrivate cpath)

                let nestedTycon = Construct.NewProvidedTycon(resolutionEnvironment, st, 
                                                             Import.ImportProvidedType cenv.amap m, 
                                                             isSuppressRelocate, 
                                                             m=m, cpath=cpath, access=access)
                eref.ModuleOrNamespaceType.AddProvidedTypeEntity nestedTycon

                let nestedTyRef = eref.NestedTyconRef nestedTycon
                let ilOrigTypeRef = GetOriginalILTypeRefOfProvidedType (st, m)
                                
                // Record the details so we can map System.Type --> TyconRef
                st.PUntaint ((fun st -> ignore(lookupTyconRef.TryRemove(st)) ; ignore(lookupTyconRef.TryAdd(st, nestedTyRef))), m)

                if isGenerated then 
                    let ilTgtTyRef = nestedTycon.CompiledRepresentationForNamedType
                    // Record the details so we can map System.Type --> ILTypeRef
                    st.PUntaint ((fun st -> ignore(lookupILTypeRef.TryRemove(st)) ; ignore(lookupILTypeRef.TryAdd(st, ilTgtTyRef))), m)

                    // Record the details so we can build correct ILTypeDefs during static linking rewriting
                    if not isSuppressRelocate then 
                        match provAssemStaticLinkInfoOpt with 
                        | Some provAssemStaticLinkInfo -> provAssemStaticLinkInfo.ILTypeMap.[ilOrigTypeRef] <- ilTgtTyRef
                        | None -> ()
                       
                    ProviderGeneratedType(ilOrigTypeRef, ilTgtTyRef, doNestedTypes nestedTyRef st)
                else
                    ProviderGeneratedType(ilOrigTypeRef, ilOrigTypeRef, doNestedTypes nestedTyRef st)


                //System.Diagnostics.Debug.Assert eref.TryDeref.IsSome

            and doNestedTypes (eref: EntityRef) (st: Tainted<ProvidedType>) =
                st.PApplyArray((fun st -> st.GetAllNestedTypes()), "GetAllNestedTypes", m)
                |> Array.map (doNestedType eref)
                |> Array.toList

            let nested = doNestedTypes tcref theRootTypeWithRemapping 
            if not isSuppressRelocate then 

                let ilTgtRootTyRef = tycon.CompiledRepresentationForNamedType
                match rootProvAssemStaticLinkInfoOpt with 
                | Some provAssemStaticLinkInfo -> provAssemStaticLinkInfo.ILTypeMap.[ilOrigRootTypeRef] <- ilTgtRootTyRef
                | None -> ()

                if not inSig then 
                    cenv.amap.assemblyLoader.RecordGeneratedTypeRoot (ProviderGeneratedType(ilOrigRootTypeRef, ilTgtRootTyRef, nested))

        with e -> 
            errorRecovery e rhsType.Range 
#endif

    /// Establish any type abbreviations
    ///
    /// e.g. for  
    ///    type B<'a when 'a: C> = DDD of C
    ///    and C = B<int>
    ///
    /// we establish
    ///
    ///   Entity('B) 
    ///       TypeAbbrev = TType_app(Entity('int'), [])
    ///
    /// and for
    ///
    ///    type C = B
    ///
    /// we establish
    ///       TypeAbbrev = TType_app(Entity('B'), [])
    ///
    /// Note that for 
    ///              type PairOfInts = int * int
    /// then after running this phase and checking for cycles, operations 
    /// such as 'isRefTupleTy' will return reliable results, e.g. isRefTupleTy on the
    /// TAST type for 'PairOfInts' will report 'true' 
    //
    let private TcTyconDefnCore_Phase1C_Phase1E_EstablishAbbreviations (cenv: cenv) envinner inSig tpenv pass (MutRecDefnsPhase1DataForTycon(_, synTyconRepr, _, _, _, _)) (tycon: Tycon) (attrs: Attribs) =
        let g = cenv.g
        let m = tycon.Range
        let checkCxs = if (pass = SecondPass) then CheckCxs else NoCheckCxs
        let firstPass = (pass = FirstPass)
        try 
            let id = tycon.Id
            let thisTyconRef = mkLocalTyconRef tycon

            let hasMeasureAttr = HasFSharpAttribute g g.attrib_MeasureAttribute attrs
            let hasMeasureableAttr = HasFSharpAttribute g g.attrib_MeasureableAttribute attrs
            let envinner = AddDeclaredTypars CheckForDuplicateTypars (tycon.Typars m) envinner
            let envinner = MakeInnerEnvForTyconRef envinner thisTyconRef false 

            match synTyconRepr with 

            // This unfortunate case deals with "type x = A" 
            // In F# this only defines a new type if A is not in scope 
            // as a type constructor, or if the form type A = A is used. 
            // "type x = | A" can always be used instead. 
            | TyconCoreAbbrevThatIsReallyAUnion (hasMeasureAttr, envinner, id) _ -> ()
            
            | SynTypeDefnSimpleRepr.TypeAbbrev(ParserDetail.Ok, rhsType, m) ->

#if !NO_EXTENSIONTYPING
              // Check we have not already decided that this is a generative provided type definition. If we have already done this (i.e. this is the second pass
              // for a generative provided type definition, then there is no more work to do).
              if (match tycon.entity_tycon_repr with TNoRepr -> true | _ -> false) then 

                // Determine if this is a generative type definition.
                match TcTyconDefnCore_TryAsGenerateDeclaration cenv envinner tpenv (tycon, rhsType) with 
                | Some (tcrefForContainer, providedTypeAfterStaticArguments, checkTypeName, args, m) ->
                   // If this is a generative provided type definition then establish the provided type and all its nested types. Only do this on the first pass.
                   if firstPass then 
                       TcTyconDefnCore_Phase1C_EstablishDeclarationForGeneratedSetOfTypes cenv inSig (tycon, rhsType, tcrefForContainer, providedTypeAfterStaticArguments, checkTypeName, args, m)
                | None -> 
#else
                  ignore inSig 
#endif

                  // This case deals with ordinary type and measure abbreviations 
                  if not hasMeasureableAttr then 
                    let kind = if hasMeasureAttr then TyparKind.Measure else TyparKind.Type
                    let ty, _ = TcTypeOrMeasureAndRecover (Some kind) cenv NoNewTypars checkCxs ItemOccurence.UseInType envinner tpenv rhsType

                    if not firstPass then 
                        let ftyvs = freeInTypeLeftToRight g false ty 
                        let typars = tycon.Typars m
                        if ftyvs.Length <> typars.Length then 
                            errorR(Deprecated(FSComp.SR.tcTypeAbbreviationHasTypeParametersMissingOnType(), tycon.Range))

                    if firstPass then
                        tycon.SetTypeAbbrev (Some ty)

            | _ -> ()
        
        with e -> 
            errorRecovery e m

    // Third phase: check and publish the super types. Run twice, once before constraints are established
    // and once after
    let private TcTyconDefnCore_Phase1D_Phase1F_EstablishSuperTypesAndInterfaceTypes (cenv: cenv) tpenv inSig pass (envMutRec, mutRecDefns: MutRecShape<_ * (Tycon * (Attribs * _)) option, _, _> list) = 
        let g = cenv.g
        let checkCxs = if (pass = SecondPass) then CheckCxs else NoCheckCxs
        let firstPass = (pass = FirstPass)

        // Publish the immediately declared interfaces. 
        let tyconWithImplementsL = 
            (envMutRec, mutRecDefns) ||> MutRecShapes.mapTyconsWithEnv (fun envinner (origInfo, tyconAndAttrsOpt) -> 
               match origInfo, tyconAndAttrsOpt with 
               | (typeDefCore, _, _), Some (tycon, (attrs, _)) ->
                let (MutRecDefnsPhase1DataForTycon(_, synTyconRepr, explicitImplements, _, _, _)) = typeDefCore
                let m = tycon.Range
                let tcref = mkLocalTyconRef tycon
                let envinner = AddDeclaredTypars CheckForDuplicateTypars (tycon.Typars m) envinner
                let envinner = MakeInnerEnvForTyconRef envinner tcref false 
                
                let implementedTys, _ = List.mapFold (mapFoldFst (TcTypeAndRecover cenv NoNewTypars checkCxs ItemOccurence.UseInType envinner)) tpenv explicitImplements

                if firstPass then 
                    tycon.entity_attribs <- attrs

                let implementedTys, inheritedTys = 
                    match synTyconRepr with 
                    | SynTypeDefnSimpleRepr.Exception _ -> [], []
                    | SynTypeDefnSimpleRepr.General (kind, inherits, slotsigs, fields, isConcrete, _, _, m) ->
                        let kind = InferTyconKind g (kind, attrs, slotsigs, fields, inSig, isConcrete, m)

                        let inherits = inherits |> List.map (fun (ty, m, _) -> (ty, m)) 
                        let inheritedTys = fst (List.mapFold (mapFoldFst (TcTypeAndRecover cenv NoNewTypars checkCxs ItemOccurence.UseInType envinner)) tpenv inherits)
                        let implementedTys, inheritedTys =   
                            match kind with 
                            | SynTypeDefnKind.Interface -> 
                                explicitImplements |> List.iter (fun (_, m) -> errorR(Error(FSComp.SR.tcInterfacesShouldUseInheritNotInterface(), m)))
                                (implementedTys @ inheritedTys), [] 
                            | _ -> implementedTys, inheritedTys
                        implementedTys, inheritedTys 
                    | SynTypeDefnSimpleRepr.Enum _ | SynTypeDefnSimpleRepr.None _ | SynTypeDefnSimpleRepr.TypeAbbrev _
                    
                    | SynTypeDefnSimpleRepr.Union _ | SynTypeDefnSimpleRepr.LibraryOnlyILAssembly _ | SynTypeDefnSimpleRepr.Record _ -> 
                        // REVIEW: we could do the IComparable/IStructuralHash interface analysis here. 
                        // This would let the type satisfy more recursive IComparable/IStructuralHash constraints 
                        implementedTys, []

                for implementedTy, m in implementedTys do
                    if firstPass && isErasedType g implementedTy then 
                        errorR(Error(FSComp.SR.tcCannotInheritFromErasedType(), m)) 

                // Publish interfaces, but only on the first pass, to avoid a duplicate interface check 
                if firstPass then 
                    implementedTys |> List.iter (fun (ty, m) -> PublishInterface cenv envinner.DisplayEnv tcref m false ty) 

                Some (attrs, inheritedTys, synTyconRepr, tycon)
               | _ -> None)

        // Publish the attributes and supertype  
        tyconWithImplementsL |> MutRecShapes.iterTycons (Option.iter (fun (attrs, inheritedTys, synTyconRepr, tycon) -> 
          let m = tycon.Range
          try 
              let super = 
                  match synTyconRepr with 
                  | SynTypeDefnSimpleRepr.Exception _ -> Some g.exn_ty
                  | SynTypeDefnSimpleRepr.None _ -> None
                  | SynTypeDefnSimpleRepr.TypeAbbrev _ -> None
                  | SynTypeDefnSimpleRepr.LibraryOnlyILAssembly _ -> None
                  | SynTypeDefnSimpleRepr.Union _ 
                  | SynTypeDefnSimpleRepr.Record _ ->
                      if tycon.IsStructRecordOrUnionTycon then Some(g.system_Value_ty)
                      else None
                  | SynTypeDefnSimpleRepr.General (kind, _, slotsigs, fields, isConcrete, _, _, _) ->
                      let kind = InferTyconKind g (kind, attrs, slotsigs, fields, inSig, isConcrete, m)
                                           
                      match inheritedTys with 
                      | [] -> 
                          match kind with 
                          | SynTypeDefnKind.Struct -> Some(g.system_Value_ty)
                          | SynTypeDefnKind.Delegate _ -> Some(g.system_MulticastDelegate_ty )
                          | SynTypeDefnKind.Opaque | SynTypeDefnKind.Class | SynTypeDefnKind.Interface -> None
                          | _ -> error(InternalError("should have inferred tycon kind", m)) 

                      | [(ty, m)] -> 
                          if not firstPass && not (match kind with SynTypeDefnKind.Class -> true | _ -> false) then 
                              errorR (Error(FSComp.SR.tcStructsInterfacesEnumsDelegatesMayNotInheritFromOtherTypes(), m)) 
                          CheckSuperType cenv ty m 
                          if isTyparTy g ty then 
                              if firstPass then 
                                  errorR(Error(FSComp.SR.tcCannotInheritFromVariableType(), m)) 
                              Some g.obj_ty // a "super" that is a variable type causes grief later
                          else                          
                              Some ty 
                      | _ -> 
                          error(Error(FSComp.SR.tcTypesCannotInheritFromMultipleConcreteTypes(), m))

                  | SynTypeDefnSimpleRepr.Enum _ -> 
                      Some(g.system_Enum_ty) 

              // Allow super type to be a function type but convert back to FSharpFunc<A,B> to make sure it has metadata
              // (We don't apply the same rule to tuple types, i.e. no F#-declared inheritors of those are permitted)
              let super = 
                  super |> Option.map (fun ty -> 
                     if isFunTy g ty then  
                         let a,b = destFunTy g ty
                         mkAppTy g.fastFunc_tcr [a; b] 
                     else ty)

              // Publish the super type
              tycon.TypeContents.tcaug_super <- super
              
           with e -> errorRecovery e m))

    /// Establish the fields, dispatch slots and union cases of a type
    let private TcTyconDefnCore_Phase1G_EstablishRepresentation (cenv: cenv) envinner tpenv inSig (MutRecDefnsPhase1DataForTycon(_, synTyconRepr, _, _, _, _)) (tycon: Tycon) (attrs: Attribs) =
        let g = cenv.g
        let m = tycon.Range
        try 
            let id = tycon.Id
            let thisTyconRef = mkLocalTyconRef tycon
            let innerParent = Parent thisTyconRef
            let thisTyInst, thisTy = generalizeTyconRef g thisTyconRef

            let hasAbstractAttr = HasFSharpAttribute g g.attrib_AbstractClassAttribute attrs
            let hasSealedAttr = 
                // The special case is needed for 'unit' because the 'Sealed' attribute is not yet available when this type is defined.
                if g.compilingFslib && id.idText = "Unit" then 
                    Some true
                else
                    TryFindFSharpBoolAttribute g g.attrib_SealedAttribute attrs
            let hasMeasureAttr = HasFSharpAttribute g g.attrib_MeasureAttribute attrs
            
            // REVIEW: for hasMeasureableAttr we need to be stricter about checking these
            // are only used on exactly the right kinds of type definitions and not in conjunction with other attributes.
            let hasMeasureableAttr = HasFSharpAttribute g g.attrib_MeasureableAttribute attrs
            let hasCLIMutable = HasFSharpAttribute g g.attrib_CLIMutableAttribute attrs
            
            let structLayoutAttr = TryFindFSharpInt32Attribute g g.attrib_StructLayoutAttribute attrs
            let hasAllowNullLiteralAttr = TryFindFSharpBoolAttribute g g.attrib_AllowNullLiteralAttribute attrs = Some true

            if hasAbstractAttr then 
                tycon.TypeContents.tcaug_abstract <- true

            tycon.entity_attribs <- attrs
            let noAbstractClassAttributeCheck() = 
                if hasAbstractAttr then errorR (Error(FSComp.SR.tcOnlyClassesCanHaveAbstract(), m))
                
            let noAllowNullLiteralAttributeCheck() = 
                if hasAllowNullLiteralAttr then errorR (Error(FSComp.SR.tcRecordsUnionsAbbreviationsStructsMayNotHaveAllowNullLiteralAttribute(), m))
                
                
            let allowNullLiteralAttributeCheck() = 
                if hasAllowNullLiteralAttr then 
                    tycon.TypeContents.tcaug_super |> Option.iter (fun ty -> if not (TypeNullIsExtraValueOld g m ty) then errorR (Error(FSComp.SR.tcAllowNullTypesMayOnlyInheritFromAllowNullTypes(), m)))
                    tycon.ImmediateInterfaceTypesOfFSharpTycon |> List.iter (fun ty -> if not (TypeNullIsExtraValueOld g m ty) then errorR (Error(FSComp.SR.tcAllowNullTypesMayOnlyInheritFromAllowNullTypes(), m)))
                
                
            let structLayoutAttributeCheck allowed = 
                let explicitKind = int32 System.Runtime.InteropServices.LayoutKind.Explicit
                match structLayoutAttr with
                | Some kind ->
                    if allowed then 
                        if kind = explicitKind then
                            warning(PossibleUnverifiableCode m)
                    elif List.isEmpty (thisTyconRef.Typars m) then
                        errorR (Error(FSComp.SR.tcOnlyStructsCanHaveStructLayout(), m))
                    else
                        errorR (Error(FSComp.SR.tcGenericTypesCannotHaveStructLayout(), m))
                | None -> ()
                
            let hiddenReprChecks hasRepr =
                 structLayoutAttributeCheck false
                 if hasSealedAttr = Some false || (hasRepr && hasSealedAttr <> Some true && not (id.idText = "Unit" && g.compilingFslib) ) then 
                    errorR(Error(FSComp.SR.tcRepresentationOfTypeHiddenBySignature(), m))
                 if hasAbstractAttr then 
                     errorR (Error(FSComp.SR.tcOnlyClassesCanHaveAbstract(), m))

            let noMeasureAttributeCheck() = 
                if hasMeasureAttr then errorR (Error(FSComp.SR.tcOnlyTypesRepresentingUnitsOfMeasureCanHaveMeasure(), m))

            let noCLIMutableAttributeCheck() = 
                if hasCLIMutable then errorR (Error(FSComp.SR.tcThisTypeMayNotHaveACLIMutableAttribute(), m))

            let noSealedAttributeCheck k = 
                if hasSealedAttr = Some true then errorR (Error(k(), m))

            let noFieldsCheck(fields': RecdField list) = 
                match fields' with 
                | rf :: _ -> errorR (Error(FSComp.SR.tcInterfaceTypesAndDelegatesCannotContainFields(), rf.Range))
                | _ -> ()

                
            let envinner = AddDeclaredTypars CheckForDuplicateTypars (tycon.Typars m) envinner
            let envinner = MakeInnerEnvForTyconRef envinner thisTyconRef false 


            // Notify the Language Service about field names in record/class declaration
            let ad = envinner.AccessRights
            let writeFakeRecordFieldsToSink (fields: RecdField list) =
                let nenv = envinner.NameEnv
                // Record fields should be visible from IntelliSense, so add fake names for them (similarly to "let a = ..")
                for fspec in fields do
                    if not fspec.IsCompilerGenerated then
                        let info = RecdFieldInfo(thisTyInst, thisTyconRef.MakeNestedRecdFieldRef fspec)
                        let nenv' = AddFakeNameToNameEnv fspec.LogicalName nenv (Item.RecdField info) 
                        // Name resolution gives better info for tooltips
                        let item = Item.RecdField(FreshenRecdFieldRef cenv.nameResolver m (thisTyconRef.MakeNestedRecdFieldRef fspec))
                        CallNameResolutionSink cenv.tcSink (fspec.Range, nenv, item, emptyTyparInst, ItemOccurence.Binding, ad)
                        // Environment is needed for completions
                        CallEnvSink cenv.tcSink (fspec.Range, nenv', ad)

            // Notify the Language Service about constructors in discriminated union declaration
            let writeFakeUnionCtorsToSink (unionCases: UnionCase list) = 
                let nenv = envinner.NameEnv
                // Constructors should be visible from IntelliSense, so add fake names for them 
                for unionCase in unionCases do
                    let info = UnionCaseInfo(thisTyInst, mkUnionCaseRef thisTyconRef unionCase.Id.idText)
                    let nenv' = AddFakeNameToNameEnv unionCase.Id.idText nenv (Item.UnionCase(info, false)) 
                    // Report to both - as in previous function
                    let item = Item.UnionCase(info, false)
                    CallNameResolutionSink cenv.tcSink (unionCase.Range, nenv, item, emptyTyparInst, ItemOccurence.Binding, ad)
                    CallEnvSink cenv.tcSink (unionCase.Id.idRange, nenv', ad)
            
            let typeRepr, baseValOpt, safeInitInfo = 
                match synTyconRepr with 

                | SynTypeDefnSimpleRepr.Exception synExnDefnRepr -> 
                    let parent = Parent (mkLocalTyconRef tycon)
                    TcExceptionDeclarations.TcExnDefnCore_Phase1G_EstablishRepresentation cenv envinner parent tycon synExnDefnRepr |> ignore
                    TNoRepr, None, NoSafeInitInfo

                | SynTypeDefnSimpleRepr.None _ -> 
                    hiddenReprChecks false
                    noAllowNullLiteralAttributeCheck()
                    if hasMeasureAttr then 
                        let repr = TFSharpObjectRepr { fsobjmodel_kind=TFSharpClass 
                                                       fsobjmodel_vslots=[]
                                                       fsobjmodel_rfields= Construct.MakeRecdFieldsTable [] }
                        repr, None, NoSafeInitInfo
                    else 
                        TNoRepr, None, NoSafeInitInfo

                // This unfortunate case deals with "type x = A" 
                // In F# this only defines a new type if A is not in scope 
                // as a type constructor, or if the form type A = A is used. 
                // "type x = | A" can always be used instead. 
                | TyconCoreAbbrevThatIsReallyAUnion (hasMeasureAttr, envinner, id) (unionCaseName, _) ->
                          
                    structLayoutAttributeCheck false
                    noAllowNullLiteralAttributeCheck()
                    TcRecdUnionAndEnumDeclarations.CheckUnionCaseName cenv unionCaseName
                    let unionCase = Construct.NewUnionCase unionCaseName [] thisTy [] XmlDoc.Empty tycon.Accessibility
                    writeFakeUnionCtorsToSink [ unionCase ]
                    Construct.MakeUnionRepr [ unionCase ], None, NoSafeInitInfo

                | SynTypeDefnSimpleRepr.TypeAbbrev(ParserDetail.ErrorRecovery, _rhsType, _) ->
                    TNoRepr, None, NoSafeInitInfo

                | SynTypeDefnSimpleRepr.TypeAbbrev(ParserDetail.Ok, rhsType, _) ->
                    if hasSealedAttr = Some true then 
                        errorR (Error(FSComp.SR.tcAbbreviatedTypesCannotBeSealed(), m))
                    noAbstractClassAttributeCheck()
                    noAllowNullLiteralAttributeCheck()
                    if hasMeasureableAttr then 
                        let kind = if hasMeasureAttr then TyparKind.Measure else TyparKind.Type
                        let theTypeAbbrev, _ = TcTypeOrMeasureAndRecover (Some kind) cenv NoNewTypars CheckCxs ItemOccurence.UseInType envinner tpenv rhsType

                        TMeasureableRepr theTypeAbbrev, None, NoSafeInitInfo
                    // If we already computed a representation, e.g. for a generative type definition, then don't change it here.
                    elif (match tycon.TypeReprInfo with TNoRepr -> false | _ -> true) then 
                        tycon.TypeReprInfo, None, NoSafeInitInfo
                    else 
                        TNoRepr, None, NoSafeInitInfo

                | SynTypeDefnSimpleRepr.Union (_, unionCases, _) -> 
                    noCLIMutableAttributeCheck()
                    noMeasureAttributeCheck()
                    noSealedAttributeCheck FSComp.SR.tcTypesAreAlwaysSealedDU
                    noAbstractClassAttributeCheck()
                    noAllowNullLiteralAttributeCheck()
                    structLayoutAttributeCheck false
                    let unionCases = TcRecdUnionAndEnumDeclarations.TcUnionCaseDecls cenv envinner innerParent thisTy thisTyInst tpenv unionCases
                        
                    if tycon.IsStructRecordOrUnionTycon && unionCases.Length > 1 then 
                      let fieldNames = [ for uc in unionCases do for ft in uc.FieldTable.TrueInstanceFieldsAsList do yield ft.LogicalName ]
                      if fieldNames |> List.distinct |> List.length <> fieldNames.Length then 
                          errorR(Error(FSComp.SR.tcStructUnionMultiCaseDistinctFields(), m))

                    writeFakeUnionCtorsToSink unionCases
                    let repr = Construct.MakeUnionRepr unionCases
                    repr, None, NoSafeInitInfo

                | SynTypeDefnSimpleRepr.Record (_, fields, _) -> 
                    noMeasureAttributeCheck()
                    noSealedAttributeCheck FSComp.SR.tcTypesAreAlwaysSealedRecord
                    noAbstractClassAttributeCheck()
                    noAllowNullLiteralAttributeCheck()
                    structLayoutAttributeCheck true  // these are allowed for records
                    let recdFields = TcRecdUnionAndEnumDeclarations.TcNamedFieldDecls cenv envinner innerParent false tpenv fields
                    recdFields |> CheckDuplicates (fun f -> f.Id) "field" |> ignore
                    writeFakeRecordFieldsToSink recdFields
                    let repr = TFSharpRecdRepr (Construct.MakeRecdFieldsTable recdFields)
                    repr, None, NoSafeInitInfo

                | SynTypeDefnSimpleRepr.LibraryOnlyILAssembly (s, _) -> 
                    let s = (s :?> ILType)
                    noCLIMutableAttributeCheck()
                    noMeasureAttributeCheck()
                    noSealedAttributeCheck FSComp.SR.tcTypesAreAlwaysSealedAssemblyCode
                    noAllowNullLiteralAttributeCheck()
                    structLayoutAttributeCheck false
                    noAbstractClassAttributeCheck()
                    TAsmRepr s, None, NoSafeInitInfo

                | SynTypeDefnSimpleRepr.General (kind, inherits, slotsigs, fields, isConcrete, isIncrClass, implicitCtorSynPats, _) ->
                    let userFields = TcRecdUnionAndEnumDeclarations.TcNamedFieldDecls cenv envinner innerParent isIncrClass tpenv fields
                    let implicitStructFields = 
                        [ // For structs with an implicit ctor, determine the fields immediately based on the arguments
                          match implicitCtorSynPats with 
                          | None -> 
                              ()
                          | Some spats -> 
                              if tycon.IsFSharpStructOrEnumTycon then 
                                  let ctorArgNames, (_, names, _) = TcSimplePatsOfUnknownType cenv true CheckCxs envinner tpenv spats
                                  for arg in ctorArgNames do
                                      let ty = names.[arg].Type
                                      let id = names.[arg].Ident
                                      let taccess = TAccess [envinner.eAccessPath]
                                      yield Construct.NewRecdField false None id false ty false false [] [] XmlDoc.Empty taccess true ]
                    
                    (userFields @ implicitStructFields) |> CheckDuplicates (fun f -> f.Id) "field" |> ignore
                    writeFakeRecordFieldsToSink userFields
                    
                    let superTy = tycon.TypeContents.tcaug_super
                    let containerInfo = TyconContainerInfo(innerParent, thisTyconRef, thisTyconRef.Typars m, NoSafeInitInfo)
                    let kind = InferTyconKind g (kind, attrs, slotsigs, fields, inSig, isConcrete, m)
                    match kind with 
                    | SynTypeDefnKind.Opaque -> 
                        hiddenReprChecks true
                        noAllowNullLiteralAttributeCheck()
                        TNoRepr, None, NoSafeInitInfo
                    | _ ->

                        // Note: for a mutually recursive set we can't check this condition 
                        // until "isSealedTy" and "isClassTy" give reliable results. 
                        superTy |> Option.iter (fun ty -> 
                            let m = match inherits with | [] -> m | (_, m, _) :: _ -> m
                            if isSealedTy g ty then 
                                errorR(Error(FSComp.SR.tcCannotInheritFromSealedType(), m))
                            elif not (isClassTy g ty) then 
                                errorR(Error(FSComp.SR.tcCannotInheritFromInterfaceType(), m)))

                        let kind = 
                            match kind with 
                              | SynTypeDefnKind.Struct -> 
                                  noCLIMutableAttributeCheck()
                                  noSealedAttributeCheck FSComp.SR.tcTypesAreAlwaysSealedStruct
                                  noAbstractClassAttributeCheck()
                                  noAllowNullLiteralAttributeCheck()
                                  if not (isNil slotsigs) then 
                                    errorR (Error(FSComp.SR.tcStructTypesCannotContainAbstractMembers(), m)) 
                                  structLayoutAttributeCheck true

                                  TFSharpStruct
                              | SynTypeDefnKind.Interface -> 
                                  if hasSealedAttr = Some true then errorR (Error(FSComp.SR.tcInterfaceTypesCannotBeSealed(), m))
                                  noCLIMutableAttributeCheck()
                                  structLayoutAttributeCheck false
                                  noAbstractClassAttributeCheck()
                                  allowNullLiteralAttributeCheck()
                                  noFieldsCheck userFields
                                  TFSharpInterface
                              | SynTypeDefnKind.Class -> 
                                  noCLIMutableAttributeCheck()
                                  structLayoutAttributeCheck(not isIncrClass)
                                  allowNullLiteralAttributeCheck()
                                  TFSharpClass
                              | SynTypeDefnKind.Delegate (ty, arity) -> 
                                  noCLIMutableAttributeCheck()
                                  noSealedAttributeCheck FSComp.SR.tcTypesAreAlwaysSealedDelegate
                                  structLayoutAttributeCheck false
                                  noAllowNullLiteralAttributeCheck()
                                  noAbstractClassAttributeCheck()
                                  noFieldsCheck userFields
                                  let ty', _ = TcTypeAndRecover cenv NoNewTypars CheckCxs ItemOccurence.UseInType envinner tpenv ty
                                  let _, _, curriedArgInfos, returnTy, _ = GetTopValTypeInCompiledForm g (arity |> TranslateTopValSynInfo m (TcAttributes cenv envinner)  |> TranslatePartialArity []) 0 ty' m
                                  if curriedArgInfos.Length < 1 then error(Error(FSComp.SR.tcInvalidDelegateSpecification(), m))
                                  if curriedArgInfos.Length > 1 then error(Error(FSComp.SR.tcDelegatesCannotBeCurried(), m))
                                  let ttps = thisTyconRef.Typars m
                                  let fparams = curriedArgInfos.Head |> List.map MakeSlotParam 
                                  TFSharpDelegate (MakeSlotSig("Invoke", thisTy, ttps, [], [fparams], returnTy))
                              | _ -> 
                                  error(InternalError("should have inferred tycon kind", m))

                        let baseIdOpt = 
                            match synTyconRepr with 
                            | SynTypeDefnSimpleRepr.None _ -> None
                            | SynTypeDefnSimpleRepr.Exception _ -> None
                            | SynTypeDefnSimpleRepr.TypeAbbrev _ -> None
                            | SynTypeDefnSimpleRepr.Union _ -> None
                            | SynTypeDefnSimpleRepr.LibraryOnlyILAssembly _ -> None
                            | SynTypeDefnSimpleRepr.Record _ -> None
                            | SynTypeDefnSimpleRepr.Enum _ -> None
                            | SynTypeDefnSimpleRepr.General (_, inherits, _, _, _, _, _, _) ->
                                match inherits with 
                                | [] -> None
                                | (_, m, baseIdOpt) :: _ -> 
                                    match baseIdOpt with 
                                    | None -> Some(ident("base", m)) 
                                    | Some id -> Some id
                            
                        let abstractSlots = 
                            [ for valSpfn, memberFlags in slotsigs do 

                                  let (SynValSig(range=m)) = valSpfn

                                  CheckMemberFlags None NewSlotsOK OverridesOK memberFlags m
                                  
                                  let slots = fst (TcAndPublishValSpec (cenv, envinner, containerInfo, ModuleOrMemberBinding, Some memberFlags, tpenv, valSpfn))
                                  // Multiple slots may be returned, e.g. for 
                                  //    abstract P: int with get, set
                                  
                                  for slot in slots do 
                                      yield mkLocalValRef slot ]

                        let baseValOpt = MakeAndPublishBaseVal cenv envinner baseIdOpt (superOfTycon g tycon)
                        let safeInitInfo = ComputeInstanceSafeInitInfo cenv envinner thisTyconRef.Range thisTy
                        let safeInitFields = match safeInitInfo with SafeInitField (_, fld) -> [fld] | NoSafeInitInfo -> []
                        
                        let repr = 
                            TFSharpObjectRepr 
                                { fsobjmodel_kind = kind 
                                  fsobjmodel_vslots = abstractSlots
                                  fsobjmodel_rfields = Construct.MakeRecdFieldsTable (userFields @ implicitStructFields @ safeInitFields) } 
                        repr, baseValOpt, safeInitInfo

                | SynTypeDefnSimpleRepr.Enum (decls, m) -> 
                    let fieldTy, fields' = TcRecdUnionAndEnumDeclarations.TcEnumDecls cenv envinner innerParent thisTy decls
                    let kind = TFSharpEnum
                    structLayoutAttributeCheck false
                    noCLIMutableAttributeCheck()
                    noSealedAttributeCheck FSComp.SR.tcTypesAreAlwaysSealedEnum
                    noAllowNullLiteralAttributeCheck()
                    let vid = ident("value__", m)
                    let vfld = Construct.NewRecdField false None vid false fieldTy false false [] [] XmlDoc.Empty taccessPublic true
                    
                    let legitEnumTypes = [ g.int32_ty; g.int16_ty; g.sbyte_ty; g.int64_ty; g.char_ty; g.bool_ty; g.uint32_ty; g.uint16_ty; g.byte_ty; g.uint64_ty ]
                    if not (ListSet.contains (typeEquiv g) fieldTy legitEnumTypes) then 
                        errorR(Error(FSComp.SR.tcInvalidTypeForLiteralEnumeration(), m))

                    writeFakeRecordFieldsToSink fields' 
                    let repr = 
                        TFSharpObjectRepr 
                            { fsobjmodel_kind=kind 
                              fsobjmodel_vslots=[]
                              fsobjmodel_rfields= Construct.MakeRecdFieldsTable (vfld :: fields') }
                    repr, None, NoSafeInitInfo
            
            tycon.entity_tycon_repr <- typeRepr
            // We check this just after establishing the representation
            if TyconHasUseNullAsTrueValueAttribute g tycon && not (CanHaveUseNullAsTrueValueAttribute g tycon) then 
                errorR(Error(FSComp.SR.tcInvalidUseNullAsTrueValue(), m))
                
            // validate ConditionalAttribute, should it be applied (it's only valid on a type if the type is an attribute type)
            match attrs |> List.tryFind (IsMatchingFSharpAttribute g g.attrib_ConditionalAttribute) with
            | Some _ ->
                if not(ExistsInEntireHierarchyOfType (fun t -> typeEquiv g t (mkAppTy g.tcref_System_Attribute [])) g cenv.amap m AllowMultiIntfInstantiations.Yes thisTy) then
                    errorR(Error(FSComp.SR.tcConditionalAttributeUsage(), m))
            | _ -> ()         
                   
            (baseValOpt, safeInitInfo)
        with e -> 
            errorRecovery e m 
            None, NoSafeInitInfo

    /// Check that a set of type definitions is free of cycles in abbreviations
    let private TcTyconDefnCore_CheckForCyclicAbbreviations tycons = 

        let edgesFrom (tycon: Tycon) =

            let rec accInAbbrevType ty acc = 
                match stripTyparEqns ty with 
                | TType_anon (_,l) 
                | TType_tuple (_, l) -> accInAbbrevTypes l acc
                | TType_ucase (UnionCaseRef(tc, _), tinst) 
                | TType_app (tc, tinst, _) -> 
                    let tycon2 = tc.Deref
                    let acc = accInAbbrevTypes tinst acc
                    // Record immediate recursive references 
                    if ListSet.contains (===) tycon2 tycons then 
                        (tycon, tycon2) :: acc 
                    // Expand the representation of abbreviations 
                    elif tc.IsTypeAbbrev then
                        accInAbbrevType (reduceTyconRefAbbrev tc tinst) acc
                    // Otherwise H<inst> - explore the instantiation. 
                    else 
                        acc

                | TType_fun (d, r, _) -> 
                    accInAbbrevType d (accInAbbrevType r acc)
                
                | TType_var _ -> acc
                
                | TType_forall (_, r) -> accInAbbrevType r acc
                
                | TType_measure ms -> accInMeasure ms acc

            and accInMeasure ms acc =
                match stripUnitEqns ms with
                | Measure.Con tc when ListSet.contains (===) tc.Deref tycons ->  
                    (tycon, tc.Deref) :: acc
                | Measure.Con tc when tc.IsTypeAbbrev ->              
                    accInMeasure (reduceTyconRefAbbrevMeasureable tc) acc
                | Measure.Prod (ms1, ms2) -> accInMeasure ms1 (accInMeasure ms2 acc)
                | Measure.Inv ms -> accInMeasure ms acc
                | _ -> acc

            and accInAbbrevTypes tys acc = 
                List.foldBack accInAbbrevType tys acc
            
            match tycon.TypeAbbrev with 
            | None -> []
            | Some ty -> accInAbbrevType ty []

        let edges = List.collect edgesFrom tycons
        let graph = Graph<Tycon, Stamp> ((fun tc -> tc.Stamp), tycons, edges)
        graph.IterateCycles (fun path -> 
            let tycon = path.Head 
            // The thing is cyclic. Set the abbreviation and representation to be "None" to stop later VS crashes
            tycon.SetTypeAbbrev None
            tycon.entity_tycon_repr <- TNoRepr
            errorR(Error(FSComp.SR.tcTypeDefinitionIsCyclic(), tycon.Range)))


    /// Check that a set of type definitions is free of inheritance cycles
    let TcTyconDefnCore_CheckForCyclicStructsAndInheritance (cenv: cenv) tycons =
        let g = cenv.g
        // Overview:
        // Given several tycons now being defined (the "initial" tycons).
        // Look for cycles in inheritance and struct-field-containment.
        //
        // The graph is on the (initial) type constructors (not types (e.g. tycon instantiations)).
        // Closing under edges:
        // 1. (tycon, superTycon)     -- tycon (initial) to the tycon of its super type.
        // 2. (tycon, interfaceTycon) -- tycon (initial) to the tycon of an interface it implements.
        // 3. (tycon, T)              -- tycon (initial) is a struct with a field (static or instance) that would store a T<_>
        //                              where storing T<_> means is T<_>
        //                                                    or is a struct<instantiation> with an instance field that stores T<_>.
        // The implementation only stores edges between (initial) tycons.
        //
        // The special case "S<'a> static field on S<'a>" is allowed, so no #3 edge is collected for this.
        // Only static fields for current tycons need to be followed. Previous tycons are assumed (previously checked) OK.
        //
        // BEGIN: EARLIER COMMENT
        //        Of course structs are not allowed to contain instance fields of their own type:
        //         type S = struct { field x: S } 
        //
        //        In addition, see bug 3429. In the .NET IL structs are allowed to contain 
        //        static fields of their exact generic type, e.g.
        //         type S    = struct { static field x: S    } 
        //         type S<T> = struct { static field x: S<T> } 
        //        but not
        //         type S<T> = struct { static field x: S<int> } 
        //         type S<T> = struct { static field x: S<T[]> } 
        //        etc.
        //
        //        Ideally structs would allow static fields of any type. However
        //        this is a restriction and exemption that originally stems from 
        //        the way the Microsoft desktop CLR class loader works.
        // END: EARLIER COMMENT

        // edgesFrom tycon collects (tycon, tycon2) edges, for edges as described above.
        let edgesFrom (tycon: Tycon) =
            // Record edge (tycon, tycon2), only when tycon2 is an "initial" tycon.
            let insertEdgeToTycon tycon2 acc = 
                if ListSet.contains (===) tycon2 tycons && // note: only add if tycon2 is initial
                    not (List.exists (fun (tc, tc2) -> tc === tycon && tc2 === tycon2) acc)  // note: only add if (tycon, tycon2) not already an edge
                then
                    (tycon, tycon2) :: acc
                else acc // note: all edges added are (tycon, _)

            let insertEdgeToType ty acc = 
                match tryTcrefOfAppTy g ty with
                | ValueSome tcref ->
                    insertEdgeToTycon tcref.Deref acc
                | _ ->
                    acc

            // collect edges from an a struct field (which is struct-contained in tycon)
            let rec accStructField (structTycon: Tycon) structTyInst (fspec: RecdField) (doneTypes, acc) =
                let fieldTy = actualTyOfRecdFieldForTycon structTycon structTyInst fspec
                accStructFieldType structTycon structTyInst fspec fieldTy (doneTypes, acc)

            // collect edges from an a struct field (given the field type, which may be expanded if it is a type abbreviation)
            and accStructFieldType structTycon structTyInst fspec fieldTy (doneTypes, acc) =
                let fieldTy = stripTyparEqns fieldTy
                match fieldTy with
                | TType_tuple (_isStruct , tinst2) when isStructTupleTy g fieldTy ->
                    // The field is a struct tuple. Check each element of the tuple.
                    // This case was added to resolve issues/3916
                    ((doneTypes, acc), tinst2)
                    ||> List.fold (fun acc' x -> accStructFieldType structTycon structTyInst fspec x acc')
<<<<<<< HEAD
=======

>>>>>>> 548021be
                | TType_app (tcref2 , tinst2, _) when tcref2.IsStructOrEnumTycon ->
                    // The field is a struct.
                    // An edge (tycon, tycon2) should be recorded, unless it is the "static self-typed field" case.
                    let tycon2 = tcref2.Deref
                    let specialCaseStaticField =
                        // The special case of "static field S<'a> in struct S<'a>" is permitted. (so no (S, S) edge to be collected).
                        fspec.IsStatic &&
                        (structTycon === tycon2) && 
                        (structTyInst, tinst2) ||> List.lengthsEqAndForall2 (fun ty1 ty2 -> 
                            match tryDestTyparTy g ty1 with
                            | ValueSome destTypar1 ->
                                match tryDestTyparTy g ty2 with
                                | ValueSome destTypar2 -> typarEq destTypar1 destTypar2
                                | _ -> false
                            | _ -> false)
                    if specialCaseStaticField then
                        doneTypes, acc // no edge collected, no recursion.
                    else
                        let acc = insertEdgeToTycon tycon2 acc // collect edge (tycon, tycon2), if tycon2 is initial.
                        accStructInstanceFields fieldTy tycon2 tinst2 (doneTypes, acc) // recurse through struct field looking for more edges
<<<<<<< HEAD
=======

>>>>>>> 548021be
                | TType_app (tcref2, tinst2, _) when tcref2.IsTypeAbbrev ->
                    // The field is a type abbreviation. Expand and repeat.
                    accStructFieldType structTycon structTyInst fspec (reduceTyconRefAbbrev tcref2 tinst2) (doneTypes, acc)

                | _ ->
                    doneTypes, acc

            // collect edges from the fields of a given struct type.
            and accStructFields includeStaticFields ty (structTycon: Tycon) tinst (doneTypes, acc) =
                if List.exists (typeEquiv g ty) doneTypes then
                    // This type (type instance) has been seen before, so no need to collect the same edges again (and avoid loops!)
                    doneTypes, acc 
                else
                    // Only collect once from each type instance.
                    let doneTypes = ty :: doneTypes 
                    let fspecs = 
                        if structTycon.IsUnionTycon then 
                            [ for uc in structTycon.UnionCasesArray do 
                                 for c in uc.FieldTable.FieldsByIndex do
                                    yield c]
                        else
                            structTycon.AllFieldsAsList 
                    let fspecs = fspecs |> List.filter (fun fspec -> includeStaticFields || not fspec.IsStatic)
                    let doneTypes, acc = List.foldBack (accStructField structTycon tinst) fspecs (doneTypes, acc)
                    doneTypes, acc
            and accStructInstanceFields ty structTycon tinst (doneTypes, acc) = accStructFields false ty structTycon tinst (doneTypes, acc)
            and accStructAllFields ty (structTycon: Tycon) tinst (doneTypes, acc) = accStructFields true ty structTycon tinst (doneTypes, acc)

            let acc = []
            let acc = 
                if tycon.IsStructOrEnumTycon then
                    let tinst, ty = generalizeTyconRef g (mkLocalTyconRef tycon)
                    let _, acc = accStructAllFields ty tycon tinst ([], acc)
                    acc
                else
                    acc

            let acc =
                // Note: only the nominal type counts 
                let super = superOfTycon g tycon
                insertEdgeToType super acc
            let acc =
                // Note: only the nominal type counts 
                List.foldBack insertEdgeToType tycon.ImmediateInterfaceTypesOfFSharpTycon acc
            acc
        let edges = (List.collect edgesFrom tycons)
        let graph = Graph<Tycon, Stamp> ((fun tc -> tc.Stamp), tycons, edges)
        graph.IterateCycles (fun path -> 
            let tycon = path.Head 
            // The thing is cyclic. Set the abbreviation and representation to be "None" to stop later VS crashes
            tycon.SetTypeAbbrev None
            tycon.entity_tycon_repr <- TNoRepr
            errorR(Error(FSComp.SR.tcTypeDefinitionIsCyclicThroughInheritance(), tycon.Range)))
        

    // Interlude between Phase1D and Phase1E - Check and publish the explicit constraints. 
    let TcMutRecDefns_CheckExplicitConstraints cenv tpenv m checkCxs envMutRecPrelim withEnvs = 
            (envMutRecPrelim, withEnvs) ||> MutRecShapes.iterTyconsWithEnv (fun envForDecls (origInfo, tyconOpt) -> 
               match origInfo, tyconOpt with 
               | (typeDefCore, _, _), Some (tycon: Tycon) -> 
                let (MutRecDefnsPhase1DataForTycon(synTyconInfo, _, _, _, _, _)) = typeDefCore
                let (SynComponentInfo(_, TyparsAndConstraints (_, cs1), cs2, _, _, _, _, _)) = synTyconInfo
                let synTyconConstraints = cs1 @ cs2
                let envForTycon = AddDeclaredTypars CheckForDuplicateTypars (tycon.Typars m) envForDecls
                let thisTyconRef = mkLocalTyconRef tycon
                let envForTycon = MakeInnerEnvForTyconRef envForTycon thisTyconRef false 
                try TcTyparConstraints cenv NoNewTypars checkCxs ItemOccurence.UseInType envForTycon tpenv synTyconConstraints |> ignore
                with e -> errorRecovery e m
               | _ -> ())


    let TcMutRecDefns_Phase1 mkLetInfo (cenv: cenv) envInitial parent typeNames inSig tpenv m scopem mutRecNSInfo (mutRecDefns: MutRecShapes<MutRecDefnsPhase1DataForTycon * 'MemberInfo, 'LetInfo, SynComponentInfo>) =
        // Phase1A - build Entity for type definitions, exception definitions and module definitions.
        // Also for abbreviations of any of these. Augmentations are skipped in this phase.
        let withEntities = 
            mutRecDefns 
            |> MutRecShapes.mapWithParent 
                 (parent, typeNames, envInitial)
                 // Build the initial entity for each module definition
                 (fun (innerParent, typeNames, envForDecls) compInfo decls -> 
                     TcTyconDefnCore_Phase1A_BuildInitialModule cenv envForDecls innerParent typeNames compInfo decls) 

                 // Build the initial Tycon for each type definition
                 (fun (innerParent, _, envForDecls) (typeDefCore, tyconMemberInfo) -> 
                     let (MutRecDefnsPhase1DataForTycon(_, _, _, _, _, isAtOriginalTyconDefn)) = typeDefCore
                     let tyconOpt = 
                         if isAtOriginalTyconDefn then 
                             Some (TcTyconDefnCore_Phase1A_BuildInitialTycon cenv envForDecls innerParent typeDefCore)
                         else 
                             None 
                     (typeDefCore, tyconMemberInfo, innerParent), tyconOpt) 

                 // Bundle up the data for each 'val', 'member' or 'let' definition (just package up the data, no processing yet)
                 (fun (innerParent, _, _) synBinds ->               
                    let containerInfo = ModuleOrNamespaceContainerInfo(match innerParent with Parent p -> p | _ -> failwith "unreachable")
                    mkLetInfo containerInfo synBinds)

        // Phase1AB - Publish modules
        let envTmp, withEnvs =  
            (envInitial, withEntities) ||> MutRecShapes.computeEnvs 
              (fun envAbove (MutRecDefnsPhase2DataForModule (mtypeAcc, mspec)) ->  
                  PublishModuleDefn cenv envAbove mspec 
                  MakeInnerEnvWithAcc true envAbove mspec.Id mtypeAcc mspec.ModuleOrNamespaceType.ModuleOrNamespaceKind)
              (fun envAbove _ -> envAbove)

        // Updates the types of the modules to contain the contents so far, which now includes the nested modules and types
        MutRecBindingChecking.TcMutRecDefns_UpdateModuleContents mutRecNSInfo withEnvs 

        // Publish tycons
        (envTmp, withEnvs) ||> MutRecShapes.iterTyconsWithEnv
                (fun envAbove (_, tyconOpt) -> 
                    tyconOpt |> Option.iter (fun tycon -> 
                        // recheck these in case type is a duplicate in a mutually recursive set
                        CheckForDuplicateConcreteType envAbove tycon.LogicalName tycon.Range
                        PublishTypeDefn cenv envAbove tycon))

        // Updates the types of the modules to contain the contents so far
        MutRecBindingChecking.TcMutRecDefns_UpdateModuleContents mutRecNSInfo withEnvs 

        // Phase1AB - Compute the active environments within each nested module.
        //
        // Add the types to the environment. This does not add the fields and union cases (because we haven't established them yet). 
        // We re-add them to the original environment later on. We don't report them to the Language Service yet as we don't know if 
        // they are well-formed (e.g. free of abbreviation cycles) 
        let envMutRecPrelim, withEnvs = (envInitial, withEntities) ||> MutRecBindingChecking.TcMutRecDefns_ComputeEnvs snd (fun _ -> []) cenv false scopem m 

        // Phase 1B. Establish the kind of each type constructor 
        // Here we run InferTyconKind and record partial information about the kind of the type constructor. 
        // This means TyconFSharpObjModelKind is set, which means isSealedTy, isInterfaceTy etc. give accurate results. 
        let withAttrs = 
            (envMutRecPrelim, withEnvs) ||> MutRecShapes.mapTyconsWithEnv (fun envForDecls (origInfo, tyconOpt) -> 
                let res = 
                    match origInfo, tyconOpt with 
                    | (typeDefCore, _, _), Some tycon -> Some (tycon, TcTyconDefnCore_Phase1B_EstablishBasicKind cenv inSig envForDecls typeDefCore tycon)
                    | _ -> None
                origInfo, res)
            
        // Phase 1C. Establish the abbreviations (no constraint checking, because constraints not yet established)
        (envMutRecPrelim, withAttrs) ||> MutRecShapes.iterTyconsWithEnv (fun envForDecls (origInfo, tyconAndAttrsOpt) -> 
            match origInfo, tyconAndAttrsOpt with 
            | (typeDefCore, _, _), Some (tycon, (attrs, _)) -> TcTyconDefnCore_Phase1C_Phase1E_EstablishAbbreviations cenv envForDecls inSig tpenv FirstPass typeDefCore tycon attrs
            | _ -> ()) 

        // Check for cyclic abbreviations. If this succeeds we can start reducing abbreviations safely.
        let tycons = withEntities |> MutRecShapes.collectTycons |> List.choose snd

        TcTyconDefnCore_CheckForCyclicAbbreviations tycons

        // Phase 1D. Establish the super type and interfaces (no constraint checking, because constraints not yet established)     
        (envMutRecPrelim, withAttrs) |> TcTyconDefnCore_Phase1D_Phase1F_EstablishSuperTypesAndInterfaceTypes cenv tpenv inSig FirstPass 

        // Interlude between Phase1D and Phase1E - Add the interface and member declarations for 
        // hash/compare. Because this adds interfaces, this may let constraints 
        // be satisfied, so we have to do this prior to checking any constraints.
        //
        // First find all the field types in all the structural types
        let tyconsWithStructuralTypes = 
            (envMutRecPrelim, withEnvs) 
            ||> MutRecShapes.mapTyconsWithEnv (fun envForDecls (origInfo, tyconOpt) -> 
                   match origInfo, tyconOpt with 
                   | (typeDefCore, _, _), Some tycon -> Some (tycon, GetStructuralElementsOfTyconDefn cenv envForDecls tpenv typeDefCore tycon)
                   | _ -> None) 
            |> MutRecShapes.collectTycons 
            |> List.choose id
        
        let scSet = TyconConstraintInference.InferSetOfTyconsSupportingComparable cenv envMutRecPrelim.DisplayEnv tyconsWithStructuralTypes
        let seSet = TyconConstraintInference.InferSetOfTyconsSupportingEquatable cenv envMutRecPrelim.DisplayEnv tyconsWithStructuralTypes

        (envMutRecPrelim, withEnvs) 
        ||> MutRecShapes.iterTyconsWithEnv (fun envForDecls (_, tyconOpt) -> 
               tyconOpt |> Option.iter (AddAugmentationDeclarations.AddGenericHashAndComparisonDeclarations cenv envForDecls scSet seSet))

        TcMutRecDefns_CheckExplicitConstraints cenv tpenv m NoCheckCxs envMutRecPrelim withEnvs 

        // No inferred constraints allowed on declared typars 
        (envMutRecPrelim, withEnvs) ||> MutRecShapes.iterTyconsWithEnv (fun envForDecls (_, tyconOpt) -> 
            tyconOpt |> Option.iter (fun tycon -> tycon.Typars m |> List.iter (SetTyparRigid envForDecls.DisplayEnv m)))
        
        // Phase1E. OK, now recheck the abbreviations, super/interface and explicit constraints types (this time checking constraints)
        (envMutRecPrelim, withAttrs) ||> MutRecShapes.iterTyconsWithEnv (fun envForDecls (origInfo, tyconAndAttrsOpt) -> 
            match origInfo, tyconAndAttrsOpt with 
            | (typeDefCore, _, _), Some (tycon, (attrs, _)) -> TcTyconDefnCore_Phase1C_Phase1E_EstablishAbbreviations cenv envForDecls inSig tpenv SecondPass typeDefCore tycon attrs
            | _ -> ()) 

        // Phase1F. Establish inheritance hierarchy
        (envMutRecPrelim, withAttrs) |> TcTyconDefnCore_Phase1D_Phase1F_EstablishSuperTypesAndInterfaceTypes cenv tpenv inSig SecondPass 

        TcMutRecDefns_CheckExplicitConstraints cenv tpenv m CheckCxs envMutRecPrelim withEnvs 

        // Add exception definitions to the environments, which are used for checking exception abbreviations in representations
        let envMutRecPrelim, withAttrs =  
            (envMutRecPrelim, withAttrs) 
            ||> MutRecShapes.extendEnvs (fun envForDecls decls -> 
                    let tycons = decls |> List.choose (function MutRecShape.Tycon (_, Some (tycon, _)) -> Some tycon | _ -> None) 
                    let exns = tycons |> List.filter (fun tycon -> tycon.IsExceptionDecl) 
                    let envForDecls = (envForDecls, exns) ||> List.fold (AddLocalExnDefnAndReport cenv.tcSink scopem)
                    envForDecls)

        // Phase1G. Establish inheritance hierarchy
        // Now all the type parameters, abbreviations, constraints and kind information is established.
        // Now do the representations. Each baseValOpt is a residue from the representation which is potentially available when
        // checking the members.
        let withBaseValsAndSafeInitInfos = 
            (envMutRecPrelim, withAttrs) ||> MutRecShapes.mapTyconsWithEnv (fun envForDecls (origInfo, tyconAndAttrsOpt) -> 
                let info = 
                    match origInfo, tyconAndAttrsOpt with 
                    | (typeDefCore, _, _), Some (tycon, (attrs, _)) -> TcTyconDefnCore_Phase1G_EstablishRepresentation cenv envForDecls tpenv inSig typeDefCore tycon attrs
                    | _ -> None, NoSafeInitInfo 
                let tyconOpt, fixupFinalAttrs = 
                    match tyconAndAttrsOpt with
                    | None -> None, (fun () -> ())
                    | Some (tycon, (_prelimAttrs, getFinalAttrs)) -> Some tycon, (fun () -> tycon.entity_attribs <- getFinalAttrs())

                (origInfo, tyconOpt, fixupFinalAttrs, info))
                
        // Now check for cyclic structs and inheritance. It's possible these should be checked as separate conditions. 
        // REVIEW: checking for cyclic inheritance is happening too late. See note above.
        TcTyconDefnCore_CheckForCyclicStructsAndInheritance cenv tycons


        (tycons, envMutRecPrelim, withBaseValsAndSafeInitInfos)


/// Bind declarations in implementation and signature files
module TcDeclarations = 

    /// Given a type definition, compute whether its members form an extension of an existing type, and if so if it is an 
    /// intrinsic or extrinsic extension
    let private ComputeTyconDeclKind (cenv: cenv) (envForDecls: TcEnv) tyconOpt isAtOriginalTyconDefn inSig m (synTypars: SynTyparDecl list) synTyparCxs longPath = 
        let g = cenv.g
        let ad = envForDecls.AccessRights
        
        let tcref = 
          match tyconOpt with
          | Some tycon when isAtOriginalTyconDefn -> 

            // This records a name resolution of the type at the location
            let resInfo = TypeNameResolutionStaticArgsInfo.FromTyArgs synTypars.Length
            ResolveTypeLongIdent cenv.tcSink cenv.nameResolver ItemOccurence.Binding OpenQualified envForDecls.NameEnv ad longPath resInfo PermitDirectReferenceToGeneratedType.No 
               |> ignore

            mkLocalTyconRef tycon

          | _ ->
            let resInfo = TypeNameResolutionStaticArgsInfo.FromTyArgs synTypars.Length
            let _, tcref =
                match ResolveTypeLongIdent cenv.tcSink cenv.nameResolver ItemOccurence.Binding OpenQualified envForDecls.NameEnv ad longPath resInfo PermitDirectReferenceToGeneratedType.No with
                | Result res -> res
                | res when inSig && longPath.Length = 1 ->
                    errorR(Deprecated(FSComp.SR.tcReservedSyntaxForAugmentation(), m))
                    ForceRaise res
                | res -> ForceRaise res
            tcref

        let isInterfaceOrDelegateOrEnum = 
            tcref.Deref.IsFSharpInterfaceTycon || 
            tcref.Deref.IsFSharpDelegateTycon ||
            tcref.Deref.IsFSharpEnumTycon

        let reqTypars = tcref.Typars m

        // Member definitions are intrinsic (added directly to the type) if:
        // a) For interfaces, only if it is in the original defn.
        //    Augmentations to interfaces via partial type defns will always be extensions, e.g. extension members on interfaces.
        // b) For other types, if the type is isInSameModuleOrNamespace
        let declKind, typars = 
          if isAtOriginalTyconDefn then 
              ModuleOrMemberBinding, reqTypars

          else
            let isInSameModuleOrNamespace = 
                 match envForDecls.eModuleOrNamespaceTypeAccumulator.Value.TypesByMangledName.TryGetValue tcref.LogicalName with 
                 | true, tycon -> tyconOrder.Compare(tcref.Deref, tycon) = 0
                 | _ -> 
                        //false
                        // There is a special case we allow when compiling FSharp.Core.dll which permits interface implementations across namespace fragments
                        g.compilingFslib && tcref.LogicalName.StartsWithOrdinal("Tuple`")
        
            let nReqTypars = reqTypars.Length

            let declaredTypars = TcTyparDecls cenv envForDecls synTypars
            let envForTycon = AddDeclaredTypars CheckForDuplicateTypars declaredTypars envForDecls
            let _tpenv = TcTyparConstraints cenv NoNewTypars CheckCxs ItemOccurence.UseInType envForTycon emptyUnscopedTyparEnv synTyparCxs
            declaredTypars |> List.iter (SetTyparRigid envForDecls.DisplayEnv m)

            if isInSameModuleOrNamespace && not isInterfaceOrDelegateOrEnum then 
                // For historical reasons we only give a warning for incorrect type parameters on intrinsic extensions
                if nReqTypars <> synTypars.Length then 
                    warning(Error(FSComp.SR.tcDeclaredTypeParametersForExtensionDoNotMatchOriginal(tcref.DisplayNameWithStaticParametersAndUnderscoreTypars), m))
                if not (typarsAEquiv g TypeEquivEnv.Empty reqTypars declaredTypars) then 
                    warning(Error(FSComp.SR.tcDeclaredTypeParametersForExtensionDoNotMatchOriginal(tcref.DisplayNameWithStaticParametersAndUnderscoreTypars), m))
                // Note we return 'reqTypars' for intrinsic extensions since we may only have given warnings
                IntrinsicExtensionBinding, reqTypars
            else 
                if isInSameModuleOrNamespace && isInterfaceOrDelegateOrEnum then 
                    errorR(Error(FSComp.SR.tcMembersThatExtendInterfaceMustBePlacedInSeparateModule(), tcref.Range))
                if nReqTypars <> synTypars.Length then 
                    error(Error(FSComp.SR.tcDeclaredTypeParametersForExtensionDoNotMatchOriginal(tcref.DisplayNameWithStaticParametersAndUnderscoreTypars), m))
                if not (typarsAEquiv g TypeEquivEnv.Empty reqTypars declaredTypars) then 
                    errorR(Error(FSComp.SR.tcDeclaredTypeParametersForExtensionDoNotMatchOriginal(tcref.DisplayNameWithStaticParametersAndUnderscoreTypars), m))
                ExtrinsicExtensionBinding, declaredTypars


        declKind, tcref, typars


    let private isAugmentationTyconDefnRepr = function SynTypeDefnSimpleRepr.General(kind=SynTypeDefnKind.Augmentation _) -> true | _ -> false
    let private isAutoProperty = function SynMemberDefn.AutoProperty _ -> true | _ -> false
    let private isMember = function SynMemberDefn.Member _ -> true | _ -> false
    let private isImplicitCtor = function SynMemberDefn.ImplicitCtor _ -> true | _ -> false
    let private isImplicitInherit = function SynMemberDefn.ImplicitInherit _ -> true | _ -> false
    let private isAbstractSlot = function SynMemberDefn.AbstractSlot _ -> true | _ -> false
    let private isInterface = function SynMemberDefn.Interface _ -> true | _ -> false
    let private isInherit = function SynMemberDefn.Inherit _ -> true | _ -> false
    let private isField = function SynMemberDefn.ValField _ -> true | _ -> false
    let private isTycon = function SynMemberDefn.NestedType _ -> true | _ -> false

    let private allFalse ps x = List.forall (fun p -> not (p x)) ps

    /// Check the ordering on the bindings and members in a class construction
    // Accepted forms:
    //
    // Implicit Construction:
    //   implicit_ctor
    //   optional implicit_inherit
    //   multiple bindings
    //   multiple member-binding(includes-overrides) or abstract-slot-declaration or interface-bindings
    //
    // Classic construction:
    //   multiple (binding or slotsig or field or interface or inherit).
    //   i.e. not local-bindings, implicit ctor or implicit inherit (or tycon?).
    //   atMostOne inherit.
    let private CheckMembersForm ds = 
        match ds with
        | d :: ds when isImplicitCtor d ->
            // Implicit construction 
            let ds = 
                match ds with
                | d :: ds when isImplicitInherit d -> ds  // skip inherit call if it comes next 
                | _ -> ds

            // Skip over 'let' and 'do' bindings
            let _, ds = ds |> List.takeUntil (function SynMemberDefn.LetBindings _ -> false | _ -> true) 

            // Skip over 'let' and 'do' bindings
            let _, ds = ds |> List.takeUntil (allFalse [isMember;isAbstractSlot;isInterface;isAutoProperty]) 

            match ds with
             | SynMemberDefn.Member (range=m) :: _ -> errorR(InternalError("List.takeUntil is wrong, have binding", m))
             | SynMemberDefn.AbstractSlot (range=m) :: _ -> errorR(InternalError("List.takeUntil is wrong, have slotsig", m))
             | SynMemberDefn.Interface (range=m) :: _ -> errorR(InternalError("List.takeUntil is wrong, have interface", m))
             | SynMemberDefn.ImplicitCtor (range=m) :: _ -> errorR(InternalError("implicit class construction with two implicit constructions", m))
             | SynMemberDefn.AutoProperty (range=m) :: _ -> errorR(InternalError("List.takeUntil is wrong, have auto property", m))
             | SynMemberDefn.ImplicitInherit (range=m) :: _ -> errorR(Error(FSComp.SR.tcTypeDefinitionsWithImplicitConstructionMustHaveOneInherit(), m))
             | SynMemberDefn.LetBindings (range=m) :: _ -> errorR(Error(FSComp.SR.tcTypeDefinitionsWithImplicitConstructionMustHaveLocalBindingsBeforeMembers(), m))
             | SynMemberDefn.Inherit (range=m) :: _ -> errorR(Error(FSComp.SR.tcInheritDeclarationMissingArguments(), m))
             | SynMemberDefn.NestedType (range=m) :: _ -> errorR(Error(FSComp.SR.tcTypesCannotContainNestedTypes(), m))
             | _ -> ()
        | ds ->
            // Classic class construction 
            let _, ds = List.takeUntil (allFalse [isMember;isAbstractSlot;isInterface;isInherit;isField;isTycon]) ds
            match ds with
             | SynMemberDefn.Member (range=m) :: _ -> errorR(InternalError("CheckMembersForm: List.takeUntil is wrong", m))
             | SynMemberDefn.ImplicitCtor (range=m) :: _ -> errorR(InternalError("CheckMembersForm: implicit ctor line should be first", m))
             | SynMemberDefn.ImplicitInherit (range=m) :: _ -> errorR(Error(FSComp.SR.tcInheritConstructionCallNotPartOfImplicitSequence(), m))
             | SynMemberDefn.AutoProperty(range=m) :: _ -> errorR(Error(FSComp.SR.tcAutoPropertyRequiresImplicitConstructionSequence(), m))
             | SynMemberDefn.LetBindings (isStatic=false; range=m) :: _ -> errorR(Error(FSComp.SR.tcLetAndDoRequiresImplicitConstructionSequence(), m))
             | SynMemberDefn.AbstractSlot (range=m) :: _ 
             | SynMemberDefn.Interface (range=m) :: _ 
             | SynMemberDefn.Inherit (range=m) :: _ 
             | SynMemberDefn.ValField (range=m) :: _ 
             | SynMemberDefn.NestedType (range=m) :: _ -> errorR(InternalError("CheckMembersForm: List.takeUntil is wrong", m))
             | _ -> ()
                     

    /// Separates the definition into core (shape) and body.
    ///
    /// core = synTyconInfo, simpleRepr, interfaceTypes
    ///        where simpleRepr can contain inherit type, declared fields and virtual slots.
    /// body = members
    ///        where members contain methods/overrides, also implicit ctor, inheritCall and local definitions.
    let rec private SplitTyconDefn (SynTypeDefn(typeInfo=synTyconInfo;typeRepr=trepr; members=extraMembers)) = 
        let implements1 = List.choose (function SynMemberDefn.Interface (interfaceType=ty) -> Some(ty, ty.Range) | _ -> None) extraMembers
        match trepr with
        | SynTypeDefnRepr.ObjectModel(kind, cspec, m) ->
            CheckMembersForm cspec
            let fields = cspec |> List.choose (function SynMemberDefn.ValField (f, _) -> Some f | _ -> None)
            let implements2 = cspec |> List.choose (function SynMemberDefn.Interface (interfaceType=ty) -> Some(ty, ty.Range) | _ -> None)
            let inherits =
                cspec |> List.choose (function 
                    | SynMemberDefn.Inherit (ty, idOpt, m) -> Some(ty, m, idOpt)
                    | SynMemberDefn.ImplicitInherit (ty, _, idOpt, m) -> Some(ty, m, idOpt)
                    | _ -> None)
            //let nestedTycons = cspec |> List.choose (function SynMemberDefn.NestedType (x, _, _) -> Some x | _ -> None)
            let slotsigs = cspec |> List.choose (function SynMemberDefn.AbstractSlot (x, y, _) -> Some(x, y) | _ -> None)
           
            let members = 
                let membersIncludingAutoProps = 
                    cspec |> List.filter (fun memb -> 
                      match memb with 
                      | SynMemberDefn.Interface _
                      | SynMemberDefn.Member _ 
                      | SynMemberDefn.LetBindings _
                      | SynMemberDefn.ImplicitCtor _
                      | SynMemberDefn.AutoProperty _ 
                      | SynMemberDefn.Open _
                      | SynMemberDefn.ImplicitInherit _ -> true
                      | SynMemberDefn.NestedType (_, _, m) -> error(Error(FSComp.SR.tcTypesCannotContainNestedTypes(), m)); false
                      // covered above 
                      | SynMemberDefn.ValField _   
                      | SynMemberDefn.Inherit _ 
                      | SynMemberDefn.AbstractSlot _ -> false)

                // Convert auto properties to let bindings in the pre-list
                let rec preAutoProps memb =
                    match memb with 
                    | SynMemberDefn.AutoProperty(attributes=Attributes attribs; isStatic=isStatic; ident=id; typeOpt=tyOpt; propKind=propKind; xmlDoc=xmlDoc; synExpr=synExpr; range=mWholeAutoProp) -> 
                        // Only the keep the field-targeted attributes
                        let attribs = attribs |> List.filter (fun a -> match a.Target with Some t when t.idText = "field" -> true | _ -> false)
                        let mLetPortion = synExpr.Range
                        let fldId = ident (CompilerGeneratedName id.idText, mLetPortion)
                        let headPat = SynPat.LongIdent (LongIdentWithDots([fldId], []), None, None, Some noInferredTypars, SynArgPats.Pats [], None, mLetPortion)
                        let retInfo = match tyOpt with None -> None | Some ty -> Some (SynReturnInfo((ty, SynInfo.unnamedRetVal), ty.Range))
                        let isMutable = 
                            match propKind with 
                            | SynMemberKind.PropertySet 
                            | SynMemberKind.PropertyGetSet -> true 
                            | _ -> false
                        let attribs = mkAttributeList attribs mWholeAutoProp
                        let binding = mkSynBinding (xmlDoc, headPat) (None, false, isMutable, mLetPortion, DebugPointAtBinding.NoneAtInvisible, retInfo, synExpr, synExpr.Range, [], attribs, None, SynBindingTrivia.Zero)

                        [(SynMemberDefn.LetBindings ([binding], isStatic, false, mWholeAutoProp))]

                    | SynMemberDefn.Interface (members=Some membs) -> membs |> List.collect preAutoProps
                    | SynMemberDefn.LetBindings _
                    | SynMemberDefn.ImplicitCtor _ 
                    | SynMemberDefn.Open _
                    | SynMemberDefn.ImplicitInherit _ -> [memb]
                    | _ -> []

                // Convert auto properties to member bindings in the post-list
                let rec postAutoProps memb =
                    match memb with 
                    | SynMemberDefn.AutoProperty(attributes=Attributes attribs; isStatic=isStatic; ident=id; typeOpt=tyOpt; propKind=propKind; memberFlags=memberFlags; xmlDoc=xmlDoc; accessibility=access; getSetRange=mGetSetOpt) ->
                        let mMemberPortion = id.idRange
                        // Only the keep the non-field-targeted attributes
                        let attribs = attribs |> List.filter (fun a -> match a.Target with Some t when t.idText = "field" -> false | _ -> true)
                        let fldId = ident (CompilerGeneratedName id.idText, mMemberPortion)
                        let headPatIds = if isStatic then [id] else [ident ("__", mMemberPortion);id]
                        let headPat = SynPat.LongIdent (LongIdentWithDots(headPatIds, []), None, None, Some noInferredTypars, SynArgPats.Pats [], None, mMemberPortion)

                        match propKind, mGetSetOpt with 
                        | SynMemberKind.PropertySet, Some m -> errorR(Error(FSComp.SR.parsMutableOnAutoPropertyShouldBeGetSetNotJustSet(), m))
                        | _ -> ()
       
                        [ 
                            match propKind with 
                            | SynMemberKind.Member
                            | SynMemberKind.PropertyGet 
                            | SynMemberKind.PropertyGetSet -> 
                                let getter = 
                                    let rhsExpr = SynExpr.Ident fldId
                                    let retInfo = match tyOpt with None -> None | Some ty -> Some (SynReturnInfo((ty, SynInfo.unnamedRetVal), ty.Range))
                                    let attribs = mkAttributeList attribs mMemberPortion
                                    let binding = mkSynBinding (xmlDoc, headPat) (access, false, false, mMemberPortion, DebugPointAtBinding.NoneAtInvisible, retInfo, rhsExpr, rhsExpr.Range, [], attribs, Some (memberFlags SynMemberKind.Member), SynBindingTrivia.Zero)
                                    SynMemberDefn.Member (binding, mMemberPortion) 
                                yield getter
                            | _ -> ()

                            match propKind with 
                            | SynMemberKind.PropertySet 
                            | SynMemberKind.PropertyGetSet -> 
                                let setter = 
                                    let vId = ident("v", mMemberPortion)
                                    let headPat = SynPat.LongIdent (LongIdentWithDots(headPatIds, []), None, None, Some noInferredTypars, SynArgPats.Pats [mkSynPatVar None vId], None, mMemberPortion)
                                    let rhsExpr = mkSynAssign (SynExpr.Ident fldId) (SynExpr.Ident vId)
                                    //let retInfo = match tyOpt with None -> None | Some ty -> Some (SynReturnInfo((ty, SynInfo.unnamedRetVal), ty.Range))
                                    let binding = mkSynBinding (xmlDoc, headPat) (access, false, false, mMemberPortion, DebugPointAtBinding.NoneAtInvisible, None, rhsExpr, rhsExpr.Range, [], [], Some (memberFlags SynMemberKind.PropertySet), SynBindingTrivia.Zero)
                                    SynMemberDefn.Member (binding, mMemberPortion) 
                                yield setter 
                            | _ -> ()]
                    | SynMemberDefn.Interface (ty, mWith, Some membs, m) -> 
                        let membs' = membs |> List.collect postAutoProps
                        [SynMemberDefn.Interface (ty, mWith, Some membs', m)]
                    | SynMemberDefn.LetBindings _
                    | SynMemberDefn.ImplicitCtor _ 
                    | SynMemberDefn.Open _
                    | SynMemberDefn.ImplicitInherit _ -> []
                    | _ -> [memb]

                let preMembers = membersIncludingAutoProps |> List.collect preAutoProps
                let postMembers = membersIncludingAutoProps |> List.collect postAutoProps

                preMembers @ postMembers

            let isConcrete = 
                members |> List.exists (function 
                    | SynMemberDefn.Member(SynBinding(valData = SynValData(Some memberFlags, _, _)), _) -> not memberFlags.IsDispatchSlot 
                    | SynMemberDefn.Interface (members=defOpt) -> Option.isSome defOpt
                    | SynMemberDefn.LetBindings _ -> true
                    | SynMemberDefn.ImplicitCtor _ -> true
                    | SynMemberDefn.ImplicitInherit _ -> true
                    | _ -> false)

            let isIncrClass = 
                members |> List.exists (function 
                    | SynMemberDefn.ImplicitCtor _ -> true
                    | _ -> false)

            let hasSelfReferentialCtor = 
                members |> List.exists (function 
                    | SynMemberDefn.ImplicitCtor (_, _, _, thisIdOpt, _, _) 
                    | SynMemberDefn.Member(memberDefn=SynBinding(valData=SynValData(thisIdOpt=thisIdOpt))) -> thisIdOpt.IsSome
                    | _ -> false)

            let implicitCtorSynPats = 
                members |> List.tryPick (function 
                    | SynMemberDefn.ImplicitCtor (_, _, (SynSimplePats.SimplePats _ as spats), _, _, _) -> Some spats
                    | _ -> None)

            // An ugly bit of code to pre-determine if a type has a nullary constructor, prior to establishing the 
            // members of the type
            let preEstablishedHasDefaultCtor = 
                members |> List.exists (function 
                    | SynMemberDefn.Member(memberDefn=SynBinding(valData=SynValData(memberFlags=Some memberFlags); headPat = SynPatForConstructorDecl SynPatForNullaryArgs)) -> 
                        memberFlags.MemberKind=SynMemberKind.Constructor 
                    | SynMemberDefn.ImplicitCtor (_, _, SynSimplePats.SimplePats(spats, _), _, _, _) -> isNil spats
                    | _ -> false)
            let repr = SynTypeDefnSimpleRepr.General(kind, inherits, slotsigs, fields, isConcrete, isIncrClass, implicitCtorSynPats, m)
            let isAtOriginalTyconDefn = not (isAugmentationTyconDefnRepr repr)
            let core = MutRecDefnsPhase1DataForTycon(synTyconInfo, repr, implements2@implements1, preEstablishedHasDefaultCtor, hasSelfReferentialCtor, isAtOriginalTyconDefn)

            core, members @ extraMembers

        | SynTypeDefnRepr.Simple(repr, _) -> 
            let members = []
            let isAtOriginalTyconDefn = true
            let core = MutRecDefnsPhase1DataForTycon(synTyconInfo, repr, implements1, false, false, isAtOriginalTyconDefn)
            core, members @ extraMembers

        | SynTypeDefnRepr.Exception r -> 
            let isAtOriginalTyconDefn = true
            let core = MutRecDefnsPhase1DataForTycon(synTyconInfo, SynTypeDefnSimpleRepr.Exception r, implements1, false, false, isAtOriginalTyconDefn)
            core, extraMembers

    //-------------------------------------------------------------------------

    /// Bind a collection of mutually recursive definitions in an implementation file
    let TcMutRecDefinitions (cenv: cenv) envInitial parent typeNames tpenv m scopem mutRecNSInfo (mutRecDefns: MutRecDefnsInitialData) =

        let g = cenv.g

        // Split the definitions into "core representations" and "members". The code to process core representations
        // is shared between processing of signature files and implementation files.
        let mutRecDefnsAfterSplit = mutRecDefns |> MutRecShapes.mapTycons SplitTyconDefn

        // Create the entities for each module and type definition, and process the core representation of each type definition.
        let tycons, envMutRecPrelim, mutRecDefnsAfterCore = 
            EstablishTypeDefinitionCores.TcMutRecDefns_Phase1 
               (fun containerInfo synBinds -> [ for synBind in synBinds -> RecDefnBindingInfo(containerInfo, NoNewSlots, ModuleOrMemberBinding, synBind) ])
               cenv envInitial parent typeNames false tpenv m scopem mutRecNSInfo mutRecDefnsAfterSplit

        // Package up the phase two information for processing members.
        let mutRecDefnsAfterPrep = 
            (envMutRecPrelim, mutRecDefnsAfterCore)
            ||> MutRecShapes.mapTyconsWithEnv (fun envForDecls ((typeDefnCore, members, innerParent), tyconOpt, fixupFinalAttrs, (baseValOpt, safeInitInfo)) -> 
                let (MutRecDefnsPhase1DataForTycon(synTyconInfo, _, _, _, _, isAtOriginalTyconDefn)) = typeDefnCore
                let tyDeclRange = synTyconInfo.Range
                let (SynComponentInfo(_, TyparsAndConstraints (typars, cs1), cs2, longPath, _, _, _, _)) = synTyconInfo
                let cs = cs1 @ cs2
                let declKind, tcref, declaredTyconTypars = ComputeTyconDeclKind cenv envForDecls tyconOpt isAtOriginalTyconDefn false tyDeclRange typars cs longPath
                let newslotsOK = (if isAtOriginalTyconDefn && tcref.IsFSharpObjectModelTycon then NewSlotsOK else NoNewSlots)

                if (declKind = ExtrinsicExtensionBinding) && isByrefTyconRef g tcref then 
                    error(Error(FSComp.SR.tcByrefsMayNotHaveTypeExtensions(), tyDeclRange))

                if not (isNil members) && tcref.IsTypeAbbrev then 
                    errorR(Error(FSComp.SR.tcTypeAbbreviationsCannotHaveAugmentations(), tyDeclRange))

                let (SynComponentInfo (attributes, _, _, _, _, _, _, _)) = synTyconInfo
                if not (List.isEmpty attributes) && (declKind = ExtrinsicExtensionBinding || declKind = IntrinsicExtensionBinding) then
                    let attributeRange = (List.head attributes).Range
                    error(Error(FSComp.SR.tcAugmentationsCannotHaveAttributes(), attributeRange))

                MutRecDefnsPhase2DataForTycon(tyconOpt, innerParent, declKind, tcref, baseValOpt, safeInitInfo, declaredTyconTypars, members, tyDeclRange, newslotsOK, fixupFinalAttrs))

        // By now we've established the full contents of type definitions apart from their
        // members and any fields determined by implicit construction. We know the kinds and 
        // representations of types and have established them as valid.
        //
        // We now reconstruct the active environments all over again - this will add the union cases and fields. 
        //
        // Note: This environment reconstruction doesn't seem necessary. We're about to create Val's for all members, 
        // which does require type checking, but no more information than is already available.
        let envMutRecPrelimWithReprs, withEnvs =  
            (envInitial, MutRecShapes.dropEnvs mutRecDefnsAfterPrep) 
                ||> MutRecBindingChecking.TcMutRecDefns_ComputeEnvs 
                       (fun (MutRecDefnsPhase2DataForTycon(tyconOpt, _, _, _, _, _, _, _, _, _, _)) -> tyconOpt)  
                       (fun _binds -> [ (* no values are available yet *) ]) 
                       cenv true scopem m 

        // Check the members and decide on representations for types with implicit constructors.
        let withBindings, envFinal = TcMutRecDefns_Phase2 cenv envInitial m scopem mutRecNSInfo envMutRecPrelimWithReprs withEnvs

        // Generate the hash/compare/equality bindings for all tycons.
        //
        // Note: generating these bindings must come after generating the members, since some in the case of structs some fields
        // may be added by generating the implicit construction syntax 
        let withExtraBindings = 
            (envFinal, withBindings) ||> MutRecShapes.expandTyconsWithEnv (fun envForDecls (tyconOpt, _) -> 
                match tyconOpt with 
                | None -> [], [] 
                | Some tycon -> 
                    // We put the hash/compare bindings before the type definitions and the
                    // equality bindings after because tha is the order they've always been generated
                    // in, and there are code generation tests to check that.
                    let binds = AddAugmentationDeclarations.AddGenericHashAndComparisonBindings cenv tycon 
                    let binds3 = AddAugmentationDeclarations.AddGenericEqualityBindings cenv envForDecls tycon
                    binds, binds3)

        // Check for cyclic structs and inheritance all over again, since we may have added some fields to the struct when generating the implicit construction syntax 
        EstablishTypeDefinitionCores.TcTyconDefnCore_CheckForCyclicStructsAndInheritance cenv tycons

        withExtraBindings, envFinal  


    //-------------------------------------------------------------------------

    /// Separates the signature declaration into core (shape) and body.
    let rec private SplitTyconSignature (SynTypeDefnSig(typeInfo=synTyconInfo; typeRepr=trepr; members=extraMembers)) = 

        let implements1 = 
            extraMembers |> List.choose (function SynMemberSig.Interface (f, m) -> Some(f, m) | _ -> None) 

        match trepr with
        | SynTypeDefnSigRepr.ObjectModel(kind, cspec, m) -> 
            let fields = cspec |> List.choose (function SynMemberSig.ValField (f, _) -> Some f | _ -> None)
            let implements2 = cspec |> List.choose (function SynMemberSig.Interface (ty, m) -> Some(ty, m) | _ -> None)
            let inherits = cspec |> List.choose (function SynMemberSig.Inherit (ty, _) -> Some(ty, m, None) | _ -> None)
            //let nestedTycons = cspec |> List.choose (function SynMemberSig.NestedType (x, _) -> Some x | _ -> None)
            let slotsigs = cspec |> List.choose (function SynMemberSig.Member (v, fl, _) when fl.IsDispatchSlot -> Some(v, fl) | _ -> None)
            let members = cspec |> List.filter (function   
                                                          | SynMemberSig.Interface _ -> true
                                                          | SynMemberSig.Member (_, memberFlags, _) when not memberFlags.IsDispatchSlot -> true
                                                          | SynMemberSig.NestedType (_, m) -> error(Error(FSComp.SR.tcTypesCannotContainNestedTypes(), m)); false
                                                          | _ -> false)
            let isConcrete = 
                members |> List.exists (function 
                    | SynMemberSig.Member (_, memberFlags, _) -> memberFlags.MemberKind=SynMemberKind.Constructor 
                    | _ -> false)

            // An ugly bit of code to pre-determine if a type has a nullary constructor, prior to establishing the 
            // members of the type
            let preEstablishedHasDefaultCtor = 
                members |> List.exists (function 
                    | SynMemberSig.Member (valSpfn, memberFlags, _) -> 
                        memberFlags.MemberKind=SynMemberKind.Constructor && 
                        // REVIEW: This is a syntactic approximation
                        (match valSpfn.SynType, valSpfn.SynInfo.CurriedArgInfos with 
                         | StripParenTypes (SynType.Fun (StripParenTypes (SynType.LongIdent (LongIdentWithDots([id], _))), _, _)), [[_]] when id.idText = "unit" -> true
                         | _ -> false) 
                    | _ -> false) 

            let hasSelfReferentialCtor = false
            
            let repr = SynTypeDefnSimpleRepr.General(kind, inherits, slotsigs, fields, isConcrete, false, None, m)
            let isAtOriginalTyconDefn = true
            let tyconCore = MutRecDefnsPhase1DataForTycon (synTyconInfo, repr, implements2@implements1, preEstablishedHasDefaultCtor, hasSelfReferentialCtor, isAtOriginalTyconDefn)

            tyconCore, (synTyconInfo, members@extraMembers)

        // 'type X with ...' in a signature is always interpreted as an extrinsic extension.
        // Representation-hidden types with members and interfaces are written 'type X = ...' 
        | SynTypeDefnSigRepr.Simple(SynTypeDefnSimpleRepr.None _ as r, _) when not (isNil extraMembers) -> 
            let isAtOriginalTyconDefn = false
            let tyconCore = MutRecDefnsPhase1DataForTycon (synTyconInfo, r, implements1, false, false, isAtOriginalTyconDefn)
            tyconCore, (synTyconInfo, extraMembers)

        | SynTypeDefnSigRepr.Exception r -> 
            let isAtOriginalTyconDefn = true
            let core = MutRecDefnsPhase1DataForTycon(synTyconInfo, SynTypeDefnSimpleRepr.Exception r, implements1, false, false, isAtOriginalTyconDefn)
            core, (synTyconInfo, extraMembers)

        | SynTypeDefnSigRepr.Simple(r, _) -> 
            let isAtOriginalTyconDefn = true
            let tyconCore = MutRecDefnsPhase1DataForTycon (synTyconInfo, r, implements1, false, false, isAtOriginalTyconDefn)
            tyconCore, (synTyconInfo, extraMembers) 


    let private TcMutRecSignatureDecls_Phase2 (cenv: cenv) scopem envMutRec mutRecDefns =
        let g = cenv.g
        (envMutRec, mutRecDefns) ||> MutRecShapes.mapWithEnv 
            // Do this for the members in each 'type' declaration 
            (fun envForDecls ((tyconCore, (synTyconInfo, members), innerParent), tyconOpt, _fixupFinalAttrs, _) -> 
                let tpenv = emptyUnscopedTyparEnv
                let (MutRecDefnsPhase1DataForTycon (_, _, _, _, _, isAtOriginalTyconDefn)) = tyconCore
                let (SynComponentInfo(_, TyparsAndConstraints (typars, cs1), cs2, longPath, _, _, _, m)) = synTyconInfo
                let cs = cs1 @ cs2
                let declKind, tcref, declaredTyconTypars = ComputeTyconDeclKind cenv envForDecls tyconOpt isAtOriginalTyconDefn true m typars cs longPath

                let envForTycon = AddDeclaredTypars CheckForDuplicateTypars declaredTyconTypars envForDecls
                let envForTycon = MakeInnerEnvForTyconRef envForTycon tcref (declKind = ExtrinsicExtensionBinding) 

                TcTyconMemberSpecs cenv envForTycon (TyconContainerInfo(innerParent, tcref, declaredTyconTypars, NoSafeInitInfo)) declKind tpenv members)
            
            // Do this for each 'val' declaration in a module
            (fun envForDecls (containerInfo, valSpec) -> 
                let tpenv = emptyUnscopedTyparEnv
                let idvs, _ = TcAndPublishValSpec (cenv, envForDecls, containerInfo, ModuleOrMemberBinding, None, tpenv, valSpec)
                let env = List.foldBack (AddLocalVal g cenv.tcSink scopem) idvs envForDecls
                env)


    /// Bind a collection of mutually recursive declarations in a signature file
    let TcMutRecSignatureDecls (cenv: cenv) envInitial parent typeNames tpenv m scopem mutRecNSInfo (mutRecSigs: MutRecSigsInitialData) =
        let mutRecSigsAfterSplit = mutRecSigs |> MutRecShapes.mapTycons SplitTyconSignature
        let _tycons, envMutRec, mutRecDefnsAfterCore =
            EstablishTypeDefinitionCores.TcMutRecDefns_Phase1
                (fun containerInfo valDecl -> (containerInfo, valDecl))
                cenv envInitial parent typeNames true tpenv m scopem mutRecNSInfo mutRecSigsAfterSplit

        // Updates the types of the modules to contain the contents so far, which now includes values and members
        MutRecBindingChecking.TcMutRecDefns_UpdateModuleContents mutRecNSInfo mutRecDefnsAfterCore

        // By now we've established the full contents of type definitions apart from their
        // members and any fields determined by implicit construction. We know the kinds and 
        // representations of types and have established them as valid.
        //
        // We now reconstruct the active environments all over again - this will add the union cases and fields. 
        //
        // Note: This environment reconstruction doesn't seem necessary. We're about to create Val's for all members, 
        // which does require type checking, but no more information than is already available.
        let envMutRecPrelimWithReprs, withEnvs =  
            (envInitial, MutRecShapes.dropEnvs mutRecDefnsAfterCore) 
                ||> MutRecBindingChecking.TcMutRecDefns_ComputeEnvs 
                       (fun (_, tyconOpt, _, _) -> tyconOpt)  
                       (fun _binds -> [ (* no values are available yet *) ]) 
                       cenv true scopem m 

        let mutRecDefnsAfterVals = TcMutRecSignatureDecls_Phase2 cenv scopem envMutRecPrelimWithReprs withEnvs

        // Updates the types of the modules to contain the contents so far, which now includes values and members
        MutRecBindingChecking.TcMutRecDefns_UpdateModuleContents mutRecNSInfo mutRecDefnsAfterVals

        envMutRec

//-------------------------------------------------------------------------
// Bind module types
//------------------------------------------------------------------------- 

let rec TcSignatureElementNonMutRec (cenv: cenv) parent typeNames endm (env: TcEnv) synSigDecl: Cancellable<TcEnv> =
  cancellable {
    let g = cenv.g
    try 
        match synSigDecl with 
        | SynModuleSigDecl.Exception (edef, m) ->
            let scopem = unionRanges m.EndRange endm
            let _, _, _, env = TcExceptionDeclarations.TcExnSignature cenv env parent emptyUnscopedTyparEnv (edef, scopem)
            return env

        | SynModuleSigDecl.Types (typeSpecs, m) -> 
            let scopem = unionRanges m endm
            let mutRecDefns = typeSpecs |> List.map MutRecShape.Tycon
            let env = TcDeclarations.TcMutRecSignatureDecls cenv env parent typeNames emptyUnscopedTyparEnv m scopem None mutRecDefns
            return env 

        | SynModuleSigDecl.Open (target, m) -> 
            let scopem = unionRanges m.EndRange endm
            let env, _openDecl = TcOpenDecl cenv m scopem env target
            return env

        | SynModuleSigDecl.Val (vspec, m) -> 
            let parentModule = 
                match parent with 
                | ParentNone -> error(Error(FSComp.SR.tcNamespaceCannotContainValues(), vspec.RangeOfId)) 
                | Parent p -> p
            let containerInfo = ModuleOrNamespaceContainerInfo parentModule
            let idvs, _ = TcAndPublishValSpec (cenv, env, containerInfo, ModuleOrMemberBinding, None, emptyUnscopedTyparEnv, vspec)
            let scopem = unionRanges m endm
            let env = List.foldBack (AddLocalVal g cenv.tcSink scopem) idvs env
            return env

        | SynModuleSigDecl.NestedModule(SynComponentInfo(attributes=Attributes attribs; longId=longPath; xmlDoc=xml; accessibility=vis; range=im) as compInfo, isRec, mdefs, m, trivia) ->
            if isRec then 
                // Treat 'module rec M = ...' as a single mutually recursive definition group 'module M = ...'
                let modDecl = SynModuleSigDecl.NestedModule(compInfo, false, mdefs, m, trivia)

                return! TcSignatureElementsMutRec cenv parent typeNames endm None env [modDecl]
            else
                let id = ComputeModuleName longPath
                let vis, _ = ComputeAccessAndCompPath env None im vis None parent
                let attribs = TcAttributes cenv env AttributeTargets.ModuleDecl attribs
                CheckNamespaceModuleOrTypeName g id
                let modKind = EstablishTypeDefinitionCores.ComputeModuleOrNamespaceKind g true typeNames attribs id.idText
                let modName = EstablishTypeDefinitionCores.AdjustModuleName modKind id.idText
                CheckForDuplicateConcreteType env modName id.idRange

                // Now typecheck the signature, accumulating and then recording the submodule description. 
                let id = ident (modName, id.idRange)

                let mty = Construct.NewEmptyModuleOrNamespaceType modKind
                let doc = xml.ToXmlDoc(true, Some [])
                let mspec = Construct.NewModuleOrNamespace (Some env.eCompPath) vis id doc attribs (MaybeLazy.Strict mty) 

                let! mtyp, _ = TcModuleOrNamespaceSignatureElementsNonMutRec cenv (Parent (mkLocalModRef mspec)) env (id, modKind, mdefs, m, xml)

                mspec.entity_modul_contents <- MaybeLazy.Strict mtyp 
                let scopem = unionRanges m endm
                PublishModuleDefn cenv env mspec
                let env = AddLocalSubModuleAndReport cenv.tcSink scopem g cenv.amap m env mspec
                return env
            
        | SynModuleSigDecl.ModuleAbbrev (id, p, m) -> 
            let ad = env.AccessRights
            let resolved =
                match p with
                | [] -> Result []
                | id :: rest -> ResolveLongIdentAsModuleOrNamespace cenv.tcSink ResultCollectionSettings.AllResults cenv.amap m true OpenQualified env.NameEnv ad id rest false
            let mvvs = ForceRaise resolved
            let scopem = unionRanges m endm
            let unfilteredModrefs = mvvs |> List.map p23
            
            let modrefs = unfilteredModrefs |> List.filter (fun modref -> not modref.IsNamespace)

            if not (List.isEmpty unfilteredModrefs) && List.isEmpty modrefs then 
                errorR(Error(FSComp.SR.tcModuleAbbreviationForNamespace(fullDisplayTextOfModRef (List.head unfilteredModrefs)), m))
            
            if List.isEmpty modrefs then return env else
            modrefs |> List.iter (fun modref -> CheckEntityAttributes g modref m |> CommitOperationResult)        
            
            let env = AddModuleAbbreviationAndReport cenv.tcSink scopem id modrefs env 
            return env

        | SynModuleSigDecl.HashDirective _ -> 
            return env


        | SynModuleSigDecl.NamespaceFragment (SynModuleOrNamespaceSig(longId, isRec, kind, defs, xml, attribs, vis, m)) -> 

            do for id in longId do 
                 CheckNamespaceModuleOrTypeName g id

            // Logically speaking, this changes 
            //    module [rec] A.B.M
            //    ...
            // to 
            //    namespace [rec] A.B
            //      module M = ...
            let enclosingNamespacePath, defs = 
                if kind.IsModule then 
                    let nsp, modName = List.frontAndBack longId
                    let modDecl = [SynModuleSigDecl.NestedModule(SynComponentInfo(attribs, None, [], [modName], xml, false, vis, m), false, defs, m, SynModuleSigDeclNestedModuleTrivia.Zero)] 
                    nsp, modDecl
                else 
                    longId, defs

            let envNS = LocateEnv cenv.topCcu env enclosingNamespacePath
            let envNS = ImplicitlyOpenOwnNamespace cenv.tcSink g cenv.amap m enclosingNamespacePath envNS

            // For 'namespace rec' and 'module rec' we add the thing being defined 
            let mtypNS = envNS.eModuleOrNamespaceTypeAccumulator.Value
            let mtypRoot, mspecNSs = BuildRootModuleType enclosingNamespacePath envNS.eCompPath mtypNS
            let mspecNSOpt = List.tryHead mspecNSs

            mspecNSs |> List.iter (fun mspec ->
                let modref = mkLocalModRef mspec
                let item = Item.ModuleOrNamespaces [modref]
                CallNameResolutionSink cenv.tcSink (mspec.Range, env.NameEnv, item, emptyTyparInst, ItemOccurence.Binding, env.AccessRights))

            // For 'namespace rec' and 'module rec' we add the thing being defined 
            let envNS = if isRec then AddLocalRootModuleOrNamespace cenv.tcSink g cenv.amap m envNS mtypRoot else envNS
            let nsInfo = Some (mspecNSOpt, envNS.eModuleOrNamespaceTypeAccumulator) 
            let mutRecNSInfo = if isRec then nsInfo else None

            let! envAtEnd = TcSignatureElements cenv ParentNone m.EndRange envNS xml mutRecNSInfo defs

            MutRecBindingChecking.TcMutRecDefns_UpdateNSContents nsInfo

            let env = 
                if isNil enclosingNamespacePath then 
                    envAtEnd
                else
                    let env = AddLocalRootModuleOrNamespace cenv.tcSink g cenv.amap m env mtypRoot

                    // If the namespace is an interactive fragment e.g. FSI_0002, then open FSI_0002 in the subsequent environment.
                    let env, _openDecls = 
                        match TryStripPrefixPath g enclosingNamespacePath with 
                        | Some(p, _) -> TcOpenModuleOrNamespaceDecl cenv.tcSink g cenv.amap m.EndRange env ([p], m.EndRange)
                        | None -> env, []

                    // Publish the combined module type
                    env.eModuleOrNamespaceTypeAccumulator.Value <- 
                        CombineCcuContentFragments m [env.eModuleOrNamespaceTypeAccumulator.Value; mtypRoot]
                    env

            return env
            
    with e -> 
        errorRecovery e endm 
        return env
  }


and TcSignatureElements cenv parent endm env xml mutRecNSInfo defs = 
    cancellable {
        // Ensure the .Deref call in UpdateAccModuleOrNamespaceType succeeds 
        if cenv.compilingCanonicalFslibModuleType then 
            let doc = xml.ToXmlDoc(true, Some [])
            ensureCcuHasModuleOrNamespaceAtPath cenv.topCcu env.ePath env.eCompPath doc

        let typeNames = EstablishTypeDefinitionCores.TypeNamesInNonMutRecSigDecls defs
        match mutRecNSInfo with 
        | Some _ ->
            return! TcSignatureElementsMutRec cenv parent typeNames endm mutRecNSInfo env defs
        | None ->
            return! TcSignatureElementsNonMutRec cenv parent typeNames endm env defs
    }

and TcSignatureElementsNonMutRec cenv parent typeNames endm env defs = 
    Cancellable.fold (TcSignatureElementNonMutRec cenv parent typeNames endm) env defs

and TcSignatureElementsMutRec cenv parent typeNames m mutRecNSInfo envInitial (defs: SynModuleSigDecl list) =
    cancellable {
        let m = match defs with [] -> m | _ -> defs |> List.map (fun d -> d.Range) |> List.reduce unionRanges
        let scopem = (defs, m) ||> List.foldBack (fun h m -> unionRanges h.Range m) 

        let mutRecDefns = 
          let rec loop isNamespace moduleRange defs: MutRecSigsInitialData = 
            ((true, true), defs) ||> List.collectFold (fun (openOk, moduleAbbrevOk) def -> 
                match def with 
                | SynModuleSigDecl.Types (typeSpecs, _) -> 
                    let decls = typeSpecs |> List.map MutRecShape.Tycon
                    decls, (false, false)

                | SynModuleSigDecl.Open (target, m) -> 
                      if not openOk then errorR(Error(FSComp.SR.tcOpenFirstInMutRec(), m))
                      let decls = [ MutRecShape.Open (MutRecDataForOpen(target, m, moduleRange, ref [])) ]
                      decls, (openOk, moduleAbbrevOk)

                | SynModuleSigDecl.Exception (exnSig=SynExceptionSig(exnRepr=exnRepr; withKeyword=withKeyword; members=members)) ->
                      let ( SynExceptionDefnRepr(synAttrs, SynUnionCase(ident=id), _, doc, vis, m)) = exnRepr
                      let compInfo = SynComponentInfo(synAttrs, None, [], [id], doc, false, vis, id.idRange)
                      let decls = [ MutRecShape.Tycon(SynTypeDefnSig.SynTypeDefnSig(compInfo, None, SynTypeDefnSigRepr.Exception exnRepr, withKeyword, members, m)) ]
                      decls, (false, false)

                | SynModuleSigDecl.Val (vspec, _) -> 
                    if isNamespace then error(Error(FSComp.SR.tcNamespaceCannotContainValues(), vspec.RangeOfId)) 
                    let decls = [ MutRecShape.Lets vspec ]
                    decls, (false, false)

                | SynModuleSigDecl.NestedModule(moduleInfo=compInfo; isRecursive=isRec; moduleDecls=synDefs; range=moduleRange) ->
                      if isRec then warning(Error(FSComp.SR.tcRecImplied(), compInfo.Range))
                      let mutRecDefs = loop false moduleRange synDefs
                      let decls = [MutRecShape.Module (compInfo, mutRecDefs)]
                      decls, (false, false)

                | SynModuleSigDecl.HashDirective _ -> 
                      [], (openOk, moduleAbbrevOk)

                | SynModuleSigDecl.ModuleAbbrev (id, p, m) ->
                      if not moduleAbbrevOk then errorR(Error(FSComp.SR.tcModuleAbbrevFirstInMutRec(), m))
                      let decls = [ MutRecShape.ModuleAbbrev (MutRecDataForModuleAbbrev(id, p, m)) ]
                      decls, (false, moduleAbbrevOk)

                | SynModuleSigDecl.NamespaceFragment _ ->
                    error(Error(FSComp.SR.tcUnsupportedMutRecDecl(), def.Range)))

              |> fst
          loop (match parent with ParentNone -> true | Parent _ -> false) m defs
        return TcDeclarations.TcMutRecSignatureDecls cenv envInitial parent typeNames emptyUnscopedTyparEnv m scopem mutRecNSInfo mutRecDefns
    }



and TcModuleOrNamespaceSignatureElementsNonMutRec cenv parent env (id, modKind, defs, m: range, xml) =

  cancellable {
    let endm = m.EndRange // use end of range for errors 

    // Create the module type that will hold the results of type checking.... 
    let envForModule, mtypeAcc = MakeInnerEnv true env id modKind

    // Now typecheck the signature, using mutation to fill in the submodule description. 
    let! envAtEnd = TcSignatureElements cenv parent endm envForModule xml None defs
    
    // mtypeAcc has now accumulated the module type 
    return mtypeAcc.Value, envAtEnd
  }
    
//-------------------------------------------------------------------------
// Bind definitions within modules
//------------------------------------------------------------------------- 


let ElimModuleDoBinding bind =
    match bind with 
    | SynModuleDecl.DoExpr (spExpr, expr, m) -> 
        let bind2 = SynBinding (None, SynBindingKind.StandaloneExpression, false, false, [], PreXmlDoc.Empty, SynInfo.emptySynValData, SynPat.Wild m, None, expr, m, spExpr, SynBindingTrivia.Zero)
        SynModuleDecl.Let(false, [bind2], m)
    | _ -> bind

let TcMutRecDefnsEscapeCheck (binds: MutRecShapes<_, _, _>) env = 
    let freeInEnv = GeneralizationHelpers.ComputeUnabstractableTycons env
    let checkTycon (tycon: Tycon) = 
        if not tycon.IsTypeAbbrev && Zset.contains tycon freeInEnv then 
            let nm = tycon.DisplayName
            errorR(Error(FSComp.SR.tcTypeUsedInInvalidWay(nm, nm, nm), tycon.Range))

    binds |> MutRecShapes.iterTycons (fst >> Option.iter checkTycon) 

    let freeInEnv = GeneralizationHelpers.ComputeUnabstractableTraitSolutions env
    let checkBinds (binds: Binding list) = 
        for bind in binds do 
            if Zset.contains bind.Var freeInEnv then 
                let nm = bind.Var.DisplayName 
                errorR(Error(FSComp.SR.tcMemberUsedInInvalidWay(nm, nm, nm), bind.Var.Range))

    binds |> MutRecShapes.iterTyconsAndLets (snd >> checkBinds) checkBinds 

// ignore solitary '()' expressions and 'do ()' bindings, since these are allowed in namespaces
// for the purposes of attaching attributes to an assembly, e.g. 
//   namespace A.B.C
//     [<assembly: Foo >]
//     do()

let CheckLetOrDoInNamespace binds m =
    match binds with 
    | [ SynBinding (accessibility=None; kind=(SynBindingKind.StandaloneExpression | SynBindingKind.Do); isInline=false; isMutable=false; attributes=[]; returnInfo=None; expr=(SynExpr.Do (expr=SynExpr.Const (constant=SynConst.Unit)) | SynExpr.Const (constant=SynConst.Unit))) ] ->
        ()
    | [] -> 
        error(Error(FSComp.SR.tcNamespaceCannotContainValues(), m)) 
    | _ -> 
        error(Error(FSComp.SR.tcNamespaceCannotContainValues(), binds.Head.RangeOfHeadPattern)) 

/// The non-mutually recursive case for a declaration
let rec TcModuleOrNamespaceElementNonMutRec (cenv: cenv) parent typeNames scopem env synDecl = 
  cancellable {
    let g = cenv.g
    cenv.synArgNameGenerator.Reset()
    let tpenv = emptyUnscopedTyparEnv

    //printfn "----------\nCHECKING, e = %+A\n------------------\n" e
    try 
      match ElimModuleDoBinding synDecl with 

      | SynModuleDecl.ModuleAbbrev (id, p, m) -> 
          let env = MutRecBindingChecking.TcModuleAbbrevDecl cenv scopem env (id, p, m)
          return (Operators.id, []), env, env

      | SynModuleDecl.Exception (edef, m) -> 
          let binds, decl, env = TcExceptionDeclarations.TcExnDefn cenv env parent (edef, scopem)
          return ((fun e -> TMDefRec(true, [], [decl], binds |> List.map ModuleOrNamespaceBinding.Binding, m) :: e), []), env, env

      | SynModuleDecl.Types (typeDefs, m) -> 
          let scopem = unionRanges m scopem
          let mutRecDefns = typeDefs |> List.map MutRecShape.Tycon
          let mutRecDefnsChecked, envAfter = TcDeclarations.TcMutRecDefinitions cenv env parent typeNames tpenv m scopem None mutRecDefns
          // Check the non-escaping condition as we build the expression on the way back up 
          let exprfWithEscapeCheck e = 
              TcMutRecDefnsEscapeCheck mutRecDefnsChecked env
              TcMutRecDefsFinish cenv mutRecDefnsChecked m :: e 

          return (exprfWithEscapeCheck, []), envAfter, envAfter

      | SynModuleDecl.Open (target, m) -> 
          let scopem = unionRanges m.EndRange scopem
          let env, openDecls = TcOpenDecl cenv m scopem env target
          return ((fun decls -> (match openDecls with [] -> decls | _ -> TMDefOpens openDecls :: decls)), []), env, env

      | SynModuleDecl.Let (letrec, binds, m) -> 

          match parent with
          | ParentNone ->
                CheckLetOrDoInNamespace binds m
                return (id, []), env, env

          | Parent parentModule -> 
              let containerInfo = ModuleOrNamespaceContainerInfo parentModule
              if letrec then 
                let scopem = unionRanges m scopem
                let binds = binds |> List.map (fun bind -> RecDefnBindingInfo(containerInfo, NoNewSlots, ModuleOrMemberBinding, bind))
                let binds, env, _ = TcLetrecBindings WarnOnOverrides cenv env tpenv (binds, m, scopem)
                return ((fun e -> TMDefRec(true, [], [], binds |> List.map ModuleOrNamespaceBinding.Binding, m) :: e), []), env, env
              else 
                let binds, env, _ = TcLetBindings cenv env containerInfo ModuleOrMemberBinding tpenv (binds, m, scopem)
                return ((fun e -> binds@e), []), env, env 

      | SynModuleDecl.DoExpr _ -> return! failwith "unreachable"

      | SynModuleDecl.Attributes (Attributes synAttrs, _) -> 
          let attrs, _ = TcAttributesWithPossibleTargets false cenv env AttributeTargets.Top synAttrs
          return (id, attrs), env, env

      | SynModuleDecl.HashDirective _ -> 
          return (id, []), env, env

      | SynModuleDecl.NestedModule(compInfo, isRec, mdefs, isContinuingModule, m, trivia) ->

          // Treat 'module rec M = ...' as a single mutually recursive definition group 'module M = ...'
          if isRec then 
              assert (not isContinuingModule)
              let modDecl = SynModuleDecl.NestedModule(compInfo, false, mdefs, isContinuingModule, m, trivia)
              return! TcModuleOrNamespaceElementsMutRec cenv parent typeNames m env None [modDecl]
          else
              let (SynComponentInfo(Attributes attribs, _, _, longPath, xml, _, vis, im)) = compInfo
              let id = ComputeModuleName longPath

              let modAttrs = TcAttributes cenv env AttributeTargets.ModuleDecl attribs
              let modKind = EstablishTypeDefinitionCores.ComputeModuleOrNamespaceKind g true typeNames modAttrs id.idText
              let modName = EstablishTypeDefinitionCores.AdjustModuleName modKind id.idText
              CheckForDuplicateConcreteType env modName im
              CheckForDuplicateModule env id.idText id.idRange
              let vis, _ = ComputeAccessAndCompPath env None id.idRange vis None parent
             
              let endm = m.EndRange
              let id = ident (modName, id.idRange)

              CheckNamespaceModuleOrTypeName g id

              let envForModule, mtypeAcc = MakeInnerEnv true env id modKind
    
              // Create the new module specification to hold the accumulated results of the type of the module 
              // Also record this in the environment as the accumulator 
              let mty = Construct.NewEmptyModuleOrNamespaceType modKind
              let doc = xml.ToXmlDoc(true, Some [])
              let mspec = Construct.NewModuleOrNamespace (Some env.eCompPath) vis id doc modAttrs (MaybeLazy.Strict mty)

              // Now typecheck. 
              let! mexpr, topAttrsNew, envAtEnd = TcModuleOrNamespaceElements cenv (Parent (mkLocalModRef mspec)) endm envForModule xml None [] mdefs 

              // Get the inferred type of the decls and record it in the mspec. 
              mspec.entity_modul_contents <- MaybeLazy.Strict mtypeAcc.Value
              let modDefn = TMDefRec(false, [], [], [ModuleOrNamespaceBinding.Module(mspec, mexpr)], m)

              PublishModuleDefn cenv env mspec 

              let env = AddLocalSubModuleAndReport cenv.tcSink scopem g cenv.amap m env mspec
          
              // isContinuingModule is true for all of the following
              //   - the implicit module of a script 
              //   - the major 'module' declaration for a file stating with 'module X.Y' 
              //   - an interactive entry for F# Interactive 
              //
              // In this case the envAtEnd is the environment at the end of this module, which doesn't contain the module definition itself
              // but does contain the results of all the 'open' declarations and so on.
              let envAtEnd = (if isContinuingModule then envAtEnd else env)
          
              return ((fun modDefs -> modDefn :: modDefs), topAttrsNew), env, envAtEnd
      

      | SynModuleDecl.NamespaceFragment(SynModuleOrNamespace(longId, isRec, kind, defs, xml, attribs, vis, m)) ->

          if progress then dprintn ("Typecheck implementation " + textOfLid longId)
          let endm = m.EndRange

          do for id in longId do 
               CheckNamespaceModuleOrTypeName g id

          // Logically speaking, this changes 
          //    module [rec] A.B.M
          //    ...
          // to 
          //    namespace [rec] A.B
          //      module M = ...
          let enclosingNamespacePath, defs = 
              if kind.IsModule then 
                  let nsp, modName = List.frontAndBack longId
                  let modDecl = [SynModuleDecl.NestedModule(SynComponentInfo(attribs, None, [], [modName], xml, false, vis, m), false, defs, true, m, SynModuleDeclNestedModuleTrivia.Zero)] 
                  nsp, modDecl
              else 
                  longId, defs

          let envNS = LocateEnv cenv.topCcu env enclosingNamespacePath
          let envNS = ImplicitlyOpenOwnNamespace cenv.tcSink g cenv.amap m enclosingNamespacePath envNS

          let mtypNS = envNS.eModuleOrNamespaceTypeAccumulator.Value
          let mtypRoot, mspecNSs = BuildRootModuleType enclosingNamespacePath envNS.eCompPath mtypNS
          let mspecNSOpt = List.tryHead mspecNSs

          mspecNSs |> List.iter (fun mspec ->
            let modref = mkLocalModRef mspec
            let item = Item.ModuleOrNamespaces [modref]
            CallNameResolutionSink cenv.tcSink (mspec.Range, env.NameEnv, item, emptyTyparInst, ItemOccurence.Binding, env.AccessRights))

          // For 'namespace rec' and 'module rec' we add the thing being defined 
          let envNS = if isRec then AddLocalRootModuleOrNamespace cenv.tcSink g cenv.amap m envNS mtypRoot else envNS
          let nsInfo = Some (mspecNSOpt, envNS.eModuleOrNamespaceTypeAccumulator)
          let mutRecNSInfo = if isRec then nsInfo else None

          let! modExpr, topAttrs, envAtEnd = TcModuleOrNamespaceElements cenv parent endm envNS xml mutRecNSInfo [] defs

          MutRecBindingChecking.TcMutRecDefns_UpdateNSContents nsInfo
          
          let env, openDecls = 
              if isNil enclosingNamespacePath then 
                  envAtEnd, []
              else
                  let env = AddLocalRootModuleOrNamespace cenv.tcSink g cenv.amap m env mtypRoot

                  // If the namespace is an interactive fragment e.g. FSI_0002, then open FSI_0002 in the subsequent environment
                  let env, openDecls = 
                      match TryStripPrefixPath g enclosingNamespacePath with 
                      | Some(p, _) -> TcOpenModuleOrNamespaceDecl cenv.tcSink g cenv.amap m.EndRange env ([p], m.EndRange)
                      | None -> env, []

                  // Publish the combined module type
                  env.eModuleOrNamespaceTypeAccumulator.Value <-
                      CombineCcuContentFragments m [env.eModuleOrNamespaceTypeAccumulator.Value; mtypRoot]
                  env, openDecls
          
          let modExprRoot = BuildRootModuleExpr enclosingNamespacePath envNS.eCompPath modExpr

          return 
              ((fun modExprs -> 
                  match openDecls with 
                  | [] -> modExprRoot :: modExprs
                  | _ -> TMDefOpens openDecls :: modExprRoot :: modExprs), topAttrs), env, envAtEnd

    with exn -> 
        errorRecovery exn synDecl.Range 
        return (id, []), env, env
 }
 
/// The non-mutually recursive case for a sequence of declarations
and TcModuleOrNamespaceElementsNonMutRec cenv parent typeNames endm (defsSoFar, env, envAtEnd) (moreDefs: SynModuleDecl list) =
 cancellable {
    match moreDefs with 
    | firstDef :: otherDefs ->
        // Lookahead one to find out the scope of the next declaration.
        let scopem = 
            if isNil otherDefs then unionRanges firstDef.Range endm
            else unionRanges (List.head otherDefs).Range endm

        // Possibly better:
        //let scopem = unionRanges h1.Range.EndRange endm
        
        let! firstDef', env', envAtEnd' = TcModuleOrNamespaceElementNonMutRec cenv parent typeNames scopem env firstDef
        // tail recursive 
        return! TcModuleOrNamespaceElementsNonMutRec cenv parent typeNames endm ( (firstDef' :: defsSoFar), env', envAtEnd') otherDefs
    | [] -> 
        return List.rev defsSoFar, envAtEnd
 }

/// The mutually recursive case for a sequence of declarations (and nested modules)
and TcModuleOrNamespaceElementsMutRec (cenv: cenv) parent typeNames m envInitial mutRecNSInfo (defs: SynModuleDecl list) =
 cancellable {

    let m = match defs with [] -> m | _ -> defs |> List.map (fun d -> d.Range) |> List.reduce unionRanges
    let scopem = (defs, m) ||> List.foldBack (fun h m -> unionRanges h.Range m) 

    let mutRecDefns, (_, _, Attributes synAttrs) = 
      let rec loop isNamespace moduleRange attrs defs: MutRecDefnsInitialData * _ = 
        ((true, true, attrs), defs) ||> List.collectFold (fun (openOk, moduleAbbrevOk, attrs) def -> 
            match ElimModuleDoBinding def with

              | SynModuleDecl.Types (typeDefs, _) -> 
                  let decls = typeDefs |> List.map MutRecShape.Tycon
                  decls, (false, false, attrs)

              | SynModuleDecl.Let (letrec, binds, m) -> 
                  let binds = 
                      if isNamespace then 
                          CheckLetOrDoInNamespace binds m; []
                      else
                          if letrec then [MutRecShape.Lets binds]
                          else List.map (List.singleton >> MutRecShape.Lets) binds
                  binds, (false, false, attrs)

              | SynModuleDecl.NestedModule(moduleInfo=compInfo; isRecursive=isRec; decls=synDefs; range=moduleRange) -> 
                  if isRec then warning(Error(FSComp.SR.tcRecImplied(), compInfo.Range))
                  let mutRecDefs, (_, _, attrs) = loop false moduleRange attrs synDefs 
                  let decls = [MutRecShape.Module (compInfo, mutRecDefs)]
                  decls, (false, false, attrs)

              | SynModuleDecl.Open (target, m) ->  
                  if not openOk then errorR(Error(FSComp.SR.tcOpenFirstInMutRec(), m))
                  let decls = [ MutRecShape.Open (MutRecDataForOpen(target, m, moduleRange, ref [])) ]
                  decls, (openOk, moduleAbbrevOk, attrs)

              | SynModuleDecl.Exception (SynExceptionDefn(repr, _, members, _), _m) -> 
                  let (SynExceptionDefnRepr(synAttrs, SynUnionCase(ident=id), _repr, doc, vis, m)) = repr
                  let compInfo = SynComponentInfo(synAttrs, None, [], [id], doc, false, vis, id.idRange)
                  let decls = [ MutRecShape.Tycon(SynTypeDefn(compInfo, SynTypeDefnRepr.Exception repr, members, None, m, SynTypeDefnTrivia.Zero)) ]
                  decls, (false, false, attrs)

              | SynModuleDecl.HashDirective _ -> 
                  [ ], (openOk, moduleAbbrevOk, attrs)

              | SynModuleDecl.Attributes (synAttrs, _) -> 
                  [ ], (false, false, synAttrs)

              | SynModuleDecl.ModuleAbbrev (id, p, m) ->
                  if not moduleAbbrevOk then errorR(Error(FSComp.SR.tcModuleAbbrevFirstInMutRec(), m))
                  let decls = [ MutRecShape.ModuleAbbrev (MutRecDataForModuleAbbrev(id, p, m)) ]
                  decls, (false, moduleAbbrevOk, attrs)

              | SynModuleDecl.DoExpr _ -> failwith "unreachable: SynModuleDecl.DoExpr - ElimModuleDoBinding"

              | SynModuleDecl.NamespaceFragment _ as d -> error(Error(FSComp.SR.tcUnsupportedMutRecDecl(), d.Range)))

      loop (match parent with ParentNone -> true | Parent _ -> false) m [] defs

    let tpenv = emptyUnscopedTyparEnv 
    let mutRecDefnsChecked, envAfter = TcDeclarations.TcMutRecDefinitions cenv envInitial parent typeNames tpenv m scopem mutRecNSInfo mutRecDefns 

    // Check the assembly attributes
    let attrs, _ = TcAttributesWithPossibleTargets false cenv envAfter AttributeTargets.Top synAttrs

    // Check the non-escaping condition as we build the list of module expressions on the way back up 
    let exprfWithEscapeCheck modExprs = 
        TcMutRecDefnsEscapeCheck mutRecDefnsChecked envInitial
        let modExpr = TcMutRecDefsFinish cenv mutRecDefnsChecked m 
        modExpr :: modExprs

    return (exprfWithEscapeCheck, attrs), envAfter, envAfter

 }

and TcMutRecDefsFinish cenv defs m =
    let opens =
        [ for def in defs do
            match def with 
            | MutRecShape.Open (MutRecDataForOpen (_target, _m, _moduleRange, openDeclsRef)) ->
                yield! openDeclsRef.Value
            | _ -> () ]

    let tycons = defs |> List.choose (function MutRecShape.Tycon (Some tycon, _) -> Some tycon | _ -> None)

    let binds = 
        defs |> List.collect (function 
            | MutRecShape.Open _ -> []
            | MutRecShape.ModuleAbbrev _ -> []
            | MutRecShape.Tycon (_, binds) 
            | MutRecShape.Lets binds -> 
                binds |> List.map ModuleOrNamespaceBinding.Binding 
            | MutRecShape.Module ((MutRecDefnsPhase2DataForModule(mtypeAcc, mspec), _), mdefs) -> 
                let mexpr = TcMutRecDefsFinish cenv mdefs m
                mspec.entity_modul_contents <- MaybeLazy.Strict mtypeAcc.Value
                [ ModuleOrNamespaceBinding.Module(mspec, mexpr) ])

    TMDefRec(true, opens, tycons, binds, m)

and TcModuleOrNamespaceElements cenv parent endm env xml mutRecNSInfo openDecls0 defs =
  cancellable {
    // Ensure the deref_nlpath call in UpdateAccModuleOrNamespaceType succeeds 
    if cenv.compilingCanonicalFslibModuleType then 
        let doc = xml.ToXmlDoc(true, Some [])
        ensureCcuHasModuleOrNamespaceAtPath cenv.topCcu env.ePath env.eCompPath doc

    // Collect the type names so we can implicitly add the compilation suffix to module names
    let typeNames = EstablishTypeDefinitionCores.TypeNamesInNonMutRecDecls defs

    match mutRecNSInfo with 
    | Some _ -> 
        let! (exprf, topAttrsNew), _, envAtEnd = TcModuleOrNamespaceElementsMutRec cenv parent typeNames endm env mutRecNSInfo defs
        // Apply the functions for each declaration to build the overall expression-builder 
        let mexpr = TMDefs(exprf []) 
        return (mexpr, topAttrsNew, envAtEnd)

    | None -> 

        let! compiledDefs, envAtEnd = TcModuleOrNamespaceElementsNonMutRec cenv parent typeNames endm ([], env, env) defs 

        // Apply the functions for each declaration to build the overall expression-builder 
        let mdefs = List.foldBack (fun (f, _) x -> f x) compiledDefs []
        let mdefs = match openDecls0 with [] -> mdefs | _ -> TMDefOpens openDecls0 :: mdefs
        let mexpr = TMDefs mdefs 

        // Collect up the attributes that are global to the file 
        let topAttrsNew = compiledDefs |> List.map snd |> List.concat
        return (mexpr, topAttrsNew, envAtEnd)
  }  
    

//--------------------------------------------------------------------------
// TypeCheckOneImplFile - Typecheck all the namespace fragments in a file.
//-------------------------------------------------------------------------- 


let ApplyAssemblyLevelAutoOpenAttributeToTcEnv g amap (ccu: CcuThunk) scopem env (p, root) = 
    let warn() = 
        warning(Error(FSComp.SR.tcAttributeAutoOpenWasIgnored(p, ccu.AssemblyName), scopem))
        [], env
    let p = splitNamespace p 
    if isNil p then warn() else
    let h, t = List.frontAndBack p 
    let modref = mkNonLocalTyconRef (mkNonLocalEntityRef ccu (Array.ofList h)) t
    match modref.TryDeref with 
    | ValueNone -> warn()
    | ValueSome _ -> 
        let openTarget = SynOpenDeclTarget.ModuleOrNamespace([], scopem)
        let openDecl = OpenDeclaration.Create (openTarget, [modref], [], scopem, false)
        let envinner = OpenModuleOrNamespaceRefs TcResultsSink.NoSink g amap scopem root env [modref] openDecl
        [openDecl], envinner

// Add the CCU and apply the "AutoOpen" attributes
let AddCcuToTcEnv (g, amap, scopem, env, assemblyName, ccu, autoOpens, internalsVisibleToAttributes) = 
    let env = AddNonLocalCcu g amap scopem env assemblyName (ccu, internalsVisibleToAttributes)

    // See https://fslang.uservoice.com/forums/245727-f-language/suggestions/6107641-make-microsoft-prefix-optional-when-using-core-f
    // "Microsoft" is opened by default in FSharp.Core
    let autoOpens = 
        let autoOpens = autoOpens |> List.map (fun p -> (p, false))
        if ccuEq ccu g.fslibCcu then 
            // Auto open 'Microsoft' in FSharp.Core.dll. Even when using old versions of FSharp.Core.dll that do
            // not have this attribute. The 'true' means 'treat all namespaces so revealed as "roots" accessible via
            // global, e.g. global.FSharp.Collections'
            ("Microsoft", true) :: autoOpens
        else 
            autoOpens

    (env, autoOpens) ||> List.collectFold (ApplyAssemblyLevelAutoOpenAttributeToTcEnv g amap ccu scopem)

let emptyTcEnv g =
    let cpath = compPathInternal // allow internal access initially
    { eNameResEnv = NameResolutionEnv.Empty g
      eUngeneralizableItems = []
      ePath = []
      eCompPath = cpath // dummy 
      eAccessPath = cpath // dummy 
      eAccessRights = ComputeAccessRights cpath [] None // compute this field 
      eInternalsVisibleCompPaths = []
      eContextInfo = ContextInfo.NoContext
      eModuleOrNamespaceTypeAccumulator = ref (Construct.NewEmptyModuleOrNamespaceType Namespace)
      eFamilyType = None
      eCtorInfo = None
      eCallerMemberName = None 
      eLambdaArgInfos = []
      eIsControlFlow = false }

let CreateInitialTcEnv(g, amap, scopem, assemblyName, ccus) =
    (emptyTcEnv g, ccus) ||> List.collectFold (fun env (ccu, autoOpens, internalsVisible) -> 
        try 
            AddCcuToTcEnv(g, amap, scopem, env, assemblyName, ccu, autoOpens, internalsVisible)
        with e -> 
            errorRecovery e scopem 
            [], env) 

type ConditionalDefines = 
    string list


/// The attributes that don't get attached to any declaration
type TopAttribs =
    { mainMethodAttrs: Attribs
      netModuleAttrs: Attribs
      assemblyAttrs: Attribs }

let EmptyTopAttrs =
    { mainMethodAttrs=[]
      netModuleAttrs=[]
      assemblyAttrs =[] }

let CombineTopAttrs topAttrs1 topAttrs2 =
    { mainMethodAttrs = topAttrs1.mainMethodAttrs @ topAttrs2.mainMethodAttrs
      netModuleAttrs = topAttrs1.netModuleAttrs @ topAttrs2.netModuleAttrs
      assemblyAttrs = topAttrs1.assemblyAttrs @ topAttrs2.assemblyAttrs } 

let rec IterTyconsOfModuleOrNamespaceType f (mty: ModuleOrNamespaceType) = 
    mty.AllEntities |> QueueList.iter (fun tycon -> f tycon)
    mty.ModuleAndNamespaceDefinitions |> List.iter (fun v -> 
        IterTyconsOfModuleOrNamespaceType f v.ModuleOrNamespaceType)


// Defaults get applied before the module signature is checked and before the implementation conditions on virtuals/overrides. 
// Defaults get applied in priority order. Defaults listed last get priority 0 (lowest), 2nd last priority 1 etc. 
let ApplyDefaults (cenv: cenv) g denvAtEnd m mexpr extraAttribs = 
    try
        let unsolved = FindUnsolved.UnsolvedTyparsOfModuleDef g cenv.amap denvAtEnd (mexpr, extraAttribs)

        CanonicalizePartialInferenceProblem cenv.css denvAtEnd m unsolved

        // The priority order comes from the order of declaration of the defaults in FSharp.Core.
        for priority = 10 downto 0 do
            unsolved |> List.iter (fun tp -> 
                if not tp.IsSolved then 
                    // Apply the first default. If we're defaulting one type variable to another then 
                    // the defaults will be propagated to the new type variable. 
                    ApplyTyparDefaultAtPriority denvAtEnd cenv.css priority tp)

        // OK, now apply defaults for any unsolved TyparStaticReq.HeadType 
        unsolved |> List.iter (fun tp ->     
            if not tp.IsSolved then 
                if (tp.StaticReq <> TyparStaticReq.None) then
                    ChooseTyparSolutionAndSolve cenv.css denvAtEnd tp)
    with e -> errorRecovery e m

let CheckValueRestriction denvAtEnd infoReader rootSigOpt implFileTypePriorToSig m = 
    if Option.isNone rootSigOpt then
      let rec check (mty: ModuleOrNamespaceType) =
          for v in mty.AllValsAndMembers do
              let ftyvs = (freeInVal CollectTyparsNoCaching v).FreeTypars |> Zset.elements
              if (not v.IsCompilerGenerated && 
                  not (ftyvs |> List.exists (fun tp -> tp.IsFromError)) && 
                  // Do not apply the value restriction to methods and functions
                  // Note, normally these completely generalize their argument types anyway. However, 
                  // some methods (property getters/setters, constructors) can't be as generic
                  // as they might naturally be, and these can leave type variables unsolved. See
                  // for example FSharp 1.0 3661.
                  (match v.ValReprInfo with None -> true | Some tvi -> tvi.HasNoArgs)) then 
                match ftyvs with 
                | tp :: _ -> errorR (ValueRestriction(denvAtEnd, infoReader, false, v, tp, v.Range))
                | _ -> ()
          mty.ModuleAndNamespaceDefinitions |> List.iter (fun v -> check v.ModuleOrNamespaceType) 
      try check implFileTypePriorToSig with e -> errorRecovery e m


let SolveInternalUnknowns g (cenv: cenv) denvAtEnd mexpr extraAttribs =
    let unsolved = FindUnsolved.UnsolvedTyparsOfModuleDef g cenv.amap denvAtEnd (mexpr, extraAttribs)

    unsolved |> List.iter (fun tp -> 
            if (tp.Rigidity <> TyparRigidity.Rigid) && not tp.IsSolved then 
                ChooseTyparSolutionAndSolve cenv.css denvAtEnd tp)

let CheckModuleSignature g (cenv: cenv) m denvAtEnd rootSigOpt implFileTypePriorToSig implFileSpecPriorToSig mexpr =
    match rootSigOpt with 
    | None -> 
        // Deep copy the inferred type of the module 
        let implFileTypePriorToSigCopied = copyModuleOrNamespaceType g CloneAll implFileTypePriorToSig

        ModuleOrNamespaceExprWithSig(implFileTypePriorToSigCopied, mexpr, m)
            
    | Some sigFileType -> 

        // We want to show imperative type variables in any types in error messages at this late point 
        let denv = { denvAtEnd with showImperativeTyparAnnotations=true }
        begin 
            try 
                
                // As typechecked the signature and implementation use different tycons etc. 
                // Here we (a) check there are enough names, (b) match them up to build a renaming and   
                // (c) check signature conformance up to this renaming. 
                if not (SignatureConformance.CheckNamesOfModuleOrNamespace denv cenv.infoReader (mkLocalTyconRef implFileSpecPriorToSig) sigFileType) then 
                    raise (ReportedError None)

                // Compute the remapping from implementation to signature
                let remapInfo, _ = ComputeRemappingFromInferredSignatureToExplicitSignature g implFileTypePriorToSig sigFileType
                     
                let aenv = { TypeEquivEnv.Empty with EquivTycons = TyconRefMap.OfList remapInfo.RepackagedEntities }
                    
                if not (SignatureConformance.Checker(g, cenv.amap, denv, remapInfo, true).CheckSignature aenv cenv.infoReader (mkLocalModRef implFileSpecPriorToSig) sigFileType) then (
                    // We can just raise 'ReportedError' since CheckModuleOrNamespace raises its own error 
                    raise (ReportedError None)
                )
            with e -> errorRecovery e m
        end
            
        ModuleOrNamespaceExprWithSig(sigFileType, mexpr, m)


/// Make the initial type checking environment for a single file with an empty accumulator for the overall contents for the file
let MakeInitialEnv env = 
    // Note: here we allocate a new module type accumulator 
    let mtypeAcc = ref (Construct.NewEmptyModuleOrNamespaceType Namespace)
    { env with eModuleOrNamespaceTypeAccumulator = mtypeAcc }, mtypeAcc

/// Check an entire implementation file
/// Typecheck, then close the inference scope and then check the file meets its signature (if any)
let TypeCheckOneImplFile 
       // checkForErrors: A function to help us stop reporting cascading errors 
       (g, niceNameGen, amap,
        topCcu,
        openDecls0,
        checkForErrors,
        conditionalDefines,
        tcSink,
        isInternalTestSpanStackReferring,
        env,
        rootSigOpt: ModuleOrNamespaceType option,
        synImplFile) =

 let (ParsedImplFileInput (_, isScript, qualNameOfFile, scopedPragmas, _, implFileFrags, isLastCompiland)) = synImplFile
 let infoReader = InfoReader(g, amap)

 cancellable {
    let cenv = 
        cenv.Create (g, isScript, niceNameGen, amap, topCcu, false, Option.isSome rootSigOpt,
            conditionalDefines, tcSink, (LightweightTcValForUsingInBuildMethodCall g), isInternalTestSpanStackReferring,
            tcSequenceExpressionEntry=TcSequenceExpressionEntry,
            tcArrayOrListSequenceExpression=TcArrayOrListComputedExpression,
            tcComputationExpression=TcComputationExpression)    

    let envinner, mtypeAcc = MakeInitialEnv env 

    let defs = [ for x in implFileFrags -> SynModuleDecl.NamespaceFragment x ]
    let! mexpr, topAttrs, envAtEnd = TcModuleOrNamespaceElements cenv ParentNone qualNameOfFile.Range envinner PreXmlDoc.Empty None openDecls0 defs

    let implFileTypePriorToSig = mtypeAcc.Value

    let topAttrs = 
        let mainMethodAttrs, others = topAttrs |> List.partition (fun (possTargets, _) -> possTargets &&& AttributeTargets.Method <> enum 0) 
        let assemblyAttrs, others = others |> List.partition (fun (possTargets, _) -> possTargets &&& AttributeTargets.Assembly <> enum 0) 
        // REVIEW: consider checking if '_others' is empty
        let netModuleAttrs, _others = others |> List.partition (fun (possTargets, _) -> possTargets &&& AttributeTargets.Module <> enum 0)
        { mainMethodAttrs = List.map snd mainMethodAttrs
          netModuleAttrs = List.map snd netModuleAttrs
          assemblyAttrs = List.map snd assemblyAttrs}
    let denvAtEnd = envAtEnd.DisplayEnv
    let m = qualNameOfFile.Range
    
    // This is a fake module spec
    let implFileSpecPriorToSig = wrapModuleOrNamespaceType qualNameOfFile.Id (compPathOfCcu topCcu) implFileTypePriorToSig

    let extraAttribs = topAttrs.mainMethodAttrs@topAttrs.netModuleAttrs@topAttrs.assemblyAttrs
    
    // Run any additional checks registered to be run before applying defaults
    do 
      for check in cenv.css.GetPostInferenceChecksPreDefaults() do
        try  
            check()
        with e -> 
            errorRecovery e m

    conditionallySuppressErrorReporting (checkForErrors()) (fun () ->
        ApplyDefaults cenv g denvAtEnd m mexpr extraAttribs)

    // Check completion of all classes defined across this file. 
    // NOTE: this is not a great technique if inner signatures are permitted to hide 
    // virtual dispatch slots. 
    conditionallySuppressErrorReporting (checkForErrors()) (fun () ->
        try implFileTypePriorToSig |> IterTyconsOfModuleOrNamespaceType (FinalTypeDefinitionChecksAtEndOfInferenceScope (cenv.infoReader, envAtEnd.NameEnv, cenv.tcSink, true, denvAtEnd))
        with e -> errorRecovery e m)

    // Check the value restriction. Only checked if there is no signature.
    conditionallySuppressErrorReporting (checkForErrors()) (fun () ->
      CheckValueRestriction denvAtEnd infoReader rootSigOpt implFileTypePriorToSig m)

    // Solve unsolved internal type variables 
    conditionallySuppressErrorReporting (checkForErrors()) (fun () ->
        SolveInternalUnknowns g cenv denvAtEnd mexpr extraAttribs)

    // Check the module matches the signature 
    let implFileExprAfterSig = 
      conditionallySuppressErrorReporting (checkForErrors()) (fun () ->
        CheckModuleSignature g cenv m denvAtEnd rootSigOpt implFileTypePriorToSig implFileSpecPriorToSig mexpr)

    do 
      conditionallySuppressErrorReporting (checkForErrors()) (fun () ->
         for check in cenv.css.GetPostInferenceChecksFinal() do
            try  
                check()
            with e -> 
                errorRecovery e m)

    // We ALWAYS run the PostTypeCheckSemanticChecks phase, though we if we have already encountered some
    // errors we turn off error reporting. This is because it performs various fixups over the TAST, e.g. 
    // assigning nice names for inference variables.
    let hasExplicitEntryPoint, anonRecdTypes = 

        conditionallySuppressErrorReporting (checkForErrors()) (fun () ->

            try  
                let reportErrors = not (checkForErrors())
                let tcVal = LightweightTcValForUsingInBuildMethodCall g
                PostTypeCheckSemanticChecks.CheckTopImpl 
                   (g, cenv.amap, reportErrors, cenv.infoReader, 
                    env.eInternalsVisibleCompPaths, cenv.topCcu, tcVal, envAtEnd.DisplayEnv, 
                    implFileExprAfterSig, extraAttribs, isLastCompiland, 
                    isInternalTestSpanStackReferring)

            with e -> 
                errorRecovery e m
                false, StampMap.Empty)

    // Warn on version attributes.
    topAttrs.assemblyAttrs |> List.iter (function
       | Attrib(tref, _, [ AttribExpr(Expr.Const (Const.String version, range, _), _) ], _, _, _, _) ->
            let attrName = tref.CompiledRepresentationForNamedType.FullName
            let isValid() =
                try parseILVersion version |> ignore; true
                with _ -> false
            match attrName with
            | "System.Reflection.AssemblyFileVersionAttribute" //TODO compile error like c# compiler?
            | "System.Reflection.AssemblyVersionAttribute" when not (isValid()) ->
                warning(Error(FSComp.SR.fscBadAssemblyVersion(attrName, version), range))
            | _ -> ()
        | _ -> ())

    let namedDebugPointsForInlinedCode =
       cenv.namedDebugPointsForInlinedCode
       |> Seq.toArray
       |> Array.map (fun (KeyValue(k,v)) -> (k,v))
       |> Map

    let implFile = TImplFile (qualNameOfFile, scopedPragmas, implFileExprAfterSig, hasExplicitEntryPoint, isScript, anonRecdTypes, namedDebugPointsForInlinedCode)

    return (topAttrs, implFile, implFileTypePriorToSig, envAtEnd, cenv.createsGeneratedProvidedTypes)
 } 
   


/// Check an entire signature file
let TypeCheckOneSigFile (g, niceNameGen, amap, topCcu, checkForErrors, conditionalDefines, tcSink, isInternalTestSpanStackReferring) tcEnv (ParsedSigFileInput (_, qualNameOfFile, _, _, sigFileFrags)) = 
 cancellable {     
    let cenv = 
        cenv.Create 
            (g, false, niceNameGen, amap, topCcu, true, false, conditionalDefines, tcSink,
             (LightweightTcValForUsingInBuildMethodCall g), isInternalTestSpanStackReferring,
             tcSequenceExpressionEntry=TcSequenceExpressionEntry,
             tcArrayOrListSequenceExpression=TcArrayOrListComputedExpression,
             tcComputationExpression=TcComputationExpression)

    let envinner, mtypeAcc = MakeInitialEnv tcEnv 

    let specs = [ for x in sigFileFrags -> SynModuleSigDecl.NamespaceFragment x ]
    let! tcEnv = TcSignatureElements cenv ParentNone qualNameOfFile.Range envinner PreXmlDoc.Empty None specs
    
    let sigFileType = mtypeAcc.Value
    
    if not (checkForErrors()) then  
        try sigFileType |> IterTyconsOfModuleOrNamespaceType (FinalTypeDefinitionChecksAtEndOfInferenceScope(cenv.infoReader, tcEnv.NameEnv, cenv.tcSink, false, tcEnv.DisplayEnv))
        with e -> errorRecovery e qualNameOfFile.Range

    return (tcEnv, sigFileType, cenv.createsGeneratedProvidedTypes)
 }<|MERGE_RESOLUTION|>--- conflicted
+++ resolved
@@ -4366,10 +4366,7 @@
                     // This case was added to resolve issues/3916
                     ((doneTypes, acc), tinst2)
                     ||> List.fold (fun acc' x -> accStructFieldType structTycon structTyInst fspec x acc')
-<<<<<<< HEAD
-=======
-
->>>>>>> 548021be
+
                 | TType_app (tcref2 , tinst2, _) when tcref2.IsStructOrEnumTycon ->
                     // The field is a struct.
                     // An edge (tycon, tycon2) should be recorded, unless it is the "static self-typed field" case.
@@ -4390,10 +4387,7 @@
                     else
                         let acc = insertEdgeToTycon tycon2 acc // collect edge (tycon, tycon2), if tycon2 is initial.
                         accStructInstanceFields fieldTy tycon2 tinst2 (doneTypes, acc) // recurse through struct field looking for more edges
-<<<<<<< HEAD
-=======
-
->>>>>>> 548021be
+
                 | TType_app (tcref2, tinst2, _) when tcref2.IsTypeAbbrev ->
                     // The field is a type abbreviation. Expand and repeat.
                     accStructFieldType structTycon structTyInst fspec (reduceTyconRefAbbrev tcref2 tinst2) (doneTypes, acc)
