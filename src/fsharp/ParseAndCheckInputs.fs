--- conflicted
+++ resolved
@@ -278,17 +278,11 @@
             // Call the appropriate parser - for signature files or implementation files
             if FSharpImplFileSuffixes |> List.exists (FileSystemUtils.checkSuffix lower) then
                 let impl = Parser.implementationFile lexer lexbuf
-<<<<<<< HEAD
-                PostParseModuleImpls (defaultNamespace, filename, isLastCompiland, impl)
-            elif FSharpSigFileSuffixes |> List.exists (FileSystemUtils.checkSuffix lower) then
-                let intfs = Parser.signatureFile lexer lexbuf
-=======
                 LexbufLocalXmlDocStore.ReportInvalidXmlDocPositions(lexbuf)
                 PostParseModuleImpls (defaultNamespace, filename, isLastCompiland, impl)
             elif FSharpSigFileSuffixes |> List.exists (FileSystemUtils.checkSuffix lower) then
                 let intfs = Parser.signatureFile lexer lexbuf
                 LexbufLocalXmlDocStore.ReportInvalidXmlDocPositions(lexbuf)
->>>>>>> 97c3d7b4
                 PostParseModuleSpecs (defaultNamespace, filename, isLastCompiland, intfs)
             else
                 if lexbuf.SupportsFeature LanguageFeature.MLCompatRevisions then
