--- conflicted
+++ resolved
@@ -638,12 +638,9 @@
     <Compile Include="..\service\ServiceXmlDocParser.fs">
       <Link>Service/ServiceXmlDocParser.fs</Link>
     </Compile>
-<<<<<<< HEAD
-=======
     <Compile Include="..\SimulatedMSBuildReferenceResolver.fs">
       <Link>Service/SimulatedMSBuildReferenceResolver.fs</Link>
     </Compile>
->>>>>>> c50a0865
     <Compile Include="..\service\ExternalSymbol.fsi">
       <Link>Service/ExternalSymbol.fsi</Link>
     </Compile>
