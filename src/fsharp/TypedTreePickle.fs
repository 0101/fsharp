--- conflicted
+++ resolved
@@ -1548,13 +1548,8 @@
         let a, b, c, d = u_tup4 u_ty (u_option u_ILTypeRef) u_ILMethodRef u_tys st
         ILMethSln(a, b, c, d)
     | 1 ->
-<<<<<<< HEAD
-        let (a, b, c) = u_tup3 u_ty u_vref u_tys st
+        let a, b, c = u_tup3 u_ty u_vref u_tys st
         FSMethSln(a, b, c, false)
-=======
-        let a, b, c = u_tup3 u_ty u_vref u_tys st
-        FSMethSln(a, b, c)
->>>>>>> 4ee28165
     | 2 ->
         BuiltInSln
     | 3 ->
