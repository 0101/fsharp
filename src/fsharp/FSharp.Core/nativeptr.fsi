--- conflicted
+++ resolved
@@ -2,193 +2,6 @@
 
 namespace Microsoft.FSharp.NativeInterop
 
-<<<<<<< HEAD
-    open Microsoft.FSharp.Core
-    open Microsoft.FSharp.Collections
-
-    [<RequireQualifiedAccess>]
-    [<CompilationRepresentation(CompilationRepresentationFlags.ModuleSuffix)>]
-    /// <summary>Contains operations on native pointers. Use of these operators may
-    /// result in the generation of unverifiable code.</summary>
-    ///
-    /// <namespacedoc><summary>
-    ///   Library functionality for native interopability. See 
-    ///   also <a href="https://docs.microsoft.com/en-us/dotnet/fsharp/language-reference/functions/external-functions">F# External Functions</a> in 
-    ///   the F# Language Guide.
-    /// </summary></namespacedoc>
-    module NativePtr =
-
-        [<Unverifiable>]
-        [<CompiledName("OfNativeIntInlined")>]
-        /// <summary>Returns a typed native pointer for a given machine address.</summary>
-        ///
-        /// <param name="address">The machine address.</param>
-        ///
-        /// <returns>A typed native pointer.</returns>
-        val inline ofNativeInt : address: nativeint -> nativeptr<'T>
-
-        [<Unverifiable>]
-        [<CompiledName("ToNativeIntInlined")>]
-        /// <summary>Returns a machine address for a given typed native pointer.</summary>
-        ///
-        /// <param name="address">The typed native pointer.</param>
-        ///
-        /// <returns>The machine address.</returns>
-        val inline toNativeInt : address: nativeptr<'T> -> nativeint
-
-        [<Unverifiable>]
-        [<CompiledName("OfVoidPtrInlined")>]
-        /// <summary>Returns a typed native pointer for a untyped native pointer.</summary>
-        ///
-        /// <param name="address">The untyped native pointer.</param>
-        ///
-        /// <returns>A typed native pointer.</returns>
-        val inline ofVoidPtr : address: voidptr -> nativeptr<'T>
-
-        [<Unverifiable>]
-        [<CompiledName("ToVoidPtrInlined")>]
-        /// <summary>Returns an untyped native pointer for a given typed native pointer.</summary>
-        ///
-        /// <param name="address">The typed native pointer.</param>
-        ///
-        /// <returns>An untyped native pointer.</returns>
-        val inline toVoidPtr : address: nativeptr<'T> -> voidptr
-
-        [<Unverifiable>]
-        [<CompiledName("OfILSigPtrInlined")>]
-        /// <summary>Returns a typed native pointer for a Common IL (Intermediate Language) signature pointer.</summary>
-        ///
-        /// <param name="address">The Common IL signature pointer.</param>
-        ///
-        /// <returns>A typed native pointer.</returns>
-        val inline ofILSigPtr : address: ilsigptr<'T> -> nativeptr<'T>
-
-        [<Unverifiable>]
-        [<CompiledName("ToILSigPtrInlined")>]
-        /// <summary>Returns a Common IL (Intermediate Language) signature pointer for a given typed native pointer.</summary>
-        ///
-        /// <param name="address">The typed native pointer.</param>
-        ///
-        /// <returns>A Common IL signature pointer.</returns>
-        val inline toILSigPtr : address: nativeptr<'T> -> ilsigptr<'T>
-
-        /// <summary>Converts a given typed native pointer to a managed pointer.</summary>
-        ///
-        /// <param name="address">The typed native pointer.</param>
-        ///
-        /// <returns>The managed pointer.</returns>
-        [<Unverifiable>]
-        [<CompiledName("ToByRefInlined")>]
-        val inline toByRef: address: nativeptr<'T> -> byref<'T>
-
-        [<Unverifiable>]
-        [<CompiledName("AddPointerInlined")>]
-        /// <summary>Returns a typed native pointer by adding index * sizeof&lt;'T&gt; to the 
-        /// given input pointer.</summary>
-        ///
-        /// <param name="address">The input pointer.</param>
-        /// <param name="index">The index by which to offset the pointer.</param>
-        ///
-        /// <returns>A typed pointer.</returns>
-        val inline add : address: nativeptr<'T> -> index: int -> nativeptr<'T>
-
-        [<Unverifiable>]
-        [<CompiledName("GetPointerInlined")>]
-        /// <summary>Dereferences the typed native pointer computed by adding index * sizeof&lt;'T&gt; to the 
-        /// given input pointer.</summary>
-        ///
-        /// <param name="address">The input pointer.</param>
-        /// <param name="index">The index by which to offset the pointer.</param>
-        ///
-        /// <returns>The value at the pointer address.</returns>
-        val inline get : address: nativeptr<'T> -> index: int -> 'T
-
-        [<Unverifiable>]
-        [<CompiledName("ReadPointerInlined")>]
-        /// <summary>Dereferences the given typed native pointer.</summary>
-        ///
-        /// <param name="address">The input pointer.</param>
-        ///
-        /// <returns>The value at the pointer address.</returns>
-        val inline read : address: nativeptr<'T> -> 'T
-
-        [<Unverifiable>]
-        [<CompiledName("WritePointerInlined")>]
-        /// <summary>Assigns the <c>value</c> into the memory location referenced by the given typed native pointer.</summary>
-        ///
-        /// <param name="address">The input pointer.</param>
-        /// <param name="value">The value to assign.</param>
-        val inline write : address: nativeptr<'T> -> value: 'T -> unit
-
-        [<Unverifiable>]
-        [<CompiledName("SetPointerInlined")>]
-        /// <summary>Assigns the <c>value</c> into the memory location referenced by the typed native 
-        /// pointer computed by adding index * sizeof&lt;'T&gt; to the given input pointer.</summary>
-        ///
-        /// <param name="address">The input pointer.</param>
-        /// <param name="index">The index by which to offset the pointer.</param>
-        /// <param name="value">The value to assign.</param>
-        val inline set : address: nativeptr<'T> -> index: int -> value: 'T -> unit
-
-        /// <summary>Allocates a region of memory on the stack.</summary>
-        ///
-        /// <param name="count">The number of objects of type T to allocate.</param>
-        ///
-        /// <returns>A typed pointer to the allocated memory.</returns>
-        [<Unverifiable>]
-        [<CompiledName("StackAllocate")>]
-        val inline stackalloc: count: int -> nativeptr<'T>
-        
-        /// <summary>Gets the null native pointer.</summary>
-        ///
-        /// <returns>The null native pointer.</returns>
-        [<Unverifiable>]
-        [<GeneralizableValue>]
-        [<CompiledName("NullPointer")>]
-        val inline nullPtr<'T when 'T : unmanaged> : nativeptr<'T>
-        
-        /// <summary>Tests whether the given native pointer is null.</summary>
-        ///
-        /// <param name="address">The input pointer.</param>
-        ///
-        /// <returns>Whether the given native pointer is null.</returns>
-        [<Unverifiable>]
-        [<CompiledName("IsNullPointer")>]
-        val inline isNullPtr: address: nativeptr<'T> -> bool
-        
-        [<Unverifiable>]
-        [<CompiledName("ClearPointerInlined")>]
-        /// <summary>Clears the value stored at the location of a given native pointer.</summary>
-        ///
-        /// <param name="address">The input pointer.</param>
-        val inline clear : address: nativeptr<'T> -> unit
-
-        [<Unverifiable>]
-        [<CompiledName("InitializeBlockInlined")>]
-        /// <summary>Initializes a specified block of memory starting at a specific address to a given byte count and initial byte value.</summary>
-        ///
-        /// <param name="address">The input pointer.</param>
-        /// <param name="value">The initial byte value.</param>
-        /// <param name="count">The total repeat count of the byte value.</param>
-        val inline initBlock : address: nativeptr<'T> -> value: byte -> count: uint32 -> unit
-
-        [<Unverifiable>]
-        [<CompiledName("CopyPointerInlined")>]
-        /// <summary>Copies a value to a specified destination address from a specified source address.</summary>
-        ///
-        /// <param name="destination">The destination pointer.</param>
-        /// <param name="source">The source pointer.</param>
-        val inline copy : destination: nativeptr<'T> -> source: nativeptr<'T> -> unit
-
-        [<Unverifiable>]
-        [<CompiledName("CopyBlockInlined")>]
-        /// <summary>Copies a block of memory to a specified destination address starting from a specified source address until a specified byte count of (count * sizeof&lt;'T&gt;).</summary>
-        ///
-        /// <param name="destination">The destination pointer.</param>
-        /// <param name="source">The source pointer.</param>
-        /// <param name="count">The source pointer.</param>
-        val inline copyBlock : destination: nativeptr<'T> -> source: nativeptr<'T> -> count: int -> unit
-=======
 open Microsoft.FSharp.Core
 open Microsoft.FSharp.Collections
 
@@ -412,4 +225,3 @@
     [<Unverifiable>]
     [<CompiledName("CopyBlockInlined")>]
     val inline copyBlock : destination: nativeptr<'T> -> source: nativeptr<'T> -> count: int -> unit
->>>>>>> 97c3d7b4
