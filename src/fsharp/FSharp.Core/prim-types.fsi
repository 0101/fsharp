// Copyright (c) Microsoft Corporation.  All Rights Reserved.  See License.txt in the project root for license information.

#nowarn "35" // This construct is deprecated: the treatment of this operator is now handled directly by the F# compiler and its meaning may not be redefined.
#nowarn "61" // The containing type can use 'null' as a representation value for its nullary union case. This member will be compiled as a static member.

/// <summary>Basic F# type definitions, functions and operators </summary>
namespace Microsoft.FSharp.Core

    open System

    /// <namespacedoc><summary>
    ///   Basic definitions of operators, options, functions, results, choices, attributes and plain text formatting.
    /// </summary></namespacedoc>
    ///
    /// <summary>The type 'unit', which has only one value "()". This value is special and
    /// always uses the representation 'null'.</summary>
    ///
    /// <category>Basic Types</category>
    /// <exclude />
    type Unit =
       interface IComparable
        
    /// <summary>The type 'unit', which has only one value "()". This value is special and
    /// always uses the representation 'null'.</summary>
    ///
    /// <category index="1">Basic Types</category>
    and unit = Unit

    /// <summary>Indicates the relationship between a compiled entity in a CLI binary and an element in F# source code.</summary>
    ///
    /// <category index="8">Attributes</category>
    type SourceConstructFlags = 
       /// <summary>Indicates that the compiled entity has no relationship to an element in F# source code.</summary>
       | None = 0

       /// <summary>Indicates that the compiled entity is part of the representation of an F# union type declaration.</summary>
       | SumType = 1

       /// <summary>Indicates that the compiled entity is part of the representation of an F# record type declaration.</summary>
       | RecordType = 2

       /// <summary>Indicates that the compiled entity is part of the representation of an F# class or other object type declaration.</summary>
       | ObjectType = 3

       /// <summary>Indicates that the compiled entity is part of the representation of an F# record or union case field declaration.</summary>
       | Field = 4

       /// <summary>Indicates that the compiled entity is part of the representation of an F# exception declaration.</summary>
       | Exception = 5

       /// <summary>Indicates that the compiled entity is part of the representation of an F# closure.</summary>
       | Closure = 6

       /// <summary>Indicates that the compiled entity is part of the representation of an F# module declaration.</summary>
       | Module = 7

       /// <summary>Indicates that the compiled entity is part of the representation of an F# union case declaration.</summary>
       | UnionCase = 8

       /// <summary>Indicates that the compiled entity is part of the representation of an F# value declaration.</summary>
       | Value = 9

       /// <summary>The mask of values related to the kind of the compiled entity.</summary>
       | KindMask = 31

       /// <summary>Indicates that the compiled entity had private or internal representation in F# source code.</summary>
       | NonPublicRepresentation = 32

    /// <summary>Indicates one or more adjustments to the compiled representation of an F# type or member.</summary>
    ///
    /// <category>Attributes</category>
    [<Flags>]
    type CompilationRepresentationFlags = 

       /// <summary>No special compilation representation.</summary>
       | None = 0

       /// <summary>Compile an instance member as 'static' .</summary>
       | Static = 1

       /// <summary>Compile a member as 'instance' even if <c>null</c> is used as a representation for this type.</summary>
       | Instance = 2

       /// <summary>append 'Module' to the end of a module whose name clashes with a type name in the same namespace.</summary>
       | ModuleSuffix = 4  

       /// <summary>Permit the use of <c>null</c> as a representation for nullary discriminators in a discriminated union.</summary>
       | UseNullAsTrueValue = 8

       /// <summary>Compile a property as a CLI event.</summary>
       | Event = 16

    /// <summary>Adding this attribute to class definition makes it sealed, which means it may not
    /// be extended or implemented.</summary>
    ///
    /// <category>Attributes</category>
    [<AttributeUsage (AttributeTargets.Class,AllowMultiple=false)>]  
    type SealedAttribute =
        inherit Attribute
        /// <summary>Creates an instance of the attribute.</summary>
        /// <returns>The created attribute.</returns>
        new: unit -> SealedAttribute

        /// <summary>Creates an instance of the attribute</summary>
        ///
        /// <param name="value">Indicates whether the class is sealed.</param>
        ///
        /// <returns>SealedAttribute</returns>
        new: value:bool -> SealedAttribute
        
        /// <summary>The value of the attribute, indicating whether the type is sealed or not.</summary>
        member Value: bool

    /// <summary>Adding this attribute to class definition makes it abstract, which means it need not
    /// implement all its methods. Instances of abstract classes may not be constructed directly.</summary>
    ///
    /// <category>Attributes</category>
    [<AttributeUsage (AttributeTargets.Class,AllowMultiple=false)>]  
    [<Sealed>]
    type AbstractClassAttribute =
        inherit Attribute

        /// <summary>Creates an instance of the attribute</summary>
        /// <returns>AbstractClassAttribute</returns>
        new: unit -> AbstractClassAttribute

    /// <summary>Adding this attribute to the let-binding for the definition of a top-level 
    /// value makes the quotation expression that implements the value available
    /// for use at runtime.</summary>
    ///
    /// <category>Attributes</category>
    [<AttributeUsage (AttributeTargets.Class ||| AttributeTargets.Parameter ||| AttributeTargets.Method ||| AttributeTargets.Property ||| AttributeTargets.Constructor,AllowMultiple=false)>]  
    [<Sealed>]
    type ReflectedDefinitionAttribute =
        inherit Attribute

        /// <summary>Creates an instance of the attribute</summary>
        /// <returns>ReflectedDefinitionAttribute</returns>
        new: unit -> ReflectedDefinitionAttribute

        /// <summary>Creates an instance of the attribute</summary>
        ///
        /// <param name="includeValue">Indicates whether to include the evaluated value of the definition as the outer node of the quotation</param>
        ///
        /// <returns>ReflectedDefinitionAttribute</returns>
        new: includeValue:bool -> ReflectedDefinitionAttribute

        /// <summary>The value of the attribute, indicating whether to include the evaluated value of the definition as the outer node of the quotation</summary>
        member IncludeValue: bool

    /// <summary>This attribute is used to indicate a generic container type satisfies the F# 'equality' 
    /// constraint only if a generic argument also satisfies this constraint.</summary>
    ///
    ///
    ///
    /// <remarks> For example, adding 
    /// this attribute to parameter 'T on a type definition C&lt;'T&gt; means that a type C&lt;X&gt; only supports 
    /// equality if the type X also supports equality and all other conditions for C&lt;X&gt; to support 
    /// equality are also met. The type C&lt;'T&gt; can still be used with other type arguments, but a type such 
    /// as C&lt;(int -> int)&gt; will not support equality because the type (int -> int) is an F# function type 
    /// and does not support equality.
    /// 
    /// This attribute will be ignored if it is used on the generic parameters of functions or methods.
    /// </remarks>
    ///
    /// <category>Attributes</category>
    [<AttributeUsage (AttributeTargets.GenericParameter,AllowMultiple=false)>]  
    [<Sealed>]
    type EqualityConditionalOnAttribute =
        inherit Attribute

        /// <summary>Creates an instance of the attribute</summary>
        /// <returns>EqualityConditionalOnAttribute</returns>
        new: unit -> EqualityConditionalOnAttribute

    /// <summary>This attribute is used to indicate a generic container type satisfies the F# 'comparison' 
    /// constraint only if a generic argument also satisfies this constraint.</summary>
    ///
    /// <remarks>For example, adding 
    /// this attribute to parameter 'T on a type definition C&lt;'T&gt; means that a type C&lt;X&gt; only supports 
    /// comparison if the type X also supports comparison and all other conditions for C&lt;X&gt; to support 
    /// comparison are also met. The type C&lt;'T&gt; can still be used with other type arguments, but a type such 
    /// as C&lt;(int -> int)&gt; will not support comparison because the type (int -> int) is an F# function type 
    /// and does not support comparison.
    ///
    /// This attribute will be ignored if it is used on the generic parameters of functions or methods.
    /// </remarks>
    ///
    /// <category>Attributes</category>
    [<AttributeUsage (AttributeTargets.GenericParameter,AllowMultiple=false)>]  
    [<Sealed>]
    type ComparisonConditionalOnAttribute =
        inherit Attribute

        /// <summary>Creates an instance of the attribute</summary>
        /// <returns>ComparisonConditionalOnAttribute</returns>
        new: unit -> ComparisonConditionalOnAttribute

    /// <summary>Adding this attribute to a type causes it to be represented using a CLI struct.</summary>
    ///
    /// <category>Attributes</category>
    [<AttributeUsage (AttributeTargets.Struct ||| AttributeTargets.ReturnValue ,AllowMultiple=false)>]  
    [<Sealed>]
    type StructAttribute =
        inherit Attribute

        /// <summary>Creates an instance of the attribute</summary>
        /// <returns>StructAttribute</returns>
        new: unit -> StructAttribute

    /// <summary>Adding this attribute to a type causes it to be interpreted as a unit of measure.
    /// This may only be used under very limited conditions.</summary>
    ///
    /// <category>Attributes</category>
    [<AttributeUsage (AttributeTargets.GenericParameter ||| AttributeTargets.Class,AllowMultiple=false)>]  
    [<Sealed>]
    type MeasureAttribute =
        inherit Attribute

        /// <summary>Creates an instance of the attribute</summary>
        /// <returns>MeasureAttribute</returns>
        new: unit -> MeasureAttribute

    /// <summary>Adding this attribute to a type causes it to be interpreted as a refined type, currently limited to measure-parameterized types.
    /// This may only be used under very limited conditions.</summary>
    ///
    /// <category>Attributes</category>
    [<AttributeUsage (AttributeTargets.Class,AllowMultiple=false)>]  
    [<Sealed>]
    type MeasureAnnotatedAbbreviationAttribute =
        inherit Attribute

        /// <summary>Creates an instance of the attribute</summary>
        /// <returns>MeasureAnnotatedAbbreviationAttribute</returns>
        new: unit -> MeasureAnnotatedAbbreviationAttribute

    /// <summary>Adding this attribute to a type causes it to be represented using a CLI interface.</summary>
    ///
    /// <category>Attributes</category>
    [<AttributeUsage (AttributeTargets.Interface,AllowMultiple=false)>]  
    [<Sealed>]
    type InterfaceAttribute =
        inherit Attribute

        /// <summary>Creates an instance of the attribute</summary>
        /// <returns>InterfaceAttribute</returns>
        new: unit -> InterfaceAttribute

    /// <summary>Adding this attribute to a type causes it to be represented using a CLI class.</summary>
    ///
    /// <category>Attributes</category>
    [<AttributeUsage (AttributeTargets.Class,AllowMultiple=false)>]  
    [<Sealed>]
    type ClassAttribute =
        inherit Attribute

        /// <summary>Creates an instance of the attribute</summary>
        /// <returns>ClassAttribute</returns>
        new: unit -> ClassAttribute

    /// <summary>Adding this attribute to a type lets the 'null' literal be used for the type 
    /// within F# code. This attribute may only be added to F#-defined class or 
    /// interface types.</summary>
    ///
    /// <category>Attributes</category>
    [<AttributeUsage (AttributeTargets.Class,AllowMultiple=false)>]  
    [<Sealed>]
    type AllowNullLiteralAttribute =
        inherit Attribute

        /// <summary>Creates an instance of the attribute</summary>
        /// <returns>AllowNullLiteralAttribute</returns>
        new: unit -> AllowNullLiteralAttribute

        /// <summary>Creates an instance of the attribute with the specified value</summary>
        /// <returns>AllowNullLiteralAttribute</returns>
        new: value: bool -> AllowNullLiteralAttribute

        /// <summary>The value of the attribute, indicating whether the type allows the null literal or not</summary>
        member Value: bool

    /// <summary>Adding this attribute to a value causes it to be compiled as a CLI constant literal.</summary>
    ///
    /// <category>Attributes</category>
    [<AttributeUsage (AttributeTargets.Field,AllowMultiple=false)>]  
    [<Sealed>]
    type LiteralAttribute =
        inherit Attribute

        /// <summary>Creates an instance of the attribute</summary>
        /// <returns>LiteralAttribute</returns>
        new: unit -> LiteralAttribute

    /// <summary>Adding this attribute to a property with event type causes it to be compiled with as a CLI
    /// metadata event, through a syntactic translation to a pair of 'add_EventName' and 
    /// 'remove_EventName' methods.</summary>
    ///
    /// <category>Attributes</category>
    [<AttributeUsage (AttributeTargets.Property,AllowMultiple=false)>]  
    [<Sealed>]
    type CLIEventAttribute =
        inherit Attribute

        /// <summary>Creates an instance of the attribute</summary>
        /// <returns>CLIEventAttribute</returns>
        new: unit -> CLIEventAttribute

    /// <summary>Adding this attribute to a record type causes it to be compiled to a CLI representation
    /// with a default constructor with property getters and setters.</summary>
    ///
    /// <category>Attributes</category>
    [<AttributeUsage (AttributeTargets.Class,AllowMultiple=false)>]  
    [<Sealed>]
    type CLIMutableAttribute =
        inherit Attribute

        /// <summary>Creates an instance of the attribute</summary>
        /// <returns>CLIMutableAttribute</returns>
        new: unit -> CLIMutableAttribute

    /// <summary>Adding this attribute to a discriminated union with value false
    /// turns off the generation of standard helper member tester, constructor 
    /// and accessor members for the generated CLI class for that type.</summary>
    ///
    /// <category>Attributes</category>
    [<AttributeUsage (AttributeTargets.Class,AllowMultiple=false)>]  
    [<Sealed>]
    type DefaultAugmentationAttribute =
        inherit Attribute

        /// <summary>The value of the attribute, indicating whether the type has a default augmentation or not</summary>
        member Value: bool

        /// <summary>Creates an instance of the attribute</summary>
        ///
        /// <param name="value">Indicates whether to generate helper members on the CLI class representing a discriminated
        /// union.</param>
        ///
        /// <returns>DefaultAugmentationAttribute</returns>
        new: value:bool -> DefaultAugmentationAttribute

    /// <summary>Adding this attribute to an F# mutable binding causes the "volatile"
    /// prefix to be used for all accesses to the field.</summary>
    ///
    /// <category>Attributes</category>
    [<AttributeUsage (AttributeTargets.Field,AllowMultiple=false)>]  
    [<Sealed>]
    type VolatileFieldAttribute =
        inherit Attribute

        /// <summary>Creates an instance of the attribute</summary>
        /// <returns>VolatileFieldAttribute</returns>
        new: unit -> VolatileFieldAttribute

    /// <summary>Adding this attribute to a function indicates it is the entrypoint for an application.
    /// If this attribute is not specified for an EXE then the initialization implicit in the
    /// module bindings in the last file in the compilation sequence are used as the entrypoint.</summary>
    ///
    /// <category>Attributes</category>
    [<AttributeUsage (AttributeTargets.Method,AllowMultiple=false)>]  
    [<Sealed>]
    type EntryPointAttribute =
        inherit Attribute

        /// <summary>Creates an instance of the attribute</summary>
        /// <returns>EntryPointAttribute</returns>
        new: unit -> EntryPointAttribute

    /// <summary>Adding this attribute to a record or union type disables the automatic generation
    /// of overrides for 'System.Object.Equals(obj)', 'System.Object.GetHashCode()' 
    /// and 'System.IComparable' for the type. The type will by default use reference equality.</summary>
    ///
    /// <category>Attributes</category>
    [<AttributeUsage (AttributeTargets.Class,AllowMultiple=false)>]  
    [<Sealed>]
    type ReferenceEqualityAttribute =
        inherit Attribute

        /// <summary>Creates an instance of the attribute</summary>
        /// <returns>ReferenceEqualityAttribute</returns>
        new: unit -> ReferenceEqualityAttribute

    /// <summary>Adding this attribute to a record, union or struct type confirms the automatic 
    /// generation of overrides for 'System.Object.Equals(obj)' and 
    /// 'System.Object.GetHashCode()' for the type. </summary>
    ///
    /// <category>Attributes</category>
    [<AttributeUsage (AttributeTargets.Class,AllowMultiple=false)>]  
    [<Sealed>]
    type StructuralEqualityAttribute =
        inherit Attribute

        /// <summary>Creates an instance of the attribute</summary>
        /// <returns>StructuralEqualityAttribute</returns>
        new: unit -> StructuralEqualityAttribute

    /// <summary>Adding this attribute to a record, union, exception, or struct type confirms the 
    /// automatic generation of implementations for 'System.IComparable' for the type.</summary>
    ///
    /// <category>Attributes</category>
    [<AttributeUsage (AttributeTargets.Class,AllowMultiple=false)>]  
    [<Sealed>]
    type StructuralComparisonAttribute =
        inherit Attribute

        /// <summary>Creates an instance of the attribute</summary>
        /// <returns>StructuralComparisonAttribute</returns>
        new: unit -> StructuralComparisonAttribute

    /// <summary>Indicates that a member on a computation builder type is a custom query operator,
    /// and indicates the name of that operator.</summary>
    ///
    /// <category>Attributes</category>
    [<AttributeUsage(AttributeTargets.Method,AllowMultiple=false)>]
    [<Sealed>]
    type CustomOperationAttribute = 
        inherit Attribute

        /// <summary>Creates an instance of the attribute</summary>
        /// <returns>CustomOperationAttribute</returns>
        new: name:string -> CustomOperationAttribute

        /// <summary>Get the name of the custom operation when used in a query or other computation expression</summary>
        member Name: string

        /// <summary>Indicates if the custom operation supports the use of 'into' immediately after the use of the operation in a query or other computation expression to consume the results of the operation</summary>
        member AllowIntoPattern: bool with get,set

        /// <summary>Indicates if the custom operation is an operation similar to a zip in a sequence computation, supporting two inputs</summary>
        member IsLikeZip: bool with get,set

        /// <summary>Indicates if the custom operation is an operation similar to a join in a sequence computation, supporting two inputs and a correlation constraint</summary>
        member IsLikeJoin: bool with get,set

        /// <summary>Indicates if the custom operation is an operation similar to a group join in a sequence computation, supporting two inputs and a correlation constraint, and generating a group</summary>
        member IsLikeGroupJoin: bool with get,set

        /// <summary>Indicates the name used for the 'on' part of the custom query operator for join-like operators</summary>
        member JoinConditionWord: string with get,set

        /// <summary>Indicates if the custom operation maintains the variable space of the query of computation expression</summary>
        member MaintainsVariableSpace: bool with get,set

        /// <summary>Indicates if the custom operation maintains the variable space of the query of computation expression through the use of a bind operation</summary>
        member MaintainsVariableSpaceUsingBind: bool with get,set

    /// <summary>Indicates that, when a custom operator is used in a computation expression,
    /// a parameter is automatically parameterized by the variable space of the computation expression</summary>
    ///
    /// <category>Attributes</category>
    [<AttributeUsage(AttributeTargets.Parameter,AllowMultiple=false)>]
    [<Sealed>]
    type ProjectionParameterAttribute = 

        /// <summary>Creates an instance of the attribute</summary>
        /// <returns>ProjectionParameterAttribute</returns>
        new: unit -> ProjectionParameterAttribute
        inherit Attribute

    /// <summary>Adding this attribute to a type indicates it is a type where equality is an abnormal operation.
    /// This means that the type does not satisfy the F# 'equality' constraint. Within the bounds of the 
    /// F# type system, this helps ensure that the F# generic equality function is not instantiated directly
    /// at this type. The attribute and checking does not constrain the use of comparison with base or child 
    /// types of this type.</summary>
    ///
    /// <category>Attributes</category>
    [<AttributeUsage (AttributeTargets.Class ||| AttributeTargets.Interface ||| AttributeTargets.Delegate ||| AttributeTargets.Struct ||| AttributeTargets.Enum,AllowMultiple=false)>]  
    [<Sealed>]
    type NoEqualityAttribute =
        inherit Attribute

        /// <summary>Creates an instance of the attribute</summary>
        /// <returns>NoEqualityAttribute</returns>
        new: unit -> NoEqualityAttribute

    /// <summary>Adding this attribute to a type indicates it is a type with a user-defined implementation of equality.</summary>
    ///
    /// <category>Attributes</category>
    [<AttributeUsage (AttributeTargets.Class ||| AttributeTargets.Struct,AllowMultiple=false)>]  
    [<Sealed>]
    type CustomEqualityAttribute =
        inherit Attribute

        /// <summary>Creates an instance of the attribute</summary>
        /// <returns>CustomEqualityAttribute</returns>
        new: unit -> CustomEqualityAttribute

    /// <summary>Adding this attribute to a type indicates it is a type with a user-defined implementation of comparison.</summary>
    ///
    /// <category>Attributes</category>
    [<AttributeUsage (AttributeTargets.Class ||| AttributeTargets.Struct,AllowMultiple=false)>]  
    [<Sealed>]
    type CustomComparisonAttribute =
        inherit Attribute

        /// <summary>Creates an instance of the attribute</summary>
        /// <returns>CustomComparisonAttribute</returns>
        new: unit -> CustomComparisonAttribute

    /// <summary>Adding this attribute to a type indicates it is a type where comparison is an abnormal operation.
    /// This means that the type does not satisfy the F# 'comparison' constraint. Within the bounds of the 
    /// F# type system, this helps ensure that the F# generic comparison function is not instantiated directly
    /// at this type. The attribute and checking does not constrain the use of comparison with base or child 
    /// types of this type.
    /// </summary>
    ///
    /// <category>Attributes</category>
    [<AttributeUsage (AttributeTargets.Class ||| AttributeTargets.Interface ||| AttributeTargets.Delegate ||| AttributeTargets.Struct ||| AttributeTargets.Enum,AllowMultiple=false)>]  
    [<Sealed>]
    type NoComparisonAttribute =
        inherit Attribute

        /// <summary>Creates an instance of the attribute</summary>
        /// <returns>NoComparisonAttribute</returns>
        new: unit -> NoComparisonAttribute

    /// <summary>Adding this attribute to a field declaration means that the field is 
    /// not initialized. During type checking a constraint is asserted that the field type supports 'null'. 
    /// If the 'check' value is false then the constraint is not asserted. 
    /// </summary>
    ///
    /// <category>Attributes</category>
    [<AttributeUsage (AttributeTargets.Field|||AttributeTargets.Method,AllowMultiple=false)>]  
    [<Sealed>]
    type DefaultValueAttribute =
        inherit Attribute

        /// <summary>Indicates if a constraint is asserted that the field type supports 'null'</summary>
        member Check: bool

        /// <summary>Creates an instance of the attribute</summary>
        /// <returns>DefaultValueAttribute</returns>
        new: unit -> DefaultValueAttribute

        /// <summary>Creates an instance of the attribute</summary>
        ///
        /// <param name="check">Indicates whether to assert that the field type supports <c>null</c>.</param>
        ///
        /// <returns>DefaultValueAttribute</returns>
        new: check: bool -> DefaultValueAttribute

    /// <summary>This attribute is added automatically for all optional arguments.</summary>
    ///
    /// <category>Attributes</category>
    [<AttributeUsage (AttributeTargets.Parameter,AllowMultiple=false)>]  
    [<Sealed>]
    type OptionalArgumentAttribute =
        inherit Attribute

        /// <summary>Creates an instance of the attribute</summary>
        /// <returns>OptionalArgumentAttribute</returns>
        new: unit -> OptionalArgumentAttribute

    /// <summary>Adding this attribute to a type, value or member requires that 
    /// uses of the construct must explicitly instantiate any generic type parameters.</summary>
    ///
    /// <category>Attributes</category>
    [<AttributeUsage (AttributeTargets.Method,AllowMultiple=false)>]  
    [<Sealed>]
    type RequiresExplicitTypeArgumentsAttribute =
        inherit Attribute

        /// <summary>Creates an instance of the attribute</summary>
        /// <returns>RequiresExplicitTypeArgumentsAttribute</returns>
        new: unit -> RequiresExplicitTypeArgumentsAttribute

    /// <summary>Adding this attribute to a non-function value with generic parameters indicates that 
    /// uses of the construct can give rise to generic code through type inference. </summary>
    ///
    /// <category>Attributes</category>
    [<AttributeUsage (AttributeTargets.Method,AllowMultiple=false)>]  
    [<Sealed>]
    type GeneralizableValueAttribute =
        inherit Attribute

        /// <summary>Creates an instance of the attribute</summary>
        /// <returns>GeneralizableValueAttribute</returns>
        new : unit -> GeneralizableValueAttribute

    /// <summary>Adding this attribute to a value or function definition in an F# module changes the name used
    /// for the value in compiled CLI code.</summary>
    ///
    /// <category>Attributes</category>
    [<AttributeUsage (AttributeTargets.Method ||| AttributeTargets.Class ||| AttributeTargets.Field ||| AttributeTargets.Interface ||| AttributeTargets.Struct ||| AttributeTargets.Delegate ||| AttributeTargets.Enum ||| AttributeTargets.Property,AllowMultiple=false)>]  
    [<Sealed>]
    type CompiledNameAttribute =
        inherit Attribute

        /// <summary>Creates an instance of the attribute</summary>
        ///
        /// <param name="compiledName">The name to use in compiled code.</param>
        ///
        /// <returns>CompiledNameAttribute</returns>
        new: compiledName:string -> CompiledNameAttribute

        /// <summary>The name of the value as it appears in compiled code</summary>
        member CompiledName: string

    /// <summary>Adding this attribute to a type with value 'false' disables the behaviour where F# makes the
    /// type Serializable by default.</summary>
    ///
    /// <category>Attributes</category>
    [<AttributeUsage (AttributeTargets.Class,AllowMultiple=false)>]  
    [<Sealed>]
    type AutoSerializableAttribute =
        inherit Attribute

        /// <summary>Creates an instance of the attribute</summary>
        ///
        /// <param name="value">Indicates whether the type should be serializable by default.</param>
        ///
        /// <returns>AutoSerializableAttribute</returns>
        new: value:bool -> AutoSerializableAttribute

        /// <summary>The value of the attribute, indicating whether the type is automatically marked serializable or not</summary>
        member Value: bool

    /// <summary>This attribute is added to generated assemblies to indicate the 
    /// version of the data schema used to encode additional F#
    /// specific information in the resource attached to compiled F# libraries.</summary>
    ///
    /// <category>Attributes</category>
    [<AttributeUsage (AttributeTargets.Assembly,AllowMultiple=false)>]  
    [<Sealed>]
    type FSharpInterfaceDataVersionAttribute =
        inherit Attribute

        /// <summary>Creates an instance of the attribute</summary>
        ///
        /// <param name="major">The major version number.</param>
        /// <param name="minor">The minor version number.</param>
        /// <param name="release">The release number.</param>
        ///
        /// <returns>FSharpInterfaceDataVersionAttribute</returns>
        new: major:int * minor:int * release:int -> FSharpInterfaceDataVersionAttribute

        /// <summary>The major version number of the F# version associated with the attribute</summary>
        member Major: int

        /// <summary>The minor version number of the F# version associated with the attribute</summary>
        member Minor: int

        /// <summary>The release number of the F# version associated with the attribute</summary>
        member Release: int

    /// <summary>This attribute is inserted automatically by the F# compiler to tag types 
    /// and methods in the generated CLI code with flags indicating the correspondence 
    /// with original source constructs.</summary>
    ///
    /// <remarks>This attribute is used by the functions in the 
    /// FSharp.Reflection namespace to reverse-map compiled constructs to 
    /// their original forms. It is not intended for use from user code.</remarks>
    ///
    /// <category>Attributes</category>
    [<AttributeUsage (AttributeTargets.All,AllowMultiple=false)>]  
    [<Sealed>]
    type CompilationMappingAttribute =
        inherit Attribute

        /// <summary>Creates an instance of the attribute</summary>
        ///
        /// <param name="sourceConstructFlags">Indicates the type of source construct.</param>
        ///
        /// <returns>CompilationMappingAttribute</returns>
        new: sourceConstructFlags:SourceConstructFlags -> CompilationMappingAttribute

        /// <summary>Creates an instance of the attribute</summary>
        ///
        /// <param name="sourceConstructFlags">Indicates the type of source construct.</param>
        /// <param name="sequenceNumber">Indicates the index in the sequence of constructs.</param>
        ///
        /// <returns>CompilationMappingAttribute</returns>
        new: sourceConstructFlags:SourceConstructFlags * sequenceNumber: int -> CompilationMappingAttribute

        /// <summary>Creates an instance of the attribute</summary>
        ///
        /// <param name="sourceConstructFlags">Indicates the type of source construct.</param>
        /// <param name="variantNumber">Indicates the index in the sequence of variants.</param>
        /// <param name="sequenceNumber">Indicates the index in the sequence of constructs.</param>
        ///
        /// <returns>CompilationMappingAttribute</returns>
        new: sourceConstructFlags:SourceConstructFlags * variantNumber: int * sequenceNumber: int -> CompilationMappingAttribute

        /// <summary>Creates an instance of the attribute</summary>
        ///
        /// <param name="typeDefinitions">Indicates the type definitions needed to resolve the source construct.</param>
        /// <param name="resourceName">The name of the resource needed to resolve the source construct.</param>
        ///
        /// <returns>CompilationMappingAttribute</returns>
        new: resourceName:string * typeDefinitions:System.Type[] -> CompilationMappingAttribute

        /// <summary>Indicates the relationship between the compiled entity and F# source code</summary>
        member SourceConstructFlags: SourceConstructFlags

        /// <summary>Indicates the sequence number of the entity, if any, in a linear sequence of elements with F# source code</summary>
        member SequenceNumber: int

        /// <summary>Indicates the variant number of the entity, if any, in a linear sequence of elements with F# source code</summary>
        member VariantNumber: int

        /// <summary>Indicates the resource the source construct relates to</summary>
        member ResourceName: string

        /// <summary>Indicates the type definitions needed to resolve the source construct</summary>
        member TypeDefinitions: System.Type[]

    /// <summary>This attribute is inserted automatically by the F# compiler to tag 
    /// methods which are given the 'CompiledName' attribute.</summary>
    ///
    /// <remarks>This attribute is used by the functions in the 
    /// FSharp.Reflection namespace to reverse-map compiled constructs to 
    /// their original forms. It is not intended for use from user code.
    /// </remarks>
    ///
    /// <category>Attributes</category>
    [<AttributeUsage (AttributeTargets.All,AllowMultiple=false)>]  
    [<Sealed>]
    type CompilationSourceNameAttribute =
        inherit Attribute

        /// <summary>Creates an instance of the attribute</summary>
        ///
        /// <param name="sourceName">The name of the method in source.</param>
        ///
        /// <returns>CompilationSourceNameAttribute</returns>
        new: sourceName:string -> CompilationSourceNameAttribute

        /// <summary>Indicates the name of the entity in F# source code</summary>
        member SourceName: string

    /// <summary>This attribute is used to adjust the runtime representation for a type. 
    /// For example, it may be used to note that the <c>null</c> representation
    /// may be used for a type. This affects how some constructs are compiled.
    /// </summary>
    ///
    /// <category>Attributes</category>
    [<AttributeUsage (AttributeTargets.All,AllowMultiple=false)>]  
    [<Sealed>]
    type CompilationRepresentationAttribute =
        inherit Attribute

        /// <summary>Creates an instance of the attribute</summary>
        ///
        /// <param name="flags">Indicates adjustments to the compiled representation of the type or member.</param>
        ///
        /// <returns>CompilationRepresentationAttribute</returns>
        new: flags: CompilationRepresentationFlags -> CompilationRepresentationAttribute

        /// <summary>Indicates one or more adjustments to the compiled representation of an F# type or member</summary>
        member Flags: CompilationRepresentationFlags

    module internal ExperimentalAttributeMessages =
        [<Literal>]
        val RequiresPreview: string = "Experimental library feature, requires '--langversion:preview'"

        [<Literal>]
        val NotSupportedYet: string = "This construct is not supported by your version of the F# compiler"
        
    /// <summary>This attribute is used to tag values that are part of an experimental library
    /// feature.</summary>
    ///
    /// <category>Attributes</category>
    [<AttributeUsage (AttributeTargets.All,AllowMultiple=false)>]
    [<Sealed>]
    type ExperimentalAttribute =
        inherit Attribute

        /// <summary>Creates an instance of the attribute</summary>
        ///
        /// <param name="message">The warning message to be emitted when code uses this construct.</param>
        ///
        /// <returns>ExperimentalAttribute</returns>
        new: message:string-> ExperimentalAttribute

        /// <summary>Indicates the warning message to be emitted when F# source code uses this construct</summary>
        member Message: string

    /// <summary>Adding this attribute to a parameter of function type indicates that, if the overall function or method is inlined and the parameter is
    /// determined to be a known lambda, then this function should be statically inlined throughout the body of the function of method.</summary>
    ///
    /// <remarks>If the function parameter is called multiple times in the implementation of the function or method this attribute may cause code explosion and slow compilation times.</remarks>
    ///
    /// <category>Attributes</category>
    [<AttributeUsage (AttributeTargets.Parameter,AllowMultiple=false)>]  
    [<Sealed>]
    type InlineIfLambdaAttribute =
        inherit Attribute

        /// <summary>Creates an instance of the attribute</summary>
        /// <returns>InlineIfLambdaAttribute</returns>
        new: unit -> InlineIfLambdaAttribute

    /// <summary>This attribute is generated automatically by the F# compiler to tag functions and members 
    /// that accept a partial application of some of their arguments and return a residual function.
    /// </summary>
    ///
    /// <category>Attributes</category>
    [<AttributeUsage (AttributeTargets.Method,AllowMultiple=false)>]  
    [<Sealed>]
    type CompilationArgumentCountsAttribute =
        inherit Attribute

        /// <summary>Creates an instance of the attribute</summary>
        ///
        /// <param name="counts">Indicates the number of arguments in each argument group.</param>
        ///
        /// <returns>CompilationArgumentCountsAttribute</returns>
        new: counts:int[] -> CompilationArgumentCountsAttribute

        /// <summary>Indicates the number of arguments in each argument group </summary>
        member Counts: System.Collections.Generic.IEnumerable<int>

    /// <summary>This attribute is used to mark how a type is displayed by default when using 
    /// '%A' printf formatting patterns and other two-dimensional text-based display layouts. 
    /// In this version of F# valid values are of the form <c>PreText {PropertyName1} PostText {PropertyName2} ... {PropertyNameX} PostText</c>.
    /// The property names indicate properties to evaluate and to display instead of the object itself. </summary>
    ///
    /// <category>Attributes</category>
    [<AttributeUsage (AttributeTargets.Class ||| AttributeTargets.Interface ||| AttributeTargets.Struct ||| AttributeTargets.Delegate ||| AttributeTargets.Enum,AllowMultiple=false)>]  
    [<Sealed>]
    type StructuredFormatDisplayAttribute =
        inherit Attribute

        /// <summary>Creates an instance of the attribute</summary>
        ///
        /// <param name="value">Indicates the text to display when using the '%A' printf formatting.</param>
        ///
        /// <returns>StructuredFormatDisplayAttribute</returns>
        new: value:string-> StructuredFormatDisplayAttribute

        /// <summary>Indicates the text to display by default when objects of this type are displayed 
        /// using '%A' printf formatting patterns and other two-dimensional text-based display 
        /// layouts. </summary>
        member Value: string

    /// <summary>Indicates that a message should be emitted when F# source code uses this construct.</summary>
    ///
    /// <category>Attributes</category>
    [<AttributeUsage (AttributeTargets.All,AllowMultiple=false)>]  
    [<Sealed>]
    type CompilerMessageAttribute =
        inherit Attribute

        /// <summary>Creates an instance of the attribute.</summary>
        new: message:string * messageNumber: int -> CompilerMessageAttribute

        /// <summary>Indicates the warning message to be emitted when F# source code uses this construct</summary>
        member Message: string

        /// <summary>Indicates the number associated with the message.</summary>
        member MessageNumber: int

        /// <summary>Indicates if the message should indicate a compiler error. Error numbers less than
        /// 10000 are considered reserved for use by the F# compiler and libraries.</summary>
        member IsError: bool with get,set

        /// <summary>Indicates if the construct should always be hidden in an editing environment.</summary>
        member IsHidden: bool with get,set

    /// <summary>This attribute is used to tag values whose use will result in the generation
    /// of unverifiable code. These values are inevitably marked 'inline' to ensure that
    /// the unverifiable constructs are not present in the actual code for the F# library,
    /// but are rather copied to the source code of the caller.</summary>
    ///
    /// <category>Attributes</category>
    [<AttributeUsage (AttributeTargets.Method ||| AttributeTargets.Property,AllowMultiple=false)>]  
    [<Sealed>]
    type UnverifiableAttribute =
        inherit Attribute

        /// <summary>Creates an instance of the attribute</summary>
        /// <returns>UnverifiableAttribute</returns>
        new: unit -> UnverifiableAttribute

    /// <summary>This attribute is used to tag values that may not be dynamically invoked at runtime. This is
    /// typically added to inlined functions whose implementations include unverifiable code. It
    /// causes the method body emitted for the inlined function to raise an exception if 
    /// dynamically invoked, rather than including the unverifiable code in the generated
    /// assembly.</summary>
    ///
    /// <category>Attributes</category>
    [<AttributeUsage (AttributeTargets.Method ||| AttributeTargets.Property,AllowMultiple=false)>]  
    [<Sealed>]
    type NoDynamicInvocationAttribute =
        inherit Attribute

        /// <summary>Creates an instance of the attribute</summary>
        /// <returns>NoDynamicInvocationAttribute</returns>
        new: unit -> NoDynamicInvocationAttribute

        internal new: isLegacy: bool -> NoDynamicInvocationAttribute

    /// <summary>This attribute is used to indicate that references to the elements of a module, record or union 
    /// type require explicit qualified access.</summary>
    ///
    /// <category>Attributes</category>
    [<AttributeUsage (AttributeTargets.Class,AllowMultiple=false)>]  
    [<Sealed>]
    type RequireQualifiedAccessAttribute =
        inherit Attribute

        /// <summary>Creates an instance of the attribute</summary>
        /// <returns>RequireQualifiedAccessAttribute</returns>
        new: unit -> RequireQualifiedAccessAttribute

    /// <summary>Indicates a construct is automatically opened when brought into scope through
    /// an assembly reference or then opening of the containing namespace or module.</summary>
    ///
    /// <remarks>When applied to an assembly, this attribute must be given a string
    /// argument, and this indicates a valid module or namespace in that assembly. Source
    /// code files compiled with a reference to this assembly are processed in an environment
    /// where the given path is automatically opened.
    ///
    /// When applied to a type or module within an assembly, then the attribute must not be given any arguments, and
    /// the type or module is implicitly opened when its enclosing namespace or module is opened.
    /// </remarks>
    ///
    /// <category>Attributes</category>
    [<AttributeUsage (AttributeTargets.Class ||| AttributeTargets.Assembly, AllowMultiple=true)>]  
    [<Sealed>]
    type AutoOpenAttribute =
        inherit Attribute

        /// <summary>Creates an attribute used to mark a module as 'automatically opened' when the enclosing namespace is opened</summary>
        /// <returns>AutoOpenAttribute</returns>
        new: unit -> AutoOpenAttribute

        /// <summary>Creates an attribute used to mark a namespace or module path to be 'automatically opened' when an assembly is referenced</summary>
        ///
        /// <param name="path">The namespace or module to be automatically opened when an assembly is referenced
        /// or an enclosing module opened.</param>
        ///
        /// <returns>AutoOpenAttribute</returns>
        new: path:string-> AutoOpenAttribute

        /// <summary>Indicates the namespace or module to be automatically opened when an assembly is referenced
        /// or an enclosing module opened.</summary>
        member Path: string

    /// <summary>The type of double-precision floating point numbers, annotated with a unit of measure.
    /// The unit of measure is erased in compiled code and when values of this type
    /// are analyzed using reflection. The type is representationally equivalent to
    /// <see cref="T:System.Double"/>.</summary>
    ///
    /// <category index="6">Basic Types with Units of Measure</category>
    [<MeasureAnnotatedAbbreviation>]
    type float<[<Measure>] 'Measure> = float

    /// <summary>The type of single-precision floating point numbers, annotated with a unit of measure.
    /// The unit of measure is erased in compiled code and when values of this type
    /// are analyzed using reflection. The type is representationally equivalent to
    /// <see cref="T:System.Single"/>.
    /// </summary>
    ///
    /// <category>Basic Types with Units of Measure</category>
    [<MeasureAnnotatedAbbreviation>]
    type float32<[<Measure>] 'Measure> = float32
    
    /// <summary>The type of decimal numbers, annotated with a unit of measure. The unit
    /// of measure is erased in compiled code and when values of this type
    /// are analyzed using reflection. The type is representationally equivalent to
    /// <see cref="T:System.Decimal"/>.</summary>
    ///
    /// <category>Basic Types with Units of Measure</category>
    [<MeasureAnnotatedAbbreviation>]
    type decimal<[<Measure>] 'Measure> = decimal

    /// <summary>The type of 32-bit signed integer numbers, annotated with a unit of measure. The unit
    /// of measure is erased in compiled code and when values of this type
    /// are analyzed using reflection. The type is representationally equivalent to
    /// <see cref="T:System.Int32"/>.</summary>
    ///
    /// <category>Basic Types with Units of Measure</category>
    [<MeasureAnnotatedAbbreviation>]
    type int<[<Measure>] 'Measure> = int
    
    /// <summary>The type of 8-bit signed integer numbers, annotated with a unit of measure. The unit
    /// of measure is erased in compiled code and when values of this type
    /// are analyzed using reflection. The type is representationally equivalent to
    /// <see cref="T:System.SByte"/>.</summary>
    ///
    /// <category>Basic Types with Units of Measure</category>
    [<MeasureAnnotatedAbbreviation>]
    type sbyte<[<Measure>] 'Measure> = sbyte

    /// <summary>The type of 16-bit signed integer numbers, annotated with a unit of measure. The unit
    /// of measure is erased in compiled code and when values of this type
    /// are analyzed using reflection. The type is representationally equivalent to
    /// <see cref="T:System.Int16"/>.</summary>
    ///
    /// <category>Basic Types with Units of Measure</category>
    [<MeasureAnnotatedAbbreviation>]
    type int16<[<Measure>] 'Measure> = int16

    /// <summary>The type of 64-bit signed integer numbers, annotated with a unit of measure. The unit
    /// of measure is erased in compiled code and when values of this type
    /// are analyzed using reflection. The type is representationally equivalent to
    /// <see cref="T:System.Int64"/>.</summary>
    ///
    /// <category>Basic Types with Units of Measure</category>
    [<MeasureAnnotatedAbbreviation>]
    type int64<[<Measure>] 'Measure> = int64

    /// <summary>The type of machine-sized signed integer numbers, annotated with a unit of measure. 
    /// The unit of measure is erased in compiled code and when values of this type
    /// are analyzed using reflection. The type is representationally equivalent to 
    /// <see cref="T:System.IntPtr"/>.</summary>
    ///
    /// <category>Basic Types with Units of Measure</category>
    [<Experimental("Experimental library feature, requires '--langversion:preview'")>]
    [<MeasureAnnotatedAbbreviation>]
    type nativeint<[<Measure>] 'Measure> = nativeint

    /// <summary>The type of 32-bit unsigned integer numbers, annotated with a unit of measure. 
    /// The unit of measure is erased in compiled code and when values of this type
    /// are analyzed using reflection. The type is representationally equivalent to 
    /// <see cref="T:System.UInt32"/>.</summary>
    ///
    /// <category>Basic Types with Units of Measure</category>
    [<Experimental("Experimental library feature, requires '--langversion:preview'")>]
    [<MeasureAnnotatedAbbreviation>]
    type uint<[<Measure>] 'Measure> = uint

    /// <summary>The type of 8-bit unsigned integer numbers, annotated with a unit of measure. 
    /// The unit of measure is erased in compiled code and when values of this type
    /// are analyzed using reflection. The type is representationally equivalent to 
    /// <see cref="T:System.Byte"/>.</summary>
    ///
    /// <category>Basic Types with Units of Measure</category>
    [<Experimental("Experimental library feature, requires '--langversion:preview'")>]
    [<MeasureAnnotatedAbbreviation>]
    type byte<[<Measure>] 'Measure> = byte

    /// <summary>The type of 16-bit unsigned integer numbers, annotated with a unit of measure.
    /// The unit of measure is erased in compiled code and when values of this type
    /// are analyzed using reflection. The type is representationally equivalent to
    /// <see cref="T:System.UInt16"/>.</summary>
    ///
    /// <category>Basic Types with Units of Measure</category>
    [<Experimental("Experimental library feature, requires '--langversion:preview'")>]
    [<MeasureAnnotatedAbbreviation>]
    type uint16<[<Measure>] 'Measure> = uint16

    /// <summary>The type of 64-bit unsigned integer numbers, annotated with a unit of measure.
    /// The unit of measure is erased in compiled code and when values of this type
    /// are analyzed using reflection. The type is representationally equivalent to
    /// <see cref="T:System.UInt64"/>.</summary>
    ///
    /// <category>Basic Types with Units of Measure</category>
    [<Experimental("Experimental library feature, requires '--langversion:preview'")>]
    [<MeasureAnnotatedAbbreviation>]
    type uint64<[<Measure>] 'Measure> = uint64

    /// <summary>The type of machine-sized unsigned integer numbers, annotated with a unit of measure.
    /// The unit of measure is erased in compiled code and when values of this type
    /// are analyzed using reflection. The type is representationally equivalent to
    /// <see cref="T:System.UIntPtr"/>.</summary>
    ///
    /// <category>Basic Types with Units of Measure</category>
    [<Experimental("Experimental library feature, requires '--langversion:preview'")>]
    [<MeasureAnnotatedAbbreviation>]
    type unativeint<[<Measure>] 'Measure> = unativeint

    /// <summary>The type of double-precision floating point numbers, annotated with a unit of measure.
    /// The unit of measure is erased in compiled code and when values of this type
    /// are analyzed using reflection. The type is representationally equivalent to
    /// <see cref="T:System.Double"/>.</summary>
    ///
    /// <category index="6">Basic Types with Units of Measure</category>
    [<Experimental("Experimental library feature, requires '--langversion:preview'")>]
    type double<[<Measure>] 'Measure> = float<'Measure>

    /// <summary>The type of single-precision floating point numbers, annotated with a unit of measure.
    /// The unit of measure is erased in compiled code and when values of this type
    /// are analyzed using reflection. The type is representationally equivalent to
    /// <see cref="T:System.Single"/>.</summary>
    ///
    /// <category index="6">Basic Types with Units of Measure</category>
    [<Experimental("Experimental library feature, requires '--langversion:preview'")>]
    type single<[<Measure>] 'Measure> = float32<'Measure>

    /// <summary>The type of 8-bit signed integer numbers, annotated with a unit of measure.
    /// The unit of measure is erased in compiled code and when values of this type
    /// are analyzed using reflection. The type is representationally equivalent to
    /// <see cref="T:System.SByte"/>.</summary>
    ///
    /// <category>Basic Types with Units of Measure</category>
    [<Experimental("Experimental library feature, requires '--langversion:preview'")>]
    type int8<[<Measure>] 'Measure> = sbyte<'Measure>

    /// <summary>The type of 32-bit signed integer numbers, annotated with a unit of measure.
    /// The unit of measure is erased in compiled code and when values of this type
    /// are analyzed using reflection. The type is representationally equivalent to
    /// <see cref="T:System.Int32"/>.</summary>
    ///
    /// <category>Basic Types with Units of Measure</category>
    [<Experimental("Experimental library feature, requires '--langversion:preview'")>]
    type int32<[<Measure>] 'Measure> = int<'Measure>

    /// <summary>The type of 8-bit unsigned integer numbers, annotated with a unit of measure.
    /// The unit of measure is erased in compiled code and when values of this type
    /// are analyzed using reflection. The type is representationally equivalent to
    /// <see cref="T:System.Byte"/>.</summary>
    ///
    /// <category>Basic Types with Units of Measure</category>
    [<Experimental("Experimental library feature, requires '--langversion:preview'")>]
    type uint8<[<Measure>] 'Measure> = byte<'Measure>

    /// <summary>The type of 32-bit unsigned integer numbers, annotated with a unit of measure.
    /// The unit of measure is erased in compiled code and when values of this type
    /// are analyzed using reflection. The type is representationally equivalent to
    /// <see cref="T:System.UInt32"/>.</summary>
    ///
    /// <category>Basic Types with Units of Measure</category>
    [<Experimental("Experimental library feature, requires '--langversion:preview'")>]
    type uint32<[<Measure>] 'Measure> = uint<'Measure>

    /// <summary>Represents a managed pointer in F# code.</summary>
    /// <category index="7">ByRef and Pointer Types</category>
#if BUILDING_WITH_LKG || BUILD_FROM_SOURCE
    [<CompilerMessage("This construct is for use in the FSharp.Core library and should not be used directly", 1204, IsHidden=true)>]
#else
    [<CompilerMessage("This construct is for use in the FSharp.Core library and should not be used directly", 1204, IsHidden=true, IsError=true)>]
#endif
    type byref<'T, 'Kind> = (# "!0&" #)

    /// <summary>Represents a managed pointer in F# code. For F# 4.5+ this is considered equivalent to <c>byref&lt;'T, ByRefKinds.InOut&gt;</c></summary>
    /// <category>ByRef and Pointer Types</category>
    type byref<'T> = (# "!0&" #)

    /// <summary>Represents the types of byrefs in F# 4.5+</summary>
    /// <category>ByRef and Pointer Types</category>
#if BUILDING_WITH_LKG || BUILD_FROM_SOURCE
    [<CompilerMessage("This construct is for use in the FSharp.Core library and should not be used directly", 1204, IsHidden=true)>]
#else
    [<CompilerMessage("This construct is for use in the FSharp.Core library and should not be used directly", 1204, IsHidden=true, IsError=true)>]
#endif
    module ByRefKinds = 

        /// Represents a byref that can be written
#if BUILDING_WITH_LKG || BUILD_FROM_SOURCE
        [<CompilerMessage("This construct is for use in the FSharp.Core library and should not be used directly", 1204, IsHidden=true)>]
#else
        [<CompilerMessage("This construct is for use in the FSharp.Core library and should not be used directly", 1204, IsHidden=true, IsError=true)>]
#endif
        type Out

        /// Represents a byref that can be read
#if BUILDING_WITH_LKG || BUILD_FROM_SOURCE
        [<CompilerMessage("This construct is for use in the FSharp.Core library and should not be used directly", 1204, IsHidden=true)>]
#else
        [<CompilerMessage("This construct is for use in the FSharp.Core library and should not be used directly", 1204, IsHidden=true, IsError=true)>]
#endif
        type In

        /// Represents a byref that can be both read and written
#if BUILDING_WITH_LKG || BUILD_FROM_SOURCE
        [<CompilerMessage("This construct is for use in the FSharp.Core library and should not be used directly", 1204, IsHidden=true)>]
#else
        [<CompilerMessage("This construct is for use in the FSharp.Core library and should not be used directly", 1204, IsHidden=true, IsError=true)>]
#endif
        type InOut

    /// <summary>Represents a in-argument or readonly managed pointer in F# code. This type should only be used with F# 4.5+.</summary>
    /// <category>ByRef and Pointer Types</category>
    type inref<'T> = byref<'T, ByRefKinds.In>

    /// <summary>Represents a out-argument managed pointer in F# code. This type should only be used with F# 4.5+.</summary>
    /// <category>ByRef and Pointer Types</category>
    type outref<'T> = byref<'T, ByRefKinds.Out>

    /// <summary>Language primitives associated with the F# language</summary>
    ///
    /// <category index="9">Language Primitives</category>
    module LanguagePrimitives =

        /// <summary>Compare two values for equality using partial equivalence relation semantics ([nan] &lt;&gt; [nan])</summary>
        ///
        /// <param name="e1">The first value.</param>
        /// <param name="e2">The second value.</param>
        ///
        /// <returns>The result of the comparison.</returns>
        val inline GenericEquality: e1: 'T -> e2: 'T -> bool when 'T: equality
        
        /// <summary>Compare two values for equality using equivalence relation semantics ([nan] = [nan])</summary>
        ///
        /// <param name="e1">The first value.</param>
        /// <param name="e2">The second value.</param>
        ///
        /// <returns>The result of the comparison.</returns>
        val inline GenericEqualityER: e1: 'T -> e2: 'T -> bool when 'T: equality
        
        /// <summary>Compare two values for equality</summary>
        ///
        /// <param name="comp"></param>
        /// <param name="e1">The first value.</param>
        /// <param name="e2">The second value.</param>
        ///
        /// <returns>The result of the comparison.</returns>
        val inline GenericEqualityWithComparer: comp: System.Collections.IEqualityComparer -> e1: 'T -> e2: 'T -> bool when 'T: equality

        /// <summary>Compare two values </summary>
        ///
        /// <param name="e1">The first value.</param>
        /// <param name="e2">The second value.</param>
        ///
        /// <returns>The result of the comparison.</returns>
        val inline GenericComparison: e1: 'T -> e2: 'T -> int when 'T: comparison 

        /// <summary>Compare two values. May be called as a recursive case from an implementation of System.IComparable to
        /// ensure consistent NaN comparison semantics.</summary>
        ///
        /// <param name="comp">The function to compare the values.</param>
        /// <param name="e1">The first value.</param>
        /// <param name="e2">The second value.</param>
        ///
        /// <returns>The result of the comparison.</returns>
        val inline GenericComparisonWithComparer: comp: System.Collections.IComparer -> e1: 'T -> e2: 'T -> int when 'T: comparison 

        /// <summary>Compare two values   </summary>
        ///
        /// <param name="e1">The first value.</param>
        /// <param name="e2">The second value.</param>
        ///
        /// <returns>The result of the comparison.</returns>
        val inline GenericLessThan: e1: 'T -> e2: 'T -> bool when 'T: comparison 

        /// <summary>Compare two values   </summary>
        ///
        /// <param name="e1">The first value.</param>
        /// <param name="e2">The second value.</param>
        ///
        /// <returns>The result of the comparison.</returns>
        val inline GenericGreaterThan: e1: 'T -> e2: 'T -> bool when 'T: comparison 

        /// <summary>Compare two values   </summary>
        ///
        /// <param name="e1">The first value.</param>
        /// <param name="e2">The second value.</param>
        ///
        /// <returns>The result of the comparison.</returns>
        val inline GenericLessOrEqual: e1: 'T -> e2: 'T -> bool when 'T: comparison 

        /// <summary>Compare two values   </summary>
        ///
        /// <param name="e1">The first value.</param>
        /// <param name="e2">The second value.</param>
        ///
        /// <returns>The result of the comparison.</returns>
        val inline GenericGreaterOrEqual: e1: 'T -> e2: 'T -> bool when 'T: comparison 

        /// <summary>Take the minimum of two values structurally according to the order given by GenericComparison</summary>
        ///
        /// <param name="e1">The first value.</param>
        /// <param name="e2">The second value.</param>
        ///
        /// <returns>The minimum value.</returns>
        val inline GenericMinimum: e1: 'T -> e2: 'T -> 'T when 'T: comparison 

        /// <summary>Take the maximum of two values structurally according to the order given by GenericComparison</summary>
        ///
        /// <param name="e1">The first value.</param>
        /// <param name="e2">The second value.</param>
        ///
        /// <returns>The maximum value.</returns>
        val inline GenericMaximum: e1: 'T -> e2: 'T -> 'T when 'T: comparison 

        /// <summary>Reference/physical equality. 
        /// True if the inputs are reference-equal, false otherwise.</summary>
        ///
        /// <param name="e1">The first value.</param>
        /// <param name="e2">The second value.</param>
        ///
        /// <returns>The result of the comparison.</returns>
        val inline PhysicalEquality: e1: 'T -> e2: 'T -> bool when 'T: not struct

        /// <summary>The physical hash. Hashes on the object identity.</summary>
        ///
        /// <param name="obj">The input object.</param>
        ///
        /// <returns>The hashed value.</returns>
        val inline PhysicalHash: obj: 'T -> int when 'T: not struct
        
        /// <summary>Return an F# comparer object suitable for hashing and equality. This hashing behaviour
        /// of the returned comparer is not limited by an overall node count when hashing F#
        /// records, lists and union types.</summary>
        val GenericEqualityComparer: System.Collections.IEqualityComparer
        
        /// <summary>Return an F# comparer object suitable for hashing and equality. This hashing behaviour
        /// of the returned comparer is not limited by an overall node count when hashing F#
        /// records, lists and union types. This equality comparer has equivalence 
        /// relation semantics ([nan] = [nan]).</summary>
        val GenericEqualityERComparer: System.Collections.IEqualityComparer

        /// <summary>A static F# comparer object</summary>
        val GenericComparer: System.Collections.IComparer

        /// <summary>Make an F# comparer object for the given type</summary>
        val inline FastGenericComparer<'T> : System.Collections.Generic.IComparer<'T> when 'T: comparison 

        /// <summary>Make an F# comparer object for the given type, where it can be null if System.Collections.Generic.Comparer&lt;'T&gt;.Default</summary>
#if BUILDING_WITH_LKG || NO_NULLCHECKING_FEATURE
        val internal FastGenericComparerCanBeNull<'T>  : System.Collections.Generic.IComparer<'T> when 'T : comparison 
#else
        val internal FastGenericComparerCanBeNull<'T>  : System.Collections.Generic.IComparer<'T>? when 'T : comparison 
#endif

        /// <summary>Make an F# hash/equality object for the given type</summary>
        val inline FastGenericEqualityComparer<'T> : System.Collections.Generic.IEqualityComparer<'T> when 'T: equality

        /// <summary>Make an F# hash/equality object for the given type using node-limited hashing when hashing F#
        /// records, lists and union types.</summary>
        ///
        /// <param name="limit">The input limit on the number of nodes.</param>
        ///
        /// <returns>System.Collections.Generic.IEqualityComparer&lt;'T&gt;</returns>
        val inline FastLimitedGenericEqualityComparer<'T> : limit: int -> System.Collections.Generic.IEqualityComparer<'T> when 'T: equality

        /// <summary>Make an F# hash/equality object for the given type</summary>
        [<CompilerMessage("This function is a compiler intrinsic should not be used directly", 1204, IsHidden=true)>]
        val FastGenericEqualityComparerFromTable<'T> : System.Collections.Generic.IEqualityComparer<'T> when 'T: equality

        /// <summary>Make an F# comparer object for the given type</summary>
        [<CompilerMessage("This function is a compiler intrinsic should not be used directly", 1204, IsHidden=true)>]
        val FastGenericComparerFromTable<'T> : System.Collections.Generic.IComparer<'T> when 'T: comparison 

        /// <summary>Hash a value according to its structure. This hash is not limited by an overall node count when hashing F#
        /// records, lists and union types.</summary>
        ///
        /// <param name="obj">The input object.</param>
        ///
        /// <returns>The hashed value.</returns>
        val inline GenericHash: obj: 'T -> int
        
        /// <summary>Hash a value according to its structure. Use the given limit to restrict the hash when hashing F#
        /// records, lists and union types.</summary>
        ///
        /// <param name="limit">The limit on the number of nodes.</param>
        /// <param name="obj">The input object.</param>
        ///
        /// <returns>The hashed value.</returns>
        val inline GenericLimitedHash: limit: int -> obj: 'T -> int
        
        /// <summary>Recursively hash a part of a value according to its structure. </summary>
        ///
        /// <param name="comparer">The comparison function.</param>
        /// <param name="obj">The input object.</param>
        ///
        /// <returns>The hashed value.</returns>
        val inline GenericHashWithComparer: comparer: System.Collections.IEqualityComparer -> obj:'T -> int

        /// <summary>Build an enum value from an underlying value</summary>
        ///
        /// <param name="value">The input value.</param>
        ///
        /// <returns>The value as an enumeration.</returns>
        val inline EnumOfValue: value: 'T -> 'Enum when 'Enum: enum<'T>

        /// <summary>Get the underlying value for an enum value</summary>
        ///
        /// <param name="enum">The input enum.</param>
        ///
        /// <returns>The enumeration as a value.</returns>
        val inline EnumToValue: enum: 'Enum -> 'T when 'Enum: enum<'T>

        /// <summary>Creates a float value with units-of-measure</summary>
        ///
        /// <param name="input">The input float.</param>
        ///
        /// <returns>The float with units-of-measure.</returns>
        val inline FloatWithMeasure: input: float -> float<'Measure>

        /// <summary>Creates a float32 value with units-of-measure</summary>
        ///
        /// <param name="input">The input float.</param>
        ///
        /// <returns>The float with units-of-measure.</returns>
        val inline Float32WithMeasure: input: float32 -> float32<'Measure>

        /// <summary>Creates a decimal value with units-of-measure</summary>
        ///
        /// <param name="input">The input decimal.</param>
        ///
        /// <returns>The decimal with units of measure.</returns>
        val inline DecimalWithMeasure: input: decimal -> decimal<'Measure>

        /// <summary>Creates an int32 value with units-of-measure</summary>
        ///
        /// <param name="input">The input int.</param>
        ///
        /// <returns>The int with units of measure.</returns>
        val inline Int32WithMeasure: input: int -> int<'Measure>

        /// <summary>Creates an int64 value with units-of-measure</summary>
        ///
        /// <param name="input">The input int64.</param>
        ///
        /// <returns>The int64 with units of measure.</returns>
        val inline Int64WithMeasure: input: int64 -> int64<'Measure>

        /// <summary>Creates an int16 value with units-of-measure</summary>
        ///
        /// <param name="input">The input int16.</param>
        ///
        /// <returns>The int16 with units-of-measure.</returns>
        val inline Int16WithMeasure: input: int16 -> int16<'Measure>

        /// <summary>Creates an sbyte value with units-of-measure</summary>
        ///
        /// <param name="input">The input sbyte.</param>
        ///
        /// <returns>The sbyte with units-of-measure.</returns>
        val inline SByteWithMeasure: input: sbyte -> sbyte<'Measure>

        /// <summary>Creates a nativeint value with units-of-measure</summary>
        ///
        /// <param name="input">The input nativeint.</param>
        ///
        /// <returns>The nativeint with units-of-measure.</returns>
        [<Experimental("Experimental library feature, requires '--langversion:preview'")>]
        val inline IntPtrWithMeasure: input: nativeint -> nativeint<'Measure>

        /// <summary>Creates a uint value with units-of-measure</summary>
        ///
        /// <param name="input">The input uint.</param>
        ///
        /// <returns>The uint with units-of-measure.</returns>
        [<Experimental("Experimental library feature, requires '--langversion:preview'")>]
        val inline UInt32WithMeasure: input: uint -> uint<'Measure>
        
        /// <summary>Creates a uint64 value with units-of-measure</summary>
        ///
        /// <param name="input">The input uint64.</param>
        ///
        /// <returns>The uint64 with units-of-measure.</returns>
        [<Experimental("Experimental library feature, requires '--langversion:preview'")>]
        val inline UInt64WithMeasure: input: uint64 -> uint64<'Measure>
        
        /// <summary>Creates a uint16 value with units-of-measure</summary>
        ///
        /// <param name="input">The input uint16.</param>
        ///
        /// <returns>The uint16 with units-of-measure.</returns>
        [<Experimental("Experimental library feature, requires '--langversion:preview'")>]
        val inline UInt16WithMeasure: input: uint16 -> uint16<'Measure>
        
        /// <summary>Creates a byte value with units-of-measure</summary>
        ///
        /// <param name="input">The input byte.</param>
        ///
        /// <returns>The byte with units-of-measure.</returns>
        [<Experimental("Experimental library feature, requires '--langversion:preview'")>]
        val inline ByteWithMeasure: input: byte -> byte<'Measure>
        
        /// <summary>Creates a unativeint value with units-of-measure</summary>
        ///
        /// <param name="input">The input unativeint.</param>
        ///
        /// <returns>The unativeint with units-of-measure.</returns>
        [<Experimental("Experimental library feature, requires '--langversion:preview'")>]
        val inline UIntPtrWithMeasure: input: unativeint -> unativeint<'Measure>

        /// <summary>Parse an int32 according to the rules used by the overloaded 'int32' conversion operator when applied to strings</summary>
        ///
        /// <param name="s">The input string.</param>
        ///
        /// <returns>The parsed value.</returns>
        val ParseInt32: s: string -> int32

        /// <summary>Parse an uint32 according to the rules used by the overloaded 'uint32' conversion operator when applied to strings</summary>
        ///
        /// <param name="s">The input string.</param>
        ///
        /// <returns>The parsed value.</returns>
        val ParseUInt32: s: string -> uint32

        /// <summary>Parse an int64 according to the rules used by the overloaded 'int64' conversion operator when applied to strings</summary>
        ///
        /// <param name="s">The input string.</param>
        ///
        /// <returns>The parsed value.</returns>
        val ParseInt64: s: string -> int64

        /// <summary>Parse an uint64 according to the rules used by the overloaded 'uint64' conversion operator when applied to strings</summary>
        ///
        /// <param name="s">The input string.</param>
        ///
        /// <returns>The parsed value.</returns>
        val ParseUInt64: s: string -> uint64

        /// <summary>Resolves to the zero value for any primitive numeric type or any type with a static member called 'Zero'.</summary>
        [<CompilerMessage("This function is for use by compiled F# code and should not be used directly", 1204, IsHidden=true)>]
        val GenericZeroDynamic: unit -> 'T 

        /// <summary>Resolves to the value 'one' for any primitive numeric type or any type with a static member called 'One'.</summary>
        [<CompilerMessage("This function is for use by compiled F# code and should not be used directly", 1204, IsHidden=true)>]
        val GenericOneDynamic: unit -> 'T 

        /// <summary>A compiler intrinsic that implements dynamic invocations to the '+' operator.</summary>
        [<CompilerMessage("This function is for use by dynamic invocations of F# code and should not be used directly", 1204, IsHidden=true)>]
        val AdditionDynamic: x: 'T1 -> y: 'T2 -> 'U

        /// <summary>A compiler intrinsic that implements dynamic invocations to the checked '+' operator.</summary>
        [<CompilerMessage("This function is for use by dynamic invocations of F# code and should not be used directly", 1204, IsHidden=true)>]
        val CheckedAdditionDynamic: x: 'T1 -> y: 'T2 -> 'U

        /// <summary>A compiler intrinsic that implements dynamic invocations to the '*' operator.</summary>
        [<CompilerMessage("This function is for use by dynamic invocations of F# code and should not be used directly", 1204, IsHidden=true)>]
        val MultiplyDynamic: x: 'T1 -> y: 'T2 -> 'U

        /// <summary>A compiler intrinsic that implements dynamic invocations to the checked '*' operator.</summary>
        [<CompilerMessage("This function is for use by dynamic invocations of F# code and should not be used directly", 1204, IsHidden=true)>]
        val CheckedMultiplyDynamic: x: 'T1 -> y: 'T2 -> 'U

        /// <summary>A compiler intrinsic that implements dynamic invocations to the '-' operator.</summary>
        [<CompilerMessage("This function is for use by dynamic invocations of F# code and should not be used directly", 1204, IsHidden=true)>]
        val SubtractionDynamic: x: 'T1 -> y: 'T2 -> 'U

        /// <summary>A compiler intrinsic that implements dynamic invocations to the '/' operator.</summary>
        [<CompilerMessage("This function is for use by dynamic invocations of F# code and should not be used directly", 1204, IsHidden=true)>]
        val DivisionDynamic: x: 'T1 -> y: 'T2 -> 'U

        /// <summary>A compiler intrinsic that implements dynamic invocations to the unary '-' operator.</summary>
        [<CompilerMessage("This function is for use by dynamic invocations of F# code and should not be used directly", 1204, IsHidden=true)>]
        val UnaryNegationDynamic: value: 'T -> 'U

        /// <summary>A compiler intrinsic that implements dynamic invocations to the '%' operator.</summary>
        [<CompilerMessage("This function is for use by dynamic invocations of F# code and should not be used directly", 1204, IsHidden=true)>]
        val ModulusDynamic: x: 'T1 -> y: 'T2 -> 'U

        /// <summary>A compiler intrinsic that implements dynamic invocations to the checked '-' operator.</summary>
        [<CompilerMessage("This function is for use by dynamic invocations of F# code and should not be used directly", 1204, IsHidden=true)>]
        val CheckedSubtractionDynamic: x: 'T1 -> y: 'T2 -> 'U

        /// <summary>A compiler intrinsic that implements dynamic invocations to the checked unary '-' operator.</summary>
        [<CompilerMessage("This function is for use by dynamic invocations of F# code and should not be used directly", 1204, IsHidden=true)>]
        val CheckedUnaryNegationDynamic: value: 'T -> 'U

        /// <summary>A compiler intrinsic that implements dynamic invocations to the '&lt;&lt;&lt;' operator.</summary>
        [<CompilerMessage("This function is for use by dynamic invocations of F# code and should not be used directly", 1204, IsHidden=true)>]
        val LeftShiftDynamic: value: 'T1 -> shift: 'T2 -> 'U

        /// <summary>A compiler intrinsic that implements dynamic invocations to the '&gt;&gt;&gt;' operator.</summary>
        [<CompilerMessage("This function is for use by dynamic invocations of F# code and should not be used directly", 1204, IsHidden=true)>]
        val RightShiftDynamic: value: 'T1 -> shift: 'T2 -> 'U

        /// <summary>A compiler intrinsic that implements dynamic invocations to the '&amp;&amp;&amp;' operator.</summary>
        [<CompilerMessage("This function is for use by dynamic invocations of F# code and should not be used directly", 1204, IsHidden=true)>]
        val BitwiseAndDynamic: x: 'T1 -> y: 'T2 -> 'U

        /// <summary>A compiler intrinsic that implements dynamic invocations to the '|||' operator.</summary>
        [<CompilerMessage("This function is for use by dynamic invocations of F# code and should not be used directly", 1204, IsHidden=true)>]
        val BitwiseOrDynamic: x: 'T1 -> y: 'T2 -> 'U

        /// <summary>A compiler intrinsic that implements dynamic invocations related to the '^^^' operator.</summary>
        [<CompilerMessage("This function is for use by dynamic invocations of F# code and should not be used directly", 1204, IsHidden=true)>]
        val ExclusiveOrDynamic: x: 'T1 -> y: 'T2 -> 'U

        /// <summary>A compiler intrinsic that implements dynamic invocations related to the '~~~' operator.</summary>
        [<CompilerMessage("This function is for use by dynamic invocations of F# code and should not be used directly", 1204, IsHidden=true)>]
        val LogicalNotDynamic: value: 'T -> 'U

        /// <summary>A compiler intrinsic that implements dynamic invocations related to conversion operators.</summary>
        [<CompilerMessage("This function is for use by dynamic invocations of F# code and should not be used directly", 1204, IsHidden=true)>]
        val ExplicitDynamic: value: 'T -> 'U

        /// <summary>A compiler intrinsic that implements dynamic invocations related to the '&lt;' operator.</summary>
        [<CompilerMessage("This function is for use by dynamic invocations of F# code and should not be used directly", 1204, IsHidden=true)>]
        val LessThanDynamic: x: 'T1 -> y: 'T2 -> 'U

        /// <summary>A compiler intrinsic that implements dynamic invocations related to the '&gt;' operator.</summary>
        [<CompilerMessage("This function is for use by dynamic invocations of F# code and should not be used directly", 1204, IsHidden=true)>]
        val GreaterThanDynamic: x: 'T1 -> y: 'T2 -> 'U

        /// <summary>A compiler intrinsic that implements dynamic invocations related to the '&lt;=' operator.</summary>
        [<CompilerMessage("This function is for use by dynamic invocations of F# code and should not be used directly", 1204, IsHidden=true)>]
        val LessThanOrEqualDynamic: x: 'T1 -> y: 'T2 -> 'U

        /// <summary>A compiler intrinsic that implements dynamic invocations related to the '&gt;=' operator.</summary>
        [<CompilerMessage("This function is for use by dynamic invocations of F# code and should not be used directly", 1204, IsHidden=true)>]
        val GreaterThanOrEqualDynamic: x: 'T1 -> y: 'T2 -> 'U

        /// <summary>A compiler intrinsic that implements dynamic invocations related to the '=' operator.</summary>
        [<CompilerMessage("This function is for use by dynamic invocations of F# code and should not be used directly", 1204, IsHidden=true)>]
        val EqualityDynamic: x: 'T1 -> y: 'T2 -> 'U

        /// <summary>A compiler intrinsic that implements dynamic invocations related to the '=' operator.</summary>
        [<CompilerMessage("This function is for use by dynamic invocations of F# code and should not be used directly", 1204, IsHidden=true)>]
        val InequalityDynamic: x: 'T1 -> y: 'T2 -> 'U

        /// <summary>A compiler intrinsic that implements dynamic invocations for the DivideByInt primitive.</summary>
        [<CompilerMessage("This function is for use by dynamic invocations of F# code and should not be used directly", 1204, IsHidden=true)>]
        val DivideByIntDynamic: x: 'T -> y: int -> 'T

        /// <summary>Resolves to the zero value for any primitive numeric type or any type with a static member called 'Zero'</summary>
        val inline GenericZero< ^T > : ^T when ^T: (static member Zero: ^T) 

        /// <summary>Resolves to the value 'one' for any primitive numeric type or any type with a static member called 'One'</summary>
        val inline GenericOne< ^T > : ^T when ^T: (static member One: ^T) 
        
        val internal anyToStringShowingNull: 'T -> string

        /// <summary>Divides a value by an integer.</summary>
        ///
        /// <param name="x">The input value.</param>
        /// <param name="y">The input int.</param>
        ///
        /// <returns>The division result.</returns>
        val inline DivideByInt< ^T > : x: ^T -> y: int -> ^T when ^T: (static member DivideByInt: ^T * int -> ^T) 

        /// <summary>For compiler use only</summary>
        module (* internal *) ErrorStrings = 

            [<CompilerMessage("This value is for use by compiled F# code and should not be used directly", 1204, IsHidden=true)>]
            val InputSequenceEmptyString: string

            [<CompilerMessage("This value is for use by compiled F# code and should not be used directly", 1204, IsHidden=true)>]
            val InputArrayEmptyString: string
        
            [<CompilerMessage("This value is for use by compiled F# code and should not be used directly", 1204, IsHidden=true)>]
            val AddressOpNotFirstClassString: string

            [<CompilerMessage("This value is for use by compiled F# code and should not be used directly", 1204, IsHidden=true)>]
            val NoNegateMinValueString: string
                
            [<CompilerMessage("This value is for use by compiled F# code and should not be used directly", 1204, IsHidden=true)>]
            val InputMustBeNonNegativeString: string

        //-------------------------------------------------------------------------

        /// <summary>The F# compiler emits calls to some of the functions in this module as part of the compiled form of some language constructs</summary>
        module IntrinsicOperators = 

            /// <summary>Binary 'and'. When used as a binary operator the right hand value is evaluated only on demand.</summary>
            [<CompilerMessage("In F# code, use 'e1 && e2' instead of 'e1 & e2'", 1203, IsHidden=true)>]
            val (&): e1: bool -> e2: bool -> bool

            /// <summary>Binary 'and'. When used as a binary operator the right hand value is evaluated only on demand</summary>
            ///
            /// <param name="e1">The first value.</param>
            /// <param name="e2">The second value.</param>
            ///
            /// <returns>The result of the operation.</returns>
            val (&&): e1: bool -> e2: bool -> bool

            /// <summary>Binary 'or'. When used as a binary operator the right hand value is evaluated only on demand.</summary>
            [<CompiledName("Or")>]
            [<CompilerMessage("In F# code, use 'e1 || e2' instead of 'e1 or e2'", 1203, IsHidden=true)>]
            val (or): e1: bool -> e2: bool -> bool

            /// <summary>Binary 'or'. When used as a binary operator the right hand value is evaluated only on demand</summary>
            ///
            /// <param name="e1">The first value.</param>
            /// <param name="e2">The second value.</param>
            ///
            /// <returns>The result of the operation.</returns>
            val (||): e1: bool -> e2: bool -> bool

            /// <summary>Address-of. Uses of this value may result in the generation of unverifiable code.</summary>
            ///
            /// <param name="obj">The input object.</param>
            ///
            /// <returns>The managed pointer.</returns>
            val inline (~&): obj: 'T -> byref<'T>

            /// <summary>Address-of. Uses of this value may result in the generation of unverifiable code.</summary>
            ///
            /// <param name="obj">The input object.</param>
            ///
            /// <returns>The unmanaged pointer.</returns>
            val inline (~&&): obj: 'T -> nativeptr<'T>

        //-------------------------------------------------------------------------

        /// <summary>The F# compiler emits calls to some of the functions in this module as part of the compiled form of some language constructs</summary>
        module IntrinsicFunctions = 

            /// <summary>A compiler intrinsic that implements the ':?>' operator</summary>
            [<CompilerMessage("This function is for use by compiled F# code and should not be used directly", 1204, IsHidden=true)>]
            val UnboxGeneric<'T> : source: obj -> 'T

            /// <summary>A compiler intrinsic that implements the ':?>' operator</summary>
            [<CompilerMessage("This function is for use by compiled F# code and should not be used directly", 1204, IsHidden=true)>]
            val inline UnboxFast<'T> : source: obj -> 'T

            /// <summary>A compiler intrinsic that implements the ':?' operator</summary>
            [<CompilerMessage("This function is for use by compiled F# code and should not be used directly", 1204, IsHidden=true)>]
            val TypeTestGeneric<'T> : source: obj -> bool

            /// <summary>A compiler intrinsic that implements the ':?' operator</summary>
            [<CompilerMessage("This function is for use by compiled F# code and should not be used directly", 1204, IsHidden=true)>]
            val inline TypeTestFast<'T> : source: obj -> bool 

            /// <summary>Primitive used by pattern match compilation</summary>
            //[<CompilerMessage("This function is for use by compiled F# code and should not be used directly", 1204, IsHidden=true)>]
            val inline GetString : source: string -> index: int -> char

            /// <summary>This function implements calls to default constructors
            /// accessed by 'new' constraints.</summary>
            [<CompilerMessage("This function is for use by compiled F# code and should not be used directly", 1204, IsHidden=true)>]
            val inline CreateInstance: unit -> 'T when 'T: (new: unit -> 'T)

            /// <summary>This function implements parsing of decimal constants</summary>
            [<CompilerMessage("This function is for use by compiled F# code and should not be used directly", 1204, IsHidden=true)>]
            val inline MakeDecimal: low: int -> medium: int -> high: int -> isNegative: bool -> scale: byte -> decimal

            /// <summary>A compiler intrinsic for the efficient compilation of sequence expressions</summary>
            [<CompilerMessage("This function is for use by compiled F# code and should not be used directly", 1204, IsHidden=true)>]
            val Dispose<'T when 'T :> System.IDisposable> : resource: 'T -> unit

            /// <summary>A compiler intrinsic for checking initialization soundness of recursive bindings</summary>
            [<CompilerMessage("This function is for use by compiled F# code and should not be used directly", 1204, IsHidden=true)>]
            val FailInit: unit -> unit

            /// <summary>A compiler intrinsic for checking initialization soundness of recursive static bindings</summary>
            [<CompilerMessage("This function is for use by compiled F# code and should not be used directly", 1204, IsHidden=true)>]
            val FailStaticInit: unit -> unit

            /// <summary>A compiler intrinsic for checking initialization soundness of recursive bindings</summary>
            [<CompilerMessage("This function is for use by compiled F# code and should not be used directly", 1204, IsHidden=true)>]
            val CheckThis: 'T -> 'T when 'T: not struct

            /// <summary>The standard overloaded associative (indexed) lookup operator</summary>
            //[<CompilerMessage("This function is for use by compiled F# code and should not be used directly", 1204, IsHidden=true)>]
            val inline GetArray: source: 'T[] -> index: int -> 'T                           
            
            /// <summary>The standard overloaded associative (2-indexed) lookup operator</summary>
            //[<CompilerMessage("This function is for use by compiled F# code and should not be used directly", 1204, IsHidden=true)>]
            val inline GetArray2D: source: 'T[,] -> index1: int -> index2: int -> 'T    
            
            /// <summary>The standard overloaded associative (3-indexed) lookup operator</summary>
            //[<CompilerMessage("This function is for use by compiled F# code and should not be used directly", 1204, IsHidden=true)>]
            val inline GetArray3D: source: 'T[,,] -> index1: int -> index2: int -> index3: int -> 'T  
            
            /// <summary>The standard overloaded associative (4-indexed) lookup operator</summary>
            //[<CompilerMessage("This function is for use by compiled F# code and should not be used directly", 1204, IsHidden=true)>]
            val inline GetArray4D: source: 'T[,,,] -> index1: int -> index2: int -> index3: int -> index4: int -> 'T
            
            /// <summary>The standard overloaded associative (indexed) mutation operator</summary>
            //[<CompilerMessage("This function is for use by compiled F# code and should not be used directly", 1204, IsHidden=true)>]
            val inline SetArray: target: 'T[] -> index: int -> value: 'T -> unit      
            
            /// <summary>The standard overloaded associative (2-indexed) mutation operator</summary>
            //[<CompilerMessage("This function is for use by compiled F# code and should not be used directly", 1204, IsHidden=true)>]
            val inline SetArray2D: target: 'T[,] -> index1: int -> index2: int -> value: 'T -> unit    
            
            /// <summary>The standard overloaded associative (3-indexed) mutation operator</summary>
            //[<CompilerMessage("This function is for use by compiled F# code and should not be used directly", 1204, IsHidden=true)>]
            val inline SetArray3D: target: 'T[,,] -> index1: int -> index2: int -> index3: int -> value: 'T -> unit  

            /// The standard overloaded associative (4-indexed) mutation operator
            //[<CompilerMessage("This function is for use by compiled F# code and should not be used directly", 1204, IsHidden=true)>]
            val inline SetArray4D: target: 'T[,,,] -> index1: int -> index2: int -> index3: int -> index4: int -> value: 'T -> unit  

        /// <summary>The F# compiler emits calls to some of the functions in this module as part of the compiled form of some language constructs</summary>
        module HashCompare =
            /// <summary>A primitive entry point used by the F# compiler for optimization purposes.</summary> 
            [<CompilerMessage("This function is a primitive library routine used by optimized F# code and should not be used directly", 1204, IsHidden=true)>]
            val PhysicalHashIntrinsic: input: 'T -> int when 'T: not struct

            /// <summary>A primitive entry point used by the F# compiler for optimization purposes.</summary>
            [<CompilerMessage("This function is a primitive library routine used by optimized F# code and should not be used directly", 1204, IsHidden=true)>]
            val PhysicalEqualityIntrinsic: x: 'T -> y: 'T -> bool when 'T: not struct

            /// <summary>A primitive entry point used by the F# compiler for optimization purposes.</summary> 
            [<CompilerMessage("This function is a primitive library routine used by optimized F# code and should not be used directly", 1204, IsHidden=true)>]
            val GenericHashIntrinsic: input:'T -> int

            /// <summary>A primitive entry point used by the F# compiler for optimization purposes.</summary> 
            [<CompilerMessage("This function is a primitive library routine used by optimized F# code and should not be used directly", 1204, IsHidden=true)>]
            val LimitedGenericHashIntrinsic: limit: int -> input: 'T -> int

            /// <summary>A primitive entry point used by the F# compiler for optimization purposes.</summary> 
            [<CompilerMessage("This function is a primitive library routine used by optimized F# code and should not be used directly", 1204, IsHidden=true)>]
            val GenericHashWithComparerIntrinsic: comp: System.Collections.IEqualityComparer -> input: 'T -> int           

            /// <summary>A primitive entry point used by the F# compiler for optimization purposes.</summary> 
            [<CompilerMessage("This function is a primitive library routine used by optimized F# code and should not be used directly", 1204, IsHidden=true)>]
            val GenericComparisonWithComparerIntrinsic: comp: System.Collections.IComparer -> x: 'T -> y: 'T -> int

            /// <summary>A primitive entry point used by the F# compiler for optimization purposes.</summary> 
            [<CompilerMessage("This function is a primitive library routine used by optimized F# code and should not be used directly", 1204, IsHidden=true)>]
            val GenericComparisonIntrinsic: x: 'T -> y: 'T -> int

            /// <summary>A primitive entry point used by the F# compiler for optimization purposes.</summary> 
            [<CompilerMessage("This function is a primitive library routine used by optimized F# code and should not be used directly", 1204, IsHidden=true)>]
            val GenericEqualityIntrinsic: x: 'T -> y: 'T -> bool

            /// <summary>A primitive entry point used by the F# compiler for optimization purposes.</summary> 
            [<CompilerMessage("This function is a primitive library routine used by optimized F# code and should not be used directly", 1204, IsHidden=true)>]
            val GenericEqualityERIntrinsic: x: 'T -> y: 'T -> bool
            
            /// <summary>A primitive entry point used by the F# compiler for optimization purposes.</summary> 
            [<CompilerMessage("This function is a primitive library routine used by optimized F# code and should not be used directly", 1204, IsHidden=true)>]
            val GenericEqualityWithComparerIntrinsic: comp: System.Collections.IEqualityComparer -> x: 'T -> y: 'T -> bool

            /// <summary>A primitive entry point used by the F# compiler for optimization purposes.</summary>
            [<CompilerMessage("This function is a primitive library routine used by optimized F# code and should not be used directly", 1204, IsHidden=true)>]
            val GenericLessThanIntrinsic: x: 'T -> y: 'T -> bool

            /// <summary>A primitive entry point used by the F# compiler for optimization purposes.</summary> 
            [<CompilerMessage("This function is a primitive library routine used by optimized F# code and should not be used directly", 1204, IsHidden=true)>]
            val GenericGreaterThanIntrinsic: x: 'T -> y: 'T -> bool

            /// <summary>A primitive entry point used by the F# compiler for optimization purposes.</summary> 
            [<CompilerMessage("This function is a primitive library routine used by optimized F# code and should not be used directly", 1204, IsHidden=true)>]
            val GenericGreaterOrEqualIntrinsic: x: 'T -> y: 'T -> bool

            /// <summary>A primitive entry point used by the F# compiler for optimization purposes.</summary> 
            [<CompilerMessage("This function is a primitive library routine used by optimized F# code and should not be used directly", 1204, IsHidden=true)>]
            val GenericLessOrEqualIntrinsic: x: 'T -> y: 'T -> bool

            /// <summary>A primitive entry point used by the F# compiler for optimization purposes.</summary> 
            [<CompilerMessage("This function is a primitive library routine used by optimized F# code and should not be used directly", 1204, IsHidden=true)>]
            val inline FastHashTuple2: comparer: System.Collections.IEqualityComparer -> tuple: ('T1 * 'T2) -> int

            /// <summary>A primitive entry point used by the F# compiler for optimization purposes.</summary> 
            [<CompilerMessage("This function is a primitive library routine used by optimized F# code and should not be used directly", 1204, IsHidden=true)>]
            val inline FastHashTuple3: comparer: System.Collections.IEqualityComparer -> tuple: ('T1 * 'T2 * 'T3) -> int

            /// <summary>A primitive entry point used by the F# compiler for optimization purposes.</summary> 
            [<CompilerMessage("This function is a primitive library routine used by optimized F# code and should not be used directly", 1204, IsHidden=true)>]
            val inline FastHashTuple4: comparer:System.Collections.IEqualityComparer -> tuple: ('T1 * 'T2 * 'T3 * 'T4) -> int

            /// <summary>A primitive entry point used by the F# compiler for optimization purposes.</summary> 
            [<CompilerMessage("This function is a primitive library routine used by optimized F# code and should not be used directly", 1204, IsHidden=true)>]
            val inline FastHashTuple5: comparer: System.Collections.IEqualityComparer -> tuple: ('T1 * 'T2 * 'T3 * 'T4 * 'T5) -> int

            /// <summary>A primitive entry point used by the F# compiler for optimization purposes.</summary> 
            [<CompilerMessage("This function is a primitive library routine used by optimized F# code and should not be used directly", 1204, IsHidden=true)>]
            val inline FastEqualsTuple2: comparer: System.Collections.IEqualityComparer -> tuple1: ('T1 * 'T2) -> tuple2: ('T1 * 'T2) -> bool

            /// <summary>A primitive entry point used by the F# compiler for optimization purposes.</summary> 
            [<CompilerMessage("This function is a primitive library routine used by optimized F# code and should not be used directly", 1204, IsHidden=true)>]
            val inline FastEqualsTuple3: comparer: System.Collections.IEqualityComparer -> tuple1: ('T1 * 'T2 * 'T3) -> tuple2: ('T1 * 'T2 * 'T3) -> bool

            /// <summary>A primitive entry point used by the F# compiler for optimization purposes.</summary> 
            [<CompilerMessage("This function is a primitive library routine used by optimized F# code and should not be used directly", 1204, IsHidden=true)>]
            val inline FastEqualsTuple4: comparer: System.Collections.IEqualityComparer -> tuple1: ('T1 * 'T2 * 'T3 * 'T4) -> tuple2: ('T1 * 'T2 * 'T3 * 'T4) -> bool

            /// <summary>A primitive entry point used by the F# compiler for optimization purposes.</summary> 
            [<CompilerMessage("This function is a primitive library routine used by optimized F# code and should not be used directly", 1204, IsHidden=true)>]
            val inline FastEqualsTuple5: comparer: System.Collections.IEqualityComparer -> tuple1: ('T1 * 'T2 * 'T3 * 'T4 * 'T5) -> tuple2: ('T1 * 'T2 * 'T3 * 'T4 * 'T5) -> bool

            /// <summary>A primitive entry point used by the F# compiler for optimization purposes.</summary> 
            [<CompilerMessage("This function is a primitive library routine used by optimized F# code and should not be used directly", 1204, IsHidden=true)>]
            val inline FastCompareTuple2: comparer: System.Collections.IComparer -> tuple1: ('T1 * 'T2) -> tuple2: ('T1 * 'T2) -> int

            /// <summary>A primitive entry point used by the F# compiler for optimization purposes.</summary> 
            [<CompilerMessage("This function is a primitive library routine used by optimized F# code and should not be used directly", 1204, IsHidden=true)>]
            val inline FastCompareTuple3: comparer: System.Collections.IComparer -> tuple1: ('T1 * 'T2 * 'T3) -> tuple2: ('T1 * 'T2 * 'T3) -> int

            /// <summary>A primitive entry point used by the F# compiler for optimization purposes.</summary> 
            [<CompilerMessage("This function is a primitive library routine used by optimized F# code and should not be used directly", 1204, IsHidden=true)>]
            val inline FastCompareTuple4: comparer: System.Collections.IComparer -> tuple1: ('T1 * 'T2 * 'T3 * 'T4) -> tuple2: ('T1 * 'T2 * 'T3 * 'T4) -> int

            /// <summary>A primitive entry point used by the F# compiler for optimization purposes.</summary> 
            [<CompilerMessage("This function is a primitive library routine used by optimized F# code and should not be used directly", 1204, IsHidden=true)>]
            val inline FastCompareTuple5: comparer: System.Collections.IComparer -> tuple1: ('T1 * 'T2 * 'T3 * 'T4 * 'T5) -> tuple2: ('T1 * 'T2 * 'T3 * 'T4 * 'T5) -> int

    /// <summary>Helper types for active patterns with 2 choices.</summary>
    /// <category index="5">Choices and Results</category>
    [<StructuralEquality; StructuralComparison>]
    [<CompiledName("FSharpChoice`2")>]
    type Choice<'T1,'T2> = 

      /// <summary>Choice 1 of 2 choices</summary>
      | Choice1Of2 of 'T1 

      /// <summary>Choice 2 of 2 choices</summary>
      | Choice2Of2 of 'T2
    
    /// <summary>Helper types for active patterns with 3 choices.</summary>
    /// <category>Choices and Results</category>
    [<StructuralEquality; StructuralComparison>]
    [<CompiledName("FSharpChoice`3")>]
    type Choice<'T1,'T2,'T3> = 

      /// <summary>Choice 1 of 3 choices</summary>
      | Choice1Of3 of 'T1 

      /// <summary>Choice 2 of 3 choices</summary>
      | Choice2Of3 of 'T2

      /// <summary>Choice 3 of 3 choices</summary>
      | Choice3Of3 of 'T3
    
    /// <summary>Helper types for active patterns with 4 choices.</summary>
    /// <category>Choices and Results</category>
    [<StructuralEquality; StructuralComparison>]
    [<CompiledName("FSharpChoice`4")>]
    type Choice<'T1,'T2,'T3,'T4> = 

      /// <summary>Choice 1 of 4 choices</summary>
      | Choice1Of4 of 'T1 

      /// <summary>Choice 2 of 4 choices</summary>
      | Choice2Of4 of 'T2

      /// <summary>Choice 3 of 4 choices</summary>
      | Choice3Of4 of 'T3

      /// <summary>Choice 4 of 4 choices</summary>
      | Choice4Of4 of 'T4
    
    /// <summary>Helper types for active patterns with 5 choices.</summary>
    /// <category>Choices and Results</category>
    [<StructuralEquality; StructuralComparison>]
    [<CompiledName("FSharpChoice`5")>]
    type Choice<'T1,'T2,'T3,'T4,'T5> = 

      /// <summary>Choice 1 of 5 choices</summary>
      | Choice1Of5 of 'T1 

      /// <summary>Choice 2 of 5 choices</summary>
      | Choice2Of5 of 'T2

      /// <summary>Choice 3 of 5 choices</summary>
      | Choice3Of5 of 'T3

      /// <summary>Choice 4 of 5 choices</summary>
      | Choice4Of5 of 'T4

      /// <summary>Choice 5 of 5 choices</summary>
      | Choice5Of5 of 'T5
    
    /// <summary>Helper types for active patterns with 6 choices.</summary>
    /// <category>Choices and Results</category>
    [<StructuralEquality; StructuralComparison>]
    [<CompiledName("FSharpChoice`6")>]
    type Choice<'T1,'T2,'T3,'T4,'T5,'T6> = 

      /// <summary>Choice 1 of 6 choices</summary>
      | Choice1Of6 of 'T1 

      /// <summary>Choice 2 of 6 choices</summary>
      | Choice2Of6 of 'T2

      /// <summary>Choice 3 of 6 choices</summary>
      | Choice3Of6 of 'T3

      /// <summary>Choice 4 of 6 choices</summary>
      | Choice4Of6 of 'T4

      /// <summary>Choice 5 of 6 choices</summary>
      | Choice5Of6 of 'T5

      /// <summary>Choice 6 of 6 choices</summary>
      | Choice6Of6 of 'T6
    
    /// <summary>Helper types for active patterns with 7 choices.</summary>
    /// <category>Choices and Results</category>
    [<StructuralEquality; StructuralComparison>]
    [<CompiledName("FSharpChoice`7")>]
    type Choice<'T1,'T2,'T3,'T4,'T5,'T6,'T7> = 

      /// <summary>Choice 1 of 7 choices</summary>
      | Choice1Of7 of 'T1 

      /// <summary>Choice 2 of 7 choices</summary>
      | Choice2Of7 of 'T2

      /// <summary>Choice 3 of 7 choices</summary>
      | Choice3Of7 of 'T3

      /// <summary>Choice 4 of 7 choices</summary>
      | Choice4Of7 of 'T4

      /// <summary>Choice 5 of 7 choices</summary>
      | Choice5Of7 of 'T5

      /// <summary>Choice 6 of 7 choices</summary>
      | Choice6Of7 of 'T6

      /// <summary>Choice 7 of 7 choices</summary>
      | Choice7Of7 of 'T7
    
    /// <summary>Non-exhaustive match failures will raise the MatchFailureException exception</summary>
    /// <category>Language Primitives</category>
    [<StructuralEquality; NoComparison>]
    exception MatchFailureException of string * int * int

    /// <summary>The CLI type used to represent F# first-class type function values. This type is for use
    /// by compiled F# code.</summary>
    /// <category>Language Primitives</category>
    [<AbstractClass>]
    type FSharpTypeFunc =

        /// <summary>Specialize the type function at a given type</summary>
        /// <returns>The specialized type.</returns>
        abstract Specialize<'T> : unit -> obj

        /// <summary>Construct an instance of an F# first class type function value </summary>
        /// <returns>FSharpTypeFunc</returns>
        new: unit -> FSharpTypeFunc

    /// <summary>The CLI type used to represent F# function values. This type is not
    /// typically used directly, though may be used from other CLI languages.</summary>
    /// <category>Language Primitives</category>
    [<AbstractClass>]
    type FSharpFunc<'T,'U> = 

        /// <summary>Construct an instance of an F# first class function value </summary> 
        /// <returns>The created F# function.</returns> 
        new: unit ->  FSharpFunc<'T,'U>
 
        /// <summary>Invoke an F# first class function value with one argument</summary>
        ///
        /// <param name="func"></param>
        ///
        /// <returns>'U</returns>
        abstract Invoke: func: 'T -> 'U

        /// <summary>Convert an F# first class function value to a value of type <see cref="T:System.Converter"/></summary>
        ///
        /// <param name="func">The input function.</param>
        ///
        /// <returns>A System.Converter of the function type.</returns>
        static member op_Implicit: func: ('T -> 'U) -> System.Converter<'T,'U>

        /// <summary>Convert an value of type <see cref="T:System.Converter"/> to a F# first class function value </summary>
        ///
        /// <param name="converter">The input System.Converter.</param>
        ///
        /// <returns>An F# function of the same type.</returns>
        static member op_Implicit: converter: System.Converter<'T,'U> -> ('T -> 'U)

        /// <summary>Convert an F# first class function value to a value of type <see cref="T:System.Converter"/></summary>
        ///
        /// <param name="func">The input function.</param>
        ///
        /// <returns>System.Converter&lt;'T,'U&gt;</returns>
        static member ToConverter: func: ('T -> 'U) -> System.Converter<'T,'U>

        /// <summary>Convert an value of type <see cref="T:System.Converter"/> to a F# first class function value </summary>
        ///
        /// <param name="converter">The input System.Converter.</param>
        ///
        /// <returns>An F# function of the same type.</returns>
        static member FromConverter: converter: System.Converter<'T,'U> -> ('T -> 'U)

        /// <summary>Invoke an F# first class function value with five curried arguments. In some cases this
        /// will result in a more efficient application than applying the arguments successively.</summary>
        ///
        /// <param name="func">The input function.</param>
        /// <param name="arg1">The first arg.</param>
        /// <param name="arg2">The second arg.</param>
        /// <param name="arg3">The third arg.</param>
        /// <param name="arg4">The fourth arg.</param>
        /// <param name="arg5">The fifth arg.</param>
        ///
        /// <returns>The function result.</returns>
        static member InvokeFast: func: FSharpFunc<'T,('U -> 'V -> 'W -> 'X -> 'Y)> * arg1: 'T * arg2: 'U * arg3: 'V * arg4: 'W * arg5: 'X -> 'Y

        /// <summary>Invoke an F# first class function value with four curried arguments. In some cases this
        /// will result in a more efficient application than applying the arguments successively.</summary>
        ///
        /// <param name="func">The input function.</param>
        /// <param name="arg1">The first arg.</param>
        /// <param name="arg2">The second arg.</param>
        /// <param name="arg3">The third arg.</param>
        /// <param name="arg4">The fourth arg.</param>
        ///
        /// <returns>The function result.</returns>
        static member InvokeFast: func: FSharpFunc<'T,('U -> 'V -> 'W -> 'X)> * arg1: 'T * arg2: 'U * arg3: 'V * arg4: 'W -> 'X

        /// <summary>Invoke an F# first class function value with three curried arguments. In some cases this
        /// will result in a more efficient application than applying the arguments successively.</summary>
        ///
        /// <param name="func">The input function.</param>
        /// <param name="arg1">The first arg.</param>
        /// <param name="arg2">The second arg.</param>
        /// <param name="arg3">The third arg.</param>
        ///
        /// <returns>The function result.</returns>
        static member InvokeFast: func: FSharpFunc<'T,('U -> 'V -> 'W)> * arg1: 'T * arg2: 'U * arg3: 'V -> 'W

        /// <summary>Invoke an F# first class function value with two curried arguments. In some cases this
        /// will result in a more efficient application than applying the arguments successively.</summary>
        ///
        /// <param name="func">The input function.</param>
        /// <param name="arg1">The first arg.</param>
        /// <param name="arg2">The second arg.</param>
        ///
        /// <returns>The function result.</returns>
        static member InvokeFast: func: FSharpFunc<'T,('U -> 'V)> * arg1: 'T * arg2: 'U -> 'V

    /// <summary>Helper functions for converting F# first class function values to and from CLI representations
    /// of functions using delegates.</summary>
    /// <category>Language Primitives</category>
    [<AbstractClass>]
    [<Sealed>]
    type FuncConvert =

        /// <summary>Convert the given Action delegate object to an F# function value</summary>
        ///
        /// <param name="action">The input Action delegate.</param>
        ///
        /// <returns>The F# function.</returns>
        static member inline ToFSharpFunc: action: Action<'T> -> ('T -> unit)

        /// <summary>Convert the given Converter delegate object to an F# function value</summary>
        ///
        /// <param name="converter">The input Converter delegate.</param>
        ///
        /// <returns>The F# function.</returns>
        static member inline ToFSharpFunc: converter: Converter<'T,'U> -> ('T -> 'U)

        /// <summary>Convert the given Action delegate object to an F# function value</summary>
        ///
        /// <param name="action">The input Action delegate.</param>
        ///
        /// <returns>The F# function.</returns>
        static member inline FromAction: action: Action -> (unit -> unit)

        /// <summary>Convert the given Action delegate object to an F# function value</summary>
        ///
        /// <param name="action">The input Action delegate.</param>
        ///
        /// <returns>The F# function.</returns>
        static member inline FromAction: action: Action<'T> -> ('T -> unit)

        /// <summary>Convert the given Action delegate object to an F# function value</summary>
        ///
        /// <param name="action">The input Action delegate.</param>
        ///
        /// <returns>The F#funcfunction.</returns>
        static member inline FromAction: action: Action<'T1,'T2> -> ('T1 -> 'T2 -> unit)

        /// <summary>Convert the given Action delegate object to an F# function value</summary>
        ///
        /// <param name="action">The input Action delegate.</param>
        ///
        /// <returns>The F# function.</returns>
        static member inline FromAction: action: Action<'T1,'T2,'T3> -> ('T1 -> 'T2 -> 'T3 -> unit)

        /// <summary>Convert the given Action delegate object to an F# function value</summary>
        ///
        /// <param name="action">The input Action delegate.</param>
        ///
        /// <returns>The F# function.</returns>
        static member inline FromAction: action: Action<'T1,'T2,'T3,'T4> -> ('T1 -> 'T2 -> 'T3 -> 'T4 -> unit)

        /// <summary>Convert the given Action delegate object to an F# function value</summary>
        ///
        /// <param name="action">The input Action delegate.</param>
        ///
        /// <returns>The F# function.</returns>
        static member inline FromAction: action: Action<'T1,'T2,'T3,'T4,'T5> -> ('T1 -> 'T2 -> 'T3 -> 'T4 -> 'T5 -> unit)

        /// <summary>Convert the given Func delegate object to an F# function value</summary>
        ///
        /// <param name="func">The input Func delegate.</param>
        ///
        /// <returns>The F# function.</returns>
        static member inline FromFunc: func: Func<'T> -> (unit -> 'T)

        /// <summary>Convert the given Func delegate object to an F# function value</summary>
        ///
        /// <param name="func">The input Func delegate.</param>
        ///
        /// <returns>The F# function.</returns>
        static member inline FromFunc: func: Func<'T,'U> -> ('T -> 'U)

        /// <summary>Convert the given Func delegate object to an F# function value</summary>
        ///
        /// <param name="func">The input Func delegate.</param>
        ///
        /// <returns>The F#funcfunction.</returns>
        static member inline FromFunc: func: Func<'T1,'T2,'U> -> ('T1 -> 'T2 -> 'U)

        /// <summary>Convert the given Func delegate object to an F# function value</summary>
        ///
        /// <param name="func">The input Func delegate.</param>
        ///
        /// <returns>The F# function.</returns>
        static member inline FromFunc: func: Func<'T1,'T2,'T3,'U> -> ('T1 -> 'T2 -> 'T3 -> 'U)

        /// <summary>Convert the given Func delegate object to an F# function value</summary>
        ///
        /// <param name="func">The input Func delegate.</param>
        ///
        /// <returns>The F# function.</returns>
        static member inline FromFunc: func: Func<'T1,'T2,'T3,'T4,'U> -> ('T1 -> 'T2 -> 'T3 -> 'T4 -> 'U)

        /// <summary>Convert the given Func delegate object to an F# function value</summary>
        ///
        /// <param name="func">The input Func delegate.</param>
        ///
        /// <returns>The F# function.</returns>
        static member inline FromFunc: func: Func<'T1,'T2,'T3,'T4,'T5,'U> -> ('T1 -> 'T2 -> 'T3 -> 'T4 -> 'T5 -> 'U)

        /// <summary>A utility function to convert function values from tupled to curried form</summary>
        ///
        /// <param name="func">The input tupled function.</param>
        ///
        /// <returns>The output curried function.</returns>
        static member inline FuncFromTupled: func: ('T1 * 'T2 -> 'U) -> ('T1 -> 'T2 -> 'U)
        
        /// <summary>A utility function to convert function values from tupled to curried form</summary>
        ///
        /// <param name="func">The input tupled function.</param>
        ///
        /// <returns>The output curried function.</returns>
        static member inline FuncFromTupled: func: ('T1 * 'T2 * 'T3 -> 'U) -> ('T1 -> 'T2 -> 'T3 -> 'U)
        
        /// <summary>A utility function to convert function values from tupled to curried form</summary>
        ///
        /// <param name="func">The input tupled function.</param>
        ///
        /// <returns>The output curried function.</returns>
        static member inline FuncFromTupled: func: ('T1 * 'T2 * 'T3 * 'T4 -> 'U) -> ('T1 -> 'T2 -> 'T3 -> 'T4 -> 'U)
        
        /// <summary>A utility function to convert function values from tupled to curried form</summary>
        ///
        /// <param name="func">The input tupled function.</param>
        ///
        /// <returns>The output curried function.</returns>
        static member inline FuncFromTupled: func: ('T1 * 'T2 * 'T3 * 'T4 * 'T5 -> 'U) -> ('T1 -> 'T2 -> 'T3 -> 'T4 -> 'T5 -> 'U)

    /// <summary>An implementation module used to hold some private implementations of function
    /// value invocation.</summary>
    /// <category>Language Primitives</category>
    module OptimizedClosures =

        /// <summary>The CLI type used to represent F# function values that accept
        /// two iterated (curried) arguments without intervening execution. This type should not
        /// typically used directly from either F# code or from other CLI languages.</summary>
        [<AbstractClass>]
        type FSharpFunc<'T1,'T2,'U> = 
            inherit  FSharpFunc<'T1,('T2 -> 'U)>

            /// <summary>Invoke the optimized function value with two curried arguments </summary>
            ///
            /// <param name="arg1">The first arg.</param>
            /// <param name="arg2">The second arg.</param>
            ///
            /// <returns>The function result.</returns>
            abstract Invoke: arg1: 'T1 * arg2: 'T2 -> 'U

            /// <summary>Adapt an F# first class function value to be an optimized function value that can 
            /// accept two curried arguments without intervening execution. </summary>
            ///
            /// <param name="func">The input function.</param>
            ///
            /// <returns>The adapted function.</returns>
            static member Adapt: func:('T1 -> 'T2 -> 'U) -> FSharpFunc<'T1,'T2,'U>

            /// <summary>Construct an optimized function value that can accept two curried 
            /// arguments without intervening execution.</summary>
            /// <returns>The optimized function.</returns>
            new: unit ->  FSharpFunc<'T1,'T2,'U>

        /// <summary>The CLI type used to represent F# function values that accept
        /// three iterated (curried) arguments without intervening execution. This type should not
        /// typically used directly from either F# code or from other CLI languages.</summary>
        [<AbstractClass>]
        type FSharpFunc<'T1,'T2,'T3,'U> = 

            inherit  FSharpFunc<'T1,('T2 -> 'T3 -> 'U)>

            /// <summary>Invoke an F# first class function value that accepts three curried arguments 
            /// without intervening execution</summary>
            ///
            /// <param name="arg1">The first arg.</param>
            /// <param name="arg2">The second arg.</param>
            /// <param name="arg3">The third arg.</param>
            ///
            /// <returns>The function result.</returns>
            abstract Invoke: arg1: 'T1 * arg2: 'T2 * arg3: 'T3 -> 'U

            /// <summary>Adapt an F# first class function value to be an optimized function value that can 
            /// accept three curried arguments without intervening execution. </summary>
            ///
            /// <param name="func">The input function.</param>
            ///
            /// <returns>The adapted function.</returns>
            static member Adapt: func: ('T1 -> 'T2 -> 'T3 -> 'U) -> FSharpFunc<'T1,'T2,'T3,'U>

            /// <summary>Construct an optimized function value that can accept three curried 
            /// arguments without intervening execution.</summary>
            /// <returns>The optimized function.</returns>
            new: unit ->  FSharpFunc<'T1,'T2,'T3,'U>

        /// <summary>The CLI type used to represent F# function values that accept four curried arguments 
        /// without intervening execution. This type should not typically used directly from 
        /// either F# code or from other CLI languages.</summary>
        [<AbstractClass>]
        type FSharpFunc<'T1,'T2,'T3,'T4,'U> = 
            inherit  FSharpFunc<'T1,('T2 -> 'T3 -> 'T4 -> 'U)>

            /// <summary>Invoke an F# first class function value that accepts four curried arguments 
            /// without intervening execution</summary>
            ///
            /// <param name="arg1">The first arg.</param>
            /// <param name="arg2">The second arg.</param>
            /// <param name="arg3">The third arg.</param>
            /// <param name="arg4">The fourth arg.</param>
            ///
            /// <returns>The function result.</returns>
            abstract Invoke: arg1: 'T1 * arg2: 'T2 * arg3: 'T3 * arg4: 'T4 -> 'U

            /// <summary>Adapt an F# first class function value to be an optimized function value that can 
            /// accept four curried arguments without intervening execution. </summary>
            ///
            /// <param name="func">The input function.</param>
            ///
            /// <returns>The optimized function.</returns>
            static member Adapt: func: ('T1 -> 'T2 -> 'T3 -> 'T4 -> 'U) -> FSharpFunc<'T1,'T2,'T3,'T4,'U>

            /// <summary>Construct an optimized function value that can accept four curried 
            /// arguments without intervening execution.</summary>
            /// <returns>The optimized function.</returns>
            new: unit ->  FSharpFunc<'T1,'T2,'T3,'T4,'U>

        /// <summary>The CLI type used to represent F# function values that accept five curried arguments 
        /// without intervening execution. This type should not typically used directly from 
        /// either F# code or from other CLI languages.</summary>
        [<AbstractClass>]
        type FSharpFunc<'T1,'T2,'T3,'T4,'T5,'U> = 
            inherit  FSharpFunc<'T1,('T2 -> 'T3 -> 'T4 -> 'T5 -> 'U)>

            /// <summary>Invoke an F# first class function value that accepts five curried arguments 
            /// without intervening execution</summary>
            ///
            /// <param name="arg1">The first arg.</param>
            /// <param name="arg2">The second arg.</param>
            /// <param name="arg3">The third arg.</param>
            /// <param name="arg4">The fourth arg.</param>
            /// <param name="arg5">The fifth arg.</param>
            ///
            /// <returns>The function result.</returns>
            abstract Invoke: arg1: 'T1 * arg2: 'T2 * arg3: 'T3 * arg4: 'T4 * arg5: 'T5 -> 'U

            /// <summary>Adapt an F# first class function value to be an optimized function value that can 
            /// accept five curried arguments without intervening execution. </summary>
            ///
            /// <param name="func">The input function.</param>
            ///
            /// <returns>The optimized function.</returns>
            static member Adapt: func:('T1 -> 'T2 -> 'T3 -> 'T4 -> 'T5 -> 'U) -> FSharpFunc<'T1,'T2,'T3,'T4,'T5,'U>

            /// <summary>Construct an optimized function value that can accept five curried 
            /// arguments without intervening execution.</summary>
            /// <returns>The optimized function.</returns>
            new: unit ->  FSharpFunc<'T1,'T2,'T3,'T4,'T5,'U>

    /// <summary>The type of mutable references. Use the functions [!] and [:=] to get and
    /// set values of this type.</summary>
    ///
    /// <category>Basic Types</category>
    /// <exclude />
    [<StructuralEquality; StructuralComparison>]
    [<CompiledName("FSharpRef`1")>]
    type Ref<'T> = 
        {  /// The current value of the reference cell
           mutable contents: 'T }

        /// <summary>The current value of the reference cell</summary>
        member Value: 'T with get,set
            
    /// <summary>The type of mutable references. Use the functions [!] and [:=] to get and
    /// set values of this type.</summary>
    /// <category>Basic Types</category>
    and 'T ref = Ref<'T>

    /// <summary>The type of optional values. When used from other CLI languages the
    /// empty option is the <c>null</c> value. </summary>
    ///
    /// <remarks>Use the constructors <c>Some</c> and <c>None</c> to create values of this type.
    /// Use the values in the <c>Option</c> module to manipulate values of this type,
    /// or pattern match against the values directly.
    ///
    /// <c>None</c> values will appear as the value <c>null</c> to other CLI languages.
    /// Instance methods on this type will appear as static methods to other CLI languages
    /// due to the use of <c>null</c> as a value representation.</remarks>
    ///
    /// <category>Options</category>
    /// <exclude />
    [<DefaultAugmentation(false)>]
    [<CompilationRepresentation(CompilationRepresentationFlags.UseNullAsTrueValue)>]
    [<StructuralEquality; StructuralComparison>]
    [<CompiledName("FSharpOption`1")>]
    type Option<'T> =

        /// <summary>The representation of "No value"</summary>
        | None:       'T option

        /// <summary>The representation of "Value of type 'T"</summary>
        ///
        /// <param name="Value">The input value.</param>
        ///
        /// <returns>An option representing the value.</returns>
        | Some: Value:'T -> 'T option 

        /// <summary>Create an option value that is a 'None' value.</summary>
        /// <exclude />
        static member None: 'T option

        /// <summary>Create an option value that is a 'Some' value.</summary>
        ///
        /// <param name="value">The input value</param>
        ///
        /// <returns>An option representing the value.</returns>
        /// <exclude />
        static member Some: value: 'T -> 'T option

        /// <summary>Implicitly converts a value into an optional that is a 'Some' value.</summary>
        ///
        /// <param name="value">The input value</param>
        ///
        /// <remarks>The F# compiler ignored this method when determining possible type-directed conversions. Instead, use <c>Some</c> or <c>None</c> explicitly.</remarks>
        ///
        /// <returns>An option representing the value.</returns>
        /// <exclude />
        static member op_Implicit: value: 'T -> 'T option

        /// <summary>Get the value of a 'Some' option. A NullReferenceException is raised if the option is 'None'.</summary>
        [<CompilationRepresentation(CompilationRepresentationFlags.Instance)>]
        member Value: 'T

        /// <summary>Return 'true' if the option is a 'Some' value.</summary>
        member IsSome: bool

        /// <summary>Return 'true' if the option is a 'None' value.</summary>
        member IsNone: bool
  
    /// <summary>The type of optional values. When used from other CLI languages the
    /// empty option is the <c>null</c> value. </summary>
    ///
    /// <remarks>Use the constructors <c>Some</c> and <c>None</c> to create values of this type.
    /// Use the values in the <c>Option</c> module to manipulate values of this type,
    /// or pattern match against the values directly.
    ///
    /// 'None' values will appear as the value <c>null</c> to other CLI languages.
    /// Instance methods on this type will appear as static methods to other CLI languages
    /// due to the use of <c>null</c> as a value representation.</remarks>
    ///
    /// <category index="3">Options</category>
    and 'T option = Option<'T>

    /// <summary>The type of optional values, represented as structs.</summary>
    ///
    /// <remarks>Use the constructors <c>ValueSome</c> and <c>ValueNone</c> to create values of this type.
    /// Use the values in the <c>ValueOption</c> module to manipulate values of this type,
    /// or pattern match against the values directly.</remarks>
    ///
    /// <category>Options</category>
    /// <exclude />
    [<StructuralEquality; StructuralComparison>]
    [<CompiledName("FSharpValueOption`1")>]
    [<Struct>]
    type ValueOption<'T> =
        /// <summary>The representation of "No value"</summary>
        | ValueNone: 'T voption

        /// <summary>The representation of "Value of type 'T"</summary>
        ///
        /// <param name="Item">The input value.</param>
        ///
        /// <returns>An option representing the value.</returns>
        | ValueSome: 'T -> 'T voption

        /// <summary>Get the value of a 'ValueSome' option. An InvalidOperationException is raised if the option is 'ValueNone'.</summary>
        member Value: 'T

        /// <summary>Create a value option value that is a 'ValueNone' value.</summary>
        /// <exclude />
        static member None: 'T voption

        /// <summary>Create a value option value that is a 'Some' value.</summary>
        ///
        /// <param name="value">The input value</param>
        ///
        /// <returns>A value option representing the value.</returns>
        /// <exclude />
        static member Some: value: 'T -> 'T voption
        
        /// <summary>Return 'true' if the value option is a 'ValueSome' value.</summary>
        member IsSome: bool

        /// <summary>Return 'true' if the value option is a 'ValueNone' value.</summary>
        member IsNone: bool
        
        /// <summary>Implicitly converts a value into an optional that is a 'ValueSome' value.</summary>
        ///
        /// <param name="value">The input value</param>
        ///
        /// <remarks>The F# compiler ignored this method when determining possible type-directed conversions. Instead, use <c>Some</c> or <c>None</c> explicitly.</remarks>
        ///
        /// <returns>A voption representing the value.</returns>
        /// <exclude />
        static member op_Implicit: value: 'T -> 'T voption

    /// <summary>The type of optional values, represented as structs.</summary>
    ///
    /// <remarks>Use the constructors <c>ValueSome</c> and <c>ValueNone</c> to create values of this type.
    /// Use the values in the <c>ValueOption</c> module to manipulate values of this type,
    /// or pattern match against the values directly.</remarks>
    ///
    /// <category>Options</category>
    and 'T voption = ValueOption<'T>

    /// <summary>Helper type for error handling without exceptions.</summary>
    ///
    /// <category>Choices and Results</category>
    [<StructuralEquality; StructuralComparison>]
    [<CompiledName("FSharpResult`2")>]
    [<Struct>]
    type Result<'T,'TError> = 

      /// Represents an OK or a Successful result. The code succeeded with a value of 'T.
      | Ok of ResultValue:'T 

      /// Represents an Error or a Failure. The code failed with a value of 'TError representing what went wrong.
      | Error of ErrorValue:'TError

namespace Microsoft.FSharp.Collections

    open System
    open System.Collections
    open System.Collections.Generic
    open Microsoft.FSharp.Core

    /// <summary>The type of immutable singly-linked lists.</summary>
    ///
    /// <remarks>Use the constructors <c>[]</c> and <c>::</c> (infix) to create values of this type, or
    /// the notation <c>[1;2;3]</c>. Use the values in the <c>List</c> module to manipulate 
    /// values of this type, or pattern match against the values directly.
    /// </remarks>
    ///
    /// <exclude />
    [<DefaultAugmentation(false)>]
    [<StructuralEquality; StructuralComparison>]
    [<CompiledName("FSharpList`1")>]
    type List<'T> =
        | ([]): 'T list
        | (::): Head: 'T * Tail: 'T list -> 'T list

        /// <summary>Returns an empty list of a particular type</summary>
        static member Empty: 'T list
        
        /// <summary>Gets the number of items contained in the list</summary>
        member Length: int

        /// <summary>Gets a value indicating if the list contains no entries</summary>
        member IsEmpty: bool

        /// <summary>Gets the first element of the list</summary>
        member Head: 'T

        /// <summary>Gets the tail of the list, which is a list containing all the elements of the list, excluding the first element </summary>
        member Tail: 'T list

        /// <summary>Gets the element of the list at the given position.</summary>
        /// <remarks>Lists are represented as linked lists so this is an O(n) operation.</remarks>
        /// <param name="index">The index.</param>
        ///
        /// <returns>The value at the given index.</returns>
        member Item: index: int -> 'T with get 
        
        /// <summary>Gets a slice of the list, the elements of the list from the given start index to the given end index.</summary>
        ///
        /// <param name="startIndex">The start index.</param>
        /// <param name="endIndex">The end index.</param>
        ///
        /// <returns>The sub list specified by the input indices.</returns>
        member GetSlice: startIndex: int option * endIndex: int option -> 'T list  

        /// <summary>Get the index for the element offset elements away from the end of the collection.</summary>
        ///
        /// <param name="rank">The rank of the index.</param>
        /// <param name="offset">The offset from the end.</param>
        ///
        /// <returns>The corresponding index from the start.</returns>
        [<Experimental("Experimental library feature, requires '--langversion:preview'")>]
        member GetReverseIndex: rank: int * offset: int -> int

        /// <summary>Returns a list with <c>head</c> as its first element and <c>tail</c> as its subsequent elements</summary>
        ///
        /// <param name="head">A new head value for the list.</param>
        /// <param name="tail">The existing list.</param>
        ///
        /// <returns>The list with head appended to the front of tail.</returns>
        static member Cons: head: 'T * tail: 'T list -> 'T list
        
        interface IEnumerable<'T>
        interface IEnumerable
        interface IReadOnlyCollection<'T>
        interface IReadOnlyList<'T>

    /// <summary>The type of immutable singly-linked lists. </summary>
    ///
    /// <remarks>See the <see cref="T:Microsoft.FSharp.Collections.ListModule"/> module for further operations related to lists.
    ///
    /// Use the constructors <c>[]</c> and <c>::</c> (infix) to create values of this type, or
    /// the notation <c>[1; 2; 3]</c>. Use the values in the <c>List</c> module to manipulate 
    /// values of this type, or pattern match against the values directly.
    ///
    ///  See also <a href="https://docs.microsoft.com/dotnet/fsharp/language-reference/lists">F# Language Guide - Lists</a>.
    /// </remarks>
    and 'T list = List<'T>

    /// <summary>An abbreviation for the CLI type <see cref="T:System.Collections.Generic.List`1"/></summary>
    type ResizeArray<'T> = System.Collections.Generic.List<'T>

    /// <summary>An abbreviation for the CLI type <see cref="T:System.Collections.Generic.IEnumerable`1"/></summary>
    ///
    /// <remarks>
    ///  See the <see cref="T:Microsoft.FSharp.Collections.SeqModule"/> module for further operations related to sequences.
    ///
    ///  See also <a href="https://docs.microsoft.com/dotnet/fsharp/language-reference/sequences">F# Language Guide - Sequences</a>.
    ///</remarks>
    type seq<'T> = IEnumerable<'T>

namespace Microsoft.FSharp.Core

    open System
    open System.Collections.Generic
    open Microsoft.FSharp.Core
    open Microsoft.FSharp.Collections

    /// <summary>Basic F# Operators. This module is automatically opened in all F# code.</summary>
    ///
    /// <category index="2">Basic Operators</category>
    [<AutoOpen>]
    module Operators = 

        /// <summary>Overloaded unary negation.</summary>
        ///
        /// <param name="n">The value to negate.</param>
        ///
        /// <returns>The result of the operation.</returns>
        /// 
        /// <example-tbd></example-tbd>
        /// 
        val inline (~-): n: ^T -> ^T when ^T: (static member ( ~- ): ^T -> ^T) and default ^T: int

        /// <summary>Overloaded addition operator</summary>
        ///
        /// <param name="x">The first parameter.</param>
        /// <param name="y">The second parameter.</param>
        ///
        /// <returns>The result of the operation.</returns>
        /// 
        /// <example id="addition-example-1">
        /// <code lang="fsharp">
        /// 2 + 2 //  Evaluates to 4
        /// "Hello " + "Word" // Evaluates to "Hello World"
        /// </code>
        /// </example>
        /// 
        val inline (+): x: ^T1 -> y: ^T2 -> ^T3  when (^T1 or ^T2): (static member (+): ^T1 * ^T2 -> ^T3) and default ^T2: ^T3 and default ^T3: ^T1 and default ^T3: ^T2 and default ^T1: ^T3 and default ^T1: ^T2 and default ^T1: int
        
        /// <summary>Overloaded subtraction operator</summary>
        ///
        /// <param name="x">The first parameter.</param>
        /// <param name="y">The second parameter.</param>
        ///
        /// <returns>The result of the operation.</returns>
        /// 
        /// <example id="subtraction-example-1">
        /// <code lang="fsharp">
        /// 10 - 2 //  Evaluates to 8
        /// </code>
        /// </example>
        val inline (-): x: ^T1 -> y: ^T2 -> ^T3  when (^T1 or ^T2): (static member (-): ^T1 * ^T2 -> ^T3) and default ^T2: ^T3 and default ^T3: ^T1 and default ^T3: ^T2 and default ^T1: ^T3 and default ^T1: ^T2 and default ^T1: int
        
        /// <summary>Overloaded multiplication operator</summary>
        ///
        /// <param name="x">The first parameter.</param>
        /// <param name="y">The second parameter.</param>
        ///
        /// <returns>The result of the operation.</returns>
        /// 
        /// <example id="multiplication-example-1">
        /// <code lang="fsharp">
        /// 8 * 6 //  Evaluates to 48
        /// </code>
        /// </example>
        val inline (*): x: ^T1 -> y: ^T2 -> ^T3 when (^T1 or ^T2): (static member (*): ^T1 * ^T2    -> ^T3) and default ^T2: ^T3 and default ^T3: ^T1 and default ^T3: ^T2 and default ^T1: ^T3 and default ^T1: ^T2 and default ^T1: int
        
        /// <summary>Overloaded division operator</summary>
        ///
        /// <param name="x">The first parameter.</param>
        /// <param name="y">The second parameter.</param>
        ///
        /// <returns>The result of the operation.</returns>
        /// 
        /// <example id="division-example-1">
        /// <code lang="fsharp">
        /// 16 / 2 //  Evaluates to 8
        /// </code>
        /// </example>
        val inline (/): x: ^T1 -> y: ^T2 -> ^T3  when (^T1 or ^T2): (static member (/): ^T1 * ^T2 -> ^T3) and default ^T2: ^T3 and default ^T3: ^T1 and default ^T3: ^T2 and default ^T1: ^T3 and default ^T1: ^T2 and default ^T1: int
        
        /// <summary>Overloaded modulo operator</summary>
        ///
        /// <param name="x">The first parameter.</param>
        /// <param name="y">The second parameter.</param>
        ///
        /// <returns>The result of the operation.</returns>
        /// 
        /// <example id="modulo-example-1">
        /// <code lang="fsharp">
        /// 29 % 5 //  Evaluates to 4
        /// </code>
        /// </example>
        val inline (%): x: ^T1 -> y: ^T2 -> ^T3 when (^T1 or ^T2): (static member (%): ^T1 * ^T2 -> ^T3) and default ^T2: ^T3 and default ^T3: ^T1 and default ^T3: ^T2 and default ^T1: ^T3 and default ^T1: ^T2 and default ^T1: int
        
        /// <summary>Overloaded bitwise-AND operator</summary>
        ///
        /// <param name="x">The first parameter.</param>
        /// <param name="y">The second parameter.</param>
        ///
        /// <returns>The result of the operation.</returns>
        /// 
        /// <example id="bitwise-and-example-1">
        /// <code lang="fsharp">
        /// let a = 13       // 00000000000000000000000000001101
        /// let b = 11       // 00000000000000000000000000001011
        /// let c = a &amp;&amp;&amp; b  // 00000000000000000000000000001001
        /// </code>
        /// Evaluates to 9
        /// </example>
        val inline (&&&): x: ^T -> y: ^T -> ^T when ^T: (static member (&&&): ^T * ^T -> ^T) and default ^T: int
        
        /// <summary>Overloaded bitwise-OR operator</summary>
        ///
        /// <param name="x">The first parameter.</param>
        /// <param name="y">The second parameter.</param>
        ///
        /// <returns>The result of the operation.</returns>
        /// 
        /// <example id="bitwise-or-example-1">
        /// <code lang="fsharp">
        /// let a = 13       // 00000000000000000000000000001101
        /// let b = 11       // 00000000000000000000000000001011
        /// let c = a ||| b  // 00000000000000000000000000001111
        /// </code>
        /// Evaluates to 15
        /// </example>
        val inline (|||): x: ^T -> y: ^T -> ^T when ^T: (static member (|||): ^T * ^T -> ^T) and default ^T: int
        
        /// <summary>Overloaded bitwise-XOR operator</summary>
        ///
        /// <param name="x">The first parameter.</param>
        /// <param name="y">The second parameter.</param>
        ///
        /// <returns>The result of the operation.</returns>
        /// 
        /// <example id="bitwise-xor-example-1">
        /// <code lang="fsharp">
        /// let a = 13       // 00000000000000000000000000001101
        /// let b = 11       // 00000000000000000000000000001011
        /// let c = a ^^^ b  // 00000000000000000000000000000110
        /// </code>
        /// Evaluates to 6
        /// </example>
        val inline (^^^): x: ^T -> y: ^T -> ^T when ^T: (static member (^^^): ^T * ^T -> ^T) and default ^T: int
        
        /// <summary>Overloaded byte-shift left operator by a specified number of bits</summary>
        ///
        /// <param name="value">The input value.</param>
        /// <param name="shift">The amount to shift.</param>
        ///
        /// <returns>The result of the operation.</returns>
        /// 
        /// <example id="left-shift-example-1">
        /// <code lang="fsharp">
        /// let a = 13       // 00000000000000000000000000001101
        /// let c = a &lt;&lt;&lt; 4   // 00000000000000000000000011010000
        /// </code>
        /// Evaluates to 208
        /// </example>
        val inline (<<<): value: ^T -> shift: int32 -> ^T when ^T : (static member (<<<) : ^T * int32 -> ^T) and default ^T : int
        
        /// <summary>Overloaded byte-shift right operator by a specified number of bits</summary>
        ///
        /// <param name="value">The input value.</param>
        /// <param name="shift">The amount to shift.</param>
        ///
        /// <returns>The result of the operation.</returns>
        /// 
        /// <example id="right-shift-example-1">
        /// <code lang="fsharp">
        /// let a = 206      // 00000000000000000000000011010000
        /// let c1 = a &gt;&gt;&gt; 2  // 00000000000000000000000000110100
        /// // Evaluates to 51
        /// let c2 = a &gt;&gt;&gt; 6  // 00000000000000000000000000000011
        /// Evaluates to 3
        /// </code>
        /// </example>
        val inline (>>>): value: ^T -> shift: int32 -> ^T when ^T: (static member (>>>): ^T * int32 -> ^T) and default ^T: int
        
        /// <summary>Overloaded bitwise-NOT operator</summary>
        ///
        /// <param name="value">The input value.</param>
        ///
        /// <returns>The result of the operation.</returns>
        /// 
        /// <example id="bitwise-not-example-1">
        /// <code lang="fsharp">
        /// let byte1 = 60uy  //  00111100
        /// let byte2 = ~~~b1 //  11000011
        /// </code>
        /// Evaluates to 195
        /// </example>
        /// 
        val inline (~~~): value: ^T -> ^T when ^T: (static member (~~~): ^T -> ^T) and default ^T: int
        
        /// <summary>Overloaded prefix-plus operator</summary>
        ///
        /// <param name="value">The input value.</param>
        ///
        /// <returns>The result of the operation.</returns>
        /// 
        /// <example-tbd></example-tbd>
        /// 
        val inline (~+): value: ^T -> ^T when ^T: (static member (~+): ^T -> ^T) and default ^T: int
        
        /// <summary>Structural less-than comparison</summary>
        ///
        /// <param name="x">The first parameter.</param>
        /// <param name="y">The second parameter.</param>
        ///
        /// <returns>The result of the comparison.</returns>
        /// 
        /// <example id="compare-less-than-example">
        /// <code lang="fsharp">
        /// 1 &lt; 5               // Evaluates to true
        /// 5 &lt; 5               // Evaluates to false
        /// (1, "a") &lt; (1, "z") // Evaluates to true
        /// </code>
        /// </example>
        /// 
        val inline (<): x: 'T -> y: 'T -> bool when 'T : comparison
        
        /// <summary>Structural greater-than</summary>
        ///
        /// <param name="x">The first parameter.</param>
        /// <param name="y">The second parameter.</param>
        ///
        /// <returns>The result of the comparison.</returns>
        /// 
        /// <example id="compare-greather-than-example">
        /// <code lang="fsharp">
        ///  5 &gt; 1               // Evaluates to true
        ///  5 &gt; 5               // Evaluates to false
        ///  (1, "a") &gt; (1, "z") // Evaluates to false
        /// </code>
        /// </example>
        /// 
        val inline (>): x: 'T -> y: 'T -> bool when 'T: comparison
        
        /// <summary>Structural greater-than-or-equal</summary>
        ///
        /// <param name="x">The first parameter.</param>
        /// <param name="y">The second parameter.</param>
        ///
        /// <returns>The result of the comparison.</returns>
        /// 
        /// <example id="compare-greater-than-or-equal-example">
        /// <code lang="fsharp">
        ///  5 >= 1              // Evaluates to true
        ///  5 >= 5              // Evaluates to true
        ///  [1; 5] >= [1; 6]    // Evaluates to false
        /// </code>
        /// </example>
        /// 
        val inline (>=): x: 'T -> y: 'T -> bool when 'T : comparison
        
        /// <summary>Structural less-than-or-equal comparison</summary>
        ///
        /// <param name="x">The first parameter.</param>
        /// <param name="y">The second parameter.</param>
        ///
        /// <returns>The result of the comparison.</returns>
        /// 
        /// <example id="compare-less-than-or-equal-example">
        /// <code lang="fsharp">
        ///  5 &lt;= 1              // Evaluates to false
        ///  5 &lt;= 5              // Evaluates to true
        ///  [1; 5] &lt;= [1; 6]    // Evaluates to true
        /// </code>
        /// </example>
        /// 
        val inline (<=): x: 'T -> y: 'T -> bool when 'T: comparison
        
        /// <summary>Structural equality</summary>
        ///
        /// <param name="x">The first parameter.</param>
        /// <param name="y">The second parameter.</param>
        ///
        /// <returns>The result of the comparison.</returns>
        /// 
        /// <example id="compare-equal-example">
        /// <code lang="fsharp">
        ///  5 = 5              // Evaluates to true
        ///  5 = 6              // Evaluates to false
        ///  [1; 2] = [1; 2]    // Evaluates to true
        ///  (1, 5) = (1, 6)    // Evaluates to false
        /// </code>
        /// </example>
        /// 
        val inline (=): x: 'T -> y: 'T -> bool when 'T: equality
        
        /// <summary>Structural inequality</summary>
        ///
        /// <param name="x">The first parameter.</param>
        /// <param name="y">The second parameter.</param>
        ///
        /// <returns>The result of the comparison.</returns>
        /// 
        /// <example id="compare-not-equal-example">
        /// <code lang="fsharp">
        ///  5 &lt;&gt; 5              // Evaluates to false
        ///  5 &lt;&gt; 6              // Evaluates to true
        ///  [1; 2] &lt;&gt; [1; 2]    // Evaluates to false
        /// </code>
        /// </example>
        /// 
        val inline (<>): x:'T -> y:'T -> bool when 'T : equality

        /// <summary>Compose two functions, the function on the left being applied first</summary>
        ///
        /// <param name="func1">The first function to apply.</param>
        /// <param name="func2">The second function to apply.</param>
        ///
        /// <returns>The composition of the input functions.</returns>
        /// 
        /// <example id="compose-example">
        /// <code lang="fsharp">
        /// let addOne x = x + 1
        /// let doubleIt x = x * 2
        /// let addThenDouble = addOne >> doubleIt
        /// addThenDouble 3  // Evaluates to 8
        /// </code>
        /// </example>
        /// 
        val inline (>>): func1: ('T1 -> 'T2) -> func2: ('T2 -> 'T3) -> ('T1 -> 'T3) 
        
        /// <summary>Compose two functions, the function on the right being applied first</summary>
        ///
        /// <param name="func2">The second function to apply.</param>
        /// <param name="func1">The first function to apply.</param>
        ///
        /// <returns>The composition of the input functions.</returns>
        /// 
        /// <example id="right-compose-example">
        /// <code lang="fsharp">
        /// let addOne x = x + 1
        /// let doubleIt x = x * 2
        /// let doubleThenAdd = addOne &lt;&lt; doubleIt
        /// doubleThenAdd 3  
        /// </code>
        /// </example>
        /// 
        val inline (<<): func2: ('T2 -> 'T3) -> func1: ('T1 -> 'T2) -> ('T1 -> 'T3) 
        
        /// <summary>Apply a function to a value, the value being on the left, the function on the right</summary>
        ///
        /// <param name="arg">The argument.</param>
        /// <param name="func">The function.</param>
        ///
        /// <returns>The function result.</returns>
        /// 
        /// <example id="pipeline-example">
        /// <code lang="fsharp">
        /// let doubleIt x = x * 2
        /// 3 |> doubleIt  //  Evaluates to 6
        /// </code>
        /// </example>
        /// 
        val inline (|>): arg: 'T1 -> func: ('T1 -> 'U) -> 'U

        /// <summary>Apply a function to two values, the values being a pair on the left, the function on the right</summary>
        ///
        /// <param name="arg1">The first argument.</param>
        /// <param name="arg2">The second argument.</param>
        /// <param name="func">The function.</param>
        ///
        /// <returns>The function result.</returns>
        /// 
        /// <example id="double-pipeline-example">
        /// <code lang="fsharp">
        /// let sum x y = x + y
        /// (3, 4) ||> sum   // Evaluates to 7
        /// </code>
        /// </example>
        /// 
        val inline (||>): arg1: 'T1 * arg2: 'T2 -> func: ('T1 -> 'T2 -> 'U) -> 'U

        /// <summary>Apply a function to three values, the values being a triple on the left, the function on the right</summary>
        ///
        /// <param name="arg1">The first argument.</param>
        /// <param name="arg2">The second argument.</param>
        /// <param name="arg3">The third argument.</param>
        /// <param name="func">The function.</param>
        ///
        /// <returns>The function result.</returns>
        /// 
        /// <example id="triple-pipeline-example">
        /// <code lang="fsharp">
        /// let sum3 x y z = x + y + z
        /// (3, 4, 5) |||> sum3   // Evaluates to 12
        /// </code>
        /// </example>
        /// 
        val inline (|||>): arg1: 'T1 * arg2: 'T2 * arg3: 'T3 -> func: ('T1 -> 'T2 -> 'T3 -> 'U) -> 'U
        
        /// <summary>Apply a function to a value, the value being on the right, the function on the left</summary>
        ///
        /// <param name="func">The function.</param>
        /// <param name="arg1">The argument.</param>
        ///
        /// <returns>The function result.</returns>
        /// 
        /// <example id="left-pipeline-example">
        /// <code lang="fsharp">
        /// let doubleIt x = x * 2
        /// doubleIt &lt;| 3  //  Evaluates to 6
        /// </code>
        /// </example>
        /// 
        val inline (<|): func: ('T -> 'U) -> arg1: 'T -> 'U

        /// <summary>Apply a function to two values, the values being a pair on the right, the function on the left</summary>
        ///
        /// <param name="func">The function.</param>
        /// <param name="arg1">The first argument.</param>
        /// <param name="arg2">The second argument.</param>
        ///
        /// <returns>The function result.</returns>
        /// 
        /// <example id="left-double-pipeline-example">
        /// <code lang="fsharp">
        /// let sum x y = x + y
        /// sum &lt;|| (3, 4)   // Evaluates to 7
        /// </code>
        /// </example>
        /// 
        val inline (<||): func: ('T1 -> 'T2 -> 'U) -> arg1: 'T1 * arg2: 'T2 -> 'U

        /// <summary>Apply a function to three values, the values being a triple on the right, the function on the left</summary>
        ///
        /// <param name="func">The function.</param>
        /// <param name="arg1">The first argument.</param>
        /// <param name="arg2">The second argument.</param>
        /// <param name="arg3">The third argument.</param>
        ///
        /// <returns>The function result.</returns>
        /// 
        /// <example id="left-triple-pipeline-example">
        /// <code lang="fsharp">
        /// let sum3 x y z = x + y + z
        /// sum3 &lt;||| (3, 4, 5)   // Evaluates to 12
        /// </code>
        /// </example>
        /// 
        val inline (<|||): func: ('T1 -> 'T2 -> 'T3 -> 'U) -> arg1: 'T1 * arg2: 'T2 * arg3: 'T3 -> 'U

        /// <summary>Used to specify a default value for an optional argument in the implementation of a function</summary>
        /// <param name="defaultValue">The default value of the argument.</param>
        /// <param name="arg">An option representing the argument.</param>
        /// <returns>The argument value. If it is None, the defaultValue is returned.</returns>
        [<CompiledName("DefaultIfNone")>]
        val inline defaultIfNone : defaultValue:'T -> arg:'T option -> 'T 

#if !BUILDING_WITH_LKG && !NO_NULLCHECKING_FEATURE
        /// <summary>Used to specify a default value for a nullable reference argument in the implementation of a function</summary>
        /// <param name="defaultValue">The default value of the argument.</param>
        /// <param name="arg">A nullable value representing the argument.</param>
        /// <returns>The argument value. If it is null, the defaultValue is returned.</returns>
        [<CompiledName("DefaultIfNull")>]
        [<Experimental("Experimental library feature, requires '--langversion:preview'")>]
        val inline defaultIfNull : defaultValue:'T -> arg:'T? -> 'T when 'T : not struct and 'T : not null

        /// <summary>Used to specify a default value for an nullable value argument in the implementation of a function</summary>
        /// <param name="defaultValue">The default value of the argument.</param>
        /// <param name="arg">A nullable value representing the argument.</param>
        /// <returns>The argument value. If it is null, the defaultValue is returned.</returns>
        [<CompiledName("DefaultIfNullV")>]
        [<Experimental("Experimental library feature, requires '--langversion:preview'")>]
        val inline defaultIfNullV : defaultValue:'T -> arg:Nullable<'T> -> 'T 
#endif

        /// <summary>Used to specify a default value for an optional argument in the implementation of a function</summary>
        ///
        /// <param name="arg">An option representing the argument.</param>
        /// <param name="defaultValue">The default value of the argument.</param>
        ///
        /// <returns>The argument value. If it is None, the defaultValue is returned.</returns>
        /// 
        /// <example id="defaultArg-example">
        /// <code lang="fsharp">
        /// type Vector(x: double, y: double, ?z: double) = 
        ///     let z = defaultArg z 0.0
        ///     member this.X = x
        ///     member this.Y = y
        ///     member this.Z = z
        /// 
        /// let v1 = Vector(1.0, 2.0)
        /// v1.Z  // Evaluates to 0.
        /// let v2 = Vector(1.0, 2.0, 3.0)
        /// v2.Z  // Evaluates to 3.0
        /// </code>
        /// </example>
        /// 
        [<CompiledName("DefaultArg")>]
        val inline defaultArg: arg: 'T option -> defaultValue: 'T -> 'T 

        /// <summary>Used to specify a default value for an optional argument in the implementation of a function</summary>
        ///
        /// <param name="arg">A value option representing the argument.</param>
        /// <param name="defaultValue">The default value of the argument.</param>
        ///
        /// <returns>The argument value. If it is None, the defaultValue is returned.</returns>
        /// 
        /// <example id="defaultValueArg-example">
        /// <code lang="fsharp">
        /// let arg1 = ValueSome(5)
        /// defaultValueArg arg1 6       //  Evaluates to 5
        /// defaultValueArg ValueNone 6  //  Evaluates to 6
        /// </code>
        /// </example>
        /// 
        [<CompiledName("DefaultValueArg")>]
        val defaultValueArg: arg: 'T voption -> defaultValue: 'T -> 'T 

        /// <summary>Concatenate two strings. The operator '+' may also be used.</summary>
        [<CompilerMessage("This construct is for ML compatibility. Consider using the '+' operator instead. This may require a type annotation to indicate it acts on strings. This message can be disabled using '--nowarn:62' or '#nowarn \"62\"'.", 62, IsHidden=true)>]
        val (^): s1:string -> s2:string -> string

        /// <summary>Raises an exception</summary>
        ///
        /// <param name="exn">The exception to raise.</param>
        ///
        /// <returns>The result value.</returns>
        /// 
        /// <example id="raise-example">
        /// <code lang="fsharp">
        /// open System.IO
        /// exception FileNotFoundException of string
        /// 
        /// let readFile (filename: string) = 
        ///     if not (File.Exists(filename)) then
        ///         raise(FileNotFoundException(filename))
        ///     File.ReadAllText(filename)
        /// 
        /// readFile "/this-file-doest-exist"
        /// </code>
        /// When executed, raises a <c>FileNotFoundException</c>.
        /// </example>
        /// 
        [<CompiledName("Raise")>]
        val inline raise: exn: System.Exception -> 'T
        
        /// <summary>Rethrows an exception. This should only be used when handling an exception</summary>
        /// <returns>The result value.</returns>
        [<CompiledName("Rethrow")>]
        [<System.Obsolete("This function has been renamed to 'reraise'. Please adjust your code to reflect this", true)>]
        val inline rethrow: unit -> 'T

        /// <summary>Rethrows an exception. This should only be used when handling an exception</summary>
        /// <returns>The result value.</returns>
        /// 
        /// <example id="reraise-example">
        /// <code lang="fsharp">
        /// let readFile (filename: string) = 
        ///   try
        ///     File.ReadAllText(filename)
        ///   with ex ->
        ///     eprintfn "Couldn't read %s" filename
        ///     reraise()
        ///   
        /// readFile "/this-file-doest-exist"  
        /// //  Prints the message to stderr
        /// //  Throws a System.IO.FileNotFoundException
        /// </code>
        /// </example>
        /// 
        [<CompiledName("Reraise")>]
        val inline reraise: unit -> 'T

        /// <summary>Builds a <see cref="T:System.Exception"/> object.</summary>
        ///
        /// <param name="message">The message for the Exception.</param>
        ///
        /// <returns>A System.Exception.</returns>
        /// 
        /// <example id="failure-example">
        /// <code lang="fsharp">
        /// let throwException() = 
        ///     raise(Failure("Oh no!!!")) 
        ///     true  // Never gets here
        ///   
        ///   throwException() //  Throws a generic Exception class
        /// </code>
        /// </example>
        /// 
        val Failure: message: string -> exn
        
        /// <summary>Matches <see cref="T:System.Exception"/> objects whose runtime type is precisely <see cref="T:System.Exception"/></summary>
        ///
        /// <param name="error">The input exception.</param>
        ///
        /// <returns>A string option.</returns>
        /// 
        /// <example-tbd></example-tbd>
        /// 
        [<CompiledName("FailurePattern")>]
        val (|Failure|_|): error: exn -> string option
        
        /// <summary>Return the first element of a tuple, <c>fst (a,b) = a</c>.</summary>
        ///
        /// <param name="tuple">The input tuple.</param>
        ///
        /// <returns>The first value.</returns>
        /// 
        /// <example id="fst-example">
        /// <code lang="fsharp">
        /// fst ("first", 2)  //  Evaluates to "first"
        /// </code>
        /// </example>
        /// 
        [<CompiledName("Fst")>]
        val inline fst: tuple: ('T1 * 'T2) -> 'T1
        
        /// <summary>Return the second element of a tuple, <c>snd (a,b) = b</c>.</summary>
        ///
        /// <param name="tuple">The input tuple.</param>
        ///
        /// <returns>The second value.</returns>
        /// 
        /// <example id="snd-example">
        /// <code lang="fsharp">
        /// snd ("first", 2)  //  Evaluates to 2
        /// </code>
        /// </example>
        /// 
        [<CompiledName("Snd")>]
        val inline snd: tuple: ('T1 * 'T2) -> 'T2

        /// <summary>Generic comparison.</summary>
        ///
        /// <param name="e1">The first value.</param>
        /// <param name="e2">The second value.</param>
        ///
        /// <returns>The result of the comparison.</returns>
        /// 
        /// <example id="compare-example">
        /// <code lang="fsharp">
        /// compare 1 2             //  Evaluates to -1
        /// compare [1;2;3] [1;2;4] //  Evaluates to -1
        /// compare 2 2             //  Evaluates to 0
        /// compare [1;2;3] [1;2;3] //  Evaluates to 0
        /// compare 2 1             //  Evaluates to 1
        /// compare [1;2;4] [1;2;3] //  Evaluates to 1
        /// </code>
        /// </example>
        /// 
        [<CompiledName("Compare")>]
        val inline compare: e1: 'T -> e2: 'T -> int when 'T: comparison

        /// <summary>Maximum based on generic comparison</summary>
        ///
        /// <param name="e1">The first value.</param>
        /// <param name="e2">The second value.</param>
        ///
        /// <returns>The maximum value.</returns>
        /// 
        /// <example id="max-example">
        /// <code lang="fsharp">
        ///  max 1 2             //  Evaluates to 2
        ///  max [1;2;3] [1;2;4] //  Evaluates to [1;2;4]
        ///  max "zoo" "alpha"   //  Evaluates to "zoo"
        /// </code>
        /// </example>
        /// 
        [<CompiledName("Max")>]
        val inline max: e1: 'T -> e2: 'T -> 'T  when 'T: comparison

        /// <summary>Minimum based on generic comparison</summary>
        ///
        /// <param name="e1">The first value.</param>
        /// <param name="e2">The second value.</param>
        ///
        /// <returns>The minimum value.</returns>
        /// 
        /// <example id="min-example">
        /// <code lang="fsharp">
        ///  min 1 2             //  Evaluates to 1
        ///  min [1;2;3] [1;2;4] //  Evaluates to [1;2;3]
        ///  min "zoo" "alpha"   //  Evaluates to "alpha"
        /// </code>
        /// </example>
        /// 
        [<CompiledName("Min")>]
        val inline min: e1: 'T -> e2: 'T -> 'T when 'T: comparison

        /// <summary>Ignore the passed value. This is often used to throw away results of a computation.</summary>
        ///
        /// <param name="value">The value to ignore.</param>
        /// 
        /// <example id="min-example">
        /// <code lang="fsharp">
        ///  ignore 55555   //  Evaluates to ()
        /// </code>
        /// </example>
        /// 
        [<CompiledName("Ignore")>]
        val inline ignore: value: 'T -> unit

        /// <summary>Unbox a strongly typed value.</summary>
        ///
        /// <param name="value">The boxed value.</param>
        ///
        /// <returns>The unboxed result.</returns>
        /// 
        /// <example id="unbox-example">
        /// <code lang="fsharp">
        /// let x: int = 123
        /// let obj1 = box x    //  obj1 is a generic object type
        /// unbox&lt;int&gt; obj1     //  Evaluates to 123 (int)
        /// unbox&lt;double&gt; obj1  //  Throws System.InvalidCastException
        /// </code>
        /// </example>
        /// 
        [<CompiledName("Unbox")>]
        val inline unbox: value: obj -> 'T

        /// <summary>Boxes a strongly typed value.</summary>
        ///
        /// <param name="value">The value to box.</param>
        ///
        /// <returns>The boxed object.</returns>
        /// 
        /// <example id="box-example">
        /// <code lang="fsharp">
        /// let x: int = 123
        /// let obj1 = box x    //  obj1 is a generic object type
        /// unbox&lt;int&gt; obj1     //  Evaluates to 123 (int)
        /// unbox&lt;double&gt; obj1  //  Throws System.InvalidCastException
        /// </code>
        /// </example>
        /// 
        [<CompiledName("Box")>]
        val inline box: value: 'T -> obj

        /// <summary>Try to unbox a strongly typed value.</summary>
        ///
        /// <param name="value">The boxed value.</param>
        ///
        /// <returns>The unboxed result as an option.</returns>
         /// 
        /// <example id="tryunbox-example">
        /// <code lang="fsharp">
        /// let x: int = 123
        /// let obj1 = box x    //  obj1 is a generic object type
        /// tryUnbox&lt;int&gt; obj1     //  Evaluates to Some(123)
        /// tryUnbox&lt;double&gt; obj1  //  Evaluates to None
        /// </code>
        /// </example>
        /// 
        [<CompiledName("TryUnbox")>]
        val inline tryUnbox: value: obj -> 'T option

        /// <summary>Determines whether the given value is null.</summary>
        ///
        /// <param name="value">The value to check.</param>
        ///
        /// <returns>True when value is null, false otherwise.</returns>
        /// 
        /// <example id="isnull-example">
        /// <code lang="fsharp">
        /// isNull null        //  Evaluates to true
        /// isNull "Not null"  //  Evaluates to false
        /// </code>
        /// </example>
        /// 
        [<CompiledName("IsNull")>]
        val inline isNull: value: 'T -> bool when 'T: null
        
#if !BUILDING_WITH_LKG && !NO_NULLCHECKING_FEATURE
        /// <summary>Determines whether the given value is null.</summary>
        /// <param name="value">The value to check.</param>
        /// <returns>A choice indicating whether the value is null or not-null.</returns>
        [<CompiledName("NullMatchPattern")>]
        [<Experimental("Experimental library feature, requires '--langversion:preview'")>]
        val inline (|Null|NonNull|) : value: 'T? -> Choice<unit, 'T>  when 'T : not null
        
        /// <summary>Determines whether the given value is null.</summary>
        /// <remarks>In a future revision of nullness support this may be unified with 'Null|NonNull'.</remarks>
        /// <param name="value">The value to check.</param>
        /// <returns>A choice indicating whether the value is null or not-null.</returns>
        [<CompiledName("NullValueMatchPattern")>]
        [<Experimental("Experimental library feature, requires '--langversion:preview'")>]
        val inline (|NullV|NonNullV|) : value: Nullable<'T> -> Choice<unit, 'T> 
        
        /// <summary>When used in a pattern checks the given value is not null.</summary>
        /// <param name="value">The value to check.</param>
        /// <returns>The non-null value.</returns>
        [<CompiledName("NonNullQuickPattern")>]
        [<Experimental("Experimental library feature, requires '--langversion:preview'")>]
        val inline (|NonNullQuick|) : value: 'T? -> 'T when 'T : not null 
        
        /// <summary>When used in a pattern checks the given value is not null.</summary>
        /// <remarks>In a future revision of nullness support this may be unified with 'NonNullQuick'.</remarks>
        /// <param name="value">The value to check.</param>
        /// <returns>The non-null value.</returns>
        [<CompiledName("NonNullQuickValuePattern")>]
        [<Experimental("Experimental library feature, requires '--langversion:preview'")>]
        val inline (|NonNullQuickV|) : value: Nullable<'T> -> 'T 
        
        /// <summary>Determines whether the given value is null.</summary>
        /// <remarks>In a future revision of nullness support this may be unified with 'isNull'.</remarks>
        /// <param name="value">The value to check.</param>
        /// <returns>True when value is null, false otherwise.</returns>
        [<CompiledName("IsNullV")>]
        [<Experimental("Experimental library feature, requires '--langversion:preview'")>]
        val inline isNullV : value:Nullable<'T> -> bool
#endif

        /// <summary>Determines whether the given value is not null.</summary>
        ///
        /// <param name="value">The value to check.</param>
        ///
        /// <returns>True when value is not null, false otherwise.</returns>
        [<CompiledName("IsNotNull")>]
        val inline internal isNotNull: value:'T -> bool when 'T : null

#if !BUILDING_WITH_LKG && !NO_NULLCHECKING_FEATURE
        /// <summary>Get the null value for a value type.</summary>
        /// <remarks>In a future revision of nullness support this may be unified with 'null'.</remarks>
        /// <returns>The null value for a value type.</returns>
        [<CompiledName("NullV")>]
        [<Experimental("Experimental library feature, requires '--langversion:preview'")>]
        val inline nullV<'T when 'T : struct and 'T : (new : unit -> 'T) and 'T :> ValueType> :  Nullable<'T>

        /// <summary>Asserts that the value is non-null.</summary>
        /// <param name="value">The value to check.</param>
        /// <returns>The value when it is not null. If the value is null an exception is raised.</returns>
        [<CompiledName("NonNull")>]
        [<Experimental("Experimental library feature, requires '--langversion:preview'")>]
        val inline nonNull : value: 'T? -> 'T when 'T : not struct and 'T : not null

        /// <summary>Asserts that the value is non-null.</summary>
        /// <remarks>In a future revision of nullness support this may be unified with 'nonNull'.</remarks>
        /// <param name="value">The value to check.</param>
        /// <returns>True when value is null, false otherwise.</returns>
        [<CompiledName("NonNullV")>]
        [<Experimental("Experimental library feature, requires '--langversion:preview'")>]
        val inline nonNullV : value:Nullable<'T> -> 'T 

        /// <summary>Asserts that the value is non-null.</summary>
        /// <param name="value">The value to check.</param>
        /// <returns>True when value is null, false otherwise.</returns>
        [<CompiledName("WithNull")>]
        [<Experimental("Experimental library feature, requires '--langversion:preview'")>]
        val inline withNull : value:'T -> 'T? when 'T : not struct (* and 'T : not null *)

        /// <summary>Asserts that the value is non-null.</summary>
        /// <remarks>In a future revision of nullness support this may be unified with 'withNull'.</remarks>
        /// <param name="value">The value to check.</param>
        /// <returns>True when value is null, false otherwise.</returns>
        [<CompiledName("WithNullV")>]
        [<Experimental("Experimental library feature, requires '--langversion:preview'")>]
        val inline withNullV : value:'T -> Nullable<'T> 
#endif

        /// <summary>Throw a <see cref="T:System.Exception"/> exception.</summary>
        ///
        /// <param name="message">The exception message.</param>
        ///
        /// <returns>Never returns.</returns>
        ///
        /// <example id="failwith-example">
        /// <code lang="fsharp">
        /// let failingFunction() = 
        ///     failwith "Oh no" // Throws an exception
        ///     true  // Never reaches this
        ///   
        /// failingFunction()  // Throws a System.Exception
        /// </code>
        /// </example>
        /// 
        [<CompiledName("FailWith")>]
        val inline failwith: message: string -> 'T 

        /// <summary>Throw a <see cref="T:System.ArgumentException"/> exception with
        /// the given argument name and message.</summary>
        ///
        /// <param name="argumentName">The argument name.</param>
        /// <param name="message">The exception message.</param>
        ///
        /// <returns>Never returns.</returns>
        ///
        /// <example id="invalidarg-example">
        /// <code lang="fsharp">
        /// let fullName firstName lastName = 
        ///     if String.IsNullOrWhiteSpace(firstName) then
        ///         invalidArg (nameof(firstName)) "First name can't be null or blank"
        ///         if String.IsNullOrWhiteSpace(lastName) then
        ///             invalidArg (nameof(lastName)) "Last name can't be null or blank"
        ///     firstName + " " + lastName
        ///   
        /// fullName null "Jones"
        /// </code>
        /// Throws <c>System.ArgumentException: First name can't be null or blank (Parameter 'firstName')</c>
        /// </example>
        /// 
        [<CompiledName("InvalidArg")>]
        val inline invalidArg: argumentName:string -> message:string -> 'T 

        /// <summary>Throw a <see cref="T:System.ArgumentNullException"/> exception</summary>
        ///
        /// <param name="argumentName">The argument name.</param>
<<<<<<< HEAD
        /// 
=======
        ///
>>>>>>> b462169b
        /// <returns>Never returns.</returns>
        /// 
        /// <example id="nullarg-example">
        /// <code lang="fsharp">
        /// let fullName firstName lastName = 
        ///     nullArg (nameof(firstName))
        ///     nullArg (nameof(lastName))
        ///     firstName + " " + lastName
        ///   
        ///   fullName null "Jones"  // Throws System.ArgumentNullException: Value cannot be null. (Parameter 'firstName')
        /// </code>
        /// </example>
        /// 
        [<CompiledName("NullArg")>]
        val inline nullArg: argumentName: string -> 'T 

#if !BUILDING_WITH_LKG && !NO_NULLCHECKING_FEATURE
        /// <summary>Throw a <c>System.ArgumentNullException if the given value is null</c> exception</summary>
        /// 
        /// <param name="argumentName">The argument name.</param>
        /// 
        /// <returns>The result value.</returns>
        [<CompiledName("NullArgCheck")>]
        [<Experimental("Experimental library feature, requires '--langversion:preview'")>]
        val inline nullArgCheck : argumentName:string -> 'T? -> 'T when 'T : not struct and 'T : not null
#endif

        /// <summary>Throw a <see cref="T:System.InvalidOperationException"/> exception</summary>
        ///
        /// <param name="message">The exception message.</param>
        ///
        /// <returns>The result value.</returns>
        /// 
        /// <example id="invalidop-example">
        /// <code lang="fsharp">
        /// type FileReader(filename: string) = 
        ///     let mutable isOpen = false
        ///     member this.Open() = 
        ///       if isOpen then invalidOp "File is already open"
        ///       //  ... Here we may open the file ...
        ///       isOpen &lt;- true
        /// 
        /// let reader = FileReader("journal.txt")
        /// reader.Open()  //  Executes fine
        /// reader.Open()  //  Throws System.InvalidOperationException: File is already open
        /// </code>
        /// </example>
        /// 
        [<CompiledName("InvalidOp")>]
        val inline invalidOp: message: string -> 'T 

        /// <summary>The identity function</summary>
        ///
        /// <param name="x">The input value.</param>
        ///
        /// <returns>The same value.</returns>
        /// 
        /// <example id="id-example">
        /// <code lang="fsharp">
        /// id 12     //  Evaulates to 12
        /// id "abc"  //  Evaulates to "abc"
        /// </code>
        /// </example>
        /// 
        [<CompiledName("Identity")>]
        val id: x: 'T -> 'T 

        /// <summary>Create a mutable reference cell</summary>
        ///
        /// <param name="value">The value to contain in the cell.</param>
        ///
        /// <returns>The created reference cell.</returns>
        /// 
        /// <example id="ref-example">
        /// <code lang="fsharp">
        /// let count = ref 0   // Creates a reference cell object with a mutable Value property
        /// count.Value         // Evaluates to 0
        /// count.Value &lt;- 1    // Updates the value
        /// count.Value         // Evaluates to 1        
        /// </code>
        /// </example>
        /// 
        [<CompiledName("Ref")>]
        val ref: value: 'T -> 'T ref

        /// <summary>Assign to a mutable reference cell</summary>
        ///
        /// <param name="cell">The cell to mutate.</param>
        /// <param name="value">The value to set inside the cell.</param>
        /// 
        /// <example id="ref-assign-example">
        /// <code lang="fsharp">
        /// let count = ref 0   // Creates a reference cell object with a mutable Value property
        /// count.Value &lt;- 1    // Updates the value
        /// count := 2          // Also updates the value, but with shorter syntax     
        /// count.Value         // Evaluates to 2              
        /// </code>
        /// </example>
        /// 
        val (:=): cell: 'T ref -> value: 'T -> unit

        /// <summary>Dereference a mutable reference cell</summary>
        ///
        /// <param name="cell">The cell to dereference.</param>
        ///
        /// <returns>The value contained in the cell.</returns>
        /// 
        /// <example id="dereference-example">
        /// <code lang="fsharp">
        /// let count = ref 12  // Creates a reference cell object with a mutable Value property
        /// count.Value         // Evaluates to 12
        /// !count              // Also evaluates to 12 (with shorter syntax)
        /// </code>
        /// </example>
        /// 
        val (!): cell: 'T ref -> 'T

        /// <summary>Decrement a mutable reference cell containing an integer</summary>
        ///
        /// <param name="cell">The reference cell.</param>
        /// 
        /// <example id="decr-example">
        /// <code lang="fsharp">
        /// let count = ref 99  // Creates a reference cell object with a mutable Value property
        /// decr count          // Decrements our counter
        /// count.Value         // Evaluates to 98
        /// </code>
        /// </example>
        /// 
        [<CompiledName("Decrement")>]
        val decr: cell: int ref -> unit

        /// <summary>Increment a mutable reference cell containing an integer</summary>
        ///
        /// <param name="cell">The reference cell.</param>
        /// 
        /// <example id="incr-example">
        /// <code lang="fsharp">
        /// let count = ref 99  // Creates a reference cell object with a mutable Value property
        /// incr count          // Increments our counter
        /// count.Value         // Evaluates to 100
        /// </code>
        /// </example>
        /// 
        [<CompiledName("Increment")>]
        val incr: cell: int ref -> unit

        /// <summary>Concatenate two lists.</summary>
        ///
        /// <param name="list1">The first list.</param>
        /// <param name="list2">The second list.</param>
        ///
        /// <returns>The concatenation of the lists.</returns>
        /// 
        /// <example id="list-concat-example">
        /// <code lang="fsharp">
        /// let l1 = ['a'; 'b'; 'c']
        /// let l2 = ['d'; 'e'; 'f']
        /// l1 @ l2   //  Evalulates to ['a'; 'b'; 'c'; 'd'; 'e'; 'f']
        /// </code>
        /// </example>
        /// 
        val (@): list1: 'T list -> list2: 'T list -> 'T list

        /// <summary>Negate a logical value. Not True equals False and not False equals True</summary>
        ///
        /// <param name="value">The value to negate.</param>
        ///
        /// <returns>The result of the negation.</returns>
        /// 
        /// <example id="not-example">
        /// <code lang="fsharp">
        /// not (2 + 2 = 5)     // Evaluates to true 
        /// 
        /// //  not is a function that can be compose with other functions
        /// let fileDoesNotExist = System.IO.File.Exists >> not
        /// </code>
        /// </example>
        /// 
        [<CompiledName("Not")>]
        val inline not: value: bool -> bool

        /// <summary>Builds a sequence using sequence expression syntax</summary>
        ///
        /// <param name="sequence">The input sequence.</param>
        ///
        /// <returns>The result sequence.</returns>
        /// 
        /// <example id="seq-cast-example">
        /// <code lang="fsharp">
        /// seq { for i in 0..10 do yield (i, i*i) }
        /// </code>
        /// </example>
        /// 
        [<CompiledName("CreateSequence")>]
        val seq: sequence: seq<'T> -> seq<'T>

        /// <summary>Exit the current hardware isolated process, if security settings permit,
        /// otherwise raise an exception. Calls <see cref="M:System.Environment.Exit"/>.</summary>
        ///
        /// <param name="exitcode">The exit code to use.</param>
        ///
        /// <returns>Never returns.</returns>
        /// 
        /// <example id="exit-example">
        /// <code lang="fsharp">
        /// [&lt;EntryPoint&gt;]
        /// let main argv = 
        ///     if argv.Length = 0 then
        ///         eprintfn "You must provide arguments"
        ///         exit(-1)  // Causes program to quit with an error code
        ///     printfn "Argument count: %i" argv.Length
        ///     0 
        /// </code>
        /// </example>
        /// 
        [<CompiledName("Exit")>]
        val exit: exitcode: int -> 'T when default 'T: obj

        /// <summary>Equivalent to <see cref="P:System.Double.PositiveInfinity"/></summary>
        [<CompiledName("Infinity")>]
        val infinity: float

        /// <summary>Equivalent to <see cref="P:System.Double.NaN"/></summary>
        [<CompiledName("NaN")>]
        val nan: float

        /// <summary>Equivalent to <see cref="P:System.Single.PositiveInfinity"/></summary>
        [<CompiledName("InfinitySingle")>]
        val infinityf: float32

        /// <summary>Equivalent to <see cref="P:System.Single.NaN"/></summary>
        [<CompiledName("NaNSingle")>]
        val nanf: float32

        /// <summary>Reads the value of the property <see cref="P:System.Console.In"/>. </summary>
        [<CompiledName("ConsoleIn")>]
        val stdin<'T> : System.IO.TextReader

        /// <summary>Reads the value of the property <see cref="P:System.Console.Error"/>. </summary>
        [<CompiledName("ConsoleError")>]
        val stderr<'T> : System.IO.TextWriter

        /// <summary>Reads the value of the property <see cref="P:System.Console.Out"/>.</summary>
        [<CompiledName("ConsoleOut")>]
        val stdout<'T> : System.IO.TextWriter

        /// <summary>The standard overloaded range operator, e.g. <c>[n..m]</c> for lists, <c>seq {n..m}</c> for sequences</summary>
        ///
        /// <param name="start">The start value of the range.</param>
        /// <param name="finish">The end value of the range.</param>
        ///
        /// <returns>The sequence spanning the range.</returns>
        /// 
        /// <example id="range-operator-example">
        /// <code lang="fsharp">
        /// [1..4]      //  Evaluates to [1; 2; 3; 4]
        /// [1.5..4.4]  //  Evaluates to [1.5; 2.5; 3.5]
        /// ['a'..'d']  //  Evaluates to ['a'; 'b'; 'c'; 'd']
        /// 
        /// [|1..4|]    //  Evaluates to an array [|1; 2; 3; 4|]
        /// { 1..4 }    //  Evaluates to a sequence [1; 2; 3; 4])
        /// </code>
        /// </example>
        /// 
        val inline (..): start: ^T -> finish: ^T -> seq< ^T >    
                                when ^T: (static member (+): ^T * ^T -> ^T) 
                                and ^T: (static member One: ^T)
                                and ^T: equality
                                and ^T: comparison 
                                and default ^T: int
        
        /// <summary>The standard overloaded skip range operator, e.g. <c>[n..skip..m]</c> for lists, <c>seq {n..skip..m}</c> for sequences</summary>
        ///
        /// <param name="start">The start value of the range.</param>
        /// <param name="step">The step value of the range.</param>
        /// <param name="finish">The end value of the range.</param>
        ///
        /// <returns>The sequence spanning the range using the specified step size.</returns>
        /// 
        /// <example id="range-operator-example">
        /// <code lang="fsharp">
        /// [1..2..6]           //  Evaluates to [1; 3; 5]
        /// [1.1..0.2..1.5]     //  Evaluates to [1.1; 1.3; 1.5]
        /// ['a'..'e'] //  Evaluates to ['a'; 'b'; 'c'; 'd'; 'e']        
        /// </code>
        /// </example>
        /// 
        val inline (.. ..): start: ^T -> step: ^Step -> finish: ^T -> seq< ^T >    
                                when (^T or ^Step): (static member (+): ^T * ^Step -> ^T) 
                                and ^Step: (static member Zero: ^Step)
                                and ^T: equality
                                and ^T: comparison                                
                                and default ^Step: ^T
                                and default ^T: int
        
        /// <summary>Execute the function as a mutual-exclusion region using the input value as a lock. </summary>
        ///
        /// <param name="lockObject">The object to be locked.</param>
        /// <param name="action">The action to perform during the lock.</param>
        ///
        /// <returns>The resulting value.</returns>
        /// 
        /// <example id="lock-example">
        /// <code lang="fsharp">
        /// open System.Linq
        ///
        /// /// A counter object, supporting unlocked and locked increment
        /// type TestCounter () =
        ///     let mutable count = 0
        ///     
        ///     /// Increment the counter, unlocked
        ///     member this.IncrementWithoutLock() =
        ///         count &lt;- count + 1
        ///
        ///     /// Increment the counter, locked
        ///     member this.IncrementWithLock() = 
        ///         lock this (fun () -> count &lt;- count + 1)
        ///
        ///     /// Get the count
        ///     member this.Count = count
        ///         
        /// let counter = TestCounter()
        ///
        /// // Create a parallel sequence to that uses all our CPUs
        /// (seq {1..100000}).AsParallel()
        ///     .ForAll(fun _ -> counter.IncrementWithoutLock())
        /// 
        /// // Evaluates to a number between 1-100000, non-deterministically because there is no locking
        /// counter.Count
        /// 
        /// let counter2 = TestCounter()
        ///
        /// //  Create a parallel sequence to that uses all our CPUs
        /// (seq {1..100000}).AsParallel()
        ///     .ForAll(fun _ -> counter2.IncrementWithLock())
        /// 
        /// //  Evaluates to 100000 deterministically because the increment to the counter object is locked
        /// counter2.Count
        /// </code>
        /// </example>
        /// 
        [<CompiledName("Lock")>]
        val inline lock: lockObject: 'Lock -> action:(unit -> 'T) -> 'T when 'Lock: not struct 

        /// <summary>Clean up resources associated with the input object after the completion of the given function.
        /// Cleanup occurs even when an exception is raised by the protected
        /// code. </summary>
        ///
        /// <param name="resource">The resource to be disposed after action is called.</param>
        /// <param name="action">The action that accepts the resource.</param>
        ///
        /// <returns>The resulting value.</returns>
        /// 
        /// <example id="using-example">
        /// The following code appends 10 lines to test.txt, then closes the StreamWriter when finished.
        /// <code lang="fsharp">
        /// open System.IO
        /// 
        /// using (File.AppendText "test.txt") (fun writer ->
        ///     for i in 1 .. 10 do
        ///         writer.WriteLine("Hello World {0}", i))
        /// 
        /// </code>
        /// </example>
        /// 
        [<CompiledName("Using")>]
        val using: resource: ('T :> System.IDisposable) -> action: ('T -> 'U) -> 'U

        /// <summary>Generate a System.Type runtime representation of a static type.</summary>
        /// 
        /// <example id="typeof-example">
        /// <code lang="fsharp">
        /// let t = typeof&lt;int&gt;  // Gets the System.Type
        /// t.FullName                 // Evaluates to "System.Int32"
        /// </code>
        /// </example>
        ///  
        [<RequiresExplicitTypeArguments>] 
        [<CompiledName("TypeOf")>]
        val inline typeof<'T> : System.Type

        /// <summary>Returns the name of the given symbol.</summary>
        /// 
        /// <example id="nameof-example">
        /// <code lang="fsharp">
        /// let myVariableName = "This value doesn't matter"
        /// nameof(myVariableName)   //  Evaluates to "myVariableName"
        /// </code>
        /// </example>
        ///  
        [<CompiledName("NameOf"); CompilerMessage(ExperimentalAttributeMessages.NotSupportedYet, 3501, IsError=true)>]
        val inline nameof: 'T -> string

        /// <summary>An internal, library-only compiler intrinsic for compile-time 
        /// generation of a RuntimeMethodHandle.</summary>
        [<CompiledName("MethodHandleOf")>]
#if DEBUG
        val methodhandleof: ('T -> 'TResult) -> System.RuntimeMethodHandle
#else
        val internal methodhandleof: ('T -> 'TResult) -> System.RuntimeMethodHandle
#endif

        /// <summary>Generate a System.Type representation for a type definition. If the
        /// input type is a generic type instantiation then return the 
        /// generic type definition associated with all such instantiations.</summary>
        /// 
        /// <example id="typedefof-example">
        /// <code lang="fsharp">
        /// typeof&lt;int list;&gt;     // Evaluates to Microsoft.FSharp.Collections.FSharpList`1[System.Int32]
        /// typedefof&lt;int list;&gt;  // Evaluates to Microsoft.FSharp.Collections.FSharpList`1[T]        /// 
        /// </code>
        /// </example>
        ///  
        [<RequiresExplicitTypeArguments>] 
        [<CompiledName("TypeDefOf")>]
        val inline typedefof<'T> : System.Type

        /// <summary>Returns the internal size of a type in bytes. For example, <c>sizeof&lt;int&gt;</c> returns 4.</summary>
        /// 
        /// <example id="sizeof-example">
        /// <code lang="fsharp">
        /// sizeof&lt;bool&gt;                   //  Evaluates to 1
        /// sizeof&lt;byte&gt;                   //  Evaluates to 1
        /// sizeof&lt;int&gt;                    //  Evaluates to 4
        /// sizeof&lt;double&gt;                 //  Evaluates to 8
        /// sizeof&lt;struct(byte * byte)&gt;    //  Evaluates to 2
        /// sizeof&lt;nativeint&gt;              //  Evaluates to 4 or 8 (32-bit or 64-bit) depending on your platform
        /// </code>
        /// </example>
        ///  
        [<CompiledName("SizeOf")>]
        [<RequiresExplicitTypeArguments>] 
        val inline sizeof<'T> : int
        
        /// <summary>A generic hash function, designed to return equal hash values for items that are 
        /// equal according to the "=" operator. By default it will use structural hashing
        /// for F# union, record and tuple types, hashing the complete contents of the 
        /// type. The exact behaviour of the function can be adjusted on a 
        /// type-by-type basis by implementing GetHashCode for each type.</summary>
        ///
        /// <param name="obj">The input object.</param>
        ///
        /// <returns>The computed hash.</returns>
        /// 
        /// <example id="hash-example">
        /// <code lang="fsharp">
        /// hash "Bob Jones"  // Evaluates to -325251320
        /// </code>
        /// </example>
        ///  
        [<CompiledName("Hash")>]
        val inline hash: obj: 'T -> int when 'T: equality

        /// <summary>A generic hash function. This function has the same behaviour as 'hash', 
        /// however the default structural hashing for F# union, record and tuple 
        /// types stops when the given limit of nodes is reached. The exact behaviour of 
        /// the function can be adjusted on a type-by-type basis by implementing 
        /// GetHashCode for each type.</summary>
        ///
        /// <param name="limit">The limit of nodes.</param>
        /// <param name="obj">The input object.</param>
        ///
        /// <returns>The computed hash.</returns>
        /// 
        /// <example-tbd></example-tbd>
        /// 
        val inline limitedHash: limit: int -> obj: 'T -> int when 'T : equality

        /// <summary>Absolute value of the given number.</summary>
        ///
        /// <param name="value">The input value.</param>
        ///
        /// <returns>The absolute value of the input.</returns>
        /// 
        /// <example id="abs-example">
        /// <code lang="fsharp">
        /// abs -12    // Evaluates to 12
        /// abs -15.0  // Evaluates to 15.0
        /// </code>
        /// </example>
        ///  
        [<CompiledName("Abs")>]
        val inline abs: value: ^T -> ^T when ^T: (static member Abs: ^T -> ^T) and default ^T: int
        
        /// <summary>Inverse cosine of the given number</summary>
        ///
        /// <param name="value">The input value.</param>
        ///
        /// <returns>The inverse cosine of the input.</returns>
        /// 
        /// <example id="acos-example">
        /// <code lang="fsharp">
        /// let angleFromAdjacent adjacent hypotenuse = acos(adjacent / hypotenuse)
        /// angleFromAdjacent 8.0 10.0  //  Evaluates to 0.6435011088
        /// </code>
        /// </example>
        ///  
        [<CompiledName("Acos")>]
        val inline acos: value: ^T -> ^T when ^T : (static member Acos     : ^T -> ^T)      and default ^T : float
        
        /// <summary>Inverse sine of the given number</summary>
        ///
        /// <param name="value">The input value.</param>
        ///
        /// <returns>The inverse sine of the input.</returns>
        /// 
        /// <example id="asin-example">
        /// <code lang="fsharp">
        /// let angleFromOpposite opposite hypotenuse = asin(opposite / hypotenuse)
        /// angleFromOpposite 6.0 10.0  //  Evaluates to 0.6435011088
        /// angleFromOpposite 5.0 3.0  //  Evaluates to nan
        /// </code>
        /// </example>
        ///  
        [<CompiledName("Asin")>]
        val inline asin: value: ^T -> ^T when ^T: (static member Asin: ^T -> ^T) and default ^T: float
        
        /// <summary>Inverse tangent of the given number</summary>
        ///
        /// <param name="value">The input value.</param>
        ///
        /// <returns>The inverse tangent of the input.</returns>
        /// 
        /// <example id="atan-example">
        /// <code lang="fsharp">
        /// let angleFrom opposite adjacent = atan(opposite / adjacent)
        /// angleFrom 5.0 5.0   //  Evaluates to 0.7853981634
        /// </code>
        /// </example>
        ///  
        [<CompiledName("Atan")>]
        val inline atan: value: ^T -> ^T when ^T: (static member Atan: ^T -> ^T) and default ^T: float
        
        /// <summary>Inverse tangent of <c>x/y</c> where <c>x</c> and <c>y</c> are specified separately</summary>
        ///
        /// <param name="y">The y input value.</param>
        /// <param name="x">The x input value.</param>
        ///
        /// <returns>The inverse tangent of the input ratio.</returns>
        /// 
        /// <example id="atan2-example">
        /// <code lang="fsharp">
        /// let angleFromPlaneAtXY x y = atan2 y x * 180.0 / System.Math.PI
        /// angleFromPlaneAtXY 0.0 -1.0   //  Evaluates to -90.0
        /// angleFromPlaneAtXY 1.0 1.0    //  Evaluates to 45.0
        /// angleFromPlaneAtXY -1.0 1.0   //  Evaluates to 135.0
        /// </code>
        /// </example>
        ///  
        [<CompiledName("Atan2")>]
        val inline atan2: y: ^T1 -> x: ^T1 -> 'T2 when ^T1: (static member Atan2: ^T1 * ^T1 -> 'T2) and default ^T1: float
        
        /// <summary>Ceiling of the given number</summary>
        ///
        /// <param name="value">The input value.</param>
        ///
        /// <returns>The ceiling of the input.</returns>
        /// 
        /// <example id="ceil-example">
        /// <code lang="fsharp">
        /// ceil 12.1  //  Evaluates to 13.0
        /// ceil -1.9  //  Evaluates to -1.0
        /// </code>
        /// </example>
        ///  
        [<CompiledName("Ceiling")>]
        val inline ceil: value: ^T -> ^T when ^T: (static member Ceiling: ^T -> ^T) and default ^T: float
        
        /// <summary>Exponential of the given number</summary>
        ///
        /// <param name="value">The input value.</param>
        ///
        /// <returns>The exponential of the input.</returns>
        /// 
        /// <example id="exp-example">
        /// <code lang="fsharp">
        /// exp 0.0   //  Evaluates to 1.0
        /// exp 1.0   //  Evaluates to 2.718281828
        /// exp -1.0  //  Evaluates to 0.3678794412
        /// exp 2.0   //  Evaluates to 7.389056099
        /// </code>
        /// </example>
        ///  
        [<CompiledName("Exp")>]
        val inline exp: value: ^T -> ^T when ^T : (static member Exp      : ^T -> ^T)      and default ^T : float

        /// <summary>Floor of the given number</summary>
        ///
        /// <param name="value">The input value.</param>
        ///
        /// <returns>The floor of the input.</returns>
        /// 
        /// <example id="floor-example">
        /// <code lang="fsharp">
        /// floor 12.1  //  Evaluates to 12.0
        /// floor -1.9  //  Evaluates to -2.0
        /// </code>
        /// </example>
        ///  
        [<CompiledName("Floor")>]
        val inline floor: value: ^T -> ^T when ^T: (static member Floor: ^T -> ^T) and default ^T: float

        /// <summary>Sign of the given number</summary>
        ///
        /// <param name="value">The input value.</param>
        ///
        /// <returns>-1, 0, or 1 depending on the sign of the input.</returns>
        /// 
        /// <example id="sign-example">
        /// <code lang="fsharp">
        /// sign -12.0    //  Evaluates to -1
        /// sign 43       //  Evaluates to 1
        /// </code>
        /// </example>
        ///  
        [<CompiledName("Sign")>]
        val inline sign: value: ^T -> int when ^T: (member Sign: int) and default ^T: float

        /// <summary>Round the given number</summary>
        ///
        /// <param name="value">The input value.</param>
        ///
        /// <returns>The nearest integer to the input value.</returns>
        /// 
        /// <example id="round-example">
        /// <code lang="fsharp">
        /// round 3.49    //  Evaluates to 3.0
        /// round -3.49   //  Evaluates to -3.0
        /// round 3.5     //  Evaluates to 4.0
        /// round -3.5    //  Evaluates to -4.0
        /// </code>
        /// </example>
        ///  
        [<CompiledName("Round")>]
        val inline round: value: ^T -> ^T when ^T : (static member Round    : ^T -> ^T)      and default ^T : float

        /// <summary>Natural logarithm of the given number</summary>
        ///
        /// <param name="value">The input value.</param>
        ///
        /// <returns>The natural logarithm of the input.</returns>
        /// 
        /// <example id="log-example">
        /// <code lang="fsharp">
        /// let logBase baseNumber value = (log value) / (log baseNumber)
        /// logBase 2.0 32.0      //  Evaluates to 5.0
        /// logBase 10.0 1000.0   //  Evaluates to 3.0
        /// </code>
        /// </example>
        ///  
        [<CompiledName("Log")>]
        val inline log: value: ^T -> ^T when ^T: (static member Log: ^T -> ^T) and default ^T: float

        /// <summary>Logarithm to base 10 of the given number</summary>
        ///
        /// <param name="value">The input value.</param>
        ///
        /// <returns>The logarithm to base 10 of the input.</returns>
        /// 
        /// <example id="log-example">
        /// <code lang="fsharp">
        /// log10 1000.0    //  Evaluates to 3.0
        /// log10 100000.0  //  Evaluates to 5.0
        /// log10 0.0001    //  Evaluates to -4.0
        /// log10 -20.0     //  Evaluates to nan
        /// </code>
        /// </example>
        ///  
        [<CompiledName("Log10")>]
        val inline log10: value: ^T -> ^T when ^T: (static member Log10: ^T -> ^T) and default ^T: float

        /// <summary>Square root of the given number</summary>
        ///
        /// <param name="value">The input value.</param>
        ///
        /// <returns>The square root of the input.</returns>
        /// 
        /// <example id="log-example">
        /// <code lang="fsharp">
        /// sqrt 2.0  //  Evaluates to 1.414213562
        /// sqrt 100.0  //  Evaluates to 10.0
        /// </code>
        /// </example>
        ///  
        [<CompiledName("Sqrt")>]
        val inline sqrt: value: ^T -> ^U when ^T : (static member Sqrt     : ^T -> ^U)      and default ^U : ^T and default ^T : ^U and default ^T : float 

        /// <summary>Cosine of the given number</summary>
        ///
        /// <param name="value">The input value.</param>
        ///
        /// <returns>The cosine of the input.</returns>
        /// 
        /// <example id="cos-example">
        /// <code lang="fsharp">
        ///
        /// </code>
        /// </example>
        ///  
        [<CompiledName("Cos")>]
        val inline cos: value: ^T -> ^T when ^T: (static member Cos: ^T -> ^T) and default ^T: float

        /// <summary>Hyperbolic cosine  of the given number</summary>
        ///
        /// <param name="value">The input value.</param>
        ///
        /// <returns>The hyperbolic cosine of the input.</returns>
        /// 
        /// <example id="cosh-example">
        /// <code lang="fsharp">
        ///
        /// </code>
        /// </example>
        ///  
        [<CompiledName("Cosh")>]
        val inline cosh: value: ^T -> ^T when ^T : (static member Cosh     : ^T -> ^T)      and default ^T : float
        
        /// <summary>Sine of the given number</summary>
        ///
        /// <param name="value">The input value.</param>
        ///
        /// <returns>The sine of the input.</returns>
        /// 
        /// <example id="sin-example">
        /// <code lang="fsharp">
        ///
        /// </code>
        /// </example>
        ///  
        [<CompiledName("Sin")>]
        val inline sin: value: ^T -> ^T when ^T: (static member Sin: ^T -> ^T) and default ^T: float
        
        /// <summary>Hyperbolic sine of the given number</summary>
        ///
        /// <param name="value">The input value.</param>
        ///
        /// <returns>The hyperbolic sine of the input.</returns>
        /// 
        /// <example id="sinh-example">
        /// <code lang="fsharp">

        /// </code>
        /// </example>
        ///  
        [<CompiledName("Sinh")>]
        val inline sinh: value: ^T -> ^T when ^T: (static member Sinh: ^T -> ^T) and default ^T: float
        
        /// <summary>Tangent of the given number</summary>
        ///
        /// <param name="value">The input value.</param>
        ///
        /// <returns>The tangent of the input.</returns>
        /// 
        /// <example id="tan-example">
        /// <code lang="fsharp">
        ///
        /// </code>
        /// </example>
        ///  
        [<CompiledName("Tan")>]
        val inline tan: value: ^T -> ^T when ^T: (static member Tan: ^T -> ^T) and default ^T: float
        
        /// <summary>Hyperbolic tangent of the given number</summary>
        ///
        /// <param name="value">The input value.</param>
        ///
        /// <returns>The hyperbolic tangent of the input.</returns>
        /// 
        /// <example id="tanh-example">
        /// <code lang="fsharp">
        ///
        /// </code>
        /// </example>
        ///  
        [<CompiledName("Tanh")>]
        val inline tanh: value: ^T -> ^T when ^T: (static member Tanh: ^T -> ^T) and default ^T: float

        /// <summary>Overloaded truncate operator.</summary>
        ///
        /// <param name="value">The input value.</param>
        ///
        /// <returns>The truncated value.</returns>
        /// 
        /// <example id="truncate-example">
        /// <code lang="fsharp">
        ///
        /// </code>
        /// </example>
        ///  
        [<CompiledName("Truncate")>]
        val inline truncate: value:^T -> ^T when ^T: (static member Truncate: ^T -> ^T) and default ^T: float

        /// <summary>Overloaded power operator.</summary>
        ///
        /// <param name="x">The input base.</param>
        /// <param name="y">The input exponent.</param>
        ///
        /// <returns>The base raised to the exponent.</returns>
        /// 
        /// <example id="powop-example">
        /// <code lang="fsharp">
        ///
        /// </code>
        /// </example>
        ///  
        val inline ( ** ): x: ^T -> y: ^U -> ^T when ^T: (static member Pow: ^T * ^U -> ^T) and default ^U: float and default ^T: float

        /// <summary>Overloaded power operator. If <c>n > 0</c> then equivalent to <c>x*...*x</c> for <c>n</c> occurrences of <c>x</c>. </summary>
        ///
        /// <param name="x">The input base.</param>
        /// <param name="n">The input exponent.</param>
        ///
        /// <returns>The base raised to the exponent.</returns>
        /// 
        /// <example id="pown-example">
        /// <code lang="fsharp">
        ///
        /// </code>
        /// </example>
        ///  
        [<CompiledName("PowInteger")>]
        val inline pown: x:^T -> n:int -> ^T
                             when ^T: (static member One: ^T) 
                             and  ^T: (static member (*): ^T * ^T -> ^T) 
                             and  ^T: (static member (/): ^T * ^T -> ^T) 
                             and default ^T: int

        /// <summary>Converts the argument to byte. This is a direct conversion for all 
        /// primitive numeric types. For strings, the input is converted using <c>Byte.Parse()</c> 
        /// with InvariantCulture settings. Otherwise the operation requires an appropriate
        /// static conversion method on the input type.</summary>
        ///
        /// <param name="value">The input value.</param>
        ///
        /// <returns>The converted byte</returns>
        /// 
        /// <example id="byte-example">
        /// <code lang="fsharp">
        ///
        /// </code>
        /// </example>
        ///  
        [<CompiledName("ToByte")>]
        val inline byte: value: ^T -> byte when ^T: (static member op_Explicit: ^T -> byte) and default ^T: int        
        
        /// <summary>Converts the argument to signed byte. This is a direct conversion for all 
        /// primitive numeric types. For strings, the input is converted using <c>SByte.Parse()</c>  
        /// with InvariantCulture settings. Otherwise the operation requires an appropriate
        /// static conversion method on the input type.</summary>
        ///
        /// <param name="value">The input value.</param>
        ///
        /// <returns>The converted sbyte</returns>
        /// 
        /// <example id="sbyte-example">
        /// <code lang="fsharp">
        ///
        /// </code>
        /// </example>
        ///  
        [<CompiledName("ToSByte")>]
        val inline sbyte: value:^T -> sbyte when ^T: (static member op_Explicit: ^T -> sbyte) and default ^T: int
        
        /// <summary>Converts the argument to signed 16-bit integer. This is a direct conversion for all 
        /// primitive numeric types. For strings, the input is converted using <c>Int16.Parse()</c>  
        /// with InvariantCulture settings. Otherwise the operation requires an appropriate
        /// static conversion method on the input type.</summary>
        ///
        /// <param name="value">The input value.</param>
        ///
        /// <returns>The converted int16</returns>
        /// 
        /// <example id="int16-example">
        /// <code lang="fsharp">
        ///
        /// </code>
        /// </example>
        ///  
        [<CompiledName("ToInt16")>]
        val inline int16: value: ^T -> int16 when ^T: (static member op_Explicit: ^T -> int16) and default ^T: int
        
        /// <summary>Converts the argument to unsigned 16-bit integer. This is a direct conversion for all 
        /// primitive numeric types. For strings, the input is converted using <c>UInt16.Parse()</c>  
        /// with InvariantCulture settings. Otherwise the operation requires an appropriate
        /// static conversion method on the input type.</summary>
        ///
        /// <param name="value">The input value.</param>
        ///
        /// <returns>The converted uint16</returns>
        /// 
        /// <example id="uint16-example">
        /// <code lang="fsharp">
        ///
        /// </code>
        /// </example>
        ///  
        [<CompiledName("ToUInt16")>]
        val inline uint16: value: ^T -> uint16 when ^T: (static member op_Explicit: ^T -> uint16) and default ^T: int
        
        /// <summary>Converts the argument to signed 32-bit integer. This is a direct conversion for all 
        /// primitive numeric types. For strings, the input is converted using <c>Int32.Parse()</c>  
        /// with InvariantCulture settings. Otherwise the operation requires an appropriate
        /// static conversion method on the input type.</summary>
        ///
        /// <param name="value">The input value.</param>
        ///
        /// <returns>The converted int</returns>
        /// 
        /// <example id="int-example">
        /// <code lang="fsharp">
        ///
        /// </code>
        /// </example>
        ///  
        [<CompiledName("ToInt")>]
        val inline int: value: ^T -> int when ^T: (static member op_Explicit: ^T -> int) and default ^T: int
        
        /// <summary>Converts the argument to an unsigned 32-bit integer. This is a direct conversion for all 
        /// primitive numeric types. For strings, the input is converted using <c>UInt32.Parse()</c>  
        /// with InvariantCulture settings. Otherwise the operation requires an appropriate
        /// static conversion method on the input type.</summary>
        ///
        /// <param name="value">The input value.</param>
        ///
        /// <returns>The converted int</returns>
        /// 
        /// <example id="uint-example">
        /// <code lang="fsharp">
        ///
        /// </code>
        /// </example>
        ///  
        [<CompiledName("ToUInt")>]
        val inline uint: value: ^T -> uint when ^T: (static member op_Explicit: ^T -> uint) and default ^T: uint

        /// <summary>Converts the argument to a particular enum type.</summary>
        ///
        /// <param name="value">The input value.</param>
        ///
        /// <returns>The converted enum type.</returns>
        /// 
        /// <example id="enum-example">
        /// <code lang="fsharp">
        ///
        /// </code>
        /// </example>
        ///  
        [<CompiledName("ToEnum")>]
        val inline enum: value: int32 -> ^U when ^U: enum<int32> 

        /// <summary>Converts the argument to signed 32-bit integer. This is a direct conversion for all 
        /// primitive numeric types. For strings, the input is converted using <c>Int32.Parse()</c>  
        /// with InvariantCulture settings. Otherwise the operation requires an appropriate
        /// static conversion method on the input type.</summary>
        ///
        /// <param name="value">The input value.</param>
        ///
        /// <returns>The converted int32</returns>
        /// 
        /// <example id="int32-example">
        /// <code lang="fsharp">
        ///
        /// </code>
        /// </example>
        ///  
        [<CompiledName("ToInt32")>]
        val inline int32: value: ^T -> int32 when ^T: (static member op_Explicit: ^T -> int32) and default ^T: int

        /// <summary>Converts the argument to unsigned 32-bit integer. This is a direct conversion for all 
        /// primitive numeric types. For strings, the input is converted using <c>UInt32.Parse()</c>  
        /// with InvariantCulture settings. Otherwise the operation requires an appropriate
        /// static conversion method on the input type.</summary>
        ///
        /// <param name="value">The input value.</param>
        ///
        /// <returns>The converted uint32</returns>
        /// 
        /// <example id="uint32-example">
        /// <code lang="fsharp">
        ///
        /// </code>
        /// </example>
        ///  
        [<CompiledName("ToUInt32")>]
        val inline uint32: value: ^T -> uint32 when ^T: (static member op_Explicit: ^T -> uint32) and default ^T: int

        /// <summary>Converts the argument to signed 64-bit integer. This is a direct conversion for all 
        /// primitive numeric types. For strings, the input is converted using <c>Int64.Parse()</c> 
        /// with InvariantCulture settings. Otherwise the operation requires an appropriate
        /// static conversion method on the input type.</summary>
        ///
        /// <param name="value">The input value.</param>
        ///
        /// <returns>The converted int64</returns>
        /// 
        /// <example id="int64-example">
        /// <code lang="fsharp">
        ///
        /// </code>
        /// </example>
        ///  
        [<CompiledName("ToInt64")>]
        val inline int64: value: ^T -> int64 when ^T : (static member op_Explicit : ^T -> int64)      and default ^T : int

        /// <summary>Converts the argument to unsigned 64-bit integer. This is a direct conversion for all 
        /// primitive numeric types. For strings, the input is converted using <c>UInt64.Parse()</c>  
        /// with InvariantCulture settings. Otherwise the operation requires an appropriate
        /// static conversion method on the input type.</summary>
        ///
        /// <param name="value">The input value.</param>
        ///
        /// <returns>The converted uint64</returns>
        /// 
        /// <example id="uint64-example">
        /// <code lang="fsharp">
        ///
        /// </code>
        /// </example>
        ///  
        [<CompiledName("ToUInt64")>]
        val inline uint64: value: ^T -> uint64 when ^T: (static member op_Explicit: ^T -> uint64) and default ^T: int

        /// <summary>Converts the argument to 32-bit float. This is a direct conversion for all 
        /// primitive numeric types. For strings, the input is converted using <c>Single.Parse()</c>  
        /// with InvariantCulture settings. Otherwise the operation requires an appropriate
        /// static conversion method on the input type.</summary>
        ///
        /// <param name="value">The input value.</param>
        ///
        /// <returns>The converted float32</returns>
        /// 
        /// <example id="float32-example">
        /// <code lang="fsharp">
        ///
        /// </code>
        /// </example>
        ///  
        [<CompiledName("ToSingle")>]
        val inline float32: value: ^T -> float32 when ^T: (static member op_Explicit: ^T -> float32) and default ^T: int

        /// <summary>Converts the argument to 64-bit float. This is a direct conversion for all 
        /// primitive numeric types. For strings, the input is converted using <c>Double.Parse()</c>  
        /// with InvariantCulture settings. Otherwise the operation requires an appropriate
        /// static conversion method on the input type.</summary>
        ///
        /// <param name="value">The input value.</param>
        ///
        /// <returns>The converted float</returns>
        /// 
        /// <example id="float-example">
        /// <code lang="fsharp">
        ///
        /// </code>
        /// </example>
        ///  
        [<CompiledName("ToDouble")>]
        val inline float: value: ^T -> float when ^T: (static member op_Explicit: ^T -> float) and default ^T: int

        /// <summary>Converts the argument to signed native integer. This is a direct conversion for all 
        /// primitive numeric types. Otherwise the operation requires an appropriate
        /// static conversion method on the input type.</summary>
        ///
        /// <param name="value">The input value.</param>
        ///
        /// <returns>The converted nativeint</returns>
        /// 
        /// <example id="nativeint-example">
        /// <code lang="fsharp">
        ///
        /// </code>
        /// </example>
        ///  
        [<CompiledName("ToIntPtr")>]
        val inline nativeint: value: ^T -> nativeint when ^T: (static member op_Explicit: ^T -> nativeint) and default ^T: int

        /// <summary>Converts the argument to unsigned native integer using a direct conversion for all 
        /// primitive numeric types. Otherwise the operation requires an appropriate
        /// static conversion method on the input type.</summary>
        ///
        /// <param name="value">The input value.</param>
        ///
        /// <returns>The converted unativeint</returns>
        /// 
        /// <example id="unativeint-example">
        /// <code lang="fsharp">
        ///
        /// </code>
        /// </example>
        ///  
        [<CompiledName("ToUIntPtr")>]
        val inline unativeint: value: ^T -> unativeint when ^T: (static member op_Explicit: ^T -> unativeint) and default ^T: int
        
        /// <summary>Converts the argument to a string using <c>ToString</c>.</summary>
        ///
        /// <remarks>For standard integer and floating point values the and any type that implements <c>IFormattable</c>
        /// <c>ToString</c> conversion uses <c>CultureInfo.InvariantCulture</c>. </remarks>
        /// <param name="value">The input value.</param>
        ///
        /// <returns>The converted string.</returns>
        /// 
        /// <example id="string-example">
        /// <code lang="fsharp">
        ///
        /// </code>
        /// </example>
        ///  
        [<CompiledName("ToString")>]
        val inline string: value: 'T -> string

        /// <summary>Converts the argument to System.Decimal using a direct conversion for all 
        /// primitive numeric types. For strings, the input is converted using <c>UInt64.Parse()</c>  
        /// with InvariantCulture settings. Otherwise the operation requires an appropriate
        /// static conversion method on the input type.</summary>
        ///
        /// <param name="value">The input value.</param>
        ///
        /// <returns>The converted decimal.</returns>
        /// 
        /// <example id="decimal-example">
        /// <code lang="fsharp">
        ///
        /// </code>
        /// </example>
        ///  
        [<CompiledName("ToDecimal")>]
        val inline decimal: value: ^T -> decimal when ^T: (static member op_Explicit: ^T -> decimal) and default ^T: int

        /// <summary>Converts the argument to character. Numeric inputs are converted according to the UTF-16 
        /// encoding for characters. String inputs must be exactly one character long. For other
        /// input types the operation requires an appropriate static conversion method on the input type.</summary>
        ///
        /// <param name="value">The input value.</param>
        ///
        /// <returns>The converted char.</returns>
        /// 
        /// <example id="char-example">
        /// <code lang="fsharp">
        ///
        /// </code>
        /// </example>
        ///  
        [<CompiledName("ToChar")>]
        val inline char: value: ^T -> char when ^T: (static member op_Explicit: ^T -> char) and default ^T: int

        /// <summary>An active pattern to match values of type <see cref="T:System.Collections.Generic.KeyValuePair"/></summary>
        ///
        /// <param name="keyValuePair">The input key/value pair.</param>
        ///
        /// <returns>A tuple containing the key and value.</returns>
        /// 
        /// <example id="keyvalue-example">
        /// <code lang="fsharp">
        ///
        /// </code>
        /// </example>
        ///  
        [<CompiledName("KeyValuePattern")>]
        val (|KeyValue|): keyValuePair: KeyValuePair<'Key,'Value> -> 'Key * 'Value

        /// <summary>Contains extension methods to allow the use of F# indexer notation with arrays.
        /// This module is automatically opened in all F# code.</summary>
        [<AutoOpen>]
        [<Experimental("Experimental library feature, requires '--langversion:preview'")>]
        module ArrayExtensions = 
            type ``[,,,]``<'T> with
                /// <summary>Get the index for the element offset elements away from the end of the collection.</summary>
                ///
                /// <param name="rank">The rank of the index. This refers to the dimension in the 4d array.</param>
                /// <param name="offset">The offset from the end.</param>
                ///
                /// <returns>The corresponding index from the start.</returns>
                [<Experimental("Experimental library feature, requires '--langversion:preview'")>]
                member GetReverseIndex: rank: int * offset: int -> int

            type ``[,,]``<'T> with
                /// <summary>Get the index for the element offset elements away from the end of the collection.</summary>
                ///
                /// <param name="rank">The rank of the index. This refers to the dimension in the 3d array.</param>
                /// <param name="offset">The offset from the end.</param>
                ///
                /// <returns>The corresponding index from the start.</returns>
                [<Experimental("Experimental library feature, requires '--langversion:preview'")>]
                member GetReverseIndex: rank: int * offset: int -> int

            type ``[,]``<'T> with
                /// <summary>Get the index for the element offset elements away from the end of the collection.</summary>
                ///
                /// <param name="rank">The rank of the index. This refers to the dimension in the 2d array.</param>
                /// <param name="offset">The offset from the end.</param>
                ///
                /// <returns>The corresponding index from the start.</returns>
                [<Experimental("Experimental library feature, requires '--langversion:preview'")>]
                member GetReverseIndex: rank: int * offset: int -> int

            type ``[]``<'T> with
                /// <summary>Get the index for the element offset elements away from the end of the collection.</summary>
                ///
                /// <param name="rank">The rank of the index.</param>
                /// <param name="offset">The offset from the end.</param>
                ///
                /// <returns>The corresponding index from the start.</returns>
                [<Experimental("Experimental library feature, requires '--langversion:preview'")>]
                member GetReverseIndex: rank: int * offset: int -> int

            type System.String with
                /// <summary>Get the index for the element offset elements away from the end of the collection.</summary>
                ///
                /// <param name="rank">The rank of the index.</param>
                /// <param name="offset">The offset from the end.</param>
                ///
                /// <returns>The corresponding index from the start.</returns>
                [<Experimental("Experimental library feature, requires '--langversion:preview'")>]
                member GetReverseIndex: rank: int * offset: int -> int

        /// <summary>A module of compiler intrinsic functions for efficient implementations of F# integer ranges
        /// and dynamic invocations of other F# operators</summary>
        module OperatorIntrinsics =

            /// <summary>Gets a slice of an array</summary>
            ///
            /// <param name="source">The input array.</param>
            /// <param name="start">The start index.</param>
            /// <param name="finish">The end index.</param>
            ///
            /// <returns>The sub array from the input indices.</returns>
            val inline GetArraySlice: source:'T[] -> start:int option -> finish:int option -> 'T[] 

            /// <summary>Sets a slice of an array</summary>
            ///
            /// <param name="target">The target array.</param>
            /// <param name="start">The start index.</param>
            /// <param name="finish">The end index.</param>
            /// <param name="source">The source array.</param>
            val inline SetArraySlice: target:'T[] -> start:int option -> finish:int option -> source:'T[] -> unit

            /// <summary>Gets a region slice of an array</summary>
            ///
            /// <param name="source">The source array.</param>
            /// <param name="start1">The start index of the first dimension.</param>
            /// <param name="finish1">The end index of the first dimension.</param>
            /// <param name="start2">The start index of the second dimension.</param>
            /// <param name="finish2">The end index of the second dimension.</param>
            ///
            /// <returns>The two dimensional sub array from the input indices.</returns>
            val inline GetArraySlice2D: source:'T[,] -> start1:int option -> finish1:int option -> start2:int option -> finish2:int option -> 'T[,]

            /// <summary>Gets a vector slice of a 2D array. The index of the first dimension is fixed.</summary>
            ///
            /// <param name="source">The source array.</param>
            /// <param name="index1">The index of the first dimension.</param>
            /// <param name="start2">The start index of the second dimension.</param>
            /// <param name="finish2">The end index of the second dimension.</param>
            ///
            /// <returns>The sub array from the input indices.</returns>
            val inline GetArraySlice2DFixed1: source:'T[,] -> index1:int -> start2:int option -> finish2:int option -> 'T[]

            /// <summary>Gets a vector slice of a 2D array. The index of the second dimension is fixed.</summary>
            ///
            /// <param name="source">The source array.</param>
            /// <param name="start1">The start index of the first dimension.</param>
            /// <param name="finish1">The end index of the first dimension.</param>
            /// <param name="index2">The fixed index of the second dimension.</param>
            ///
            /// <returns>The sub array from the input indices.</returns>
            val inline GetArraySlice2DFixed2: source:'T[,] -> start1:int option -> finish1:int option -> index2: int -> 'T[]

            /// <summary>Sets a region slice of an array</summary>
            ///
            /// <param name="target">The target array.</param>
            /// <param name="start1">The start index of the first dimension.</param>
            /// <param name="finish1">The end index of the first dimension.</param>
            /// <param name="start2">The start index of the second dimension.</param>
            /// <param name="finish2">The end index of the second dimension.</param>
            /// <param name="source">The source array.</param>
            val inline SetArraySlice2D: target:'T[,] -> start1:int option -> finish1:int option -> start2:int option -> finish2:int option -> source:'T[,] -> unit

            /// <summary>Sets a vector slice of a 2D array. The index of the first dimension is fixed.</summary>
            ///
            /// <param name="target">The target array.</param>
            /// <param name="index1">The index of the first dimension.</param>
            /// <param name="start2">The start index of the second dimension.</param>
            /// <param name="finish2">The end index of the second dimension.</param>
            /// <param name="source">The source array.</param>
            val inline SetArraySlice2DFixed1: target:'T[,] -> index1:int -> start2:int option -> finish2:int option -> source:'T[] -> unit

            /// <summary>Sets a vector slice of a 2D array. The index of the second dimension is fixed.</summary>
            ///
            /// <param name="target">The target array.</param>
            /// <param name="start1">The start index of the first dimension.</param>
            /// <param name="finish1">The end index of the first dimension.</param>
            /// <param name="index2">The index of the second dimension.</param>
            /// <param name="source">The source array.</param>
            val inline SetArraySlice2DFixed2: target:'T[,] -> start1:int option -> finish1:int option -> index2:int -> source:'T[] -> unit

            /// <summary>Gets a slice of an array</summary>
            ///
            /// <param name="source">The source array.</param>
            /// <param name="start1">The start index of the first dimension.</param>
            /// <param name="finish1">The end index of the first dimension.</param>
            /// <param name="start2">The start index of the second dimension.</param>
            /// <param name="finish2">The end index of the second dimension.</param>
            /// <param name="start3">The start index of the third dimension.</param>
            /// <param name="finish3">The end index of the third dimension.</param>
            ///
            /// <returns>The three dimensional sub array from the given indices.</returns>
            val inline GetArraySlice3D: source:'T[,,] -> start1:int option -> finish1:int option -> start2:int option -> finish2:int option -> start3:int option -> finish3:int option -> 'T[,,]

            /// <summary>Gets a 2D slice of a 3D array.</summary>
            ///
            /// <param name="source">The source array.</param>
            /// <param name="index1">The fixed index of the first dimension.</param>
            /// <param name="start2">The start index of the second dimension.</param>
            /// <param name="finish2">The end index of the second dimension.</param>
            /// <param name="start3">The start index of the third dimension.</param>
            /// <param name="finish3">The end index of the third dimension.</param>
            ///
            /// <returns>The two dimensional sub array from the given indices.</returns>
            val inline GetArraySlice3DFixedSingle1: source:'T[,,] ->  index1:int -> start2:int option -> finish2:int option -> start3:int option -> finish3:int option -> 'T[,]

            /// <summary>Gets a 2D slice of a 3D array.</summary>
            ///
            /// <param name="source">The source array.</param>
            /// <param name="start1">The start index of the first dimension.</param>
            /// <param name="finish1">The end index of the first dimension.</param>
            /// <param name="index2">The fixed index of the second dimension.</param>
            /// <param name="start3">The start index of the third dimension.</param>
            /// <param name="finish3">The end index of the third dimension.</param>
            ///
            /// <returns>The two dimensional sub array from the given indices.</returns>
            val inline GetArraySlice3DFixedSingle2: source:'T[,,] ->  start1:int option -> finish1:int option -> index2: int -> start3:int option -> finish3:int option -> 'T[,]

            /// <summary>Gets a 2D slice of a 3D array.</summary>
            ///
            /// <param name="source">The source array.</param>
            /// <param name="start1">The start index of the first dimension.</param>
            /// <param name="finish1">The end index of the first dimension.</param>
            /// <param name="start2">The start index of the second dimension.</param>
            /// <param name="finish2">The end index of the second dimension.</param>
            /// <param name="index3">The fixed index of the third dimension.</param>
            ///
            /// <returns>The two dimensional sub array from the given indices.</returns>
            val inline GetArraySlice3DFixedSingle3: source:'T[,,] ->  start1:int option -> finish1:int option -> start2:int option -> finish2:int option -> index3: int -> 'T[,]

            /// <summary>Gets a 1D slice of a 3D array.</summary>
            ///
            /// <param name="source">The source array.</param>
            /// <param name="index1">The fixed index of the first dimension.</param>
            /// <param name="index2">The fixed index of the second dimension.</param>
            /// <param name="start3">The start index of the third dimension.</param>
            /// <param name="finish3">The end index of the third dimension.</param>
            ///
            /// <returns>The one dimensional sub array from the given indices.</returns>
            val inline GetArraySlice3DFixedDouble1: source:'T[,,] ->  index1:int -> index2:int -> start3:int option -> finish3:int option -> 'T[]

            /// <summary>Gets a 1D slice of a 3D array.</summary>
            ///
            /// <param name="source">The source array.</param>
            /// <param name="index1">The fixed index of the first dimension.</param>
            /// <param name="start2">The start index of the second dimension.</param>
            /// <param name="finish2">The end index of the second dimension.</param>
            /// <param name="index3">The fixed index of the third dimension.</param>
            ///
            /// <returns>The one dimensional sub array from the given indices.</returns>
            val inline GetArraySlice3DFixedDouble2: source:'T[,,] ->  index1:int -> start2:int option -> finish2:int option -> index3:int -> 'T[]

            /// <summary>Gets a 1D slice of a 3D array.</summary>
            ///
            /// <param name="source">The source array.</param>
            /// <param name="start1">The start index of the first dimension.</param>
            /// <param name="finish1">The end index of the first dimension.</param>
            /// <param name="index2">The fixed index of the second dimension.</param>
            /// <param name="index3">The fixed index of the third dimension.</param>
            ///
            /// <returns>The one dimensional sub array from the given indices.</returns>
            val inline GetArraySlice3DFixedDouble3: source:'T[,,] ->  start1:int option -> finish1:int option -> index2:int -> index3:int -> 'T[]

            /// <summary>Sets a slice of an array</summary>
            ///
            /// <param name="target">The target array.</param>
            /// <param name="start1">The start index of the first dimension.</param>
            /// <param name="finish1">The end index of the first dimension.</param>
            /// <param name="start2">The start index of the second dimension.</param>
            /// <param name="finish2">The end index of the second dimension.</param>
            /// <param name="start3">The start index of the third dimension.</param>
            /// <param name="finish3">The end index of the third dimension.</param>
            /// <param name="source">The source array.</param>
            val inline SetArraySlice3D: target:'T[,,] -> start1: int option -> finish1: int option -> start2: int option -> finish2: int option -> start3: int option -> finish3: int option -> source: 'T[,,] -> unit

            /// <summary>Sets a 2D slice of a 3D array</summary>
            ///
            /// <param name="target">The target array.</param>
            /// <param name="index1">The fixed index of the first dimension.</param>
            /// <param name="start2">The start index of the second dimension.</param>
            /// <param name="finish2">The end index of the second dimension.</param>
            /// <param name="start3">The start index of the third dimension.</param>
            /// <param name="finish3">The end index of the third dimension.</param>
            /// <param name="source">The source array.</param>
            ///
            /// <returns>The two dimensional sub array from the given indices.</returns>
            val inline SetArraySlice3DFixedSingle1: target: 'T[,,] -> index1: int -> start2: int option -> finish2: int option -> start3: int option -> finish3: int option -> source: 'T[,] -> unit

            /// <summary>Sets a 2D slice of a 3D array</summary>
            ///
            /// <param name="target">The target array.</param>
            /// <param name="start1">The start index of the first dimension.</param>
            /// <param name="finish1">The end index of the first dimension.</param>
            /// <param name="index2">The fixed index of the second dimension.</param>
            /// <param name="start3">The start index of the third dimension.</param>
            /// <param name="finish3">The end index of the third dimension.</param>
            /// <param name="source">The source array.</param>
            ///
            /// <returns>The two dimensional sub array from the given indices.</returns>
            val inline SetArraySlice3DFixedSingle2: target: 'T[,,] -> start1: int option -> finish1: int option -> index2: int -> start3: int option -> finish3: int option -> source: 'T[,] -> unit

            /// <summary>Sets a 2D slice of a 3D array</summary>
            ///
            /// <param name="target">The target array.</param>
            /// <param name="start1">The start index of the first dimension.</param>
            /// <param name="finish1">The end index of the first dimension.</param>
            /// <param name="start2">The start index of the second dimension.</param>
            /// <param name="finish2">The end index of the second dimension.</param>
            /// <param name="index3">The fixed index of the third dimension.</param>
            /// <param name="source">The source array.</param>
            ///
            /// <returns>The two dimensional sub array from the given indices.</returns>
            val inline SetArraySlice3DFixedSingle3: target: 'T[,,] -> start1: int option -> finish1: int option ->  start2: int option -> finish2: int option -> index3: int -> source: 'T[,] -> unit

            /// <summary>Sets a 1D slice of a 3D array.</summary>
            ///
            /// <param name="target">The target array.</param>
            /// <param name="index1">The fixed index of the first dimension.</param>
            /// <param name="index2">The fixed index of the second dimension.</param>
            /// <param name="start3">The start index of the third dimension.</param>
            /// <param name="finish3">The end index of the third dimension.</param>
            /// <param name="source">The source array.</param>
            ///
            /// <returns>The one dimensional sub array from the given indices.</returns>
            val inline SetArraySlice3DFixedDouble1: target: 'T[,,] -> index1: int -> index2: int -> start3: int option -> finish3: int option -> source: 'T[] -> unit

            /// <summary>Sets a 1D slice of a 3D array.</summary>
            ///
            /// <param name="target">The target array.</param>
            /// <param name="index1">The fixed index of the first dimension.</param>
            /// <param name="start2">The start index of the second dimension.</param>
            /// <param name="finish2">The end index of the second dimension.</param>
            /// <param name="index3">The fixed index of the third dimension.</param>
            /// <param name="source">The source array.</param>
            ///
            /// <returns>The one dimensional sub array from the given indices.</returns>
            val inline SetArraySlice3DFixedDouble2: target: 'T[,,] -> index1: int -> start2: int option -> finish2: int option -> index3: int -> source: 'T[] -> unit

            /// <summary>Sets a 1D slice of a 3D array.</summary>
            ///
            /// <param name="target">The target array.</param>
            /// <param name="start1">The start index of the first dimension.</param>
            /// <param name="finish1">The end index of the first dimension.</param>
            /// <param name="index2">The fixed index of the second dimension.</param>
            /// <param name="index3">The fixed index of the third dimension.</param>
            /// <param name="source">The source array.</param>
            ///
            /// <returns>The one dimensional sub array from the given indices.</returns>
            val inline SetArraySlice3DFixedDouble3: target: 'T[,,] -> start1: int option -> finish1: int option ->  index2: int -> index3: int -> source: 'T[] -> unit

            /// <summary>Gets a slice of an array</summary>
            ///
            /// <param name="source">The source array.</param>
            /// <param name="start1">The start index of the first dimension.</param>
            /// <param name="finish1">The end index of the first dimension.</param>
            /// <param name="start2">The start index of the second dimension.</param>
            /// <param name="finish2">The end index of the second dimension.</param>
            /// <param name="start3">The start index of the third dimension.</param>
            /// <param name="finish3">The end index of the third dimension.</param>
            /// <param name="start4">The start index of the fourth dimension.</param>
            /// <param name="finish4">The end index of the fourth dimension.</param>
            ///
            /// <returns>The four dimensional sub array from the given indices.</returns>
            val inline GetArraySlice4D: source: 'T[,,,] -> start1: int option -> finish1: int option -> start2: int option -> finish2: int option -> start3: int option -> finish3: int option -> start4: int option -> finish4: int option -> 'T[,,,]

            /// <summary>Gets a 3D slice of a 4D array</summary>
            ///
            /// <param name="source">The source array.</param>
            /// <param name="index1">The fixed index of the first dimension.</param>
            /// <param name="start2">The start index of the second dimension.</param>
            /// <param name="finish2">The end index of the second dimension.</param>
            /// <param name="start3">The start index of the third dimension.</param>
            /// <param name="finish3">The end index of the third dimension.</param>
            /// <param name="start4">The start index of the fourth dimension.</param>
            /// <param name="finish4">The end index of the fourth dimension.</param>
            ///
            /// <returns>The three dimensional sub array from the given indices.</returns>
            val inline GetArraySlice4DFixedSingle1: source: 'T[,,,] -> index1: int -> start2: int option -> finish2: int option -> start3: int option -> finish3: int option -> start4: int option -> finish4: int option -> 'T[,,]

            /// <summary>Gets a 3D slice of a 4D array</summary>
            ///
            /// <param name="source">The source array.</param>
            /// <param name="start1">The start index of the first dimension.</param>
            /// <param name="finish1">The end index of the first dimension.</param>
            /// <param name="index2">The fixed index of the second dimension.</param>
            /// <param name="start3">The start index of the third dimension.</param>
            /// <param name="finish3">The end index of the third dimension.</param>
            /// <param name="start4">The start index of the fourth dimension.</param>
            /// <param name="finish4">The end index of the fourth dimension.</param>
            ///
            /// <returns>The three dimensional sub array from the given indices.</returns>
            val inline GetArraySlice4DFixedSingle2: source: 'T[,,,] -> start1: int option -> finish1: int option -> index2: int -> start3: int option -> finish3: int option -> start4: int option -> finish4: int option -> 'T[,,]

            /// <summary>Gets a 3D slice of a 4D array</summary>
            ///
            /// <param name="source">The source array.</param>
            /// <param name="start1">The start index of the first dimension.</param>
            /// <param name="finish1">The end index of the first dimension.</param>
            /// <param name="start2">The start index of the second dimension.</param>
            /// <param name="finish2">The end index of the second dimension.</param>
            /// <param name="index3">The fixed index of the third dimension.</param>
            /// <param name="start4">The start index of the fourth dimension.</param>
            /// <param name="finish4">The end index of the fourth dimension.</param>
            ///
            /// <returns>The three dimensional sub array from the given indices.</returns>
            val inline GetArraySlice4DFixedSingle3: source: 'T[,,,] -> start1: int option -> finish1: int option -> start2: int option -> finish2: int option -> index3: int -> start4: int option -> finish4: int option -> 'T[,,]

            /// <summary>Gets a 3D slice of a 4D array</summary>
            ///
            /// <param name="source">The source array.</param>
            /// <param name="start1">The start index of the first dimension.</param>
            /// <param name="finish1">The end index of the first dimension.</param>
            /// <param name="start2">The start index of the second dimension.</param>
            /// <param name="finish2">The end index of the second dimension.</param>
            /// <param name="start3">The start index of the third dimension.</param>
            /// <param name="finish3">The end index of the third dimension.</param>
            /// <param name="index4">The fixed index of the fourth dimension.</param>
            ///
            /// <returns>The three dimensional sub array from the given indices.</returns>
            val inline GetArraySlice4DFixedSingle4: source: 'T[,,,] -> start1: int option -> finish1: int option -> start2: int option -> finish2: int option -> start3: int option -> finish3: int option -> index4: int -> 'T[,,]

            /// <summary>Gets a 2D slice of a 4D array</summary>
            ///
            /// <param name="source">The source array.</param>
            /// <param name="index1">The fixed index of the first dimension.</param>
            /// <param name="index2">The fixed index of the second dimension.</param>
            /// <param name="start3">The start index of the third dimension.</param>
            /// <param name="finish3">The end index of the third dimension.</param>
            /// <param name="start4">The start index of the fourth dimension.</param>
            /// <param name="finish4">The end index of the fourth dimension.</param>
            ///
            /// <returns>The two dimensional sub array from the given indices.</returns>
            val inline GetArraySlice4DFixedDouble1: source:'T[,,,] -> index1: int -> index2: int -> start3: int option -> finish3: int option -> start4: int option -> finish4: int option -> 'T[,]

            /// <summary>Gets a 2D slice of a 4D array</summary>
            ///
            /// <param name="source">The source array.</param>
            /// <param name="index1">The fixed index of the first dimension.</param>
            /// <param name="start2">The start index of the second dimension.</param>
            /// <param name="finish2">The end index of the second dimension.</param>
            /// <param name="index3">The fixed index of the third dimension.</param>
            /// <param name="start4">The start index of the fourth dimension.</param>
            /// <param name="finish4">The end index of the fourth dimension.</param>
            ///
            /// <returns>The two dimensional sub array from the given indices.</returns>
            val inline GetArraySlice4DFixedDouble2: source:'T[,,,] -> index1: int -> start2: int option -> finish2: int option -> index3: int -> start4: int option -> finish4: int option -> 'T[,]

            /// <summary>Gets a 2D slice of a 4D array</summary>
            ///
            /// <param name="source">The source array.</param>
            /// <param name="index1">The fixed index of the first dimension.</param>
            /// <param name="start2">The start index of the second dimension.</param>
            /// <param name="finish2">The end index of the second dimension.</param>
            /// <param name="start3">The start index of the third dimension.</param>
            /// <param name="finish3">The end index of the third dimension.</param>
            /// <param name="index4">The fixed index of the fourth dimension.</param>
            ///
            /// <returns>The two dimensional sub array from the given indices.</returns>
            val inline GetArraySlice4DFixedDouble3: source: 'T[,,,] -> index1: int -> start2: int option -> finish2: int option -> start3: int option -> finish3: int option -> index4: int -> 'T[,]

            /// <summary>Gets a 2D slice of a 4D array</summary>
            ///
            /// <param name="source">The source array.</param>
            /// <param name="start1">The start index of the first dimension.</param>
            /// <param name="finish1">The end index of the first dimension.</param>
            /// <param name="index2">The fixed index of the second dimension.</param>
            /// <param name="index3">The fixed index of the third dimension.</param>
            /// <param name="start4">The start index of the fourth dimension.</param>
            /// <param name="finish4">The end index of the fourth dimension.</param>
            ///
            /// <returns>The two dimensional sub array from the given indices.</returns>
            val inline GetArraySlice4DFixedDouble4: source: 'T[,,,] -> start1: int option -> finish1: int option -> index2: int -> index3: int -> start4: int option -> finish4: int option -> 'T[,]

            /// <summary>Gets a 2D slice of a 4D array</summary>
            ///
            /// <param name="source">The source array.</param>
            /// <param name="start1">The start index of the first dimension.</param>
            /// <param name="finish1">The end index of the first dimension.</param>
            /// <param name="index2">The fixed index of the second dimension.</param>
            /// <param name="start3">The start index of the third dimension.</param>
            /// <param name="finish3">The end index of the third dimension.</param>
            /// <param name="index4">The fixed index of the fourth dimension.</param>
            ///
            /// <returns>The two dimensional sub array from the given indices.</returns>
            val inline GetArraySlice4DFixedDouble5: source: 'T[,,,] -> start1: int option -> finish1: int option -> index2: int -> start3: int option -> finish3: int option -> index4: int -> 'T[,]

            /// <summary>Gets a 2D slice of a 4D array</summary>
            ///
            /// <param name="source">The source array.</param>
            /// <param name="start1">The start index of the first dimension.</param>
            /// <param name="finish1">The end index of the first dimension.</param>
            /// <param name="start2">The start index of the second dimension.</param>
            /// <param name="finish2">The end index of the second dimension.</param>
            /// <param name="index3">The fixed index of the third dimension.</param>
            /// <param name="index4">The fixed index of the fourth dimension.</param>
            ///
            /// <returns>The two dimensional sub array from the given indices.</returns>
            val inline GetArraySlice4DFixedDouble6: source: 'T[,,,] -> start1: int option -> finish1: int option -> start2: int option -> finish2: int option -> index3: int -> index4:int -> 'T[,]

            /// <summary>Gets a 1D slice of a 4D array</summary>
            ///
            /// <param name="source">The source array.</param>
            /// <param name="index1">The fixed index of the first dimension.</param>
            /// <param name="index2">The fixed index of the second dimension.</param>
            /// <param name="index3">The fixed index of the third dimension.</param>
            /// <param name="start4">The start index of the fourth dimension.</param>
            /// <param name="finish4">The end index of the fourth dimension.</param>
            ///
            /// <returns>The one dimensional sub array from the given indices.</returns>
            val inline GetArraySlice4DFixedTriple4: source: 'T[,,,] -> index1: int -> index2: int -> index3: int -> start4: int option -> finish4: int option -> 'T[]

            /// <summary>Gets a 1D slice of a 4D array</summary>
            ///
            /// <param name="source">The source array.</param>
            /// <param name="index1">The fixed index of the first dimension.</param>
            /// <param name="index2">The fixed index of the second dimension.</param>
            /// <param name="start3">The start index of the third dimension.</param>
            /// <param name="finish3">The end index of the third dimension.</param>
            /// <param name="index4">The fixed index of the fourth dimension.</param>
            ///
            /// <returns>The one dimensional sub array from the given indices.</returns>
            val inline GetArraySlice4DFixedTriple3: source: 'T[,,,] -> index1: int -> index2: int -> start3: int option -> finish3: int option -> index4: int -> 'T[]
            
            /// <summary>Gets a 1D slice of a 4D array</summary>
            ///
            /// <param name="source">The source array.</param>
            /// <param name="index1">The fixed index of the first dimension.</param>
            /// <param name="start2">The start index of the second dimension.</param>
            /// <param name="finish2">The end index of the second dimension.</param>
            /// <param name="index3">The fixed index of the third dimension.</param>
            /// <param name="index4">The fixed index of the fourth dimension.</param>
            ///
            /// <returns>The one dimensional sub array from the given indices.</returns>
            val inline GetArraySlice4DFixedTriple2: source:'T[,,,] -> index1: int -> start2: int option -> finish2: int option -> index3: int -> index4: int -> 'T[]

            /// <summary>Gets a 1D slice of a 4D array</summary>
            ///
            /// <param name="source">The source array.</param>
            /// <param name="start1">The start index of the first dimension.</param>
            /// <param name="finish1">The end index of the first dimension.</param>
            /// <param name="index2">The fixed index of the second dimension.</param>
            /// <param name="index3">The fixed index of the third dimension.</param>
            /// <param name="index4">The fixed index of the fourth dimension.</param>
            ///
            /// <returns>The one dimensional sub array from the given indices.</returns>
            val inline GetArraySlice4DFixedTriple1: source: 'T[,,,] -> start1: int option -> finish1: int option -> index2: int -> index3: int -> index4: int -> 'T[]
            
            /// <summary>Sets a 3D slice of a 4D array</summary>
            ///
            /// <param name="target">The target array.</param>
            /// <param name="index1">The fixed index of the first dimension.</param>
            /// <param name="start2">The start index of the second dimension.</param>
            /// <param name="finish2">The end index of the second dimension.</param>
            /// <param name="start3">The start index of the third dimension.</param>
            /// <param name="finish3">The end index of the third dimension.</param>
            /// <param name="start4">The start index of the fourth dimension.</param>
            /// <param name="finish4">The end index of the fourth dimension.</param>
            /// <param name="source">The source array.</param>
            val inline SetArraySlice4DFixedSingle1: target: 'T[,,,] -> index1: int -> start2: int option -> finish2: int option -> start3: int option -> finish3: int option -> start4: int option -> finish4: int option -> source: 'T[,,] -> unit

            /// <summary>Sets a 3D slice of a 4D array</summary>
            ///
            /// <param name="target">The target array.</param>
            /// <param name="start1">The start index of the first dimension.</param>
            /// <param name="finish1">The end index of the first dimension.</param>
            /// <param name="index2">The fixed index of the second dimension.</param>
            /// <param name="start3">The start index of the third dimension.</param>
            /// <param name="finish3">The end index of the third dimension.</param>
            /// <param name="start4">The start index of the fourth dimension.</param>
            /// <param name="finish4">The end index of the fourth dimension.</param>
            /// <param name="source">The source array.</param>
            val inline SetArraySlice4DFixedSingle2: target:'T[,,,] -> start1: int option -> finish1: int option -> index2: int -> start3: int option -> finish3: int option -> start4: int option -> finish4: int option -> source: 'T[,,] -> unit

            /// <summary>Sets a 3D slice of a 4D array</summary>
            ///
            /// <param name="target">The target array.</param>
            /// <param name="start1">The start index of the first dimension.</param>
            /// <param name="finish1">The end index of the first dimension.</param>
            /// <param name="start2">The start index of the second dimension.</param>
            /// <param name="finish2">The end index of the second dimension.</param>
            /// <param name="index3">The fixed index of the third dimension.</param>
            /// <param name="start4">The start index of the fourth dimension.</param>
            /// <param name="finish4">The end index of the fourth dimension.</param>
            /// <param name="source">The source array.</param>
            val inline SetArraySlice4DFixedSingle3: target: 'T[,,,] -> start1: int option -> finish1: int option -> start2: int option -> finish2: int option -> index3: int  -> start4: int option -> finish4: int option -> source: 'T[,,] -> unit

            /// <summary>Sets a 3D slice of a 4D array</summary>
            ///
            /// <param name="target">The target array.</param>
            /// <param name="start1">The start index of the first dimension.</param>
            /// <param name="finish1">The end index of the first dimension.</param>
            /// <param name="start2">The start index of the second dimension.</param>
            /// <param name="finish2">The end index of the second dimension.</param>
            /// <param name="start3">The start index of the third dimension.</param>
            /// <param name="finish3">The end index of the third dimension.</param>
            /// <param name="index4">The fixed index of the fourth dimension.</param>
            /// <param name="source">The source array.</param>
            val inline SetArraySlice4DFixedSingle4: target:'T[,,,] -> start1: int option -> finish1: int option -> start2: int option -> finish2: int option -> start3: int option -> finish3: int option -> index4: int -> source: 'T[,,] -> unit

            /// <summary>Sets a 2D slice of a 4D array</summary>
            ///
            /// <param name="target">The target array.</param>
            /// <param name="index1">The fixed index of the first dimension.</param>
            /// <param name="index2">The fixed index of the second dimension.</param>
            /// <param name="start3">The start index of the third dimension.</param>
            /// <param name="finish3">The end index of the third dimension.</param>
            /// <param name="start4">The start index of the fourth dimension.</param>
            /// <param name="finish4">The end index of the fourth dimension.</param>
            /// <param name="source">The source array.</param>
            val inline SetArraySlice4DFixedDouble1: target:'T[,,,] -> index1: int -> index2: int -> start3: int option -> finish3: int option -> start4: int option -> finish4: int option -> source: 'T[,] -> unit

            /// <summary>Sets a 2D slice of a 4D array</summary>
            ///
            /// <param name="target">The target array.</param>
            /// <param name="index1">The fixed index of the first dimension.</param>
            /// <param name="start2">The start index of the second dimension.</param>
            /// <param name="finish2">The end index of the second dimension.</param>
            /// <param name="index3">The fixed index of the third dimension.</param>
            /// <param name="start4">The start index of the fourth dimension.</param>
            /// <param name="finish4">The end index of the fourth dimension.</param>
            /// <param name="source">The source array.</param>
            val inline SetArraySlice4DFixedDouble2: target:'T[,,,] -> index1: int -> start2: int option -> finish2:int option -> index3:int -> start4:int option -> finish4:int option -> source: 'T[,] -> unit

            /// <summary>Sets a 2D slice of a 4D array</summary>
            ///
            /// <param name="target">The target array.</param>
            /// <param name="index1">The fixed index of the first dimension.</param>
            /// <param name="start2">The start index of the second dimension.</param>
            /// <param name="finish2">The end index of the second dimension.</param>
            /// <param name="start3">The start index of the third dimension.</param>
            /// <param name="finish3">The end index of the third dimension.</param>
            /// <param name="index4">The fixed index of the fourth dimension.</param>
            /// <param name="source">The source array.</param>
            val inline SetArraySlice4DFixedDouble3: target:'T[,,,] -> index1:int -> start2: int option -> finish2:int option -> start3:int option -> finish3:int option -> index4:int -> source: 'T[,] -> unit

            /// <summary>Sets a 2D slice of a 4D array</summary>
            ///
            /// <param name="target">The target array.</param>
            /// <param name="start1">The start index of the first dimension.</param>
            /// <param name="finish1">The end index of the first dimension.</param>
            /// <param name="index2">The fixed index of the second dimension.</param>
            /// <param name="index3">The fixed index of the third dimension.</param>
            /// <param name="start4">The start index of the fourth dimension.</param>
            /// <param name="finish4">The end index of the fourth dimension.</param>
            /// <param name="source">The source array.</param>
            val inline SetArraySlice4DFixedDouble4: target:'T[,,,] -> start1:int option -> finish1:int option -> index2:int -> index3:int -> start4:int option -> finish4:int option -> source: 'T[,] -> unit

            /// <summary>Sets a 2D slice of a 4D array</summary>
            ///
            /// <param name="target">The target array.</param>
            /// <param name="start1">The start index of the first dimension.</param>
            /// <param name="finish1">The end index of the first dimension.</param>
            /// <param name="index2">The fixed index of the second dimension.</param>
            /// <param name="start3">The start index of the third dimension.</param>
            /// <param name="finish3">The end index of the third dimension.</param>
            /// <param name="index4">The fixed index of the fourth dimension.</param>
            /// <param name="source">The source array.</param>
            val inline SetArraySlice4DFixedDouble5: target:'T[,,,] -> start1:int option -> finish1:int option -> index2:int -> start3:int option -> finish3:int option -> index4:int -> source: 'T[,] -> unit

            /// <summary>Sets a 2D slice of a 4D array</summary>
            ///
            /// <param name="target">The target array.</param>
            /// <param name="start1">The start index of the first dimension.</param>
            /// <param name="finish1">The end index of the first dimension.</param>
            /// <param name="start2">The start index of the second dimension.</param>
            /// <param name="finish2">The end index of the second dimension.</param>
            /// <param name="index3">The fixed index of the third dimension.</param>
            /// <param name="index4">The fixed index of the fourth dimension.</param>
            /// <param name="source">The source array.</param>
            val inline SetArraySlice4DFixedDouble6: target:'T[,,,] -> start1:int option -> finish1:int option -> start2: int option -> finish2:int option -> index3:int -> index4:int -> source: 'T[,] -> unit

            /// <summary>Sets a 1D slice of a 4D array</summary>
            ///
            /// <param name="target">The target array.</param>
            /// <param name="index1">The fixed index of the first dimension.</param>
            /// <param name="index2">The fixed index of the second dimension.</param>
            /// <param name="index3">The fixed index of the third dimension.</param>
            /// <param name="start4">The start index of the fourth dimension.</param>
            /// <param name="finish4">The end index of the fourth dimension.</param>
            /// <param name="source">The source array.</param>
            val inline SetArraySlice4DFixedTriple4: target:'T[,,,] -> index1:int -> index2:int -> index3:int -> start4:int option -> finish4:int option -> source: 'T[] -> unit

            /// <summary>Sets a 1D slice of a 4D array</summary>
            ///
            /// <param name="target">The target array.</param>
            /// <param name="index1">The fixed index of the first dimension.</param>
            /// <param name="index2">The fixed index of the second dimension.</param>
            /// <param name="start3">The start index of the third dimension.</param>
            /// <param name="finish3">The end index of the third dimension.</param>
            /// <param name="index4">The fixed index of the fourth dimension.</param>
            /// <param name="source">The source array.</param>
            val inline SetArraySlice4DFixedTriple3: target:'T[,,,] -> index1:int -> index2:int -> start3:int option -> finish3:int option -> index4:int -> source: 'T[] -> unit
            
            /// <summary>Sets a 1D slice of a 4D array</summary>
            ///
            /// <param name="target">The target array.</param>
            /// <param name="index1">The fixed index of the first dimension.</param>
            /// <param name="start2">The start index of the second dimension.</param>
            /// <param name="finish2">The end index of the second dimension.</param>
            /// <param name="index3">The fixed index of the third dimension.</param>
            /// <param name="index4">The fixed index of the fourth dimension.</param>
            /// <param name="source">The source array.</param>
            val inline SetArraySlice4DFixedTriple2: target:'T[,,,] -> index1:int -> start2: int option -> finish2:int option -> index3:int -> index4:int -> source: 'T[] -> unit

            /// <summary>Sets a 1D slice of a 4D array</summary>
            ///
            /// <param name="target">The target array.</param>
            /// <param name="start1">The start index of the first dimension.</param>
            /// <param name="finish1">The end index of the first dimension.</param>
            /// <param name="index2">The fixed index of the second dimension.</param>
            /// <param name="index3">The fixed index of the third dimension.</param>
            /// <param name="index4">The fixed index of the fourth dimension.</param>
            /// <param name="source">The source array.</param>
            val inline SetArraySlice4DFixedTriple1: target:'T[,,,] -> start1:int option -> finish1:int option -> index2:int -> index3:int -> index4:int -> source: 'T[] -> unit

            /// <summary>Sets a slice of an array</summary>
            ///
            /// <param name="target">The target array.</param>
            /// <param name="start1">The start index of the first dimension.</param>
            /// <param name="finish1">The end index of the first dimension.</param>
            /// <param name="start2">The start index of the second dimension.</param>
            /// <param name="finish2">The end index of the second dimension.</param>
            /// <param name="start3">The start index of the third dimension.</param>
            /// <param name="finish3">The end index of the third dimension.</param>
            /// <param name="start4">The start index of the fourth dimension.</param>
            /// <param name="finish4">The end index of the fourth dimension.</param>
            /// <param name="source">The source array.</param>
            val inline SetArraySlice4D: target:'T[,,,] -> start1:int option -> finish1:int option -> start2:int option -> finish2:int option -> start3:int option -> finish3:int option -> start4:int option -> finish4:int option -> source:'T[,,,] -> unit

            /// <summary>Gets a slice from a string</summary>
            ///
            /// <param name="source">The source string.</param>
            /// <param name="start">The index of the first character of the slice.</param>
            /// <param name="finish">The index of the last character of the slice.</param>
            ///
            /// <returns>The substring from the given indices.</returns>
            val inline GetStringSlice: source:string -> start:int option -> finish:int option -> string

            /// <summary>Generate a range of integers</summary>  
            [<CompilerMessage("This function is for use by compiled F# code and should not be used directly", 1204, IsHidden=true)>]
            val RangeInt32: start: int -> step: int -> stop: int -> seq<int>  

            /// <summary>Generate a range of float values</summary>
            [<CompilerMessage("This function is for use by compiled F# code and should not be used directly", 1204, IsHidden=true)>]
            val RangeDouble: start: float -> step: float -> stop: float -> seq<float>

            /// <summary>Generate a range of float32 values</summary>
            [<CompilerMessage("This function is for use by compiled F# code and should not be used directly", 1204, IsHidden=true)>]
            val RangeSingle: start: float32 -> step: float32 -> stop: float32 -> seq<float32> 

            /// <summary>Generate a range of int64 values</summary>
            [<CompilerMessage("This function is for use by compiled F# code and should not be used directly", 1204, IsHidden=true)>]
            val RangeInt64: start: int64 -> step: int64 -> stop: int64 -> seq<int64> 

            /// <summary>Generate a range of uint64 values</summary>
            [<CompilerMessage("This function is for use by compiled F# code and should not be used directly", 1204, IsHidden=true)>]
            val RangeUInt64: start: uint64 -> step: uint64 -> stop: uint64 -> seq<uint64> 

            /// <summary>Generate a range of uint32 values</summary>
            [<CompilerMessage("This function is for use by compiled F# code and should not be used directly", 1204, IsHidden=true)>]
            val RangeUInt32: start: uint32 -> step: uint32 -> stop: uint32 -> seq<uint32> 

            /// <summary>Generate a range of nativeint values</summary>
            [<CompilerMessage("This function is for use by compiled F# code and should not be used directly", 1204, IsHidden=true)>]
            val RangeIntPtr: start: nativeint -> step: nativeint -> stop: nativeint -> seq<nativeint> 

            /// <summary>Generate a range of unativeint values</summary>
            [<CompilerMessage("This function is for use by compiled F# code and should not be used directly", 1204, IsHidden=true)>]
            val RangeUIntPtr: start: unativeint -> step: unativeint -> stop: unativeint -> seq<unativeint> 

            /// <summary>Generate a range of int16 values</summary>
            [<CompilerMessage("This function is for use by compiled F# code and should not be used directly", 1204, IsHidden=true)>]
            val RangeInt16: start: int16 -> step: int16 -> stop: int16 -> seq<int16> 

            /// <summary>Generate a range of uint16 values</summary>
            [<CompilerMessage("This function is for use by compiled F# code and should not be used directly", 1204, IsHidden=true)>]
            val RangeUInt16: start: uint16 -> step: uint16 -> stop: uint16 -> seq<uint16> 

            /// <summary>Generate a range of sbyte values</summary>
            [<CompilerMessage("This function is for use by compiled F# code and should not be used directly", 1204, IsHidden=true)>]
            val RangeSByte: start: sbyte -> step: sbyte -> stop: sbyte -> seq<sbyte> 

            /// <summary>Generate a range of byte values</summary>
            [<CompilerMessage("This function is for use by compiled F# code and should not be used directly", 1204, IsHidden=true)>]
            val RangeByte: start: byte -> step: byte -> stop: byte -> seq<byte> 

            /// <summary>Generate a range of char values</summary>
            [<CompilerMessage("This function is for use by compiled F# code and should not be used directly", 1204, IsHidden=true)>]
            val RangeChar: start: char -> stop: char -> seq<char> 

            /// <summary>Generate a range of values using the given zero, add, start, step and stop values</summary>
            [<CompilerMessage("This function is for use by compiled F# code and should not be used directly", 1204, IsHidden=true)>]
            val RangeGeneric: one: 'T -> add: ('T -> 'T -> 'T) -> start: 'T -> stop: 'T -> seq<'T> 

            /// <summary>Generate a range of values using the given zero, add, start, step and stop values</summary>
            [<CompilerMessage("This function is for use by compiled F# code and should not be used directly", 1204, IsHidden=true)>]
            val RangeStepGeneric: zero: 'Step -> add: ('T -> 'Step -> 'T) -> start: 'T -> step: 'Step -> stop: 'T -> seq<'T> 

            /// <summary>This is a library intrinsic. Calls to this function may be generated by evaluating quotations.</summary>
            [<CompilerMessage("This function is for use by compiled F# code and should not be used directly", 1204, IsHidden=true)>]
            val AbsDynamic: x: 'T -> 'T 

            /// <summary>This is a library intrinsic. Calls to this function may be generated by evaluating quotations.</summary>
            [<CompilerMessage("This function is for use by compiled F# code and should not be used directly", 1204, IsHidden=true)>]
            val AcosDynamic: x: 'T -> 'T 

            /// <summary>This is a library intrinsic. Calls to this function may be generated by evaluating quotations.</summary>
            [<CompilerMessage("This function is for use by compiled F# code and should not be used directly", 1204, IsHidden=true)>]
            val AsinDynamic: x: 'T -> 'T 

            /// <summary>This is a library intrinsic. Calls to this function may be generated by evaluating quotations.</summary>
            [<CompilerMessage("This function is for use by compiled F# code and should not be used directly", 1204, IsHidden=true)>]
            val AtanDynamic: x: 'T -> 'T 

            /// <summary>This is a library intrinsic. Calls to this function may be generated by evaluating quotations.</summary>
            [<CompilerMessage("This function is for use by compiled F# code and should not be used directly", 1204, IsHidden=true)>]
            val Atan2Dynamic: y: 'T1 -> x: 'T1 -> 'T2

            /// <summary>This is a library intrinsic. Calls to this function may be generated by evaluating quotations.</summary>
            [<CompilerMessage("This function is for use by compiled F# code and should not be used directly", 1204, IsHidden=true)>]
            val CeilingDynamic: x: 'T -> 'T 

            /// <summary>This is a library intrinsic. Calls to this function may be generated by evaluating quotations.</summary>
            [<CompilerMessage("This function is for use by compiled F# code and should not be used directly", 1204, IsHidden=true)>]
            val ExpDynamic: x: 'T -> 'T 

            /// <summary>This is a library intrinsic. Calls to this function may be generated by evaluating quotations.</summary>
            [<CompilerMessage("This function is for use by compiled F# code and should not be used directly", 1204, IsHidden=true)>]
            val FloorDynamic: x: 'T -> 'T 

            /// <summary>This is a library intrinsic. Calls to this function may be generated by evaluating quotations.</summary>
            [<CompilerMessage("This function is for use by compiled F# code and should not be used directly", 1204, IsHidden=true)>]
            val TruncateDynamic: x: 'T -> 'T 

            /// <summary>This is a library intrinsic. Calls to this function may be generated by evaluating quotations.</summary>
            [<CompilerMessage("This function is for use by compiled F# code and should not be used directly", 1204, IsHidden=true)>]
            val RoundDynamic: x: 'T -> 'T 

            /// <summary>This is a library intrinsic. Calls to this function may be generated by evaluating quotations.</summary>
            [<CompilerMessage("This function is for use by compiled F# code and should not be used directly", 1204, IsHidden=true)>]
            val SignDynamic: 'T -> int

            /// <summary>This is a library intrinsic. Calls to this function may be generated by evaluating quotations.</summary>
            [<CompilerMessage("This function is for use by compiled F# code and should not be used directly", 1204, IsHidden=true)>]
            val LogDynamic: x: 'T -> 'T 

            /// <summary>This is a library intrinsic. Calls to this function may be generated by evaluating quotations.</summary>
            [<CompilerMessage("This function is for use by compiled F# code and should not be used directly", 1204, IsHidden=true)>]
            val Log10Dynamic: x: 'T -> 'T 

            /// <summary>This is a library intrinsic. Calls to this function may be generated by evaluating quotations.</summary>
            [<CompilerMessage("This function is for use by compiled F# code and should not be used directly", 1204, IsHidden=true)>]
            val SqrtDynamic: 'T1 -> 'T2

            /// <summary>This is a library intrinsic. Calls to this function may be generated by evaluating quotations.</summary>
            [<CompilerMessage("This function is for use by compiled F# code and should not be used directly", 1204, IsHidden=true)>]
            val CosDynamic: x: 'T -> 'T 

            /// <summary>This is a library intrinsic. Calls to this function may be generated by evaluating quotations.</summary>
            [<CompilerMessage("This function is for use by compiled F# code and should not be used directly", 1204, IsHidden=true)>]
            val CoshDynamic: x: 'T -> 'T 

            /// <summary>This is a library intrinsic. Calls to this function may be generated by evaluating quotations.</summary>
            [<CompilerMessage("This function is for use by compiled F# code and should not be used directly", 1204, IsHidden=true)>]
            val SinDynamic: x: 'T -> 'T 

            /// <summary>This is a library intrinsic. Calls to this function may be generated by evaluating quotations.</summary>
            [<CompilerMessage("This function is for use by compiled F# code and should not be used directly", 1204, IsHidden=true)>]
            val SinhDynamic: x: 'T -> 'T 

            /// <summary>This is a library intrinsic. Calls to this function may be generated by evaluating quotations.</summary>
            [<CompilerMessage("This function is for use by compiled F# code and should not be used directly", 1204, IsHidden=true)>]
            val TanDynamic: x: 'T -> 'T 

            /// <summary>This is a library intrinsic. Calls to this function may be generated by evaluating quotations.</summary>
            [<CompilerMessage("This function is for use by compiled F# code and should not be used directly", 1204, IsHidden=true)>]
            val TanhDynamic: x: 'T -> 'T 

            /// <summary>This is a library intrinsic. Calls to this function may be generated by evaluating quotations.</summary>
            [<CompilerMessage("This function is for use by compiled F# code and should not be used directly", 1204, IsHidden=true)>]
            val PowDynamic: x: 'T -> y: 'U -> 'T 
            
            /// <summary>This is a library intrinsic. Calls to this function may be generated by uses of the generic 'pown' operator on values of type 'byte'</summary>
            [<CompilerMessage("This function is for use by compiled F# code and should not be used directly", 1204, IsHidden=true)>]
            val PowByte: x: byte -> n: int -> byte

            /// <summary>This is a library intrinsic. Calls to this function may be generated by uses of the generic 'pown' operator on values of type 'sbyte'</summary>
            [<CompilerMessage("This function is for use by compiled F# code and should not be used directly", 1204, IsHidden=true)>]
            val PowSByte: x: sbyte -> n: int -> sbyte

            /// <summary>This is a library intrinsic. Calls to this function may be generated by uses of the generic 'pown' operator on values of type 'int16'</summary>
            [<CompilerMessage("This function is for use by compiled F# code and should not be used directly", 1204, IsHidden=true)>]
            val PowInt16: x: int16 -> n: int -> int16

            /// <summary>This is a library intrinsic. Calls to this function may be generated by uses of the generic 'pown' operator on values of type 'uint16'</summary>
            [<CompilerMessage("This function is for use by compiled F# code and should not be used directly", 1204, IsHidden=true)>]
            val PowUInt16: x: uint16 -> n: int -> uint16

            /// <summary>This is a library intrinsic. Calls to this function may be generated by uses of the generic 'pown' operator on values of type 'int32'</summary>
            [<CompilerMessage("This function is for use by compiled F# code and should not be used directly", 1204, IsHidden=true)>]
            val PowInt32: x: int32 -> n: int -> int32

            /// <summary>This is a library intrinsic. Calls to this function may be generated by uses of the generic 'pown' operator on values of type 'uint32'</summary>
            [<CompilerMessage("This function is for use by compiled F# code and should not be used directly", 1204, IsHidden=true)>]
            val PowUInt32: x: uint32 -> n: int -> uint32

            /// <summary>This is a library intrinsic. Calls to this function may be generated by uses of the generic 'pown' operator on values of type 'int64'</summary>
            [<CompilerMessage("This function is for use by compiled F# code and should not be used directly", 1204, IsHidden=true)>]
            val PowInt64: x: int64 -> n: int -> int64

            /// <summary>This is a library intrinsic. Calls to this function may be generated by uses of the generic 'pown' operator on values of type 'uint64'</summary>
            [<CompilerMessage("This function is for use by compiled F# code and should not be used directly", 1204, IsHidden=true)>]
            val PowUInt64: x: uint64 -> n: int -> uint64

            /// <summary>This is a library intrinsic. Calls to this function may be generated by uses of the generic 'pown' operator on values of type 'nativeint'</summary>
            [<CompilerMessage("This function is for use by compiled F# code and should not be used directly", 1204, IsHidden=true)>]
            val PowIntPtr: x: nativeint -> n: int -> nativeint

            /// <summary>This is a library intrinsic. Calls to this function may be generated by uses of the generic 'pown' operator on values of type 'unativeint'</summary>
            [<CompilerMessage("This function is for use by compiled F# code and should not be used directly", 1204, IsHidden=true)>]
            val PowUIntPtr: x: unativeint -> n: int -> unativeint

            /// <summary>This is a library intrinsic. Calls to this function may be generated by uses of the generic 'pown' operator on values of type 'float32'</summary>
            [<CompilerMessage("This function is for use by compiled F# code and should not be used directly", 1204, IsHidden=true)>]
            val PowSingle: x: float32 -> n: int -> float32

            /// <summary>This is a library intrinsic. Calls to this function may be generated by uses of the generic 'pown' operator on values of type 'float'</summary>
            [<CompilerMessage("This function is for use by compiled F# code and should not be used directly", 1204, IsHidden=true)>]
            val PowDouble: x: float -> n: int -> float

            /// <summary>This is a library intrinsic. Calls to this function may be generated by uses of the generic 'pown' operator on values of type 'decimal'</summary>
            [<CompilerMessage("This function is for use by compiled F# code and should not be used directly", 1204, IsHidden=true)>]
            val PowDecimal: x: decimal -> n: int -> decimal

            /// <summary>This is a library intrinsic. Calls to this function may be generated by uses of the generic 'pown' operator</summary>
            [<CompilerMessage("This function is for use by compiled F# code and should not be used directly", 1204, IsHidden=true)>]
            val PowGeneric: one: 'T * mul: ('T -> 'T -> 'T) * value: 'T * exponent: int -> 'T

        /// <summary>This module contains basic operations which do not apply runtime and/or static checks</summary>
        module Unchecked =

            /// <summary>Unboxes a strongly typed value. This is the inverse of <c>box</c>, unbox&lt;t&gt;(box&lt;t&gt; a) equals a.</summary>
            ///
            /// <param name="value">The boxed value.</param>
            ///
            /// <returns>The unboxed result.</returns>
            /// 
            /// <example-tbd></example-tbd>
            /// 
            [<CompiledName("Unbox")>]
            val inline unbox<'T> : value: obj -> 'T

            /// <summary>Generate a default value for any type. This is null for reference types, 
            /// For structs, this is struct value where all fields have the default value. 
            /// This function is unsafe in the sense that some F# values do not have proper <c>null</c> values.</summary>
            /// 
            /// <example-tbd></example-tbd>
            /// 
            [<RequiresExplicitTypeArguments>] 
            [<CompiledName("DefaultOf")>]
            val inline defaultof<'T> : 'T

            /// <summary>Perform generic comparison on two values where the type of the values is not
            /// statically required to have the 'comparison' constraint. </summary>
            /// <returns>The result of the comparison.</returns>
            /// 
            /// <example-tbd></example-tbd>
            /// 
            [<CompiledName("Compare")>]
            val inline compare: 'T -> 'T -> int

            /// <summary>Perform generic equality on two values where the type of the values is not
            /// statically required to satisfy the 'equality' constraint. </summary>
            /// <returns>The result of the comparison.</returns>
            /// 
            /// <example-tbd></example-tbd>
            /// 
            [<CompiledName("Equals")>]
            val inline equals: 'T -> 'T -> bool

            /// <summary>Perform generic hashing on a value where the type of the value is not
            /// statically required to satisfy the 'equality' constraint. </summary>
            /// <returns>The computed hash value.</returns>
            /// 
            /// <example-tbd></example-tbd>
            /// 
            [<CompiledName("Hash")>]
            val inline hash: 'T -> int

        /// <summary>A module of comparison and equality operators that are statically resolved, but which are not fully generic and do not make structural comparison. Opening this
        /// module may make code that relies on structural or generic comparison no longer compile.</summary>
        module NonStructuralComparison = 

            /// <summary>Compares the two values for less-than</summary>
            ///
            /// <param name="x">The first parameter.</param>
            /// <param name="y">The second parameter.</param>
            ///
            /// <returns>The result of the comparison.</returns>
            /// 
            /// <example-tbd></example-tbd>
            /// 
            val inline (<): x: ^T -> y: ^U -> bool when (^T or ^U): (static member (<): ^T * ^U -> bool) 
        
            /// <summary>Compares the two values for greater-than</summary>
            ///
            /// <param name="x">The first parameter.</param>
            /// <param name="y">The second parameter.</param>
            ///
            /// <returns>The result of the comparison.</returns>
            /// 
            /// <example-tbd></example-tbd>
            /// 
            val inline (>): x: ^T -> y: ^U -> bool when (^T or ^U): (static member (>): ^T * ^U    -> bool) 
        
            /// <summary>Compares the two values for greater-than-or-equal</summary>
            ///
            /// <param name="x">The first parameter.</param>
            /// <param name="y">The second parameter.</param>
            ///
            /// <returns>The result of the comparison.</returns>
            /// 
            /// <example-tbd></example-tbd>
            /// 
            val inline (>=): x: ^T -> y: ^U -> bool when (^T or ^U): (static member (>=): ^T * ^U -> bool) 
        
            /// <summary>Compares the two values for less-than-or-equal</summary>
            ///
            /// <param name="x">The first parameter.</param>
            /// <param name="y">The second parameter.</param>
            ///
            /// <returns>The result of the comparison.</returns>
            /// 
            /// <example-tbd></example-tbd>
            /// 
            val inline (<=): x: ^T -> y: ^U -> bool when (^T or ^U): (static member (<=): ^T * ^U -> bool) 
        
            /// <summary>Compares the two values for equality</summary>
            ///
            /// <param name="x">The first parameter.</param>
            /// <param name="y">The second parameter.</param>
            ///
            /// <returns>The result of the comparison.</returns>
            /// 
            /// <example-tbd></example-tbd>
            /// 
            val inline (=): x: ^T -> y: ^T -> bool when ^T: (static member (=): ^T * ^T -> bool) 
        
            /// <summary>Compares the two values for inequality</summary>
            ///
            /// <param name="x">The first parameter.</param>
            /// <param name="y">The second parameter.</param>
            ///
            /// <returns>The result of the comparison.</returns>
            /// 
            /// <example-tbd></example-tbd>
            /// 
            val inline (<>): x: ^T -> y: ^T -> bool when ^T: (static member (<>): ^T * ^T -> bool) 

            /// <summary>Compares the two values</summary>
            ///
            /// <param name="e1">The first value.</param>
            /// <param name="e2">The second value.</param>
            ///
            /// <returns>The result of the comparison.</returns>
            /// 
            /// <example-tbd></example-tbd>
            /// 
            [<CompiledName("Compare")>]
            val inline compare: e1: ^T -> e2: ^T -> int when ^T: (static member (<): ^T * ^T -> bool) and ^T: (static member (>): ^T * ^T -> bool) 

            /// <summary>Maximum of the two values</summary>
            ///
            /// <param name="e1">The first value.</param>
            /// <param name="e2">The second value.</param>
            ///
            /// <returns>The maximum value.</returns>
            /// 
            /// <example-tbd></example-tbd>
            /// 
            [<CompiledName("Max")>]
            val inline max: e1: ^T -> e2: ^T -> ^T when ^T: (static member (<): ^T * ^T -> bool) 

            /// <summary>Minimum of the two values</summary>
            ///
            /// <param name="e1">The first value.</param>
            /// <param name="e2">The second value.</param>
            ///
            /// <returns>The minimum value.</returns>
            /// 
            /// <example-tbd></example-tbd>
            /// 
            [<CompiledName("Min")>]
            val inline min: e1: ^T -> e2: ^T -> ^T  when ^T: (static member (<): ^T * ^T -> bool) 

            /// <summary>Calls GetHashCode() on the value</summary>
            ///
            /// <param name="value">The value.</param>
            ///
            /// <returns>The hash code.</returns>
            /// 
            /// <example-tbd></example-tbd>
            /// 
            [<CompiledName("Hash")>]
            val inline hash: value: 'T -> int when 'T: equality

        /// <summary>This module contains the basic arithmetic operations with overflow checks.</summary>
        module Checked =
            /// <summary>Overloaded unary negation (checks for overflow)</summary>
            ///
            /// <param name="value">The input value.</param>
            ///
            /// <returns>The negated value.</returns>
            /// 
            /// <example-tbd></example-tbd>
            /// 
            val inline (~-): value: ^T -> ^T when ^T: (static member (~-): ^T -> ^T) and default ^T: int

            /// <summary>Overloaded subtraction operator (checks for overflow)</summary>
            ///
            /// <param name="x">The first value.</param>
            /// <param name="y">The second value.</param>
            ///
            /// <returns>The first value minus the second value.</returns>
            /// 
            /// <example-tbd></example-tbd>
            /// 
            val inline (-): x: ^T1 -> y: ^T2 -> ^T3 when (^T1 or ^T2): (static member (-): ^T1 * ^T2 -> ^T3) and default ^T2: ^T3 and default ^T3: ^T1 and default ^T3: ^T2 and default ^T1: ^T3 and default ^T1: ^T2 and default ^T1: int

            /// <summary>Overloaded addition operator (checks for overflow)</summary>
            ///
            /// <param name="x">The first value.</param>
            /// <param name="y">The second value.</param>
            ///
            /// <returns>The sum of the two input values.</returns>
            /// 
            /// <example-tbd></example-tbd>
            /// 
            val inline (+): x: ^T1 -> y: ^T2 -> ^T3 when (^T1 or ^T2): (static member (+): ^T1 * ^T2 -> ^T3) and default ^T2: ^T3 and default ^T3: ^T1 and default ^T3: ^T2 and default ^T1: ^T3 and default ^T1: ^T2 and default ^T1: int

            /// <summary>Overloaded multiplication operator (checks for overflow)</summary>
            ///
            /// <param name="x">The first value.</param>
            /// <param name="y">The second value.</param>
            ///
            /// <returns>The product of the two input values.</returns>
            /// 
            /// <example-tbd></example-tbd>
            /// 
            val inline (*): x: ^T1 -> y: ^T2 -> ^T3 when (^T1 or ^T2): (static member (*): ^T1 * ^T2    -> ^T3) and default ^T2: ^T3 and default ^T3: ^T1 and default ^T3: ^T2 and default ^T1: ^T3 and default ^T1: ^T2 and default ^T1: int

            /// <summary>Converts the argument to <c>byte</c>. This is a direct, checked conversion for all 
            /// primitive numeric types. For strings, the input is converted using <see cref="M:System.Byte.Parse"/> 
            /// with InvariantCulture settings. Otherwise the operation requires an appropriate
            /// static conversion method on the input type.</summary>
            ///
            /// <param name="value">The input value.</param>
            ///
            /// <returns>The converted byte</returns>
            /// 
            /// <example-tbd></example-tbd>
            /// 
            [<CompiledName("ToByte")>]
            val inline byte: value: ^T -> byte when ^T: (static member op_Explicit: ^T -> byte) and default ^T: int

            /// <summary>Converts the argument to <c>sbyte</c>. This is a direct, checked conversion for all 
            /// primitive numeric types. For strings, the input is converted using <see cref="M:System.SByte.Parse"/> 
            /// with InvariantCulture settings. Otherwise the operation requires an appropriate
            /// static conversion method on the input type.</summary>
            ///
            /// <param name="value">The input value.</param>
            ///
            /// <returns>The converted sbyte</returns>
            /// 
            /// <example-tbd></example-tbd>
            /// 
            [<CompiledName("ToSByte")>]
            val inline sbyte: value: ^T -> sbyte when ^T: (static member op_Explicit: ^T -> sbyte) and default ^T: int

            /// <summary>Converts the argument to <c>int16</c>. This is a direct, checked conversion for all 
            /// primitive numeric types. For strings, the input is converted using <see cref="M:System.Int16.Parse"/> 
            /// with InvariantCulture settings. Otherwise the operation requires an appropriate
            /// static conversion method on the input type.</summary>
            ///
            /// <param name="value">The input value.</param>
            ///
            /// <returns>The converted int16</returns>
            /// 
            /// <example-tbd></example-tbd>
            /// 
            [<CompiledName("ToInt16")>]
            val inline int16: value: ^T -> int16 when ^T: (static member op_Explicit: ^T -> int16) and default ^T: int

            /// <summary>Converts the argument to <c>uint16</c>. This is a direct, checked conversion for all 
            /// primitive numeric types. For strings, the input is converted using <see cref="M:System.UInt16.Parse"/> 
            /// with InvariantCulture settings. Otherwise the operation requires an appropriate
            /// static conversion method on the input type.</summary>
            ///
            /// <param name="value">The input value.</param>
            ///
            /// <returns>The converted uint16</returns>
            /// 
            /// <example-tbd></example-tbd>
            /// 
            [<CompiledName("ToUInt16")>]
            val inline uint16: value: ^T -> uint16 when ^T: (static member op_Explicit: ^T -> uint16) and default ^T: int

            /// <summary>Converts the argument to <c>int</c>. This is a direct, checked conversion for all 
            /// primitive numeric types. For strings, the input is converted using <see cref="M:System.Int32.Parse"/> 
            /// with InvariantCulture settings. Otherwise the operation requires an appropriate
            /// static conversion method on the input type.</summary>
            ///
            /// <param name="value">The input value.</param>
            ///
            /// <returns>The converted int</returns>
            /// 
            /// <example-tbd></example-tbd>
            ///  
            [<CompiledName("ToInt")>]
            val inline int: value: ^T -> int when ^T: (static member op_Explicit: ^T -> int) and default ^T: int

            /// <summary>Converts the argument to <c>int32</c>. This is a direct, checked conversion for all 
            /// primitive numeric types. For strings, the input is converted using <see cref="M:System.Int32.Parse"/> 
            /// with InvariantCulture settings. Otherwise the operation requires an appropriate
            /// static conversion method on the input type.</summary>
            ///
            /// <param name="value">The input value.</param>
            ///
            /// <returns>The converted int32</returns>
            /// 
            /// <example-tbd></example-tbd>
            /// 
            [<CompiledName("ToInt32")>]
            val inline int32: value: ^T -> int32 when ^T: (static member op_Explicit: ^T -> int32) and default ^T: int

            /// <summary>Converts the argument to <c>uint32</c>. This is a direct, checked conversion for all 
            /// primitive numeric types. For strings, the input is converted using <see cref="M:System.UInt32.Parse"/> 
            /// with InvariantCulture settings. Otherwise the operation requires an appropriate
            /// static conversion method on the input type.</summary>
            ///
            /// <param name="value">The input value.</param>
            ///
            /// <returns>The converted uint32</returns>
            /// 
            /// <example-tbd></example-tbd>
            /// 
            [<CompiledName("ToUInt32")>]
            val inline uint32: value: ^T -> uint32 when ^T: (static member op_Explicit: ^T -> uint32) and default ^T: int

            /// <summary>Converts the argument to <c>int64</c>. This is a direct, checked conversion for all 
            /// primitive numeric types. For strings, the input is converted using <see cref="M:System.Int64.Parse"/> 
            /// with InvariantCulture settings. Otherwise the operation requires an appropriate
            /// static conversion method on the input type.</summary>
            ///
            /// <param name="value">The input value.</param>
            ///
            /// <returns>The converted int64</returns>
            /// 
            /// <example-tbd></example-tbd>
            /// 
            [<CompiledName("ToInt64")>]
            val inline int64: value: ^T -> int64 when ^T: (static member op_Explicit: ^T -> int64) and default ^T: int

            /// <summary>Converts the argument to <c>uint64</c>. This is a direct, checked conversion for all 
            /// primitive numeric types. For strings, the input is converted using <see cref="M:System.UInt64.Parse"/> 
            /// with InvariantCulture settings. Otherwise the operation requires an appropriate
            /// static conversion method on the input type.</summary>
            ///
            /// <param name="value">The input value.</param>
            ///
            /// <returns>The converted uint64</returns>
            /// 
            /// <example-tbd></example-tbd>
            ///  
            [<CompiledName("ToUInt64")>]
            val inline uint64: value: ^T -> uint64 when ^T: (static member op_Explicit: ^T -> uint64) and default ^T: int

            /// <summary>Converts the argument to <see cref="T:Microsoft.FSharp.Core.nativeint" />. This is a direct, checked conversion for all 
            /// primitive numeric types. Otherwise the operation requires an appropriate
            /// static conversion method on the input type.</summary>
            ///
            /// <param name="value">The input value.</param>
            ///
            /// <returns>The converted nativeint</returns>
            /// 
            /// <example-tbd></example-tbd>
            /// 
            [<CompiledName("ToIntPtr")>]
            val inline nativeint: value: ^T -> nativeint when ^T: (static member op_Explicit: ^T -> nativeint) and default ^T: int

            /// <summary>Converts the argument to <c>unativeint</c>. This is a direct, checked conversion for all 
            /// primitive numeric types. Otherwise the operation requires an appropriate
            /// static conversion method on the input type.</summary>
            ///
            /// <param name="value">The input value.</param>
            ///
            /// <returns>The converted unativeint</returns>
            /// 
            /// <example-tbd></example-tbd>
            /// 
            [<CompiledName("ToUIntPtr")>]
            val inline unativeint: value: ^T -> unativeint when ^T: (static member op_Explicit: ^T -> unativeint) and default ^T: int

            /// <summary>Converts the argument to <c>char</c>. Numeric inputs are converted using a checked 
            /// conversion according to the UTF-16 encoding for characters. String inputs must 
            /// be exactly one character long. For other input types the operation requires an 
            /// appropriate static conversion method on the input type.</summary>
            ///
            /// <param name="value">The input value.</param>
            ///
            /// <returns>The converted char</returns>
            /// 
            /// <example-tbd></example-tbd>
            /// 
            [<CompiledName("ToChar")>]
            val inline char: value: ^T -> char when ^T: (static member op_Explicit: ^T -> char) and default ^T: int

namespace Microsoft.FSharp.Control

    open Microsoft.FSharp.Core

    /// <summary>Extensions related to Lazy values.</summary>
    ///
    /// <category index="3">Lazy Computation</category>
    [<AutoOpen>]
    module LazyExtensions =

        type System.Lazy<'T> with

            /// <summary>Creates a lazy computation that evaluates to the result of the given function when forced.</summary>
            ///
            /// <param name="creator">The function to provide the value when needed.</param>
            ///
            /// <returns>The created Lazy object.</returns>
            [<CompiledName("Create")>] // give the extension member a 'nice', unmangled compiled name, unique within this module
            static member Create: creator: (unit -> 'T) -> System.Lazy<'T>
            
            /// <summary>Creates a lazy computation that evaluates to the given value when forced.</summary>
            ///
            /// <param name="value">The input value.</param>
            ///
            /// <returns>The created Lazy object.</returns>
            [<CompiledName("CreateFromValue")>] // give the extension member a 'nice', unmangled compiled name, unique within this module
            static member CreateFromValue: value: 'T -> System.Lazy<'T>
            
            /// <summary>Forces the execution of this value and return its result. Same as Value. Mutual exclusion is used to 
            /// prevent other threads also computing the value.</summary>
            /// <returns>The value of the Lazy object.</returns>
            [<CompiledName("Force")>] // give the extension member a 'nice', unmangled compiled name, unique within this module
            member Force: unit -> 'T
            
    /// <summary>The type of delayed computations.</summary>
    /// 
    /// <remarks>Use the values in the <c>Lazy</c> module to manipulate 
    /// values of this type, and the notation <c>lazy expr</c> to create values
    /// of type <see cref="T:System.Lazy`1" />.</remarks>
    ///
    /// <category index="3">Lazy Computation</category>
    type Lazy<'T> = System.Lazy<'T>
    and 
        [<System.Obsolete("This type is obsolete. Please use System.Lazy instead.", true)>]
        'T ``lazy`` = System.Lazy<'T>        

namespace Microsoft.FSharp.Control

    open Microsoft.FSharp.Core
    open System

    /// <summary>First class event values for arbitrary delegate types.</summary>
    ///
    /// <remarks>F# gives special status to member properties compatible with type IDelegateEvent and 
    /// tagged with the CLIEventAttribute. In this case the F# compiler generates appropriate 
    /// CLI metadata to make the member appear to other CLI languages as a CLI event.</remarks>
    ///
    /// <category index="3">Events and Observables</category>
    type IDelegateEvent<'Delegate when 'Delegate :> System.Delegate > =

        /// <summary>Connect a handler delegate object to the event. A handler can
        /// be later removed using RemoveHandler. The listener will
        /// be invoked when the event is fired.</summary>
        ///
        /// <param name="handler">A delegate to be invoked when the event is fired.</param>
        ///
        /// <example-tbd></example-tbd>
        abstract AddHandler: handler: 'Delegate -> unit

        /// <summary>Remove a listener delegate from an event listener store.</summary>
        ///
        /// <param name="handler">The delegate to be removed from the event listener store.</param>
        ///
        /// <example-tbd></example-tbd>
        abstract RemoveHandler: handler: 'Delegate -> unit 

    /// <summary>First class event values for CLI events conforming to CLI Framework standards.</summary>
    ///
    /// <category index="3">Events and Observables</category>
    [<Interface>]
    type IEvent<'Delegate,'Args when 'Delegate: delegate<'Args,unit> and 'Delegate :> System.Delegate > =
        inherit IDelegateEvent<'Delegate>
        inherit IObservable<'Args>
    
    /// <summary>A delegate type associated with the F# event type <c>IEvent&lt;_&gt;</c></summary>
    ///
    /// <param name="sender">The object that fired the event.</param>
    /// <param name="args">The event arguments.</param>
    ///
    /// <category index="3">Events and Observables</category>
    [<CompiledName("FSharpHandler`1")>]
    type Handler<'T> =  delegate of sender:obj * args:'T -> unit 

    /// <summary>First-class listening points (i.e. objects that permit you to register a callback
    /// activated when the event is triggered). </summary>
    ///
    /// <category index="3">Events and Observables</category>
    type IEvent<'T> = IEvent<Handler<'T>, 'T><|MERGE_RESOLUTION|>--- conflicted
+++ resolved
@@ -3516,11 +3516,7 @@
         /// <summary>Throw a <see cref="T:System.ArgumentNullException"/> exception</summary>
         ///
         /// <param name="argumentName">The argument name.</param>
-<<<<<<< HEAD
-        /// 
-=======
-        ///
->>>>>>> b462169b
+        ///
         /// <returns>Never returns.</returns>
         /// 
         /// <example id="nullarg-example">
