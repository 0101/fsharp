--- conflicted
+++ resolved
@@ -383,10 +383,6 @@
 
         let inline SetFreshConsTail cons tail = cons.( :: ).1 <- tail
 
-<<<<<<< HEAD
-        [<Experimental("Experimental library feature, requires '--langversion:preview'")>]
-=======
->>>>>>> 6d626ff0
         let inline FreshConsNoTail head = head :: (# "ldnull" : 'T list #)
 
     [<AbstractClass>]
