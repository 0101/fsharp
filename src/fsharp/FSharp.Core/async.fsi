--- conflicted
+++ resolved
@@ -696,21 +696,15 @@
         /// <summary>The F# compiler emits calls to this function to implement F# async expressions.</summary>
         ///
         /// <returns>A value indicating asynchronous execution.</returns>
-<<<<<<< HEAD
-=======
-        /// 
-        /// <example-tbd></example-tbd>
->>>>>>> 97c3d7b4
+        /// 
+        /// <example-tbd></example-tbd>
         static member Success: AsyncActivation<'T> -> result: 'T -> AsyncReturn
 
         /// <summary>The F# compiler emits calls to this function to implement F# async expressions.</summary>
         ///
         /// <returns>A value indicating asynchronous execution.</returns>
-<<<<<<< HEAD
-=======
-        /// 
-        /// <example-tbd></example-tbd>
->>>>>>> 97c3d7b4
+        /// 
+        /// <example-tbd></example-tbd>
         member OnSuccess: result: 'T -> AsyncReturn
 
         /// <summary>The F# compiler emits calls to this function to implement F# async expressions.</summary>
