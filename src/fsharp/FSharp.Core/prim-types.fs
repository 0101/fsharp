--- conflicted
+++ resolved
@@ -475,17 +475,11 @@
     module LanguagePrimitives =  
 
         module (* internal *) ErrorStrings =
-<<<<<<< HEAD
-
-            // inline functions cannot call GetString, so we must make these bits public
-            let AddressOpNotFirstClassString = SR.GetString(SR.addressOpNotFirstClass)
-
-=======
             // inline functions cannot call GetString, so we must make these bits public 
             [<ValueAsStaticProperty>]
             let AddressOpNotFirstClassString = SR.GetString(SR.addressOpNotFirstClass)
+
             [<ValueAsStaticProperty>]
->>>>>>> 56f97a8d
             let NoNegateMinValueString = SR.GetString(SR.noNegateMinValue)
 
             // needs to be public to be visible from inline function 'average' and others
