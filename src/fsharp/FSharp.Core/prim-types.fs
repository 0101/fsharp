--- conflicted
+++ resolved
@@ -876,10 +876,6 @@
             /// Implements generic comparison between two objects. This corresponds to the pseudo-code in the F#
             /// specification.  The treatment of NaNs is governed by "comp".
             let rec GenericCompare (comp:GenericComparer) (xobj:obj, yobj:obj) = 
-<<<<<<< HEAD
-                (*if objEq xobj yobj then 0 else *)
-=======
->>>>>>> a9cb7dad
                   match xobj,yobj with 
                    | null,null -> 0
                    | null,_ -> -1
@@ -3936,7 +3932,6 @@
         [<CodeAnalysis.SuppressMessage("Microsoft.Naming","CA1704:IdentifiersShouldBeSpelledCorrectly")>]
         let inline nullArg (argumentName:string) = 
             raise (new ArgumentNullException(argumentName))        
-<<<<<<< HEAD
 
 #if !BUILDING_WITH_LKG && !NO_NULLCHECKING_FEATURE
         [<CompiledName("NullArgCheck")>]
@@ -3945,8 +3940,6 @@
             | null -> raise (new ArgumentNullException(argumentName))        
             | _ ->  (# "" value : 'T #)
 #endif
-=======
->>>>>>> a9cb7dad
 
         [<CompiledName("InvalidOp")>]
         [<CodeAnalysis.SuppressMessage("Microsoft.Naming","CA1704:IdentifiersShouldBeSpelledCorrectly")>]
