--- conflicted
+++ resolved
@@ -70,13 +70,8 @@
             | Weak(weakReference) ->
 #if FX_NO_GENERIC_WEAKREFERENCE
                 match weakReference.Target with 
-<<<<<<< HEAD
-                | Null -> assert onStrongDiscard.IsNone; ()
+                | Null -> ()
                 | NonNull value -> yield key,(value:?>'Value) ]
-=======
-                | null -> ()
-                | value -> yield key,(value:?>'Value) ]
->>>>>>> 07e12af8
 #else
                 match weakReference.TryGetTarget () with
                 | false, _ -> ()
