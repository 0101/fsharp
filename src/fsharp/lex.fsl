// Copyright (c) Microsoft Corporation.  All Rights Reserved.  See License.txt in the project root for license information.

{

module internal FSharp.Compiler.Lexer

//------------------------------------------------------------------------
// The Lexer.  Some of the complication arises from the fact it is
// reused by the Visual Studio mode to do partial lexing reporting
// whitespace etc.
//-----------------------------------------------------------------------

open System
open System.Globalization
open System.Text

open Internal.Utilities
open Internal.Utilities.Library
open Internal.Utilities.Library.Extras
open Internal.Utilities.Text.Lexing

open FSharp.Compiler
open FSharp.Compiler.AbstractIL
open FSharp.Compiler.ErrorLogger
open FSharp.Compiler.Features
open FSharp.Compiler.IO
open FSharp.Compiler.Lexhelp
open FSharp.Compiler.ParseHelpers
open FSharp.Compiler.Parser
open FSharp.Compiler.Syntax
open FSharp.Compiler.Text
open FSharp.Compiler.Text.Range

module Ranges =
    /// Whether valid as signed int8 when a minus sign is prepended, compares true to 0x80
    let isInt8BadMax x = 1 <<< 7 = x

    /// Whether valid as signed int16 when a minus sign is prepended, compares true to 0x8000
    let isInt16BadMax x = 1 <<< 15 = x

    /// Whether valid as signed int32 when a minus sign is prepended, compares as string against "2147483648".
    let isInt32BadMax = let max = string(1UL <<< 31) in fun s -> max = s

    /// Whether valid as signed int64 when a minus sign is prepended, compares as string against "9223372036854775808".
    let isInt64BadMax = let max = string(1UL <<< 63) in fun s -> max = s

/// Get string from lexbuf
let lexeme (lexbuf : UnicodeLexing.Lexbuf) = UnicodeLexing.Lexbuf.LexemeString lexbuf

/// Trim n chars from both sides of lexbuf, return string
let lexemeTrimBoth  (lexbuf : UnicodeLexing.Lexbuf) (n:int) (m:int) =
    let s = lexbuf.LexemeView
    s.Slice(n, s.Length - (n+m)).ToString()

/// Trim n chars from the right of lexbuf, return string
let lexemeTrimRight  lexbuf n = lexemeTrimBoth lexbuf 0 n

/// Trim n chars from the left of lexbuf, return string
let lexemeTrimLeft   lexbuf n = lexemeTrimBoth lexbuf n 0

/// Throw a lexing error with a message
let fail args (lexbuf:UnicodeLexing.Lexbuf) msg dflt =
     let m = lexbuf.LexemeRange
     args.errorLogger.ErrorR(Error(msg,m))
     dflt

//--------------------------
// Integer parsing

// Parsing integers is common in bootstrap runs (parsing
// the parser tables, no doubt). So this is an optimized
// version of the F# core library parsing code with the call to "Trim"
// removed, which appears in profiling runs as a small but significant cost.

let getSign32 (s:string) (p:byref<int>) l =
    if (l >= p + 1 && s.[p] = '-')
    then p <- p + 1; -1
    else 1

let isOXB c =
    let c = Char.ToLowerInvariant c
    c = 'x' || c = 'o' || c = 'b'

let is0OXB (s:string) p l =
    l >= p + 2 && s.[p] = '0' && isOXB s.[p+1]

let get0OXB (s:string) (p:byref<int>)  l =
    if is0OXB s p l
    then let r = Char.ToLowerInvariant s.[p+1] in p <- p + 2; r
    else 'd'

let formatError() = raise (new System.FormatException(SR.GetString("bad format string")))

let parseBinaryUInt64 (s:string) =
    Convert.ToUInt64(s, 2)

let parseOctalUInt64 (s:string) =
    Convert.ToUInt64(s, 8)

let removeUnderscores (s:string) =
    match s with
    | null -> null
    | s -> s.Replace("_", "")

let parseInt32 (s:string) =
    let s = removeUnderscores s
    let l = s.Length
    let mutable p = 0
    let sign = getSign32 s &p l
    let specifier = get0OXB s &p l
    match Char.ToLower(specifier,CultureInfo.InvariantCulture) with
    | 'x' -> sign * (int32 (Convert.ToUInt32(UInt64.Parse(s.Substring(p), NumberStyles.AllowHexSpecifier,CultureInfo.InvariantCulture))))
    | 'b' -> sign * (int32 (Convert.ToUInt32(parseBinaryUInt64 (s.Substring(p)))))
    | 'o' -> sign * (int32 (Convert.ToUInt32(parseOctalUInt64  (s.Substring(p)))))
    | _ -> Int32.Parse(s, NumberStyles.AllowLeadingSign, CultureInfo.InvariantCulture)

let lexemeTrimRightToInt32 args lexbuf n =
    try parseInt32 (lexemeTrimRight lexbuf n)
    with _ -> fail args lexbuf (FSComp.SR.lexOutsideIntegerRange()) 0

//--------------------------
// Checks

let checkExprOp (lexbuf:UnicodeLexing.Lexbuf) =
    if lexbuf.LexemeContains ':' then
        deprecatedWithError (FSComp.SR.lexCharNotAllowedInOperatorNames(":")) lexbuf.LexemeRange
    if lexbuf.LexemeContains '$' then
        deprecatedWithError (FSComp.SR.lexCharNotAllowedInOperatorNames("$")) lexbuf.LexemeRange

let unexpectedChar lexbuf =
    LEX_FAILURE (FSComp.SR.lexUnexpectedChar(lexeme lexbuf))

/// Arbitrary value
[<Literal>]
let StringCapacity = 100

let startString args (lexbuf: UnicodeLexing.Lexbuf) =
    let buf = ByteBuffer.Create StringCapacity
    let m = lexbuf.LexemeRange
    let startp = lexbuf.StartPos
    let fin =
        LexerStringFinisher (fun buf kind context cont ->
            // Adjust the start-of-token mark back to the true start of the token
            lexbuf.StartPos <- startp
            let isPart = context.HasFlag(LexerStringFinisherContext.InterpolatedPart)
            let isVerbatim = context.HasFlag(LexerStringFinisherContext.Verbatim)
            let isTripleQuote = context.HasFlag(LexerStringFinisherContext.TripleQuote)

            if kind.IsByteString then
                let synByteStringKind = if isVerbatim then SynByteStringKind.Verbatim else SynByteStringKind.Regular
                if kind.IsInterpolated then
                    fail args lexbuf (FSComp.SR.lexByteStringMayNotBeInterpolated()) ()
                    BYTEARRAY (Lexhelp.stringBufferAsBytes buf, synByteStringKind, cont)
                elif Lexhelp.stringBufferIsBytes buf then
                    BYTEARRAY (Lexhelp.stringBufferAsBytes buf, synByteStringKind, cont)
                else
                    fail args lexbuf (FSComp.SR.lexByteArrayCannotEncode()) ()
                    BYTEARRAY (Lexhelp.stringBufferAsBytes buf, synByteStringKind, cont)
            elif kind.IsInterpolated then
                let s = Lexhelp.stringBufferAsString buf
                if kind.IsInterpolatedFirst then
                    let synStringKind =
                        if isTripleQuote then
                            SynStringKind.TripleQuote
                        elif isVerbatim then
                            SynStringKind.Verbatim
                        else
                            SynStringKind.Regular
                    if isPart then
                        INTERP_STRING_BEGIN_PART (s, synStringKind, cont)
                    else
                        INTERP_STRING_BEGIN_END (s, synStringKind, cont)
                else
                    if isPart then
                        INTERP_STRING_PART (s, cont)
                    else
                        INTERP_STRING_END (s, cont)
            else
                let s = Lexhelp.stringBufferAsString buf
                let synStringKind =
                    if isVerbatim then
                        SynStringKind.Verbatim
                    elif isTripleQuote then
                        SynStringKind.TripleQuote
                    else
                        SynStringKind.Regular
                STRING (s, synStringKind, cont))
    buf,fin,m


// Utility functions for processing XML documentation

let trySaveXmlDoc (lexbuf: LexBuffer<char>) (buff: (range * StringBuilder) option) =
    match buff with
    | None -> ()
    | Some (start, sb) ->
        let xmlCommentLineRange = mkFileIndexRange start.FileIndex start.Start (posOfLexPosition lexbuf.StartPos)
        LexbufLocalXmlDocStore.SaveXmlDocLine (lexbuf, sb.ToString(), xmlCommentLineRange)

let tryAppendXmlDoc (buff: (range * StringBuilder) option) (s:string) =
    match buff with
    | None -> ()
    | Some (_, sb) -> ignore(sb.Append s)

// Utilities for parsing #if/#else/#endif

let shouldStartLine args lexbuf (m:range) err tok =
    if (m.StartColumn <> 0) then fail args lexbuf err tok
    else tok

let shouldStartFile args lexbuf (m:range) err tok =
    if (m.StartColumn <> 0 || m.StartLine <> 1) then fail args lexbuf err tok
    else tok

let evalIfDefExpression startPos reportLibraryOnlyFeatures langVersion args (lookup:string->bool) (lexed:string) =
    let lexbuf          = LexBuffer<char>.FromChars (reportLibraryOnlyFeatures, langVersion, lexed.ToCharArray ())
    lexbuf.StartPos     <- startPos
    lexbuf.EndPos       <- startPos
    let tokenStream     = FSharp.Compiler.PPLexer.tokenstream args
    let expr            = FSharp.Compiler.PPParser.start tokenStream lexbuf
    LexerIfdefEval lookup expr

let evalFloat args lexbuf =
    try
        float32(removeUnderscores (lexemeTrimRight lexbuf 1))
    with _ ->
        fail args lexbuf (FSComp.SR.lexInvalidFloat()) 0.0f

}

let letter = '\Lu' | '\Ll' | '\Lt' | '\Lm' | '\Lo' | '\Nl'

let surrogateChar = '\Cs'

let digit = '\Nd'

let hex = ['0'-'9'] | ['A'-'F'] | ['a'-'f']

let truewhite = [' ']

let offwhite = ['\t']

let anywhite = truewhite | offwhite

let anychar = [^'\n''\r']

let anystring = anychar*

let op_char = '!'|'$'|'%'|'&'|'*'|'+'|'-'|'.'|'/'|'<'|'='|'>'|'?'|'@'|'^'|'|'|'~'|':'

let ignored_op_char = '.' | '$' | '?'

let separator = '_'

let xinteger =
  (  '0' ('x'| 'X')  hex ((hex | separator)* hex)?
   | '0' ('o'| 'O')  (['0'-'7']) (((['0'-'7']) | separator)* (['0'-'7']))?
   | '0' ('b'| 'B')  (['0'-'1']) (((['0'-'1']) | separator)* (['0'-'1']))?)

let integer = digit ((digit | separator)* digit)?

let int8 = integer 'y'

let uint8 = (xinteger | integer) 'u' 'y'

let int16 = integer 's'

let uint16 = (xinteger | integer) 'u' 's'

let int = integer

let int32 = integer 'l'

let uint32 = (xinteger | integer) 'u'

let uint32l = (xinteger | integer) 'u' 'l'

let nativeint = (xinteger | integer) 'n'

let unativeint = (xinteger | integer) 'u' 'n'

let int64 = (xinteger | integer) 'L'

let uint64 = (xinteger | integer) ('u' | 'U') 'L'

let xint8 = xinteger 'y'

let xint16 = xinteger 's'

let xint = xinteger

let xint32 = xinteger 'l'

let floatp = digit ((digit | separator)* digit)? '.' (digit ((digit | separator)* digit)?)?

let floate = digit ((digit | separator)* digit)? ('.' (digit ((digit | separator)* digit)?)? )? ('e'| 'E') ['+' '-']? digit ((digit | separator)* digit)?

let float = floatp | floate

let bignum =  integer ('I'  | 'N' | 'Z' | 'Q' | 'R' | 'G')

let ieee64 = float

let ieee32 = float ('f' | 'F')

let ieee32_dotless_no_exponent = integer ('f' | 'F')

let decimal = (float | integer) ('m' | 'M')

let xieee32 = xinteger 'l' 'f'

let xieee64 = xinteger 'L' 'F'

let escape_char = ('\\' ( '\\' | "\"" | '\'' | 'a' | 'f' | 'v' | 'n' | 't' | 'b' | 'r'))

let char = '\'' ( [^'\\''\n''\r''\t''\b'] | escape_char) '\''

let trigraph = '\\' digit digit digit

let hexGraphShort = '\\' 'x' hex hex

let unicodeGraphShort = '\\' 'u' hex hex hex hex

let unicodeGraphLong =  '\\' 'U' hex hex hex hex hex hex hex hex

let newline = ('\n' | '\r' '\n')

let connecting_char = '\Pc'

let combining_char = '\Mn' | '\Mc'

let formatting_char = '\Cf'

let ident_start_char =
    letter | '_'

let ident_char =
    letter
  | connecting_char
  | combining_char
  | formatting_char
  | digit
  | ['\'']

let ident = ident_start_char ident_char*

rule token args skip = parse
 | ident
     { Keywords.KeywordOrIdentifierToken args lexbuf (lexeme lexbuf) }

 | "do!"
     { DO_BANG }

 | "yield!"
     { YIELD_BANG(true)  }

 | "return!"
     { YIELD_BANG(false) }

 | "match!"
     { MATCH_BANG }

 | "and!"
     { AND_BANG(false) }

 | ident '!'
     { let tok = Keywords.KeywordOrIdentifierToken args lexbuf (lexemeTrimRight lexbuf 1)
       match tok with
       | LET _ -> BINDER (lexemeTrimRight lexbuf 1)
       | _ -> fail args lexbuf (FSComp.SR.lexIdentEndInMarkReserved("!")) (Keywords.KeywordOrIdentifierToken args lexbuf (lexeme lexbuf)) }

 | ident ('#')
     { fail args lexbuf (FSComp.SR.lexIdentEndInMarkReserved("#")) (Keywords.KeywordOrIdentifierToken args lexbuf (lexeme lexbuf)) }

 | int8
     { let n = lexemeTrimRightToInt32 args lexbuf 1
       // Allow <max_int+1> to parse as min_int.  Allowed only because we parse '-' as an operator.
       if Ranges.isInt8BadMax n then INT8(SByte.MinValue, true (* 'true' = 'bad'*) )
       else if n > int SByte.MaxValue || n < int SByte.MinValue then fail args lexbuf (FSComp.SR.lexOutsideEightBitSigned()) (INT8(0y, false))
       else INT8(sbyte n, false)  }

 | xint8
     { let n = lexemeTrimRightToInt32 args lexbuf 1
       if n > int Byte.MaxValue || n < 0 then fail args lexbuf (FSComp.SR.lexOutsideEightBitSignedHex()) (INT8(0y, false))
       else INT8(sbyte(byte(n)), false) }

 | uint8
     { let n = lexemeTrimRightToInt32 args lexbuf 2
       if n > int Byte.MaxValue || n < 0 then fail args lexbuf (FSComp.SR.lexOutsideEightBitUnsigned()) (UINT8(0uy))
       else UINT8(byte n)  }

 | int16
     { let n = lexemeTrimRightToInt32 args lexbuf 1
       // Allow <max_int+1> to parse as min_int.  Allowed only because we parse '-' as an operator.
       if Ranges.isInt16BadMax n then INT16(Int16.MinValue, true (* 'true' = 'bad'*) )
       else if n > int Int16.MaxValue || n < int Int16.MinValue then fail args lexbuf (FSComp.SR.lexOutsideSixteenBitSigned()) (INT16(0s, false))
       else INT16(int16 n, false)  }

 | xint16
     { let n = lexemeTrimRightToInt32 args lexbuf 1
       if n > int UInt16.MaxValue || n < 0 then fail args lexbuf (FSComp.SR.lexOutsideSixteenBitSigned()) (INT16(0s,false))
       else INT16(int16(uint16(n)), false) }

 | uint16
     { let n = lexemeTrimRightToInt32 args lexbuf 2
       if n > int UInt16.MaxValue || n < 0 then fail args lexbuf (FSComp.SR.lexOutsideSixteenBitUnsigned()) (UINT16(0us))
       else UINT16(uint16 n) }

 | int '.' '.'
     { let s = removeUnderscores (lexemeTrimRight lexbuf 2)
       // Allow <max_int+1> to parse as min_int.  Allowed only because we parse '-' as an operator.
       if Ranges.isInt32BadMax s then INT32_DOT_DOT(Int32.MinValue, true (* 'true' = 'bad'*) ) else
       let n = try int32 s with _ ->  fail args lexbuf (FSComp.SR.lexOutsideThirtyTwoBitSigned()) 0
       INT32_DOT_DOT(n, false)
     }

 | xint
 | int
     { let s = removeUnderscores (lexeme lexbuf)
       // Allow <max_int+1> to parse as min_int.  Allowed only because we parse '-' as an operator.
       if Ranges.isInt32BadMax s then INT32(Int32.MinValue, true (* 'true' = 'bad'*) ) else
       let n =
           try int32 s with _ ->  fail args lexbuf (FSComp.SR.lexOutsideThirtyTwoBitSigned()) 0
       INT32(n, false)
     }

 | xint32
 | int32
     { let s = removeUnderscores (lexemeTrimRight lexbuf 1)
       // Allow <max_int+1> to parse as min_int.  Allowed only because we parse '-' as an operator.
       if Ranges.isInt32BadMax s then INT32(Int32.MinValue, true (* 'true' = 'bad'*) ) else
       let n =
           try int32 s with _ ->  fail args lexbuf (FSComp.SR.lexOutsideThirtyTwoBitSigned()) 0
       INT32(n, false)
     }

 | uint32
     {
       let s = removeUnderscores (lexemeTrimRight lexbuf 1)
       let n =
           try int64 s with _ ->  fail args lexbuf (FSComp.SR.lexOutsideThirtyTwoBitUnsigned()) 0L
       if n > int64 UInt32.MaxValue || n < 0L then fail args lexbuf (FSComp.SR.lexOutsideThirtyTwoBitUnsigned()) (UINT32(0u)) else
       UINT32(uint32 (uint64 n)) }

 | uint32l
     {
       let s = removeUnderscores (lexemeTrimRight lexbuf 2)
       let n =
           try int64 s with _ ->  fail args lexbuf (FSComp.SR.lexOutsideThirtyTwoBitUnsigned()) 0L
       if n > int64 UInt32.MaxValue || n < 0L then fail args lexbuf (FSComp.SR.lexOutsideThirtyTwoBitUnsigned()) (UINT32(0u)) else
       UINT32(uint32 (uint64 n)) }

 | int64
     { let s = removeUnderscores (lexemeTrimRight lexbuf 1)
       // Allow <max_int+1> to parse as min_int.  Stupid but allowed because we parse '-' as an operator.
       if Ranges.isInt64BadMax s then INT64(Int64.MinValue, true (* 'true' = 'bad'*) ) else
       let n =
           try int64 s with _ ->  fail args lexbuf (FSComp.SR.lexOutsideSixtyFourBitSigned()) 0L
       INT64(n,false)
     }

 | uint64
     { let s = removeUnderscores (lexemeTrimRight lexbuf 2)
       let n =
         try uint64 s with _ -> fail args lexbuf (FSComp.SR.lexOutsideSixtyFourBitUnsigned()) 0UL
       UINT64(n) }

 | nativeint
     { let s = removeUnderscores (lexemeTrimRight lexbuf 1)
       // Allow <max_nativeint+1> to parse as min_nativeint.  Stupid but allowed because we parse '-' as an operator.
       if Ranges.isInt64BadMax s then NATIVEINT(Int64.MinValue, true) else
       let n =
           try int64 s with _ ->  fail args lexbuf (FSComp.SR.lexOutsideNativeSigned()) 0L
       NATIVEINT(n,false)
     }

 | unativeint
     { try
           UNATIVEINT(uint64 (removeUnderscores (lexemeTrimRight lexbuf 2)))
       with _ ->  fail args lexbuf (FSComp.SR.lexOutsideNativeUnsigned())  (UNATIVEINT(0UL)) }

 | ieee32
     { IEEE32 (evalFloat args lexbuf) }

 | ieee32_dotless_no_exponent
     { if lexbuf.SupportsFeature LanguageFeature.DotlessFloat32Literal then
          IEEE32 (evalFloat args lexbuf)
       else
          fail args lexbuf (FSComp.SR.lexInvalidFloat()) (IEEE32 0.0f)
     }

 | ieee64
     { IEEE64 (try float(lexeme lexbuf) with _ -> fail args lexbuf (FSComp.SR.lexInvalidFloat()) 0.0) }

 | decimal
     { try
          let s = removeUnderscores (lexemeTrimRight lexbuf 1)
          // This implements a range check for decimal literals
          let d = System.Decimal.Parse(s,System.Globalization.NumberStyles.AllowExponent ||| System.Globalization.NumberStyles.Number,System.Globalization.CultureInfo.InvariantCulture)
          DECIMAL d
       with
          e -> fail args lexbuf (FSComp.SR.lexOusideDecimal()) (DECIMAL (decimal 0))
     }
 | xieee32
     {
       let s = removeUnderscores (lexemeTrimRight lexbuf 2)
       // Even though the intermediate step is an int64, display the "invalid float" message, since it will be less confusing to the user
       let n64 = (try (int64 s) with _ -> fail args lexbuf (FSComp.SR.lexInvalidFloat()) 0L)
       if n64 > 0xFFFFFFFFL || n64 < 0L then fail args lexbuf (FSComp.SR.lexOusideThirtyTwoBitFloat()) (IEEE32 0.0f) else
       IEEE32 (System.BitConverter.ToSingle(System.BitConverter.GetBytes(int32 (uint32 (uint64 n64))),0)) }

 | xieee64
     {
       let n64 = (try int64 (removeUnderscores (lexemeTrimRight lexbuf 2)) with _ -> fail args lexbuf (FSComp.SR.lexInvalidFloat()) 0L)
       IEEE64 (System.BitConverter.Int64BitsToDouble(n64)) }

 | bignum
       { let s = lexeme lexbuf
         BIGNUM (removeUnderscores (lexemeTrimRight lexbuf 1), s.[s.Length-1..s.Length-1]) }

 | (int | xint | float) ident_char+
       { fail args lexbuf (FSComp.SR.lexInvalidNumericLiteral()) (INT32(0,false)) }

 | char
     { let s = lexeme lexbuf
       CHAR (if s.[1] = '\\' then escape s.[2] else s.[1])  }

 | char 'B'
     { let s = lexeme lexbuf
       let x = int32 (if s.[1] = '\\' then escape s.[2] else s.[1])
       if x < 0 || x > 127 then
           fail args lexbuf (FSComp.SR.lexInvalidByteLiteral()) (UINT8(byte 0))
       else
           UINT8 (byte(x))  }

 | '\'' trigraph '\''
     { let s = lexeme lexbuf
       let c = trigraph s.[2] s.[3] s.[4]
       let x = int32 c
       if x < 0 || x > 255 then
           fail args lexbuf (FSComp.SR.lexInvalidCharLiteral()) (CHAR c)
       else
           CHAR c }

 | '\'' trigraph '\'' 'B'
     { let s = lexeme lexbuf
       let x = int32 (trigraph s.[2] s.[3] s.[4])
       if x < 0 || x > 255 then
           fail args lexbuf (FSComp.SR.lexInvalidByteLiteral()) (UINT8(byte 0))
       else
           UINT8 (byte(x))  }

 | '\'' unicodeGraphShort '\''  'B'
     { let x = int32 (unicodeGraphShort (lexemeTrimBoth lexbuf 3 2))
       if x < 0 || x > 127 then
           fail args lexbuf (FSComp.SR.lexInvalidByteLiteral()) (UINT8(byte 0))
       else
           UINT8 (byte(x))  }

 | '\'' hexGraphShort '\'' { CHAR (char (int32 (hexGraphShort (lexemeTrimBoth lexbuf 3 1)))) }

 | '\'' unicodeGraphShort '\'' { CHAR (char (int32 (unicodeGraphShort (lexemeTrimBoth lexbuf 3 1)))) }

 | '\'' unicodeGraphLong '\''
     { match unicodeGraphLong (lexemeTrimBoth lexbuf 3 1) with
       | SingleChar(c) -> CHAR (char c)
       | _ -> fail args lexbuf  (FSComp.SR.lexThisUnicodeOnlyInStringLiterals()) (CHAR (char 0)) }

 | "(*IF-FSHARP"
     { if lexbuf.SupportsFeature LanguageFeature.MLCompatRevisions then
          mlCompatWarning (FSComp.SR.lexIndentOffForML()) lexbuf.LexemeRange
       if not skip then COMMENT (LexCont.Token (args.ifdefStack, args.stringNest))
       else token args skip lexbuf }

 | "(*F#"
     { if not skip then COMMENT (LexCont.Token (args.ifdefStack, args.stringNest))
       else token args skip lexbuf }

 | "ENDIF-FSHARP*)"
     { if not skip then COMMENT (LexCont.Token (args.ifdefStack, args.stringNest))
       else token args skip lexbuf  }

 | "F#*)"
     { if not skip then COMMENT (LexCont.Token (args.ifdefStack, args.stringNest))
       else token args skip lexbuf }

 | "(*)"
     { LPAREN_STAR_RPAREN }

 | "(*"
     { let m = lexbuf.LexemeRange
       if not skip then COMMENT (LexCont.Comment(args.ifdefStack, args.stringNest, 1, m))
       else comment (1,m,args) skip lexbuf }

 | "(*IF-CAML*)" |  "(*IF-OCAML*)"
     { let m = lexbuf.LexemeRange
       if not skip then COMMENT (LexCont.MLOnly(args.ifdefStack, args.stringNest, m))
       else mlOnly m args skip lexbuf }

 | '"'
     { let buf, fin, m = startString args lexbuf

       // Single quote in triple quote ok, others disallowed
       match args.stringNest with
       | (_, LexerStringStyle.TripleQuote, _) :: _ -> ()
       | _ :: _ -> errorR(Error(FSComp.SR.lexSingleQuoteInSingleQuote(), m))
       | [] -> ()

       if not skip then STRING_TEXT (LexCont.String(args.ifdefStack, args.stringNest, LexerStringStyle.SingleQuote, LexerStringKind.String, m))
       else singleQuoteString (buf, fin, m, LexerStringKind.String, args) skip lexbuf }

 | '$' '"' '"' '"'
     { let buf, fin, m = startString args lexbuf

       // Single quote in triple quote ok, others disallowed
       match args.stringNest with
       | _ :: _ -> errorR(Error(FSComp.SR.lexTripleQuoteInTripleQuote(), m))
       | [] -> ()

       if not skip then STRING_TEXT (LexCont.String(args.ifdefStack, args.stringNest, LexerStringStyle.TripleQuote, LexerStringKind.InterpolatedStringFirst, m))
       else tripleQuoteString (buf, fin, m, LexerStringKind.InterpolatedStringFirst, args) skip lexbuf }

 | '$' '"'
     { let buf,fin,m = startString args lexbuf

       // Single quote in triple quote ok, others disallowed
       match args.stringNest with
       | (_, LexerStringStyle.TripleQuote, _) :: _ -> ()
       | _ :: _ -> errorR(Error(FSComp.SR.lexSingleQuoteInSingleQuote(), m))
       | _ -> ()

       if not skip then STRING_TEXT (LexCont.String(args.ifdefStack, args.stringNest, LexerStringStyle.SingleQuote, LexerStringKind.InterpolatedStringFirst, m))
       else singleQuoteString (buf, fin, m, LexerStringKind.InterpolatedStringFirst, args) skip lexbuf }

 | '"' '"' '"'
     { let buf, fin, m = startString args lexbuf

       // Single quote in triple quote ok, others disallowed
       match args.stringNest with
       | _ :: _ -> errorR(Error(FSComp.SR.lexTripleQuoteInTripleQuote(), m))
       | _ -> ()

       if not skip then STRING_TEXT (LexCont.String(args.ifdefStack, args.stringNest, LexerStringStyle.TripleQuote, LexerStringKind.String, m))
       else tripleQuoteString (buf, fin, m, LexerStringKind.String, args) skip lexbuf }

 | '@' '"'
     { let buf, fin, m = startString args lexbuf

       // Single quote in triple quote ok, others disallowed
       match args.stringNest with
       | (_, LexerStringStyle.TripleQuote, _) :: _ -> ()
       | _ :: _ -> errorR(Error(FSComp.SR.lexSingleQuoteInSingleQuote(), m))
       | _ -> ()

       if not skip then STRING_TEXT (LexCont.String(args.ifdefStack, args.stringNest, LexerStringStyle.Verbatim, LexerStringKind.String, m))
       else verbatimString (buf, fin, m, LexerStringKind.String, args) skip lexbuf }

 | ("$@" | "@$") '"'
     { let buf, fin, m = startString args lexbuf

       // Single quote in triple quote ok, others disallowed
       match args.stringNest with
       | (_, LexerStringStyle.TripleQuote, _) :: _ -> ()
       | _ :: _ -> errorR(Error(FSComp.SR.lexSingleQuoteInSingleQuote(), m))
       | _ -> ()

       if not skip then STRING_TEXT (LexCont.String(args.ifdefStack, args.stringNest, LexerStringStyle.Verbatim, LexerStringKind.InterpolatedStringFirst, m))
       else verbatimString (buf, fin, m, LexerStringKind.InterpolatedStringFirst, args) skip lexbuf }

 | truewhite+
     { if skip then token args skip lexbuf
       else WHITESPACE (LexCont.Token(args.ifdefStack, args.stringNest)) }

 | offwhite+
     { if args.lightStatus.Status then errorR(Error(FSComp.SR.lexTabsNotAllowed(), lexbuf.LexemeRange))
       if not skip then WHITESPACE (LexCont.Token(args.ifdefStack, args.stringNest))
       else token args skip lexbuf }

 | "////" op_char*
     { // 4+ slash are 1-line comments, online 3 slash are XmlDoc
       let m = lexbuf.LexemeRange
<<<<<<< HEAD
=======
       LexbufLocalXmlDocStore.AddGrabPointDelayed(lexbuf)
>>>>>>> 97c3d7b4
       if not skip then LINE_COMMENT (LexCont.SingleLineComment(args.ifdefStack, args.stringNest, 1, m))
       else singleLineComment (None,1,m,args) skip lexbuf }

 | "///" op_char*
     { // Match exactly 3 slash, 4+ slash caught by preceding rule
       let m = lexbuf.LexemeRange
       let doc = lexemeTrimLeft lexbuf 3
       let sb = (new StringBuilder(100)).Append(doc)
       if not skip then LINE_COMMENT (LexCont.SingleLineComment(args.ifdefStack, args.stringNest, 1, m))
       else singleLineComment (Some (m, sb),1,m,args) skip lexbuf }

 | "//" op_char*
     { // Need to read all operator symbols too, otherwise it might be parsed by a rule below
       let m = lexbuf.LexemeRange
       LexbufLocalXmlDocStore.AddGrabPointDelayed(lexbuf)
       if not skip then LINE_COMMENT (LexCont.SingleLineComment(args.ifdefStack, args.stringNest, 1, m))
       else singleLineComment (None,1,m,args) skip lexbuf }

 | newline
     { newline lexbuf
       if not skip then WHITESPACE (LexCont.Token(args.ifdefStack, args.stringNest))
       else token args skip lexbuf }

 | '`' '`' ([^'`' '\n' '\r' '\t'] | '`' [^'`''\n' '\r' '\t']) + '`' '`'
     { Keywords.IdentifierToken args lexbuf (lexemeTrimBoth lexbuf 2 2) }

 | ('#' anywhite* | "#line" anywhite+ ) digit+ anywhite* ('@'? "\"" [^'\n''\r''"']+ '"')? anywhite* newline
     {  let pos = lexbuf.EndPos
        if skip then
          let s = lexeme lexbuf
          let rec parseLeadingDirective n =
            match s.[n] with
            | c when c >= 'a' && c <= 'z' -> parseLeadingDirective (n+1)
            | _ -> parseLeadingWhitespace n // goto the next state

          and parseLeadingWhitespace n =
            match s.[n] with
            | ' ' | '\t' -> parseLeadingWhitespace (n+1)
            | _ -> parseLineNumber n n // goto the next state

          and parseLineNumber start n =
            match s.[n] with
            | c when c >= '0' && c <= '9' -> parseLineNumber start (n+1)
            | _ -> let text =  (String.sub s start (n-start))
                   let lineNumber =
                       try int32 text
                       with err -> errorR(Error(FSComp.SR.lexInvalidLineNumber(text), lexbuf.LexemeRange)); 0
                   lineNumber, parseWhitespaceBeforeFile n // goto the next state

          and parseWhitespaceBeforeFile n =
            match s.[n] with
            | ' ' | '\t' | '@' -> parseWhitespaceBeforeFile (n+1)
            | '"' -> Some (parseFile (n+1) (n+1))
            | _ -> None

          and parseFile start n =
            match s.[n] with
            | '"' -> String.sub s start (n-start)
            | _ -> parseFile start (n+1)

          // Call the parser
          let line,file = parseLeadingDirective 1

          // Construct the new position
          if args.applyLineDirectives then
              lexbuf.EndPos <- pos.ApplyLineDirective((match file with Some f -> FileIndex.fileIndexOfFile f | None -> pos.FileIndex), line)
          else
              // add a newline when we don't apply a directive since we consumed a newline getting here
              newline lexbuf
          token args skip lexbuf
        else
          // add a newline when we don't apply a directive since we consumed a newline getting here
          newline lexbuf
          HASH_LINE (LexCont.Token (args.ifdefStack, args.stringNest)) }

 | "<@" { checkExprOp lexbuf; LQUOTE ("<@ @>", false) }

 | "<@@" { checkExprOp lexbuf; LQUOTE ("<@@ @@>", true) }

 | "@>" { checkExprOp lexbuf; RQUOTE ("<@ @>", false) }

 | "@@>" { checkExprOp lexbuf; RQUOTE ("<@@ @@>", true) }

 | '#' { HASH }

 | '&' { AMP }

 | "&&" { AMP_AMP }

 | "||" { BAR_BAR }

 | '\'' { QUOTE }

 | '(' { LPAREN }

 | ')' { RPAREN }

 | '*' { STAR }

 | ',' { COMMA }

 | "->" { RARROW }

 | "?" { QMARK }

 | "??" { QMARK_QMARK }

 | ".." { DOT_DOT }

 | "..^" { DOT_DOT_HAT }

 | "." { DOT }

 | ":" { COLON }

 | "::" { COLON_COLON }

 | ":>" { COLON_GREATER }

 | "@>." { RQUOTE_DOT ("<@ @>",false) }

 | "@@>." { RQUOTE_DOT ("<@@ @@>",true) }

 | ">|]" { GREATER_BAR_RBRACK }

 | ":?>" { COLON_QMARK_GREATER }

 | ":?" { COLON_QMARK }

 | ":=" { COLON_EQUALS }

 | ";;" { SEMICOLON_SEMICOLON }

 | ";" { SEMICOLON }

 | "<-" { LARROW }

 | "=" { EQUALS }

 | "[" { LBRACK }

 | "[|" { LBRACK_BAR }

 | "{|" { LBRACE_BAR }

 | "<" { LESS false }

 | ">" { GREATER false }

 | "[<" { LBRACK_LESS }

 | "]" { RBRACK }

 | "|]" { BAR_RBRACK }

 | "|}" { BAR_RBRACE }

 | ">]" { GREATER_RBRACK }

 | "{"
     {
       match args.stringNest with
       | [] -> ()
       | (counter, style, m) :: rest ->
         // Note, we do not update the 'm', any incomplete-interpolation error
         // will be reported w.r.t. the first '{'
         args.stringNest <- (counter + 1, style, m) :: rest
       // To continue token-by-token lexing may involve picking up the new args.stringNes
       let cont = LexCont.Token(args.ifdefStack, args.stringNest)
       LBRACE cont
     }

 | "|" { BAR }

 | "}"
     {
       // We encounter a '}' in the expression token stream.  First check if we're in an interpolated string expression
       // and continue the string if necessary
       match args.stringNest with
       | (1, style, _) :: rest ->
           args.stringNest <- rest
           let buf, fin, m = startString args lexbuf
           if not skip then
               STRING_TEXT (LexCont.String(args.ifdefStack, args.stringNest, style, LexerStringKind.InterpolatedStringPart, m))
           else
               match style with
               | LexerStringStyle.Verbatim -> verbatimString (buf, fin, m, LexerStringKind.InterpolatedStringPart, args) skip lexbuf
               | LexerStringStyle.SingleQuote -> singleQuoteString (buf, fin, m, LexerStringKind.InterpolatedStringPart, args) skip lexbuf
               | LexerStringStyle.TripleQuote -> tripleQuoteString (buf, fin, m, LexerStringKind.InterpolatedStringPart, args) skip lexbuf

        | (counter, style, m) :: rest ->
           // Note, we do not update the 'm', any incomplete-interpolation error
           // will be reported w.r.t. the first '{'
           args.stringNest <- (counter - 1, style, m) :: rest
           let cont = LexCont.Token(args.ifdefStack, args.stringNest)
           RBRACE cont

        | _ ->
           let cont = LexCont.Token(args.ifdefStack, args.stringNest)
           RBRACE cont
     }

 | "$" { DOLLAR }

 | "%" { PERCENT_OP("%") }

 | "%%" { PERCENT_OP("%%") }

 | "-" { MINUS }

 | "~" { RESERVED }

 | "`" { RESERVED }

 | ignored_op_char* '*' '*'                    op_char* { checkExprOp lexbuf; INFIX_STAR_STAR_OP(lexeme lexbuf) }

 | ignored_op_char* ('*' | '/'|'%')            op_char* { checkExprOp lexbuf; INFIX_STAR_DIV_MOD_OP(lexeme lexbuf) }

 | ignored_op_char* ('+'|'-')                  op_char* { checkExprOp lexbuf; PLUS_MINUS_OP(lexeme lexbuf) }

 | ignored_op_char* ('@'|'^')                  op_char* { checkExprOp lexbuf; INFIX_AT_HAT_OP(lexeme lexbuf) }

 | ignored_op_char* ('=' | "!=" | '<' | '>' | '$')  op_char* { checkExprOp lexbuf; INFIX_COMPARE_OP(lexeme lexbuf) }

 | ignored_op_char* ('&')                      op_char* { checkExprOp lexbuf; INFIX_AMP_OP(lexeme lexbuf) }

 | ignored_op_char* '|'                        op_char* { checkExprOp lexbuf; INFIX_BAR_OP(lexeme lexbuf) }

 | ignored_op_char* ('!' | '~' )               op_char* { checkExprOp lexbuf; PREFIX_OP(lexeme lexbuf) }

 | ".[]"  | ".[]<-" | ".[,]<-" | ".[,,]<-" | ".[,,,]<-" | ".[,,,]" | ".[,,]" | ".[,]" | ".[..]" | ".[..,..]" | ".[..,..,..]" | ".[..,..,..,..]"

 | ".()"  | ".()<-"  { FUNKY_OPERATOR_NAME(lexeme lexbuf) }

 | "#!" op_char*
   { // Treat shebangs like regular comments, but they are only allowed at the start of a file
       let m = lexbuf.LexemeRange
       let tok = LINE_COMMENT (LexCont.SingleLineComment(args.ifdefStack, args.stringNest, 1, m))
       let tok = shouldStartFile args lexbuf m (0,FSComp.SR.lexHashBangMustBeFirstInFile()) tok
       if not skip then tok else singleLineComment (None,1,m,args) skip lexbuf }

 | "#light" anywhite*
 | ("#indent" | "#light") anywhite+ "\"on\""
   { if args.lightStatus.ExplicitlySet && args.lightStatus.WarnOnMultipleTokens then
         let s = lexeme lexbuf
         warning(Error((0, sprintf "%s should only be set once in an F# source file." s), lexbuf.LexemeRange))
         // TODO: where should this go? (abelb)
         //warning(Error((0,"#light should only occur as the first non-comment text in an F# source file."), lexbuf.LexemeRange))
     args.lightStatus.Status <- true
     if not skip then HASH_LIGHT (LexCont.Token(args.ifdefStack, args.stringNest))
     else token args skip lexbuf }

 | ("#indent" | "#light") anywhite+ "\"off\""
   { args.lightStatus.Status <- false
     if lexbuf.SupportsFeature LanguageFeature.MLCompatRevisions then
         mlCompatError (FSComp.SR.mlCompatLightOffNoLongerSupported()) lexbuf.LexemeRange
     else
         mlCompatWarning (FSComp.SR.lexIndentOffForML()) lexbuf.LexemeRange
     if not skip then HASH_LIGHT (LexCont.Token (args.ifdefStack, args.stringNest))
     else token args skip lexbuf }

 | anywhite* "#if" anywhite+ anystring
   { let m = lexbuf.LexemeRange
     let lookup id = List.contains id args.defines
     let lexed = lexeme lexbuf
     let isTrue = evalIfDefExpression lexbuf.StartPos lexbuf.ReportLibraryOnlyFeatures lexbuf.LanguageVersion args lookup lexed
     args.ifdefStack <- (IfDefIf,m) :: args.ifdefStack

     // Get the token; make sure it starts at zero position & return
     let cont, f =
         if isTrue then
             let cont = LexCont.EndLine(args.ifdefStack, args.stringNest, LexerEndlineContinuation.Token)
             let f = endline LexerEndlineContinuation.Token args skip
             cont, f
         else
             let cont = LexCont.EndLine(args.ifdefStack, args.stringNest, LexerEndlineContinuation.Skip(0, m))
             let f = endline (LexerEndlineContinuation.Skip(0, m)) args skip
             cont, f

     let tok = shouldStartLine args lexbuf m (FSComp.SR.lexHashIfMustBeFirst()) (HASH_IF(m,lexed,cont))
     if not skip then tok else f lexbuf }

 | anywhite* "#else" anywhite* ("//" [^'\n''\r']*)?
   { let lexed = (lexeme lexbuf)
     match args.ifdefStack with
     | [] ->  LEX_FAILURE (FSComp.SR.lexHashElseNoMatchingIf())
     | (IfDefElse,_) :: _rest -> LEX_FAILURE (FSComp.SR.lexHashEndifRequiredForElse())
     | (IfDefIf,_) :: rest ->
       let m = lexbuf.LexemeRange
       args.ifdefStack <- (IfDefElse,m) :: rest
       let tok = HASH_ELSE(m, lexed, LexCont.EndLine(args.ifdefStack, args.stringNest, LexerEndlineContinuation.Skip(0, m)))
       let tok = shouldStartLine args lexbuf m (FSComp.SR.lexHashElseMustBeFirst()) tok
       if not skip then tok else endline (LexerEndlineContinuation.Skip(0, m)) args skip lexbuf }

 | anywhite* "#endif" anywhite* ("//" [^'\n''\r']*)?
   { let lexed = (lexeme lexbuf)
     let m = lexbuf.LexemeRange
     match args.ifdefStack with
     | []->  LEX_FAILURE (FSComp.SR.lexHashEndingNoMatchingIf())
     | _ :: rest ->
        args.ifdefStack <- rest
        let tok = HASH_ENDIF(m,lexed,LexCont.EndLine(args.ifdefStack, args.stringNest, LexerEndlineContinuation.Token))
        let tok = shouldStartLine args lexbuf m (FSComp.SR.lexHashEndifMustBeFirst()) tok
        if not skip then tok else endline LexerEndlineContinuation.Token args skip lexbuf }

 | "#if"
   { let tok = WHITESPACE (LexCont.Token (args.ifdefStack, args.stringNest))
     let tok = fail args lexbuf (FSComp.SR.lexHashIfMustHaveIdent()) tok
     if not skip then tok else token args skip lexbuf }

 | anywhite* "#if" ident_char+
 | anywhite* "#else" ident_char+
 | anywhite* "#endif" ident_char+
 | anywhite* "#light" ident_char+
   { let n = (lexeme lexbuf).IndexOf('#')
     lexbuf.StartPos <- lexbuf.StartPos.ShiftColumnBy(n)
     HASH_IDENT(lexemeTrimLeft lexbuf (n+1)) }

 | surrogateChar surrogateChar

 | _
   { unexpectedChar lexbuf }

 | eof
   { EOF (LexCont.Token(args.ifdefStack, args.stringNest)) }

// Skips INACTIVE code until if finds #else / #endif matching with the #if or #else

and ifdefSkip n m args skip = parse
 | anywhite* "#if" anywhite+ anystring
   { let m = lexbuf.LexemeRange

     // If #if is the first thing on the line then increase depth, otherwise skip, because it is invalid (e.g. "(**) #if ...")
     if (m.StartColumn <> 0) then
       if not skip then INACTIVECODE (LexCont.IfDefSkip(args.ifdefStack, args.stringNest, n, m))
       else ifdefSkip n m args skip lexbuf
     else
       let tok = INACTIVECODE(LexCont.EndLine(args.ifdefStack, args.stringNest, LexerEndlineContinuation.Skip(n+1, m)))
       if not skip then tok else endline (LexerEndlineContinuation.Skip(n+1, m)) args skip lexbuf }

  | anywhite* "#else" anywhite* ("//" [^'\n''\r']*)?
    { let lexed = (lexeme lexbuf)
      let m = lexbuf.LexemeRange

      // If #else is the first thing on the line then process it, otherwise ignore, because it is invalid (e.g. "(**) #else ...")
      if (m.StartColumn <> 0) then
        if not skip then INACTIVECODE (LexCont.IfDefSkip(args.ifdefStack, args.stringNest, n, m))
        else ifdefSkip n m args skip lexbuf
      elif n = 0 then
         match args.ifdefStack with
         | []->  LEX_FAILURE (FSComp.SR.lexHashElseNoMatchingIf())
         | (IfDefElse,_) :: _rest -> LEX_FAILURE (FSComp.SR.lexHashEndifRequiredForElse())
         | (IfDefIf,_) :: rest ->
           let m = lexbuf.LexemeRange
           args.ifdefStack <- (IfDefElse,m) :: rest
           if not skip then HASH_ELSE(m,lexed,LexCont.EndLine(args.ifdefStack, args.stringNest, LexerEndlineContinuation.Token))
           else endline LexerEndlineContinuation.Token args skip lexbuf
       else
         if not skip then INACTIVECODE(LexCont.EndLine(args.ifdefStack, args.stringNest, LexerEndlineContinuation.Skip(n, m)))
         else endline (LexerEndlineContinuation.Skip(n, m)) args skip lexbuf }

  | anywhite* "#endif" anywhite* ("//" [^'\n''\r']*)?
    { let lexed = lexeme lexbuf
      let m = lexbuf.LexemeRange

      // If #endif is the first thing on the line then process it, otherwise ignore, because it is invalid (e.g. "(**) #endif ...")
      if (m.StartColumn <> 0) then
          if not skip then INACTIVECODE (LexCont.IfDefSkip(args.ifdefStack, args.stringNest, n, m))
          else ifdefSkip n m args skip lexbuf
      elif n = 0 then
          match args.ifdefStack with
          | [] ->  LEX_FAILURE (FSComp.SR.lexHashEndingNoMatchingIf())
          | _ :: rest ->
              args.ifdefStack <- rest
              if not skip then HASH_ENDIF(m,lexed,LexCont.EndLine(args.ifdefStack, args.stringNest, LexerEndlineContinuation.Token))
              else endline LexerEndlineContinuation.Token args skip lexbuf
       else
           let tok = INACTIVECODE(LexCont.EndLine(args.ifdefStack, args.stringNest, LexerEndlineContinuation.Skip(n-1, m)))
           let tok = shouldStartLine args lexbuf m (FSComp.SR.lexWrongNestedHashEndif()) tok
           if not skip then tok else endline (LexerEndlineContinuation.Skip(n-1, m)) args skip lexbuf }

  | newline
    { newline lexbuf; ifdefSkip n m args skip lexbuf }

  | [^ ' ' '\n' '\r' ]+

  | anywhite+

  | surrogateChar surrogateChar

  | _
    { // This tries to be nice and get tokens as 'words' because VS uses this when selecting stuff
      if not skip then INACTIVECODE (LexCont.IfDefSkip(args.ifdefStack, args.stringNest, n, m))
      else ifdefSkip n m args skip lexbuf }

  | eof
    { EOF (LexCont.IfDefSkip(args.ifdefStack, args.stringNest, n, m)) }

// Called after lexing #if IDENT/#else/#endif - this checks whether there is nothing except end of line
// or end of file and then calls the lexing function specified by 'cont' - either token or ifdefSkip
and endline cont args skip = parse
 | newline
   { newline lexbuf
     match cont with
     | LexerEndlineContinuation.Token ->
         if not skip then WHITESPACE(LexCont.Token (args.ifdefStack, args.stringNest))
         else token args skip lexbuf

     | LexerEndlineContinuation.Skip(n, m) ->
         if not skip then INACTIVECODE (LexCont.IfDefSkip(args.ifdefStack, args.stringNest, n, m))
         else ifdefSkip n m args skip lexbuf
   }

 | eof
   { match cont with
     | LexerEndlineContinuation.Token ->
         EOF(LexCont.Token(args.ifdefStack, args.stringNest))
     | LexerEndlineContinuation.Skip(n, m) ->
         EOF(LexCont.IfDefSkip(args.ifdefStack, args.stringNest, n, m))
   }

 | [^'\r' '\n']+

 | _
   { let tok = WHITESPACE (LexCont.Token (args.ifdefStack, args.stringNest))
     let tok = fail args lexbuf (FSComp.SR.pplexExpectedSingleLineComment()) tok
     if not skip then tok else token args skip lexbuf }

and singleQuoteString sargs skip = parse
 |  '\\' newline anywhite*
    { let (_buf, _fin, m, kind, args) = sargs
      newline lexbuf
      let text = lexeme lexbuf
      let text2 = text |> String.filter (fun c -> c <> ' ' && c <> '\t')
      advanceColumnBy lexbuf (text.Length - text2.Length)
      if not skip then STRING_TEXT (LexCont.String(args.ifdefStack, args.stringNest, LexerStringStyle.SingleQuote, kind, m))
      else singleQuoteString sargs skip lexbuf }

 |  escape_char
    { let (buf, _fin, m, kind, args) = sargs
      addByteChar buf (escape (lexeme lexbuf).[1])
      if not skip then STRING_TEXT (LexCont.String(args.ifdefStack, args.stringNest, LexerStringStyle.SingleQuote, kind, m))
      else singleQuoteString sargs skip lexbuf }

 | trigraph
    { let (buf, _fin, m, kind, args) = sargs
      let s = lexeme lexbuf
      addByteChar buf (trigraph s.[1] s.[2] s.[3])
      if not skip then STRING_TEXT (LexCont.String(args.ifdefStack, args.stringNest, LexerStringStyle.SingleQuote, kind, m))
      else singleQuoteString sargs skip lexbuf }

 | hexGraphShort
    { let (buf, _fin, m, kind, args) = sargs
      addUnicodeChar buf (int (hexGraphShort (lexemeTrimLeft lexbuf 2)))
      if not skip then STRING_TEXT (LexCont.String(args.ifdefStack, args.stringNest, LexerStringStyle.SingleQuote, kind, m))
      else singleQuoteString sargs skip lexbuf  }

 | unicodeGraphShort
    { let (buf, _fin, m, kind, args) = sargs
      addUnicodeChar buf (int (unicodeGraphShort (lexemeTrimLeft lexbuf 2)))
      if not skip then STRING_TEXT (LexCont.String(args.ifdefStack, args.stringNest, LexerStringStyle.SingleQuote, kind, m))
      else singleQuoteString sargs skip lexbuf  }

 | unicodeGraphLong
    { let (buf, _fin, m, kind, args) = sargs
      let hexChars = lexemeTrimLeft lexbuf 2
      let result() =
          if not skip then STRING_TEXT (LexCont.String(args.ifdefStack, args.stringNest, LexerStringStyle.SingleQuote, kind, m))
          else singleQuoteString sargs skip lexbuf
      match unicodeGraphLong hexChars with
      | Invalid ->
          fail args lexbuf (FSComp.SR.lexInvalidUnicodeLiteral hexChars) (result())
      | SingleChar(c) ->
          addUnicodeChar buf (int c)
          result()
      | SurrogatePair(hi, lo) ->
          addUnicodeChar buf (int hi)
          addUnicodeChar buf (int lo)
          result() }

 |  '"'
    { let (buf, fin, _m, kind, args) = sargs
      let cont = LexCont.Token(args.ifdefStack, args.stringNest)
      fin.Finish buf kind (enum<LexerStringFinisherContext>(0)) cont
    }

 |  '"''B'
    { let (buf, fin, _m, kind, args) = sargs
      let cont = LexCont.Token(args.ifdefStack, args.stringNest)
      fin.Finish buf { kind with IsByteString = true } (enum<LexerStringFinisherContext>(0)) cont
    }

 | ("{{" | "}}")
    { let (buf, _fin, m, kind, args) = sargs
      let s = lexeme lexbuf
      addUnicodeString buf (if kind.IsInterpolated then s.[0..0] else s)
      if not skip then STRING_TEXT (LexCont.String(args.ifdefStack, args.stringNest, LexerStringStyle.SingleQuote, kind, m))
      else singleQuoteString sargs skip lexbuf }

 | "{"
    { let (buf, fin, m, kind, args) = sargs
      if kind.IsInterpolated then
          // get a new range for where the fill starts
          let m2 = lexbuf.LexemeRange
          args.stringNest <- (1, LexerStringStyle.SingleQuote, m2) :: args.stringNest
          let cont = LexCont.Token(args.ifdefStack, args.stringNest)
          fin.Finish buf kind LexerStringFinisherContext.InterpolatedPart cont
      else
          addUnicodeString buf (lexeme lexbuf)
          if not skip then STRING_TEXT (LexCont.String(args.ifdefStack, args.stringNest, LexerStringStyle.SingleQuote, kind, m))
          else singleQuoteString sargs skip lexbuf
    }

 | "}"
    { let (buf, _fin, m, kind, args) = sargs
      let result() =
          if not skip then STRING_TEXT (LexCont.String(args.ifdefStack, args.stringNest, LexerStringStyle.SingleQuote, kind, m))
          else singleQuoteString sargs skip lexbuf
      if kind.IsInterpolated then
          fail args lexbuf (FSComp.SR.lexRBraceInInterpolatedString()) (result())
      else
          addUnicodeString buf (lexeme lexbuf)
          (result())
    }

 | newline
    { let (buf, _fin, m, kind, args) = sargs
      newline lexbuf
      addUnicodeString buf (lexeme lexbuf)
      if not skip then STRING_TEXT (LexCont.String(args.ifdefStack, args.stringNest, LexerStringStyle.SingleQuote, kind, m))
      else singleQuoteString sargs skip lexbuf }

 | ident
    { let (buf, _fin, m, kind, args) = sargs
      addUnicodeString buf (lexeme lexbuf)
      if not skip then STRING_TEXT (LexCont.String(args.ifdefStack, args.stringNest, LexerStringStyle.SingleQuote, kind, m))
      else singleQuoteString sargs skip lexbuf }

 | integer
 | xinteger
    { let (buf, _fin, m, kind, args) = sargs
      addUnicodeString buf (lexeme lexbuf)
      if not skip then STRING_TEXT (LexCont.String(args.ifdefStack, args.stringNest, LexerStringStyle.SingleQuote, kind, m))
      else singleQuoteString sargs skip lexbuf }

 | anywhite +
    { let (buf, _fin, m, kind, args) = sargs
      addUnicodeString buf (lexeme lexbuf)
      if not skip then STRING_TEXT (LexCont.String(args.ifdefStack, args.stringNest, LexerStringStyle.SingleQuote, kind, m))
      else singleQuoteString sargs skip lexbuf }

 | eof
    { let (_buf, _fin, m, kind, args) = sargs
      EOF (LexCont.String(args.ifdefStack, args.stringNest, LexerStringStyle.SingleQuote, kind, m)) }

 | surrogateChar surrogateChar // surrogate code points always come in pairs

 | _
    { let (buf, _fin, m, kind, args) = sargs
      addUnicodeString buf (lexeme lexbuf)
      if not skip then STRING_TEXT (LexCont.String(args.ifdefStack, args.stringNest, LexerStringStyle.SingleQuote, kind, m))
      else singleQuoteString sargs skip lexbuf }

and verbatimString sargs skip = parse
 |  '"' '"'
   { let (buf, _fin, m, kind, args) = sargs
     addByteChar buf '\"'
     if not skip then STRING_TEXT (LexCont.String(args.ifdefStack, args.stringNest, LexerStringStyle.Verbatim, kind, m))
     else verbatimString sargs skip lexbuf }

 |  '"'
    { let (buf, fin, _m, kind, args) = sargs
      let cont = LexCont.Token(args.ifdefStack, args.stringNest)
      fin.Finish buf kind LexerStringFinisherContext.Verbatim cont
    }

 |  '"''B'
    { let (buf, fin, _m, kind, args) = sargs
      let cont = LexCont.Token(args.ifdefStack, args.stringNest)
      fin.Finish buf { kind with IsByteString = true } LexerStringFinisherContext.Verbatim cont
    }

 | newline
    { let (buf, _fin, m, kind, args) = sargs
      newline lexbuf
      addUnicodeString buf (lexeme lexbuf)
      if not skip then STRING_TEXT (LexCont.String(args.ifdefStack, args.stringNest, LexerStringStyle.Verbatim, kind, m))
      else verbatimString sargs skip lexbuf }

 | ("{{" | "}}")
    { let (buf, _fin, m, kind, args) = sargs
      let s = lexeme lexbuf
      addUnicodeString buf (if kind.IsInterpolated then s.[0..0] else s)
      if not skip then STRING_TEXT (LexCont.String(args.ifdefStack, args.stringNest, LexerStringStyle.Verbatim, kind, m))
      else verbatimString sargs skip lexbuf }

 | "{"
    { let (buf, fin, m, kind, args) = sargs
      if kind.IsInterpolated then
          // get a new range for where the fill starts
          let m2 = lexbuf.LexemeRange
          args.stringNest <- (1, LexerStringStyle.Verbatim, m2) :: args.stringNest
          let cont = LexCont.Token(args.ifdefStack, args.stringNest)
          fin.Finish buf kind (enum<LexerStringFinisherContext>(3)) cont
      else
          addUnicodeString buf (lexeme lexbuf)
          if not skip then STRING_TEXT (LexCont.String(args.ifdefStack, args.stringNest, LexerStringStyle.Verbatim, kind, m))
          else verbatimString sargs skip lexbuf
    }

 | "}"
    { let (buf, _fin, m, kind, args) = sargs
      let result() =
          if not skip then STRING_TEXT (LexCont.String(args.ifdefStack, args.stringNest, LexerStringStyle.Verbatim, kind, m))
          else verbatimString sargs skip lexbuf
      if kind.IsInterpolated then
          fail args lexbuf (FSComp.SR.lexRBraceInInterpolatedString()) (result())
      else
          addUnicodeString buf (lexeme lexbuf)
          (result())
    }

 | ident
    { let (buf, _fin, m, kind, args) = sargs
      addUnicodeString buf (lexeme lexbuf)
      if not skip then STRING_TEXT (LexCont.String(args.ifdefStack, args.stringNest, LexerStringStyle.Verbatim, kind, m))
      else verbatimString sargs skip lexbuf }

 | integer
 | xinteger
    { let (buf, _fin, m, kind, args) = sargs
      addUnicodeString buf (lexeme lexbuf)
      if not skip then STRING_TEXT (LexCont.String(args.ifdefStack, args.stringNest, LexerStringStyle.Verbatim, kind, m))
      else verbatimString sargs skip lexbuf }

 | anywhite +
    { let (buf, _fin, m, kind, args) = sargs
      addUnicodeString buf (lexeme lexbuf)
      if not skip then STRING_TEXT (LexCont.String(args.ifdefStack, args.stringNest, LexerStringStyle.Verbatim, kind, m))
      else verbatimString sargs skip lexbuf }

 | eof
    { let (_buf, _fin, m, kind, args) = sargs
      EOF (LexCont.String(args.ifdefStack, args.stringNest, LexerStringStyle.Verbatim, kind, m)) }

 | surrogateChar surrogateChar // surrogate code points always come in pairs
 | _
    { let (buf, _fin, m, kind, args) = sargs
      addUnicodeString buf (lexeme lexbuf)
      if not skip then STRING_TEXT (LexCont.String(args.ifdefStack, args.stringNest, LexerStringStyle.Verbatim, kind, m))
      else verbatimString sargs skip lexbuf }

and tripleQuoteString sargs skip = parse
 |  '"' '"' '"'
    { let (buf, fin, _m, kind, args) = sargs
      let cont = LexCont.Token(args.ifdefStack, args.stringNest)
      fin.Finish buf kind (enum<LexerStringFinisherContext>(4)) cont }

 | newline
    { let (buf, _fin, m, kind, args) = sargs
      newline lexbuf
      addUnicodeString buf (lexeme lexbuf)
      if not skip then STRING_TEXT (LexCont.String(args.ifdefStack, args.stringNest, LexerStringStyle.TripleQuote, kind, m))
      else tripleQuoteString sargs skip lexbuf }

// The rest is to break into pieces to allow double-click-on-word and other such things
 | ident
    { let (buf, _fin, m, kind, args) = sargs
      addUnicodeString buf (lexeme lexbuf)
      if not skip then STRING_TEXT (LexCont.String(args.ifdefStack, args.stringNest, LexerStringStyle.TripleQuote, kind, m))
      else tripleQuoteString sargs skip lexbuf }

 | integer
 | xinteger
    { let (buf, _fin, m, kind, args) = sargs
      addUnicodeString buf (lexeme lexbuf)
      if not skip then STRING_TEXT (LexCont.String(args.ifdefStack, args.stringNest, LexerStringStyle.TripleQuote, kind, m))
      else tripleQuoteString sargs skip lexbuf }

 | anywhite +
    { let (buf, _fin, m, kind, args) = sargs
      addUnicodeString buf (lexeme lexbuf)
      if not skip then STRING_TEXT (LexCont.String(args.ifdefStack, args.stringNest, LexerStringStyle.TripleQuote, kind, m))
      else tripleQuoteString sargs skip lexbuf }

 | ("{{" | "}}")
    { let (buf, _fin, m, kind, args) = sargs
      let s = lexeme lexbuf
      addUnicodeString buf (if kind.IsInterpolated then s.[0..0] else s)
      if not skip then STRING_TEXT (LexCont.String(args.ifdefStack, args.stringNest, LexerStringStyle.TripleQuote, kind, m))
      else tripleQuoteString sargs skip lexbuf }

 | "{"
    { let (buf, fin, m, kind, args) = sargs
      if kind.IsInterpolated then
          // get a new range for where the fill starts
          let m2 = lexbuf.LexemeRange
          args.stringNest <- (1, LexerStringStyle.TripleQuote, m2) :: args.stringNest
          let cont = LexCont.Token(args.ifdefStack, args.stringNest)
          fin.Finish buf kind (enum<LexerStringFinisherContext>(5)) cont
      else
          addUnicodeString buf (lexeme lexbuf)
          if not skip then STRING_TEXT (LexCont.String(args.ifdefStack, args.stringNest, LexerStringStyle.TripleQuote, kind, m))
          else tripleQuoteString sargs skip lexbuf
    }

 | "}"
    { let (buf, _fin, m, kind, args) = sargs
      let result() =
          if not skip then STRING_TEXT (LexCont.String(args.ifdefStack, args.stringNest, LexerStringStyle.TripleQuote, kind, m))
          else tripleQuoteString sargs skip lexbuf
      if kind.IsInterpolated then
          fail args lexbuf (FSComp.SR.lexRBraceInInterpolatedString()) (result())
      else
          addUnicodeString buf (lexeme lexbuf)
          (result())
    }

 | eof
    { let (_buf, _fin, m, kind, args) = sargs
      EOF (LexCont.String(args.ifdefStack, args.stringNest, LexerStringStyle.TripleQuote, kind, m)) }

 | surrogateChar surrogateChar // surrogate code points always come in pairs
 | _
    { let (buf, _fin, m, kind, args) = sargs
      addUnicodeString buf (lexeme lexbuf)
      if not skip then STRING_TEXT (LexCont.String(args.ifdefStack, args.stringNest, LexerStringStyle.TripleQuote, kind, m))
      else tripleQuoteString sargs skip lexbuf }

// Parsing single-line comment - we need to split it into words for Visual Studio IDE
and singleLineComment cargs skip = parse
 | newline
     { let buff,_n, _m, args = cargs
       trySaveXmlDoc lexbuf buff
       newline lexbuf
       // Saves the documentation (if we're collecting any) into a buffer-local variable.
       if not skip then LINE_COMMENT (LexCont.Token(args.ifdefStack, args.stringNest))
       else token args skip lexbuf }

 | eof
     { let _, _n, _m, args = cargs
       // NOTE: it is legal to end a file with this comment, so we'll return EOF as a token
       EOF (LexCont.Token(args.ifdefStack, args.stringNest)) }

 | [^ ' ' '\n' '\r' ]+
 | anywhite+
     { let buff, n, m, args = cargs
       // Append the current token to the XML documentation if we're collecting it
       tryAppendXmlDoc buff (lexeme lexbuf)
       if not skip then LINE_COMMENT (LexCont.SingleLineComment(args.ifdefStack, args.stringNest, n, m))
       else singleLineComment (buff, n, m, args) skip lexbuf  }

 | surrogateChar surrogateChar
 | _ { let _, _n, _m, args = cargs
       if not skip then LINE_COMMENT (LexCont.Token(args.ifdefStack, args.stringNest))
       else token args skip lexbuf }


and comment cargs skip = parse
 |  char
    { let n, m, args = cargs
      if not skip then COMMENT (LexCont.Comment(args.ifdefStack, args.stringNest, n, m))
      else comment (n, m, args) skip lexbuf  }

 | '"'
    { let n, m, args = cargs
      if not skip then COMMENT (LexCont.StringInComment(args.ifdefStack, args.stringNest, LexerStringStyle.SingleQuote, n, m))
      else stringInComment n m args skip lexbuf }

 | '"' '"' '"'
    { let n, m, args = cargs
      if not skip then COMMENT (LexCont.StringInComment(args.ifdefStack, args.stringNest, LexerStringStyle.TripleQuote, n, m))
      else tripleQuoteStringInComment n m args skip lexbuf }

 | '@' '"'
    { let n, m, args = cargs
      if not skip then COMMENT (LexCont.StringInComment(args.ifdefStack, args.stringNest, LexerStringStyle.Verbatim, n, m))
      else verbatimStringInComment n m args skip lexbuf }

 | "(*)"
    { let n, m, args = cargs
<<<<<<< HEAD
=======
      LexbufLocalXmlDocStore.AddGrabPoint(lexbuf)
>>>>>>> 97c3d7b4
      if not skip then COMMENT (LexCont.Comment(args.ifdefStack, args.stringNest, n, m))
      else comment cargs skip lexbuf }

 | '(' '*'
    { let n, m, args = cargs
      if not skip then COMMENT (LexCont.Comment(args.ifdefStack, args.stringNest, n+1, m))
      else comment (n+1,m,args) skip lexbuf }

 | newline
    { let n, m, args = cargs
      newline lexbuf
      if not skip then COMMENT (LexCont.Comment(args.ifdefStack, args.stringNest, n, m))
      else comment cargs skip lexbuf }
 | "*)"
    {
      let n, m, args = cargs
      if n > 1 then
          if not skip then COMMENT (LexCont.Comment(args.ifdefStack, args.stringNest, n-1, m))
          else comment (n-1,m,args) skip lexbuf
      else
          LexbufLocalXmlDocStore.AddGrabPointDelayed(lexbuf)
          if not skip then COMMENT (LexCont.Token(args.ifdefStack, args.stringNest))
          else token args skip lexbuf }

 | anywhite+
 | [^ '\'' '(' '*' '\n' '\r' '"' ')' '@' ' ' '\t' ]+
    { let n, m, args = cargs
      if not skip then COMMENT (LexCont.Comment(args.ifdefStack, args.stringNest, n, m))
      else comment cargs skip lexbuf }

 | eof
     { let n, m, args = cargs
       EOF (LexCont.Comment(args.ifdefStack, args.stringNest, n, m)) }

 | surrogateChar surrogateChar
 | _ { let n, m, args = cargs
       if not skip then COMMENT (LexCont.Comment(args.ifdefStack, args.stringNest, n, m))
       else comment (n, m, args) skip lexbuf }

and stringInComment n m args skip = parse
 // Follow string lexing, skipping tokens until it finishes
 |  '\\' newline anywhite*
     { newline lexbuf
       if not skip then COMMENT (LexCont.StringInComment(args.ifdefStack, args.stringNest, LexerStringStyle.SingleQuote, n, m))
       else stringInComment n m args skip lexbuf }

 | escape_char
 | trigraph
 | hexGraphShort
 | unicodeGraphShort
 | unicodeGraphLong
 | ident
 | integer
 | xinteger
 | anywhite +
     { if not skip then COMMENT (LexCont.StringInComment(args.ifdefStack, args.stringNest, LexerStringStyle.SingleQuote, n, m))
       else stringInComment n m args skip lexbuf }


 | '"'
     { if not skip then COMMENT (LexCont.Comment(args.ifdefStack, args.stringNest, n, m))
       else comment (n, m, args) skip lexbuf }

 | newline
     { newline lexbuf
       if not skip then COMMENT (LexCont.StringInComment(args.ifdefStack, args.stringNest, LexerStringStyle.SingleQuote, n, m))
       else stringInComment n m args skip lexbuf }

 | eof
     { EOF (LexCont.StringInComment(args.ifdefStack, args.stringNest, LexerStringStyle.SingleQuote, n, m)) }

 | surrogateChar surrogateChar
 | _
     { if not skip then COMMENT (LexCont.StringInComment(args.ifdefStack, args.stringNest, LexerStringStyle.SingleQuote, n, m))
       else stringInComment n m args skip lexbuf }

and verbatimStringInComment n m args skip = parse
 // Follow verbatimString lexing, in short, skip double-quotes and other chars until we hit a single quote
 | '"' '"'
     { if not skip then COMMENT (LexCont.StringInComment(args.ifdefStack, args.stringNest, LexerStringStyle.Verbatim, n, m))
       else verbatimStringInComment n m args skip lexbuf }

 | '"'
     { if not skip then COMMENT (LexCont.Comment(args.ifdefStack, args.stringNest, n, m))
       else comment (n, m, args) skip lexbuf }

 | ident
 | integer
 | xinteger
 | anywhite +
     { if not skip then COMMENT (LexCont.StringInComment(args.ifdefStack, args.stringNest, LexerStringStyle.Verbatim, n, m))
       else verbatimStringInComment n m args skip lexbuf }

 | newline
     { newline lexbuf
       if not skip then COMMENT (LexCont.StringInComment(args.ifdefStack, args.stringNest, LexerStringStyle.Verbatim, n, m))
       else verbatimStringInComment n m args skip lexbuf }

 | eof
     { EOF (LexCont.StringInComment(args.ifdefStack, args.stringNest, LexerStringStyle.Verbatim, n, m)) }

 | surrogateChar surrogateChar
 | _
     { if not skip then COMMENT (LexCont.StringInComment(args.ifdefStack, args.stringNest, LexerStringStyle.Verbatim, n, m))
       else verbatimStringInComment n m args skip lexbuf }

and tripleQuoteStringInComment n m args skip = parse
 // Follow tripleQuoteString lexing
 | '"' '"' '"'
     { if not skip then COMMENT (LexCont.Comment(args.ifdefStack, args.stringNest, n, m))
       else comment (n, m, args) skip lexbuf }

 | ident
 | integer
 | xinteger
 | anywhite +
     { if not skip then COMMENT (LexCont.StringInComment(args.ifdefStack, args.stringNest, LexerStringStyle.TripleQuote, n, m))
       else tripleQuoteStringInComment n m args skip lexbuf }

 | newline
     { newline lexbuf
       if not skip then COMMENT (LexCont.StringInComment(args.ifdefStack, args.stringNest, LexerStringStyle.TripleQuote, n, m))
       else tripleQuoteStringInComment n m args skip lexbuf }

 | eof
     { EOF (LexCont.StringInComment(args.ifdefStack, args.stringNest, LexerStringStyle.TripleQuote, n, m)) }

 | surrogateChar surrogateChar
 | _
     { if not skip then COMMENT (LexCont.StringInComment(args.ifdefStack, args.stringNest, LexerStringStyle.TripleQuote, n, m))
       else tripleQuoteStringInComment n m args skip lexbuf }


and mlOnly m args skip = parse
 | "\""
     { let buf = ByteBuffer.Create StringCapacity
       let m2 = lexbuf.LexemeRange
       let _ = singleQuoteString (buf, LexerStringFinisher.Default, m2, LexerStringKind.String, args) skip lexbuf
       if not skip then COMMENT (LexCont.MLOnly(args.ifdefStack, args.stringNest, m))
       else mlOnly m args skip lexbuf }

 | newline
     { newline lexbuf
       if not skip then COMMENT (LexCont.MLOnly(args.ifdefStack, args.stringNest, m))
       else mlOnly m args skip lexbuf }

 | "(*ENDIF-CAML*)"
     { if not skip then COMMENT (LexCont.Token(args.ifdefStack, args.stringNest))
       else token args skip lexbuf }

 | "(*ENDIF-OCAML*)"
     { if not skip then COMMENT (LexCont.Token(args.ifdefStack, args.stringNest))
       else token args skip lexbuf }

 | [^ '(' '"' '\n' '\r' ]+
     { if not skip then COMMENT (LexCont.MLOnly(args.ifdefStack, args.stringNest, m))
       else mlOnly m args skip lexbuf }

 | eof
     { EOF (LexCont.MLOnly(args.ifdefStack, args.stringNest, m)) }

 | surrogateChar surrogateChar
 | _
     { if not skip then COMMENT (LexCont.MLOnly(args.ifdefStack, args.stringNest, m))
       else mlOnly m args skip lexbuf }<|MERGE_RESOLUTION|>--- conflicted
+++ resolved
@@ -679,10 +679,7 @@
  | "////" op_char*
      { // 4+ slash are 1-line comments, online 3 slash are XmlDoc
        let m = lexbuf.LexemeRange
-<<<<<<< HEAD
-=======
        LexbufLocalXmlDocStore.AddGrabPointDelayed(lexbuf)
->>>>>>> 97c3d7b4
        if not skip then LINE_COMMENT (LexCont.SingleLineComment(args.ifdefStack, args.stringNest, 1, m))
        else singleLineComment (None,1,m,args) skip lexbuf }
 
@@ -1464,10 +1461,7 @@
 
  | "(*)"
     { let n, m, args = cargs
-<<<<<<< HEAD
-=======
       LexbufLocalXmlDocStore.AddGrabPoint(lexbuf)
->>>>>>> 97c3d7b4
       if not skip then COMMENT (LexCont.Comment(args.ifdefStack, args.stringNest, n, m))
       else comment cargs skip lexbuf }
 
