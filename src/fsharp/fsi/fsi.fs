--- conflicted
+++ resolved
@@ -2026,13 +2026,6 @@
     // Reading stdin as a lex stream
     //----------------------------------------------------------------------------
 
-<<<<<<< HEAD
-    let removeZeroCharsFromString (str:string) = (* bug:/4466 *)
-        if str<>null && str.Contains("\000") then
-          System.String(str |> Seq.filter (fun c -> c<>'\000') |> Seq.toArray)
-        else
-          str
-=======
 #if BUILDING_WITH_LKG || BUILD_FROM_SOURCE
     let removeZeroCharsFromString (str:string) =
 #else
@@ -2045,7 +2038,6 @@
               System.String(str |> Seq.filter (fun c -> c<>'\000') |> Seq.toArray)
             else
               str
->>>>>>> 2df2f9c1
 
     let CreateLexerForLexBuffer (sourceFileName, lexbuf, errorLogger) =
 
