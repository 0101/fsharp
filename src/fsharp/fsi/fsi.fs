// Copyright (c) Microsoft Corporation.  All Rights Reserved.  See License.txt in the project root for license information.

module FSharp.Compiler.Interactive.Shell

// Prevents warnings of experimental APIs - we are using FSharpLexer
#nowarn "57"

#nowarn "55"

[<assembly: System.Runtime.InteropServices.ComVisible(false)>]
[<assembly: System.CLSCompliant(true)>]
do()

open System
open System.Collections.Generic
open System.Diagnostics
open System.Globalization
open System.IO
open System.Text
open System.Threading
open System.Reflection
open System.Runtime.CompilerServices
open System.Runtime.InteropServices
open Internal.Utilities
open Internal.Utilities.Collections
open Internal.Utilities.FSharpEnvironment
open Internal.Utilities.Library
open Internal.Utilities.Library.Extras
open FSharp.Compiler
open FSharp.Compiler.AbstractIL
open FSharp.Compiler.AbstractIL.Diagnostics
open FSharp.Compiler.AbstractIL.IL
open FSharp.Compiler.AbstractIL.ILBinaryReader
open FSharp.Compiler.AbstractIL.ILRuntimeWriter
open FSharp.Compiler.AccessibilityLogic
open FSharp.Compiler.CheckDeclarations
open FSharp.Compiler.CheckExpressions
open FSharp.Compiler.CodeAnalysis
open FSharp.Compiler.CompilerOptions
open FSharp.Compiler.CompilerConfig
open FSharp.Compiler.CompilerDiagnostics
open FSharp.Compiler.CompilerImports
open FSharp.Compiler.CompilerGlobalState
open FSharp.Compiler.DependencyManager
open FSharp.Compiler.Diagnostics
open FSharp.Compiler.EditorServices
open FSharp.Compiler.ErrorLogger
open FSharp.Compiler.Features
open FSharp.Compiler.IlxGen
open FSharp.Compiler.InfoReader
open FSharp.Compiler.IO
open FSharp.Compiler.Lexhelp
open FSharp.Compiler.NameResolution
open FSharp.Compiler.ParseAndCheckInputs
open FSharp.Compiler.OptimizeInputs
open FSharp.Compiler.ScriptClosure
open FSharp.Compiler.Symbols
open FSharp.Compiler.Syntax
open FSharp.Compiler.Syntax.PrettyNaming
open FSharp.Compiler.SyntaxTreeOps
open FSharp.Compiler.TcGlobals
open FSharp.Compiler.Text
open FSharp.Compiler.Text.Range
open FSharp.Compiler.Text
open FSharp.Compiler.Text.Layout
open FSharp.Compiler.Xml
open FSharp.Compiler.Tokenization
open FSharp.Compiler.TypedTree
open FSharp.Compiler.TypedTreeOps

//----------------------------------------------------------------------------
// For the FSI as a service methods...
//----------------------------------------------------------------------------

type FsiValue(reflectionValue:obj, reflectionType:Type, fsharpType:FSharpType) =
  member x.ReflectionValue = reflectionValue
  member x.ReflectionType = reflectionType
  member x.FSharpType = fsharpType

[<Sealed>]
type FsiBoundValue(name: string, value: FsiValue) =
    member _.Name = name
    member _.Value = value

[<AutoOpen>]
module internal Utilities =
    type IAnyToLayoutCall =
        abstract AnyToLayout : FormatOptions * obj * Type -> Layout
        abstract FsiAnyToLayout : FormatOptions * obj * Type -> Layout

    type private AnyToLayoutSpecialization<'T>() =
        interface IAnyToLayoutCall with
            member _.AnyToLayout(options, o : obj, ty : Type) = Display.any_to_layout options ((Unchecked.unbox o : 'T), ty)
            member _.FsiAnyToLayout(options, o : obj, ty : Type) = Display.fsi_any_to_layout options ((Unchecked.unbox o : 'T), ty)

    let getAnyToLayoutCall ty =
        let specialized = typedefof<AnyToLayoutSpecialization<_>>.MakeGenericType [| ty |]
        Activator.CreateInstance(specialized) :?> IAnyToLayoutCall

    let callStaticMethod (ty:Type) name args =
        ty.InvokeMember(name, (BindingFlags.InvokeMethod ||| BindingFlags.Static ||| BindingFlags.Public ||| BindingFlags.NonPublic), null, null, Array.ofList args,Globalization.CultureInfo.InvariantCulture)

    let ignoreAllErrors f = try f() with _ -> ()

    // TODO: this dotnet/core polyfill can be removed when it surfaces in Type
    let getMember (name: string) (memberType: MemberTypes) (attr: BindingFlags) (declaringType: Type) =
        let memberType =
            if memberType &&& MemberTypes.NestedType = MemberTypes.NestedType then
                memberType ||| MemberTypes.TypeInfo
            else
                memberType
        declaringType.GetMembers(attr) |> Array.filter(fun m -> 0 <> (int(m.MemberType &&& memberType)) && m.Name = name)

    let rec tryFindMember (name: string) (memberType: MemberTypes) (declaringType: Type) =
        let bindingFlags = BindingFlags.Instance ||| BindingFlags.Public ||| BindingFlags.NonPublic
        match declaringType |> getMember name memberType bindingFlags with
        | [||] -> declaringType.GetInterfaces() |> Array.tryPick (tryFindMember name memberType)
        | [|m|] -> Some m
        | _ -> raise <| new AmbiguousMatchException(sprintf "Ambiguous match for member '%s'" name)

    let getInstanceProperty (obj:obj) (nm:string) =
        let p = (tryFindMember nm MemberTypes.Property <| obj.GetType()).Value :?> PropertyInfo
        p.GetValue(obj, [||]) |> unbox

    let setInstanceProperty (obj:obj) (nm:string) (v:obj) =
        let p = (tryFindMember nm MemberTypes.Property <| obj.GetType()).Value :?> PropertyInfo
        p.SetValue(obj, v, [||]) |> unbox

    let callInstanceMethod0 (obj:obj) (typeArgs : Type []) (nm:string) =
        let m = (tryFindMember nm MemberTypes.Method <| obj.GetType()).Value :?> MethodInfo
        let m = match typeArgs with [||] -> m | _ -> m.MakeGenericMethod(typeArgs)
        m.Invoke(obj, [||]) |> unbox

    let callInstanceMethod1 (obj:obj) (typeArgs : Type []) (nm:string) (v:obj) =
        let m = (tryFindMember nm MemberTypes.Method <| obj.GetType()).Value :?> MethodInfo
        let m = match typeArgs with [||] -> m | _ -> m.MakeGenericMethod(typeArgs)
        m.Invoke(obj, [|v|]) |> unbox

    let callInstanceMethod3 (obj:obj) (typeArgs : Type []) (nm:string) (v1:obj)  (v2:obj)  (v3:obj) =
        let m = (tryFindMember nm MemberTypes.Method <| obj.GetType()).Value :?> MethodInfo
        let m = match typeArgs with [||] -> m | _ -> m.MakeGenericMethod(typeArgs)
        m.Invoke(obj, [|v1;v2;v3|]) |> unbox

    let colorPrintL (outWriter : TextWriter) opts layout =
        let renderer =
            { new LayoutRenderer<NoResult,NoState> with
                member r.Start () = NoState

                member r.AddText z s =
                    let color =
                        match s.Tag with
                        | TextTag.Keyword -> ConsoleColor.White
                        | TextTag.TypeParameter
                        | TextTag.Alias
                        | TextTag.Class
                        | TextTag.Module
                        | TextTag.Interface
                        | TextTag.Record
                        | TextTag.Struct
                        | TextTag.Union
                        | TextTag.UnknownType -> ConsoleColor.Cyan
                        | TextTag.UnionCase
                        | TextTag.ActivePatternCase -> ConsoleColor.Magenta
                        | TextTag.StringLiteral -> ConsoleColor.Yellow
                        | TextTag.NumericLiteral -> ConsoleColor.Green
                        | _ -> Console.ForegroundColor

                    DoWithColor color (fun () -> outWriter.Write s.Text)

                    z

                member r.AddBreak z n =
                    outWriter.WriteLine()
                    outWriter.Write (String.replicate n " ")
                    z

                member r.AddTag z (tag,attrs,start) = z

                member r.Finish z =
                    outWriter.WriteLine()
                    NoResult
            }

        layout
        |> Display.squash_layout opts
        |> LayoutRender.renderL renderer
        |> ignore

        outWriter.WriteLine()

    let reportError m =
        let report errorType err msg =
            let error = err, msg
            match errorType with
            | ErrorReportType.Warning -> warning(Error(error, m))
            | ErrorReportType.Error -> errorR(Error(error, m))
        ResolvingErrorReport (report)

    let getOutputDir (tcConfigB: TcConfigBuilder) =  tcConfigB.outputDir |> Option.defaultValue ""

//----------------------------------------------------------------------------
// Timing support
//----------------------------------------------------------------------------

[<AutoSerializable(false)>]
type internal FsiTimeReporter(outWriter: TextWriter) =
    let stopwatch = new System.Diagnostics.Stopwatch()
    let ptime = System.Diagnostics.Process.GetCurrentProcess()
    let numGC = System.GC.MaxGeneration
    member tr.TimeOp(f) =
        let startTotal = ptime.TotalProcessorTime
        let startGC = [| for i in 0 .. numGC -> System.GC.CollectionCount(i) |]
        stopwatch.Reset()
        stopwatch.Start()
        let res = f ()
        stopwatch.Stop()
        let total = ptime.TotalProcessorTime - startTotal
        let spanGC = [ for i in 0 .. numGC-> System.GC.CollectionCount(i) - startGC.[i] ]
        let elapsed = stopwatch.Elapsed
        fprintfn outWriter "%s" (FSIstrings.SR.fsiTimeInfoMainString((sprintf "%02d:%02d:%02d.%03d" (int elapsed.TotalHours) elapsed.Minutes elapsed.Seconds elapsed.Milliseconds),(sprintf "%02d:%02d:%02d.%03d" (int total.TotalHours) total.Minutes total.Seconds total.Milliseconds),(String.concat ", " (List.mapi (sprintf "%s%d: %d" (FSIstrings.SR.fsiTimeInfoGCGenerationLabelSomeShorthandForTheWordGeneration())) spanGC))))
        res

    member tr.TimeOpIf flag f = if flag then tr.TimeOp f else f ()


type internal FsiValuePrinterMode =
    | PrintExpr
    | PrintDecl

type EvaluationEventArgs(fsivalue : FsiValue option, symbolUse : FSharpSymbolUse, decl: FSharpImplementationFileDeclaration) =
    inherit EventArgs()
    member x.Name = symbolUse.Symbol.DisplayName
    member x.FsiValue = fsivalue
    member x.SymbolUse = symbolUse
    member x.Symbol = symbolUse.Symbol
    member x.ImplementationDeclaration = decl

[<AbstractClass>]
/// User-configurable information that changes how F# Interactive operates, stored in the 'fsi' object
/// and accessible via the programming model
type FsiEvaluationSessionHostConfig () =
    let evaluationEvent = new Event<EvaluationEventArgs> ()
    /// Called by the evaluation session to ask the host for parameters to format text for output
    abstract FormatProvider: System.IFormatProvider
    /// Called by the evaluation session to ask the host for parameters to format text for output
    abstract FloatingPointFormat: string
    /// Called by the evaluation session to ask the host for parameters to format text for output
    abstract AddedPrinters : Choice<(System.Type * (obj -> string)), (System.Type * (obj -> obj))>  list
    /// Called by the evaluation session to ask the host for parameters to format text for output
    abstract ShowDeclarationValues: bool
    /// Called by the evaluation session to ask the host for parameters to format text for output
    abstract ShowIEnumerable: bool
    /// Called by the evaluation session to ask the host for parameters to format text for output
    abstract ShowProperties : bool
    /// Called by the evaluation session to ask the host for parameters to format text for output
    abstract PrintSize : int
    /// Called by the evaluation session to ask the host for parameters to format text for output
    abstract PrintDepth : int
    /// Called by the evaluation session to ask the host for parameters to format text for output
    abstract PrintWidth : int
    /// Called by the evaluation session to ask the host for parameters to format text for output
    abstract PrintLength : int

    /// The evaluation session calls this to report the preferred view of the command line arguments after
    /// stripping things like "/use:file.fsx", "-r:Foo.dll" etc.
    abstract ReportUserCommandLineArgs : string [] -> unit


    /// The evaluation session calls this to ask the host for the special console reader.
    /// Returning 'Some' indicates a console is to be used, so some special rules apply.
    ///
    /// A "console" gets used if
    ///     --readline- is specified (the default on Windows + .NET); and
    ///     not --fsi-server (which should always be combined with --readline-); and
    ///     GetOptionalConsoleReadLine() returns a Some
    ///
    /// "Peekahead" occurs if --peekahead- is not specified (i.e. it is the default):
    ///     - If a console is being used then
    ///         - a prompt is printed early
    ///         - a background thread is created
    ///         - the GetOptionalConsoleReadLine() callback is used to read the first line
    ///     - Otherwise call inReader.Peek()
    ///
    /// Further lines are read as follows:
    ///     - If a console is being used then use GetOptionalConsoleReadLine()
    ///     - Otherwise use inReader.ReadLine()

    abstract GetOptionalConsoleReadLine : probeToSeeIfConsoleWorks: bool -> (unit -> string) option

    /// The evaluation session calls this at an appropriate point in the startup phase if the --fsi-server parameter was given
    abstract StartServer : fsiServerName:string -> unit

    /// Called by the evaluation session to ask the host to enter a dispatch loop like Application.Run().
    /// Only called if --gui option is used (which is the default).
    /// Gets called towards the end of startup and every time a ThreadAbort escaped to the backup driver loop.
    /// Return true if a 'restart' is required, which is a bit meaningless.
    abstract EventLoopRun : unit -> bool

    /// Request that the given operation be run synchronously on the event loop.
    abstract EventLoopInvoke : codeToRun: (unit -> 'T) -> 'T

    /// Schedule a restart for the event loop.
    abstract EventLoopScheduleRestart : unit -> unit

    /// Implicitly reference FSharp.Compiler.Interactive.Settings.dll
    abstract UseFsiAuxLib : bool

    /// Hook for listening for evaluation bindings
    member x.OnEvaluation = evaluationEvent.Publish
    member internal x.TriggerEvaluation (value, symbolUse, decl) =
        evaluationEvent.Trigger (EvaluationEventArgs (value, symbolUse, decl) )

/// Used to print value signatures along with their values, according to the current
/// set of pretty printers installed in the system, and default printing rules.
type internal FsiValuePrinter(fsi: FsiEvaluationSessionHostConfig, tcConfigB: TcConfigBuilder, g: TcGlobals, generateDebugInfo, resolveAssemblyRef, outWriter: TextWriter) =

    /// This printer is used by F# Interactive if no other printers apply.
    let DefaultPrintingIntercept (ienv: IEnvironment) (obj:obj) =
       match obj with
       | null -> None
       | :? System.Collections.IDictionary as ie ->
          let it = ie.GetEnumerator()
          try
              let itemLs =
                  Layout.unfoldL // the function to layout each object in the unfold
                          (fun obj -> ienv.GetLayout obj)
                          // the function to call at each step of the unfold
                          (fun () ->
                              if it.MoveNext() then
                                 Some((it.Key, it.Value),())
                              else None) ()
                          // the maximum length
                          (1+fsi.PrintLength/3)
              let makeListL itemLs =
                (leftL (TaggedText.tagText "[")) ^^
                sepListL (rightL (TaggedText.tagText ";")) itemLs ^^
                (rightL (TaggedText.tagText "]"))
              Some(wordL (TaggedText.tagText "dict") --- makeListL itemLs)
          finally
             match it with
             | :? System.IDisposable as d -> d.Dispose()
             | _ -> ()

       | _ -> None


    /// Get the print options used when formatting output using the structured printer.
    member _.GetFsiPrintOptions() =
        { FormatOptions.Default with
              FormatProvider = fsi.FormatProvider;
              PrintIntercepts =
                  // The fsi object supports the addition of two kinds of printers, one which converts to a string
                  // and one which converts to another object that is recursively formatted.
                  // The internal AddedPrinters reports these to FSI.EXE and we pick them up here to produce a layout
                  [ for x in fsi.AddedPrinters do
                         match x with
                         | Choice1Of2 (aty: System.Type, printer) ->
                                yield (fun _ienv (obj:obj) ->
                                   match obj with
                                   | null -> None
                                   | _ when aty.IsAssignableFrom(obj.GetType())  ->
                                       match printer obj with
                                       | null -> None
                                       | s -> Some (wordL (TaggedText.tagText s))
                                   | _ -> None)

                         | Choice2Of2 (aty: System.Type, converter) ->
                                yield (fun ienv (obj:obj) ->
                                   match obj with
                                   | null -> None
                                   | _ when aty.IsAssignableFrom(obj.GetType())  ->
                                       match converter obj with
                                       | null -> None
                                       | res -> Some (ienv.GetLayout res)
                                   | _ -> None)
                    yield DefaultPrintingIntercept];
              FloatingPointFormat = fsi.FloatingPointFormat;
              PrintWidth = fsi.PrintWidth;
              PrintDepth = fsi.PrintDepth;
              PrintLength = fsi.PrintLength;
              PrintSize = fsi.PrintSize;
              ShowProperties = fsi.ShowProperties;
              ShowIEnumerable = fsi.ShowIEnumerable; }

    /// Get the evaluation context used when inverting the storage mapping of the ILRuntimeWriter.
    member _.GetEvaluationContext emEnv =
        let cenv = { ilg = g.ilg ; emitTailcalls= tcConfigB.emitTailcalls; generatePdb = generateDebugInfo; resolveAssemblyRef=resolveAssemblyRef; tryFindSysILTypeRef=g.TryFindSysILTypeRef }
        { LookupFieldRef = ILRuntimeWriter.LookupFieldRef emEnv >> Option.get
          LookupMethodRef = ILRuntimeWriter.LookupMethodRef emEnv >> Option.get
          LookupTypeRef = ILRuntimeWriter.LookupTypeRef cenv emEnv
          LookupType = ILRuntimeWriter.LookupType cenv emEnv }

    /// Generate a layout for an actual F# value, where we know the value has the given static type.
    member _.PrintValue (printMode, opts:FormatOptions, x:obj, ty:System.Type) =
        // We do a dynamic invoke of any_to_layout with the right System.Type parameter for the static type of the saved value.
        // In principle this helps any_to_layout do the right thing as it descends through terms. In practice it means
        // it at least does the right thing for top level 'null' list and option values (but not for nested ones).
        //
        // The static type was saved into the location used by RuntimeHelpers.GetSavedItType when RuntimeHelpers.SaveIt was called.
        // RuntimeHelpers.SaveIt has type ('a -> unit), and fetches the System.Type for 'a by using a typeof<'a> call.
        // The funny thing here is that you might think that the driver (this file) knows more about the static types
        // than the compiled code does. But it doesn't! In particular, it's not that easy to get a System.Type value based on the
        // static type information we do have: we have no direct way to bind a F# TAST type or even an AbstractIL type to
        // a System.Type value (I guess that functionality should be in ilreflect.fs).
        //
        // This will be more significant when we print values other then 'it'
        //
        try
            let anyToLayoutCall = Utilities.getAnyToLayoutCall ty
            match printMode with
              | PrintDecl ->
                  // When printing rhs of fsi declarations, use "fsi_any_to_layout".
                  // This will suppress some less informative values, by returning an empty layout. [fix 4343].
                  anyToLayoutCall.FsiAnyToLayout(opts, x, ty)
              | PrintExpr ->
                  anyToLayoutCall.AnyToLayout(opts, x, ty)
        with
        | :? ThreadAbortException -> Layout.wordL (TaggedText.tagText "")
        | e ->
#if DEBUG
          printf "\n\nPrintValue: x = %+A and ty=%s\n" x (ty.FullName)
#endif
          printf "%s" (FSIstrings.SR.fsiExceptionDuringPrettyPrinting(e.ToString()));
          Layout.wordL (TaggedText.tagText "")

    /// Display the signature of an F# value declaration, along with its actual value.
    member valuePrinter.InvokeDeclLayout (emEnv, ilxGenerator: IlxAssemblyGenerator, v:Val) =
        // Implemented via a lookup from v to a concrete (System.Object,System.Type).
        // This (obj,objTy) pair can then be fed to the fsi value printer.
        // Note: The value may be (null:Object).
        // Note: A System.Type allows the value printer guide printing of nulls, e.g. as None or [].
        //-------
        // IlxGen knows what the v:Val was converted to w.r.t. AbsIL data structures.
        // Ilreflect knows what the AbsIL was generated to.
        // Combining these allows for obtaining the (obj,objTy) by reflection where possible.
        // This assumes the v:Val was given appropriate storage, e.g. StaticField.
        if fsi.ShowDeclarationValues then
            // Adjust "opts" for printing for "declared-values":
            // - No sequences, because they may have effects or time cost.
            // - No properties, since they may have unexpected effects.
            // - Limit strings to roughly one line, since huge strings (e.g. 1 million chars without \n are slow in vfsi).
            // - Limit PrintSize which is a count on nodes.
            let declaredValueReductionFactor = 10 (* reduce PrintSize for declared values, e.g. see less of large terms *)
            let opts   = valuePrinter.GetFsiPrintOptions()
            let opts   = {opts with ShowProperties  = false // properties off, motivated by Form props
                                    ShowIEnumerable = false // seq off, motivated by db query concerns
                                    StringLimit = max 0 (opts.PrintWidth-4) // 4 allows for an indent of 2 and 2 quotes (rough)
                                    PrintSize = opts.PrintSize / declaredValueReductionFactor } // print less
            let res    =
                try  ilxGenerator.LookupGeneratedValue (valuePrinter.GetEvaluationContext emEnv, v)
                with e ->
                    assert false
#if DEBUG
                    //fprintfn fsiConsoleOutput.Out "lookGenerateVal: failed on v=%+A v.Name=%s" v v.LogicalName
#endif
                    None // lookup may fail
            match res with
              | None             -> None
              | Some (obj,objTy) ->
                  let lay = valuePrinter.PrintValue (FsiValuePrinterMode.PrintDecl, opts, obj, objTy)
                  if isEmptyL lay then None else Some lay // suppress empty layout

        else
            None


    /// Format a value
    member valuePrinter.FormatValue (obj:obj, objTy) =
        let opts        = valuePrinter.GetFsiPrintOptions()
        let lay = valuePrinter.PrintValue (FsiValuePrinterMode.PrintExpr, opts, obj, objTy)
        Display.layout_to_string opts lay

    /// Fetch the saved value of an expression out of the 'it' register and show it.
    member valuePrinter.InvokeExprPrinter (denv, infoReader, emEnv, ilxGenerator: IlxAssemblyGenerator, vref: ValRef) =
        let opts        = valuePrinter.GetFsiPrintOptions()
        let res    = ilxGenerator.LookupGeneratedValue (valuePrinter.GetEvaluationContext emEnv, vref.Deref)
        let rhsL =
            match res with
                | None             -> None
                | Some (obj,objTy) ->
                    let lay = valuePrinter.PrintValue (FsiValuePrinterMode.PrintExpr, opts, obj, objTy)
                    if isEmptyL lay then None else Some lay // suppress empty layout
        let denv = { denv with suppressMutableKeyword = true } // suppress 'mutable' in 'val mutable it = ...'
        let denv = { denv with suppressInlineKeyword = false } // dont' suppress 'inline' in 'val inline f = ...'
        let fullL =
            if Option.isNone rhsL || isEmptyL rhsL.Value then
                NicePrint.prettyLayoutOfValOrMemberNoInst denv infoReader vref (* the rhs was suppressed by the printer, so no value to print *)
            else
                (NicePrint.prettyLayoutOfValOrMemberNoInst denv infoReader vref ++ wordL (TaggedText.tagText "=")) --- rhsL.Value

        Utilities.colorPrintL outWriter opts fullL

/// Used to make a copy of input in order to include the input when displaying the error text.
type internal FsiStdinSyphon(errorWriter: TextWriter) =
    let syphonText = new StringBuilder()

    /// Clears the syphon text
    member x.Reset () =
        syphonText.Clear() |> ignore

    /// Adds a new line to the syphon text
    member x.Add (str:string) =
        syphonText.Append str |> ignore

    /// Gets the indicated line in the syphon text
    member x.GetLine filename i =
        if filename <> Lexhelp.stdinMockFilename then
            ""
        else
            let text = syphonText.ToString()
            // In Visual Studio, when sending a block of text, it  prefixes  with '# <line> "filename"\n'
            // and postfixes with '# 1 "stdin"\n'. To first, get errors filename context,
            // and second to get them back into stdin context (no position stack...).
            // To find an error line, trim upto the last stdinReset string the syphoned text.
            //printf "PrePrune:-->%s<--\n\n" text;
            let rec prune (text:string) =
                let stdinReset = "# 1 \"stdin\"\n"
                let idx = text.IndexOf(stdinReset,StringComparison.Ordinal)
                if idx <> -1 then
                    prune (text.Substring(idx + stdinReset.Length))
                else
                    text

            let text = prune text
            let lines = text.Split '\n'
            if 0 < i && i <= lines.Length then lines.[i-1] else ""

    /// Display the given error.
    member syphon.PrintError (tcConfig:TcConfigBuilder, err) =
        Utilities.ignoreAllErrors (fun () ->
            let severity = FSharpDiagnosticSeverity.Error
            DoWithDiagnosticColor severity (fun () ->
                errorWriter.WriteLine();
                writeViaBuffer errorWriter (OutputDiagnosticContext "  " syphon.GetLine) err;
                writeViaBuffer errorWriter (OutputDiagnostic (tcConfig.implicitIncludeDir,tcConfig.showFullPaths,tcConfig.flatErrors,tcConfig.errorStyle,severity))  err;
                errorWriter.WriteLine()
                errorWriter.WriteLine()
                errorWriter.Flush()))



/// Encapsulates functions used to write to outWriter and errorWriter
type internal FsiConsoleOutput(tcConfigB, outWriter:TextWriter, errorWriter:TextWriter) =

    let nullOut = new StreamWriter(Stream.Null) :> TextWriter
    let fprintfnn (os: TextWriter) fmt  = Printf.kfprintf (fun _ -> os.WriteLine(); os.WriteLine()) os fmt
    /// uprintf to write usual responses to stdout (suppressed by --quiet), with various pre/post newlines
    member out.uprintf    fmt = fprintf   (if tcConfigB.noFeedback then nullOut else outWriter) fmt
    member out.uprintfn   fmt = fprintfn  (if tcConfigB.noFeedback then nullOut else outWriter) fmt
    member out.uprintfnn  fmt = fprintfnn (if tcConfigB.noFeedback then nullOut else outWriter) fmt
    member out.uprintnf   fmt = out.uprintfn ""; out.uprintf   fmt
    member out.uprintnfn  fmt = out.uprintfn ""; out.uprintfn  fmt
    member out.uprintnfnn fmt = out.uprintfn ""; out.uprintfnn fmt

    member out.Out = outWriter
    member out.Error = errorWriter


/// This ErrorLogger reports all warnings, but raises StopProcessing on first error or early exit
type internal ErrorLoggerThatStopsOnFirstError(tcConfigB:TcConfigBuilder, fsiStdinSyphon:FsiStdinSyphon, fsiConsoleOutput: FsiConsoleOutput) =
    inherit ErrorLogger("ErrorLoggerThatStopsOnFirstError")
    let mutable errorCount = 0

    member x.SetError() =
        errorCount <- 1

    member x.ResetErrorCount() = (errorCount <- 0)

    override x.DiagnosticSink(err, severity) =
        if (severity = FSharpDiagnosticSeverity.Error) || ReportWarningAsError tcConfigB.errorSeverityOptions err  then
            fsiStdinSyphon.PrintError(tcConfigB,err)
            errorCount <- errorCount + 1
            if tcConfigB.abortOnError then exit 1 (* non-zero exit code *)
            // STOP ON FIRST ERROR (AVOIDS PARSER ERROR RECOVERY)
            raise StopProcessing
        else
          DoWithDiagnosticColor severity (fun () ->
            if ReportWarning tcConfigB.errorSeverityOptions err then
                fsiConsoleOutput.Error.WriteLine()
                writeViaBuffer fsiConsoleOutput.Error (OutputDiagnosticContext "  " fsiStdinSyphon.GetLine) err
                writeViaBuffer fsiConsoleOutput.Error (OutputDiagnostic (tcConfigB.implicitIncludeDir,tcConfigB.showFullPaths,tcConfigB.flatErrors,tcConfigB.errorStyle,severity)) err
                fsiConsoleOutput.Error.WriteLine()
                fsiConsoleOutput.Error.WriteLine()
                fsiConsoleOutput.Error.Flush())

    override x.ErrorCount = errorCount

type ErrorLogger with
    member x.CheckForErrors() = (x.ErrorCount > 0)
    /// A helper function to check if its time to abort
    member x.AbortOnError(fsiConsoleOutput:FsiConsoleOutput) =
        if x.ErrorCount > 0 then
            fprintf fsiConsoleOutput.Error "%s" (FSIstrings.SR.stoppedDueToError())
            fsiConsoleOutput.Error.Flush()
            raise StopProcessing

/// Get the directory name from a string, with some defaults if it doesn't have one
let internal directoryName (s:string) =
    if s = "" then "."
    else
        match Path.GetDirectoryName s with
        | null -> if FileSystem.IsPathRootedShim s then s else "."
        | res -> if res = "" then "." else res


//----------------------------------------------------------------------------
// cmd line - state for options
//----------------------------------------------------------------------------

/// Process the command line options
type internal FsiCommandLineOptions(fsi: FsiEvaluationSessionHostConfig,
                argv: string[],
                tcConfigB,
                fsiConsoleOutput: FsiConsoleOutput) =

    let mutable enableConsoleKeyProcessing =
       // Mono on Win32 doesn't implement correct console processing
       not (runningOnMono && System.Environment.OSVersion.Platform = System.PlatformID.Win32NT)

    let mutable gui        = not runningOnMono // override via "--gui", on by default except when on Mono
    let mutable runAnalyzers = false
#if DEBUG
    let mutable showILCode = false // show modul il code
#endif
    let mutable showTypes  = true  // show types after each interaction?
    let mutable fsiServerName = ""
    let mutable interact = true
    let mutable explicitArgs = []
    let mutable writeReferencesAndExit = None

    let mutable inputFilesAcc   = []

    let mutable fsiServerInputCodePage = None
    let mutable fsiServerOutputCodePage = None
    let mutable fsiLCID = None

    // internal options
    let mutable probeToSeeIfConsoleWorks         = true
    let mutable peekAheadOnConsoleToPermitTyping = true

    let isInteractiveServer() = fsiServerName <> ""
    let recordExplicitArg arg = explicitArgs <- explicitArgs @ [arg]

    let executableFileNameWithoutExtension =
        lazy
            let getFsiCommandLine () =
                let fileNameWithoutExtension path = Path.GetFileNameWithoutExtension(path)

                let currentProcess = Process.GetCurrentProcess()
                let processFileName = fileNameWithoutExtension currentProcess.MainModule.FileName

                let commandLineExecutableFileName =
                    try fileNameWithoutExtension (Environment.GetCommandLineArgs().[0])
                    with _ -> ""

                let stringComparison =
                    match Environment.OSVersion.Platform with
                    | PlatformID.MacOSX
                    | PlatformID.Unix -> StringComparison.Ordinal
                    | _ -> StringComparison.OrdinalIgnoreCase

                if String.Compare(processFileName, commandLineExecutableFileName, stringComparison) = 0
                then processFileName
                else sprintf "%s %s" processFileName commandLineExecutableFileName

            tcConfigB.exename |> Option.defaultWith getFsiCommandLine


    // Additional fsi options are list below.
    // In the "--help", these options can be printed either before (fsiUsagePrefix) or after (fsiUsageSuffix) the core options.

    let displayHelpFsi tcConfigB (blocks:CompilerOptionBlock list) =
        DisplayBannerText tcConfigB;
        fprintfn fsiConsoleOutput.Out ""
        fprintfn fsiConsoleOutput.Out "%s" (FSIstrings.SR.fsiUsage(executableFileNameWithoutExtension.Value))
        PrintCompilerOptionBlocks blocks
        exit 0

    // option tags
    let tagFile        = "<file>"
    let tagNone        = ""

    /// These options precede the FsiCoreCompilerOptions in the help blocks
    let fsiUsagePrefix tcConfigB =
      [PublicOptions(FSIstrings.SR.fsiInputFiles(),
        [CompilerOption("use",tagFile, OptionString (fun s -> inputFilesAcc <- inputFilesAcc @ [(s,true)]), None,
                                 Some (FSIstrings.SR.fsiUse()));
         CompilerOption("load",tagFile, OptionString (fun s -> inputFilesAcc <- inputFilesAcc @ [(s,false)]), None,
                                 Some (FSIstrings.SR.fsiLoad()));
        ]);
       PublicOptions(FSIstrings.SR.fsiCodeGeneration(),[]);
       PublicOptions(FSIstrings.SR.fsiErrorsAndWarnings(),[]);
       PublicOptions(FSIstrings.SR.fsiLanguage(),[]);
       PublicOptions(FSIstrings.SR.fsiMiscellaneous(),[]);
       PublicOptions(FSIstrings.SR.fsiAdvanced(),[]);
       PrivateOptions(
        [// Make internal fsi-server* options. Do not print in the help. They are used by VFSI.
         CompilerOption("fsi-server-report-references","", OptionString (fun s -> writeReferencesAndExit <- Some s), None, None);
         CompilerOption("fsi-server","", OptionString (fun s -> fsiServerName <- s), None, None); // "FSI server mode on given named channel");
         CompilerOption("fsi-server-input-codepage","",OptionInt (fun n -> fsiServerInputCodePage <- Some(n)), None, None); // " Set the input codepage for the console");
         CompilerOption("fsi-server-output-codepage","",OptionInt (fun n -> fsiServerOutputCodePage <- Some(n)), None, None); // " Set the output codepage for the console");
         CompilerOption("fsi-server-no-unicode","", OptionUnit (fun () -> fsiServerOutputCodePage <- None;  fsiServerInputCodePage <- None), None, None); // "Do not set the codepages for the console");
         CompilerOption("fsi-server-lcid","", OptionInt (fun n -> fsiLCID <- Some(n)), None, None); // "LCID from Visual Studio"

         // We do not want to print the "script.fsx arg2..." as part of the options
         CompilerOption("script.fsx arg1 arg2 ...","",
                                 OptionGeneral((fun args -> args.Length > 0 && IsScript args.[0]),
                                               (fun args -> let scriptFile = args.[0]
                                                            let scriptArgs = List.tail args
                                                            inputFilesAcc <- inputFilesAcc @ [(scriptFile,true)]   (* record script.fsx for evaluation *)
                                                            List.iter recordExplicitArg scriptArgs            (* record rest of line as explicit arguments *)
                                                            tcConfigB.noFeedback <- true                      (* "quiet", no banners responses etc *)
                                                            interact <- false                                 (* --exec, exit after eval *)
                                                            [] (* no arguments passed on, all consumed here *)

                                               )),None,None); // "Run script.fsx with the follow command line arguments: arg1 arg2 ...");
        ]);
       PrivateOptions(
        [
         // Private options, related to diagnostics around console probing
         CompilerOption("probeconsole","", OptionSwitch (fun flag -> probeToSeeIfConsoleWorks <- flag=OptionSwitch.On), None, None); // "Probe to see if Console looks functional");

         CompilerOption("peekahead","", OptionSwitch (fun flag -> peekAheadOnConsoleToPermitTyping <- flag=OptionSwitch.On), None, None); // "Probe to see if Console looks functional");

         // Disables interaction (to be used by libraries embedding FSI only!)
         CompilerOption("noninteractive","", OptionUnit (fun () -> interact <-  false), None, None);     // "Deprecated, use --exec instead"

        ])
      ]

    /// These options follow the FsiCoreCompilerOptions in the help blocks
    let fsiUsageSuffix tcConfigB =
      [PublicOptions(FSComp.SR.optsHelpBannerInputFiles(),
        [CompilerOption("--","", OptionRest recordExplicitArg, None,
                                 Some (FSIstrings.SR.fsiRemaining()));
        ]);
       PublicOptions(FSComp.SR.optsHelpBannerMisc(),
        [   CompilerOption("help", tagNone,
                                 OptionHelp (fun blocks -> displayHelpFsi tcConfigB blocks),None,
                                 Some (FSIstrings.SR.fsiHelp()))
        ]);
       PrivateOptions(
        [   CompilerOption("?", tagNone, OptionHelp (fun blocks -> displayHelpFsi tcConfigB blocks), None, None); // "Short form of --help");
            CompilerOption("help", tagNone, OptionHelp (fun blocks -> displayHelpFsi tcConfigB blocks), None, None); // "Short form of --help");
            CompilerOption("full-help", tagNone, OptionHelp (fun blocks -> displayHelpFsi tcConfigB blocks), None, None); // "Short form of --help");
        ]);
       PublicOptions(FSComp.SR.optsHelpBannerAdvanced(),
        [CompilerOption("exec",                 "", OptionUnit (fun () -> interact <- false), None, Some (FSIstrings.SR.fsiExec()));
         CompilerOption("gui",                  tagNone, OptionSwitch(fun flag -> gui <- (flag = OptionSwitch.On)),None,Some (FSIstrings.SR.fsiGui()));
<<<<<<< HEAD
         CompilerOption("runanalyzers",         tagNone, OptionSwitch(fun flag -> runAnalyzers <- (flag = OptionSwitch.On)),None,Some (FSIstrings.SR.fsiRunAnalyzers()));
         CompilerOption("quiet",                "", OptionUnit (fun () -> tcConfigB.noFeedback <- true), None,Some (FSIstrings.SR.fsiQuiet()));     
=======
         CompilerOption("quiet",                "", OptionUnit (fun () -> tcConfigB.noFeedback <- true), None,Some (FSIstrings.SR.fsiQuiet()));
>>>>>>> a70f3bea
         (* Renamed --readline and --no-readline to --tabcompletion:+|- *)
         CompilerOption("readline",             tagNone, OptionSwitch(fun flag -> enableConsoleKeyProcessing <- (flag = OptionSwitch.On)),           None, Some(FSIstrings.SR.fsiReadline()));
         CompilerOption("quotations-debug",     tagNone, OptionSwitch(fun switch -> tcConfigB.emitDebugInfoInQuotations <- switch = OptionSwitch.On),None, Some(FSIstrings.SR.fsiEmitDebugInfoInQuotations()));
         CompilerOption("shadowcopyreferences", tagNone, OptionSwitch(fun flag -> tcConfigB.shadowCopyReferences <- flag = OptionSwitch.On),         None, Some(FSIstrings.SR.shadowCopyReferences()));
        ]);
      ]


    /// Process command line, flags and collect filenames.
    /// The ParseCompilerOptions function calls imperative function to process "real" args
    /// Rather than start processing, just collect names, then process them.
    let sourceFiles =
        let collect name =
            let fsx = IsScript name
            inputFilesAcc <- inputFilesAcc @ [(name,fsx)] // O(n^2), but n small...
        try
           let fsiCompilerOptions = fsiUsagePrefix tcConfigB @ GetCoreFsiCompilerOptions tcConfigB @ fsiUsageSuffix tcConfigB
           let abbrevArgs = GetAbbrevFlagSet tcConfigB false
           ParseCompilerOptions (collect, fsiCompilerOptions, List.tail (PostProcessCompilerArgs abbrevArgs argv))
        with e ->
            stopProcessingRecovery e range0; failwithf "Error creating evaluation session: %A" e
        inputFilesAcc

    // We need a dependency provider with native resolution.  Managed resolution is handled by generated `#r`
    let dependencyProvider = new DependencyProvider(NativeResolutionProbe(tcConfigB.GetNativeProbingRoots))

    do
        if tcConfigB.utf8output then
            let prev = Console.OutputEncoding
            Console.OutputEncoding <- System.Text.Encoding.UTF8
#if FX_NO_APP_DOMAINS
            ignore prev
#else
            System.AppDomain.CurrentDomain.ProcessExit.Add(fun _ -> Console.OutputEncoding <- prev)
#endif
    do
        let firstArg =
            match sourceFiles with
            | [] -> argv.[0]
            | _  -> fst (List.head (List.rev sourceFiles) )
        let args = Array.ofList (firstArg :: explicitArgs)
        fsi.ReportUserCommandLineArgs args


    //----------------------------------------------------------------------------
    // Banner
    //----------------------------------------------------------------------------

    member _.ShowBanner() =
        fsiConsoleOutput.uprintnfn "%s" (tcConfigB.productNameForBannerText)
        fsiConsoleOutput.uprintfnn "%s" (FSComp.SR.optsCopyright())
        fsiConsoleOutput.uprintfn  "%s" (FSIstrings.SR.fsiBanner3())

    member _.ShowHelp(m) =
        let helpLine = sprintf "%s --help" executableFileNameWithoutExtension.Value

        fsiConsoleOutput.uprintfn  ""
        fsiConsoleOutput.uprintfnn "%s" (FSIstrings.SR.fsiIntroTextHeader1directives())
        fsiConsoleOutput.uprintfn  """    #r "file.dll";;                               // %s""" (FSIstrings.SR.fsiIntroTextHashrInfo())
        fsiConsoleOutput.uprintfn  """    #i "package source uri";;                     // %s""" (FSIstrings.SR.fsiIntroPackageSourceUriInfo())
        fsiConsoleOutput.uprintfn  """    #I "path";;                                   // %s""" (FSIstrings.SR.fsiIntroTextHashIInfo())
        fsiConsoleOutput.uprintfn  """    #load "file.fs" ...;;                         // %s""" (FSIstrings.SR.fsiIntroTextHashloadInfo())
        fsiConsoleOutput.uprintfn  """    #time ["on"|"off"];;                          // %s""" (FSIstrings.SR.fsiIntroTextHashtimeInfo())
        fsiConsoleOutput.uprintfn  """    #help;;                                       // %s""" (FSIstrings.SR.fsiIntroTextHashhelpInfo())

        if tcConfigB.langVersion.SupportsFeature(LanguageFeature.PackageManagement) then
            for msg in dependencyProvider.GetRegisteredDependencyManagerHelpText(List.map snd tcConfigB.compilerToolPaths, getOutputDir tcConfigB, reportError m) do
                fsiConsoleOutput.uprintfn "%s" msg

        fsiConsoleOutput.uprintfn  """    #quit;;                                       // %s""" (FSIstrings.SR.fsiIntroTextHashquitInfo())   (* last thing you want to do, last thing in the list - stands out more *)
        fsiConsoleOutput.uprintfn  "";
        fsiConsoleOutput.uprintfnn "%s" (FSIstrings.SR.fsiIntroTextHeader2commandLine())
        fsiConsoleOutput.uprintfn  "%s" (FSIstrings.SR.fsiIntroTextHeader3(helpLine))
        fsiConsoleOutput.uprintfn  ""
        fsiConsoleOutput.uprintfn  ""

#if DEBUG
    member _.ShowILCode with get() = showILCode and set v = showILCode <- v
#endif
    member _.ShowTypes with get() = showTypes and set v = showTypes <- v
    member _.FsiServerName = fsiServerName
    member _.FsiServerInputCodePage = fsiServerInputCodePage
    member _.FsiServerOutputCodePage = fsiServerOutputCodePage
    member _.FsiLCID with get() = fsiLCID and set v = fsiLCID <- v
    member _.UseServerPrompt = isInteractiveServer()
    member _.IsInteractiveServer = isInteractiveServer()
    member _.ProbeToSeeIfConsoleWorks = probeToSeeIfConsoleWorks
    member _.EnableConsoleKeyProcessing = enableConsoleKeyProcessing

    member _.Interact = interact
    member _.PeekAheadOnConsoleToPermitTyping = peekAheadOnConsoleToPermitTyping
    member _.SourceFiles = sourceFiles
    member _.Gui = gui
    member _.RunAnalyzers = runAnalyzers

    member _.WriteReferencesAndExit = writeReferencesAndExit

    member _.DependencyProvider = dependencyProvider
    member _.FxResolver = tcConfigB.FxResolver

/// Set the current ui culture for the current thread.
let internal SetCurrentUICultureForThread (lcid : int option) =
    let culture = Thread.CurrentThread.CurrentUICulture
    match lcid with
    | Some n -> Thread.CurrentThread.CurrentUICulture <- new CultureInfo(n)
    | None -> ()
    { new IDisposable with member x.Dispose() = Thread.CurrentThread.CurrentUICulture <- culture }

//----------------------------------------------------------------------------
// Reporting - warnings, errors
//----------------------------------------------------------------------------

let internal InstallErrorLoggingOnThisThread errorLogger =
    if progress then dprintfn "Installing logger on id=%d name=%s" Thread.CurrentThread.ManagedThreadId Thread.CurrentThread.Name
    SetThreadErrorLoggerNoUnwind(errorLogger)
    SetThreadBuildPhaseNoUnwind(BuildPhase.Interactive)

/// Set the input/output encoding. The use of a thread is due to a known bug on
/// on Vista where calls to Console.InputEncoding can block the process.
let internal SetServerCodePages(fsiOptions: FsiCommandLineOptions) =
    match fsiOptions.FsiServerInputCodePage, fsiOptions.FsiServerOutputCodePage with
    | None,None -> ()
    | inputCodePageOpt,outputCodePageOpt ->
        let mutable successful = false
        Async.Start (async { do match inputCodePageOpt with
                                | None -> ()
                                | Some(n:int) ->
                                      let encoding = System.Text.Encoding.GetEncoding(n)
                                      // Note this modifies the real honest-to-goodness settings for the current shell.
                                      // and the modifications hang around even after the process has exited.
                                      Console.InputEncoding <- encoding
                             do match outputCodePageOpt with
                                | None -> ()
                                | Some(n:int) ->
                                      let encoding = System.Text.Encoding.GetEncoding n
                                      // Note this modifies the real honest-to-goodness settings for the current shell.
                                      // and the modifications hang around even after the process has exited.
                                      Console.OutputEncoding <- encoding
                             do successful <- true  });
        for pause in [10;50;100;1000;2000;10000] do
            if not successful then
                Thread.Sleep(pause);
#if LOGGING_GUI
        if not !successful then
            System.Windows.Forms.MessageBox.Show(FSIstrings.SR.fsiConsoleProblem()) |> ignore
#endif

//----------------------------------------------------------------------------
// Prompt printing
//----------------------------------------------------------------------------

type internal FsiConsolePrompt(fsiOptions: FsiCommandLineOptions, fsiConsoleOutput: FsiConsoleOutput) =

    // A prompt gets "printed ahead" at start up. Tells users to start type while initialisation completes.
    // A prompt can be skipped by "silent directives", e.g. ones sent to FSI by VS.
    let mutable dropPrompt = 0
    // NOTE: SERVER-PROMPT is not user displayed, rather it's a prefix that code elsewhere
    // uses to identify the prompt, see service\FsPkgs\FSharp.VS.FSI\fsiSessionToolWindow.fs
    let prompt = if fsiOptions.UseServerPrompt then "SERVER-PROMPT>\n" else "> "

    member _.Print()      = if dropPrompt = 0 then fsiConsoleOutput.uprintf "%s" prompt else dropPrompt <- dropPrompt - 1
    member _.PrintAhead() = dropPrompt <- dropPrompt + 1; fsiConsoleOutput.uprintf "%s" prompt
    member _.SkipNext()   = dropPrompt <- dropPrompt + 1
    member _.FsiOptions = fsiOptions



//----------------------------------------------------------------------------
// Startup processing
//----------------------------------------------------------------------------
type internal FsiConsoleInput(fsi: FsiEvaluationSessionHostConfig, fsiOptions: FsiCommandLineOptions, inReader: TextReader, outWriter: TextWriter) =

    let consoleOpt =
        // The "console.fs" code does a limited form of "TAB-completion".
        // Currently, it turns on if it looks like we have a console.
        if fsiOptions.EnableConsoleKeyProcessing then
            fsi.GetOptionalConsoleReadLine(fsiOptions.ProbeToSeeIfConsoleWorks)
        else
            None

    // When VFSI is running, there should be no "console", and in particular the console.fs readline code should not to run.
    do  if fsiOptions.IsInteractiveServer then assert(consoleOpt.IsNone)

    /// This threading event gets set after the first-line-reader has finished its work
    let consoleReaderStartupDone = new ManualResetEvent(false)

    /// When using a key-reading console this holds the first line after it is read
    let mutable firstLine = None

    /// Peek on the standard input so that the user can type into it from a console window.
    do if fsiOptions.Interact then
         if fsiOptions.PeekAheadOnConsoleToPermitTyping then
          (new Thread(fun () ->
              match consoleOpt with
              | Some console when fsiOptions.EnableConsoleKeyProcessing && not fsiOptions.UseServerPrompt ->
                  if List.isEmpty fsiOptions.SourceFiles then
                      if progress then fprintfn outWriter "first-line-reader-thread reading first line...";
                      firstLine <- Some(console());
                      if progress then fprintfn outWriter "first-line-reader-thread got first line = %A..." firstLine;
                  consoleReaderStartupDone.Set() |> ignore
                  if progress then fprintfn outWriter "first-line-reader-thread has set signal and exited." ;
              | _ ->
                  ignore(inReader.Peek());
                  consoleReaderStartupDone.Set() |> ignore
            )).Start()
         else
           if progress then fprintfn outWriter "first-line-reader-thread not in use."
           consoleReaderStartupDone.Set() |> ignore

    /// Try to get the first line, if we snarfed it while probing.
    member _.TryGetFirstLine() = let r = firstLine in firstLine <- None; r

    /// Try to get the console, if it appears operational.
    member _.TryGetConsole() = consoleOpt

    member _.In = inReader

    member _.WaitForInitialConsoleInput() = WaitHandle.WaitAll [| consoleReaderStartupDone  |] |> ignore;


//----------------------------------------------------------------------------
// FsiDynamicCompilerState
//----------------------------------------------------------------------------

type internal FsiInteractionStepStatus =
    | CtrlC
    | EndOfFile
    | Completed of option<FsiValue>
    | CompletedWithAlreadyReportedError
    | CompletedWithReportedError of exn

[<AutoSerializable(false)>]
[<NoEquality; NoComparison>]
type internal FsiDynamicCompilerState =
    { optEnv    : Optimizer.IncrementalOptimizationEnv
      emEnv     : ILRuntimeWriter.emEnv
      tcGlobals : TcGlobals
      tcState   : TcState
      tcImports   : TcImports
      tcAnalyzers: FSharpAnalyzer list
      ilxGenerator : IlxGen.IlxAssemblyGenerator
      boundValues : NameMap<Val>
      // Why is this not in FsiOptions?
      timing    : bool
      debugBreak : bool }

let internal WithImplicitHome (tcConfigB, dir) f =
    let old = tcConfigB.implicitIncludeDir
    tcConfigB.implicitIncludeDir <- dir;
    try f()
    finally tcConfigB.implicitIncludeDir <- old

let internal convertReflectionTypeToILTypeRef (reflectionTy: Type) =
    if reflectionTy.Assembly.IsDynamic then
        raise (NotSupportedException(sprintf "Unable to import type, %A, from a dynamic assembly." reflectionTy))

    if not reflectionTy.IsPublic && not reflectionTy.IsNestedPublic then
        invalidOp (sprintf "Cannot import the non-public type, %A." reflectionTy)

    let aref = ILAssemblyRef.FromAssemblyName(reflectionTy.Assembly.GetName())
    let scoref = ILScopeRef.Assembly aref

    let fullName = reflectionTy.FullName
    let index = fullName.IndexOf("[")
    let fullName =
        if index = -1 then
            fullName
        else
            fullName.Substring(0, index)

    let isTop = reflectionTy.DeclaringType = null
    if isTop then
        ILTypeRef.Create(scoref, [], fullName)
    else
        let names = String.split StringSplitOptions.None [|"+";"."|] fullName
        let enc = names.[..names.Length - 2]
        let nm = names.[names.Length - 1]
        ILTypeRef.Create(scoref, List.ofArray enc, nm)

let rec internal convertReflectionTypeToILType (reflectionTy: Type) =
    let reflectionTy =
        // Special case functions.
        if FSharp.Reflection.FSharpType.IsFunction reflectionTy then
            let ctors = reflectionTy.GetConstructors(BindingFlags.Public ||| BindingFlags.NonPublic ||| BindingFlags.Instance)
            if ctors.Length = 1 &&
               ctors.[0].GetCustomAttribute<CompilerGeneratedAttribute>() <> null &&
               not ctors.[0].IsPublic &&
               PrettyNaming.IsCompilerGeneratedName reflectionTy.Name then
                let rec get (typ: Type) = if FSharp.Reflection.FSharpType.IsFunction typ.BaseType then get typ.BaseType else typ
                get reflectionTy
            else
                reflectionTy
        else
            reflectionTy

    let tref = convertReflectionTypeToILTypeRef reflectionTy
    let genericArgs =
        reflectionTy.GenericTypeArguments
        |> Seq.map convertReflectionTypeToILType
        |> List.ofSeq

    let boxity =
        if reflectionTy.IsValueType then
            ILBoxity.AsValue
        else
            ILBoxity.AsObject

    let tspec = ILTypeSpec.Create(tref, genericArgs)

    mkILTy boxity tspec

let internal mkBoundValueTypedImpl tcGlobals m moduleName name ty =
    let vis = Accessibility.TAccess([])
    let compPath = (CompilationPath.CompPath(ILScopeRef.Local, []))
    let mutable mty = Unchecked.defaultof<_>
    let moduleOrNamespace = Construct.NewModuleOrNamespace (Some compPath) vis (Ident(moduleName, m)) XmlDoc.Empty [] (MaybeLazy.Lazy(lazy mty))
    let v =
        Construct.NewVal
            (name, m, None, ty, ValMutability.Immutable,
             false, Some(ValReprInfo([], [], { Attribs = []; Name = None })), vis, ValNotInRecScope, None, NormalVal, [], ValInline.Optional,
             XmlDoc.Empty, true, false, false, false,
             false, false, None, Parent(TypedTreeBasics.ERefLocal moduleOrNamespace))
    mty <- ModuleOrNamespaceType(ModuleOrNamespaceKind.ModuleOrType, QueueList.one v, QueueList.empty)

    let bindExpr = TypedTreeOps.mkCallDefaultOf tcGlobals range0 ty
    let binding = Binding.TBind(v, bindExpr, DebugPointAtBinding.NoneAtLet)
    let mbinding = ModuleOrNamespaceBinding.Module(moduleOrNamespace, TMDefs([TMDefLet(binding, m)]))
    let expr = ModuleOrNamespaceExprWithSig(mty, TMDefs([TMDefs[TMDefRec(false, [], [mbinding], m)]]), range0)
    moduleOrNamespace, v, TypedImplFile.TImplFile(QualifiedNameOfFile.QualifiedNameOfFile(Ident(moduleName, m)), [], expr, false, false, StampMap.Empty)

/// Encapsulates the coordination of the typechecking, optimization and code generation
/// components of the F# compiler for interactively executed fragments of code.
///
/// A single instance of this object is created per interactive session.
type internal FsiDynamicCompiler
                       (fsi: FsiEvaluationSessionHostConfig,
                        timeReporter : FsiTimeReporter,
                        tcConfigB: TcConfigBuilder,
                        tcLockObject : obj,
                        outWriter: TextWriter,
                        tcImports: TcImports,
                        tcGlobals: TcGlobals,
                        fsiOptions : FsiCommandLineOptions,
                        fsiConsoleOutput : FsiConsoleOutput,
                        fsiCollectible: bool,
                        niceNameGen,
                        resolveAssemblyRef) =

    let ilGlobals = tcGlobals.ilg

    let outfile = "TMPFSCI.exe"
    let assemblyName = "FSI-ASSEMBLY"

    let valueBoundEvent = Control.Event<_>()

    let mutable fragmentId = 0
    let mutable prevIt : ValRef option = None

    let mutable needsPackageResolution = false

    let generateDebugInfo = tcConfigB.debuginfo

    let valuePrinter = FsiValuePrinter(fsi, tcConfigB, tcGlobals, generateDebugInfo, resolveAssemblyRef, outWriter)

    let assemblyBuilder,moduleBuilder = ILRuntimeWriter.mkDynamicAssemblyAndModule (assemblyName, tcConfigB.optSettings.localOpt(), generateDebugInfo, fsiCollectible)

    let rangeStdin = rangeN Lexhelp.stdinMockFilename 0

    //let _writer = moduleBuilder.GetSymWriter()

    let infoReader = InfoReader(tcGlobals,tcImports.GetImportMap())

    /// Add attributes
    let CreateModuleFragment (tcConfigB: TcConfigBuilder, assemblyName, codegenResults) =
        if progress then fprintfn fsiConsoleOutput.Out "Creating main module...";
        let mainModule = mkILSimpleModule assemblyName (GetGeneratedILModuleName tcConfigB.target assemblyName) (tcConfigB.target = CompilerTarget.Dll) tcConfigB.subsystemVersion tcConfigB.useHighEntropyVA (mkILTypeDefs codegenResults.ilTypeDefs) None None 0x0 (mkILExportedTypes []) ""
        { mainModule
          with Manifest =
                (let man = mainModule.ManifestOfAssembly
                 Some { man with  CustomAttrsStored = storeILCustomAttrs (mkILCustomAttrs codegenResults.ilAssemAttrs) }) }

    let ProcessCodegenResults (ctok, errorLogger: ErrorLogger, istate, optEnv, tcState: TcState, tcConfig, prefixPath, showTypes: bool, isIncrementalFragment, fragName, declaredImpls, ilxGenerator: IlxAssemblyGenerator, codegenResults) =
        let emEnv = istate.emEnv

        // Each input is like a small separately compiled extension to a single source file.
        // The incremental extension to the environment is dictated by the "signature" of the values as they come out
        // of the type checker. Hence we add the declaredImpls (unoptimized) to the environment, rather than the
        // optimizedImpls.
        ilxGenerator.AddIncrementalLocalAssemblyFragment (isIncrementalFragment, fragName, declaredImpls)

        ReportTime tcConfig "TAST -> ILX";
        errorLogger.AbortOnError(fsiConsoleOutput);

        ReportTime tcConfig "Linking";
        let ilxMainModule = CreateModuleFragment (tcConfigB, assemblyName, codegenResults)

        errorLogger.AbortOnError(fsiConsoleOutput);

        ReportTime tcConfig "Assembly refs Normalised";
        let mainmod3 = Morphs.morphILScopeRefsInILModuleMemoized ilGlobals (NormalizeAssemblyRefs (ctok, ilGlobals, tcImports)) ilxMainModule
        errorLogger.AbortOnError(fsiConsoleOutput);

#if DEBUG
        if fsiOptions.ShowILCode then
            fsiConsoleOutput.uprintnfn "--------------------";
            ILAsciiWriter.output_module outWriter ilGlobals mainmod3;
            fsiConsoleOutput.uprintnfn "--------------------"
#else
        ignore(fsiOptions)
#endif

        ReportTime tcConfig "Reflection.Emit";

        let emEnv,execs = ILRuntimeWriter.emitModuleFragment(ilGlobals, tcConfig.emitTailcalls, emEnv, assemblyBuilder, moduleBuilder, mainmod3, generateDebugInfo, resolveAssemblyRef, tcGlobals.TryFindSysILTypeRef)

        errorLogger.AbortOnError(fsiConsoleOutput);

        // Explicitly register the resources with the QuotationPickler module
        // We would save them as resources into the dynamic assembly but there is missing
        // functionality System.Reflection for dynamic modules that means they can't be read back out
        let cenv = { ilg = ilGlobals ; emitTailcalls = tcConfig.emitTailcalls; generatePdb = generateDebugInfo; resolveAssemblyRef=resolveAssemblyRef; tryFindSysILTypeRef=tcGlobals.TryFindSysILTypeRef }
        for (referencedTypeDefs, bytes) in codegenResults.quotationResourceInfo do
            let referencedTypes =
                [| for tref in referencedTypeDefs do
                      yield ILRuntimeWriter.LookupTypeRef cenv emEnv tref  |]
            Microsoft.FSharp.Quotations.Expr.RegisterReflectedDefinitions (assemblyBuilder, fragName, bytes, referencedTypes);


<<<<<<< HEAD
        if not tcConfig.typeCheckOnly then
         ReportTime tcConfig "Run Bindings";
         timeReporter.TimeOpIf istate.timing (fun () -> 
          execs |> List.iter (fun exec -> 
            match exec() with 
            | Some err ->         
                match errorLogger with 
                | :? ErrorLoggerThatStopsOnFirstError as errorLogger -> 
=======
        ReportTime tcConfig "Run Bindings";
        timeReporter.TimeOpIf istate.timing (fun () ->
          execs |> List.iter (fun exec ->
            match exec() with
            | Some err ->
                match errorLogger with
                | :? ErrorLoggerThatStopsOnFirstError as errorLogger ->
>>>>>>> a70f3bea
                    fprintfn fsiConsoleOutput.Error "%s" (err.ToString())
                    errorLogger.SetError()
                    errorLogger.AbortOnError(fsiConsoleOutput)
                | _ ->
                    raise (StopProcessingExn (Some err))

            | None -> ())) ;

        errorLogger.AbortOnError(fsiConsoleOutput);

        // Echo the decls (reach inside wrapping)
        // This code occurs AFTER the execution of the declarations.
        // So stored values will have been initialised, modified etc.
<<<<<<< HEAD
        if showTypes && not tcConfig.noFeedback && not tcConfig.typeCheckOnly then  
=======
        if showTypes && not tcConfig.noFeedback then
>>>>>>> a70f3bea
            let denv = tcState.TcEnvFromImpls.DisplayEnv
            let denv =
                if isIncrementalFragment then
                  // Extend denv with a (Val -> layout option) function for printing of val bindings.
                  {denv with generatedValueLayout = (fun v -> valuePrinter.InvokeDeclLayout (emEnv, ilxGenerator, v)) }
                else
                  // With #load items, the vals in the inferred signature do not tie up with those generated. Disable printing.
                  denv
            let denv = { denv with suppressInlineKeyword = false } // dont' suppress 'inline' in 'val inline f = ...'

            // 'Open' the path for the fragment we just compiled for any future printing.
            let denv = denv.AddOpenPath (pathOfLid prefixPath)

            for (TImplFile (_qname,_,mexpr,_,_,_)) in declaredImpls do
                let responseL = NicePrint.layoutInferredSigOfModuleExpr false denv infoReader AccessibleFromSomewhere rangeStdin mexpr
                if not (isEmptyL responseL) then
                    let opts = valuePrinter.GetFsiPrintOptions()
                    Utilities.colorPrintL outWriter opts responseL |> ignore

        // Build the new incremental state.
        let istate = {istate with  optEnv    = optEnv;
                                   emEnv     = emEnv;
                                   ilxGenerator = ilxGenerator;
                                   tcState   = tcState  }

        // Return the new state and the environment at the end of the last input, ready for further inputs.
        (istate,declaredImpls)

    let ProcessTypedImpl (errorLogger: ErrorLogger, optEnv, tcState: TcState, tcConfig: TcConfig, isInteractiveItExpr, topCustomAttrs, prefixPath, isIncrementalFragment, declaredImpls, ilxGenerator: IlxAssemblyGenerator) =
        #if DEBUG
        // Logging/debugging
        if tcConfig.printAst then
            for input in declaredImpls do
                fprintfn fsiConsoleOutput.Out "AST:"
                fprintfn fsiConsoleOutput.Out "%+A" input
#endif

        errorLogger.AbortOnError(fsiConsoleOutput);

        let importMap = tcImports.GetImportMap()

        // optimize: note we collect the incremental optimization environment
        let optimizedImpls, _optData, optEnv = ApplyAllOptimizations (tcConfig, tcGlobals, (LightweightTcValForUsingInBuildMethodCall tcGlobals), outfile, importMap, isIncrementalFragment, optEnv, tcState.Ccu, declaredImpls)
        errorLogger.AbortOnError(fsiConsoleOutput);

        let fragName = textOfLid prefixPath
        let codegenResults = GenerateIlxCode (IlReflectBackend, isInteractiveItExpr, runningOnMono, tcConfig, topCustomAttrs, optimizedImpls, fragName, ilxGenerator)
        errorLogger.AbortOnError(fsiConsoleOutput);
        codegenResults, optEnv, fragName

    let ProcessInputs (ctok, errorLogger: ErrorLogger, istate: FsiDynamicCompilerState, inputs: ParsedInput list, showTypes: bool, isIncrementalFragment: bool, isInteractiveItExpr: bool, prefixPath: LongIdent) =
        let optEnv    = istate.optEnv
        let tcState   = istate.tcState
        let ilxGenerator = istate.ilxGenerator
        let tcConfig = TcConfig.Create(tcConfigB,validate=false)

        // Typecheck. The lock stops the type checker running at the same time as the
        // server intellisense implementation (which is currently incomplete and #if disabled)
        let (tcState:TcState), topCustomAttrs, declaredImpls, tcEnvAtEndOfLastInput =
            lock tcLockObject (fun _ -> TypeCheckClosedInputSet(ctok, errorLogger.CheckForErrors, tcConfig, tcImports, tcGlobals, Some prefixPath, tcState, inputs))

        if fsiOptions.RunAnalyzers then
            FSharpAnalyzers.RunAnalyzers(istate.tcAnalyzers, tcConfig, tcImports, tcGlobals, tcState.Ccu, [], declaredImpls, tcEnvAtEndOfLastInput)

        // TODO: run analyzers here
        let declaredImpls = List.map p23 declaredImpls |> List.choose id
        let codegenResults, optEnv, fragName = ProcessTypedImpl(errorLogger, optEnv, tcState, tcConfig, isInteractiveItExpr, topCustomAttrs, prefixPath, isIncrementalFragment, declaredImpls, ilxGenerator)
        let newState, declaredImpls = ProcessCodegenResults(ctok, errorLogger, istate, optEnv, tcState, tcConfig, prefixPath, showTypes, isIncrementalFragment, fragName, declaredImpls, ilxGenerator, codegenResults)
        (newState, tcEnvAtEndOfLastInput, declaredImpls)

    let tryGetGeneratedValue istate cenv v =
        match istate.ilxGenerator.LookupGeneratedValue(valuePrinter.GetEvaluationContext(istate.emEnv), v) with
        | Some (res, ty) ->
            Some (FsiValue(res, ty, FSharpType(cenv, v.Type)))
        | _ ->
            None

    let nextFragmentId() = fragmentId <- fragmentId + 1; fragmentId

    let mkFragmentPath  i =
        // NOTE: this text shows in exn traces and type names. Make it clear and fixed width
        [mkSynId rangeStdin (FsiDynamicModulePrefix + sprintf "%04d" i)]

    let processContents istate declaredImpls =
        let tcState = istate.tcState

        let mutable itValue = None
        let mutable boundValues = istate.boundValues
        try
            let contents = FSharpAssemblyContents(tcGlobals, tcState.Ccu, Some tcState.CcuSig, tcImports, declaredImpls)
            let contentFile = contents.ImplementationFiles.[0]

            // Skip the "FSI_NNNN"
            match contentFile.Declarations with
            | [FSharpImplementationFileDeclaration.Entity (_eFakeModule,modDecls) ] ->
                let cenv = SymbolEnv(istate.tcGlobals, istate.tcState.Ccu, Some istate.tcState.CcuSig, istate.tcImports)
                for decl in modDecls do
                    match decl with
                    | FSharpImplementationFileDeclaration.MemberOrFunctionOrValue (v,_,_) ->
                        // Report a top-level function or value definition
                        if v.IsModuleValueOrMember && not v.IsMember then
                            let fsiValueOpt =
                                match v.Item with
                                | Item.Value vref ->
                                    let fsiValueOpt = tryGetGeneratedValue istate cenv vref.Deref
                                    if fsiValueOpt.IsSome then
                                        boundValues <- boundValues |> NameMap.add v.CompiledName vref.Deref
                                    fsiValueOpt
                                | _ -> None

                            if v.CompiledName = "it" then
                                itValue <- fsiValueOpt

                            match fsiValueOpt with
                            | Some fsiValue -> valueBoundEvent.Trigger(fsiValue.ReflectionValue, fsiValue.ReflectionType, v.CompiledName)
                            | None -> ()

                            let symbol = FSharpSymbol.Create(cenv, v.Item)
                            let symbolUse = FSharpSymbolUse(tcGlobals, istate.tcState.TcEnvFromImpls.DisplayEnv, symbol, ItemOccurence.Binding, v.DeclarationLocation)
                            fsi.TriggerEvaluation (fsiValueOpt, symbolUse, decl)

                    | FSharpImplementationFileDeclaration.Entity (e,_) ->
                        // Report a top-level module or namespace definition
                        let symbol = FSharpSymbol.Create(cenv, e.Item)
                        let symbolUse = FSharpSymbolUse(tcGlobals, istate.tcState.TcEnvFromImpls.DisplayEnv, symbol, ItemOccurence.Binding, e.DeclarationLocation)
                        fsi.TriggerEvaluation (None, symbolUse, decl)

                    | FSharpImplementationFileDeclaration.InitAction _ ->
                        // Top level 'do' bindings are not reported as incremental declarations
                        ()
            | _ -> ()
        with _ -> ()

        { istate with boundValues = boundValues }, Completed itValue

    let addCcusToIncrementalEnv istate ccuinfos =
        let optEnv = List.fold (AddExternalCcuToOptimizationEnv tcGlobals) istate.optEnv ccuinfos
        istate.ilxGenerator.AddExternalCcus (ccuinfos |> List.map (fun ccuinfo -> ccuinfo.FSharpViewOfMetadata))
        { istate with optEnv = optEnv }

    let importReflectionType istate reflectionTy =
        let tcImports = istate.tcImports
        let tcGlobals = istate.tcGlobals
        let amap = tcImports.GetImportMap()

        let prevCcuinfos = tcImports.GetImportedAssemblies()

        let rec import ccuinfos (ilTy: ILType) =
            let ccuinfos, tinst =
                (ilTy.GenericArgs, (ccuinfos, []))
                ||> List.foldBack (fun ilGenericArgTy (ccuInfos, tinst) ->
                    let ccuinfos2, ty = import ccuInfos ilGenericArgTy
                    (ccuinfos2 @ ccuinfos, ty :: tinst))

            let ty = Import.ImportILType amap range0 tinst ilTy
            let ccuinfos =
                match tryTcrefOfAppTy tcGlobals ty with
                | ValueSome tcref ->
                    match tcref.CompilationPath.ILScopeRef with
                    | ILScopeRef.Assembly aref ->
                        (tcImports.GetImportedAssemblies() |> List.find (fun x -> x.FSharpViewOfMetadata.AssemblyName = aref.Name)) :: ccuinfos
                    | _ ->
                        ccuinfos
                | _ ->
                    ccuinfos
            ccuinfos, ty

        let ilTy = convertReflectionTypeToILType reflectionTy

        if not (Import.CanImportILType amap range0 ilTy) then
            invalidOp (sprintf "Unable to import type, %A." reflectionTy)

        let ccuinfos, ty = import [] ilTy
        let ccuinfos =
            ccuinfos
            |> List.distinctBy (fun x -> x.FSharpViewOfMetadata.AssemblyName)
            |> List.filter (fun asm1 -> not (prevCcuinfos |> List.exists (fun asm2 -> asm2.FSharpViewOfMetadata.AssemblyName = asm1.FSharpViewOfMetadata.AssemblyName)))
        // After we have successfully imported the type, then we can add newly resolved ccus to the env.
        addCcusToIncrementalEnv istate ccuinfos, ty

    member _.DynamicAssemblyName = assemblyName

    member _.DynamicAssembly = (assemblyBuilder :> Assembly)

    member _.EvalParsedSourceFiles (ctok, errorLogger, istate, inputs) =
        let i = nextFragmentId()
        let prefix = mkFragmentPath i
        // Ensure the path includes the qualifying name
        let inputs = inputs |> List.map (PrependPathToInput prefix)
        let istate,_,_ = ProcessInputs (ctok, errorLogger, istate, inputs, true, false, false, prefix)
        istate

    /// Evaluate the given definitions and produce a new interactive state.
    member _.EvalParsedDefinitions (ctok, errorLogger: ErrorLogger, istate, showTypes, isInteractiveItExpr, defs) =
        let filename = Lexhelp.stdinMockFilename
        let i = nextFragmentId()
        let prefix = mkFragmentPath i
        let prefixPath = pathOfLid prefix
        let impl = SynModuleOrNamespace(prefix,(*isRec*)false, SynModuleOrNamespaceKind.NamedModule,defs,PreXmlDoc.Empty,[],None,rangeStdin)
        let input = ParsedInput.ImplFile (ParsedImplFileInput (filename,true, ComputeQualifiedNameOfFileFromUniquePath (rangeStdin,prefixPath),[],[],[impl],(true (* isLastCompiland *), false (* isExe *)) ))
        let istate,tcEnvAtEndOfLastInput,declaredImpls = ProcessInputs (ctok, errorLogger, istate, [input], showTypes, true, isInteractiveItExpr, prefix)
        let tcState = istate.tcState
        let newState = { istate with tcState = tcState.NextStateAfterIncrementalFragment(tcEnvAtEndOfLastInput) }
        processContents newState declaredImpls

    /// Evaluate the given expression and produce a new interactive state.
    member fsiDynamicCompiler.EvalParsedExpression (ctok, errorLogger: ErrorLogger, istate, expr: SynExpr) =
        let tcConfig = TcConfig.Create (tcConfigB, validate=false)
        let itName = "it"

        // Construct the code that saves the 'it' value into the 'SaveIt' register.
        let defs = fsiDynamicCompiler.BuildItBinding expr

        // Evaluate the overall definitions.
        let istate = fsiDynamicCompiler.EvalParsedDefinitions (ctok, errorLogger, istate, false, true, defs) |> fst
        // Snarf the type for 'it' via the binding
        match istate.tcState.TcEnvFromImpls.NameEnv.FindUnqualifiedItem itName with
        | NameResolution.Item.Value vref ->
             if not tcConfig.noFeedback then
                 let infoReader = InfoReader(istate.tcGlobals, istate.tcImports.GetImportMap())
                 valuePrinter.InvokeExprPrinter (istate.tcState.TcEnvFromImpls.DisplayEnv, infoReader, istate.emEnv, istate.ilxGenerator, vref)

             /// Clear the value held in the previous "it" binding, if any, as long as it has never been referenced.
             match prevIt with
             | Some prevVal when not prevVal.Deref.HasBeenReferenced ->
                 istate.ilxGenerator.ClearGeneratedValue (valuePrinter.GetEvaluationContext istate.emEnv, prevVal.Deref)
             | _ -> ()
             prevIt <- Some vref

             //
             let optValue = istate.ilxGenerator.LookupGeneratedValue(valuePrinter.GetEvaluationContext(istate.emEnv), vref.Deref);
             match optValue with
             | Some (res, ty) -> istate, Completed(Some(FsiValue(res, ty, FSharpType(tcGlobals, istate.tcState.Ccu, istate.tcState.CcuSig, istate.tcImports, vref.Type))))
             | _ -> istate, Completed None

        // Return the interactive state.
        | _ -> istate, Completed None

    // Construct the code that saves the 'it' value into the 'SaveIt' register.
    member _.BuildItBinding (expr: SynExpr) =
        let m = expr.Range
        let itName = "it"

        let itID  = mkSynId m itName
        //let itExp = SynExpr.Ident itID
        let mkBind pat expr = SynBinding (None, SynBindingKind.Do, false, (*mutable*)false, [], PreXmlDoc.Empty, SynInfo.emptySynValData, pat, None, expr, m, DebugPointAtBinding.NoneAtInvisible)
        let bindingA = mkBind (mkSynPatVar None itID) expr (* let it = <expr> *)  // NOTE: the generalizability of 'expr' must not be damaged, e.g. this can't be an application
        //let saverPath  = ["Microsoft";"FSharp";"Compiler";"Interactive";"RuntimeHelpers";"SaveIt"]
        //let dots = List.replicate (saverPath.Length - 1) m
        //let bindingB = mkBind (SynPat.Wild m) (SynExpr.App (ExprAtomicFlag.NonAtomic, false, SynExpr.LongIdent (false, LongIdentWithDots(List.map (mkSynId m) saverPath,dots),None,m), itExp,m)) (* let _  = saverPath it *)
        let defA = SynModuleDecl.Let (false, [bindingA], m)
        //let defB = SynModuleDecl.Let (false, [bindingB], m)

        [defA (* ; defB *) ]

    // construct an invisible call to Debugger.Break(), in the specified range
    member _.CreateDebuggerBreak (m : range) =
        let breakPath = ["System";"Diagnostics";"Debugger";"Break"]
        let dots = List.replicate (breakPath.Length - 1) m
        let methCall = SynExpr.LongIdent (false, LongIdentWithDots(List.map (mkSynId m) breakPath, dots), None, m)
        let args = SynExpr.Const (SynConst.Unit, m)
        let breakStatement = SynExpr.App (ExprAtomicFlag.Atomic, false, methCall, args, m)
        SynModuleDecl.DoExpr(DebugPointAtBinding.NoneAtDo, breakStatement, m)

    member _.EvalRequireReference (ctok, istate, m, path) =
        if FileSystem.IsInvalidPathShim(path) then
            error(Error(FSIstrings.SR.fsiInvalidAssembly(path),m))
        // Check the file can be resolved before calling requireDLLReference
        let resolutions = tcImports.ResolveAssemblyReference(ctok, AssemblyReference(m,path,None), ResolveAssemblyReferenceMode.ReportErrors)
        tcConfigB.AddReferencedAssemblyByPath(m,path)
        let tcState = istate.tcState
        let tcEnv,(_dllinfos,ccuinfos) =
            try
                RequireDLL (ctok, tcImports, tcState.TcEnvFromImpls, assemblyName, m, path)
            with e ->
                tcConfigB.RemoveReferencedAssemblyByPath(m,path)
                reraise()
        resolutions,
        { addCcusToIncrementalEnv istate ccuinfos with tcState = tcState.NextStateAfterIncrementalFragment(tcEnv) }

    member _.EvalDependencyManagerTextFragment (packageManager:IDependencyManagerProvider, lt, m, path: string) =

        tcConfigB.packageManagerLines <- PackageManagerLine.AddLineWithKey packageManager.Key lt path m tcConfigB.packageManagerLines
        needsPackageResolution <- true

    member fsiDynamicCompiler.CommitDependencyManagerText (ctok, istate: FsiDynamicCompilerState, lexResourceManager, errorLogger) =
        if not needsPackageResolution then istate else
        needsPackageResolution <- false

        tcConfigB.packageManagerLines |> Seq.fold(fun istate kv ->
            let packageManagerKey, packageManagerLines = kv.Key, kv.Value
            match packageManagerLines with
            | [] -> istate
            | { Directive=_; LineStatus=_; Line=_; Range=m } :: _ ->
                let outputDir =  tcConfigB.outputDir |> Option.defaultValue ""

                match fsiOptions.DependencyProvider.TryFindDependencyManagerByKey(List.map snd tcConfigB.compilerToolPaths, getOutputDir tcConfigB, reportError m, packageManagerKey) with
                | null ->
                    errorR(Error(fsiOptions.DependencyProvider.CreatePackageManagerUnknownError(List.map snd tcConfigB.compilerToolPaths, outputDir, packageManagerKey, reportError m), m))
                    istate
                | dependencyManager ->
                    let directive d =
                        match d with
                        | Directive.Resolution -> "r"
                        | Directive.Include -> "i"

                    let packageManagerTextLines =
                        packageManagerLines |> List.map (fun line -> directive line.Directive, line.Line)

                    try
                        let tfm, rid = fsiOptions.FxResolver.GetTfmAndRid()
                        let result = fsiOptions.DependencyProvider.Resolve(dependencyManager, ".fsx", packageManagerTextLines, reportError m, tfm, rid, tcConfigB.implicitIncludeDir, "stdin.fsx", "stdin.fsx")
                        if result.Success then
                            for line in result.StdOut do Console.Out.WriteLine(line)
                            for line in result.StdError do Console.Error.WriteLine(line)
                            tcConfigB.packageManagerLines <- PackageManagerLine.SetLinesAsProcessed packageManagerKey tcConfigB.packageManagerLines
                            for folder in result.Roots do
                                tcConfigB.AddIncludePath(m, folder, "")
                            for resolution in result.Resolutions do
                                tcConfigB.AddReferencedAssemblyByPath(m, resolution)
                            let scripts = result.SourceFiles |> Seq.toList
                            if not (isNil scripts) then
                                fsiDynamicCompiler.EvalSourceFiles(ctok, istate, m, scripts, lexResourceManager, errorLogger)
                            else istate
                        else
                            // Send outputs via diagnostics
                            if (result.StdOut.Length > 0 || result.StdError.Length > 0) then
                                for line in Array.append result.StdOut result.StdError do
                                    errorR(Error(FSComp.SR.packageManagerError(line), m))
                            //Write outputs in F# Interactive and compiler
                            tcConfigB.packageManagerLines <- PackageManagerLine.RemoveUnprocessedLines packageManagerKey tcConfigB.packageManagerLines
                            istate // error already reported


                    with _ ->
                        // An exception occured during processing, so remove the lines causing the error from the package manager list.
                        tcConfigB.packageManagerLines <- PackageManagerLine.RemoveUnprocessedLines packageManagerKey tcConfigB.packageManagerLines
                        reraise ()
            ) istate

    member fsiDynamicCompiler.ProcessMetaCommandsFromInputAsInteractiveCommands(ctok, istate, sourceFile, inp) =
        WithImplicitHome
           (tcConfigB, directoryName sourceFile)
           (fun () ->
               ProcessMetaCommandsFromInput
                   ((fun st (m,nm) -> tcConfigB.TurnWarningOff(m,nm); st),
                    (fun st (m, path, directive) ->

                        let dm = tcImports.DependencyProvider.TryFindDependencyManagerInPath(List.map snd tcConfigB.compilerToolPaths, getOutputDir tcConfigB, reportError m, path)

                        match dm with
                        | _, dependencyManager when not(isNull dependencyManager) ->
                            if tcConfigB.langVersion.SupportsFeature(LanguageFeature.PackageManagement) then
                                fsiDynamicCompiler.EvalDependencyManagerTextFragment (dependencyManager, directive, m, path)
                                st
                            else
                                errorR(Error(FSComp.SR.packageManagementRequiresVFive(), m))
                                st

                        | _, _ when directive = Directive.Include ->
                            errorR(Error(FSComp.SR.poundiNotSupportedByRegisteredDependencyManagers(), m))
                            st

                        // #r "Assembly"
                        | path, _ ->
                            snd (fsiDynamicCompiler.EvalRequireReference (ctok, st, m, path))
                    ),
<<<<<<< HEAD
                    (fun st (m,nm) -> tcConfigB.AddCompilerToolsByPath(m, nm); st),
                    (fun _ _ -> ()))  
=======
                    (fun _ _ -> ()))
>>>>>>> a70f3bea
                   (tcConfigB, inp, Path.GetDirectoryName sourceFile, istate))

    member fsiDynamicCompiler.EvalSourceFiles(ctok, istate, m, sourceFiles, lexResourceManager, errorLogger: ErrorLogger) =
        let tcConfig = TcConfig.Create(tcConfigB,validate=false)
        match sourceFiles with
        | [] -> istate
        | _ ->
          // use a set of source files as though they were command line inputs
          let sourceFiles = sourceFiles |> List.map (fun nm -> tcConfig.ResolveSourceFile(m, nm, tcConfig.implicitIncludeDir),m)

          // Close the #load graph on each file and gather the inputs from the scripts.
          let tcConfig = TcConfig.Create(tcConfigB,validate=false)

          let closure =
              LoadClosure.ComputeClosureOfScriptFiles(ctok, tcConfig,
                 sourceFiles, CodeContext.CompilationAndEvaluation,
                 lexResourceManager, fsiOptions.DependencyProvider)

          // Intent "[Loading %s]\n" (String.concat "\n     and " sourceFiles)
          fsiConsoleOutput.uprintf "[%s " (FSIstrings.SR.fsiLoadingFilesPrefixText())
          closure.Inputs  |> List.iteri (fun i input ->
              if i=0 then fsiConsoleOutput.uprintf  "%s" input.FileName
              else fsiConsoleOutput.uprintnf " %s %s" (FSIstrings.SR.fsiLoadingFilesPrefixText()) input.FileName)
          fsiConsoleOutput.uprintfn "]"

          closure.NoWarns |> Seq.map (fun (n,ms) -> ms |> Seq.map (fun m -> m,n)) |> Seq.concat |> Seq.iter tcConfigB.TurnWarningOff

          // Play errors and warnings from resolution
          closure.ResolutionDiagnostics |> List.iter diagnosticSink

          // Non-scripts will not have been parsed during #load closure so parse them now
          let sourceFiles,inputs =
              closure.Inputs
              |> List.map (fun input->
                    input.ParseDiagnostics |> List.iter diagnosticSink
                    input.MetaCommandDiagnostics |> List.iter diagnosticSink
                    let parsedInput =
                        match input.SyntaxTree with
                        | None -> ParseOneInputFile(tcConfig,lexResourceManager,["INTERACTIVE"],input.FileName,(true,false),errorLogger,(*retryLocked*)false)
                        | Some parseTree -> parseTree
                    input.FileName, parsedInput)
              |> List.unzip

          errorLogger.AbortOnError(fsiConsoleOutput);
          let istate = (istate, sourceFiles, inputs) |||> List.fold2 (fun istate sourceFile input -> fsiDynamicCompiler.ProcessMetaCommandsFromInputAsInteractiveCommands(ctok, istate, sourceFile, input))
          fsiDynamicCompiler.EvalParsedSourceFiles (ctok, errorLogger, istate, inputs)

    member _.GetBoundValues istate =
        let cenv = SymbolEnv(istate.tcGlobals, istate.tcState.Ccu, Some istate.tcState.CcuSig, istate.tcImports)
        [ for pair in istate.boundValues do
            let nm = pair.Key
            let v = pair.Value
            match tryGetGeneratedValue istate cenv v with
            | Some fsiValue ->
                yield FsiBoundValue(nm, fsiValue)
            | _ ->
                () ]

    member _.TryFindBoundValue(istate, nm) =
        match istate.boundValues.TryFind nm with
        | Some v ->
            let cenv = SymbolEnv(istate.tcGlobals, istate.tcState.Ccu, Some istate.tcState.CcuSig, istate.tcImports)
            match tryGetGeneratedValue istate cenv v with
            | Some fsiValue ->
                Some (FsiBoundValue(nm, fsiValue))
            | _ ->
                None
        | _ ->
            None

    member this.AddBoundValue (ctok, errorLogger: ErrorLogger, istate, name: string, value: obj) =
        try
            match value with
            | null -> nullArg "value"
            | _ -> ()

            if String.IsNullOrWhiteSpace name then
                invalidArg "name" "Name cannot be null or white-space."

            // Verify that the name is a valid identifier for a value.
            FSharpLexer.Tokenize(SourceText.ofString name,
                let mutable foundOne = false
                fun t ->
                    if not t.IsIdentifier || foundOne then
                        invalidArg "name" "Name is not a valid identifier."
                    foundOne <- true)

            if PrettyNaming.IsCompilerGeneratedName name then
                invalidArg "name" (FSComp.SR.lexhlpIdentifiersContainingAtSymbolReserved() |> snd)

            let istate, ty = importReflectionType istate (value.GetType())
            let amap = istate.tcImports.GetImportMap()

            let i = nextFragmentId()
            let prefix = mkFragmentPath i
            let prefixPath = pathOfLid prefix
            let qualifiedName = ComputeQualifiedNameOfFileFromUniquePath (rangeStdin,prefixPath)

            let tcConfig = TcConfig.Create(tcConfigB,validate=false)

            // Build a simple module with a single 'let' decl with a default value.
            let moduleOrNamespace, v, impl = mkBoundValueTypedImpl istate.tcGlobals range0 qualifiedName.Text name ty
            let tcEnvAtEndOfLastInput =
                CheckDeclarations.AddLocalSubModule tcGlobals amap range0 istate.tcState.TcEnvFromImpls moduleOrNamespace
                |> CheckExpressions.AddLocalVal TcResultsSink.NoSink range0 v

            // Generate IL for the given typled impl and create new interactive state.
            let ilxGenerator = istate.ilxGenerator
            let isIncrementalFragment = true
            let showTypes = false
            let declaredImpls = [impl]
            let codegenResults, optEnv, fragName = ProcessTypedImpl(errorLogger, istate.optEnv, istate.tcState, tcConfig, false, EmptyTopAttrs, prefix, isIncrementalFragment, declaredImpls, ilxGenerator)
            let istate, declaredImpls = ProcessCodegenResults(ctok, errorLogger, istate, optEnv, istate.tcState, tcConfig, prefix, showTypes, isIncrementalFragment, fragName, declaredImpls, ilxGenerator, codegenResults)
            let newState = { istate with tcState = istate.tcState.NextStateAfterIncrementalFragment tcEnvAtEndOfLastInput }

            // Force set the val with the given value obj.
            let ctxt = valuePrinter.GetEvaluationContext(newState.emEnv)
            ilxGenerator.ForceSetGeneratedValue(ctxt, v, value)

            processContents newState declaredImpls
        with
        | ex ->
            istate, CompletedWithReportedError(StopProcessingExn(Some ex))

    member _.GetInitialInteractiveState () =
        let tcConfig = TcConfig.Create(tcConfigB,validate=false)
        let optEnv0 = GetInitialOptimizationEnv (tcImports, tcGlobals)
        let emEnv = ILRuntimeWriter.emEnv0
        let tcEnv = GetInitialTcEnv (assemblyName, rangeStdin, tcConfig, tcImports, tcGlobals)
        let ccuName = assemblyName

        let tcState = GetInitialTcState (rangeStdin, ccuName, tcConfig, tcGlobals, tcImports, niceNameGen, tcEnv)

        let ilxGenerator = CreateIlxAssemblyGenerator (tcConfig, tcImports, tcGlobals, (LightweightTcValForUsingInBuildMethodCall tcGlobals), tcState.Ccu)
        {optEnv    = optEnv0
         emEnv     = emEnv
         tcGlobals = tcGlobals
         tcState   = tcState
         tcImports = tcImports
         tcAnalyzers = FSharpAnalyzers.ImportAnalyzers(tcConfig, tcConfig.compilerToolPaths)
         ilxGenerator = ilxGenerator
         boundValues = NameMap.empty
         timing    = false
         debugBreak = false
        }

    member _.CurrentPartialAssemblySignature(istate) =
        FSharpAssemblySignature(istate.tcGlobals, istate.tcState.Ccu, istate.tcState.CcuSig, istate.tcImports, None, istate.tcState.CcuSig)

    member _.FormatValue(obj:obj, objTy) =
        valuePrinter.FormatValue(obj, objTy)

    member _.ValueBound = valueBoundEvent.Publish

//----------------------------------------------------------------------------
// ctrl-c handling
//----------------------------------------------------------------------------

type ControlEventHandler = delegate of int -> bool

// One strange case: when a TAE happens a strange thing
// occurs the next read from stdin always returns
// 0 bytes, i.e. the channel will look as if it has been closed.  So we check
// for this condition explicitly.  We also recreate the lexbuf whenever CtrlC kicks.

type internal FsiInterruptStdinState =
    | StdinEOFPermittedBecauseCtrlCRecentlyPressed
    | StdinNormal

type internal FsiInterruptControllerState =
    | InterruptCanRaiseException
    | InterruptIgnored

type internal FsiInterruptControllerKillerThreadRequest =
    | ThreadAbortRequest
    | NoRequest
    | ExitRequest
    | PrintInterruptRequest

type internal FsiInterruptController(fsiOptions: FsiCommandLineOptions, fsiConsoleOutput: FsiConsoleOutput) =

    let mutable stdinInterruptState = StdinNormal
    let CTRL_C = 0
    let mutable interruptAllowed = InterruptIgnored
    let mutable killThreadRequest = NoRequest

    let mutable ctrlEventHandlers = []: ControlEventHandler list
    let mutable ctrlEventActions  = []: (unit -> unit) list
    let mutable exitViaKillThread = false

    let mutable posixReinstate = (fun () -> ())

    member _.Exit() =
        if exitViaKillThread then
            killThreadRequest <- ExitRequest
            Thread.Sleep(1000)
        exit 0

    member _.FsiInterruptStdinState
        with get () = stdinInterruptState
        and set v = stdinInterruptState <- v

    member _.ClearInterruptRequest() = killThreadRequest <- NoRequest

    member _.InterruptAllowed
        with set v = interruptAllowed <- v

    member _.Interrupt() = ctrlEventActions |> List.iter (fun act -> act())

    member _.EventHandlers = ctrlEventHandlers

    member controller.InstallKillThread(threadToKill:Thread, pauseMilliseconds:int) =

        // Fsi Interrupt handler
        let raiseCtrlC() =
            use _scope = SetCurrentUICultureForThread fsiOptions.FsiLCID
            fprintf fsiConsoleOutput.Error "%s" (FSIstrings.SR.fsiInterrupt())

            stdinInterruptState <- StdinEOFPermittedBecauseCtrlCRecentlyPressed
            if (interruptAllowed = InterruptCanRaiseException) then
                killThreadRequest <- ThreadAbortRequest
                let killerThread =
                    new Thread(new ThreadStart(fun () ->
                        use _scope = SetCurrentUICultureForThread fsiOptions.FsiLCID
                        // sleep long enough to allow ControlEventHandler handler on main thread to return
                        // Also sleep to give computations a bit of time to terminate
                        Thread.Sleep(pauseMilliseconds)
                        if (killThreadRequest = ThreadAbortRequest) then
                            if progress then fsiConsoleOutput.uprintnfn "%s" (FSIstrings.SR.fsiAbortingMainThread())
                            killThreadRequest <- NoRequest
                            threadToKill.Abort()
                        ()),Name="ControlCAbortThread")
                killerThread.IsBackground <- true
                killerThread.Start()

        let fsiInterruptHandler (args:ConsoleCancelEventArgs) =
            args.Cancel <- true
            ctrlEventHandlers |> List.iter(fun handler -> handler.Invoke(CTRL_C) |> ignore)

        do Console.CancelKeyPress.Add(fsiInterruptHandler)

        // WINDOWS TECHNIQUE: .NET has more safe points, and you can do more when a safe point.
        // Hence we actually start up the killer thread within the handler.
        let ctrlEventHandler = new ControlEventHandler(fun i ->  if i = CTRL_C then (raiseCtrlC(); true) else false )
        ctrlEventHandlers <- ctrlEventHandler :: ctrlEventHandlers
        ctrlEventActions  <- raiseCtrlC       :: ctrlEventActions
        exitViaKillThread <- false // don't exit via kill thread

    member x.PosixInvoke(n:int) =
         // we run this code once with n = -1 to make sure it is JITted before execution begins
         // since we are not allowed to JIT a signal handler.  This also ensures the "PosixInvoke"
         // method is not eliminated by dead-code elimination
         if n >= 0 then
             posixReinstate()
             stdinInterruptState <- StdinEOFPermittedBecauseCtrlCRecentlyPressed
             killThreadRequest <- if (interruptAllowed = InterruptCanRaiseException) then ThreadAbortRequest else PrintInterruptRequest

//----------------------------------------------------------------------------
// assembly finder
//----------------------------------------------------------------------------

#nowarn "40"

// From http://msdn.microsoft.com/en-us/library/ff527268.aspx
// What the Event Handler Does
//
// The handler for the AssemblyResolve event receives the display name of the assembly to
// be loaded, in the ResolveEventArgs.Name property. If the handler does not recognize the
// assembly name, it returns null (Nothing in Visual Basic, nullptr in Visual C++).
//
// - If the handler recognizes the assembly name, it can load and return an assembly that
//   satisfies the request. The following list describes some sample scenarios.
//
// - If the handler knows the location of a version of the assembly, it can load the assembly by
//   using the Assembly.LoadFrom or Assembly.LoadFile method, and can return the loaded assembly if successful.
//
// - If the handler has access to a database of assemblies stored as byte arrays, it can load a byte array by
//   using one of the Assembly.Load method overloads that take a byte array.
//
// - The handler can generate a dynamic assembly and return it.
//
// It is the responsibility of the event handler to return a suitable assembly. The handler can parse the display
// name of the requested assembly by passing the ResolveEventArgs.Name property value to the AssemblyName(String)
// constructor. Beginning with the .NET Framework version 4, the handler can use the ResolveEventArgs.RequestingAssembly
// property to determine whether the current request is a dependency of another assembly. This information can help
// identify an assembly that will satisfy the dependency.
//
// The event handler can return a different version of the assembly than the version that was requested.
//
// In most cases, the assembly that is returned by the handler appears in the load context, regardless of the context
// the handler loads it into. For example, if the handler uses the Assembly.LoadFrom method to load an assembly into
// the load-from context, the assembly appears in the load context when the handler returns it. However, in the following
// case the assembly appears without context when the handler returns it:
//
// - The handler loads an assembly without context.
// - The ResolveEventArgs.RequestingAssembly property is not null.
// - The requesting assembly (that is, the assembly that is returned by the ResolveEventArgs.RequestingAssembly property)
//   was loaded without context.
//
// On the coreclr we add an UnmanagedDll Resoution handler to ensure that native dll's can be searched for,
// the desktop version of the Clr does not support this mechanism.
//
// For information about contexts, see the Assembly.LoadFrom(String) method overload.

module internal MagicAssemblyResolution =

    // See bug 5501 for details on decision to use UnsafeLoadFrom here.
    // Summary:
    //  It is an explicit user trust decision to load an assembly with #r. Scripts are not run automatically (for example, by double-clicking in explorer).
    //  We considered setting loadFromRemoteSources in fsi.exe.config but this would transitively confer unsafe loading to the code in the referenced
    //  assemblies. Better to let those assemblies decide for themselves which is safer.
    [<CodeAnalysis.SuppressMessage("Microsoft.Reliability", "CA2001:AvoidCallingProblematicMethods", MessageId="System.Reflection.Assembly.UnsafeLoadFrom")>]
    let private assemblyLoadFrom (path:string) = Assembly.UnsafeLoadFrom(path)

    let Install(tcConfigB, tcImports: TcImports, fsiDynamicCompiler: FsiDynamicCompiler, fsiConsoleOutput: FsiConsoleOutput) =

        let ResolveAssembly (ctok, m, tcConfigB, tcImports: TcImports, fsiDynamicCompiler: FsiDynamicCompiler, fsiConsoleOutput: FsiConsoleOutput, fullAssemName: string) =

           try
               // Grab the name of the assembly
               let tcConfig = TcConfig.Create(tcConfigB,validate=false)
               let simpleAssemName = fullAssemName.Split([| ',' |]).[0]
               if progress then fsiConsoleOutput.uprintfn "ATTEMPT MAGIC LOAD ON ASSEMBLY, simpleAssemName = %s" simpleAssemName // "Attempting to load a dynamically required assembly in response to an AssemblyResolve event by using known static assembly references..."

               // Special case: Mono Windows Forms attempts to load an assembly called something like "Windows.Forms.resources"
               // We can't resolve this, so don't try.
               // REVIEW: Suggest 4481, delete this special case.
               if (runningOnMono && simpleAssemName.EndsWith(".resources",StringComparison.OrdinalIgnoreCase)) ||
                  simpleAssemName.EndsWith(".XmlSerializers", StringComparison.OrdinalIgnoreCase) ||
                  (runningOnMono && simpleAssemName = "UIAutomationWinforms") then null
               else
               // Special case: Is this the global unique dynamic assembly for FSI code? In this case just
               // return the dynamic assembly itself.
               if fsiDynamicCompiler.DynamicAssemblyName = simpleAssemName then fsiDynamicCompiler.DynamicAssembly else

               // Otherwise continue
               let assemblyReferenceTextDll = (simpleAssemName + ".dll")
               let assemblyReferenceTextExe = (simpleAssemName + ".exe")
               let overallSearchResult =

                   // OK, try to resolve as an existing DLL in the resolved reference set.  This does unification by assembly name
                   // once an assembly has been referenced.
                   let searchResult = tcImports.TryFindExistingFullyQualifiedPathBySimpleAssemblyName (ctok, simpleAssemName)

                   match searchResult with
                   | Some r -> OkResult ([], Choice1Of2 r)
                   | _ ->

                   // OK, try to resolve as a .dll
                   let searchResult = tcImports.TryResolveAssemblyReference (ctok, AssemblyReference (m, assemblyReferenceTextDll, None), ResolveAssemblyReferenceMode.Speculative)

                   match searchResult with
                   | OkResult (warns,[r]) -> OkResult (warns, Choice1Of2 r.resolvedPath)
                   | _ ->

                   // OK, try to resolve as a .exe
                   let searchResult = tcImports.TryResolveAssemblyReference (ctok, AssemblyReference (m, assemblyReferenceTextExe, None), ResolveAssemblyReferenceMode.Speculative)

                   match searchResult with
                   | OkResult (warns, [r]) -> OkResult (warns, Choice1Of2 r.resolvedPath)
                   | _ ->

                   if progress then fsiConsoleOutput.uprintfn "ATTEMPT LOAD, assemblyReferenceTextDll = %s" assemblyReferenceTextDll
                   /// Take a look through the files quoted, perhaps with explicit paths
                   let searchResult =
                       (tcConfig.referencedDLLs
                            |> List.tryPick (fun assemblyReference ->
                             if progress then fsiConsoleOutput.uprintfn "ATTEMPT MAGIC LOAD ON FILE, referencedDLL = %s" assemblyReference.Text
                             if System.String.Compare(FileSystemUtils.fileNameOfPath assemblyReference.Text, assemblyReferenceTextDll,StringComparison.OrdinalIgnoreCase) = 0 ||
                                System.String.Compare(FileSystemUtils.fileNameOfPath assemblyReference.Text, assemblyReferenceTextExe,StringComparison.OrdinalIgnoreCase) = 0 then
                                 Some(tcImports.TryResolveAssemblyReference (ctok, assemblyReference, ResolveAssemblyReferenceMode.Speculative))
                             else None ))

                   match searchResult with
                   | Some (OkResult (warns,[r])) -> OkResult (warns, Choice1Of2 r.resolvedPath)
                   | _ ->

#if !NO_EXTENSIONTYPING
                   match tcImports.TryFindProviderGeneratedAssemblyByName(ctok, simpleAssemName) with
                   | Some(assembly) -> OkResult([],Choice2Of2 assembly)
                   | None ->
#endif

                   // As a last resort, try to find the reference without an extension
                   match tcImports.TryFindExistingFullyQualifiedPathByExactAssemblyRef(ctok, ILAssemblyRef.Create(simpleAssemName,None,None,false,None,None)) with
                   | Some(resolvedPath) ->
                       OkResult([],Choice1Of2 resolvedPath)
                   | None ->

                   ErrorResult([],Failure (FSIstrings.SR.fsiFailedToResolveAssembly(simpleAssemName)))

               match overallSearchResult with
               | ErrorResult _ -> null
               | OkResult _ ->
                   let res = CommitOperationResult overallSearchResult
                   match res with
                   | Choice1Of2 assemblyName ->
                       if simpleAssemName <> "Mono.Posix" then fsiConsoleOutput.uprintfn "%s" (FSIstrings.SR.fsiBindingSessionTo(assemblyName))
                       if isRunningOnCoreClr then
                         assemblyLoadFrom assemblyName
                       else
                         try
                           let an = AssemblyName.GetAssemblyName(assemblyName)
                           an.CodeBase <- assemblyName
                           Assembly.Load an
                         with | _ ->
                           assemblyLoadFrom assemblyName
                   | Choice2Of2 assembly ->
                       assembly

           with e ->
               stopProcessingRecovery e range0
               null

        let rangeStdin = rangeN Lexhelp.stdinMockFilename 0

        let resolveAssembly = new ResolveEventHandler(fun _ args ->
            // Explanation: our understanding is that magic assembly resolution happens
            // during compilation. So we recover the CompilationThreadToken here.
            let ctok = AssumeCompilationThreadWithoutEvidence ()
            ResolveAssembly (ctok, rangeStdin, tcConfigB, tcImports, fsiDynamicCompiler, fsiConsoleOutput, args.Name))

        AppDomain.CurrentDomain.add_AssemblyResolve(resolveAssembly)

        { new System.IDisposable with
            member x.Dispose() =
                AppDomain.CurrentDomain.remove_AssemblyResolve(resolveAssembly)
        }

//----------------------------------------------------------------------------
// Reading stdin
//----------------------------------------------------------------------------

type internal FsiStdinLexerProvider
                          (tcConfigB, fsiStdinSyphon,
                           fsiConsoleInput : FsiConsoleInput,
                           fsiConsoleOutput : FsiConsoleOutput,
                           fsiOptions : FsiCommandLineOptions,
                           lexResourceManager : LexResourceManager) =

    // #light is the default for FSI
    let interactiveInputLightSyntaxStatus =
        let initialLightSyntaxStatus = tcConfigB.light <> Some false
        LightSyntaxStatus (initialLightSyntaxStatus, false (* no warnings *))

    let isFeatureSupported featureId = tcConfigB.langVersion.SupportsFeature featureId

    let LexbufFromLineReader (fsiStdinSyphon: FsiStdinSyphon) readF =
        UnicodeLexing.FunctionAsLexbuf
          (true, isFeatureSupported, (fun (buf: char[], start, len) ->
            //fprintf fsiConsoleOutput.Out "Calling ReadLine\n"
            let inputOption = try Some(readF()) with :? EndOfStreamException -> None
            inputOption |> Option.iter (fun t -> fsiStdinSyphon.Add (t + "\n"))
            match inputOption with
            |  Some(null) | None ->
                 if progress then fprintfn fsiConsoleOutput.Out "End of file from TextReader.ReadLine"
                 0
            | Some (input:string) ->
                let input  = input + "\n"
                let ninput = input.Length
                if ninput > len then fprintf fsiConsoleOutput.Error  "%s" (FSIstrings.SR.fsiLineTooLong())
                let ntrimmed = min len ninput
                for i = 0 to ntrimmed-1 do
                    buf.[i+start] <- input.[i]
                ntrimmed
          ))

    //----------------------------------------------------------------------------
    // Reading stdin as a lex stream
    //----------------------------------------------------------------------------

    let removeZeroCharsFromString (str:string) = (* bug:/4466 *)
        if str<>null && str.Contains("\000") then
          System.String(str |> Seq.filter (fun c -> c<>'\000') |> Seq.toArray)
        else
          str

    let CreateLexerForLexBuffer (sourceFileName, lexbuf, errorLogger) =

        Lexhelp.resetLexbufPos sourceFileName lexbuf
        let skip = true  // don't report whitespace from lexer
        let defines = "INTERACTIVE"::tcConfigB.conditionalCompilationDefines
        let lexargs = mkLexargs (defines, interactiveInputLightSyntaxStatus, lexResourceManager, [], errorLogger, PathMap.empty)
        let tokenizer = LexFilter.LexFilter(interactiveInputLightSyntaxStatus, tcConfigB.compilingFslib, Lexer.token lexargs skip, lexbuf)
        tokenizer

    let isFeatureSupported featureId = tcConfigB.langVersion.SupportsFeature featureId

    // Create a new lexer to read stdin
    member _.CreateStdinLexer (errorLogger) =
        let lexbuf =
            match fsiConsoleInput.TryGetConsole() with
            | Some console when fsiOptions.EnableConsoleKeyProcessing && not fsiOptions.UseServerPrompt ->
                LexbufFromLineReader fsiStdinSyphon (fun () ->
                    match fsiConsoleInput.TryGetFirstLine() with
                    | Some firstLine -> firstLine
                    | None -> console())
            | _ ->
                LexbufFromLineReader fsiStdinSyphon (fun () -> fsiConsoleInput.In.ReadLine() |> removeZeroCharsFromString)

        fsiStdinSyphon.Reset()
        CreateLexerForLexBuffer (Lexhelp.stdinMockFilename, lexbuf, errorLogger)

    // Create a new lexer to read an "included" script file
    member _.CreateIncludedScriptLexer (sourceFileName, reader, errorLogger) =
        let lexbuf = UnicodeLexing.StreamReaderAsLexbuf(true, isFeatureSupported, reader)
        CreateLexerForLexBuffer (sourceFileName, lexbuf, errorLogger)

    // Create a new lexer to read a string
    member this.CreateStringLexer (sourceFileName, source, errorLogger) =
        let lexbuf = UnicodeLexing.StringAsLexbuf(true, isFeatureSupported, source)
        CreateLexerForLexBuffer (sourceFileName, lexbuf, errorLogger)

    member _.ConsoleInput = fsiConsoleInput

    member _.CreateBufferLexer (sourceFileName, lexbuf, errorLogger) = CreateLexerForLexBuffer (sourceFileName, lexbuf, errorLogger)


//----------------------------------------------------------------------------
// Process one parsed interaction.  This runs on the GUI thread.
// It might be simpler if it ran on the parser thread.
//----------------------------------------------------------------------------

type internal FsiInteractionProcessor
                            (fsi: FsiEvaluationSessionHostConfig,
                             tcConfigB,
                             fsiOptions: FsiCommandLineOptions,
                             fsiDynamicCompiler: FsiDynamicCompiler,
                             fsiConsolePrompt : FsiConsolePrompt,
                             fsiConsoleOutput : FsiConsoleOutput,
                             fsiInterruptController : FsiInterruptController,
                             fsiStdinLexerProvider : FsiStdinLexerProvider,
                             lexResourceManager : LexResourceManager,
                             initialInteractiveState) =

    let referencedAssemblies = Dictionary<string, DateTime>()

    let mutable currState = initialInteractiveState
    let event = Control.Event<unit>()
    let setCurrState s = currState <- s; event.Trigger()

    let runCodeOnEventLoop errorLogger f istate =
        try
            fsi.EventLoopInvoke (fun () ->

                // Explanation: We assume the event loop on the 'fsi' object correctly transfers control to
                // a unique compilation thread.
                let ctok = AssumeCompilationThreadWithoutEvidence()

                // FSI error logging on switched to thread
                InstallErrorLoggingOnThisThread errorLogger
                use _scope = SetCurrentUICultureForThread fsiOptions.FsiLCID
                f ctok istate)
        with _ ->
            (istate,Completed None)

    let InteractiveCatch (errorLogger: ErrorLogger) (f:_ -> _ * FsiInteractionStepStatus)  istate =
        try
            // reset error count
            match errorLogger with
            | :? ErrorLoggerThatStopsOnFirstError as errorLogger ->  errorLogger.ResetErrorCount()
            | _ -> ()

            f istate
        with  e ->
            stopProcessingRecovery e range0
            istate, CompletedWithReportedError e

    let isFeatureSupported featureId = tcConfigB.langVersion.SupportsFeature featureId

    let rangeStdin = rangeN Lexhelp.stdinMockFilename 0

    let ChangeDirectory (path:string) m =
        let tcConfig = TcConfig.Create(tcConfigB,validate=false)
        let path = tcConfig.MakePathAbsolute path
        if Directory.Exists(path) then
            tcConfigB.implicitIncludeDir <- path
        else
            error(Error(FSIstrings.SR.fsiDirectoryDoesNotExist(path),m))


    /// Parse one interaction. Called on the parser thread.
    let ParseInteraction (tokenizer:LexFilter.LexFilter) =
        let mutable lastToken = Parser.ELSE // Any token besides SEMICOLON_SEMICOLON will do for initial value
        try
            if progress then fprintfn fsiConsoleOutput.Out "In ParseInteraction..."

            let input =
                Lexhelp.reusingLexbufForParsing tokenizer.LexBuffer (fun () ->
                    let lexerWhichSavesLastToken _lexbuf =
                        let tok = tokenizer.GetToken()
                        lastToken <- tok
                        tok
                    Parser.interaction lexerWhichSavesLastToken tokenizer.LexBuffer)
            Some input
        with e ->
            // On error, consume tokens until to ;; or EOF.
            // Caveat: Unless the error parse ended on ;; - so check the lastToken returned by the lexer function.
            // Caveat: What if this was a look-ahead? That's fine! Since we need to skip to the ;; anyway.
            if (match lastToken with Parser.SEMICOLON_SEMICOLON -> false | _ -> true) then
                let mutable tok = Parser.ELSE (* <-- any token <> SEMICOLON_SEMICOLON will do *)
                while (match tok with  Parser.SEMICOLON_SEMICOLON -> false | _ -> true)
                      && not tokenizer.LexBuffer.IsPastEndOfStream do
                    tok <- tokenizer.GetToken()

            stopProcessingRecovery e range0
            None

    /// Execute a single parsed interaction. Called on the GUI/execute/main thread.
    let ExecInteraction (ctok, tcConfig:TcConfig, istate, action:ParsedScriptInteraction, errorLogger: ErrorLogger) =
        let packageManagerDirective directive path m =
            let dm = fsiOptions.DependencyProvider.TryFindDependencyManagerInPath(List.map snd tcConfigB.compilerToolPaths, getOutputDir tcConfigB, reportError m, path)
            match dm with
            | null, null ->
                // error already reported
                istate, CompletedWithAlreadyReportedError

            | _, dependencyManager when not(isNull dependencyManager) ->
               if tcConfig.langVersion.SupportsFeature(LanguageFeature.PackageManagement) then
                   fsiDynamicCompiler.EvalDependencyManagerTextFragment(dependencyManager, directive, m, path)
                   istate, Completed None
               else
                   errorR(Error(FSComp.SR.packageManagementRequiresVFive(), m))
                   istate, Completed None

            | _, _ when directive = Directive.Include ->
                errorR(Error(FSComp.SR.poundiNotSupportedByRegisteredDependencyManagers(), m))
                istate,Completed None

            | p, _ ->
                let path =
                    if String.IsNullOrWhiteSpace(p) then ""
                    else p
                let resolutions,istate = fsiDynamicCompiler.EvalRequireReference(ctok, istate, m, path)
                resolutions |> List.iter (fun ar ->
                    let format =
                        if tcConfig.shadowCopyReferences then
                            let resolvedPath = ar.resolvedPath.ToUpperInvariant()
                            let fileTime = FileSystem.GetLastWriteTimeShim(resolvedPath)
                            match referencedAssemblies.TryGetValue resolvedPath with
                            | false, _ ->
                                referencedAssemblies.Add(resolvedPath, fileTime)
                                FSIstrings.SR.fsiDidAHashr(ar.resolvedPath)
                            | true, time when time <> fileTime ->
                                FSIstrings.SR.fsiDidAHashrWithStaleWarning(ar.resolvedPath)
                            | _ ->
                                FSIstrings.SR.fsiDidAHashr(ar.resolvedPath)
                        else
                            FSIstrings.SR.fsiDidAHashrWithLockWarning(ar.resolvedPath)
                    fsiConsoleOutput.uprintnfnn "%s" format)
                istate,Completed None

        istate |> InteractiveCatch errorLogger (fun istate ->
            match action with
            | ParsedScriptInteraction.Definitions ([], _) ->
                let istate = fsiDynamicCompiler.CommitDependencyManagerText(ctok, istate, lexResourceManager, errorLogger)
                istate,Completed None

            | ParsedScriptInteraction.Definitions ([SynModuleDecl.DoExpr(_, expr, _)], _) ->
                let istate = fsiDynamicCompiler.CommitDependencyManagerText(ctok, istate, lexResourceManager, errorLogger)
                fsiDynamicCompiler.EvalParsedExpression(ctok, errorLogger, istate, expr)

            | ParsedScriptInteraction.Definitions (defs,_) ->
                let istate = fsiDynamicCompiler.CommitDependencyManagerText(ctok, istate, lexResourceManager, errorLogger)
                fsiDynamicCompiler.EvalParsedDefinitions (ctok, errorLogger, istate, true, false, defs)

            | ParsedScriptInteraction.HashDirective (ParsedHashDirective("load", sourceFiles, m), _) ->
                let istate = fsiDynamicCompiler.CommitDependencyManagerText(ctok, istate, lexResourceManager, errorLogger)
                fsiDynamicCompiler.EvalSourceFiles (ctok, istate, m, sourceFiles, lexResourceManager, errorLogger),Completed None

            | ParsedScriptInteraction.HashDirective (ParsedHashDirective(("reference" | "r"), [path], m), _) ->
                packageManagerDirective Directive.Resolution path m

<<<<<<< HEAD
            | ParsedScriptInteraction.HashDirective (ParsedHashDirective("compilertool", [path], m), _) ->
                if FileSystem.IsInvalidPathShim path then
                    warning(Error(FSComp.SR.etCompilerToolPathDidntExist(path), m))
                    istate, Completed None
                // TODO: check this is the right place to resolve paths
                else
                    let rootedPath = if Path.IsPathRooted(path) then path else Path.Combine(tcConfigB.implicitIncludeDir, path)
                    if not (Directory.Exists rootedPath) then
                        warning(Error(FSComp.SR.etCompilerToolPathDidntExist(rootedPath), m))
                        istate, Completed None
                    else
                        let istate = { istate with tcAnalyzers = istate.tcAnalyzers @ FSharpAnalyzers.ImportAnalyzers(tcConfig, [(m, rootedPath)]) }
                        istate, Completed None

            | ParsedScriptInteraction.HashDirective (ParsedHashDirective("i", [path], m), _) -> 
=======
            | ParsedScriptInteraction.HashDirective (ParsedHashDirective("i", [path], m), _) ->
>>>>>>> a70f3bea
                packageManagerDirective Directive.Include path m

            | ParsedScriptInteraction.HashDirective (ParsedHashDirective("I", [path], m), _) ->
                tcConfigB.AddIncludePath (m, path, tcConfig.implicitIncludeDir)
                fsiConsoleOutput.uprintnfnn "%s" (FSIstrings.SR.fsiDidAHashI(tcConfig.MakePathAbsolute path))
                istate, Completed None

            | ParsedScriptInteraction.HashDirective (ParsedHashDirective("cd", [path], m), _) ->
                ChangeDirectory path m
                istate, Completed None

            | ParsedScriptInteraction.HashDirective (ParsedHashDirective("silentCd", [path], m), _) ->
                ChangeDirectory path m
                fsiConsolePrompt.SkipNext() (* "silent" directive *)
                istate, Completed None

            | ParsedScriptInteraction.HashDirective (ParsedHashDirective("dbgbreak", [], _), _) ->
                {istate with debugBreak = true}, Completed None

            | ParsedScriptInteraction.HashDirective (ParsedHashDirective("time", [], _), _) ->
                if istate.timing then
                    fsiConsoleOutput.uprintnfnn "%s" (FSIstrings.SR.fsiTurnedTimingOff())
                else
                    fsiConsoleOutput.uprintnfnn "%s" (FSIstrings.SR.fsiTurnedTimingOn())
                {istate with timing = not istate.timing}, Completed None

            | ParsedScriptInteraction.HashDirective (ParsedHashDirective("time", [("on" | "off") as v], _), _) ->
                if v <> "on" then
                    fsiConsoleOutput.uprintnfnn "%s" (FSIstrings.SR.fsiTurnedTimingOff())
                else
                    fsiConsoleOutput.uprintnfnn "%s" (FSIstrings.SR.fsiTurnedTimingOn())
                {istate with timing = (v = "on")}, Completed None

            | ParsedScriptInteraction.HashDirective (ParsedHashDirective("nowarn", numbers, m), _) ->
                List.iter (fun (d:string) -> tcConfigB.TurnWarningOff(m, d)) numbers
                istate, Completed None

            | ParsedScriptInteraction.HashDirective (ParsedHashDirective("terms", [], _), _) ->
                tcConfigB.showTerms <- not tcConfig.showTerms
                istate, Completed None

            | ParsedScriptInteraction.HashDirective (ParsedHashDirective("types", [], _), _) ->
                fsiOptions.ShowTypes <- not fsiOptions.ShowTypes
                istate, Completed None

    #if DEBUG
            | ParsedScriptInteraction.HashDirective (ParsedHashDirective("ilcode", [], _m), _) ->
                fsiOptions.ShowILCode <- not fsiOptions.ShowILCode;
                istate, Completed None

            | ParsedScriptInteraction.HashDirective (ParsedHashDirective("info", [], _m), _) ->
                PrintOptionInfo tcConfigB
                istate, Completed None
    #endif

            | ParsedScriptInteraction.HashDirective (ParsedHashDirective(("q" | "quit"), [], _), _) ->
                fsiInterruptController.Exit()

            | ParsedScriptInteraction.HashDirective (ParsedHashDirective("help", [], m), _) ->
                fsiOptions.ShowHelp(m)
                istate, Completed None

            | ParsedScriptInteraction.HashDirective (ParsedHashDirective(c, arg, m), _) ->
                warning(Error((FSComp.SR.fsiInvalidDirective(c, String.concat " " arg)), m))
                istate, Completed None
        )

    /// Execute a single parsed interaction which may contain multiple items to be executed
    /// independently, because some are #directives. Called on the GUI/execute/main thread.
    ///
    /// #directive comes through with other definitions as a SynModuleDecl.HashDirective.
    /// We split these out for individual processing.
    let rec execParsedInteractions (ctok, tcConfig, istate, action, errorLogger: ErrorLogger, lastResult:option<FsiInteractionStepStatus>, cancellationToken: CancellationToken)  =
        cancellationToken.ThrowIfCancellationRequested()
        let action,nextAction,istate =
            match action with
            | None                                      -> None,None,istate
            | Some (ParsedScriptInteraction.HashDirective _)                            -> action,None,istate
            | Some (ParsedScriptInteraction.Definitions ([],_))                      -> None,None,istate
            | Some (ParsedScriptInteraction.Definitions (SynModuleDecl.HashDirective(hash,mh) :: defs,m)) ->
                Some (ParsedScriptInteraction.HashDirective(hash,mh)),Some (ParsedScriptInteraction.Definitions(defs,m)),istate

            | Some (ParsedScriptInteraction.Definitions (defs,m))                    ->
                let isDefHash = function SynModuleDecl.HashDirective(_,_) -> true | _ -> false
                let isBreakable def =
                    // only add automatic debugger breaks before 'let' or 'do' expressions with sequence points
                    match def with
                    | SynModuleDecl.DoExpr (DebugPointAtBinding.Yes _, _, _)
                    | SynModuleDecl.Let (_, SynBinding(_, _, _, _, _, _, _, _,_,_,_, DebugPointAtBinding.Yes _) :: _, _) -> true
                    | _ -> false
                let defsA = Seq.takeWhile (isDefHash >> not) defs |> Seq.toList
                let defsB = Seq.skipWhile (isDefHash >> not) defs |> Seq.toList

                // If user is debugging their script interactively, inject call
                // to Debugger.Break() at the first "breakable" line.
                // Update istate so that more Break() calls aren't injected when recursing
                let defsA,istate =
                    if istate.debugBreak then
                        let preBreak = Seq.takeWhile (isBreakable >> not) defsA |> Seq.toList
                        let postBreak = Seq.skipWhile (isBreakable >> not) defsA |> Seq.toList
                        match postBreak with
                        | h :: _ -> preBreak @ (fsiDynamicCompiler.CreateDebuggerBreak(h.Range) :: postBreak), { istate with debugBreak = false }
                        | _ -> defsA, istate
                    else defsA,istate

                // When the last declaration has a shape of DoExp (i.e., non-binding),
                // transform it to a shape of "let it = <exp>", so we can refer it.
                let defsA =
                    if not (isNil defsB) then defsA else
                    match defsA with
                    | [] -> defsA
                    | [_] -> defsA
                    | _ ->
                        match List.rev defsA with
                        | SynModuleDecl.DoExpr(_,exp,_) :: rest -> (rest |> List.rev) @ (fsiDynamicCompiler.BuildItBinding exp)
                        | _ -> defsA

                Some (ParsedScriptInteraction.Definitions(defsA,m)),Some (ParsedScriptInteraction.Definitions(defsB,m)),istate

        match action, lastResult with
          | None, Some prev -> assert(nextAction.IsNone); istate, prev
          | None,_ -> assert(nextAction.IsNone); istate, Completed None
          | Some action, _ ->
              let istate,cont = ExecInteraction (ctok, tcConfig, istate, action, errorLogger)
              match cont with
                | Completed _                  -> execParsedInteractions (ctok, tcConfig, istate, nextAction, errorLogger, Some cont, cancellationToken)
                | CompletedWithReportedError e -> istate,CompletedWithReportedError e             (* drop nextAction on error *)
                | CompletedWithAlreadyReportedError -> istate,CompletedWithAlreadyReportedError   (* drop nextAction on error *)
                | EndOfFile                    -> istate,defaultArg lastResult (Completed None)   (* drop nextAction on EOF *)
                | CtrlC                        -> istate,CtrlC                                    (* drop nextAction on CtrlC *)

    /// Execute a single parsed interaction which may contain multiple items to be executed
    /// independently
    let executeParsedInteractions (ctok, tcConfig, istate, action, errorLogger: ErrorLogger, lastResult:option<FsiInteractionStepStatus>, cancellationToken: CancellationToken)  =
        let istate, completed = execParsedInteractions (ctok, tcConfig, istate, action, errorLogger, lastResult, cancellationToken)
        match completed with
        | Completed _  ->
            let istate = fsiDynamicCompiler.CommitDependencyManagerText(ctok, istate, lexResourceManager, errorLogger)
            istate, completed
        | _ -> istate, completed

    /// Execute a single parsed interaction on the parser/execute thread.
    let mainThreadProcessAction ctok action istate =
        try
            let tcConfig = TcConfig.Create(tcConfigB,validate=false)
            if progress then fprintfn fsiConsoleOutput.Out "In mainThreadProcessAction...";
            fsiInterruptController.InterruptAllowed <- InterruptCanRaiseException;
            let res = action ctok tcConfig istate
            fsiInterruptController.ClearInterruptRequest()
            fsiInterruptController.InterruptAllowed <- InterruptIgnored;
            res
        with
        | :? ThreadAbortException ->
           fsiInterruptController.ClearInterruptRequest()
           fsiInterruptController.InterruptAllowed <- InterruptIgnored;
           (try Thread.ResetAbort() with _ -> ());
           (istate,CtrlC)
        |  e ->
           fsiInterruptController.ClearInterruptRequest()
           fsiInterruptController.InterruptAllowed <- InterruptIgnored;
           stopProcessingRecovery e range0;
           istate, CompletedWithReportedError e

    let mainThreadProcessParsedInteractions ctok errorLogger (action, istate) cancellationToken =
      istate |> mainThreadProcessAction ctok (fun ctok tcConfig istate ->
        executeParsedInteractions (ctok, tcConfig, istate, action, errorLogger, None, cancellationToken))

    let parseExpression (tokenizer:LexFilter.LexFilter) =
        reusingLexbufForParsing tokenizer.LexBuffer (fun () ->
            Parser.typedSeqExprEOF (fun _ -> tokenizer.GetToken()) tokenizer.LexBuffer)

    let mainThreadProcessParsedExpression ctok errorLogger (expr, istate) =
      istate |> InteractiveCatch errorLogger (fun istate ->
        istate |> mainThreadProcessAction ctok (fun ctok _tcConfig istate ->
          fsiDynamicCompiler.EvalParsedExpression(ctok, errorLogger, istate, expr)  ))

    let commitResult (istate, result) =
        match result with
        | FsiInteractionStepStatus.CtrlC -> Choice2Of2 (Some (OperationCanceledException() :> exn))
        | FsiInteractionStepStatus.EndOfFile -> Choice2Of2 (Some (System.Exception "End of input"))
        | FsiInteractionStepStatus.Completed res ->
            setCurrState istate
            Choice1Of2 res
        | FsiInteractionStepStatus.CompletedWithReportedError (StopProcessingExn userExnOpt) ->
            Choice2Of2 userExnOpt
        | FsiInteractionStepStatus.CompletedWithReportedError _
        | FsiInteractionStepStatus.CompletedWithAlreadyReportedError ->
            Choice2Of2 None

    /// Parse then process one parsed interaction.
    ///
    /// During normal execution, this initially runs on the parser
    /// thread, then calls runCodeOnMainThread when it has completed
    /// parsing and needs to typecheck and execute a definition. This blocks the parser thread
    /// until execution has competed on the GUI thread.
    ///
    /// During processing of startup scripts, this runs on the main thread.
    ///
    /// This is blocking: it reads until one chunk of input have been received, unless IsPastEndOfStream is true
    member _.ParseAndExecOneSetOfInteractionsFromLexbuf (runCodeOnMainThread, istate:FsiDynamicCompilerState, tokenizer:LexFilter.LexFilter, errorLogger, ?cancellationToken: CancellationToken) =
        let cancellationToken = defaultArg cancellationToken CancellationToken.None
        if tokenizer.LexBuffer.IsPastEndOfStream then
            let stepStatus =
                if fsiInterruptController.FsiInterruptStdinState = StdinEOFPermittedBecauseCtrlCRecentlyPressed then
                    fsiInterruptController.FsiInterruptStdinState <- StdinNormal;
                    CtrlC
                else
                    EndOfFile
            istate,stepStatus

        else

            fsiConsolePrompt.Print();
            istate |> InteractiveCatch errorLogger (fun istate ->
                if progress then fprintfn fsiConsoleOutput.Out "entering ParseInteraction...";

                // Parse the interaction. When FSI.EXE is waiting for input from the console the
                // parser thread is blocked somewhere deep this call.
                let action  = ParseInteraction tokenizer

                if progress then fprintfn fsiConsoleOutput.Out "returned from ParseInteraction...calling runCodeOnMainThread...";

                // After we've unblocked and got something to run we switch
                // over to the run-thread (e.g. the GUI thread)
                let res = istate  |> runCodeOnMainThread (fun ctok istate -> mainThreadProcessParsedInteractions ctok errorLogger (action, istate) cancellationToken)

                if progress then fprintfn fsiConsoleOutput.Out "Just called runCodeOnMainThread, res = %O..." res;
                res)

    member _.CurrentState = currState

    /// Perform an "include" on a script file (i.e. a script file specified on the command line)
    member processor.EvalIncludedScript (ctok, istate, sourceFile, m, errorLogger) =
        let tcConfig = TcConfig.Create(tcConfigB, validate=false)
        // Resolve the filename to an absolute filename
        let sourceFile = tcConfig.ResolveSourceFile(m, sourceFile, tcConfig.implicitIncludeDir)
        // During the processing of the file, further filenames are
        // resolved relative to the home directory of the loaded file.
        WithImplicitHome (tcConfigB, directoryName sourceFile)  (fun () ->
              // An included script file may contain maybe several interaction blocks.
              // We repeatedly parse and process these, until an error occurs.

                use fileStream = FileSystem.OpenFileForReadShim(sourceFile).AsStream()
                use reader = fileStream.GetReader(tcConfigB.inputCodePage, false)

                let tokenizer = fsiStdinLexerProvider.CreateIncludedScriptLexer (sourceFile, reader, errorLogger)
                let rec run istate =
                    let istate,cont = processor.ParseAndExecOneSetOfInteractionsFromLexbuf ((fun f istate -> f ctok istate), istate, tokenizer, errorLogger)
                    match cont with Completed _ -> run istate | _ -> istate,cont

                let istate,cont = run istate

                match cont with
                | Completed _ -> failwith "EvalIncludedScript: Completed expected to have relooped"
                | CompletedWithAlreadyReportedError -> istate,CompletedWithAlreadyReportedError
                | CompletedWithReportedError e -> istate,CompletedWithReportedError e
                | EndOfFile -> istate,Completed None// here file-EOF is normal, continue required
                | CtrlC     -> istate,CtrlC
          )


    /// Load the source files, one by one. Called on the main thread.
    member processor.EvalIncludedScripts (ctok, istate, sourceFiles, errorLogger) =
      match sourceFiles with
        | [] -> istate
        | sourceFile :: moreSourceFiles ->
            // Catch errors on a per-file basis, so results/bindings from pre-error files can be kept.
            let istate,cont = InteractiveCatch errorLogger (fun istate -> processor.EvalIncludedScript (ctok, istate, sourceFile, rangeStdin, errorLogger)) istate
            match cont with
              | Completed _                -> processor.EvalIncludedScripts (ctok, istate, moreSourceFiles, errorLogger)
              | CompletedWithAlreadyReportedError -> istate // do not process any more files
              | CompletedWithReportedError _ -> istate // do not process any more files
              | CtrlC                      -> istate // do not process any more files
              | EndOfFile                  -> assert false; istate // This is unexpected. EndOfFile is replaced by Completed in the called function


    member processor.LoadInitialFiles (ctok, errorLogger) =
        /// Consume initial source files in chunks of scripts or non-scripts
        let rec consume istate sourceFiles =
            match sourceFiles with
            | [] -> istate
            | (_,isScript1) :: _ ->
                let sourceFiles,rest = List.takeUntil (fun (_,isScript2) -> isScript1 <> isScript2) sourceFiles
                let sourceFiles = List.map fst sourceFiles
                let istate =
                    if isScript1 then
                        processor.EvalIncludedScripts (ctok, istate, sourceFiles, errorLogger)
                    else
                        istate |> InteractiveCatch errorLogger (fun istate -> fsiDynamicCompiler.EvalSourceFiles(ctok, istate, rangeStdin, sourceFiles, lexResourceManager, errorLogger), Completed None) |> fst
                consume istate rest

        setCurrState (consume currState fsiOptions.SourceFiles)

        if not (List.isEmpty fsiOptions.SourceFiles) then
            fsiConsolePrompt.PrintAhead(); // Seems required. I expected this could be deleted. Why not?

    /// Send a dummy interaction through F# Interactive, to ensure all the most common code generation paths are
    /// JIT'ed and ready for use.
    member _.LoadDummyInteraction(ctok, errorLogger) =
        setCurrState (currState |> InteractiveCatch errorLogger (fun istate ->  fsiDynamicCompiler.EvalParsedDefinitions (ctok, errorLogger, istate, true, false, []) |> fst, Completed None) |> fst)

    member _.EvalInteraction(ctok, sourceText, scriptFileName, errorLogger, ?cancellationToken) =
        let cancellationToken = defaultArg cancellationToken CancellationToken.None
        use _unwind1 = ErrorLogger.PushThreadBuildPhaseUntilUnwind(ErrorLogger.BuildPhase.Interactive)
        use _unwind2 = ErrorLogger.PushErrorLoggerPhaseUntilUnwind(fun _ -> errorLogger)
        use _scope = SetCurrentUICultureForThread fsiOptions.FsiLCID
        let lexbuf = UnicodeLexing.StringAsLexbuf(true, isFeatureSupported, sourceText)
        let tokenizer = fsiStdinLexerProvider.CreateBufferLexer(scriptFileName, lexbuf, errorLogger)
        currState
        |> InteractiveCatch errorLogger (fun istate ->
            let expr = ParseInteraction tokenizer
            mainThreadProcessParsedInteractions ctok errorLogger (expr, istate) cancellationToken)
        |> commitResult

    member this.EvalScript (ctok, scriptPath, errorLogger) =
        // Todo: this runs the script as expected but errors are displayed one line to far in debugger
        let sourceText = sprintf "#load @\"%s\" " scriptPath
        this.EvalInteraction (ctok, sourceText, scriptPath, errorLogger)

    member _.EvalExpression (ctok, sourceText, scriptFileName, errorLogger) =
        use _unwind1 = ErrorLogger.PushThreadBuildPhaseUntilUnwind(ErrorLogger.BuildPhase.Interactive)
        use _unwind2 = ErrorLogger.PushErrorLoggerPhaseUntilUnwind(fun _ -> errorLogger)
        use _scope = SetCurrentUICultureForThread fsiOptions.FsiLCID
        let lexbuf = UnicodeLexing.StringAsLexbuf(true, isFeatureSupported, sourceText)
        let tokenizer = fsiStdinLexerProvider.CreateBufferLexer(scriptFileName, lexbuf, errorLogger)
        currState
        |> InteractiveCatch errorLogger (fun istate ->
            let expr = parseExpression tokenizer
            let m = expr.Range
            // Make this into "(); expr" to suppress generalization and compilation-as-function
            let exprWithSeq = SynExpr.Sequential (DebugPointAtSequential.ExprOnly, true, SynExpr.Const (SynConst.Unit,m.StartRange), expr, m)
            mainThreadProcessParsedExpression ctok errorLogger (exprWithSeq, istate))
        |> commitResult

    member _.AddBoundValue(ctok, errorLogger, name, value: obj) =
        currState
        |> InteractiveCatch errorLogger (fun istate ->
            fsiDynamicCompiler.AddBoundValue(ctok, errorLogger, istate, name, value))
        |> commitResult

    member _.PartialAssemblySignatureUpdated = event.Publish

    /// Start the background thread used to read the input reader and/or console
    ///
    /// This is the main stdin loop, running on the stdinReaderThread.
    ///
    // We run the actual computations for each action on the main GUI thread by using
    // mainForm.Invoke to pipe a message back through the form's main event loop. (The message
    // is a delegate to execute on the main Thread)
    //
    member processor.StartStdinReadAndProcessThread (errorLogger) =

      if progress then fprintfn fsiConsoleOutput.Out "creating stdinReaderThread";

      let stdinReaderThread =
        new Thread(new ThreadStart(fun () ->
            InstallErrorLoggingOnThisThread errorLogger // FSI error logging on stdinReaderThread, e.g. parse errors.
            use _scope = SetCurrentUICultureForThread fsiOptions.FsiLCID
            try
                try
                  let initialTokenizer = fsiStdinLexerProvider.CreateStdinLexer(errorLogger)
                  if progress then fprintfn fsiConsoleOutput.Out "READER: stdin thread started...";

                  // Delay until we've peeked the input or read the entire first line
                  fsiStdinLexerProvider.ConsoleInput.WaitForInitialConsoleInput()

                  if progress then fprintfn fsiConsoleOutput.Out "READER: stdin thread got first line...";

                  let runCodeOnMainThread = runCodeOnEventLoop errorLogger

                  // Keep going until EndOfFile on the inReader or console
                  let rec loop currTokenizer =

                      let istateNew,contNew =
                          processor.ParseAndExecOneSetOfInteractionsFromLexbuf (runCodeOnMainThread, currState, currTokenizer, errorLogger)

                      setCurrState istateNew

                      match contNew with
                      | EndOfFile -> ()
                      | CtrlC -> loop (fsiStdinLexerProvider.CreateStdinLexer(errorLogger))   // After each interrupt, restart to a brand new tokenizer
                      | CompletedWithAlreadyReportedError
                      | CompletedWithReportedError _
                      | Completed _ -> loop currTokenizer

                  loop initialTokenizer


                  if progress then fprintfn fsiConsoleOutput.Out "- READER: Exiting stdinReaderThread";

                with e -> stopProcessingRecovery e range0;

            finally
                if progress then fprintfn fsiConsoleOutput.Out "- READER: Exiting process because of failure/exit on  stdinReaderThread";
                // REVIEW: On some flavors of Mono, calling exit may freeze the process if we're using the WinForms event handler
                // Basically, on Mono 2.6.3, the GUI thread may be left dangling on exit.  At that point:
                //   -- System.Environment.Exit will cause the process to stop responding
                //   -- Calling Application.Exit() will leave the GUI thread up and running, creating a Zombie process
                //   -- Calling Abort() on the Main thread or the GUI thread will have no effect, and the process will remain unresponsive
                // Also, even the the GUI thread is up and running, the WinForms event loop will be listed as closed
                // In this case, killing the process is harmless, since we've already cleaned up after ourselves and FSI is responding
                // to an error.  (CTRL-C is handled elsewhere.)
                // We'll only do this if we're running on Mono, "--gui" is specified and our input is piped in from stdin, so it's still
                // fairly constrained.
#if FX_NO_WINFORMS
                exit 1
#else
                if runningOnMono && fsiOptions.Gui then
                    System.Environment.ExitCode <- 1
                    Process.GetCurrentProcess().Kill()
                else
                    exit 1
#endif

        ),Name="StdinReaderThread")

      if progress then fprintfn fsiConsoleOutput.Out "MAIN: starting stdin thread..."
      stdinReaderThread.Start()

    member _.CompletionsForPartialLID (istate, prefix:string) =
        let lid,stem =
            if prefix.IndexOf(".",StringComparison.Ordinal) >= 0 then
                let parts = prefix.Split('.')
                let n = parts.Length
                Array.sub parts 0 (n-1) |> Array.toList,parts.[n-1]
            else
                [],prefix

        let tcState = istate.tcState
        let amap = istate.tcImports.GetImportMap()
        let infoReader = new InfoReader(istate.tcGlobals,amap)
        let ncenv = new NameResolver(istate.tcGlobals,amap,infoReader,FakeInstantiationGenerator)
        let ad = tcState.TcEnvFromImpls.AccessRights
        let nenv = tcState.TcEnvFromImpls.NameEnv

        let nItems = NameResolution.ResolvePartialLongIdent ncenv nenv (ConstraintSolver.IsApplicableMethApprox istate.tcGlobals amap rangeStdin) rangeStdin ad lid false
        let names  = nItems |> List.map (fun d -> d.DisplayName)
        let names  = names |> List.filter (fun name -> name.StartsWithOrdinal(stem))
        names

    member _.ParseAndCheckInteraction (ctok, legacyReferenceResolver, istate, text:string) =
        let tcConfig = TcConfig.Create(tcConfigB,validate=false)

        let fsiInteractiveChecker = FsiInteractiveChecker(legacyReferenceResolver, tcConfig, istate.tcGlobals, istate.tcImports, istate.tcState)
        fsiInteractiveChecker.ParseAndCheckInteraction(ctok, SourceText.ofString text)


//----------------------------------------------------------------------------
// Server mode:
//----------------------------------------------------------------------------

let internal SpawnThread name f =
    let th = new Thread(new ThreadStart(f),Name=name)
    th.IsBackground <- true;
    th.Start()

let internal SpawnInteractiveServer
                           (fsi: FsiEvaluationSessionHostConfig,
                            fsiOptions : FsiCommandLineOptions,
                            fsiConsoleOutput:  FsiConsoleOutput) =
    //printf "Spawning fsi server on channel '%s'" !fsiServerName;
    SpawnThread "ServerThread" (fun () ->
         use _scope = SetCurrentUICultureForThread fsiOptions.FsiLCID
         try
             fsi.StartServer(fsiOptions.FsiServerName)
         with e ->
             fprintfn fsiConsoleOutput.Error "%s" (FSIstrings.SR.fsiExceptionRaisedStartingServer(e.ToString())))

/// Repeatedly drive the event loop (e.g. Application.Run()) but catching ThreadAbortException and re-running.
///
/// This gives us a last chance to catch an abort on the main execution thread.
let internal DriveFsiEventLoop (fsi: FsiEvaluationSessionHostConfig, fsiConsoleOutput: FsiConsoleOutput) =
    let rec runLoop() =
        if progress then fprintfn fsiConsoleOutput.Out "GUI thread runLoop";
        let restart =
            try
              // BLOCKING POINT: The GUI Thread spends most (all) of its time this event loop
              if progress then fprintfn fsiConsoleOutput.Out "MAIN:  entering event loop...";
              fsi.EventLoopRun()
            with
            |  :? ThreadAbortException ->
              // If this TAE handler kicks it's almost certainly too late to save the
              // state of the process - the state of the message loop may have been corrupted
              fsiConsoleOutput.uprintnfn "%s" (FSIstrings.SR.fsiUnexpectedThreadAbortException());
              (try Thread.ResetAbort() with _ -> ());
              true
              // Try again, just case we can restart
            | e ->
              stopProcessingRecovery e range0;
              true
              // Try again, just case we can restart
        if progress then fprintfn fsiConsoleOutput.Out "MAIN:  exited event loop...";
        if restart then runLoop()

    runLoop();

/// Thrown when there was an error compiling the given code in FSI.
type FsiCompilationException(message: string, errorInfos: FSharpDiagnostic[] option) =
    inherit System.Exception(message)
    member _.ErrorInfos = errorInfos

/// The primary type, representing a full F# Interactive session, reading from the given
/// text input, writing to the given text output and error writers.
type FsiEvaluationSession (fsi: FsiEvaluationSessionHostConfig, argv:string[], inReader:TextReader, outWriter:TextWriter, errorWriter: TextWriter, fsiCollectible: bool, legacyReferenceResolver: LegacyReferenceResolver option) =

    do if not runningOnMono then UnmanagedProcessExecutionOptions.EnableHeapTerminationOnCorruption() (* SDL recommendation *)

    // Explanation: When FsiEvaluationSession.Create is called we do a bunch of processing. For fsi.exe
    // and fsiAnyCpu.exe there are no other active threads at this point, so we can assume this is the
    // unique compilation thread.  For other users of FsiEvaluationSession it is reasonable to assume that
    // the object is not accessed concurrently during startup preparation.
    //
    // We later switch to doing interaction-by-interaction processing on the "event loop" thread.
    let ctokStartup = AssumeCompilationThreadWithoutEvidence ()

    let timeReporter = FsiTimeReporter(outWriter)

    //----------------------------------------------------------------------------
    // Console coloring
    //----------------------------------------------------------------------------

    // Testing shows "console coloring" is broken on some Mono configurations (e.g. Mono 2.4 Suse LiveCD).
    // To support fsi usage, the console coloring is switched off by default on Mono.
    do if runningOnMono then enableConsoleColoring <- false

    //----------------------------------------------------------------------------
    // tcConfig - build the initial config
    //----------------------------------------------------------------------------

    let currentDirectory = Directory.GetCurrentDirectory()
    let tryGetMetadataSnapshot = (fun _ -> None)

    let defaultFSharpBinariesDir = FSharpEnvironment.BinFolderOfDefaultFSharpCompiler(FSharpEnvironment.tryCurrentDomain()).Value

    let legacyReferenceResolver =
        match legacyReferenceResolver with
        | None -> SimulatedMSBuildReferenceResolver.getResolver()
        | Some rr -> rr

    let tcConfigB =
        TcConfigBuilder.CreateNew(legacyReferenceResolver,
            defaultFSharpBinariesDir=defaultFSharpBinariesDir,
            reduceMemoryUsage=ReduceMemoryFlag.Yes,
            implicitIncludeDir=currentDirectory,
            isInteractive=true,
            isInvalidationSupported=false,
            defaultCopyFSharpCore=CopyFSharpCoreFlag.No,
            tryGetMetadataSnapshot=tryGetMetadataSnapshot,
            sdkDirOverride=None,
            rangeForErrors=range0)

    let tcConfigP = TcConfigProvider.BasedOnMutableBuilder(tcConfigB)
    do tcConfigB.resolutionEnvironment <- LegacyResolutionEnvironment.CompilationAndEvaluation // See Bug 3608
    do tcConfigB.useFsiAuxLib <- fsi.UseFsiAuxLib

#if NETSTANDARD
    do tcConfigB.SetUseSdkRefs true
    do tcConfigB.useSimpleResolution <- true
    do if FSharpEnvironment.isRunningOnCoreClr then SetTargetProfile tcConfigB "netcore" // always assume System.Runtime codegen
#endif

    // Preset: --optimize+ -g --tailcalls+ (see 4505)
    do SetOptimizeSwitch tcConfigB OptionSwitch.On
    do SetDebugSwitch    tcConfigB (Some "pdbonly") OptionSwitch.On
    do SetTailcallSwitch tcConfigB OptionSwitch.On

#if NETSTANDARD
    // set platform depending on whether the current process is a 64-bit process.
    // BUG 429882 : FsiAnyCPU.exe issues warnings (x64 v MSIL) when referencing 64-bit assemblies
    do tcConfigB.platform <- if IntPtr.Size = 8 then Some AMD64 else Some X86
#endif

    let fsiStdinSyphon = new FsiStdinSyphon(errorWriter)
    let fsiConsoleOutput = FsiConsoleOutput(tcConfigB, outWriter, errorWriter)

    let errorLogger = ErrorLoggerThatStopsOnFirstError(tcConfigB, fsiStdinSyphon, fsiConsoleOutput)

    do InstallErrorLoggingOnThisThread errorLogger // FSI error logging on main thread.

    let updateBannerText() =
      tcConfigB.productNameForBannerText <- FSIstrings.SR.fsiProductName(FSharpEnvironment.FSharpBannerVersion)

    do updateBannerText() // setting the correct banner so that 'fsi -?' display the right thing

    let fsiOptions = FsiCommandLineOptions(fsi, argv, tcConfigB, fsiConsoleOutput)

    do
      match fsiOptions.WriteReferencesAndExit with
      | Some outFile ->
          let tcConfig = tcConfigP.Get(ctokStartup)
          let references, _unresolvedReferences = TcAssemblyResolutions.GetAssemblyResolutionInformation(ctokStartup, tcConfig)
          let lines = [ for r in references -> r.resolvedPath ]
          FileSystem.OpenFileForWriteShim(outFile).WriteAllLines(lines)
          exit 0
      | _ -> ()

    let fsiConsolePrompt = FsiConsolePrompt(fsiOptions, fsiConsoleOutput)

    do
      match tcConfigB.preferredUiLang with
      | Some s -> Thread.CurrentThread.CurrentUICulture <- new System.Globalization.CultureInfo(s)
      | None -> ()

    do
      try
          SetServerCodePages fsiOptions
      with e ->
          warning(e)

    do
      updateBannerText() // resetting banner text after parsing options

      if tcConfigB.showBanner then
          fsiOptions.ShowBanner()

    do fsiConsoleOutput.uprintfn ""

    // When no source files to load, print ahead prompt here
    do if List.isEmpty fsiOptions.SourceFiles then
        fsiConsolePrompt.PrintAhead()


    let fsiConsoleInput = FsiConsoleInput(fsi, fsiOptions, inReader, outWriter)

    /// The single, global interactive checker that can be safely used in conjunction with other operations
    /// on the FsiEvaluationSession.
    let checker = FSharpChecker.Create(legacyReferenceResolver=legacyReferenceResolver)

    let (tcGlobals,frameworkTcImports,nonFrameworkResolutions,unresolvedReferences) =
        try
            let tcConfig = tcConfigP.Get(ctokStartup)
            checker.FrameworkImportsCache.Get (ctokStartup, tcConfig) |> Cancellable.runWithoutCancellation
        with e ->
            stopProcessingRecovery e range0; failwithf "Error creating evaluation session: %A" e

    let tcImports =
      try
          TcImports.BuildNonFrameworkTcImports(ctokStartup, tcConfigP, tcGlobals, frameworkTcImports, nonFrameworkResolutions, unresolvedReferences, fsiOptions.DependencyProvider) |> Cancellable.runWithoutCancellation
      with e ->
          stopProcessingRecovery e range0; failwithf "Error creating evaluation session: %A" e

    let niceNameGen = NiceNameGenerator()

    // Share intern'd strings across all lexing/parsing
    let lexResourceManager = new Lexhelp.LexResourceManager()

    /// The lock stops the type checker running at the same time as the server intellisense implementation.
    let tcLockObject = box 7 // any new object will do

    let resolveAssemblyRef (aref: ILAssemblyRef) =
        // Explanation: This callback is invoked during compilation to resolve assembly references
        // We don't yet propagate the ctok through these calls (though it looks plausible to do so).
        let ctok = AssumeCompilationThreadWithoutEvidence ()
#if !NO_EXTENSIONTYPING
        match tcImports.TryFindProviderGeneratedAssemblyByName (ctok, aref.Name) with
        | Some assembly -> Some (Choice2Of2 assembly)
        | None ->
#endif
        match tcImports.TryFindExistingFullyQualifiedPathByExactAssemblyRef (ctok, aref) with
        | Some resolvedPath -> Some (Choice1Of2 resolvedPath)
        | None -> None

    let fsiDynamicCompiler = FsiDynamicCompiler(fsi, timeReporter, tcConfigB, tcLockObject, outWriter, tcImports, tcGlobals, fsiOptions, fsiConsoleOutput, fsiCollectible, niceNameGen, resolveAssemblyRef)

    let fsiInterruptController = FsiInterruptController(fsiOptions, fsiConsoleOutput)

    let uninstallMagicAssemblyResolution = MagicAssemblyResolution.Install(tcConfigB, tcImports, fsiDynamicCompiler, fsiConsoleOutput)

    /// This reference cell holds the most recent interactive state
    let initialInteractiveState = fsiDynamicCompiler.GetInitialInteractiveState ()

    let fsiStdinLexerProvider = FsiStdinLexerProvider(tcConfigB, fsiStdinSyphon, fsiConsoleInput, fsiConsoleOutput, fsiOptions, lexResourceManager)

    let fsiInteractionProcessor = FsiInteractionProcessor(fsi, tcConfigB, fsiOptions, fsiDynamicCompiler, fsiConsolePrompt, fsiConsoleOutput, fsiInterruptController, fsiStdinLexerProvider, lexResourceManager, initialInteractiveState)

    // Raising an exception throws away the exception stack making diagnosis hard
    // this wraps the existing exception as the inner exception
    let makeNestedException (userExn: #Exception) =
        // clone userExn -- make userExn the inner exception, to retain the stacktrace on raise
        let arguments = [| userExn.Message :> obj; userExn :> obj |]
        Activator.CreateInstance(userExn.GetType(), arguments) :?> Exception

    let commitResult res =
        match res with
        | Choice1Of2 r -> r
        | Choice2Of2 None -> raise (FsiCompilationException(FSIstrings.SR.fsiOperationFailed(), None))
        | Choice2Of2 (Some userExn) -> raise (makeNestedException userExn)

    let commitResultNonThrowing errorOptions scriptFile (errorLogger: CompilationErrorLogger) res =
        let errs = errorLogger.GetDiagnostics()
        let errorInfos = DiagnosticHelpers.CreateDiagnostics (errorOptions, true, scriptFile, errs, true)
        let userRes =
            match res with
            | Choice1Of2 r -> Choice1Of2 r
            | Choice2Of2 None -> Choice2Of2 (FsiCompilationException(FSIstrings.SR.fsiOperationCouldNotBeCompleted(), Some errorInfos) :> exn)
            | Choice2Of2 (Some userExn) -> Choice2Of2 userExn

        // 'true' is passed for "suggestNames" because we want the FSI session to suggest names for misspellings and it won't affect IDE perf much
        userRes, errorInfos

    let dummyScriptFileName = "input.fsx"

    interface IDisposable with
        member x.Dispose() =
            (tcImports :> IDisposable).Dispose()
            uninstallMagicAssemblyResolution.Dispose()

    /// Load the dummy interaction, load the initial files, and,
    /// if interacting, start the background thread to read the standard input.
    member x.Interrupt() = fsiInterruptController.Interrupt()

    /// A host calls this to get the completions for a long identifier, e.g. in the console
    member x.GetCompletions(longIdent) =
        fsiInteractionProcessor.CompletionsForPartialLID (fsiInteractionProcessor.CurrentState, longIdent)  |> Seq.ofList

    member x.ParseAndCheckInteraction(code) =
        let ctok = AssumeCompilationThreadWithoutEvidence ()
        fsiInteractionProcessor.ParseAndCheckInteraction (ctok, legacyReferenceResolver, fsiInteractionProcessor.CurrentState, code)
        |> Cancellable.runWithoutCancellation

    member x.InteractiveChecker = checker

    member x.CurrentPartialAssemblySignature =
        fsiDynamicCompiler.CurrentPartialAssemblySignature (fsiInteractionProcessor.CurrentState)

    member x.DynamicAssembly =
        fsiDynamicCompiler.DynamicAssembly

    /// A host calls this to determine if the --gui parameter is active
    member x.IsGui = fsiOptions.Gui

    /// A host calls this to get the active language ID if provided by fsi-server-lcid
    member x.LCID = fsiOptions.FsiLCID

#if FX_NO_APP_DOMAINS
    member x.ReportUnhandledException (exn:exn) = ignore exn; ()
#else
    /// A host calls this to report an unhandled exception in a standard way, e.g. an exception on the GUI thread gets printed to stderr
    member x.ReportUnhandledException exn = x.ReportUnhandledExceptionSafe true exn

    member x.ReportUnhandledExceptionSafe isFromThreadException (exn:exn) =
             fsi.EventLoopInvoke (
                fun () ->
                    fprintfn fsiConsoleOutput.Error "%s" (exn.ToString())
                    errorLogger.SetError()
                    try
                        errorLogger.AbortOnError(fsiConsoleOutput)
                    with StopProcessing ->
                        // BUG 664864 some window that use System.Windows.Forms.DataVisualization types (possible FSCharts) was created in FSI.
                        // at some moment one chart has raised InvalidArgumentException from OnPaint, this exception was intercepted by the code in higher layer and
                        // passed to Application.OnThreadException. FSI has already attached its own ThreadException handler, inside it will log the original error
                        // and then raise StopProcessing exception to unwind the stack (and possibly shut down current Application) and get to DriveFsiEventLoop.
                        // DriveFsiEventLoop handles StopProcessing by suppressing it and restarting event loop from the beginning.
                        // This schema works almost always except when FSI is started as 64 bit process (FsiAnyCpu) on Windows 7.

                        // http://msdn.microsoft.com/en-us/library/windows/desktop/ms633573(v=vs.85).aspx
                        // Remarks:
                        // If your application runs on a 32-bit version of Windows operating system, uncaught exceptions from the callback
                        // will be passed onto higher-level exception handlers of your application when available.
                        // The system then calls the unhandled exception filter to handle the exception prior to terminating the process.
                        // If the PCA is enabled, it will offer to fix the problem the next time you run the application.
                        // However, if your application runs on a 64-bit version of Windows operating system or WOW64,
                        // you should be aware that a 64-bit operating system handles uncaught exceptions differently based on its 64-bit processor architecture,
                        // exception architecture, and calling convention.
                        // The following table summarizes all possible ways that a 64-bit Windows operating system or WOW64 handles uncaught exceptions.
                        // 1. The system suppresses any uncaught exceptions.
                        // 2. The system first terminates the process, and then the Program Compatibility Assistant (PCA) offers to fix it the next time
                        // you run the application. You can disable the PCA mitigation by adding a Compatibility section to the application manifest.
                        // 3. The system calls the exception filters but suppresses any uncaught exceptions when it leaves the callback scope,
                        // without invoking the associated handlers.
                        // Behavior type 2 only applies to the 64-bit version of the Windows 7 operating system.

                        // NOTE: tests on Win8 box showed that 64 bit version of the Windows 8 always apply type 2 behavior

                        // Effectively this means that when StopProcessing exception is raised from ThreadException callback - it won't be intercepted in DriveFsiEventLoop.
                        // Instead it will be interpreted as unhandled exception and crash the whole process.

                        // FIX: detect if current process in 64 bit running on Windows 7 or Windows 8 and if yes - swallow the StopProcessing and ScheduleRestart instead.
                        // Visible behavior should not be different, previously exception unwinds the stack and aborts currently running Application.
                        // After that it will be intercepted and suppressed in DriveFsiEventLoop.
                        // Now we explicitly shut down Application so after execution of callback will be completed the control flow
                        // will also go out of WinFormsEventLoop.Run and again get to DriveFsiEventLoop => restart the loop. I'd like the fix to be  as conservative as possible
                        // so we use special case for problematic case instead of just always scheduling restart.

                        // http://msdn.microsoft.com/en-us/library/windows/desktop/ms724832(v=vs.85).aspx
                        let os = Environment.OSVersion
                        // Win7 6.1
                        let isWindows7 = os.Version.Major = 6 && os.Version.Minor = 1
                        // Win8 6.2
                        let isWindows8Plus = os.Version >= Version(6, 2, 0, 0)
                        if isFromThreadException && ((isWindows7 && (IntPtr.Size = 8) && isWindows8Plus))
#if DEBUG
                            // for debug purposes
                            && Environment.GetEnvironmentVariable("FSI_SCHEDULE_RESTART_WITH_ERRORS") = null
#endif
                        then
                            fsi.EventLoopScheduleRestart()
                        else
                            reraise()
                )
#endif

    member x.PartialAssemblySignatureUpdated = fsiInteractionProcessor.PartialAssemblySignatureUpdated


    member x.FormatValue(reflectionValue:obj, reflectionType) =
        fsiDynamicCompiler.FormatValue(reflectionValue, reflectionType)

    member x.EvalExpression(code) =

        // Explanation: When the user of the FsiInteractiveSession object calls this method, the
        // code is parsed, checked and evaluated on the calling thread. This means EvalExpression
        // is not safe to call concurrently.
        let ctok = AssumeCompilationThreadWithoutEvidence()

        fsiInteractionProcessor.EvalExpression(ctok, code, dummyScriptFileName, errorLogger)
        |> commitResult

    member x.EvalExpressionNonThrowing(code) =
        // Explanation: When the user of the FsiInteractiveSession object calls this method, the
        // code is parsed, checked and evaluated on the calling thread. This means EvalExpression
        // is not safe to call concurrently.
        let ctok = AssumeCompilationThreadWithoutEvidence()

        let errorOptions = TcConfig.Create(tcConfigB,validate = false).errorSeverityOptions
        let errorLogger = CompilationErrorLogger("EvalInteraction", errorOptions)
        fsiInteractionProcessor.EvalExpression(ctok, code, dummyScriptFileName, errorLogger)
        |> commitResultNonThrowing errorOptions dummyScriptFileName errorLogger

    member x.EvalInteraction(code, ?cancellationToken) : unit =
        // Explanation: When the user of the FsiInteractiveSession object calls this method, the
        // code is parsed, checked and evaluated on the calling thread. This means EvalExpression
        // is not safe to call concurrently.
        let ctok = AssumeCompilationThreadWithoutEvidence()
        let cancellationToken = defaultArg cancellationToken CancellationToken.None
        fsiInteractionProcessor.EvalInteraction(ctok, code, dummyScriptFileName, errorLogger, cancellationToken)
        |> commitResult
        |> ignore

    member x.EvalInteractionNonThrowing(code, ?cancellationToken) =
        // Explanation: When the user of the FsiInteractiveSession object calls this method, the
        // code is parsed, checked and evaluated on the calling thread. This means EvalExpression
        // is not safe to call concurrently.
        let ctok = AssumeCompilationThreadWithoutEvidence()
        let cancellationToken = defaultArg cancellationToken CancellationToken.None

        let errorOptions = TcConfig.Create(tcConfigB,validate = false).errorSeverityOptions
        let errorLogger = CompilationErrorLogger("EvalInteraction", errorOptions)
        fsiInteractionProcessor.EvalInteraction(ctok, code, dummyScriptFileName, errorLogger, cancellationToken)
        |> commitResultNonThrowing errorOptions "input.fsx" errorLogger

    member x.EvalScript(filePath) : unit =
        // Explanation: When the user of the FsiInteractiveSession object calls this method, the
        // code is parsed, checked and evaluated on the calling thread. This means EvalExpression
        // is not safe to call concurrently.
        let ctok = AssumeCompilationThreadWithoutEvidence()

        fsiInteractionProcessor.EvalScript(ctok, filePath, errorLogger)
        |> commitResult
        |> ignore

    member x.EvalScriptNonThrowing(filePath) =
        // Explanation: When the user of the FsiInteractiveSession object calls this method, the
        // code is parsed, checked and evaluated on the calling thread. This means EvalExpression
        // is not safe to call concurrently.
        let ctok = AssumeCompilationThreadWithoutEvidence()

        let errorOptions = TcConfig.Create(tcConfigB, validate = false).errorSeverityOptions
        let errorLogger = CompilationErrorLogger("EvalInteraction", errorOptions)
        fsiInteractionProcessor.EvalScript(ctok, filePath, errorLogger)
        |> commitResultNonThrowing errorOptions filePath errorLogger
        |> function Choice1Of2 (_), errs -> Choice1Of2 (), errs | Choice2Of2 exn, errs -> Choice2Of2 exn, errs

    /// Event fires when a root-level value is bound to an identifier, e.g., via `let x = ...`.
    member _.ValueBound = fsiDynamicCompiler.ValueBound

    member _.GetBoundValues() =
        fsiDynamicCompiler.GetBoundValues fsiInteractionProcessor.CurrentState

    member _.TryFindBoundValue(name: string) =
        fsiDynamicCompiler.TryFindBoundValue(fsiInteractionProcessor.CurrentState, name)

    member _.AddBoundValue(name: string, value: obj) =
        // Explanation: When the user of the FsiInteractiveSession object calls this method, the
        // code is parsed, checked and evaluated on the calling thread. This means EvalExpression
        // is not safe to call concurrently.
        let ctok = AssumeCompilationThreadWithoutEvidence()

        fsiInteractionProcessor.AddBoundValue(ctok, errorLogger, name, value)
        |> commitResult
        |> ignore

    /// Performs these steps:
    ///    - Load the dummy interaction, if any
    ///    - Set up exception handling, if any
    ///    - Load the initial files, if any
    ///    - Start the background thread to read the standard input, if any
    ///    - Sit in the GUI event loop indefinitely, if needed
    ///
    /// This method only returns after "exit". The method repeatedly calls the event loop and
    /// the thread may be subject to Thread.Abort() signals if Interrupt() is used, giving rise
    /// to internal ThreadAbortExceptions.
    ///
    /// A background thread is started by this thread to read from the inReader and/or console reader.

    [<CodeAnalysis.SuppressMessage("Microsoft.Reliability", "CA2004:RemoveCallsToGCKeepAlive")>]
    member x.Run() =
        progress <- condition "FSHARP_INTERACTIVE_PROGRESS"

        // Explanation: When Run is called we do a bunch of processing. For fsi.exe
        // and fsiAnyCpu.exe there are no other active threads at this point, so we can assume this is the
        // unique compilation thread.  For other users of FsiEvaluationSession it is reasonable to assume that
        // the object is not accessed concurrently during startup preparation.
        //
        // We later switch to doing interaction-by-interaction processing on the "event loop" thread
        let ctokRun = AssumeCompilationThreadWithoutEvidence ()

        if not runningOnMono && fsiOptions.IsInteractiveServer then
            SpawnInteractiveServer (fsi, fsiOptions, fsiConsoleOutput)

        use unwindBuildPhase = PushThreadBuildPhaseUntilUnwind BuildPhase.Interactive

        if fsiOptions.Interact then
            // page in the type check env
            fsiInteractionProcessor.LoadDummyInteraction(ctokStartup, errorLogger)
            if progress then fprintfn fsiConsoleOutput.Out "MAIN: InstallKillThread!";

            // Compute how long to pause before a ThreadAbort is actually executed.
            // A somewhat arbitrary choice.
            let pauseMilliseconds = (if fsiOptions.Gui then 400 else 100)

            // Request that ThreadAbort interrupts be performed on this (current) thread
            fsiInterruptController.InstallKillThread(Thread.CurrentThread, pauseMilliseconds)
            if progress then fprintfn fsiConsoleOutput.Out "MAIN: got initial state, creating form";

#if !FX_NO_APP_DOMAINS
            // Route background exceptions to the exception handlers
            AppDomain.CurrentDomain.UnhandledException.Add (fun args ->
                match args.ExceptionObject with
                | :? System.Exception as err -> x.ReportUnhandledExceptionSafe false err
                | _ -> ())
#endif

            fsiInteractionProcessor.LoadInitialFiles(ctokRun, errorLogger)

            fsiInteractionProcessor.StartStdinReadAndProcessThread(errorLogger)

            DriveFsiEventLoop (fsi, fsiConsoleOutput )

        else // not interact
            if progress then fprintfn fsiConsoleOutput.Out "Run: not interact, loading initial files..."
            fsiInteractionProcessor.LoadInitialFiles(ctokRun, errorLogger)

            if progress then fprintfn fsiConsoleOutput.Out "Run: done..."
            exit (min errorLogger.ErrorCount 1)

        // The Ctrl-C exception handler that we've passed to native code has
        // to be explicitly kept alive.
        GC.KeepAlive fsiInterruptController.EventHandlers

    static member Create(fsiConfig, argv, inReader, outWriter, errorWriter, ?collectible, ?legacyReferenceResolver) =
        new FsiEvaluationSession(fsiConfig, argv, inReader, outWriter, errorWriter, defaultArg collectible false, legacyReferenceResolver)

    static member GetDefaultConfiguration(fsiObj:obj) = FsiEvaluationSession.GetDefaultConfiguration(fsiObj, true)

    static member GetDefaultConfiguration(fsiObj:obj, useFsiAuxLib: bool) =
        // We want to avoid modifying FSharp.Compiler.Interactive.Settings to avoid republishing that DLL.
        // So we access these via reflection
        { // Connect the configuration through to the 'fsi' object from FSharp.Compiler.Interactive.Settings
            new FsiEvaluationSessionHostConfig () with
              member _.FormatProvider = getInstanceProperty fsiObj "FormatProvider"
              member _.FloatingPointFormat = getInstanceProperty fsiObj "FloatingPointFormat"
              member _.AddedPrinters = getInstanceProperty fsiObj "AddedPrinters"
              member _.ShowDeclarationValues = getInstanceProperty fsiObj "ShowDeclarationValues"
              member _.ShowIEnumerable = getInstanceProperty fsiObj "ShowIEnumerable"
              member _.ShowProperties = getInstanceProperty fsiObj "ShowProperties"
              member _.PrintSize = getInstanceProperty fsiObj "PrintSize"
              member _.PrintDepth = getInstanceProperty fsiObj "PrintDepth"
              member _.PrintWidth = getInstanceProperty fsiObj "PrintWidth"
              member _.PrintLength = getInstanceProperty fsiObj "PrintLength"
              member _.ReportUserCommandLineArgs args = setInstanceProperty fsiObj "CommandLineArgs" args
              member _.StartServer(fsiServerName) =  failwith "--fsi-server not implemented in the default configuration"
              member _.EventLoopRun() = callInstanceMethod0 (getInstanceProperty fsiObj "EventLoop") [||] "Run"
              member _.EventLoopInvoke(f : unit -> 'T) =  callInstanceMethod1 (getInstanceProperty fsiObj "EventLoop") [|typeof<'T>|] "Invoke" f
              member _.EventLoopScheduleRestart() = callInstanceMethod0 (getInstanceProperty fsiObj "EventLoop") [||] "ScheduleRestart"
              member _.UseFsiAuxLib = useFsiAuxLib
              member _.GetOptionalConsoleReadLine(_probe) = None }
//-------------------------------------------------------------------------------
// If no "fsi" object for the configuration is specified, make the default
// configuration one which stores the settings in-process

module Settings =
    type IEventLoop =
        abstract Run : unit -> bool
        abstract Invoke : (unit -> 'T) -> 'T
        abstract ScheduleRestart : unit -> unit

    // fsi.fs in FSHarp.Compiler.Service.dll avoids a hard dependency on FSharp.Compiler.Interactive.Settings.dll
    // by providing an optional reimplementation of the functionality

    // An implementation of IEventLoop suitable for the command-line console
    [<AutoSerializable(false)>]
    type internal SimpleEventLoop() =
        let runSignal = new AutoResetEvent(false)
        let exitSignal = new AutoResetEvent(false)
        let doneSignal = new AutoResetEvent(false)
        let mutable queue = ([] : (unit -> obj) list)
        let mutable result = (None : obj option)
        let setSignal(signal : AutoResetEvent) = while not (signal.Set()) do Thread.Sleep(1); done
        let waitSignal signal = WaitHandle.WaitAll([| (signal :> WaitHandle) |]) |> ignore
        let waitSignal2 signal1 signal2 =
            WaitHandle.WaitAny([| (signal1 :> WaitHandle); (signal2 :> WaitHandle) |])
        let mutable running = false
        let mutable restart = false
        interface IEventLoop with
             member x.Run() =
                 running <- true
                 let rec run() =
                     match waitSignal2 runSignal exitSignal with
                     | 0 ->
                         queue |> List.iter (fun f -> result <- try Some(f()) with _ -> None);
                         setSignal doneSignal
                         run()
                     | 1 ->
                         running <- false;
                         restart
                     | _ -> run()
                 run();
             member x.Invoke(f : unit -> 'T) : 'T  =
                 queue <- [f >> box]
                 setSignal runSignal
                 waitSignal doneSignal
                 result.Value |> unbox
             member x.ScheduleRestart() =
                 if running then
                     restart <- true
                     setSignal exitSignal
        interface System.IDisposable with
             member x.Dispose() =
                 runSignal.Dispose()
                 exitSignal.Dispose()
                 doneSignal.Dispose()


    [<Sealed>]
    type InteractiveSettings()  =
        let mutable evLoop = (new SimpleEventLoop() :> IEventLoop)
        let mutable showIDictionary = true
        let mutable showDeclarationValues = true
        let mutable args = Environment.GetCommandLineArgs()
        let mutable fpfmt = "g10"
        let mutable fp = (CultureInfo.InvariantCulture :> System.IFormatProvider)
        let mutable printWidth = 78
        let mutable printDepth = 100
        let mutable printLength = 100
        let mutable printSize = 10000
        let mutable showIEnumerable = true
        let mutable showProperties = true
        let mutable addedPrinters = []

        member _.FloatingPointFormat with get() = fpfmt and set v = fpfmt <- v
        member _.FormatProvider with get() = fp and set v = fp <- v
        member _.PrintWidth  with get() = printWidth and set v = printWidth <- v
        member _.PrintDepth  with get() = printDepth and set v = printDepth <- v
        member _.PrintLength  with get() = printLength and set v = printLength <- v
        member _.PrintSize  with get() = printSize and set v = printSize <- v
        member _.ShowDeclarationValues with get() = showDeclarationValues and set v = showDeclarationValues <- v
        member _.ShowProperties  with get() = showProperties and set v = showProperties <- v
        member _.ShowIEnumerable with get() = showIEnumerable and set v = showIEnumerable <- v
        member _.ShowIDictionary with get() = showIDictionary and set v = showIDictionary <- v
        member _.AddedPrinters with get() = addedPrinters and set v = addedPrinters <- v
        member _.CommandLineArgs with get() = args  and set v  = args <- v
        member _.AddPrinter(printer : 'T -> string) =
          addedPrinters <- Choice1Of2 (typeof<'T>, (fun (x:obj) -> printer (unbox x))) :: addedPrinters

        member _.EventLoop
           with get () = evLoop
           and set (x:IEventLoop)  = evLoop.ScheduleRestart(); evLoop <- x

        member _.AddPrintTransformer(printer : 'T -> obj) =
          addedPrinters <- Choice2Of2 (typeof<'T>, (fun (x:obj) -> printer (unbox x))) :: addedPrinters

    let fsi = InteractiveSettings()

type FsiEvaluationSession with
    static member GetDefaultConfiguration() =
        FsiEvaluationSession.GetDefaultConfiguration(Settings.fsi, false)

/// Defines a read-only input stream used to feed content to the hosted F# Interactive dynamic compiler.
[<AllowNullLiteral>]
type CompilerInputStream() =
    inherit Stream()
    // Duration (in milliseconds) of the pause in the loop of waitForAtLeastOneByte.
    let pauseDuration = 100

    // Queue of characters waiting to be read.
    let readQueue = new Queue<byte>()

    let  waitForAtLeastOneByte(count : int) =
        let rec loop() =
            let attempt =
                lock readQueue (fun () ->
                    let n = readQueue.Count
                    if (n >= 1) then
                        let lengthToRead = if (n < count) then n else count
                        let ret = Array.zeroCreate lengthToRead
                        for i in 0 .. lengthToRead - 1 do
                            ret.[i] <- readQueue.Dequeue()
                        Some ret
                    else
                        None)
            match attempt with
            | None -> System.Threading.Thread.Sleep(pauseDuration); loop()
            | Some res -> res
        loop()

    override x.CanRead = true
    override x.CanWrite = false
    override x.CanSeek = false
    override x.Position with get() = raise (NotSupportedException()) and set _v = raise (NotSupportedException())
    override x.Length = raise (NotSupportedException())
    override x.Flush() = ()
    override x.Seek(_offset, _origin) = raise (NotSupportedException())
    override x.SetLength(_value) = raise (NotSupportedException())
    override x.Write(_buffer, _offset, _count) = raise (NotSupportedException("Cannot write to input stream"))
    override x.Read(buffer, offset, count) =
        let bytes = waitForAtLeastOneByte count
        Array.Copy(bytes, 0, buffer, offset, bytes.Length)
        bytes.Length

    /// Feeds content into the stream.
    member x.Add(str:string) =
        if (System.String.IsNullOrEmpty(str)) then () else

        lock readQueue (fun () ->
            let bytes = System.Text.Encoding.UTF8.GetBytes(str)
            for i in 0 .. bytes.Length - 1 do
                readQueue.Enqueue(bytes.[i]))



/// Defines a write-only stream used to capture output of the hosted F# Interactive dynamic compiler.
[<AllowNullLiteral>]
type CompilerOutputStream()  =
    inherit Stream()
    // Queue of characters waiting to be read.
    let contentQueue = new Queue<byte>()
    let nyi() = raise (NotSupportedException())

    override x.CanRead = false
    override x.CanWrite = true
    override x.CanSeek = false
    override x.Position with get() = nyi() and set _v = nyi()
    override x.Length = nyi()
    override x.Flush() = ()
    override x.Seek(_offset, _origin) = nyi()
    override x.SetLength(_value) = nyi()
    override x.Read(_buffer, _offset, _count) = raise (NotSupportedException("Cannot write to input stream"))
    override x.Write(buffer, offset, count) =
        let stop = offset + count
        if (stop > buffer.Length) then raise (ArgumentException("offset,count"))

        lock contentQueue (fun () ->
            for i in offset .. stop - 1 do
                contentQueue.Enqueue(buffer.[i]))

    member x.Read() =
        lock contentQueue (fun () ->
            let n = contentQueue.Count
            if (n > 0) then
                let bytes = Array.zeroCreate n
                for i in 0 .. n-1 do
                    bytes.[i] <- contentQueue.Dequeue()

                System.Text.Encoding.UTF8.GetString(bytes, 0, n)
            else
                "")<|MERGE_RESOLUTION|>--- conflicted
+++ resolved
@@ -747,12 +747,8 @@
        PublicOptions(FSComp.SR.optsHelpBannerAdvanced(),
         [CompilerOption("exec",                 "", OptionUnit (fun () -> interact <- false), None, Some (FSIstrings.SR.fsiExec()));
          CompilerOption("gui",                  tagNone, OptionSwitch(fun flag -> gui <- (flag = OptionSwitch.On)),None,Some (FSIstrings.SR.fsiGui()));
-<<<<<<< HEAD
          CompilerOption("runanalyzers",         tagNone, OptionSwitch(fun flag -> runAnalyzers <- (flag = OptionSwitch.On)),None,Some (FSIstrings.SR.fsiRunAnalyzers()));
-         CompilerOption("quiet",                "", OptionUnit (fun () -> tcConfigB.noFeedback <- true), None,Some (FSIstrings.SR.fsiQuiet()));     
-=======
          CompilerOption("quiet",                "", OptionUnit (fun () -> tcConfigB.noFeedback <- true), None,Some (FSIstrings.SR.fsiQuiet()));
->>>>>>> a70f3bea
          (* Renamed --readline and --no-readline to --tabcompletion:+|- *)
          CompilerOption("readline",             tagNone, OptionSwitch(fun flag -> enableConsoleKeyProcessing <- (flag = OptionSwitch.On)),           None, Some(FSIstrings.SR.fsiReadline()));
          CompilerOption("quotations-debug",     tagNone, OptionSwitch(fun switch -> tcConfigB.emitDebugInfoInQuotations <- switch = OptionSwitch.On),None, Some(FSIstrings.SR.fsiEmitDebugInfoInQuotations()));
@@ -1180,25 +1176,14 @@
                       yield ILRuntimeWriter.LookupTypeRef cenv emEnv tref  |]
             Microsoft.FSharp.Quotations.Expr.RegisterReflectedDefinitions (assemblyBuilder, fragName, bytes, referencedTypes);
 
-
-<<<<<<< HEAD
         if not tcConfig.typeCheckOnly then
          ReportTime tcConfig "Run Bindings";
-         timeReporter.TimeOpIf istate.timing (fun () -> 
-          execs |> List.iter (fun exec -> 
-            match exec() with 
-            | Some err ->         
-                match errorLogger with 
-                | :? ErrorLoggerThatStopsOnFirstError as errorLogger -> 
-=======
-        ReportTime tcConfig "Run Bindings";
-        timeReporter.TimeOpIf istate.timing (fun () ->
+         timeReporter.TimeOpIf istate.timing (fun () ->
           execs |> List.iter (fun exec ->
             match exec() with
             | Some err ->
                 match errorLogger with
                 | :? ErrorLoggerThatStopsOnFirstError as errorLogger ->
->>>>>>> a70f3bea
                     fprintfn fsiConsoleOutput.Error "%s" (err.ToString())
                     errorLogger.SetError()
                     errorLogger.AbortOnError(fsiConsoleOutput)
@@ -1212,11 +1197,7 @@
         // Echo the decls (reach inside wrapping)
         // This code occurs AFTER the execution of the declarations.
         // So stored values will have been initialised, modified etc.
-<<<<<<< HEAD
-        if showTypes && not tcConfig.noFeedback && not tcConfig.typeCheckOnly then  
-=======
-        if showTypes && not tcConfig.noFeedback then
->>>>>>> a70f3bea
+        if showTypes && not tcConfig.noFeedback && not tcConfig.typeCheckOnly then
             let denv = tcState.TcEnvFromImpls.DisplayEnv
             let denv =
                 if isIncrementalFragment then
@@ -1584,12 +1565,8 @@
                         | path, _ ->
                             snd (fsiDynamicCompiler.EvalRequireReference (ctok, st, m, path))
                     ),
-<<<<<<< HEAD
                     (fun st (m,nm) -> tcConfigB.AddCompilerToolsByPath(m, nm); st),
-                    (fun _ _ -> ()))  
-=======
                     (fun _ _ -> ()))
->>>>>>> a70f3bea
                    (tcConfigB, inp, Path.GetDirectoryName sourceFile, istate))
 
     member fsiDynamicCompiler.EvalSourceFiles(ctok, istate, m, sourceFiles, lexResourceManager, errorLogger: ErrorLogger) =
@@ -2263,7 +2240,6 @@
             | ParsedScriptInteraction.HashDirective (ParsedHashDirective(("reference" | "r"), [path], m), _) ->
                 packageManagerDirective Directive.Resolution path m
 
-<<<<<<< HEAD
             | ParsedScriptInteraction.HashDirective (ParsedHashDirective("compilertool", [path], m), _) ->
                 if FileSystem.IsInvalidPathShim path then
                     warning(Error(FSComp.SR.etCompilerToolPathDidntExist(path), m))
@@ -2278,10 +2254,7 @@
                         let istate = { istate with tcAnalyzers = istate.tcAnalyzers @ FSharpAnalyzers.ImportAnalyzers(tcConfig, [(m, rootedPath)]) }
                         istate, Completed None
 
-            | ParsedScriptInteraction.HashDirective (ParsedHashDirective("i", [path], m), _) -> 
-=======
             | ParsedScriptInteraction.HashDirective (ParsedHashDirective("i", [path], m), _) ->
->>>>>>> a70f3bea
                 packageManagerDirective Directive.Include path m
 
             | ParsedScriptInteraction.HashDirective (ParsedHashDirective("I", [path], m), _) ->
