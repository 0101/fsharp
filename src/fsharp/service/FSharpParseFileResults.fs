// Copyright (c) Microsoft Corporation.  All Rights Reserved.  See License.txt in the project root for license information.

namespace FSharp.Compiler.CodeAnalysis

open System
open System.IO
open System.Collections.Generic
open System.Diagnostics
open Internal.Utilities.Library  
open Internal.Utilities.Library.Extras
open FSharp.Compiler.CompilerConfig
open FSharp.Compiler.Diagnostics
open FSharp.Compiler.EditorServices
open FSharp.Compiler.Syntax
open FSharp.Compiler.SyntaxTreeOps
open FSharp.Compiler.Text
open FSharp.Compiler.Text.Range

module SourceFileImpl =
    let IsInterfaceFile file =
        let ext = Path.GetExtension file
        0 = String.Compare(".fsi", ext, StringComparison.OrdinalIgnoreCase)

    /// Additional #defines that should be in place when editing a file in a file editor such as VS.
    let AdditionalDefinesForUseInEditor(isInteractive: bool) =
        if isInteractive then ["INTERACTIVE";"EDITING"] // This is still used by the foreground parse
        else ["COMPILED";"EDITING"]
           
type CompletionPath = string list * string option // plid * residue

[<RequireQualifiedAccess>]
type FSharpInheritanceOrigin = 
    | Class
    | Interface
    | Unknown

[<RequireQualifiedAccess>]
type InheritanceContext = 
    | Class
    | Interface
    | Unknown

[<RequireQualifiedAccess>]
type RecordContext =
    | CopyOnUpdate of range: range * path: CompletionPath
    | Constructor of typeName: string
    | New of path: CompletionPath

[<RequireQualifiedAccess>]
type CompletionContext = 
    /// Completion context cannot be determined due to errors
    | Invalid

    /// Completing something after the inherit keyword
    | Inherit of context: InheritanceContext * path: CompletionPath

    /// Completing records field
    | RecordField of context: RecordContext

    | RangeOperator

    /// Completing named parameters\setters in parameter list of constructor\method calls
    /// end of name ast node * list of properties\parameters that were already set
    | ParameterList of pos * HashSet<string>

    | AttributeApplication

    | OpenDeclaration of isOpenType: bool

    /// Completing pattern type (e.g. foo (x: |))
    | PatternType

//----------------------------------------------------------------------------
// FSharpParseFileResults
//----------------------------------------------------------------------------

[<Sealed>]
<<<<<<< HEAD
type FSharpParseFileResults(diagnostics: FSharpDiagnostic[], input: ParsedInput, sourceText: ISourceText option, parseHadErrors: bool, dependencyFiles: string[]) = 
=======
type FSharpParseFileResults(diagnostics: FSharpDiagnostic[], input: ParsedInput, parseHadErrors: bool, dependencyFiles: string[]) = 
>>>>>>> 89ad3715

    member _.Diagnostics = diagnostics

    member _.ParseHadErrors = parseHadErrors

    member _.ParseTree = input

<<<<<<< HEAD
    member _.SourceText = sourceText

    member scope.TryRangeOfNameOfNearestOuterBindingContainingPos pos =
=======
    member _.TryRangeOfNameOfNearestOuterBindingContainingPos pos =
>>>>>>> 89ad3715
        let tryGetIdentRangeFromBinding binding =
            match binding with
            | SynBinding(_, _, _, _, _, _, _, headPat, _, _, _, _) ->
                match headPat with
                | SynPat.LongIdent (longIdentWithDots, _, _, _, _, _) ->
                    Some longIdentWithDots.Range
                | SynPat.Named(_, ident, false, _, _) ->
                    Some ident.idRange
                | _ ->
                    None

        let rec walkBinding expr workingRange =
            match expr with

            // This lets us dive into subexpressions that may contain the binding we're after
            | SynExpr.Sequential (_, _, expr1, expr2, _) ->
                if rangeContainsPos expr1.Range pos then
                    walkBinding expr1 workingRange
                else
                    walkBinding expr2 workingRange


            | SynExpr.LetOrUse(_, _, bindings, bodyExpr, _) ->
                let potentialNestedRange =
                    bindings
                    |> List.tryFind (fun binding -> rangeContainsPos binding.RangeOfBindingWithRhs pos)
                    |> Option.bind tryGetIdentRangeFromBinding
                match potentialNestedRange with
                | Some range ->
                    walkBinding bodyExpr range
                | None ->
                    walkBinding bodyExpr workingRange

            
            | _ ->
                Some workingRange

<<<<<<< HEAD
        let input = scope.ParseTree
        SyntaxTraversal.Traverse(pos, input, { new SyntaxVisitorBase<_>() with
            member _.VisitExpr(_, _, defaultTraverse, expr) =                        
=======
        SyntaxTraversal.Traverse(pos, input, { new SyntaxVisitorBase<_>() with
            override _.VisitExpr(_, _, defaultTraverse, expr) =                        
>>>>>>> 89ad3715
                defaultTraverse expr

            override _.VisitBinding(_path, defaultTraverse, binding) =
                match binding with
                | SynBinding(_, _, _, _, _, _, _, _, _, expr, _range, _) as b when rangeContainsPos b.RangeOfBindingWithRhs pos ->
                    match tryGetIdentRangeFromBinding b with
                    | Some range -> walkBinding expr range
                    | None -> None
                | _ -> defaultTraverse binding })
    
<<<<<<< HEAD
    member scope.TryIdentOfPipelineContainingPosAndNumArgsApplied pos =
            let input = scope.ParseTree
=======
    member _.TryIdentOfPipelineContainingPosAndNumArgsApplied pos =
        SyntaxTraversal.Traverse(pos, input, { new SyntaxVisitorBase<_>() with
            member _.VisitExpr(_, _, defaultTraverse, expr) =
                match expr with
                | SynExpr.App (_, _, SynExpr.App(_, true, SynExpr.Ident ident, _, _), argExpr, _) when rangeContainsPos argExpr.Range pos ->
                    match argExpr with
                    | SynExpr.App(_, _, _, SynExpr.Paren(expr, _, _, _), _) when rangeContainsPos expr.Range pos ->
                        None
                    | _ ->
                        if ident.idText = "op_PipeRight" then
                            Some (ident, 1)
                        elif ident.idText = "op_PipeRight2" then
                            Some (ident, 2)
                        elif ident.idText = "op_PipeRight3" then
                            Some (ident, 3)
                        else
                            None
                | _ -> defaultTraverse expr
        })
    
    member _.IsPosContainedInApplication pos =
        let result =
>>>>>>> 89ad3715
            SyntaxTraversal.Traverse(pos, input, { new SyntaxVisitorBase<_>() with
                member _.VisitExpr(_, traverseSynExpr, defaultTraverse, expr) =
                    match expr with
                    | SynExpr.App(_, _, _, SynExpr.CompExpr (_, _, expr, _), range) when rangeContainsPos range pos ->
                        traverseSynExpr expr
                    | SynExpr.App (_, _, _, _, range) when rangeContainsPos range pos ->
                        Some range
                    | _ -> defaultTraverse expr
            })
<<<<<<< HEAD
    
    member scope.IsPosContainedInApplication pos =
            let input = scope.ParseTree
            let result =
                SyntaxTraversal.Traverse(pos, input, { new SyntaxVisitorBase<_>() with
                    member _.VisitExpr(_, traverseSynExpr, defaultTraverse, expr) =
                        match expr with
                        | SynExpr.App(_, _, _, SynExpr.CompExpr (_, _, expr, _), range) when rangeContainsPos range pos ->
                            traverseSynExpr expr
                        | SynExpr.App (_, _, _, _, range) when rangeContainsPos range pos ->
                            Some range
                        | _ -> defaultTraverse expr
                })
            result.IsSome

    member scope.TryRangeOfFunctionOrMethodBeingApplied pos =
=======
        result.IsSome

    member _.TryRangeOfFunctionOrMethodBeingApplied pos =
>>>>>>> 89ad3715
        let rec getIdentRangeForFuncExprInApp traverseSynExpr expr pos =
            match expr with
            | SynExpr.Ident ident -> Some ident.idRange
        
            | SynExpr.LongIdent (_, _, _, range) -> Some range

            | SynExpr.Paren (expr, _, _, range) when rangeContainsPos range pos ->
                getIdentRangeForFuncExprInApp traverseSynExpr expr pos

            | SynExpr.App (_, _, funcExpr, argExpr, _) ->
                match argExpr with
                | SynExpr.App (_, _, _, _, range) when rangeContainsPos range pos ->
                    getIdentRangeForFuncExprInApp traverseSynExpr argExpr pos

                // Special case: `async { ... }` is actually a CompExpr inside of the argExpr of a SynExpr.App
                | SynExpr.CompExpr (_, _, expr, range) when rangeContainsPos range pos ->
                    getIdentRangeForFuncExprInApp traverseSynExpr expr pos

                | SynExpr.Paren (expr, _, _, range) when rangeContainsPos range pos ->
                    getIdentRangeForFuncExprInApp traverseSynExpr expr pos

                | _ ->
                    match funcExpr with
                    | SynExpr.App (_, true, _, _, _) when rangeContainsPos argExpr.Range pos ->
                        // x |> List.map 
                        // Don't dive into the funcExpr (the operator expr)
                        // because we dont want to offer sig help for that!
                        getIdentRangeForFuncExprInApp traverseSynExpr argExpr pos
                    | _ ->
                        // Generally, we want to dive into the func expr to get the range
                        // of the identifier of the function we're after
                        getIdentRangeForFuncExprInApp traverseSynExpr funcExpr pos

            | SynExpr.LetOrUse (_, _, bindings, body, range) when rangeContainsPos range pos  ->
                let binding =
                    bindings
                    |> List.tryFind (fun x -> rangeContainsPos x.RangeOfBindingWithRhs pos)
                match binding with
                | Some(SynBinding.SynBinding(_, _, _, _, _, _, _, _, _, expr, _, _)) ->
                    getIdentRangeForFuncExprInApp traverseSynExpr expr pos
                | None ->
                    getIdentRangeForFuncExprInApp traverseSynExpr body pos

            | SynExpr.IfThenElse (ifExpr, thenExpr, elseExpr, _, _, _, range) when rangeContainsPos range pos ->
                if rangeContainsPos ifExpr.Range pos then
                    getIdentRangeForFuncExprInApp traverseSynExpr ifExpr pos
                elif rangeContainsPos thenExpr.Range pos then
                    getIdentRangeForFuncExprInApp traverseSynExpr thenExpr pos
                else
                    match elseExpr with
                    | None -> None
                    | Some expr ->
                        getIdentRangeForFuncExprInApp traverseSynExpr expr pos

            | SynExpr.Match (_, expr, clauses, range) when rangeContainsPos range pos ->
                if rangeContainsPos expr.Range pos then
                    getIdentRangeForFuncExprInApp traverseSynExpr expr pos
                else
                    let clause = clauses |> List.tryFind (fun clause -> rangeContainsPos clause.Range pos)
                    match clause with
                    | None -> None
                    | Some clause ->
                        match clause with
                        | SynMatchClause.SynMatchClause (_, whenExpr, resultExpr, _, _) ->
                            match whenExpr with
                            | None ->
                                getIdentRangeForFuncExprInApp traverseSynExpr resultExpr pos
                            | Some whenExpr ->
                                if rangeContainsPos whenExpr.Range pos then
                                    getIdentRangeForFuncExprInApp traverseSynExpr whenExpr pos
                                else
                                    getIdentRangeForFuncExprInApp traverseSynExpr resultExpr pos


            // Ex: C.M(x, y, ...) <--- We want to find where in the tupled application the call is being made
            | SynExpr.Tuple(_, exprs, _, tupRange) when rangeContainsPos tupRange pos ->
                let expr = exprs |> List.tryFind (fun expr -> rangeContainsPos expr.Range pos)
                match expr with
                | None -> None
                | Some expr ->
                    getIdentRangeForFuncExprInApp traverseSynExpr expr pos

            // Capture the body of a lambda, often nested in a call to a collection function
            | SynExpr.Lambda(_, _, _args, body, _, _) when rangeContainsPos body.Range pos -> 
                getIdentRangeForFuncExprInApp traverseSynExpr body pos

            | SynExpr.Do(expr, range) when rangeContainsPos range pos ->
                getIdentRangeForFuncExprInApp traverseSynExpr expr pos

            | SynExpr.Assert(expr, range) when rangeContainsPos range pos ->
                getIdentRangeForFuncExprInApp traverseSynExpr expr pos

            | SynExpr.ArbitraryAfterError (_debugStr, range) when rangeContainsPos range pos -> 
                Some range

            | expr ->
                traverseSynExpr expr
                |> Option.map (fun expr -> expr)

<<<<<<< HEAD
        let input = scope.ParseTree
=======
>>>>>>> 89ad3715
        SyntaxTraversal.Traverse(pos, input, { new SyntaxVisitorBase<_>() with
            member _.VisitExpr(_, traverseSynExpr, defaultTraverse, expr) =
                match expr with
                | SynExpr.App (_, _, _funcExpr, _, range) as app when rangeContainsPos range pos ->
                    getIdentRangeForFuncExprInApp traverseSynExpr app pos
                | _ -> defaultTraverse expr
        })
<<<<<<< HEAD


    member scope.GetAllArgumentsForFunctionApplicationAtPostion pos =
        let input = scope.ParseTree
=======

    member _.GetAllArgumentsForFunctionApplicationAtPostion pos =
>>>>>>> 89ad3715
        SynExprAppLocationsImpl.getAllCurriedArgsAtPosition pos input

    member _.TryRangeOfParenEnclosingOpEqualsGreaterUsage opGreaterEqualPos =
        let (|Ident|_|) ofName =
            function | SynExpr.Ident ident when ident.idText = ofName -> Some ()
                     | _ -> None
        let (|InfixAppOfOpEqualsGreater|_|) =
          function | SynExpr.App(ExprAtomicFlag.NonAtomic, false, SynExpr.App(ExprAtomicFlag.NonAtomic, true, Ident "op_EqualsGreater", actualParamListExpr, _), actualLambdaBodyExpr, _) ->
                        Some (actualParamListExpr, actualLambdaBodyExpr)
                   | _ -> None

<<<<<<< HEAD
        let parseTree = scope.ParseTree
        SyntaxTraversal.Traverse(opGreaterEqualPos, parseTree, { new SyntaxVisitorBase<_>() with
=======
        SyntaxTraversal.Traverse(opGreaterEqualPos, input, { new SyntaxVisitorBase<_>() with
>>>>>>> 89ad3715
            member _.VisitExpr(_, _, defaultTraverse, expr) =
                match expr with
                | SynExpr.Paren((InfixAppOfOpEqualsGreater(lambdaArgs, lambdaBody) as app), _, _, _) ->
                    Some (app.Range, lambdaArgs.Range, lambdaBody.Range)
                | _ -> defaultTraverse expr

            member _.VisitBinding(_path, defaultTraverse, binding) =
                match binding with
                | SynBinding(_, SynBindingKind.Normal, _, _, _, _, _, _, _, (InfixAppOfOpEqualsGreater(lambdaArgs, lambdaBody) as app), _, _) ->
                    Some(app.Range, lambdaArgs.Range, lambdaBody.Range)
                | _ -> defaultTraverse binding })
<<<<<<< HEAD
    
    member scope.TryRangeOfExprInYieldOrReturn pos =
        let parseTree = scope.ParseTree
        SyntaxTraversal.Traverse(pos, parseTree, { new SyntaxVisitorBase<_>() with 
=======

    member _.TryRangeOfExprInYieldOrReturn pos =
        SyntaxTraversal.Traverse(pos, input, { new SyntaxVisitorBase<_>() with 
>>>>>>> 89ad3715
            member _.VisitExpr(_path, _, defaultTraverse, expr) =
                match expr with
                | SynExpr.YieldOrReturn(_, expr, range)
                | SynExpr.YieldOrReturnFrom(_, expr, range) when rangeContainsPos range pos ->
                    Some expr.Range
                | _ -> defaultTraverse expr })

<<<<<<< HEAD
    member scope.TryRangeOfRecordExpressionContainingPos pos =
        let input = scope.ParseTree
=======
    member _.TryRangeOfRecordExpressionContainingPos pos =
>>>>>>> 89ad3715
        SyntaxTraversal.Traverse(pos, input, { new SyntaxVisitorBase<_>() with 
            member _.VisitExpr(_, _, defaultTraverse, expr) =
                match expr with
                | SynExpr.Record(_, _, _, range) when rangeContainsPos range pos ->
                    Some range
                | _ -> defaultTraverse expr })

<<<<<<< HEAD
    member scope.TryRangeOfRefCellDereferenceContainingPos expressionPos =
        let input = scope.ParseTree
=======
    member _.TryRangeOfRefCellDereferenceContainingPos expressionPos =
>>>>>>> 89ad3715
        SyntaxTraversal.Traverse(expressionPos, input, { new SyntaxVisitorBase<_>() with 
            member _.VisitExpr(_, _, defaultTraverse, expr) =
                match expr with
                | SynExpr.App(_, false, SynExpr.Ident funcIdent, expr, _) ->
                    if funcIdent.idText = "op_Dereference" && rangeContainsPos expr.Range expressionPos then
                        Some funcIdent.idRange
                    else
                        None
                | _ -> defaultTraverse expr })

<<<<<<< HEAD
    member scope.FindParameterLocations pos = 
        let input = scope.ParseTree
        ParameterLocations.Find(pos, input)
        
    member scope.IsPositionContainedInACurriedParameter pos =
        let input = scope.ParseTree
=======
    member _.FindParameterLocations pos = 
        ParameterLocations.Find(pos, input)

    member _.IsPositionContainedInACurriedParameter pos =
>>>>>>> 89ad3715
        let result =
            SyntaxTraversal.Traverse(pos, input, { new SyntaxVisitorBase<_>() with 
                member _.VisitExpr(_path, traverseSynExpr, defaultTraverse, expr) =
                    defaultTraverse(expr)

                override _.VisitBinding (_path, _, binding) =
                    match binding with
                    | SynBinding(_, _, _, _, _, _, valData, _, _, _, range, _) when rangeContainsPos range pos ->
                        let info = valData.SynValInfo.CurriedArgInfos
                        let mutable found = false
                        for group in info do
                            for arg in group do
                                match arg.Ident with
                                | Some ident when rangeContainsPos ident.idRange pos ->
                                    found <- true
                                | _ -> ()
                        if found then Some range else None
                    | _ ->
                        None
            })
        result.IsSome
    
    /// Get declared items and the selected item at the specified location
    member _.GetNavigationItemsImpl() =
       ErrorScope.Protect range0 
            (fun () -> 
                match input with
                | ParsedInput.ImplFile _ as p ->
                    Navigation.getNavigation p
                | ParsedInput.SigFile _ ->
                    Navigation.empty)
            (fun err -> 
                Trace.TraceInformation(sprintf "FCS: recovering from error in GetNavigationItemsImpl: '%s'" err)
                Navigation.empty)
            
    member _.ValidateBreakpointLocationImpl pos =
        let isMatchRange m = rangeContainsPos m pos || m.StartLine = pos.Line

        // Process let-binding
        let findBreakPoints () = 
            let checkRange m = [ if isMatchRange m then yield m ]
            let walkBindSeqPt sp = [ match sp with DebugPointAtBinding.Yes m -> yield! checkRange m | _ -> () ]
            let walkForSeqPt sp = [ match sp with DebugPointAtFor.Yes m -> yield! checkRange m | _ -> () ]
            let walkWhileSeqPt sp = [ match sp with DebugPointAtWhile.Yes m -> yield! checkRange m | _ -> () ]
            let walkTrySeqPt sp = [ match sp with DebugPointAtTry.Yes m -> yield! checkRange m | _ -> () ]
            let walkWithSeqPt sp = [ match sp with DebugPointAtWith.Yes m -> yield! checkRange m | _ -> () ]
            let walkFinallySeqPt sp = [ match sp with DebugPointAtFinally.Yes m -> yield! checkRange m | _ -> () ]

            let rec walkBind (SynBinding(_, _, _, _, _, _, SynValData(memFlagsOpt, _, _), synPat, _, synExpr, _, spInfo)) =
                [ // Don't yield the binding sequence point if there are any arguments, i.e. we're defining a function or a method
                  let isFunction = 
                      Option.isSome memFlagsOpt ||
                      match synPat with 
                      | SynPat.LongIdent (_, _, _, SynArgPats.Pats args, _, _) when not (List.isEmpty args) -> true
                      | _ -> false
                  if not isFunction then 
                      yield! walkBindSeqPt spInfo

                  yield! walkExpr (isFunction || (match spInfo with DebugPointAtBinding.Yes _ -> false | _-> true)) synExpr ]

            and walkExprs es = List.collect (walkExpr false) es
            and walkBinds es = List.collect walkBind es
            and walkMatchClauses cl = 
                [ for (SynMatchClause(_, whenExpr, e, _, _)) in cl do 
                    match whenExpr with 
                    | Some e -> yield! walkExpr false e 
                    | _ -> ()
                    yield! walkExpr true e ]

            and walkExprOpt (spAlways: bool) eOpt = [ match eOpt with Some e -> yield! walkExpr spAlways e | _ -> () ]
            
            and IsBreakableExpression e =
                match e with
                | SynExpr.Match _
                | SynExpr.IfThenElse _
                | SynExpr.For _
                | SynExpr.ForEach _
                | SynExpr.While _ -> true
                | _ -> not (IsControlFlowExpression e)

            // Determine the breakpoint locations for an expression. spAlways indicates we always
            // emit a breakpoint location for the expression unless it is a syntactic control flow construct
            and walkExpr (spAlways: bool)  e =
                let m = e.Range
                if not (isMatchRange m) then [] else
                [ if spAlways && IsBreakableExpression e then 
                      yield! checkRange m

                  match e with
                  | SynExpr.ArbitraryAfterError _ 
                  | SynExpr.LongIdent _
                  | SynExpr.LibraryOnlyILAssembly _
                  | SynExpr.LibraryOnlyStaticOptimization _
                  | SynExpr.Null _
                  | SynExpr.Ident _
                  | SynExpr.ImplicitZero _
                  | SynExpr.Const _ -> 
                     ()

                  | SynExpr.Quote (_, _, e, _, _)
                  | SynExpr.TypeTest (e, _, _)
                  | SynExpr.Upcast (e, _, _)
                  | SynExpr.AddressOf (_, e, _, _)
                  | SynExpr.CompExpr (_, _, e, _) 
                  | SynExpr.ArrayOrListOfSeqExpr (_, e, _)
                  | SynExpr.Typed (e, _, _)
                  | SynExpr.FromParseError (e, _) 
                  | SynExpr.DiscardAfterMissingQualificationAfterDot (e, _) 
                  | SynExpr.Do (e, _)
                  | SynExpr.Assert (e, _)
                  | SynExpr.Fixed (e, _)
                  | SynExpr.DotGet (e, _, _, _) 
                  | SynExpr.LongIdentSet (_, e, _)
                  | SynExpr.New (_, _, e, _) 
                  | SynExpr.TypeApp (e, _, _, _, _, _, _) 
                  | SynExpr.LibraryOnlyUnionCaseFieldGet (e, _, _, _) 
                  | SynExpr.Downcast (e, _, _)
                  | SynExpr.InferredUpcast (e, _)
                  | SynExpr.InferredDowncast (e, _)
                  | SynExpr.Lazy (e, _)
                  | SynExpr.TraitCall (_, _, e, _)
                  | SynExpr.Paren (e, _, _, _) -> 
                      yield! walkExpr false e

                  | SynExpr.InterpolatedString (parts, _, _) -> 
                      yield! walkExprs [ for part in parts do 
                                            match part with 
                                            | SynInterpolatedStringPart.String _ -> ()
                                            | SynInterpolatedStringPart.FillExpr (fillExpr, _) -> yield fillExpr ]

                  | SynExpr.YieldOrReturn (_, e, _)
                  | SynExpr.YieldOrReturnFrom (_, e, _)
                  | SynExpr.DoBang  (e, _) ->
                      yield! checkRange e.Range
                      yield! walkExpr false e

                  | SynExpr.NamedIndexedPropertySet (_, e1, e2, _)
                  | SynExpr.DotSet (e1, _, e2, _)
                  | SynExpr.Set (e1, e2, _)
                  | SynExpr.LibraryOnlyUnionCaseFieldSet (e1, _, _, e2, _)
                  | SynExpr.App (_, _, e1, e2, _) -> 
                      yield! walkExpr false e1 
                      yield! walkExpr false e2

                  | SynExpr.ArrayOrList (_, es, _)
                  | SynExpr.Tuple (_, es, _, _) -> 
                      yield! walkExprs es

                  | SynExpr.Record (_, copyExprOpt, fs, _) ->
                      match copyExprOpt with
                      | Some (e, _) -> yield! walkExpr true e
                      | None -> ()
                      yield! walkExprs (fs |> List.choose p23)

                  | SynExpr.AnonRecd (_isStruct, copyExprOpt, fs, _) ->
                      match copyExprOpt with
                      | Some (e, _) -> yield! walkExpr true e
                      | None -> ()
                      yield! walkExprs (fs |> List.map snd)

                  | SynExpr.ObjExpr (_, args, bs, is, _, _) -> 
                      match args with
                      | None -> ()
                      | Some (arg, _) -> yield! walkExpr false arg
                      yield! walkBinds bs  
                      for (SynInterfaceImpl(_, bs, _)) in is do yield! walkBinds bs

                  | SynExpr.While (spWhile, e1, e2, _) -> 
                      yield! walkWhileSeqPt spWhile
                      yield! walkExpr false e1 
                      yield! walkExpr true e2

                  | SynExpr.JoinIn (e1, _range, e2, _range2) -> 
                      yield! walkExpr false e1 
                      yield! walkExpr false e2

                  | SynExpr.For (spFor, _, e1, _, e2, e3, _) -> 
                      yield! walkForSeqPt spFor
                      yield! walkExpr false e1 
                      yield! walkExpr true e2 
                      yield! walkExpr true e3

                  | SynExpr.ForEach (spFor, _, _, _, e1, e2, _) ->
                      yield! walkForSeqPt spFor
                      yield! walkExpr false e1 
                      yield! walkExpr true e2 

                  | SynExpr.MatchLambda (_isExnMatch, _argm, cl, spBind, _wholem) -> 
                      yield! walkBindSeqPt spBind
                      for (SynMatchClause(_, whenExpr, e, _, _)) in cl do 
                          yield! walkExprOpt false whenExpr
                          yield! walkExpr true e 

                  | SynExpr.Lambda (_, _, _, e, _, _) -> 
                      yield! walkExpr true e 

                  | SynExpr.Match (spBind, e, cl, _) ->
                      yield! walkBindSeqPt spBind
                      yield! walkExpr false e 
                      for (SynMatchClause(_, whenExpr, e, _, _)) in cl do 
                          yield! walkExprOpt false whenExpr
                          yield! walkExpr true e 

                  | SynExpr.LetOrUse (_, _, bs, e, _) -> 
                      yield! walkBinds bs  
                      yield! walkExpr true e

                  | SynExpr.TryWith (e, _, cl, _, _, spTry, spWith) -> 
                      yield! walkTrySeqPt spTry
                      yield! walkWithSeqPt spWith
                      yield! walkExpr true e 
                      yield! walkMatchClauses cl
                  
                  | SynExpr.TryFinally (e1, e2, _, spTry, spFinally) ->
                      yield! walkExpr true e1
                      yield! walkExpr true e2
                      yield! walkTrySeqPt spTry
                      yield! walkFinallySeqPt spFinally

                  | SynExpr.SequentialOrImplicitYield (spSeq, e1, e2, _, _)
                  | SynExpr.Sequential (spSeq, _, e1, e2, _) -> 
                      yield! walkExpr (match spSeq with DebugPointAtSequential.ExprOnly -> false | _ -> true) e1
                      yield! walkExpr (match spSeq with DebugPointAtSequential.StmtOnly -> false | _ -> true) e2

                  | SynExpr.IfThenElse (e1, e2, e3opt, spBind, _, _, _) ->
                      yield! walkBindSeqPt spBind
                      yield! walkExpr false e1
                      yield! walkExpr true e2
                      yield! walkExprOpt true e3opt

                  | SynExpr.DotIndexedGet (e1, es, _, _) -> 
                      yield! walkExpr false e1 
                      yield! walkExprs [ for e in es do yield! e.Exprs ]

                  | SynExpr.DotIndexedSet (e1, es, e2, _, _, _) ->
                      yield! walkExpr false e1 
                      yield! walkExprs [ for e in es do yield! e.Exprs ]
                      yield! walkExpr false e2 

                  | SynExpr.DotNamedIndexedPropertySet (e1, _, e2, e3, _) ->
                      yield! walkExpr false e1 
                      yield! walkExpr false e2 
                      yield! walkExpr false e3 

                  | SynExpr.LetOrUseBang (spBind, _, _, _, e1, es, e2, _) -> 
                      yield! walkBindSeqPt spBind
                      yield! walkExpr true e1
                      for (andBangSpBind,_,_,_,eAndBang,_) in es do
                          yield! walkBindSeqPt andBangSpBind
                          yield! walkExpr true eAndBang
                      yield! walkExpr true e2

                  | SynExpr.MatchBang (spBind, e, cl, _) ->
                      yield! walkBindSeqPt spBind
                      yield! walkExpr false e 
                      for (SynMatchClause(_, whenExpr, e, _, _)) in cl do 
                          yield! walkExprOpt false whenExpr
                          yield! walkExpr true e ]
            
            // Process a class declaration or F# type declaration
            let rec walkTycon (SynTypeDefn(SynComponentInfo(_, _, _, _, _, _, _, _), repr, membDefns, implicitCtor, m)) =
                if not (isMatchRange m) then [] else
                [ for memb in membDefns do yield! walkMember memb
                  match repr with
                  | SynTypeDefnRepr.ObjectModel(_, membDefns, _) -> 
                      for memb in membDefns do yield! walkMember memb
                  | _ -> () 
                  for memb in membDefns do yield! walkMember memb
                  for memb in Option.toList implicitCtor do yield! walkMember memb]
                      
            // Returns class-members for the right dropdown                  
            and walkMember memb =
                if not (rangeContainsPos memb.Range pos) then [] else
                [ match memb with
                  | SynMemberDefn.LetBindings(binds, _, _, _) -> yield! walkBinds binds
                  | SynMemberDefn.AutoProperty(_attribs, _isStatic, _id, _tyOpt, _propKind, _, _xmlDoc, _access, synExpr, _, _) -> yield! walkExpr true synExpr
                  | SynMemberDefn.ImplicitCtor(_, _, _, _, _, m) -> yield! checkRange m
                  | SynMemberDefn.Member(bind, _) -> yield! walkBind bind
                  | SynMemberDefn.Interface(_, Some membs, _) -> for m in membs do yield! walkMember m
                  | SynMemberDefn.Inherit(_, _, m) -> 
                      // can break on the "inherit" clause
                      yield! checkRange m
                  | SynMemberDefn.ImplicitInherit(_, arg, _, m) -> 
                      // can break on the "inherit" clause
                      yield! checkRange m
                      yield! walkExpr true arg
                  | _ -> ()  ]

            // Process declarations nested in a module that should be displayed in the left dropdown
            // (such as type declarations, nested modules etc.)                            
            let rec walkDecl decl = 
                [ match decl with 
                  | SynModuleDecl.Let(_, binds, m) when isMatchRange m -> 
                      yield! walkBinds binds
                  | SynModuleDecl.DoExpr(spExpr, expr, m) when isMatchRange m ->  
                      yield! walkBindSeqPt spExpr
                      yield! walkExpr false expr
                  | SynModuleDecl.ModuleAbbrev _ -> ()
                  | SynModuleDecl.NestedModule(_, _isRec, decls, _, m) when isMatchRange m ->
                      for d in decls do yield! walkDecl d
                  | SynModuleDecl.Types(tydefs, m) when isMatchRange m -> 
                      for d in tydefs do yield! walkTycon d
                  | SynModuleDecl.Exception(SynExceptionDefn(SynExceptionDefnRepr(_, _, _, _, _, _), membDefns, _), m) 
                        when isMatchRange m ->
                      for m in membDefns do yield! walkMember m
                  | _ -> () ] 
                      
            // Collect all the items in a module  
            let walkModule (SynModuleOrNamespace(_, _, _, decls, _, _, _, m)) =
                if isMatchRange m then
                    List.collect walkDecl decls
                else
                    []
                      
           /// Get information for implementation file        
            let walkImplFile (modules: SynModuleOrNamespace list) = List.collect walkModule modules
                     
            match input with
            | ParsedInput.ImplFile (ParsedImplFileInput (modules = modules)) -> walkImplFile modules 
            | _ -> []
 
        ErrorScope.Protect range0 
            (fun () -> 
                let locations = findBreakPoints()
                
                if pos.Column = 0 then
                    // we have a breakpoint that was set with mouse at line start
                    match locations |> List.filter (fun m -> m.StartLine = m.EndLine && pos.Line = m.StartLine) with
                    | [] ->
                        match locations |> List.filter (fun m -> rangeContainsPos m pos) with
                        | [] ->
                            match locations |> List.filter (fun m -> rangeBeforePos m pos |> not) with
                            | [] -> Seq.tryHead locations
                            | locationsAfterPos -> Seq.tryHead locationsAfterPos
                        | coveringLocations -> Seq.tryLast coveringLocations
                    | locationsOnSameLine -> Seq.tryHead locationsOnSameLine
                else
                    match locations |> List.filter (fun m -> rangeContainsPos m pos) with
                    | [] ->
                        match locations |> List.filter (fun m -> rangeBeforePos m pos |> not) with
                        | [] -> Seq.tryHead locations
                        | locationsAfterPos -> Seq.tryHead locationsAfterPos
                    | coveringLocations -> Seq.tryLast coveringLocations)
            (fun msg -> 
                Trace.TraceInformation(sprintf "FCS: recovering from error in ValidateBreakpointLocationImpl: '%s'" msg)
                None)
            
    /// When these files appear or disappear the configuration for the current project is invalidated.
    member _.DependencyFiles = dependencyFiles

<<<<<<< HEAD
    member _.FileName =
      match input with
      | ParsedInput.ImplFile (ParsedImplFileInput (fileName = modname))
      | ParsedInput.SigFile (ParsedSigFileInput (fileName = modname)) -> modname
=======
    member _.FileName = input.FileName
>>>>>>> 89ad3715
    
    // Get items for the navigation drop down bar       
    member scope.GetNavigationItems() =
        // This does not need to be run on the background thread
        scope.GetNavigationItemsImpl()

    member scope.ValidateBreakpointLocation pos =
        // This does not need to be run on the background thread
        scope.ValidateBreakpointLocationImpl pos
<|MERGE_RESOLUTION|>--- conflicted
+++ resolved
@@ -75,11 +75,7 @@
 //----------------------------------------------------------------------------
 
 [<Sealed>]
-<<<<<<< HEAD
 type FSharpParseFileResults(diagnostics: FSharpDiagnostic[], input: ParsedInput, sourceText: ISourceText option, parseHadErrors: bool, dependencyFiles: string[]) = 
-=======
-type FSharpParseFileResults(diagnostics: FSharpDiagnostic[], input: ParsedInput, parseHadErrors: bool, dependencyFiles: string[]) = 
->>>>>>> 89ad3715
 
     member _.Diagnostics = diagnostics
 
@@ -87,13 +83,9 @@
 
     member _.ParseTree = input
 
-<<<<<<< HEAD
     member _.SourceText = sourceText
 
-    member scope.TryRangeOfNameOfNearestOuterBindingContainingPos pos =
-=======
     member _.TryRangeOfNameOfNearestOuterBindingContainingPos pos =
->>>>>>> 89ad3715
         let tryGetIdentRangeFromBinding binding =
             match binding with
             | SynBinding(_, _, _, _, _, _, _, headPat, _, _, _, _) ->
@@ -131,14 +123,8 @@
             | _ ->
                 Some workingRange
 
-<<<<<<< HEAD
-        let input = scope.ParseTree
-        SyntaxTraversal.Traverse(pos, input, { new SyntaxVisitorBase<_>() with
-            member _.VisitExpr(_, _, defaultTraverse, expr) =                        
-=======
         SyntaxTraversal.Traverse(pos, input, { new SyntaxVisitorBase<_>() with
             override _.VisitExpr(_, _, defaultTraverse, expr) =                        
->>>>>>> 89ad3715
                 defaultTraverse expr
 
             override _.VisitBinding(_path, defaultTraverse, binding) =
@@ -149,10 +135,6 @@
                     | None -> None
                 | _ -> defaultTraverse binding })
     
-<<<<<<< HEAD
-    member scope.TryIdentOfPipelineContainingPosAndNumArgsApplied pos =
-            let input = scope.ParseTree
-=======
     member _.TryIdentOfPipelineContainingPosAndNumArgsApplied pos =
         SyntaxTraversal.Traverse(pos, input, { new SyntaxVisitorBase<_>() with
             member _.VisitExpr(_, _, defaultTraverse, expr) =
@@ -175,7 +157,6 @@
     
     member _.IsPosContainedInApplication pos =
         let result =
->>>>>>> 89ad3715
             SyntaxTraversal.Traverse(pos, input, { new SyntaxVisitorBase<_>() with
                 member _.VisitExpr(_, traverseSynExpr, defaultTraverse, expr) =
                     match expr with
@@ -185,28 +166,9 @@
                         Some range
                     | _ -> defaultTraverse expr
             })
-<<<<<<< HEAD
-    
-    member scope.IsPosContainedInApplication pos =
-            let input = scope.ParseTree
-            let result =
-                SyntaxTraversal.Traverse(pos, input, { new SyntaxVisitorBase<_>() with
-                    member _.VisitExpr(_, traverseSynExpr, defaultTraverse, expr) =
-                        match expr with
-                        | SynExpr.App(_, _, _, SynExpr.CompExpr (_, _, expr, _), range) when rangeContainsPos range pos ->
-                            traverseSynExpr expr
-                        | SynExpr.App (_, _, _, _, range) when rangeContainsPos range pos ->
-                            Some range
-                        | _ -> defaultTraverse expr
-                })
-            result.IsSome
-
-    member scope.TryRangeOfFunctionOrMethodBeingApplied pos =
-=======
         result.IsSome
 
     member _.TryRangeOfFunctionOrMethodBeingApplied pos =
->>>>>>> 89ad3715
         let rec getIdentRangeForFuncExprInApp traverseSynExpr expr pos =
             match expr with
             | SynExpr.Ident ident -> Some ident.idRange
@@ -306,10 +268,6 @@
                 traverseSynExpr expr
                 |> Option.map (fun expr -> expr)
 
-<<<<<<< HEAD
-        let input = scope.ParseTree
-=======
->>>>>>> 89ad3715
         SyntaxTraversal.Traverse(pos, input, { new SyntaxVisitorBase<_>() with
             member _.VisitExpr(_, traverseSynExpr, defaultTraverse, expr) =
                 match expr with
@@ -317,15 +275,8 @@
                     getIdentRangeForFuncExprInApp traverseSynExpr app pos
                 | _ -> defaultTraverse expr
         })
-<<<<<<< HEAD
-
-
-    member scope.GetAllArgumentsForFunctionApplicationAtPostion pos =
-        let input = scope.ParseTree
-=======
 
     member _.GetAllArgumentsForFunctionApplicationAtPostion pos =
->>>>>>> 89ad3715
         SynExprAppLocationsImpl.getAllCurriedArgsAtPosition pos input
 
     member _.TryRangeOfParenEnclosingOpEqualsGreaterUsage opGreaterEqualPos =
@@ -337,12 +288,7 @@
                         Some (actualParamListExpr, actualLambdaBodyExpr)
                    | _ -> None
 
-<<<<<<< HEAD
-        let parseTree = scope.ParseTree
-        SyntaxTraversal.Traverse(opGreaterEqualPos, parseTree, { new SyntaxVisitorBase<_>() with
-=======
         SyntaxTraversal.Traverse(opGreaterEqualPos, input, { new SyntaxVisitorBase<_>() with
->>>>>>> 89ad3715
             member _.VisitExpr(_, _, defaultTraverse, expr) =
                 match expr with
                 | SynExpr.Paren((InfixAppOfOpEqualsGreater(lambdaArgs, lambdaBody) as app), _, _, _) ->
@@ -354,16 +300,9 @@
                 | SynBinding(_, SynBindingKind.Normal, _, _, _, _, _, _, _, (InfixAppOfOpEqualsGreater(lambdaArgs, lambdaBody) as app), _, _) ->
                     Some(app.Range, lambdaArgs.Range, lambdaBody.Range)
                 | _ -> defaultTraverse binding })
-<<<<<<< HEAD
-    
-    member scope.TryRangeOfExprInYieldOrReturn pos =
-        let parseTree = scope.ParseTree
-        SyntaxTraversal.Traverse(pos, parseTree, { new SyntaxVisitorBase<_>() with 
-=======
 
     member _.TryRangeOfExprInYieldOrReturn pos =
         SyntaxTraversal.Traverse(pos, input, { new SyntaxVisitorBase<_>() with 
->>>>>>> 89ad3715
             member _.VisitExpr(_path, _, defaultTraverse, expr) =
                 match expr with
                 | SynExpr.YieldOrReturn(_, expr, range)
@@ -371,12 +310,7 @@
                     Some expr.Range
                 | _ -> defaultTraverse expr })
 
-<<<<<<< HEAD
-    member scope.TryRangeOfRecordExpressionContainingPos pos =
-        let input = scope.ParseTree
-=======
     member _.TryRangeOfRecordExpressionContainingPos pos =
->>>>>>> 89ad3715
         SyntaxTraversal.Traverse(pos, input, { new SyntaxVisitorBase<_>() with 
             member _.VisitExpr(_, _, defaultTraverse, expr) =
                 match expr with
@@ -384,12 +318,7 @@
                     Some range
                 | _ -> defaultTraverse expr })
 
-<<<<<<< HEAD
-    member scope.TryRangeOfRefCellDereferenceContainingPos expressionPos =
-        let input = scope.ParseTree
-=======
     member _.TryRangeOfRefCellDereferenceContainingPos expressionPos =
->>>>>>> 89ad3715
         SyntaxTraversal.Traverse(expressionPos, input, { new SyntaxVisitorBase<_>() with 
             member _.VisitExpr(_, _, defaultTraverse, expr) =
                 match expr with
@@ -400,19 +329,10 @@
                         None
                 | _ -> defaultTraverse expr })
 
-<<<<<<< HEAD
-    member scope.FindParameterLocations pos = 
-        let input = scope.ParseTree
-        ParameterLocations.Find(pos, input)
-        
-    member scope.IsPositionContainedInACurriedParameter pos =
-        let input = scope.ParseTree
-=======
     member _.FindParameterLocations pos = 
         ParameterLocations.Find(pos, input)
 
     member _.IsPositionContainedInACurriedParameter pos =
->>>>>>> 89ad3715
         let result =
             SyntaxTraversal.Traverse(pos, input, { new SyntaxVisitorBase<_>() with 
                 member _.VisitExpr(_path, traverseSynExpr, defaultTraverse, expr) =
@@ -763,14 +683,7 @@
     /// When these files appear or disappear the configuration for the current project is invalidated.
     member _.DependencyFiles = dependencyFiles
 
-<<<<<<< HEAD
-    member _.FileName =
-      match input with
-      | ParsedInput.ImplFile (ParsedImplFileInput (fileName = modname))
-      | ParsedInput.SigFile (ParsedSigFileInput (fileName = modname)) -> modname
-=======
     member _.FileName = input.FileName
->>>>>>> 89ad3715
     
     // Get items for the navigation drop down bar       
     member scope.GetNavigationItems() =
