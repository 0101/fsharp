// Copyright (c) Microsoft Corporation.  All Rights Reserved.  See License.txt in the project root for license information.

namespace FSharp.Compiler.CodeAnalysis

open System
open System.Collections.Concurrent
open System.Diagnostics
open System.IO
open System.Reflection
open Internal.Utilities.Collections
open Internal.Utilities.Library
open Internal.Utilities.Library.Extras
open FSharp.Compiler 
open FSharp.Compiler.AbstractIL
open FSharp.Compiler.AbstractIL.IL
open FSharp.Compiler.AbstractIL.ILBinaryReader
open FSharp.Compiler.CodeAnalysis
open FSharp.Compiler.CompilerConfig
open FSharp.Compiler.CompilerDiagnostics
open FSharp.Compiler.CompilerImports
open FSharp.Compiler.CompilerOptions
open FSharp.Compiler.DependencyManager
open FSharp.Compiler.Diagnostics
open FSharp.Compiler.Driver
open FSharp.Compiler.EditorServices
open FSharp.Compiler.ErrorLogger
<<<<<<< HEAD
open FSharp.Compiler.CodeAnalysis
open FSharp.Compiler.IO
=======
>>>>>>> 89ad3715
open FSharp.Compiler.ParseAndCheckInputs
open FSharp.Compiler.ScriptClosure
open FSharp.Compiler.Symbols
open FSharp.Compiler.Syntax
open FSharp.Compiler.Tokenization
open FSharp.Compiler.Text
open FSharp.Compiler.Text.Range
open FSharp.Compiler.TcGlobals 

[<AutoOpen>]
module EnvMisc =
    let braceMatchCacheSize = GetEnvInteger "FCS_BraceMatchCacheSize" 5
    let parseFileCacheSize = GetEnvInteger "FCS_ParseFileCacheSize" 2
    let checkFileInProjectCacheSize = GetEnvInteger "FCS_CheckFileInProjectCacheSize" 10

    let projectCacheSizeDefault   = GetEnvInteger "FCS_ProjectCacheSizeDefault" 3
    let frameworkTcImportsCacheStrongSize = GetEnvInteger "FCS_frameworkTcImportsCacheStrongSizeDefault" 8
    let maxMBDefault =  GetEnvInteger "FCS_MaxMB" 1000000 // a million MB = 1TB = disabled
    //let maxMBDefault = GetEnvInteger "FCS_maxMB" (if sizeof<int> = 4 then 1700 else 3400)

<<<<<<< HEAD
 
=======
>>>>>>> 89ad3715
//----------------------------------------------------------------------------
// BackgroundCompiler
//

/// Callback that indicates whether a requested result has become obsolete.    
[<NoComparison;NoEquality>]
type IsResultObsolete = 
    | IsResultObsolete of (unit->bool)


[<AutoOpen>]
module Helpers = 

    /// Determine whether two (fileName,options) keys are identical w.r.t. affect on checking
    let AreSameForChecking2((fileName1: string, options1: FSharpProjectOptions), (fileName2, options2)) =
        (fileName1 = fileName2) 
        && FSharpProjectOptions.AreSameForChecking(options1,options2)
        
    /// Determine whether two (fileName,options) keys should be identical w.r.t. resource usage
    let AreSubsumable2((fileName1:string,o1:FSharpProjectOptions),(fileName2:string,o2:FSharpProjectOptions)) =
        (fileName1 = fileName2)
        && FSharpProjectOptions.UseSameProject(o1,o2)

    /// Determine whether two (fileName,sourceText,options) keys should be identical w.r.t. parsing
    let AreSameForParsing((fileName1: string, source1Hash: int, options1), (fileName2, source2Hash, options2)) =
        fileName1 = fileName2 && options1 = options2 && source1Hash = source2Hash

    let AreSimilarForParsing((fileName1, _, _), (fileName2, _, _)) =
        fileName1 = fileName2
        
    /// Determine whether two (fileName,sourceText,options) keys should be identical w.r.t. checking
    let AreSameForChecking3((fileName1: string, source1Hash: int, options1: FSharpProjectOptions), (fileName2, source2Hash, options2)) =
        (fileName1 = fileName2) 
        && FSharpProjectOptions.AreSameForChecking(options1,options2)
        && source1Hash = source2Hash

    /// Determine whether two (fileName,sourceText,options) keys should be identical w.r.t. resource usage
    let AreSubsumable3((fileName1:string,_,o1:FSharpProjectOptions),(fileName2:string,_,o2:FSharpProjectOptions)) =
        (fileName1 = fileName2)
        && FSharpProjectOptions.UseSameProject(o1,o2)

module CompileHelpers =
    let mkCompilationErrorHandlers() = 
        let errors = ResizeArray<_>()

        let errorSink isError exn = 
            let mainError, relatedErrors = SplitRelatedDiagnostics exn
            let oneError e = errors.Add(FSharpDiagnostic.CreateFromException (e, isError, Range.range0, true)) // Suggest names for errors
            oneError mainError
            List.iter oneError relatedErrors

        let errorLogger = 
            { new ErrorLogger("CompileAPI") with 
                member x.DiagnosticSink(exn, isError) = errorSink isError exn
                member x.ErrorCount = errors |> Seq.filter (fun e -> e.Severity = FSharpDiagnosticSeverity.Error) |> Seq.length }

        let loggerProvider = 
            { new ErrorLoggerProvider() with 
                member x.CreateErrorLoggerUpToMaxErrors(_tcConfigBuilder, _exiter) = errorLogger    }
        errors, errorLogger, loggerProvider

    let tryCompile errorLogger f = 
        use unwindParsePhase = PushThreadBuildPhaseUntilUnwind (BuildPhase.Parse)            
        use unwindEL_2 = PushErrorLoggerPhaseUntilUnwind (fun _ -> errorLogger)
        let exiter = { new Exiter with member x.Exit n = raise StopProcessing }
        try 
            f exiter
            0
        with e -> 
            stopProcessingRecovery e Range.range0
            1

    /// Compile using the given flags.  Source files names are resolved via the FileSystem API. The output file must be given by a -o flag. 
    let compileFromArgs (ctok, argv: string[], legacyReferenceResolver, tcImportsCapture, dynamicAssemblyCreator)  = 
    
        let errors, errorLogger, loggerProvider = mkCompilationErrorHandlers()
        let result = 
            tryCompile errorLogger (fun exiter -> 
                mainCompile (ctok, argv, legacyReferenceResolver, (*bannerAlreadyPrinted*)true, ReduceMemoryFlag.Yes, CopyFSharpCoreFlag.No, exiter, loggerProvider, tcImportsCapture, dynamicAssemblyCreator) )
    
        errors.ToArray(), result

    let compileFromAsts (ctok, legacyReferenceResolver, asts, assemblyName, outFile, dependencies, noframework, pdbFile, executable, tcImportsCapture, dynamicAssemblyCreator) =

        let errors, errorLogger, loggerProvider = mkCompilationErrorHandlers()
    
        let executable = defaultArg executable true
        let target = if executable then CompilerTarget.ConsoleExe else CompilerTarget.Dll
    
        let result = 
            tryCompile errorLogger (fun exiter -> 
                compileOfAst (ctok, legacyReferenceResolver, ReduceMemoryFlag.Yes, assemblyName, target, outFile, pdbFile, dependencies, noframework, exiter, loggerProvider, asts, tcImportsCapture, dynamicAssemblyCreator))

        errors.ToArray(), result

    let createDynamicAssembly (ctok, debugInfo: bool, tcImportsRef: TcImports option ref, execute: bool, assemblyBuilderRef: _ option ref) (tcConfig: TcConfig, tcGlobals:TcGlobals, outfile, ilxMainModule) =

        // Create an assembly builder
        let assemblyName = System.Reflection.AssemblyName(System.IO.Path.GetFileNameWithoutExtension outfile)
        let flags = System.Reflection.Emit.AssemblyBuilderAccess.Run
#if FX_NO_APP_DOMAINS
        let assemblyBuilder = System.Reflection.Emit.AssemblyBuilder.DefineDynamicAssembly(assemblyName, flags)
        let moduleBuilder = assemblyBuilder.DefineDynamicModule("IncrementalModule")
#else
        let assemblyBuilder = AppDomain.CurrentDomain.DefineDynamicAssembly(assemblyName, flags)
        let moduleBuilder = assemblyBuilder.DefineDynamicModule("IncrementalModule", debugInfo)
#endif            
        // Omit resources in dynamic assemblies, because the module builder is constructed without a filename the module 
        // is tagged as transient and as such DefineManifestResource will throw an invalid operation if resources are present.
        // 
        // Also, the dynamic assembly creator can't currently handle types called "<Module>" from statically linked assemblies.
        let ilxMainModule = 
            { ilxMainModule with 
                TypeDefs = ilxMainModule.TypeDefs.AsList |> List.filter (fun td -> not (isTypeNameForGlobalFunctions td.Name)) |> mkILTypeDefs
                Resources=mkILResources [] }

        // The function used to resolve types while emitting the code
        let assemblyResolver s = 
            match tcImportsRef.Value.Value.TryFindExistingFullyQualifiedPathByExactAssemblyRef (ctok, s) with 
            | Some res -> Some (Choice1Of2 res)
            | None -> None

        // Emit the code
        let _emEnv,execs = ILRuntimeWriter.emitModuleFragment(tcGlobals.ilg, tcConfig.emitTailcalls, ILRuntimeWriter.emEnv0, assemblyBuilder, moduleBuilder, ilxMainModule, debugInfo, assemblyResolver, tcGlobals.TryFindSysILTypeRef)

        // Execute the top-level initialization, if requested
        if execute then 
            for exec in execs do 
                match exec() with 
                | None -> ()
                | Some exn -> 
                    PreserveStackTrace(exn)
                    raise exn

        // Register the reflected definitions for the dynamically generated assembly
        for resource in ilxMainModule.Resources.AsList do 
            if IsReflectedDefinitionsResource resource then 
                Quotations.Expr.RegisterReflectedDefinitions (assemblyBuilder, moduleBuilder.Name, resource.GetBytes().ToArray())

        // Save the result
        assemblyBuilderRef := Some assemblyBuilder
        
    let setOutputStreams execute = 
        // Set the output streams, if requested
        match execute with
        | Some (writer,error) -> 
            System.Console.SetOut writer
            System.Console.SetError error
        | None -> ()

type SourceTextHash = int        
type FileName = string      
type FilePath = string
type ProjectPath = string
type FileVersion = int

type ParseCacheLockToken() = interface LockToken
type ScriptClosureCacheToken() = interface LockToken


// There is only one instance of this type, held in FSharpChecker
type BackgroundCompiler(legacyReferenceResolver, projectCacheSize, keepAssemblyContentsRequestForChecker, keepAllBackgroundResolutions, tryGetMetadataSnapshot, suggestNamesForErrors, keepAllBackgroundSymbolUses, enableBackgroundItemKeyStoreAndSemanticClassification, enablePartialTypeChecking) as self =
    // STATIC ROOT: FSharpLanguageServiceTestable.FSharpChecker.backgroundCompiler.reactor: The one and only Reactor
    let reactor = Reactor.Singleton
    let beforeFileChecked = Event<string * FSharpProjectOptions>()
    let fileParsed = Event<string * FSharpProjectOptions>()
    let fileChecked = Event<string * FSharpProjectOptions>()
    let projectChecked = Event<FSharpProjectOptions>()


    let mutable implicitlyStartBackgroundWork = true
    let reactorOps = 
        { new IReactorOperations with 
                member _.EnqueueAndAwaitOpAsync (userOpName, opName, opArg, op) = reactor.EnqueueAndAwaitOpAsync (userOpName, opName, opArg, op)
                member _.EnqueueOp (userOpName, opName, opArg, op) = reactor.EnqueueOp (userOpName, opName, opArg, op) }

    // STATIC ROOT: FSharpLanguageServiceTestable.FSharpChecker.backgroundCompiler.scriptClosureCache 
    /// Information about the derived script closure.
    let scriptClosureCache = 
        MruCache<AnyCallerThreadToken, FSharpProjectOptions, LoadClosure>(projectCacheSize, 
            areSame=FSharpProjectOptions.AreSameForChecking, 
            areSimilar=FSharpProjectOptions.UseSameProject)

    let frameworkTcImportsCache = FrameworkImportsCache(frameworkTcImportsCacheStrongSize)

    // We currently share one global dependency provider for all scripts for the FSharpChecker.
    // For projects, one is used per project.
    // 
    // Sharing one for all scripts is necessary for good performance from GetProjectOptionsFromScript,
    // which requires a dependency provider to process through the project options prior to working out
    // if the cached incremental builder can be used for the project.
    let dependencyProviderForScripts = new DependencyProvider()

    /// CreateOneIncrementalBuilder (for background type checking). Note that fsc.fs also
    /// creates an incremental builder used by the command line compiler.
    let CreateOneIncrementalBuilder (ctok, options:FSharpProjectOptions, userOpName) = 
      cancellable {
        Trace.TraceInformation("FCS: {0}.{1} ({2})", userOpName, "CreateOneIncrementalBuilder", options.ProjectFileName)
        let projectReferences =  
            [ for (nm,opts) in options.ReferencedProjects do
               
               // Don't use cross-project references for FSharp.Core, since various bits of code require a concrete FSharp.Core to exist on-disk.
               // The only solutions that have these cross-project references to FSharp.Core are VisualFSharp.sln and FSharp.sln. The only ramification
               // of this is that you need to build FSharp.Core to get intellisense in those projects.

               if (try Path.GetFileNameWithoutExtension(nm) with _ -> "") <> GetFSharpCoreLibraryName() then

                 yield
                    { new IProjectReference with 
                        member x.EvaluateRawContents(ctok) = 
                          cancellable {
                            Trace.TraceInformation("FCS: {0}.{1} ({2})", userOpName, "GetAssemblyData", nm)
                            return! self.GetAssemblyData(opts, ctok, userOpName + ".CheckReferencedProject("+nm+")")
                          }
                        member x.TryGetLogicalTimeStamp(cache) = 
                            self.TryGetLogicalTimeStampForProject(cache, opts)
                        member x.FileName = nm } ]

        let loadClosure = scriptClosureCache.TryGet(AnyCallerThread, options)

        let! builderOpt, diagnostics = 
            IncrementalBuilder.TryCreateIncrementalBuilderForProjectOptions
                  (ctok, legacyReferenceResolver, FSharpCheckerResultsSettings.defaultFSharpBinariesDir, frameworkTcImportsCache, loadClosure, Array.toList options.SourceFiles, 
                   Array.toList options.OtherOptions, projectReferences, options.ProjectDirectory, 
                   options.UseScriptResolutionRules, keepAssemblyContentsRequestForChecker, keepAllBackgroundResolutions, FSharpCheckerResultsSettings.maxTimeShareMilliseconds,
                   tryGetMetadataSnapshot, suggestNamesForErrors, keepAllBackgroundSymbolUses,
                   enableBackgroundItemKeyStoreAndSemanticClassification,
                   enablePartialTypeChecking,
                   (if options.UseScriptResolutionRules then Some dependencyProviderForScripts else None))

        match builderOpt with 
        | None -> ()
        | Some builder -> 

#if !NO_EXTENSIONTYPING
            // Register the behaviour that responds to CCUs being invalidated because of type
            // provider Invalidate events. This invalidates the configuration in the build.
            builder.ImportsInvalidatedByTypeProvider.Add (fun _ -> 
                self.InvalidateConfiguration(options, None, userOpName))
#endif

            // Register the callback called just before a file is typechecked by the background builder (without recording
            // errors or intellisense information).
            //
            // This indicates to the UI that the file type check state is dirty. If the file is open and visible then 
            // the UI will sooner or later request a typecheck of the file, recording errors and intellisense information.
            builder.BeforeFileChecked.Add (fun file -> beforeFileChecked.Trigger(file, options))
            builder.FileParsed.Add (fun file -> fileParsed.Trigger(file, options))
            builder.FileChecked.Add (fun file -> fileChecked.Trigger(file, options))
            builder.ProjectChecked.Add (fun () -> projectChecked.Trigger (options))

        return (builderOpt, diagnostics)
      }

    // STATIC ROOT: FSharpLanguageServiceTestable.FSharpChecker.backgroundCompiler.incrementalBuildersCache. This root typically holds more 
    // live information than anything else in the F# Language Service, since it holds up to 3 (projectCacheStrongSize) background project builds
    // strongly.
    // 
    /// Cache of builds keyed by options.        
    let incrementalBuildersCache = 
        MruCache<AnyCallerThreadToken, FSharpProjectOptions, (IncrementalBuilder option * FSharpDiagnostic[])>
                (keepStrongly=projectCacheSize, keepMax=projectCacheSize, 
                 areSame =  FSharpProjectOptions.AreSameForChecking, 
                 areSimilar =  FSharpProjectOptions.UseSameProject)

    let tryGetBuilder options =
        incrementalBuildersCache.TryGet (AnyCallerThread, options)

    let tryGetSimilarBuilder options =
        incrementalBuildersCache.TryGetSimilar (AnyCallerThread, options)

    let tryGetAnyBuilder options =
        incrementalBuildersCache.TryGetAny (AnyCallerThread, options)

    let getOrCreateBuilder (ctok, options, userOpName) =
      cancellable {
          match tryGetBuilder options with
          | Some (builderOpt,creationDiags) -> 
              Logger.Log LogCompilerFunctionId.Service_IncrementalBuildersCache_GettingCache
              return builderOpt,creationDiags
          | None -> 
              Logger.Log LogCompilerFunctionId.Service_IncrementalBuildersCache_BuildingNewCache
              let! (builderOpt,creationDiags) as info = CreateOneIncrementalBuilder (ctok, options, userOpName)
              incrementalBuildersCache.Set (AnyCallerThread, options, info)
              return builderOpt, creationDiags
      }

    let getSimilarOrCreateBuilder (ctok, options, userOpName) =
        RequireCompilationThread ctok
        match tryGetSimilarBuilder options with
        | Some res -> Cancellable.ret res
        // The builder does not exist at all. Create it.
        | None -> getOrCreateBuilder (ctok, options, userOpName)

    let getOrCreateBuilderWithInvalidationFlag (ctok, options, canInvalidateProject, userOpName) =
        if canInvalidateProject then
            getOrCreateBuilder (ctok, options, userOpName)
        else
            getSimilarOrCreateBuilder (ctok, options, userOpName)

    let getAnyBuilder (reactor: Reactor) (options, userOpName, opName, opArg) =
        let execWithReactorAsync action = reactor.EnqueueAndAwaitOpAsync(userOpName, opName, opArg, action)
        match tryGetAnyBuilder options with
        | Some (builderOpt,creationDiags) -> 
            Logger.Log LogCompilerFunctionId.Service_IncrementalBuildersCache_GettingCache
            async { return builderOpt,creationDiags }
        | _ ->
            execWithReactorAsync (fun ctok -> getOrCreateBuilder (ctok, options, userOpName))

    let getBuilder (reactor: Reactor) (options, userOpName, opName, opArg) =
        let execWithReactorAsync action = reactor.EnqueueAndAwaitOpAsync(userOpName, opName, opArg, action)
        match tryGetBuilder options with
        | Some (builderOpt,creationDiags) -> 
            Logger.Log LogCompilerFunctionId.Service_IncrementalBuildersCache_GettingCache
            async { return builderOpt,creationDiags }
        | _ ->
            execWithReactorAsync (fun ctok -> getOrCreateBuilder (ctok, options, userOpName))

    let parseCacheLock = Lock<ParseCacheLockToken>()
    
    // STATIC ROOT: FSharpLanguageServiceTestable.FSharpChecker.parseFileInProjectCache. Most recently used cache for parsing files.
    let parseFileCache = MruCache<ParseCacheLockToken,_,_>(parseFileCacheSize, areSimilar = AreSimilarForParsing, areSame = AreSameForParsing)

    // STATIC ROOT: FSharpLanguageServiceTestable.FSharpChecker.checkFileInProjectCachePossiblyStale 
    // STATIC ROOT: FSharpLanguageServiceTestable.FSharpChecker.checkFileInProjectCache
    //
    /// Cache which holds recently seen type-checks.
    /// This cache may hold out-of-date entries, in two senses
    ///    - there may be a more recent antecedent state available because the background build has made it available
    ///    - the source for the file may have changed
    
    let checkFileInProjectCachePossiblyStale = 
        MruCache<ParseCacheLockToken,string * FSharpProjectOptions, FSharpParseFileResults * FSharpCheckFileResults * int>
            (keepStrongly=checkFileInProjectCacheSize,
             areSame=AreSameForChecking2,
             areSimilar=AreSubsumable2)

    // Also keyed on source. This can only be out of date if the antecedent is out of date
    let checkFileInProjectCache = 
        MruCache<ParseCacheLockToken,FileName * SourceTextHash * FSharpProjectOptions, FSharpParseFileResults * FSharpCheckFileResults * FileVersion * DateTime>
            (keepStrongly=checkFileInProjectCacheSize,
             areSame=AreSameForChecking3,
             areSimilar=AreSubsumable3)

    /// Holds keys for files being currently checked. It's used to prevent checking same file in parallel (interleaving chunk queued to Reactor).
    let beingCheckedFileTable = 
        ConcurrentDictionary<FilePath * FSharpProjectOptions * FileVersion, unit>
            (HashIdentity.FromFunctions
                hash
                (fun (f1, o1, v1) (f2, o2, v2) -> f1 = f2 && v1 = v2 && FSharpProjectOptions.AreSameForChecking(o1, o2)))

    static let mutable foregroundParseCount = 0

    static let mutable foregroundTypeCheckCount = 0

    member _.RecordCheckFileInProjectResults(filename,options,parsingOptions,parseResults,fileVersion,priorTimeStamp,checkAnswer,sourceText) =        
        match checkAnswer with 
        | None
        | Some FSharpCheckFileAnswer.Aborted -> ()
        | Some (FSharpCheckFileAnswer.Succeeded typedResults) -> 
            foregroundTypeCheckCount <- foregroundTypeCheckCount + 1
            parseCacheLock.AcquireLock (fun ltok -> 
                checkFileInProjectCachePossiblyStale.Set(ltok, (filename,options),(parseResults,typedResults,fileVersion))  
                checkFileInProjectCache.Set(ltok, (filename, sourceText, options),(parseResults,typedResults,fileVersion,priorTimeStamp))
                parseFileCache.Set(ltok, (filename, sourceText, parsingOptions), parseResults))

    member bc.ImplicitlyStartCheckProjectInBackground(options, userOpName) =        
        if implicitlyStartBackgroundWork then 
            bc.CheckProjectInBackground(options, userOpName + ".ImplicitlyStartCheckProjectInBackground")

    member _.ParseFile(filename: string, sourceText: ISourceText, options: FSharpParsingOptions, cache: bool, userOpName: string) =
        async {
          if cache then
            let hash = sourceText.GetHashCode()
            match parseCacheLock.AcquireLock(fun ltok -> parseFileCache.TryGet(ltok, (filename, hash, options))) with
            | Some res -> return res
            | None ->
                foregroundParseCount <- foregroundParseCount + 1
                let parseDiags, parseTree, anyErrors = ParseAndCheckFile.parseFile(sourceText, filename, options, userOpName, suggestNamesForErrors)
<<<<<<< HEAD
                let res = FSharpParseFileResults(parseDiags, parseTree, Some sourceText, anyErrors, options.SourceFiles)
=======
                let res = FSharpParseFileResults(parseDiags, parseTree, anyErrors, options.SourceFiles)
>>>>>>> 89ad3715
                parseCacheLock.AcquireLock(fun ltok -> parseFileCache.Set(ltok, (filename, hash, options), res))
                return res
          else
            let parseDiags, parseTree, anyErrors = ParseAndCheckFile.parseFile(sourceText, filename, options, userOpName, false)
<<<<<<< HEAD
            return FSharpParseFileResults(parseDiags, parseTree, Some sourceText, anyErrors, options.SourceFiles)
=======
            return FSharpParseFileResults(parseDiags, parseTree, anyErrors, options.SourceFiles)
>>>>>>> 89ad3715
        }

    /// Fetch the parse information from the background compiler (which checks w.r.t. the FileSystem API)
    member _.GetBackgroundParseResultsForFileInProject(filename, options, userOpName) =
        async {
            let! builderOpt, creationDiags = getBuilder reactor (options, userOpName, "GetBackgroundParseResultsForFileInProject ", filename)
            match builderOpt with
<<<<<<< HEAD
            | None -> return FSharpParseFileResults(creationDiags, EmptyParsedInput(filename, (false, false)), None, true, [| |])
            | Some builder -> 
                let parseTree,_,_,parseDiags = builder.GetParseResultsForFile (filename)
                let diagnostics = [| yield! creationDiags; yield! DiagnosticHelpers.CreateDiagnostics (builder.TcConfig.errorSeverityOptions, false, filename, parseDiags, suggestNamesForErrors) |]
                return FSharpParseFileResults(diagnostics = diagnostics, input = parseTree, sourceText=None, parseHadErrors = false, dependencyFiles = builder.AllDependenciesDeprecated)
=======
            | None ->
                let parseTree = EmptyParsedInput(filename, (false, false))
                return FSharpParseFileResults(creationDiags, parseTree, true, [| |])
            | Some builder -> 
                let parseTree,_,_,parseDiags = builder.GetParseResultsForFile (filename)
                let diagnostics = [| yield! creationDiags; yield! DiagnosticHelpers.CreateDiagnostics (builder.TcConfig.errorSeverityOptions, false, filename, parseDiags, suggestNamesForErrors) |]
                return FSharpParseFileResults(diagnostics = diagnostics, input = parseTree, parseHadErrors = false, dependencyFiles = builder.AllDependenciesDeprecated)
>>>>>>> 89ad3715
        }

    member _.GetCachedCheckFileResult(builder: IncrementalBuilder, filename, sourceText: ISourceText, options) =
        // Check the cache. We can only use cached results when there is no work to do to bring the background builder up-to-date
        let cachedResults = parseCacheLock.AcquireLock (fun ltok -> checkFileInProjectCache.TryGet(ltok, (filename, sourceText.GetHashCode(), options)))

        match cachedResults with 
        | Some (parseResults, checkResults,_,priorTimeStamp) 
                when 
                (match builder.GetCheckResultsBeforeFileInProjectEvenIfStale filename with 
                | None -> false
                | Some(tcPrior) -> 
                    tcPrior.TimeStamp = priorTimeStamp &&
                    builder.AreCheckResultsBeforeFileInProjectReady(filename)) -> 
            Some (parseResults,checkResults)
        | _ -> None

    /// 1. Repeatedly try to get cached file check results or get file "lock". 
    /// 
    /// 2. If it've got cached results, returns them.
    ///
    /// 3. If it've not got the lock for 1 minute, returns `FSharpCheckFileAnswer.Aborted`.
    ///
    /// 4. Type checks the file.
    ///
    /// 5. Records results in `BackgroundCompiler` caches.
    ///
    /// 6. Starts whole project background compilation.
    ///
    /// 7. Releases the file "lock".
    member private bc.CheckOneFileImpl
        (parseResults: FSharpParseFileResults,
         sourceText: ISourceText,
         fileName: string,
         options: FSharpProjectOptions,
         fileVersion: int,
         builder: IncrementalBuilder,
         tcPrior: PartialCheckResults,
         tcInfo: TcInfo,
<<<<<<< HEAD
         tcInfoOptionalExtras: TcInfoExtras option,
=======
>>>>>>> 89ad3715
         creationDiags: FSharpDiagnostic[],
         userOpName: string) = 
    
        async {
            let beingCheckedFileKey = fileName, options, fileVersion
            let stopwatch = Stopwatch.StartNew()
            let rec loop() =
                async {
                    // results may appear while we were waiting for the lock, let's recheck if it's the case
                    let cachedResults = bc.GetCachedCheckFileResult(builder, fileName, sourceText, options) 
            
                    match cachedResults with
                    | Some (_, checkResults) -> return FSharpCheckFileAnswer.Succeeded checkResults
                    | None ->
                        if beingCheckedFileTable.TryAdd(beingCheckedFileKey, ()) then
                            try
                                // Get additional script #load closure information if applicable.
                                // For scripts, this will have been recorded by GetProjectOptionsFromScript.
                                let tcConfig = tcPrior.TcConfig
                                let loadClosure = scriptClosureCache.TryGet(AnyCallerThread, options)
                                let tcConfig = tcPrior.TcConfig
                                let tcPriorImplFiles = (tcInfoOptionalExtras |> Option.map (fun i -> i.TcImplFiles) |> Option.defaultValue [])
                                let! checkAnswer = 
                                    FSharpCheckFileResults.CheckOneFile
                                        (parseResults,
                                            sourceText,
                                            fileName,
                                            options.ProjectFileName, 
                                            tcConfig,
                                            tcPrior.TcGlobals,
                                            tcPrior.TcImports, 
                                            tcInfo.tcState,
<<<<<<< HEAD
                                            tcPriorImplFiles,
=======
>>>>>>> 89ad3715
                                            tcInfo.moduleNamesDict,
                                            loadClosure,
                                            tcInfo.TcErrors,
                                            reactorOps, 
                                            userOpName,
                                            options.IsIncompleteTypeCheckEnvironment, 
<<<<<<< HEAD
                                            box builder, 
                                            options, 
=======
                                            options, 
                                            builder, 
>>>>>>> 89ad3715
                                            Array.ofList tcInfo.tcDependencyFiles, 
                                            creationDiags, 
                                            parseResults.Diagnostics, 
                                            builder.KeepAssemblyContents,
                                            suggestNamesForErrors)
                                let parsingOptions = FSharpParsingOptions.FromTcConfig(tcConfig, Array.ofList builder.SourceFiles, options.UseScriptResolutionRules)
                                reactor.SetPreferredUILang tcConfig.preferredUiLang
                                bc.RecordCheckFileInProjectResults(fileName, options, parsingOptions, parseResults, fileVersion, tcPrior.TimeStamp, Some checkAnswer, sourceText.GetHashCode()) 
                                return checkAnswer
                            finally
                                let dummy = ref ()
                                beingCheckedFileTable.TryRemove(beingCheckedFileKey, dummy) |> ignore
                        else 
                            do! Async.Sleep 100
                            if stopwatch.Elapsed > TimeSpan.FromMinutes 1. then 
                                return FSharpCheckFileAnswer.Aborted
                            else
                                return! loop()
                }
            return! loop()
        }

    /// Type-check the result obtained by parsing, but only if the antecedent type checking context is available. 
    member bc.CheckFileInProjectAllowingStaleCachedResults(parseResults: FSharpParseFileResults, filename, fileVersion, sourceText: ISourceText, options, userOpName) =
        async {
            try
                if implicitlyStartBackgroundWork then 
                    reactor.CancelBackgroundOp() // cancel the background work, since we will start new work after we're done

                let! cachedResults = 
                    async {
                        let! builderOpt, creationDiags = getAnyBuilder reactor (options, userOpName, "CheckFileInProjectAllowingStaleCachedResults ", filename) 

                        match builderOpt with
                        | Some builder ->
                            match bc.GetCachedCheckFileResult(builder, filename, sourceText, options) with
                            | Some (_, checkResults) -> return Some (builder, creationDiags, Some (FSharpCheckFileAnswer.Succeeded checkResults))
                            | _ -> return Some (builder, creationDiags, None)
                        | _ -> return None // the builder wasn't ready
                    }
                        
                match cachedResults with
                | None -> return None
                | Some (_, _, Some x) -> return Some x
                | Some (builder, creationDiags, None) ->
                    Trace.TraceInformation("FCS: {0}.{1} ({2})", userOpName, "CheckFileInProjectAllowingStaleCachedResults.CacheMiss", filename)
                    let tcPrior = 
                        let tcPrior = builder.GetCheckResultsBeforeFileInProjectEvenIfStale filename
                        tcPrior
                        |> Option.map (fun tcPrior -> (tcPrior, tcPrior.TryTcInfoWithOptionalExtras))
                            
                    match tcPrior with
<<<<<<< HEAD
                    | Some(tcPrior, Some (tcInfo, tcInfoOptionalExtras)) -> 
                        let! checkResults = bc.CheckOneFileImpl(parseResults, sourceText, filename, options, fileVersion, builder, tcPrior, tcInfo, tcInfoOptionalExtras, creationDiags, userOpName)
=======
                    | Some(tcPrior, tcInfo) -> 
                        let! checkResults = bc.CheckOneFileImpl(parseResults, sourceText, filename, options, fileVersion, builder, tcPrior, tcInfo, creationDiags, userOpName)
>>>>>>> 89ad3715
                        return Some checkResults
                    | _ -> return None  // the incremental builder was not up to date
            finally 
                bc.ImplicitlyStartCheckProjectInBackground(options, userOpName)
        }

    /// Type-check the result obtained by parsing. Force the evaluation of the antecedent type checking context if needed.
    member bc.CheckFileInProject(parseResults: FSharpParseFileResults, filename, fileVersion, sourceText: ISourceText, options, userOpName) =
        let execWithReactorAsync action = reactor.EnqueueAndAwaitOpAsync(userOpName, "CheckFileInProject", filename, action)

        async {
            try 
                if implicitlyStartBackgroundWork then 
                    reactor.CancelBackgroundOp() // cancel the background work, since we will start new work after we're done
                let! builderOpt,creationDiags = getBuilder reactor (options, userOpName, "CheckFileInProject", filename)
                match builderOpt with
                | None -> return FSharpCheckFileAnswer.Succeeded (FSharpCheckFileResults.MakeEmpty(filename, creationDiags, true))
                | Some builder -> 
                    // Check the cache. We can only use cached results when there is no work to do to bring the background builder up-to-date
                    let cachedResults = bc.GetCachedCheckFileResult(builder, filename, sourceText, options)

                    match cachedResults with
                    | Some (_, checkResults) -> return FSharpCheckFileAnswer.Succeeded checkResults
                    | _ ->
                        // In order to prevent blocking of the reactor thread of getting a prior file, we try to get the results if it is considered up-to-date.
                        // If it's not up-to-date, then use the reactor thread to evaluate and get the results.
                        let! tcPrior, (tcInfo, tcInfoOptionalExtras) =
                            match builder.TryGetCheckResultsBeforeFileInProject filename with
                            | Some(tcPrior) when tcPrior.TryTcInfoWithOptionalExtras.IsSome -> 
                                async { return (tcPrior, tcPrior.TryTcInfoWithOptionalExtras.Value) }
                            | _ ->
                                execWithReactorAsync <| fun ctok -> 
                                    cancellable {
                                        let! tcPrior = builder.GetCheckResultsBeforeFileInProject (ctok, filename)
<<<<<<< HEAD
                                        return (tcPrior, tcPrior.GetTcInfoWithOptionalExtras ctok)
                                    } 
                        let! checkAnswer = bc.CheckOneFileImpl(parseResults, sourceText, filename, options, fileVersion, builder, tcPrior, tcInfo, tcInfoOptionalExtras, creationDiags, userOpName)
=======
                                        return (tcPrior, tcPrior.GetTcInfo ctok)
                                    } 
                        let! checkAnswer = bc.CheckOneFileImpl(parseResults, sourceText, filename, options, fileVersion, builder, tcPrior, tcInfo, creationDiags, userOpName)
>>>>>>> 89ad3715
                        return checkAnswer
            finally 
                bc.ImplicitlyStartCheckProjectInBackground(options, userOpName)
        }

    /// Parses and checks the source file and returns untyped AST and check results.
    member bc.ParseAndCheckFileInProject (filename:string, fileVersion, sourceText: ISourceText, options:FSharpProjectOptions, userOpName) =
        let execWithReactorAsync action = reactor.EnqueueAndAwaitOpAsync(userOpName, "ParseAndCheckFileInProject", filename, action)

        async {
            try 
                let strGuid = "_ProjectId=" + (options.ProjectId |> Option.defaultValue "null")
                Logger.LogBlockMessageStart (filename + strGuid) LogCompilerFunctionId.Service_ParseAndCheckFileInProject

                if implicitlyStartBackgroundWork then 
                    Logger.LogMessage (filename + strGuid + "-Cancelling background work") LogCompilerFunctionId.Service_ParseAndCheckFileInProject
                    reactor.CancelBackgroundOp() // cancel the background work, since we will start new work after we're done

                let! builderOpt,creationDiags = getBuilder reactor (options, userOpName, "ParseAndCheckFileInProject", filename)
                match builderOpt with
                | None -> 
                    Logger.LogBlockMessageStop (filename + strGuid + "-Failed_Aborted") LogCompilerFunctionId.Service_ParseAndCheckFileInProject

                    let parseTree = EmptyParsedInput(filename, (false, false))
<<<<<<< HEAD
                    let parseResults = FSharpParseFileResults(creationDiags, parseTree, Some sourceText , true, [| |])
=======
                    let parseResults = FSharpParseFileResults(creationDiags, parseTree, true, [| |])
>>>>>>> 89ad3715
                    return (parseResults, FSharpCheckFileAnswer.Aborted)

                | Some builder -> 
                    let cachedResults = bc.GetCachedCheckFileResult(builder, filename, sourceText, options)

                    match cachedResults with 
                    | Some (parseResults, checkResults) -> 
                        Logger.LogBlockMessageStop (filename + strGuid + "-Successful_Cached") LogCompilerFunctionId.Service_ParseAndCheckFileInProject

                        return parseResults, FSharpCheckFileAnswer.Succeeded checkResults
                    | _ ->
                        // In order to prevent blocking of the reactor thread of getting a prior file, we try to get the results if it is considered up-to-date.
                        // If it's not up-to-date, then use the reactor thread to evaluate and get the results.
                        let! tcPrior, (tcInfo, tcInfoOptionalExtras) =
                            match builder.TryGetCheckResultsBeforeFileInProject filename with
                            | Some(tcPrior) when tcPrior.TryTcInfoWithOptionalExtras.IsSome -> 
                                async { return (tcPrior, tcPrior.TryTcInfoWithOptionalExtras.Value) }
                            | _ ->
                                execWithReactorAsync <| fun ctok -> 
                                    cancellable {
                                        let! tcPrior = builder.GetCheckResultsBeforeFileInProject (ctok, filename)
<<<<<<< HEAD
                                        return (tcPrior, tcPrior.GetTcInfoWithOptionalExtras ctok)
=======
                                        return (tcPrior, tcPrior.GetTcInfo ctok)
>>>>>>> 89ad3715
                                    } 
                    
                        // Do the parsing.
                        let parsingOptions = FSharpParsingOptions.FromTcConfig(builder.TcConfig, Array.ofList (builder.SourceFiles), options.UseScriptResolutionRules)
                        reactor.SetPreferredUILang tcPrior.TcConfig.preferredUiLang
                        let parseDiags, parseTree, anyErrors = ParseAndCheckFile.parseFile (sourceText, filename, parsingOptions, userOpName, suggestNamesForErrors)
<<<<<<< HEAD
                        let parseResults = FSharpParseFileResults(parseDiags, parseTree, Some sourceText, anyErrors, builder.AllDependenciesDeprecated)
                        let! checkResults = bc.CheckOneFileImpl(parseResults, sourceText, filename, options, fileVersion, builder, tcPrior, tcInfo, tcInfoOptionalExtras, creationDiags, userOpName)
=======
                        let parseResults = FSharpParseFileResults(parseDiags, parseTree, anyErrors, builder.AllDependenciesDeprecated)
                        let! checkResults = bc.CheckOneFileImpl(parseResults, sourceText, filename, options, fileVersion, builder, tcPrior, tcInfo, creationDiags, userOpName)
>>>>>>> 89ad3715

                        Logger.LogBlockMessageStop (filename + strGuid + "-Successful") LogCompilerFunctionId.Service_ParseAndCheckFileInProject

                        return parseResults, checkResults
            finally 
                bc.ImplicitlyStartCheckProjectInBackground(options, userOpName)
        }

    member bc.AnalyzeFileInProject(parseResults: FSharpParseFileResults, checkResults: FSharpCheckFileResults, options, userOpName) =
        let execWithReactorAsync action = reactor.EnqueueAndAwaitOpAsync(userOpName, "AnalyzeFileInProject", parseResults.FileName, action)
        async {
            let! analysisDiags = execWithReactorAsync (fun ctok -> 
                cancellable {
                    let! builderOpt, _creationDiags  = getOrCreateBuilder (ctok, options, userOpName)
                    match builderOpt with 
                    | None -> return [| |]
                    | Some builder ->
                        let fileName = Path.GetFullPath parseResults.FileName
                        let! ct = Cancellable.token()
                        let ctxt = FSharpAnalyzerCheckFilesContext([| checkResults |], ct)

                        let diags = 
                            let diagsCollector = ResizeArray()
                            for analyzer in builder.Analyzers do
                                let moreDiags = 
                                    try analyzer.OnCheckFiles(ctxt)
                                    with exn -> 
                                        let m = Range.rangeN fileName 0
                                        let errExn = Error(FSComp.SR.etAnalyzerException(analyzer.GetType().FullName, fileName, exn.ToString()), m)
                                        let diag = FSharpDiagnostic.CreateFromException(PhasedDiagnostic.Create(errExn, BuildPhase.TypeCheck), FSharpDiagnosticSeverity.Warning, m, false)
                                        [| diag |]
                                diagsCollector.AddRange(moreDiags)
                            diagsCollector.ToArray()
                        return diags
                })
            return analysisDiags
        }

    member bc.GetAdditionalAnalyzerToolTips(parseResults: FSharpParseFileResults, checkResults: FSharpCheckFileResults, options, pos: Position, userOpName) =
        let execWithReactorAsync action = reactor.EnqueueAndAwaitOpAsync(userOpName, "GetAdditionalAnalyzerToolTips", parseResults.FileName, action)
        async {
            let! analysisDiags = execWithReactorAsync (fun ctok -> 
                cancellable {
                    let! builderOpt, _creationDiags  = getOrCreateBuilder (ctok, options, userOpName)
                    match builderOpt with 
                    | None -> return [| |]
                    | Some builder ->
                        let fileName = Path.GetFullPath parseResults.FileName
                        let! ct = Cancellable.token()
                        let ctxt = FSharpAnalyzerCheckFilesContext([| checkResults |], ct)

                        let tooltips = 
                            let tooltipsCollector = ResizeArray()
                            for analyzer in builder.Analyzers do
                                try 
                                    match analyzer.TryAdditionalToolTip(ctxt, pos) with 
                                    | Some t -> tooltipsCollector.Add(t)
                                    | None -> ()
                                with exn -> 
                                    let _, msg = FSComp.SR.etAnalyzerException(analyzer.GetType().FullName, fileName, exn.Message)
                                    let diag = TaggedText.tagText msg
                                    tooltipsCollector.Add([| diag |])
                                
                            tooltipsCollector.ToArray()
                        return tooltips
                })
            return analysisDiags
        }
    /// Fetch the check information from the background compiler (which checks w.r.t. the FileSystem API)
    member _.GetBackgroundCheckResultsForFileInProject(filename, options, userOpName) =
        reactor.EnqueueAndAwaitOpAsync(userOpName, "GetBackgroundCheckResultsForFileInProject", filename, fun ctok -> 
          cancellable {
            let! builderOpt, creationDiags = getOrCreateBuilder (ctok, options, userOpName)
            match builderOpt with
            | None ->
                let parseTree = EmptyParsedInput(filename, (false, false))
<<<<<<< HEAD
                let parseResults = FSharpParseFileResults(creationDiags, parseTree, None, true, [| |])
=======
                let parseResults = FSharpParseFileResults(creationDiags, parseTree, true, [| |])
>>>>>>> 89ad3715
                let typedResults = FSharpCheckFileResults.MakeEmpty(filename, creationDiags, true)
                return (parseResults, typedResults)
            | Some builder -> 
                let (parseTree, _, _, parseDiags) = builder.GetParseResultsForFile (filename)
                let! tcProj = builder.GetFullCheckResultsAfterFileInProject (ctok, filename)

                let tcInfo, tcInfoExtras = tcProj.GetTcInfoWithExtras ctok

                let tcResolutionsRev = tcInfoExtras.tcResolutionsRev
                let tcSymbolUsesRev = tcInfoExtras.tcSymbolUsesRev
                let tcOpenDeclarationsRev = tcInfoExtras.tcOpenDeclarationsRev
                let latestCcuSigForFile = tcInfo.latestCcuSigForFile
                let tcState = tcInfo.tcState
                let tcEnvAtEnd = tcInfo.tcEnvAtEndOfFile
<<<<<<< HEAD
                let tcImplFiles = tcInfoExtras.tcImplFilesRev |> List.rev
=======
                let latestImplementationFile = tcInfoExtras.latestImplFile
>>>>>>> 89ad3715
                let tcDependencyFiles = tcInfo.tcDependencyFiles
                let tcErrors = tcInfo.TcErrors
                let errorOptions = builder.TcConfig.errorSeverityOptions
                let parseDiags = [| yield! creationDiags; yield! DiagnosticHelpers.CreateDiagnostics (errorOptions, false, filename, parseDiags, suggestNamesForErrors) |]
                let tcErrors = [| yield! creationDiags; yield! DiagnosticHelpers.CreateDiagnostics (errorOptions, false, filename, tcErrors, suggestNamesForErrors) |]
<<<<<<< HEAD
                let parseResults = FSharpParseFileResults(diagnostics=parseDiags, input=parseTree, sourceText=None, parseHadErrors=false, dependencyFiles=builder.AllDependenciesDeprecated)
=======
                let parseResults = FSharpParseFileResults(diagnostics=parseDiags, input=parseTree, parseHadErrors=false, dependencyFiles=builder.AllDependenciesDeprecated)
>>>>>>> 89ad3715
                let loadClosure = scriptClosureCache.TryGet(AnyCallerThread, options)
                let typedResults = 
                    FSharpCheckFileResults.Make
                        (filename, 
                            options.ProjectFileName, 
                            tcProj.TcConfig, 
                            tcProj.TcGlobals, 
                            options.IsIncompleteTypeCheckEnvironment, 
<<<<<<< HEAD
                            Some (box builder), 
                            parseTree,
                            None,
=======
                            builder, 
>>>>>>> 89ad3715
                            options,
                            Array.ofList tcDependencyFiles, 
                            creationDiags, 
                            parseResults.Diagnostics, 
                            tcErrors,
                            builder.KeepAssemblyContents,
                            Option.get latestCcuSigForFile, 
                            tcState.Ccu, 
                            tcProj.TcImports, 
                            tcEnvAtEnd.AccessRights,
                            List.head tcResolutionsRev, 
                            List.head tcSymbolUsesRev,
                            tcEnvAtEnd.NameEnv,
                            loadClosure, 
                            tcImplFiles,
                            List.head tcOpenDeclarationsRev) 
                return (parseResults, typedResults)
          }
        )

    member _.FindReferencesInFile(filename: string, options: FSharpProjectOptions, symbol: FSharpSymbol, canInvalidateProject: bool, userOpName: string) =
        reactor.EnqueueAndAwaitOpAsync(userOpName, "FindReferencesInFile", filename, fun ctok -> 
            cancellable {
            let! builderOpt, _ = getOrCreateBuilderWithInvalidationFlag (ctok, options, canInvalidateProject, userOpName)
            match builderOpt with
            | None -> return Seq.empty
            | Some builder -> 
                if builder.ContainsFile filename then
                    let! checkResults = builder.GetFullCheckResultsAfterFileInProject (ctok, filename)
                    match checkResults.TryGetItemKeyStore ctok with
                    | None -> return Seq.empty
                    | Some reader -> return reader.FindAll symbol.Item
                else
                    return Seq.empty })


    member _.GetSemanticClassificationForFile(filename: string, options: FSharpProjectOptions, userOpName: string) =
        reactor.EnqueueAndAwaitOpAsync(userOpName, "GetSemanticClassificationForFile", filename, fun ctok -> 
            cancellable {
                let! builderOpt, _ = getOrCreateBuilder (ctok, options, userOpName)
                match builderOpt with
                | None -> return None
                | Some builder -> 
                    let! checkResults = builder.GetFullCheckResultsAfterFileInProject (ctok, filename)
                    let scopt = checkResults.GetSemanticClassification ctok 
                    match scopt with
                    | None -> return None
                    | Some sc -> return Some (sc.GetView ()) })

    /// Try to get recent approximate type check results for a file. 
    member _.TryGetRecentCheckResultsForFile(filename: string, options:FSharpProjectOptions, sourceText: ISourceText option, _userOpName: string) =
        parseCacheLock.AcquireLock (fun ltok -> 
            match sourceText with 
            | Some sourceText -> 
                match checkFileInProjectCache.TryGet(ltok,(filename,sourceText.GetHashCode(),options)) with
                | Some (a,b,c,_) -> Some (a,b,c)
                | None -> checkFileInProjectCachePossiblyStale.TryGet(ltok,(filename,options))
            | None -> checkFileInProjectCachePossiblyStale.TryGet(ltok,(filename,options)))

    /// Parse and typecheck the whole project (the implementation, called recursively as project graph is evaluated)
    member private _.ParseAndCheckProjectImpl(options, ctok, userOpName) =
      cancellable {
          let! builderOpt,creationDiags = getOrCreateBuilder (ctok, options, userOpName)
          match builderOpt with 
          | None -> 
              return FSharpCheckProjectResults (options.ProjectFileName, None, true, creationDiags, None)
          | Some builder -> 
              let! (tcProj, ilAssemRef, tcAssemblyDataOpt, tcAssemblyExprOpt) = builder.GetFullCheckResultsAndImplementationsForProject(ctok)
              let errorOptions = tcProj.TcConfig.errorSeverityOptions
              let fileName = TcGlobals.DummyFileNameForRangesWithoutASpecificLocation

              let tcInfo, tcInfoExtras = tcProj.GetTcInfoWithExtras ctok

              let tcSymbolUses = tcInfoExtras.TcSymbolUses
              let topAttribs = tcInfo.topAttribs
              let tcState = tcInfo.tcState
              let tcEnvAtEnd = tcInfo.tcEnvAtEndOfFile
              let tcErrors = tcInfo.TcErrors
              let tcDependencyFiles = tcInfo.tcDependencyFiles
<<<<<<< HEAD
              let errors = [| yield! creationDiags; yield! DiagnosticHelpers.CreateDiagnostics (errorOptions, true, fileName, tcErrors, suggestNamesForErrors) |]
              return FSharpCheckProjectResults (options.ProjectFileName, Some tcProj.TcConfig, builder.KeepAssemblyContents, errors, 
                                                    Some(tcProj.TcGlobals, tcProj.TcImports, tcState.Ccu, tcState.CcuSig, 
                                                         tcSymbolUses, topAttribs, tcAssemblyDataOpt, ilAssemRef, 
                                                         tcEnvAtEnd.AccessRights, tcAssemblyExprOpt, Array.ofList tcDependencyFiles,
                                                         options))
=======
              let diagnostics =
                  [| yield! creationDiags;
                     yield! DiagnosticHelpers.CreateDiagnostics (errorOptions, true, fileName, tcErrors, suggestNamesForErrors) |]
              let results = 
                  FSharpCheckProjectResults
                      (options.ProjectFileName,
                       Some tcProj.TcConfig,
                       keepAssemblyContents,
                       diagnostics, 
                       Some(tcProj.TcGlobals, tcProj.TcImports, tcState.Ccu, tcState.CcuSig, 
                            tcSymbolUses, topAttribs, tcAssemblyDataOpt, ilAssemRef, 
                            tcEnvAtEnd.AccessRights, tcAssemblyExprOpt,
                            Array.ofList tcDependencyFiles,
                            options))
              return results
>>>>>>> 89ad3715
      }

    member _.GetAssemblyData(options, ctok, userOpName) =
        cancellable {
            let! builderOpt,_ = getOrCreateBuilder (ctok, options, userOpName)
            match builderOpt with 
            | None -> 
                return None
            | Some builder -> 
                let! (_, _, tcAssemblyDataOpt, _) = builder.GetCheckResultsAndImplementationsForProject(ctok)
                return tcAssemblyDataOpt
        }

    /// Get the timestamp that would be on the output if fully built immediately
    member private _.TryGetLogicalTimeStampForProject(cache, options) =
        match tryGetBuilder options with
        | Some (Some builder, _) -> Some (builder.GetLogicalTimeStampForProject(cache))
        | _ -> None


    /// Parse and typecheck the whole project.
    member bc.ParseAndCheckProject(options, userOpName) =
        reactor.EnqueueAndAwaitOpAsync(userOpName, "ParseAndCheckProject", options.ProjectFileName, fun ctok -> bc.ParseAndCheckProjectImpl(options, ctok, userOpName))

    member _.GetProjectOptionsFromScript(filename, sourceText, previewEnabled, loadedTimeStamp, otherFlags, useFsiAuxLib: bool option, useSdkRefs: bool option, sdkDirOverride: string option, assumeDotNetFramework: bool option, optionsStamp: int64 option, userOpName) = 

        reactor.EnqueueAndAwaitOpAsync (userOpName, "GetProjectOptionsFromScript", filename, fun ctok -> 
          cancellable {
            use errors = new ErrorScope()

            // Do we add a reference to FSharp.Compiler.Interactive.Settings by default?
            let useFsiAuxLib = defaultArg useFsiAuxLib true
            let useSdkRefs =  defaultArg useSdkRefs true
            let reduceMemoryUsage = ReduceMemoryFlag.Yes
            let previewEnabled = defaultArg previewEnabled false

            // Do we assume .NET Framework references for scripts?
            let assumeDotNetFramework = defaultArg assumeDotNetFramework true
            let extraFlags =
                if previewEnabled then
                    [| "--langversion:preview" |]
                else
                    [||]
            let otherFlags = defaultArg otherFlags extraFlags
            let useSimpleResolution = 
#if ENABLE_MONO_SUPPORT
                runningOnMono || otherFlags |> Array.exists (fun x -> x = "--simpleresolution")
#else
                true
#endif
            let loadedTimeStamp = defaultArg loadedTimeStamp DateTime.MaxValue // Not 'now', we don't want to force reloading
            let applyCompilerOptions tcConfigB  = 
                let fsiCompilerOptions = CompilerOptions.GetCoreFsiCompilerOptions tcConfigB 
                CompilerOptions.ParseCompilerOptions (ignore, fsiCompilerOptions, Array.toList otherFlags)

            let loadClosure = 
                LoadClosure.ComputeClosureOfScriptText(ctok, legacyReferenceResolver, 
                    FSharpCheckerResultsSettings.defaultFSharpBinariesDir, filename, sourceText, 
                    CodeContext.Editing, useSimpleResolution, useFsiAuxLib, useSdkRefs, sdkDirOverride, new Lexhelp.LexResourceManager(), 
                    applyCompilerOptions, assumeDotNetFramework, 
                    tryGetMetadataSnapshot, reduceMemoryUsage, dependencyProviderForScripts)

            let otherFlags = 
                [| yield "--noframework"; yield "--warn:3";
                   yield! otherFlags 
                   for r in loadClosure.References do yield "-r:" + fst r
                   for (code,_) in loadClosure.NoWarns do yield "--nowarn:" + code
                |]

            let options = 
                {
                    ProjectFileName = filename + ".fsproj" // Make a name that is unique in this directory.
                    ProjectId = None
                    SourceFiles = loadClosure.SourceFiles |> List.map fst |> List.toArray
                    OtherOptions = otherFlags 
                    ReferencedProjects= [| |]  
                    IsIncompleteTypeCheckEnvironment = false
                    UseScriptResolutionRules = true 
                    LoadTime = loadedTimeStamp
                    UnresolvedReferences = Some (FSharpUnresolvedReferencesSet(loadClosure.UnresolvedReferences))
                    OriginalLoadReferences = loadClosure.OriginalLoadReferences
                    Stamp = optionsStamp
                }
            scriptClosureCache.Set(AnyCallerThread, options, loadClosure) // Save the full load closure for later correlation.
            let diags = loadClosure.LoadClosureRootFileDiagnostics |> List.map (fun (exn, isError) -> FSharpDiagnostic.CreateFromException(exn, isError, range.Zero, false))
            return options, (diags @ errors.Diagnostics)
          })
            
    member bc.InvalidateConfiguration(options : FSharpProjectOptions, startBackgroundCompileIfAlreadySeen, userOpName) =
        let startBackgroundCompileIfAlreadySeen = defaultArg startBackgroundCompileIfAlreadySeen implicitlyStartBackgroundWork

        // This operation can't currently be cancelled nor awaited
        reactor.EnqueueOp(userOpName, "InvalidateConfiguration: Stamp(" + (options.Stamp |> Option.defaultValue 0L).ToString() + ")", options.ProjectFileName, fun ctok -> 
            // If there was a similar entry then re-establish an empty builder .  This is a somewhat arbitrary choice - it
            // will have the effect of releasing memory associated with the previous builder, but costs some time.
            if incrementalBuildersCache.ContainsSimilarKey (AnyCallerThread, options) then

                // We do not need to decrement here - it is done by disposal.
                let newBuilderInfo = CreateOneIncrementalBuilder (ctok, options, userOpName) |> Cancellable.runWithoutCancellation
                incrementalBuildersCache.Set(AnyCallerThread, options, newBuilderInfo)

                // Start working on the project.  Also a somewhat arbitrary choice
                if startBackgroundCompileIfAlreadySeen then 
                    bc.CheckProjectInBackground(options, userOpName + ".StartBackgroundCompile"))

    member bc.ClearCache(options : FSharpProjectOptions seq, userOpName) =
        // This operation can't currently be cancelled nor awaited
        reactor.EnqueueOp(userOpName, "ClearCache", String.Empty, fun _ ->
            options
            |> Seq.iter (fun options -> incrementalBuildersCache.RemoveAnySimilar(AnyCallerThread, options)))

    member _.NotifyProjectCleaned (options : FSharpProjectOptions, userOpName) =
        reactor.EnqueueAndAwaitOpAsync(userOpName, "NotifyProjectCleaned", options.ProjectFileName, fun ctok -> 
            cancellable {
                // If there was a similar entry (as there normally will have been) then re-establish an empty builder .  This 
                // is a somewhat arbitrary choice - it will have the effect of releasing memory associated with the previous 
                // builder, but costs some time.
                if incrementalBuildersCache.ContainsSimilarKey (AnyCallerThread, options) then
                    // We do not need to decrement here - it is done by disposal.
                    let! newBuilderInfo = CreateOneIncrementalBuilder (ctok, options, userOpName) 
                    incrementalBuildersCache.Set(AnyCallerThread, options, newBuilderInfo)
            })

    member _.CheckProjectInBackground (options, userOpName) =
        reactor.SetBackgroundOp (Some (userOpName, "CheckProjectInBackground", options.ProjectFileName, (fun ctok ct -> 
            // The creation of the background builder can't currently be cancelled
            match getOrCreateBuilder (ctok, options, userOpName) |> Cancellable.run ct with
            | ValueOrCancelled.Cancelled _ -> false
            | ValueOrCancelled.Value (builderOpt,_) ->
                match builderOpt with 
                | None -> false
                | Some builder -> 
                    // The individual steps of the background build 
                    match builder.Step(ctok) |> Cancellable.run ct with
                    | ValueOrCancelled.Value v -> v
                    | ValueOrCancelled.Cancelled _ -> false)))

    member _.StopBackgroundCompile   () =
        reactor.SetBackgroundOp(None)

    member _.WaitForBackgroundCompile() =
        reactor.WaitForBackgroundOpCompletion() 

    member _.CompleteAllQueuedOps() =
        reactor.CompleteAllQueuedOps() 

    member _.Reactor  = reactor

    member _.ReactorOps  = reactorOps

    member _.BeforeBackgroundFileCheck = beforeFileChecked.Publish

    member _.FileParsed = fileParsed.Publish

    member _.FileChecked = fileChecked.Publish

    member _.ProjectChecked = projectChecked.Publish

    member _.CurrentQueueLength = reactor.CurrentQueueLength

    member _.ClearCachesAsync (userOpName) =
        reactor.EnqueueAndAwaitOpAsync (userOpName, "ClearCachesAsync", "", fun ctok -> 
            parseCacheLock.AcquireLock (fun ltok -> 
                checkFileInProjectCachePossiblyStale.Clear ltok
                checkFileInProjectCache.Clear ltok
                parseFileCache.Clear(ltok))
            incrementalBuildersCache.Clear(AnyCallerThread)
            frameworkTcImportsCache.Clear ctok
            scriptClosureCache.Clear (AnyCallerThread)
            cancellable.Return ())

    member _.DownsizeCaches(userOpName) =
        reactor.EnqueueAndAwaitOpAsync (userOpName, "DownsizeCaches", "", fun ctok -> 
            parseCacheLock.AcquireLock (fun ltok -> 
                checkFileInProjectCachePossiblyStale.Resize(ltok, newKeepStrongly=1)
                checkFileInProjectCache.Resize(ltok, newKeepStrongly=1)
                parseFileCache.Resize(ltok, newKeepStrongly=1))
            incrementalBuildersCache.Resize(AnyCallerThread, newKeepStrongly=1, newKeepMax=1)
            frameworkTcImportsCache.Downsize(ctok)
            scriptClosureCache.Resize(AnyCallerThread,newKeepStrongly=1, newKeepMax=1)
            cancellable.Return ())
         
    member _.FrameworkImportsCache = frameworkTcImportsCache

    member _.ImplicitlyStartBackgroundWork with get() = implicitlyStartBackgroundWork and set v = implicitlyStartBackgroundWork <- v

    static member GlobalForegroundParseCountStatistic = foregroundParseCount

    static member GlobalForegroundTypeCheckCountStatistic = foregroundTypeCheckCount


[<Sealed; AutoSerializable(false)>]
// There is typically only one instance of this type in an IDE process.
type FSharpChecker(legacyReferenceResolver, 
                    projectCacheSize, 
                    keepAssemblyContents,
                    keepAllBackgroundResolutions,
                    tryGetMetadataSnapshot,
                    suggestNamesForErrors,
                    keepAllBackgroundSymbolUses,
                    enableBackgroundItemKeyStoreAndSemanticClassification,
                    enablePartialTypeChecking) =

    let backgroundCompiler =
<<<<<<< HEAD
        BackgroundCompiler(legacyReferenceResolver, projectCacheSize, keepAssemblyContents,
            keepAllBackgroundResolutions, tryGetMetadataSnapshot,
            suggestNamesForErrors, keepAllBackgroundSymbolUses,
=======
        BackgroundCompiler(legacyReferenceResolver,
            projectCacheSize,
            keepAssemblyContents,
            keepAllBackgroundResolutions,
            tryGetMetadataSnapshot,
            suggestNamesForErrors,
            keepAllBackgroundSymbolUses,
>>>>>>> 89ad3715
            enableBackgroundItemKeyStoreAndSemanticClassification,
            enablePartialTypeChecking)

    static let globalInstance = lazy FSharpChecker.Create()
            
    // STATIC ROOT: FSharpLanguageServiceTestable.FSharpChecker.braceMatchCache. Most recently used cache for brace matching. Accessed on the
    // background UI thread, not on the compiler thread.
    //
    // This cache is safe for concurrent access.
    let braceMatchCache = MruCache<AnyCallerThreadToken,_,_>(braceMatchCacheSize, areSimilar = AreSimilarForParsing, areSame = AreSameForParsing) 

    let mutable maxMemoryReached = false

    let mutable maxMB = maxMBDefault

    let maxMemEvent = new Event<unit>()

    /// Instantiate an interactive checker.    
    static member Create(?projectCacheSize, ?keepAssemblyContents, ?keepAllBackgroundResolutions, ?legacyReferenceResolver, ?tryGetMetadataSnapshot, ?suggestNamesForErrors, ?keepAllBackgroundSymbolUses, ?enableBackgroundItemKeyStoreAndSemanticClassification, ?enablePartialTypeChecking) = 

        let legacyReferenceResolver = 
            match legacyReferenceResolver with
            | Some rr -> rr
            | None -> SimulatedMSBuildReferenceResolver.getResolver()

        let keepAssemblyContents = defaultArg keepAssemblyContents false
        let keepAllBackgroundResolutions = defaultArg keepAllBackgroundResolutions true
        let projectCacheSizeReal = defaultArg projectCacheSize projectCacheSizeDefault
        let tryGetMetadataSnapshot = defaultArg tryGetMetadataSnapshot (fun _ -> None)
        let suggestNamesForErrors = defaultArg suggestNamesForErrors false
        let keepAllBackgroundSymbolUses = defaultArg keepAllBackgroundSymbolUses true
        let enableBackgroundItemKeyStoreAndSemanticClassification = defaultArg enableBackgroundItemKeyStoreAndSemanticClassification false
        let enablePartialTypeChecking = defaultArg enablePartialTypeChecking false

        if keepAssemblyContents && enablePartialTypeChecking then
            invalidArg "enablePartialTypeChecking" "'keepAssemblyContents' and 'enablePartialTypeChecking' cannot be both enabled."

<<<<<<< HEAD
        FSharpChecker(legacyReferenceResolver, projectCacheSizeReal, keepAssemblyContents,
            keepAllBackgroundResolutions, tryGetMetadataSnapshot, suggestNamesForErrors,
            keepAllBackgroundSymbolUses, enableBackgroundItemKeyStoreAndSemanticClassification,
=======
        FSharpChecker(legacyReferenceResolver,
            projectCacheSizeReal,
            keepAssemblyContents,
            keepAllBackgroundResolutions,
            tryGetMetadataSnapshot,
            suggestNamesForErrors,
            keepAllBackgroundSymbolUses,
            enableBackgroundItemKeyStoreAndSemanticClassification,
>>>>>>> 89ad3715
            enablePartialTypeChecking)

    member _.ReferenceResolver = legacyReferenceResolver

    member _.MatchBraces(filename, sourceText: ISourceText, options: FSharpParsingOptions, ?userOpName: string) =
        let userOpName = defaultArg userOpName "Unknown"
        let hash = sourceText.GetHashCode()
        async {
            match braceMatchCache.TryGet(AnyCallerThread, (filename, hash, options)) with
            | Some res -> return res
            | None ->
                let res = ParseAndCheckFile.matchBraces(sourceText, filename, options, userOpName, suggestNamesForErrors)
                braceMatchCache.Set(AnyCallerThread, (filename, hash, options), res)
                return res
        }

    member ic.MatchBraces(filename, source: string, options: FSharpProjectOptions, ?userOpName: string) =
        let userOpName = defaultArg userOpName "Unknown"
        let parsingOptions, _ = ic.GetParsingOptionsFromProjectOptions(options)
        ic.MatchBraces(filename, SourceText.ofString source, parsingOptions, userOpName)

    member ic.GetParsingOptionsFromProjectOptions(options): FSharpParsingOptions * _ =
        let sourceFiles = List.ofArray options.SourceFiles
        let argv = List.ofArray options.OtherOptions
        ic.GetParsingOptionsFromCommandLineArgs(sourceFiles, argv, options.UseScriptResolutionRules)

    member ic.ParseFile(filename, sourceText, options, ?cache, ?userOpName: string) =
        let cache = defaultArg cache true
        let userOpName = defaultArg userOpName "Unknown"
        ic.CheckMaxMemoryReached()
        backgroundCompiler.ParseFile(filename, sourceText, options, cache, userOpName)

    member ic.ParseFileInProject(filename, source: string, options, ?cache: bool, ?userOpName: string) =
        let parsingOptions, _ = ic.GetParsingOptionsFromProjectOptions(options)
        ic.ParseFile(filename, SourceText.ofString source, parsingOptions, ?cache=cache, ?userOpName=userOpName)

    member _.GetBackgroundParseResultsForFileInProject (filename,options, ?userOpName: string) =
        let userOpName = defaultArg userOpName "Unknown"
        backgroundCompiler.GetBackgroundParseResultsForFileInProject(filename, options, userOpName)
        
    member _.GetBackgroundCheckResultsForFileInProject (filename,options, ?userOpName: string) =
        let userOpName = defaultArg userOpName "Unknown"
        backgroundCompiler.GetBackgroundCheckResultsForFileInProject(filename,options, userOpName)
        
    /// Try to get recent approximate type check results for a file. 
    member _.TryGetRecentCheckResultsForFile(filename: string, options:FSharpProjectOptions, ?sourceText, ?userOpName: string) =
        let userOpName = defaultArg userOpName "Unknown"
        backgroundCompiler.TryGetRecentCheckResultsForFile(filename,options,sourceText, userOpName)

    member _.Compile(argv: string[], ?userOpName: string) =
        let userOpName = defaultArg userOpName "Unknown"
        backgroundCompiler.Reactor.EnqueueAndAwaitOpAsync (userOpName, "Compile", "", fun ctok -> 
            cancellable {
                return CompileHelpers.compileFromArgs (ctok, argv, legacyReferenceResolver, None, None)
            })

    member _.Compile (ast:ParsedInput list, assemblyName:string, outFile:string, dependencies:string list, ?pdbFile:string, ?executable:bool, ?noframework:bool, ?userOpName: string) =
      let userOpName = defaultArg userOpName "Unknown"
      backgroundCompiler.Reactor.EnqueueAndAwaitOpAsync (userOpName, "Compile", assemblyName, fun ctok -> 
       cancellable {
            let noframework = defaultArg noframework false
            return CompileHelpers.compileFromAsts (ctok, legacyReferenceResolver, ast, assemblyName, outFile, dependencies, noframework, pdbFile, executable, None, None)
       }
      )

    member _.CompileToDynamicAssembly (otherFlags: string[], execute: (TextWriter * TextWriter) option, ?userOpName: string)  = 
      let userOpName = defaultArg userOpName "Unknown"
      backgroundCompiler.Reactor.EnqueueAndAwaitOpAsync (userOpName, "CompileToDynamicAssembly", "<dynamic>", fun ctok -> 
       cancellable {
        CompileHelpers.setOutputStreams execute
        
        // References used to capture the results of compilation
        let tcImportsRef = ref None
        let assemblyBuilderRef = ref None
        let tcImportsCapture = Some (fun tcImports -> tcImportsRef := Some tcImports)

        // Function to generate and store the results of compilation 
        let debugInfo =  otherFlags |> Array.exists (fun arg -> arg = "-g" || arg = "--debug:+" || arg = "/debug:+")
        let dynamicAssemblyCreator = Some (CompileHelpers.createDynamicAssembly (ctok, debugInfo, tcImportsRef, execute.IsSome, assemblyBuilderRef))

        // Perform the compilation, given the above capturing function.
        let errorsAndWarnings, result = CompileHelpers.compileFromArgs (ctok, otherFlags, legacyReferenceResolver, tcImportsCapture, dynamicAssemblyCreator)

        // Retrieve and return the results
        let assemblyOpt = 
            match assemblyBuilderRef.Value with 
            | None -> None
            | Some a ->  Some (a :> System.Reflection.Assembly)

        return errorsAndWarnings, result, assemblyOpt
       }
      )

    member _.CompileToDynamicAssembly (ast:ParsedInput list, assemblyName:string, dependencies:string list, execute: (TextWriter * TextWriter) option, ?debug:bool, ?noframework:bool, ?userOpName: string) =
      let userOpName = defaultArg userOpName "Unknown"
      backgroundCompiler.Reactor.EnqueueAndAwaitOpAsync (userOpName, "CompileToDynamicAssembly", assemblyName, fun ctok -> 
       cancellable {
        CompileHelpers.setOutputStreams execute

        // References used to capture the results of compilation
        let tcImportsRef = ref (None: TcImports option)
        let assemblyBuilderRef = ref None
        let tcImportsCapture = Some (fun tcImports -> tcImportsRef := Some tcImports)

        let debugInfo = defaultArg debug false
        let noframework = defaultArg noframework false
        let location = Path.Combine(Path.GetTempPath(),"test"+string(hash assemblyName))
        try Directory.CreateDirectory(location) |> ignore with _ -> ()

        let outFile = Path.Combine(location, assemblyName + ".dll")

        // Function to generate and store the results of compilation 
        let dynamicAssemblyCreator = Some (CompileHelpers.createDynamicAssembly (ctok, debugInfo, tcImportsRef, execute.IsSome, assemblyBuilderRef))

        // Perform the compilation, given the above capturing function.
        let errorsAndWarnings, result = 
            CompileHelpers.compileFromAsts (ctok, legacyReferenceResolver, ast, assemblyName, outFile, dependencies, noframework, None, Some execute.IsSome, tcImportsCapture, dynamicAssemblyCreator)

        // Retrieve and return the results
        let assemblyOpt = 
            match assemblyBuilderRef.Value with 
            | None -> None
            | Some a ->  Some (a :> System.Reflection.Assembly)

        return errorsAndWarnings, result, assemblyOpt
       }
      )

    /// This function is called when the entire environment is known to have changed for reasons not encoded in the ProjectOptions of any project/compilation.
    /// For example, the type provider approvals file may have changed.
    member ic.InvalidateAll() =
        ic.ClearCaches()
            
    member _.ClearCachesAsync(?userOpName: string) =
        let utok = AnyCallerThread
        let userOpName = defaultArg userOpName "Unknown"
        braceMatchCache.Clear(utok)
        backgroundCompiler.ClearCachesAsync(userOpName) 

    member ic.ClearCaches(?userOpName) =
        ic.ClearCachesAsync(?userOpName=userOpName) |> Async.Start // this cache clearance is not synchronous, it will happen when the background op gets run

    member _.CheckMaxMemoryReached() =
        if not maxMemoryReached && System.GC.GetTotalMemory(false) > int64 maxMB * 1024L * 1024L then 
            Trace.TraceWarning("!!!!!!!! MAX MEMORY REACHED, DOWNSIZING F# COMPILER CACHES !!!!!!!!!!!!!!!")
            // If the maxMB limit is reached, drastic action is taken
            //   - reduce strong cache sizes to a minimum
            let userOpName = "MaxMemoryReached"
            backgroundCompiler.CompleteAllQueuedOps()
            maxMemoryReached <- true
            braceMatchCache.Resize(AnyCallerThread, newKeepStrongly=10)
            backgroundCompiler.DownsizeCaches(userOpName) |> Async.RunSynchronously
            maxMemEvent.Trigger( () )

    // This is for unit testing only
    member ic.ClearLanguageServiceRootCachesAndCollectAndFinalizeAllTransients() =
        backgroundCompiler.CompleteAllQueuedOps() // flush AsyncOp
        ic.ClearCachesAsync() |> Async.RunSynchronously
        System.GC.Collect()
        System.GC.WaitForPendingFinalizers() 
        backgroundCompiler.CompleteAllQueuedOps() // flush AsyncOp
        FxResolver.ClearStaticCaches()
            
    /// This function is called when the configuration is known to have changed for reasons not encoded in the ProjectOptions.
    /// For example, dependent references may have been deleted or created.
    member _.InvalidateConfiguration(options: FSharpProjectOptions, ?startBackgroundCompile, ?userOpName: string) =
        let userOpName = defaultArg userOpName "Unknown"
        backgroundCompiler.InvalidateConfiguration(options, startBackgroundCompile, userOpName)

    /// Clear the internal cache of the given projects.
    member _.ClearCache(options: FSharpProjectOptions seq, ?userOpName: string) =
        let userOpName = defaultArg userOpName "Unknown"
        backgroundCompiler.ClearCache(options, userOpName)

    /// This function is called when a project has been cleaned, and thus type providers should be refreshed.
    member _.NotifyProjectCleaned(options: FSharpProjectOptions, ?userOpName: string) =
        let userOpName = defaultArg userOpName "Unknown"
        backgroundCompiler.NotifyProjectCleaned (options, userOpName)
              
    /// Typecheck a source code file, returning a handle to the results of the 
    /// parse including the reconstructed types in the file.
    member _.CheckFileInProjectAllowingStaleCachedResults(parseResults:FSharpParseFileResults, filename:string, fileVersion:int, source:string, options:FSharpProjectOptions, ?userOpName: string) =        
        let userOpName = defaultArg userOpName "Unknown"
        backgroundCompiler.CheckFileInProjectAllowingStaleCachedResults(parseResults,filename,fileVersion,SourceText.ofString source,options,userOpName)

    /// Typecheck a source code file, returning a handle to the results of the 
    /// parse including the reconstructed types in the file.
    member ic.CheckFileInProject(parseResults:FSharpParseFileResults, filename:string, fileVersion:int, sourceText:ISourceText, options:FSharpProjectOptions, ?userOpName: string) =        
        let userOpName = defaultArg userOpName "Unknown"
        ic.CheckMaxMemoryReached()
        backgroundCompiler.CheckFileInProject(parseResults,filename,fileVersion,sourceText,options,userOpName)

    member ic.AnalyzeFileInProject(parseResults: FSharpParseFileResults, checkResults: FSharpCheckFileResults, options, userOpName) =
        let userOpName = defaultArg userOpName "Unknown"
        backgroundCompiler.AnalyzeFileInProject(parseResults, checkResults, options, userOpName)

    member ic.GetAdditionalAnalyzerToolTips(parseResults: FSharpParseFileResults, checkResults: FSharpCheckFileResults, options, pos: Position, userOpName) =
        let userOpName = defaultArg userOpName "Unknown"
        backgroundCompiler.GetAdditionalAnalyzerToolTips(parseResults, checkResults, options, pos, userOpName)

    /// Typecheck a source code file, returning a handle to the results of the 
    /// parse including the reconstructed types in the file.
    member ic.ParseAndCheckFileInProject(filename:string, fileVersion:int, sourceText:ISourceText, options:FSharpProjectOptions, ?userOpName: string) =        
        let userOpName = defaultArg userOpName "Unknown"
        ic.CheckMaxMemoryReached()
        backgroundCompiler.ParseAndCheckFileInProject(filename, fileVersion, sourceText, options, userOpName)
            
    member ic.ParseAndCheckProject(options, ?userOpName: string) =
        let userOpName = defaultArg userOpName "Unknown"
        ic.CheckMaxMemoryReached()
        backgroundCompiler.ParseAndCheckProject(options, userOpName)

    member ic.FindBackgroundReferencesInFile(filename:string, options: FSharpProjectOptions, symbol: FSharpSymbol, ?canInvalidateProject: bool, ?userOpName: string) =
        let canInvalidateProject = defaultArg canInvalidateProject true
        let userOpName = defaultArg userOpName "Unknown"
        ic.CheckMaxMemoryReached()
        backgroundCompiler.FindReferencesInFile(filename, options, symbol, canInvalidateProject, userOpName)

    member ic.GetBackgroundSemanticClassificationForFile(filename:string, options: FSharpProjectOptions, ?userOpName) =
        let userOpName = defaultArg userOpName "Unknown"
        ic.CheckMaxMemoryReached()
        backgroundCompiler.GetSemanticClassificationForFile(filename, options, userOpName)

    /// For a given script file, get the ProjectOptions implied by the #load closure
    member _.GetProjectOptionsFromScript(filename, source, ?previewEnabled, ?loadedTimeStamp, ?otherFlags, ?useFsiAuxLib, ?useSdkRefs, ?assumeDotNetFramework, ?sdkDirOverride, ?optionsStamp: int64, ?userOpName: string) = 
        let userOpName = defaultArg userOpName "Unknown"
        backgroundCompiler.GetProjectOptionsFromScript(filename, source, previewEnabled, loadedTimeStamp, otherFlags, useFsiAuxLib, useSdkRefs, sdkDirOverride, assumeDotNetFramework, optionsStamp, userOpName)

    member _.GetProjectOptionsFromCommandLineArgs(projectFileName, argv, ?loadedTimeStamp) = 
        let loadedTimeStamp = defaultArg loadedTimeStamp DateTime.MaxValue // Not 'now', we don't want to force reloading
        { ProjectFileName = projectFileName
          ProjectId = None
          SourceFiles = [| |] // the project file names will be inferred from the ProjectOptions
          OtherOptions = argv 
          ReferencedProjects= [| |]  
          IsIncompleteTypeCheckEnvironment = false
          UseScriptResolutionRules = false
          LoadTime = loadedTimeStamp
          UnresolvedReferences = None
          OriginalLoadReferences=[]
          Stamp = None }

    member _.GetParsingOptionsFromCommandLineArgs(sourceFiles, argv, ?isInteractive) =
        let isInteractive = defaultArg isInteractive false
        use errorScope = new ErrorScope()
        let tcConfigBuilder = 
            TcConfigBuilder.CreateNew(legacyReferenceResolver,
                defaultFSharpBinariesDir=FSharpCheckerResultsSettings.defaultFSharpBinariesDir,
                reduceMemoryUsage=ReduceMemoryFlag.Yes,
                implicitIncludeDir="",
                isInteractive=isInteractive,
                isInvalidationSupported=false,
                defaultCopyFSharpCore=CopyFSharpCoreFlag.No,
                tryGetMetadataSnapshot=tryGetMetadataSnapshot,
                sdkDirOverride=None,
                rangeForErrors=range0)

        // Apply command-line arguments and collect more source files if they are in the arguments
        let sourceFilesNew = ApplyCommandLineArgs(tcConfigBuilder, sourceFiles, argv)
        FSharpParsingOptions.FromTcConfigBuilder(tcConfigBuilder, Array.ofList sourceFilesNew, isInteractive), errorScope.Diagnostics

    member ic.GetParsingOptionsFromCommandLineArgs(argv, ?isInteractive: bool) =
        ic.GetParsingOptionsFromCommandLineArgs([], argv, ?isInteractive=isInteractive)

    /// Begin background parsing the given project.
    member _.StartBackgroundCompile(options, ?userOpName) = 
        let userOpName = defaultArg userOpName "Unknown"
        backgroundCompiler.CheckProjectInBackground(options, userOpName) 

    /// Begin background parsing the given project.
    member ic.CheckProjectInBackground(options, ?userOpName) = 
        ic.StartBackgroundCompile(options, ?userOpName=userOpName)

    /// Stop the background compile.
    member _.StopBackgroundCompile() = 
        backgroundCompiler.StopBackgroundCompile()

    /// Block until the background compile finishes.
    //
    // This is for unit testing only
    member _.WaitForBackgroundCompile() = backgroundCompiler.WaitForBackgroundCompile()

    // Publish the ReactorOps from the background compiler for internal use
    member ic.ReactorOps = backgroundCompiler.ReactorOps

    member _.CurrentQueueLength = backgroundCompiler.CurrentQueueLength

    member _.BeforeBackgroundFileCheck  = backgroundCompiler.BeforeBackgroundFileCheck

    member _.FileParsed  = backgroundCompiler.FileParsed

    member _.FileChecked  = backgroundCompiler.FileChecked

    member _.ProjectChecked = backgroundCompiler.ProjectChecked

    member _.ImplicitlyStartBackgroundWork with get() = backgroundCompiler.ImplicitlyStartBackgroundWork and set v = backgroundCompiler.ImplicitlyStartBackgroundWork <- v

    member _.PauseBeforeBackgroundWork with get() = Reactor.Singleton.PauseBeforeBackgroundWork and set v = Reactor.Singleton.PauseBeforeBackgroundWork <- v

    static member GlobalForegroundParseCountStatistic = BackgroundCompiler.GlobalForegroundParseCountStatistic

    static member GlobalForegroundTypeCheckCountStatistic = BackgroundCompiler.GlobalForegroundTypeCheckCountStatistic
          
    member _.MaxMemoryReached = maxMemEvent.Publish

    member _.MaxMemory with get() = maxMB and set v = maxMB <- v
    
    static member Instance with get() = globalInstance.Force()

    member internal _.FrameworkImportsCache = backgroundCompiler.FrameworkImportsCache

    /// Tokenize a single line, returning token information and a tokenization state represented by an integer
    member _.TokenizeLine (line: string, state: FSharpTokenizerLexState) = 
        let tokenizer = FSharpSourceTokenizer([], None)
        let lineTokenizer = tokenizer.CreateLineTokenizer line
        let mutable state = (None, state)
        let tokens = 
            [| while (state <- lineTokenizer.ScanToken (snd state); (fst state).IsSome) do
                    yield (fst state).Value |]
        tokens, snd state 

    /// Tokenize an entire file, line by line
    member x.TokenizeFile (source: string) : FSharpTokenInfo[][] = 
        let lines = source.Split('\n')
        let tokens = 
            [| let mutable state = FSharpTokenizerLexState.Initial
               for line in lines do 
                   let tokens, n = x.TokenizeLine(line, state) 
                   state <- n 
                   yield tokens |]
        tokens

namespace FSharp.Compiler

open System
open System.IO
open Internal.Utilities
open FSharp.Compiler.CodeAnalysis
open FSharp.Compiler.CompilerConfig
open FSharp.Compiler.EditorServices
open FSharp.Compiler.Text.Range
open FSharp.Compiler.ErrorLogger

type CompilerEnvironment() =
    /// Source file extensions
    static let compilableExtensions = FSharpSigFileSuffixes @ FSharpImplFileSuffixes @ FSharpScriptFileSuffixes

    /// Single file projects extensions
    static let singleFileProjectExtensions = FSharpScriptFileSuffixes

    static member BinFolderOfDefaultFSharpCompiler(?probePoint) =
        FSharpEnvironment.BinFolderOfDefaultFSharpCompiler(probePoint)

    // Legacy entry point, no longer used by FSharp.Editor
    static member DefaultReferencesForOrphanSources assumeDotNetFramework =
        let currentDirectory = Directory.GetCurrentDirectory()
        let fxResolver = FxResolver(assumeDotNetFramework, currentDirectory, rangeForErrors=range0, useSdkRefs=true, isInteractive=false, sdkDirOverride=None)
        let references, _ = fxResolver.GetDefaultReferences (useFsiAuxLib=false)
        references
    
    /// Publish compiler-flags parsing logic. Must be fast because its used by the colorizer.
    static member GetCompilationDefinesForEditing (parsingOptions: FSharpParsingOptions) =
        SourceFileImpl.AdditionalDefinesForUseInEditor(parsingOptions.IsInteractive) @
        parsingOptions.ConditionalCompilationDefines
            
    /// Return true if this is a subcategory of error or warning message that the language service can emit
    static member IsCheckerSupportedSubcategory(subcategory:string) =
        // Beware: This code logic is duplicated in DocumentTask.cs in the language service
        PhasedDiagnostic.IsSubcategoryOfCompile(subcategory)

    /// Return the language ID, which is the expression evaluator id that the
    /// debugger will use.
    static member GetDebuggerLanguageID() =
        System.Guid(0xAB4F38C9u, 0xB6E6us, 0x43baus, 0xBEuy, 0x3Buy, 0x58uy, 0x08uy, 0x0Buy, 0x2Cuy, 0xCCuy, 0xE3uy)
        
    static member IsScriptFile (fileName: string) = ParseAndCheckInputs.IsScript fileName

    /// Whether or not this file is compilable
    static member IsCompilable file =
        let ext = Path.GetExtension file
        compilableExtensions |> List.exists(fun e->0 = String.Compare(e, ext, StringComparison.OrdinalIgnoreCase))

    /// Whether or not this file should be a single-file project
    static member MustBeSingleFileProject file =
        let ext = Path.GetExtension file
        singleFileProjectExtensions |> List.exists(fun e-> 0 = String.Compare(e, ext, StringComparison.OrdinalIgnoreCase))
<|MERGE_RESOLUTION|>--- conflicted
+++ resolved
@@ -24,11 +24,8 @@
 open FSharp.Compiler.Driver
 open FSharp.Compiler.EditorServices
 open FSharp.Compiler.ErrorLogger
-<<<<<<< HEAD
 open FSharp.Compiler.CodeAnalysis
 open FSharp.Compiler.IO
-=======
->>>>>>> 89ad3715
 open FSharp.Compiler.ParseAndCheckInputs
 open FSharp.Compiler.ScriptClosure
 open FSharp.Compiler.Symbols
@@ -49,10 +46,6 @@
     let maxMBDefault =  GetEnvInteger "FCS_MaxMB" 1000000 // a million MB = 1TB = disabled
     //let maxMBDefault = GetEnvInteger "FCS_maxMB" (if sizeof<int> = 4 then 1700 else 3400)
 
-<<<<<<< HEAD
- 
-=======
->>>>>>> 89ad3715
 //----------------------------------------------------------------------------
 // BackgroundCompiler
 //
@@ -432,20 +425,12 @@
             | None ->
                 foregroundParseCount <- foregroundParseCount + 1
                 let parseDiags, parseTree, anyErrors = ParseAndCheckFile.parseFile(sourceText, filename, options, userOpName, suggestNamesForErrors)
-<<<<<<< HEAD
                 let res = FSharpParseFileResults(parseDiags, parseTree, Some sourceText, anyErrors, options.SourceFiles)
-=======
-                let res = FSharpParseFileResults(parseDiags, parseTree, anyErrors, options.SourceFiles)
->>>>>>> 89ad3715
                 parseCacheLock.AcquireLock(fun ltok -> parseFileCache.Set(ltok, (filename, hash, options), res))
                 return res
           else
             let parseDiags, parseTree, anyErrors = ParseAndCheckFile.parseFile(sourceText, filename, options, userOpName, false)
-<<<<<<< HEAD
             return FSharpParseFileResults(parseDiags, parseTree, Some sourceText, anyErrors, options.SourceFiles)
-=======
-            return FSharpParseFileResults(parseDiags, parseTree, anyErrors, options.SourceFiles)
->>>>>>> 89ad3715
         }
 
     /// Fetch the parse information from the background compiler (which checks w.r.t. the FileSystem API)
@@ -453,21 +438,13 @@
         async {
             let! builderOpt, creationDiags = getBuilder reactor (options, userOpName, "GetBackgroundParseResultsForFileInProject ", filename)
             match builderOpt with
-<<<<<<< HEAD
-            | None -> return FSharpParseFileResults(creationDiags, EmptyParsedInput(filename, (false, false)), None, true, [| |])
-            | Some builder -> 
-                let parseTree,_,_,parseDiags = builder.GetParseResultsForFile (filename)
-                let diagnostics = [| yield! creationDiags; yield! DiagnosticHelpers.CreateDiagnostics (builder.TcConfig.errorSeverityOptions, false, filename, parseDiags, suggestNamesForErrors) |]
-                return FSharpParseFileResults(diagnostics = diagnostics, input = parseTree, sourceText=None, parseHadErrors = false, dependencyFiles = builder.AllDependenciesDeprecated)
-=======
             | None ->
                 let parseTree = EmptyParsedInput(filename, (false, false))
                 return FSharpParseFileResults(creationDiags, parseTree, true, [| |])
             | Some builder -> 
                 let parseTree,_,_,parseDiags = builder.GetParseResultsForFile (filename)
                 let diagnostics = [| yield! creationDiags; yield! DiagnosticHelpers.CreateDiagnostics (builder.TcConfig.errorSeverityOptions, false, filename, parseDiags, suggestNamesForErrors) |]
-                return FSharpParseFileResults(diagnostics = diagnostics, input = parseTree, parseHadErrors = false, dependencyFiles = builder.AllDependenciesDeprecated)
->>>>>>> 89ad3715
+                return FSharpParseFileResults(diagnostics = diagnostics, input = parseTree, sourceText=None, parseHadErrors = false, dependencyFiles = builder.AllDependenciesDeprecated)
         }
 
     member _.GetCachedCheckFileResult(builder: IncrementalBuilder, filename, sourceText: ISourceText, options) =
@@ -507,10 +484,7 @@
          builder: IncrementalBuilder,
          tcPrior: PartialCheckResults,
          tcInfo: TcInfo,
-<<<<<<< HEAD
          tcInfoOptionalExtras: TcInfoExtras option,
-=======
->>>>>>> 89ad3715
          creationDiags: FSharpDiagnostic[],
          userOpName: string) = 
     
@@ -543,23 +517,15 @@
                                             tcPrior.TcGlobals,
                                             tcPrior.TcImports, 
                                             tcInfo.tcState,
-<<<<<<< HEAD
                                             tcPriorImplFiles,
-=======
->>>>>>> 89ad3715
                                             tcInfo.moduleNamesDict,
                                             loadClosure,
                                             tcInfo.TcErrors,
                                             reactorOps, 
                                             userOpName,
                                             options.IsIncompleteTypeCheckEnvironment, 
-<<<<<<< HEAD
+                                            options, 
                                             box builder, 
-                                            options, 
-=======
-                                            options, 
-                                            builder, 
->>>>>>> 89ad3715
                                             Array.ofList tcInfo.tcDependencyFiles, 
                                             creationDiags, 
                                             parseResults.Diagnostics, 
@@ -612,13 +578,8 @@
                         |> Option.map (fun tcPrior -> (tcPrior, tcPrior.TryTcInfoWithOptionalExtras))
                             
                     match tcPrior with
-<<<<<<< HEAD
                     | Some(tcPrior, Some (tcInfo, tcInfoOptionalExtras)) -> 
                         let! checkResults = bc.CheckOneFileImpl(parseResults, sourceText, filename, options, fileVersion, builder, tcPrior, tcInfo, tcInfoOptionalExtras, creationDiags, userOpName)
-=======
-                    | Some(tcPrior, tcInfo) -> 
-                        let! checkResults = bc.CheckOneFileImpl(parseResults, sourceText, filename, options, fileVersion, builder, tcPrior, tcInfo, creationDiags, userOpName)
->>>>>>> 89ad3715
                         return Some checkResults
                     | _ -> return None  // the incremental builder was not up to date
             finally 
@@ -653,15 +614,9 @@
                                 execWithReactorAsync <| fun ctok -> 
                                     cancellable {
                                         let! tcPrior = builder.GetCheckResultsBeforeFileInProject (ctok, filename)
-<<<<<<< HEAD
                                         return (tcPrior, tcPrior.GetTcInfoWithOptionalExtras ctok)
                                     } 
                         let! checkAnswer = bc.CheckOneFileImpl(parseResults, sourceText, filename, options, fileVersion, builder, tcPrior, tcInfo, tcInfoOptionalExtras, creationDiags, userOpName)
-=======
-                                        return (tcPrior, tcPrior.GetTcInfo ctok)
-                                    } 
-                        let! checkAnswer = bc.CheckOneFileImpl(parseResults, sourceText, filename, options, fileVersion, builder, tcPrior, tcInfo, creationDiags, userOpName)
->>>>>>> 89ad3715
                         return checkAnswer
             finally 
                 bc.ImplicitlyStartCheckProjectInBackground(options, userOpName)
@@ -686,11 +641,7 @@
                     Logger.LogBlockMessageStop (filename + strGuid + "-Failed_Aborted") LogCompilerFunctionId.Service_ParseAndCheckFileInProject
 
                     let parseTree = EmptyParsedInput(filename, (false, false))
-<<<<<<< HEAD
                     let parseResults = FSharpParseFileResults(creationDiags, parseTree, Some sourceText , true, [| |])
-=======
-                    let parseResults = FSharpParseFileResults(creationDiags, parseTree, true, [| |])
->>>>>>> 89ad3715
                     return (parseResults, FSharpCheckFileAnswer.Aborted)
 
                 | Some builder -> 
@@ -712,24 +663,15 @@
                                 execWithReactorAsync <| fun ctok -> 
                                     cancellable {
                                         let! tcPrior = builder.GetCheckResultsBeforeFileInProject (ctok, filename)
-<<<<<<< HEAD
                                         return (tcPrior, tcPrior.GetTcInfoWithOptionalExtras ctok)
-=======
-                                        return (tcPrior, tcPrior.GetTcInfo ctok)
->>>>>>> 89ad3715
                                     } 
                     
                         // Do the parsing.
                         let parsingOptions = FSharpParsingOptions.FromTcConfig(builder.TcConfig, Array.ofList (builder.SourceFiles), options.UseScriptResolutionRules)
                         reactor.SetPreferredUILang tcPrior.TcConfig.preferredUiLang
                         let parseDiags, parseTree, anyErrors = ParseAndCheckFile.parseFile (sourceText, filename, parsingOptions, userOpName, suggestNamesForErrors)
-<<<<<<< HEAD
                         let parseResults = FSharpParseFileResults(parseDiags, parseTree, Some sourceText, anyErrors, builder.AllDependenciesDeprecated)
                         let! checkResults = bc.CheckOneFileImpl(parseResults, sourceText, filename, options, fileVersion, builder, tcPrior, tcInfo, tcInfoOptionalExtras, creationDiags, userOpName)
-=======
-                        let parseResults = FSharpParseFileResults(parseDiags, parseTree, anyErrors, builder.AllDependenciesDeprecated)
-                        let! checkResults = bc.CheckOneFileImpl(parseResults, sourceText, filename, options, fileVersion, builder, tcPrior, tcInfo, creationDiags, userOpName)
->>>>>>> 89ad3715
 
                         Logger.LogBlockMessageStop (filename + strGuid + "-Successful") LogCompilerFunctionId.Service_ParseAndCheckFileInProject
 
@@ -806,11 +748,7 @@
             match builderOpt with
             | None ->
                 let parseTree = EmptyParsedInput(filename, (false, false))
-<<<<<<< HEAD
                 let parseResults = FSharpParseFileResults(creationDiags, parseTree, None, true, [| |])
-=======
-                let parseResults = FSharpParseFileResults(creationDiags, parseTree, true, [| |])
->>>>>>> 89ad3715
                 let typedResults = FSharpCheckFileResults.MakeEmpty(filename, creationDiags, true)
                 return (parseResults, typedResults)
             | Some builder -> 
@@ -825,21 +763,13 @@
                 let latestCcuSigForFile = tcInfo.latestCcuSigForFile
                 let tcState = tcInfo.tcState
                 let tcEnvAtEnd = tcInfo.tcEnvAtEndOfFile
-<<<<<<< HEAD
                 let tcImplFiles = tcInfoExtras.tcImplFilesRev |> List.rev
-=======
-                let latestImplementationFile = tcInfoExtras.latestImplFile
->>>>>>> 89ad3715
                 let tcDependencyFiles = tcInfo.tcDependencyFiles
                 let tcErrors = tcInfo.TcErrors
                 let errorOptions = builder.TcConfig.errorSeverityOptions
                 let parseDiags = [| yield! creationDiags; yield! DiagnosticHelpers.CreateDiagnostics (errorOptions, false, filename, parseDiags, suggestNamesForErrors) |]
                 let tcErrors = [| yield! creationDiags; yield! DiagnosticHelpers.CreateDiagnostics (errorOptions, false, filename, tcErrors, suggestNamesForErrors) |]
-<<<<<<< HEAD
                 let parseResults = FSharpParseFileResults(diagnostics=parseDiags, input=parseTree, sourceText=None, parseHadErrors=false, dependencyFiles=builder.AllDependenciesDeprecated)
-=======
-                let parseResults = FSharpParseFileResults(diagnostics=parseDiags, input=parseTree, parseHadErrors=false, dependencyFiles=builder.AllDependenciesDeprecated)
->>>>>>> 89ad3715
                 let loadClosure = scriptClosureCache.TryGet(AnyCallerThread, options)
                 let typedResults = 
                     FSharpCheckFileResults.Make
@@ -848,13 +778,9 @@
                             tcProj.TcConfig, 
                             tcProj.TcGlobals, 
                             options.IsIncompleteTypeCheckEnvironment, 
-<<<<<<< HEAD
                             Some (box builder), 
                             parseTree,
                             None,
-=======
-                            builder, 
->>>>>>> 89ad3715
                             options,
                             Array.ofList tcDependencyFiles, 
                             creationDiags, 
@@ -934,14 +860,6 @@
               let tcEnvAtEnd = tcInfo.tcEnvAtEndOfFile
               let tcErrors = tcInfo.TcErrors
               let tcDependencyFiles = tcInfo.tcDependencyFiles
-<<<<<<< HEAD
-              let errors = [| yield! creationDiags; yield! DiagnosticHelpers.CreateDiagnostics (errorOptions, true, fileName, tcErrors, suggestNamesForErrors) |]
-              return FSharpCheckProjectResults (options.ProjectFileName, Some tcProj.TcConfig, builder.KeepAssemblyContents, errors, 
-                                                    Some(tcProj.TcGlobals, tcProj.TcImports, tcState.Ccu, tcState.CcuSig, 
-                                                         tcSymbolUses, topAttribs, tcAssemblyDataOpt, ilAssemRef, 
-                                                         tcEnvAtEnd.AccessRights, tcAssemblyExprOpt, Array.ofList tcDependencyFiles,
-                                                         options))
-=======
               let diagnostics =
                   [| yield! creationDiags;
                      yield! DiagnosticHelpers.CreateDiagnostics (errorOptions, true, fileName, tcErrors, suggestNamesForErrors) |]
@@ -949,7 +867,7 @@
                   FSharpCheckProjectResults
                       (options.ProjectFileName,
                        Some tcProj.TcConfig,
-                       keepAssemblyContents,
+                       builder.KeepAssemblyContents,
                        diagnostics, 
                        Some(tcProj.TcGlobals, tcProj.TcImports, tcState.Ccu, tcState.CcuSig, 
                             tcSymbolUses, topAttribs, tcAssemblyDataOpt, ilAssemRef, 
@@ -957,7 +875,6 @@
                             Array.ofList tcDependencyFiles,
                             options))
               return results
->>>>>>> 89ad3715
       }
 
     member _.GetAssemblyData(options, ctok, userOpName) =
@@ -1162,11 +1079,6 @@
                     enablePartialTypeChecking) =
 
     let backgroundCompiler =
-<<<<<<< HEAD
-        BackgroundCompiler(legacyReferenceResolver, projectCacheSize, keepAssemblyContents,
-            keepAllBackgroundResolutions, tryGetMetadataSnapshot,
-            suggestNamesForErrors, keepAllBackgroundSymbolUses,
-=======
         BackgroundCompiler(legacyReferenceResolver,
             projectCacheSize,
             keepAssemblyContents,
@@ -1174,7 +1086,6 @@
             tryGetMetadataSnapshot,
             suggestNamesForErrors,
             keepAllBackgroundSymbolUses,
->>>>>>> 89ad3715
             enableBackgroundItemKeyStoreAndSemanticClassification,
             enablePartialTypeChecking)
 
@@ -1212,11 +1123,6 @@
         if keepAssemblyContents && enablePartialTypeChecking then
             invalidArg "enablePartialTypeChecking" "'keepAssemblyContents' and 'enablePartialTypeChecking' cannot be both enabled."
 
-<<<<<<< HEAD
-        FSharpChecker(legacyReferenceResolver, projectCacheSizeReal, keepAssemblyContents,
-            keepAllBackgroundResolutions, tryGetMetadataSnapshot, suggestNamesForErrors,
-            keepAllBackgroundSymbolUses, enableBackgroundItemKeyStoreAndSemanticClassification,
-=======
         FSharpChecker(legacyReferenceResolver,
             projectCacheSizeReal,
             keepAssemblyContents,
@@ -1225,7 +1131,6 @@
             suggestNamesForErrors,
             keepAllBackgroundSymbolUses,
             enableBackgroundItemKeyStoreAndSemanticClassification,
->>>>>>> 89ad3715
             enablePartialTypeChecking)
 
     member _.ReferenceResolver = legacyReferenceResolver
