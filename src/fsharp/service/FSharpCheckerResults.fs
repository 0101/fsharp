// Copyright (c) Microsoft Corporation.  All Rights Reserved.  See License.txt in the project root for license information.

// Open up the compiler as an incremental service for parsing,
// type checking and intellisense-like environment-reporting.

namespace FSharp.Compiler.CodeAnalysis

open System
open System.Diagnostics
open System.IO
open System.Reflection
open System.Threading
open Internal.Utilities.Library  
open Internal.Utilities.Library.Extras
open FSharp.Core.Printf
open FSharp.Compiler 
open FSharp.Compiler.AbstractIL
open FSharp.Compiler.AbstractIL.IL
open FSharp.Compiler.AccessibilityLogic
open FSharp.Compiler.CheckExpressions
open FSharp.Compiler.CheckDeclarations
open FSharp.Compiler.CompilerConfig
open FSharp.Compiler.CompilerDiagnostics
open FSharp.Compiler.CompilerImports
open FSharp.Compiler.Diagnostics
open FSharp.Compiler.EditorServices
open FSharp.Compiler.EditorServices.DeclarationListHelpers
open FSharp.Compiler.ErrorLogger
open FSharp.Compiler.Features
open FSharp.Compiler.Infos
open FSharp.Compiler.InfoReader
open FSharp.Compiler.Lexhelp
open FSharp.Compiler.NameResolution
open FSharp.Compiler.OptimizeInputs
open FSharp.Compiler.Parser
open FSharp.Compiler.ParseAndCheckInputs
open FSharp.Compiler.ParseHelpers
open FSharp.Compiler.ScriptClosure
open FSharp.Compiler.Symbols
open FSharp.Compiler.Symbols.SymbolHelpers 
open FSharp.Compiler.Syntax
open FSharp.Compiler.Syntax.PrettyNaming
open FSharp.Compiler.TcGlobals 
open FSharp.Compiler.Text
open FSharp.Compiler.Text
open FSharp.Compiler.Text.Layout
open FSharp.Compiler.Text.Position
open FSharp.Compiler.Text.Range
open FSharp.Compiler.TypedTree
open FSharp.Compiler.TypedTreeOps

open Internal.Utilities
open Internal.Utilities.Collections
open FSharp.Compiler.AbstractIL.ILBinaryReader

type FSharpUnresolvedReferencesSet = FSharpUnresolvedReferencesSet of UnresolvedAssemblyReference list

// NOTE: may be better just to move to optional arguments here
type FSharpProjectOptions =
    { 
      ProjectFileName: string
      ProjectId: string option
      SourceFiles: string[]
      OtherOptions: string[]
      ReferencedProjects: (string * FSharpProjectOptions)[]
      IsIncompleteTypeCheckEnvironment : bool
      UseScriptResolutionRules : bool      
      LoadTime : System.DateTime
      UnresolvedReferences : FSharpUnresolvedReferencesSet option
      OriginalLoadReferences: (range * string * string) list
      Stamp : int64 option
    }

    static member UseSameProject(options1,options2) =
        match options1.ProjectId, options2.ProjectId with
        | Some(projectId1), Some(projectId2) when not (String.IsNullOrWhiteSpace(projectId1)) && not (String.IsNullOrWhiteSpace(projectId2)) -> 
            projectId1 = projectId2
        | Some(_), Some(_)
        | None, None -> options1.ProjectFileName = options2.ProjectFileName
        | _ -> false

    static member AreSameForChecking(options1,options2) =
        match options1.Stamp, options2.Stamp with 
        | Some x, Some y -> (x = y)
        | _ -> 
        FSharpProjectOptions.UseSameProject(options1, options2) &&
        options1.SourceFiles = options2.SourceFiles &&
        options1.OtherOptions = options2.OtherOptions &&
        options1.UnresolvedReferences = options2.UnresolvedReferences &&
        options1.OriginalLoadReferences = options2.OriginalLoadReferences &&
        options1.ReferencedProjects.Length = options2.ReferencedProjects.Length &&
        Array.forall2 (fun (n1,a) (n2,b) ->
            n1 = n2 && 
            FSharpProjectOptions.AreSameForChecking(a,b)) options1.ReferencedProjects options2.ReferencedProjects &&
        options1.LoadTime = options2.LoadTime

    member po.ProjectDirectory = System.IO.Path.GetDirectoryName(po.ProjectFileName)

    override this.ToString() = "FSharpProjectOptions(" + this.ProjectFileName + ")"

[<AutoOpen>]
module internal FSharpCheckerResultsSettings =

    let getToolTipTextSize = GetEnvInteger "FCS_GetToolTipTextCacheSize" 5

    let maxTypeCheckErrorsOutOfProjectContext = GetEnvInteger "FCS_MaxErrorsOutOfProjectContext" 3

    // Look for DLLs in the location of the service DLL first.
    let defaultFSharpBinariesDir = FSharpEnvironment.BinFolderOfDefaultFSharpCompiler(Some(Path.GetDirectoryName(typeof<FSharpDiagnostic>.Assembly.Location))).Value

[<Sealed>]
type FSharpSymbolUse(g:TcGlobals, denv: DisplayEnv, symbol:FSharpSymbol, itemOcc, range: range) = 

    member _.Symbol  = symbol

    member _.DisplayContext  = FSharpDisplayContext(fun _ -> denv)

    member x.IsDefinition = x.IsFromDefinition

    member _.IsFromDefinition = itemOcc = ItemOccurence.Binding

    member _.IsFromPattern = itemOcc = ItemOccurence.Pattern

    member _.IsFromType = itemOcc = ItemOccurence.UseInType

    member _.IsFromAttribute = itemOcc = ItemOccurence.UseInAttribute

    member _.IsFromDispatchSlotImplementation = itemOcc = ItemOccurence.Implemented

    member _.IsFromComputationExpression = 
        match symbol.Item, itemOcc with 
        // 'seq' in 'seq { ... }' gets colored as keywords
        | (Item.Value vref), ItemOccurence.Use when valRefEq g g.seq_vref vref ->  true
        // custom builders, custom operations get colored as keywords
        | (Item.CustomBuilder _ | Item.CustomOperation _), ItemOccurence.Use ->  true
        | _ -> false

    member _.IsFromOpenStatement = itemOcc = ItemOccurence.Open

    member _.FileName = range.FileName

    member _.Range = range
     
    member this.IsPrivateToFile = 
        let isPrivate =
            match this.Symbol with
            | :? FSharpMemberOrFunctionOrValue as m -> not m.IsModuleValueOrMember || m.Accessibility.IsPrivate
            | :? FSharpEntity as m -> m.Accessibility.IsPrivate
            | :? FSharpGenericParameter -> true
            | :? FSharpUnionCase as m -> m.Accessibility.IsPrivate
            | :? FSharpField as m -> m.Accessibility.IsPrivate
            | _ -> false
            
        let declarationLocation =
            match this.Symbol.SignatureLocation with
            | Some x -> Some x
            | _ ->
                match this.Symbol.DeclarationLocation with
                | Some x -> Some x
                | _ -> this.Symbol.ImplementationLocation
            
        let declaredInTheFile = 
            match declarationLocation with
            | Some declRange -> declRange.FileName = this.Range.FileName
            | _ -> false
            
        isPrivate && declaredInTheFile   

    override _.ToString() = sprintf "%O, %O, %O" symbol itemOcc range 

/// This type is used to describe what was found during the name resolution.
/// (Depending on the kind of the items, we may stop processing or continue to find better items)
[<RequireQualifiedAccess; NoEquality; NoComparison>]
type NameResResult = 
    | Members of (ItemWithInst list * DisplayEnv * range)
    | Cancel of DisplayEnv * range
    | Empty

[<RequireQualifiedAccess>]
type ResolveOverloads = 
|   Yes
|   No

[<RequireQualifiedAccess>]
type GetPreciseCompletionListFromExprTypingsResult =
    | NoneBecauseTypecheckIsStaleAndTextChanged
    | NoneBecauseThereWereTypeErrors
    | None
    | Some of (ItemWithInst list * DisplayEnv * range) * TType

type Names = string list 
    
/// A TypeCheckInfo represents everything we get back from the typecheck of a file.
/// It acts like an in-memory database about the file.
/// It is effectively immutable and not updated: when we re-typecheck we just drop the previous
/// scope object on the floor and make a new one.
[<Sealed>]
type internal TypeCheckInfo
          (// Information corresponding to miscellaneous command-line options (--define, etc).
           _sTcConfig: TcConfig,
           g: TcGlobals,
           // The signature of the assembly being checked, up to and including the current file
           ccuSigForFile: ModuleOrNamespaceType,
           thisCcu: CcuThunk,
           tcImports: TcImports,
           tcAccessRights: AccessorDomain,
           projectFileName: string,
           mainInputFileName: string,
           parseTree: ParsedInput,
           sourceText: ISourceText option,
           projectOptions: FSharpProjectOptions,
           sResolutions: TcResolutions,
           sSymbolUses: TcSymbolUses,
           // This is a name resolution environment to use if no better match can be found.
           sFallback: NameResolutionEnv,
           loadClosure : LoadClosure option,
           implFiles: TypedImplFile list,
           openDeclarations: OpenDeclaration[]) = 

    // These strings are potentially large and the editor may choose to hold them for a while.
    // Use this cache to fold together data tip text results that are the same. 
    // Is not keyed on 'Names' collection because this is invariant for the current position in 
    // this unchanged file. Keyed on lineStr though to prevent a change to the currently line
    // being available against a stale scope.
    let getToolTipTextCache = AgedLookup<AnyCallerThreadToken, int*int*string, ToolTipText>(getToolTipTextSize,areSimilar=(fun (x,y) -> x = y))
    
    let amap = tcImports.GetImportMap()
    let infoReader = InfoReader(g,amap)
    let ncenv = NameResolver(g,amap,infoReader,NameResolution.FakeInstantiationGenerator)
    let cenv = SymbolEnv(g, thisCcu, Some ccuSigForFile, tcImports, amap, infoReader)
    
    /// Find the most precise naming environment for the given line and column
    let GetBestEnvForPos cursorPos  =
        
        let mutable bestSoFar = None

        // Find the most deeply nested enclosing scope that contains given position
        sResolutions.CapturedEnvs |> ResizeArray.iter (fun (possm,env,ad) -> 
            if rangeContainsPos possm cursorPos then
                match bestSoFar with 
                | Some (bestm,_,_) -> 
                    if rangeContainsRange bestm possm then 
                      bestSoFar <- Some (possm,env,ad)
                | None -> 
                    bestSoFar <- Some (possm,env,ad))

        let mostDeeplyNestedEnclosingScope = bestSoFar 
        
        // Look for better subtrees on the r.h.s. of the subtree to the left of where we are 
        // Should really go all the way down the r.h.s. of the subtree to the left of where we are 
        // This is all needed when the index is floating free in the area just after the environment we really want to capture 
        // We guarantee to only refine to a more nested environment.  It may not be strictly  
        // the right environment, but will always be at least as rich 

        let mutable bestAlmostIncludedSoFar = None 

        sResolutions.CapturedEnvs |> ResizeArray.iter (fun (possm,env,ad) -> 
            // take only ranges that strictly do not include cursorPos (all ranges that touch cursorPos were processed during 'Strict Inclusion' part)
            if rangeBeforePos possm cursorPos && not (posEq possm.End cursorPos) then 
                let contained = 
                    match mostDeeplyNestedEnclosingScope with 
                    | Some (bestm,_,_) -> rangeContainsRange bestm possm 
                    | None -> true 
                
                if contained then 
                    match bestAlmostIncludedSoFar with 
                    | Some (rightm:range,_,_) -> 
                        if posGt possm.End rightm.End || 
                          (posEq possm.End rightm.End && posGt possm.Start rightm.Start) then
                            bestAlmostIncludedSoFar <- Some (possm,env,ad)
                    | _ -> bestAlmostIncludedSoFar <- Some (possm,env,ad))
        
        let resEnv = 
            match bestAlmostIncludedSoFar, mostDeeplyNestedEnclosingScope with 
            | Some (_,env,ad), None -> env, ad
            | Some (_,almostIncludedEnv,ad), Some (_,mostDeeplyNestedEnv,_) 
                when almostIncludedEnv.eFieldLabels.Count >= mostDeeplyNestedEnv.eFieldLabels.Count -> 
                almostIncludedEnv,ad
            | _ -> 
                match mostDeeplyNestedEnclosingScope with 
                | Some (_,env,ad) -> 
                    env,ad
                | None -> 
                    sFallback,AccessibleFromSomeFSharpCode
        let pm = mkRange mainInputFileName cursorPos cursorPos 

        resEnv,pm

    /// The items that come back from ResolveCompletionsInType are a bit
    /// noisy. Filter a few things out.
    ///
    /// e.g. prefer types to constructors for ToolTipText 
    let FilterItemsForCtors filterCtors (items: ItemWithInst list) =
        let items = items |> List.filter (fun item -> match item.Item with (Item.CtorGroup _) when filterCtors = ResolveTypeNamesToTypeRefs -> false | _ -> true) 
        items
        
    // Filter items to show only valid & return Some if there are any
    let ReturnItemsOfType (items: ItemWithInst list) g denv (m:range) filterCtors =
        let items = 
            items 
            |> RemoveDuplicateItems g
            |> RemoveExplicitlySuppressed g
            |> FilterItemsForCtors filterCtors

        if not (isNil items) then
            NameResResult.Members (items, denv, m) 
        else 
            NameResResult.Empty

    let GetCapturedNameResolutions (endOfNamesPos: pos) resolveOverloads =
        let filter (endPos: pos) items =
            items |> ResizeArray.filter (fun (cnr: CapturedNameResolution) ->
                let range = cnr.Range
                range.EndLine = endPos.Line && range.EndColumn = endPos.Column)

        match resolveOverloads with 
        | ResolveOverloads.Yes ->
            filter endOfNamesPos sResolutions.CapturedNameResolutions 

        | ResolveOverloads.No ->
            let items = filter endOfNamesPos sResolutions.CapturedMethodGroupResolutions
            if items.Count <> 0 then
                items
            else
                filter endOfNamesPos sResolutions.CapturedNameResolutions

    /// Looks at the exact name resolutions that occurred during type checking
    /// If 'membersByResidue' is specified, we look for members of the item obtained 
    /// from the name resolution and filter them by the specified residue (?)
    let GetPreciseItemsFromNameResolution(line, colAtEndOfNames, membersByResidue, filterCtors, resolveOverloads) = 
        let endOfNamesPos = mkPos line colAtEndOfNames

        // Logic below expects the list to be in reverse order of resolution
        let cnrs = GetCapturedNameResolutions endOfNamesPos resolveOverloads |> ResizeArray.toList |> List.rev

        match cnrs, membersByResidue with 
        
        // If we're looking for members using a residue, we'd expect only
        // a single item (pick the first one) and we need the residue (which may be "")
        | CNR(Item.Types(_,(ty::_)), _, denv, nenv, ad, m)::_, Some _ -> 
            let items = ResolveCompletionsInType ncenv nenv (ResolveCompletionTargets.All(ConstraintSolver.IsApplicableMethApprox g amap m)) m ad true ty 
            let items = List.map ItemWithNoInst items
            ReturnItemsOfType items g denv m filterCtors
        
        // Value reference from the name resolution. Primarily to disallow "let x.$ = 1"
        // In most of the cases, value references can be obtained from expression typings or from environment,
        // so we wouldn't have to handle values here. However, if we have something like:
        //   let varA = "string"
        //   let varA = if b then 0 else varA.
        // then the expression typings get confused (thinking 'varA:int'), so we use name resolution even for usual values.
        
        | CNR(Item.Value(vref), occurence, denv, nenv, ad, m)::_, Some _ ->
            if occurence = ItemOccurence.Binding || occurence = ItemOccurence.Pattern then 
              // Return empty list to stop further lookup - for value declarations
              NameResResult.Cancel(denv, m)
            else 
              // If we have any valid items for the value, then return completions for its type now.
              // Adjust the type in case this is the 'this' pointer stored in a reference cell.
              let ty = StripSelfRefCell(g, vref.BaseOrThisInfo, vref.TauType) 
              // patch accessibility domain to remove protected members if accessing NormalVal
              let ad = 
                match vref.BaseOrThisInfo, ad with
                | ValBaseOrThisInfo.NormalVal, AccessibleFrom(paths, Some tcref) ->
                    let tcref = generalizedTyconRef tcref
                    // check that type of value is the same or subtype of tcref
                    // yes - allow access to protected members
                    // no - strip ability to access protected members
                    if FSharp.Compiler.TypeRelations.TypeFeasiblySubsumesType 0 g amap m tcref FSharp.Compiler.TypeRelations.CanCoerce ty then
                        ad
                    else
                        AccessibleFrom(paths, None)
                | _ -> ad

              let items = ResolveCompletionsInType ncenv nenv (ResolveCompletionTargets.All(ConstraintSolver.IsApplicableMethApprox g amap m)) m ad false ty
              let items = List.map ItemWithNoInst items
              ReturnItemsOfType items g denv m filterCtors
        
        // No residue, so the items are the full resolution of the name
        | CNR(_, _, denv, _, _, m) :: _, None -> 
            let items = 
                cnrs 
                |> List.map (fun cnr -> cnr.ItemWithInst)
                // "into" is special magic syntax, not an identifier or a library call.  It is part of capturedNameResolutions as an 
                // implementation detail of syntax coloring, but we should not report name resolution results for it, to prevent spurious QuickInfo.
                |> List.filter (fun item -> match item.Item with Item.CustomOperation(CustomOperations.Into,_,_) -> false | _ -> true) 
            ReturnItemsOfType items g denv m filterCtors
        | _, _ -> NameResResult.Empty
    
    let TryGetTypeFromNameResolution(line, colAtEndOfNames, membersByResidue, resolveOverloads) = 
        let endOfNamesPos = mkPos line colAtEndOfNames
        let items = GetCapturedNameResolutions endOfNamesPos resolveOverloads |> ResizeArray.toList |> List.rev
        
        match items, membersByResidue with 
        | CNR(Item.Types(_,(ty::_)),_,_,_,_,_)::_, Some _ -> Some ty
        | CNR(Item.Value(vref), occurence,_,_,_,_)::_, Some _ ->
            if (occurence = ItemOccurence.Binding || occurence = ItemOccurence.Pattern) then None
            else Some (StripSelfRefCell(g, vref.BaseOrThisInfo, vref.TauType))
        | _, _ -> None

    let CollectParameters (methods: MethInfo list) amap m: Item list = 
        methods
        |> List.collect (fun meth ->
            match meth.GetParamDatas(amap, m, meth.FormalMethodInst) with
            | x::_ -> x |> List.choose(fun (ParamData(_isParamArray, _isInArg, _isOutArg, _optArgInfo, _callerInfo, name, _, ty)) -> 
                match name with
                | Some n -> Some (Item.ArgName(n, ty, Some (ArgumentContainer.Method meth)))
                | None -> None
                )
            | _ -> []
        )

    let GetNamedParametersAndSettableFields endOfExprPos =
        let cnrs = GetCapturedNameResolutions endOfExprPos ResolveOverloads.No |> ResizeArray.toList |> List.rev
        let result =
            match cnrs with
            | CNR(Item.CtorGroup(_, ((ctor::_) as ctors)), _, denv, nenv, ad, m) ::_ ->
                let props = ResolveCompletionsInType ncenv nenv ResolveCompletionTargets.SettablePropertiesAndFields m ad false ctor.ApparentEnclosingType
                let parameters = CollectParameters ctors amap m
                let items = props @ parameters
                Some (denv, m, items)
            | CNR(Item.MethodGroup(_, methods, _), _, denv, nenv, ad, m) ::_ ->
                let props = 
                    methods
                    |> List.collect (fun meth ->
                        let retTy = meth.GetFSharpReturnTy(amap, m, meth.FormalMethodInst)
                        ResolveCompletionsInType ncenv nenv ResolveCompletionTargets.SettablePropertiesAndFields m ad false retTy
                    )
                let parameters = CollectParameters methods amap m
                let items = props @ parameters
                Some (denv, m, items)
            | _ -> 
                None
        match result with
        | None -> 
            NameResResult.Empty
        | Some (denv, m, items) -> 
            let items = List.map ItemWithNoInst items
            ReturnItemsOfType items g denv m TypeNameResolutionFlag.ResolveTypeNamesToTypeRefs
    
    /// finds captured typing for the given position
    let GetExprTypingForPosition(endOfExprPos) = 
        let quals = 
            sResolutions.CapturedExpressionTypings 
            |> Seq.filter (fun (ty,nenv,_,m) -> 
                    // We only want expression types that end at the particular position in the file we are looking at.
                    posEq m.End endOfExprPos &&

                    // Get rid of function types.  True, given a 2-arg curried function "f x y", it is legal to do "(f x).GetType()",
                    // but you almost never want to do this in practice, and we choose not to offer up any intellisense for 
                    // F# function types.
                    not (isFunTy nenv.DisplayEnv.g ty))
            |> Seq.toArray

        let thereWereSomeQuals = not (Array.isEmpty quals)
        // filter out errors

        let quals = quals 
                    |> Array.filter (fun (ty,nenv,_,_) ->
                        let denv = nenv.DisplayEnv
                        not (isTyparTy denv.g ty && (destTyparTy denv.g ty).IsFromError))
        thereWereSomeQuals, quals
    
    /// obtains captured typing for the given position
    /// if type of captured typing is record - returns list of record fields
    let GetRecdFieldsForExpr(r : range) = 
        let _, quals = GetExprTypingForPosition(r.End)
        let bestQual = 
            match quals with
            | [||] -> None
            | quals ->  
                quals |> Array.tryFind (fun (_,_,_,rq) -> 
                                            ignore(r)  // for breakpoint
                                            posEq r.Start rq.Start)
        match bestQual with
        | Some (ty,nenv,ad,m) when isRecdTy nenv.DisplayEnv.g ty ->
            let items = NameResolution.ResolveRecordOrClassFieldsOfType ncenv m ad ty false
            Some (items, nenv.DisplayEnv, m)
        | _ -> None

    /// Looks at the exact expression types at the position to the left of the 
    /// residue then the source when it was typechecked.
    let GetPreciseCompletionListFromExprTypings(parseResults:FSharpParseFileResults, endOfExprPos, filterCtors) = 
        
        let thereWereSomeQuals, quals = GetExprTypingForPosition(endOfExprPos)

        match quals with
        | [| |] -> 
            if thereWereSomeQuals then
                GetPreciseCompletionListFromExprTypingsResult.NoneBecauseThereWereTypeErrors 
            else
                GetPreciseCompletionListFromExprTypingsResult.None
        | _ ->
            let bestQual, textChanged = 
                let input = parseResults.ParseTree
                match ParsedInput.GetRangeOfExprLeftOfDot(endOfExprPos,input) with   // TODO we say "colAtEndOfNames" everywhere, but that's not really a good name ("foo  .  $" hit Ctrl-Space at $)
                | Some( exprRange) ->
                    // We have an up-to-date sync parse, and know the exact range of the prior expression.
                    // The quals all already have the same ending position, so find one with a matching starting position, if it exists.
                    // If not, then the stale typecheck info does not have a capturedExpressionTyping for this exact expression, and the
                    // user can wait for typechecking to catch up and second-chance intellisense to give the right result.
                    let qual = 
                        quals |> Array.tryFind (fun (_,_,_,r) -> 
                                                    ignore(r)  // for breakpoint
                                                    posEq exprRange.Start r.Start)
                    qual, false
                | None -> 
                    // TODO In theory I think we should never get to this code path; it would be nice to add an assert.
                    // In practice, we do get here in some weird cases like "2.0 .. 3.0" and hitting Ctrl-Space in between the two dots of the range operator.
                    // I wasn't able to track down what was happening in those weird cases, not worth worrying about, it doesn't manifest as a product bug or anything.
                    None, false

            match bestQual with
            | Some bestQual ->
                let (ty,nenv,ad,m) = bestQual 
                let items = ResolveCompletionsInType ncenv nenv (ResolveCompletionTargets.All(ConstraintSolver.IsApplicableMethApprox g amap m)) m ad false ty 
                let items = items |> List.map ItemWithNoInst
                let items = items |> RemoveDuplicateItems g
                let items = items |> RemoveExplicitlySuppressed g
                let items = items |> FilterItemsForCtors filterCtors 
                GetPreciseCompletionListFromExprTypingsResult.Some((items,nenv.DisplayEnv,m), ty)
            | None -> 
                if textChanged then GetPreciseCompletionListFromExprTypingsResult.NoneBecauseTypecheckIsStaleAndTextChanged
                else GetPreciseCompletionListFromExprTypingsResult.None

    /// Find items in the best naming environment.
    let GetEnvironmentLookupResolutions(nenv, ad, m, plid, filterCtors, showObsolete) = 
        let items = NameResolution.ResolvePartialLongIdent ncenv nenv (ConstraintSolver.IsApplicableMethApprox g amap m) m ad plid showObsolete
        let items = items |> List.map ItemWithNoInst
        let items = items |> RemoveDuplicateItems g 
        let items = items |> RemoveExplicitlySuppressed g
        let items = items |> FilterItemsForCtors filterCtors 
        (items, nenv.DisplayEnv, m)

    /// Find items in the best naming environment.
    let GetEnvironmentLookupResolutionsAtPosition(cursorPos, plid, filterCtors, showObsolete) = 
        let (nenv,ad),m = GetBestEnvForPos cursorPos
        GetEnvironmentLookupResolutions(nenv, ad, m, plid, filterCtors, showObsolete)

    /// Find record fields in the best naming environment.
    let GetClassOrRecordFieldsEnvironmentLookupResolutions(cursorPos, plid) = 
        let (nenv, ad),m = GetBestEnvForPos cursorPos
        let items = NameResolution.ResolvePartialLongIdentToClassOrRecdFields ncenv nenv m ad plid false
        let items = items |> List.map ItemWithNoInst
        let items = items |> RemoveDuplicateItems g 
        let items = items |> RemoveExplicitlySuppressed g
        items, nenv.DisplayEnv, m 

    /// Resolve a location and/or text to items.
    //   Three techniques are used
    //        - look for an exact known name resolution from type checking
    //        - use the known type of an expression, e.g. (expr).Name, to generate an item list  
    //        - lookup an entire name in the name resolution environment, e.g. A.B.Name, to generate an item list
    //
    // The overall aim is to resolve as accurately as possible based on what we know from type inference
    
    let GetBaseClassCandidates = function
        | Item.ModuleOrNamespaces _ -> true
        | Item.Types(_, ty::_) when (isClassTy g ty) && not (isSealedTy g ty) -> true
        | _ -> false   

    let GetInterfaceCandidates = function
        | Item.ModuleOrNamespaces _ -> true
        | Item.Types(_, ty::_) when (isInterfaceTy g ty) -> true
        | _ -> false   


    // Return only items with the specified name
    let FilterDeclItemsByResidue (getItem: 'a -> Item) residue (items: 'a list) = 
        let attributedResidue = residue + "Attribute"
        let nameMatchesResidue name = (residue = name) || (attributedResidue = name)

        items |> List.filter (fun x -> 
            let item = getItem x
            let n1 =  item.DisplayName 
            match item with
            | Item.Types _ -> nameMatchesResidue n1
            | Item.CtorGroup (_, meths) ->
                nameMatchesResidue n1 ||
                meths |> List.exists (fun meth ->
                    let tcref = meth.ApparentEnclosingTyconRef
#if !NO_EXTENSIONTYPING
                    tcref.IsProvided || 
#endif
                    nameMatchesResidue tcref.DisplayName)
            | _ -> residue = n1)
            
    /// Post-filter items to make sure they have precisely the right name
    /// This also checks that there are some remaining results 
    /// exactMatchResidueOpt = Some _ -- means that we are looking for exact matches
    let FilterRelevantItemsBy (getItem: 'a -> Item) (exactMatchResidueOpt : _ option) check (items: 'a list, denv, m) =
        // can throw if type is in located in non-resolved CCU: i.e. bigint if reference to System.Numerics is absent
        let inline safeCheck item = try check item with _ -> false
                                                
        // Are we looking for items with precisely the given name?
        if isNil items then 
            // When (items = []) we must returns Some([],..) and not None
            // because this value is used if we want to stop further processing (e.g. let x.$ = ...)
            Some(items, denv, m)
        else
            match exactMatchResidueOpt with
            | Some exactMatchResidue ->
                let items = 
                    items 
                    |> FilterDeclItemsByResidue getItem exactMatchResidue 
                    |> List.filter safeCheck 
                if not (isNil items) then Some(items, denv, m) else None
            | _ ->
                let items = items |> List.filter safeCheck
                Some(items, denv, m) 

    /// Post-filter items to make sure they have precisely the right name
    /// This also checks that there are some remaining results 
    let (|FilterRelevantItems|_|) getItem exactMatchResidueOpt orig =
        FilterRelevantItemsBy getItem exactMatchResidueOpt (fun _ -> true) orig
    
    /// Find the first non-whitespace position in a line prior to the given character
    let FindFirstNonWhitespacePosition (lineStr: string) i = 
        if i >= lineStr.Length then None
        else
        let mutable p = i
        while p >= 0 && System.Char.IsWhiteSpace(lineStr.[p]) do
            p <- p - 1
        if p >= 0 then Some p else None
    
    let CompletionItem (ty: ValueOption<TyconRef>) (assemblySymbol: ValueOption<AssemblySymbol>) (item: ItemWithInst) =
        let kind = 
            match item.Item with
            | Item.MethodGroup (_, minfo :: _, _) -> CompletionItemKind.Method minfo.IsExtensionMember
            | Item.RecdField _
            | Item.Property _ -> CompletionItemKind.Property
            | Item.Event _ -> CompletionItemKind.Event
            | Item.ILField _ 
            | Item.Value _ -> CompletionItemKind.Field
            | Item.CustomOperation _ -> CompletionItemKind.CustomOperation
            | _ -> CompletionItemKind.Other

        { ItemWithInst = item
          MinorPriority = 0
          Kind = kind
          IsOwnMember = false
          Type = match ty with ValueSome x -> Some x | _ -> None
          Unresolved = match assemblySymbol with ValueSome x -> Some x.UnresolvedSymbol | _ -> None }

    let DefaultCompletionItem item = CompletionItem ValueNone ValueNone item
    
    let getItem (x: ItemWithInst) = x.Item
    let GetDeclaredItems (parseResultsOpt: FSharpParseFileResults option, lineStr: string, origLongIdentOpt, colAtEndOfNamesAndResidue, residueOpt, lastDotPos, line, loc, 
                          filterCtors, resolveOverloads, isInRangeOperator, allSymbols: unit -> AssemblySymbol list) =

            // Are the last two chars (except whitespaces) = ".."
            let isLikeRangeOp = 
                match FindFirstNonWhitespacePosition lineStr (colAtEndOfNamesAndResidue - 1) with
                | Some x when x >= 1 && lineStr.[x] = '.' && lineStr.[x - 1] = '.' -> true
                | _ -> false

            // if last two chars are .. and we are not in range operator context - no completion
            if isLikeRangeOp && not isInRangeOperator then None else
                                    
            // Try to use the exact results of name resolution during type checking to generate the results
            // This is based on position (i.e. colAtEndOfNamesAndResidue). This is not used if a residueOpt is given.
            let nameResItems = 
                match residueOpt with 
                | None -> GetPreciseItemsFromNameResolution(line, colAtEndOfNamesAndResidue, None, filterCtors,resolveOverloads)
                | Some residue ->
                    // deals with cases when we have spaces between dot and\or identifier, like A  . $
                    // if this is our case - then we need to locate end position of the name skipping whitespaces
                    // this allows us to handle cases like: let x . $ = 1 
                    match lastDotPos |> Option.orElseWith (fun _ -> FindFirstNonWhitespacePosition lineStr (colAtEndOfNamesAndResidue - 1)) with
                    | Some p when lineStr.[p] = '.' ->
                        match FindFirstNonWhitespacePosition lineStr (p - 1) with
                        | Some colAtEndOfNames ->                 
                           let colAtEndOfNames = colAtEndOfNames + 1 // convert 0-based to 1-based
                           GetPreciseItemsFromNameResolution(line, colAtEndOfNames, Some(residue), filterCtors,resolveOverloads)
                        | None -> NameResResult.Empty
                    | _ -> NameResResult.Empty        
        
            // Normalize to form A.B.C.D where D is the residue. It may be empty for "A.B.C."
            // residueOpt = Some when we are looking for the exact match
            let plid, exactMatchResidueOpt = 
                match origLongIdentOpt, residueOpt with
                | None, _ -> [], None
                | Some(origLongIdent), Some _ -> origLongIdent, None
                | Some(origLongIdent), None ->
                    System.Diagnostics.Debug.Assert(not (isNil origLongIdent), "origLongIdent is empty")
                    // note: as above, this happens when we are called for "precise" resolution - (F1 keyword, data tip etc..)
                    let plid, residue = List.frontAndBack origLongIdent
                    plid, Some residue

            let pos = mkPos line loc
            let (nenv, ad), m = GetBestEnvForPos pos

            let getType() =
                match NameResolution.TryToResolveLongIdentAsType ncenv nenv m plid with
                | Some x -> tryTcrefOfAppTy g x
                | None ->
                    match lastDotPos |> Option.orElseWith (fun _ -> FindFirstNonWhitespacePosition lineStr (colAtEndOfNamesAndResidue - 1)) with
                    | Some p when lineStr.[p] = '.' ->
                        match FindFirstNonWhitespacePosition lineStr (p - 1) with
                        | Some colAtEndOfNames ->                 
                            let colAtEndOfNames = colAtEndOfNames + 1 // convert 0-based to 1-based
                            match TryGetTypeFromNameResolution(line, colAtEndOfNames, residueOpt, resolveOverloads) with
                            | Some x -> tryTcrefOfAppTy g x
                            | _ -> ValueNone
                        | None -> ValueNone
                    | _ -> ValueNone

            match nameResItems with            
            | NameResResult.Cancel(denv,m) -> Some([], denv, m)
            | NameResResult.Members(FilterRelevantItems getItem exactMatchResidueOpt (items, denv, m)) -> 
                // lookup based on name resolution results successful
                Some (items |> List.map (CompletionItem (getType()) ValueNone), denv, m)
            | _ ->
                match origLongIdentOpt with
                | None -> None
                | Some _ -> 
                
                    // Try to use the type of the expression on the left to help generate a completion list
                    let qualItems, thereIsADotInvolved = 
                        match parseResultsOpt with
                        | None -> 
                            // Note, you will get here if the 'reason' is not CompleteWord/MemberSelect/DisplayMemberList, as those are currently the 
                            // only reasons we do a sync parse to have the most precise and likely-to-be-correct-and-up-to-date info.  So for example,
                            // if you do QuickInfo hovering over A in "f(x).A()", you will only get a tip if typechecking has a name-resolution recorded
                            // for A, not if merely we know the capturedExpressionTyping of f(x) and you very recently typed ".A()" - in that case, 
                            // you won't won't get a tip until the typechecking catches back up.
                            GetPreciseCompletionListFromExprTypingsResult.None, false
                        | Some parseResults -> 
                
                        match ParsedInput.TryFindExpressionASTLeftOfDotLeftOfCursor(mkPos line colAtEndOfNamesAndResidue,parseResults.ParseTree) with
                        | Some(pos,_) ->
                            GetPreciseCompletionListFromExprTypings(parseResults, pos, filterCtors), true
                        | None -> 
                            // Can get here in a case like: if "f xxx yyy" is legal, and we do "f xxx y"
                            // We have no interest in expression typings, those are only useful for dot-completion.  We want to fallback
                            // to "Use an environment lookup as the last resort" below
                            GetPreciseCompletionListFromExprTypingsResult.None, false
                
                    match qualItems,thereIsADotInvolved with            
                    | GetPreciseCompletionListFromExprTypingsResult.Some(FilterRelevantItems getItem exactMatchResidueOpt (items, denv, m), ty), _
                            // Initially we only use the expression typings when looking up, e.g. (expr).Nam or (expr).Name1.Nam
                            // These come through as an empty plid and residue "". Otherwise we try an environment lookup
                            // and then return to the qualItems. This is because the expression typings are a little inaccurate, primarily because
                            // it appears we're getting some typings recorded for non-atomic expressions like "f x"
                            when isNil plid ->
                        // lookup based on expression typings successful
                        Some (items |> List.map (CompletionItem (tryTcrefOfAppTy g ty) ValueNone), denv, m)
                    | GetPreciseCompletionListFromExprTypingsResult.NoneBecauseThereWereTypeErrors, _ ->
                        // There was an error, e.g. we have "<expr>." and there is an error determining the type of <expr>  
                        // In this case, we don't want any of the fallback logic, rather, we want to produce zero results.
                        None
                    | GetPreciseCompletionListFromExprTypingsResult.NoneBecauseTypecheckIsStaleAndTextChanged, _ ->         
                        // we want to report no result and let second-chance intellisense kick in
                        None
                    | _, true when isNil plid ->
                        // If the user just pressed '.' after an _expression_ (not a plid), it is never right to show environment-lookup top-level completions.
                        // The user might by typing quickly, and the LS didn't have an expression type right before the dot yet.
                        // Second-chance intellisense will bring up the correct list in a moment.
                        None
                    | _ ->         
                       // Use an environment lookup as the last resort
                       let envItems, denv, m = GetEnvironmentLookupResolutions(nenv, ad, m, plid, filterCtors, residueOpt.IsSome)
                       
                       let envResult =
                           match nameResItems, (envItems, denv, m), qualItems with
                           
                           // First, use unfiltered name resolution items, if they're not empty
                           | NameResResult.Members(items, denv, m), _, _ when not (isNil items) -> 
                               // lookup based on name resolution results successful
                               ValueSome(items |> List.map (CompletionItem (getType()) ValueNone), denv, m)                
                           
                           // If we have nonempty items from environment that were resolved from a type, then use them... 
                           // (that's better than the next case - here we'd return 'int' as a type)
                           | _, FilterRelevantItems getItem exactMatchResidueOpt (items, denv, m), _ when not (isNil items) ->
                               // lookup based on name and environment successful
                               ValueSome(items |> List.map (CompletionItem (getType()) ValueNone), denv, m)
                           
                           // Try again with the qualItems
                           | _, _, GetPreciseCompletionListFromExprTypingsResult.Some(FilterRelevantItems getItem exactMatchResidueOpt (items, denv, m), ty) ->
                               ValueSome(items |> List.map (CompletionItem (tryTcrefOfAppTy g ty) ValueNone), denv, m)
                           
                           | _ -> ValueNone

                       let globalResult =
                           match origLongIdentOpt with
                           | None | Some [] ->
                               let globalItems = 
                                   allSymbols() 
                                   |> List.filter (fun x ->
                                        not x.Symbol.IsExplicitlySuppressed &&

                                        match x.Symbol with
                                        | :? FSharpMemberOrFunctionOrValue as m when m.IsConstructor && filterCtors = ResolveTypeNamesToTypeRefs -> false 
                                        | _ -> true)
                                   
                               let getItem (x: AssemblySymbol) = x.Symbol.Item
                               
                               match globalItems, denv, m with
                               | FilterRelevantItems getItem exactMatchResidueOpt (globalItemsFiltered, denv, m) when not (isNil globalItemsFiltered) ->
                                   globalItemsFiltered 
                                   |> List.map(fun globalItem -> CompletionItem (getType()) (ValueSome globalItem) (ItemWithNoInst globalItem.Symbol.Item))
                                   |> fun r -> ValueSome(r, denv, m)
                               | _ -> ValueNone
                           | _ -> ValueNone // do not return unresolved items after dot

                       match envResult, globalResult with
                       | ValueSome (items, denv, m), ValueSome (gItems,_,_) -> Some (items @ gItems, denv, m)
                       | ValueSome x, ValueNone -> Some x
                       | ValueNone, ValueSome y -> Some y
                       | ValueNone, ValueNone -> None


    let toCompletionItems (items: ItemWithInst list, denv: DisplayEnv, m: range ) =
        items |> List.map DefaultCompletionItem, denv, m

    /// Get the auto-complete items at a particular location.
    let GetDeclItemsForNamesAtPosition(parseResultsOpt: FSharpParseFileResults option, origLongIdentOpt: string list option, 
                                       residueOpt:string option, lastDotPos: int option, line:int, lineStr:string, colAtEndOfNamesAndResidue, filterCtors, resolveOverloads, 
                                       getAllSymbols: unit -> AssemblySymbol list) 
                                       : (CompletionItem list * DisplayEnv * CompletionContext option * range) option = 

        let loc = 
            match colAtEndOfNamesAndResidue with
            | pastEndOfLine when pastEndOfLine >= lineStr.Length -> lineStr.Length
            | atDot when lineStr.[atDot] = '.' -> atDot + 1
            | atStart when atStart = 0 -> 0
            | otherwise -> otherwise - 1

        // Look for a "special" completion context
        let completionContext = 
            parseResultsOpt 
            |> Option.map (fun x -> x.ParseTree)
            |> Option.bind (fun parseTree -> ParsedInput.TryGetCompletionContext(mkPos line colAtEndOfNamesAndResidue, parseTree, lineStr))
        
        let res =
            match completionContext with
            // Invalid completion locations
            | Some CompletionContext.Invalid -> None
            
            // Completion at 'inherit C(...)"
            | Some (CompletionContext.Inherit(InheritanceContext.Class, (plid, _))) ->
                GetEnvironmentLookupResolutionsAtPosition(mkPos line loc, plid, filterCtors, false)
                |> FilterRelevantItemsBy getItem None (getItem >> GetBaseClassCandidates)
                |> Option.map toCompletionItems
             
            // Completion at 'interface ..."
            | Some (CompletionContext.Inherit(InheritanceContext.Interface, (plid, _))) ->
                GetEnvironmentLookupResolutionsAtPosition(mkPos line loc, plid, filterCtors, false)
                |> FilterRelevantItemsBy getItem None (getItem >> GetInterfaceCandidates)
                |> Option.map toCompletionItems
            
            // Completion at 'implement ..."
            | Some (CompletionContext.Inherit(InheritanceContext.Unknown, (plid, _))) ->
                GetEnvironmentLookupResolutionsAtPosition(mkPos line loc, plid, filterCtors, false) 
                |> FilterRelevantItemsBy getItem None (getItem >> (fun t -> GetBaseClassCandidates t || GetInterfaceCandidates t))
                |> Option.map toCompletionItems
            
            // Completion at ' { XXX = ... } "
            | Some(CompletionContext.RecordField(RecordContext.New(plid, _))) ->
                // { x. } can be either record construction or computation expression. Try to get all visible record fields first
                match GetClassOrRecordFieldsEnvironmentLookupResolutions(mkPos line loc, plid) |> toCompletionItems with
                | [],_,_ -> 
                    // no record fields found, return completion list as if we were outside any computation expression
                    GetDeclaredItems (parseResultsOpt, lineStr, origLongIdentOpt, colAtEndOfNamesAndResidue, residueOpt, lastDotPos, line, loc, filterCtors,resolveOverloads, false, fun() -> [])
                | result -> Some(result)
            
            // Completion at ' { XXX = ... with ... } "
            | Some(CompletionContext.RecordField(RecordContext.CopyOnUpdate(r, (plid, _)))) -> 
                match GetRecdFieldsForExpr(r) with
                | None -> 
                    Some (GetClassOrRecordFieldsEnvironmentLookupResolutions(mkPos line loc, plid))
                    |> Option.map toCompletionItems
                | Some (items, denv, m) -> 
                    Some (List.map ItemWithNoInst items, denv, m) 
                    |> Option.map toCompletionItems
            
            // Completion at ' { XXX = ... with ... } "
            | Some(CompletionContext.RecordField(RecordContext.Constructor(typeName))) ->
                Some(GetClassOrRecordFieldsEnvironmentLookupResolutions(mkPos line loc, [typeName]))
                |> Option.map toCompletionItems
            
            // Completion at ' SomeMethod( ... ) ' with named arguments 
            | Some(CompletionContext.ParameterList (endPos, fields)) ->
                let results = GetNamedParametersAndSettableFields endPos
            
                let declaredItems = 
                    GetDeclaredItems (parseResultsOpt, lineStr, origLongIdentOpt, colAtEndOfNamesAndResidue, residueOpt, lastDotPos, line, loc, filterCtors, resolveOverloads, 
                                      false, getAllSymbols)
            
                match results with
                | NameResResult.Members(items, denv, m) -> 
                    let filtered = 
                        items 
                        |> RemoveDuplicateItems g
                        |> RemoveExplicitlySuppressed g
                        |> List.filter (fun item -> not (fields.Contains item.Item.DisplayName))
                        |> List.map (fun item -> 
                            { ItemWithInst = item
                              Kind = CompletionItemKind.Argument
                              MinorPriority = 0
                              IsOwnMember = false
                              Type = None 
                              Unresolved = None })
                    match declaredItems with
                    | None -> Some (toCompletionItems (items, denv, m))
                    | Some (declItems, declaredDisplayEnv, declaredRange) -> Some (filtered @ declItems, declaredDisplayEnv, declaredRange)
                | _ -> declaredItems
            
            | Some(CompletionContext.AttributeApplication) ->
                GetDeclaredItems (parseResultsOpt, lineStr, origLongIdentOpt, colAtEndOfNamesAndResidue, residueOpt, lastDotPos, line, loc, filterCtors, resolveOverloads, false, getAllSymbols)
                |> Option.map (fun (items, denv, m) -> 
                     items 
                     |> List.filter (fun cItem ->
                         match cItem.Item with
                         | Item.ModuleOrNamespaces _ -> true
                         | _ when IsAttribute infoReader cItem.Item -> true
                         | _ -> false), denv, m)
            
            | Some(CompletionContext.OpenDeclaration isOpenType) ->
                GetDeclaredItems (parseResultsOpt, lineStr, origLongIdentOpt, colAtEndOfNamesAndResidue, residueOpt, lastDotPos, line, loc, filterCtors, resolveOverloads, false, getAllSymbols)
                |> Option.map (fun (items, denv, m) ->
                    items 
                    |> List.filter (fun x ->
                        match x.Item with
                        | Item.ModuleOrNamespaces _ -> true
                        | Item.Types _ when isOpenType -> true
                        | _ -> false), denv, m)
            
            // Completion at '(x: ...)"
            | Some (CompletionContext.PatternType) ->
                GetDeclaredItems (parseResultsOpt, lineStr, origLongIdentOpt, colAtEndOfNamesAndResidue, residueOpt, lastDotPos, line, loc, filterCtors, resolveOverloads, false, getAllSymbols)
                |> Option.map (fun (items, denv, m) ->
                     items 
                     |> List.filter (fun cItem ->
                         match cItem.Item with
                         | Item.ModuleOrNamespaces _
                         | Item.Types _
                         | Item.UnqualifiedType _
                         | Item.ExnCase _ -> true
                         | _ -> false), denv, m)

            // Other completions
            | cc ->
                match residueOpt |> Option.bind Seq.tryHead with
                | Some ''' ->
                    // The last token in 
                    //    let x = 'E
                    // is Ident with text "'E", however it's either unfinished char literal or generic parameter. 
                    // We should not provide any completion in the former case, and we don't provide it for the latter one for now
                    // because providing generic parameters list is context aware, which we don't have here (yet).
                    None
                | _ ->
                    let isInRangeOperator = (match cc with Some (CompletionContext.RangeOperator) -> true | _ -> false)
                    GetDeclaredItems (parseResultsOpt, lineStr, origLongIdentOpt, colAtEndOfNamesAndResidue,
                        residueOpt, lastDotPos, line, loc, filterCtors, resolveOverloads,
                        isInRangeOperator, getAllSymbols)
        
        res |> Option.map (fun (items, denv, m) -> items, denv, completionContext, m)

    /// Return 'false' if this is not a completion item valid in an interface file.
    let IsValidSignatureFileItem item =
        match item with
        | Item.Types _ | Item.ModuleOrNamespaces _ -> true
        | _ -> false
    
    /// Find the most precise display context for the given line and column.
    member _.GetBestDisplayEnvForPos cursorPos  = GetBestEnvForPos cursorPos

    member _.GetVisibleNamespacesAndModulesAtPosition(cursorPos: pos) : ModuleOrNamespaceRef list =
        let (nenv, ad), m = GetBestEnvForPos cursorPos
        NameResolution.GetVisibleNamespacesAndModulesAtPoint ncenv nenv m ad

    /// Determines if a long ident is resolvable at a specific point.
    member _.IsRelativeNameResolvable(cursorPos: pos, plid: string list, item: Item) : bool =
        ErrorScope.Protect
            Range.range0
            (fun () ->
                /// Find items in the best naming environment.
                let (nenv, ad), m = GetBestEnvForPos cursorPos
                NameResolution.IsItemResolvable ncenv nenv m ad plid item)
            (fun msg -> 
                Trace.TraceInformation(sprintf "FCS: recovering from error in IsRelativeNameResolvable: '%s'" msg)
                false)

    /// Determines if a long ident is resolvable at a specific point.
    member scope.IsRelativeNameResolvableFromSymbol(cursorPos: pos, plid: string list, symbol: FSharpSymbol) : bool =
        scope.IsRelativeNameResolvable(cursorPos, plid, symbol.Item)
        
    member _.ParseTree = parseTree

    member _.SourceText = sourceText

    /// Get the auto-complete items at a location
    member _.GetDeclarations (parseResultsOpt, line, lineStr, partialName, getAllEntities) =
        let isInterfaceFile = SourceFileImpl.IsInterfaceFile mainInputFileName
        ErrorScope.Protect Range.range0 
            (fun () ->

                let declItemsOpt =
                    GetDeclItemsForNamesAtPosition(parseResultsOpt, Some partialName.QualifyingIdents,
                        Some partialName.PartialIdent, partialName.LastDotPos, line,
                        lineStr, partialName.EndColumn + 1, ResolveTypeNamesToCtors, ResolveOverloads.Yes,
                        getAllEntities)

                match declItemsOpt with
                | None -> DeclarationListInfo.Empty  
                | Some (items, denv, ctx, m) ->
                    let items = if isInterfaceFile then items |> List.filter (fun x -> IsValidSignatureFileItem x.Item) else items
                    let getAccessibility item = FSharpSymbol.Create(cenv, item).Accessibility
                    let currentNamespaceOrModule =
                        parseResultsOpt
                        |> Option.map (fun x -> x.ParseTree)
                        |> Option.map (fun parsedInput -> ParsedInput.GetFullNameOfSmallestModuleOrNamespaceAtPoint(mkPos line 0, parsedInput))
                    let isAttributeApplication = ctx = Some CompletionContext.AttributeApplication
                    DeclarationListInfo.Create(infoReader,m,denv,getAccessibility,items,currentNamespaceOrModule,isAttributeApplication))
            (fun msg -> 
                Trace.TraceInformation(sprintf "FCS: recovering from error in GetDeclarations: '%s'" msg)
                DeclarationListInfo.Error msg)

    /// Get the symbols for auto-complete items at a location
    member _.GetDeclarationListSymbols (parseResultsOpt, line, lineStr, partialName, getAllEntities) =
        let isInterfaceFile = SourceFileImpl.IsInterfaceFile mainInputFileName
        ErrorScope.Protect Range.range0 
            (fun () -> 

                let declItemsOpt =
                    GetDeclItemsForNamesAtPosition(parseResultsOpt, Some partialName.QualifyingIdents,
                        Some partialName.PartialIdent, partialName.LastDotPos, line, lineStr,
                        partialName.EndColumn + 1, ResolveTypeNamesToCtors, ResolveOverloads.Yes,
                        getAllEntities)

                match declItemsOpt with
                | None -> List.Empty  
                | Some (items, denv, _, m) -> 
                    let items = if isInterfaceFile then items |> List.filter (fun x -> IsValidSignatureFileItem x.Item) else items

                    //do filtering like Declarationset
                    let items = items |> RemoveExplicitlySuppressedCompletionItems g
                    
                    // Sort by name. For things with the same name, 
                    //     - show types with fewer generic parameters first
                    //     - show types before over other related items - they usually have very useful XmlDocs 
                    let items = 
                        items |> List.sortBy (fun d ->
                            let n = 
                                match d.Item with  
                                | Item.Types (_,(TType_app(tcref,_) :: _)) -> 1 + tcref.TyparsNoRange.Length
                                // Put delegate ctors after types, sorted by #typars. RemoveDuplicateItems will remove FakeInterfaceCtor and DelegateCtor if an earlier type is also reported with this name
                                | Item.FakeInterfaceCtor (TType_app(tcref,_)) 
                                | Item.DelegateCtor (TType_app(tcref,_)) -> 1000 + tcref.TyparsNoRange.Length
                                // Put type ctors after types, sorted by #typars. RemoveDuplicateItems will remove DefaultStructCtors if a type is also reported with this name
                                | Item.CtorGroup (_, (cinfo :: _)) -> 1000 + 10 * cinfo.DeclaringTyconRef.TyparsNoRange.Length 
                                | _ -> 0
                            (d.Item.DisplayName, n))

                    // Remove all duplicates. We've put the types first, so this removes the DelegateCtor and DefaultStructCtor's.
                    let items = items |> RemoveDuplicateCompletionItems g

                    // Group by compiled name for types, display name for functions
                    // (We don't want types with the same display name to be grouped as overloads)
                    let items =
                        items |> List.groupBy (fun d ->
                            match d.Item with  
                            | Item.Types (_,(TType_app(tcref,_) :: _))
                            | Item.ExnCase tcref -> tcref.LogicalName
                            | Item.UnqualifiedType(tcref :: _)
                            | Item.FakeInterfaceCtor (TType_app(tcref,_)) 
                            | Item.DelegateCtor (TType_app(tcref,_)) -> tcref.CompiledName
                            | Item.CtorGroup (_, (cinfo :: _)) ->
                                cinfo.ApparentEnclosingTyconRef.CompiledName
                            | _ -> d.Item.DisplayName)

                    // Filter out operators (and list)
                    let items = 
                        // Check whether this item looks like an operator.
                        let isOpItem(nm, item: CompletionItem list) = 
                            match item |> List.map (fun x -> x.Item) with 
                            | [Item.Value _]
                            | [Item.MethodGroup(_,[_],_)] -> IsOperatorName nm
                            | [Item.UnionCase _] -> IsOperatorName nm
                            | _ -> false              

                        let isFSharpList nm = (nm = "[]") // list shows up as a Type and a UnionCase, only such entity with a symbolic name, but want to filter out of intellisense

                        items |> List.filter (fun (nm,items) -> not (isOpItem(nm,items)) && not(isFSharpList nm)) 

                    let items = 
                        // Filter out duplicate names
                        items |> List.map (fun (_nm,itemsWithSameName) -> 
                            match itemsWithSameName with
                            | [] -> failwith "Unexpected empty bag"
                            | items ->
                                items 
                                |> List.map (fun item -> let symbol = FSharpSymbol.Create(cenv, item.Item)
                                                         FSharpSymbolUse(g, denv, symbol, ItemOccurence.Use, m)))

                    //end filtering
                    items)
            (fun msg -> 
                Trace.TraceInformation(sprintf "FCS: recovering from error in GetDeclarationListSymbols: '%s'" msg)
                [])
            
    /// Get the "reference resolution" tooltip for at a location
    member _.GetReferenceResolutionStructuredToolTipText(line,col) = 

        let pos = mkPos line col
        let isPosMatch(pos, ar:AssemblyReference) : bool = 
            let isRangeMatch = (Range.rangeContainsPos ar.Range pos) 
            let isNotSpecialRange = not (Range.equals ar.Range rangeStartup) && not (Range.equals ar.Range range0) && not (Range.equals ar.Range rangeCmdArgs)
            let isMatch = isRangeMatch && isNotSpecialRange
            isMatch      
        
        let dataTipOfReferences() = 
            let matches =
                match loadClosure with
                | None -> []
                | Some(loadClosure) -> 
                    loadClosure.References
                    |> List.collect snd
                    |> List.filter(fun ar -> isPosMatch(pos, ar.originalReference))

            match matches with 
            | resolved::_ // Take the first seen
            | [resolved] -> 
                let tip = wordL (TaggedText.tagStringLiteral((resolved.prepareToolTip ()).TrimEnd([|'\n'|])))
                let tip = LayoutRender.toArray tip
                ToolTipText.ToolTipText [ToolTipElement.Single(tip, FSharpXmlDoc.None)]

            | [] -> 
                let matches =
                    match loadClosure with
                    | None -> None
                    | Some(loadClosure) -> 
                        loadClosure.PackageReferences
                        |> Array.tryFind (fun (m, _) -> Range.rangeContainsPos m pos)
                match matches with 
                | None -> ToolTipText.ToolTipText []
                | Some (_, lines) -> 
                    let lines = lines |> List.filter (fun line -> not (line.StartsWith("//")) && not (String.IsNullOrEmpty line))
                    ToolTipText.ToolTipText 
                       [ for line in lines -> 
                            let tip = wordL (TaggedText.tagStringLiteral line)
                            let tip = LayoutRender.toArray tip
                            ToolTipElement.Single(tip, FSharpXmlDoc.None)]
                                    
        ErrorScope.Protect Range.range0 
            dataTipOfReferences
            (fun err -> 
                Trace.TraceInformation(sprintf "FCS: recovering from error in GetReferenceResolutionStructuredToolTipText: '%s'" err)
                ToolTipText [ToolTipElement.CompositionError err])

    // GetToolTipText: return the "pop up" (or "Quick Info") text given a certain context.
    member _.GetStructuredToolTipText(line, lineStr, colAtEndOfNames, names) = 
        let Compute() = 
            ErrorScope.Protect Range.range0 
                (fun () -> 
                    let declItemsOpt =
                        GetDeclItemsForNamesAtPosition(None, Some names, None, None,
                            line, lineStr, colAtEndOfNames, ResolveTypeNamesToCtors,
                            ResolveOverloads.Yes, (fun() -> []))

                    match declItemsOpt with
                    | None -> ToolTipText []
                    | Some(items, denv, _, m) ->
                         ToolTipText(items |> List.map (fun x -> FormatStructuredDescriptionOfItem false infoReader m denv x.ItemWithInst)))

                (fun err -> 
                    Trace.TraceInformation(sprintf "FCS: recovering from error in GetStructuredToolTipText: '%s'" err)
                    ToolTipText [ToolTipElement.CompositionError err])
               
        // See devdiv bug 646520 for rationale behind truncating and caching these quick infos (they can be big!)
        let key = line,colAtEndOfNames,lineStr
        match getToolTipTextCache.TryGet (AnyCallerThread, key) with 
        | Some res -> res
        | None ->
             let res = Compute()
             getToolTipTextCache.Put(AnyCallerThread, key,res)
             res

    member _.GetF1Keyword (line, lineStr, colAtEndOfNames, names) : string option =
        ErrorScope.Protect Range.range0
            (fun () ->

                let declItemsOpt =
                    GetDeclItemsForNamesAtPosition(None, Some names, None, None,
                        line, lineStr, colAtEndOfNames, ResolveTypeNamesToCtors,
                        ResolveOverloads.No, (fun() -> []))

                match declItemsOpt with 
                | None -> None
                | Some (items: CompletionItem list, _,_, _) ->
                    match items with
                    | [] -> None
                    | [item] ->
                        GetF1Keyword g item.Item                       
                    | _ ->
                        // handle new Type()
                        let allTypes, constr, ty =
                            List.fold 
                                (fun (allTypes,constr,ty) (item: CompletionItem) ->
                                    match item.Item, constr, ty with
                                    |   (Item.Types _) as t, _, None  -> allTypes, constr, Some t
                                    |   (Item.Types _), _, _ -> allTypes, constr, ty
                                    |   (Item.CtorGroup _), None, _ -> allTypes, Some item.Item, ty
                                    |   _ -> false, None, None) 
                                (true,None,None) items
                        match allTypes, constr, ty with
                        |   true, Some (Item.CtorGroup(_, _) as item), _    
                                -> GetF1Keyword g item                        
                        |   true, _, Some ty
                                -> GetF1Keyword g ty
                        |   _ -> None
            )    
            (fun msg -> 
                Trace.TraceInformation(sprintf "FCS: recovering from error in GetF1Keyword: '%s'" msg)
                None)

    member _.GetMethods (line, lineStr, colAtEndOfNames, namesOpt) =
        ErrorScope.Protect Range.range0
            (fun () -> 

                let declItemsOpt =
                    GetDeclItemsForNamesAtPosition(None, namesOpt, None, None,
                        line, lineStr, colAtEndOfNames, ResolveTypeNamesToCtors,
                        ResolveOverloads.No, (fun() -> []))

                match declItemsOpt with
                | None -> MethodGroup("",[| |])
                | Some (items, denv, _, m) -> 
                    // GetDeclItemsForNamesAtPosition returns Items.Types and Item.CtorGroup for `new T(|)`, 
                    // the Item.Types is not needed here as it duplicates (at best) parameterless ctor.
                    let ctors = items |> List.filter (fun x -> match x.Item with Item.CtorGroup _ -> true | _ -> false)
                    let items =
                        match ctors with
                        | [] -> items
                        | ctors -> ctors
                    MethodGroup.Create(infoReader, m, denv, items |> List.map (fun x -> x.ItemWithInst)))
            (fun msg -> 
                Trace.TraceInformation(sprintf "FCS: recovering from error in GetMethods: '%s'" msg)
                MethodGroup(msg,[| |]))

    member _.GetMethodsAsSymbols (line, lineStr, colAtEndOfNames, names) =
        ErrorScope.Protect Range.range0
            (fun () -> 
                let declItemsOpt =
                    GetDeclItemsForNamesAtPosition (None, Some names, None,
                        None, line, lineStr, colAtEndOfNames,
                        ResolveTypeNamesToCtors, ResolveOverloads.No,
                        (fun() -> []))

                match declItemsOpt with
                | None | Some ([],_,_,_) -> None
                | Some (items, denv, _, m) ->
                    let allItems = items |> List.collect (fun item -> SymbolHelpers.FlattenItems g m item.Item)
                    let symbols = allItems |> List.map (fun item -> FSharpSymbol.Create(cenv, item))
                    Some (symbols, denv, m)
            )
            (fun msg -> 
                Trace.TraceInformation(sprintf "FCS: recovering from error in GetMethodsAsSymbols: '%s'" msg)
                None)
           
    member _.GetDeclarationLocation (line, lineStr, colAtEndOfNames, names, preferFlag) =
        ErrorScope.Protect Range.range0 
            (fun () -> 
                
                let declItemsOpt =
                    GetDeclItemsForNamesAtPosition (None, Some names, None, None,
                        line, lineStr, colAtEndOfNames, ResolveTypeNamesToCtors,
                        ResolveOverloads.Yes, (fun() -> []))

                match declItemsOpt with
                | None
                | Some ([], _, _, _) -> FindDeclResult.DeclNotFound (FindDeclFailureReason.Unknown "")
                | Some (item :: _, _, _, _) ->
                let getTypeVarNames (ilinfo: ILMethInfo) =
                    let classTypeParams = ilinfo.DeclaringTyconRef.ILTyconRawMetadata.GenericParams |> List.map (fun paramDef -> paramDef.Name)
                    let methodTypeParams = ilinfo.FormalMethodTypars |> List.map (fun ty -> ty.Name)
                    classTypeParams @ methodTypeParams |> Array.ofList

                let result =
                    match item.Item with
                    | Item.CtorGroup (_, (ILMeth (_,ilinfo,_)) :: _) ->
                        match ilinfo.MetadataScope with
                        | ILScopeRef.Assembly assemblyRef ->
                            let typeVarNames = getTypeVarNames ilinfo
                            FindDeclExternalParam.tryOfILTypes typeVarNames ilinfo.ILMethodRef.ArgTypes
                            |> Option.map (fun args ->
                                let externalSym = FindDeclExternalSymbol.Constructor (ilinfo.ILMethodRef.DeclaringTypeRef.FullName, args)
                                FindDeclResult.ExternalDecl (assemblyRef.Name, externalSym))
                        | _ -> None

                    | Item.MethodGroup (name, (ILMeth (_,ilinfo,_)) :: _, _) ->
                        match ilinfo.MetadataScope with
                        | ILScopeRef.Assembly assemblyRef ->
                            let typeVarNames = getTypeVarNames ilinfo
                            FindDeclExternalParam.tryOfILTypes typeVarNames ilinfo.ILMethodRef.ArgTypes
                            |> Option.map (fun args ->
                                let externalSym = FindDeclExternalSymbol.Method (ilinfo.ILMethodRef.DeclaringTypeRef.FullName, name, args, ilinfo.ILMethodRef.GenericArity)
                                FindDeclResult.ExternalDecl (assemblyRef.Name, externalSym))
                        | _ -> None

                    | Item.Property (name, ILProp propInfo :: _) ->
                        let methInfo = 
                            if propInfo.HasGetter then Some propInfo.GetterMethod
                            elif propInfo.HasSetter then Some propInfo.SetterMethod
                            else None
                      
                        match methInfo with
                        | Some methInfo ->
                            match methInfo.MetadataScope with
                            | ILScopeRef.Assembly assemblyRef ->
                                let externalSym = FindDeclExternalSymbol.Property (methInfo.ILMethodRef.DeclaringTypeRef.FullName, name)
                                Some (FindDeclResult.ExternalDecl (assemblyRef.Name, externalSym))
                            | _ -> None
                        | None -> None
                  
                    | Item.ILField (ILFieldInfo (typeInfo, fieldDef)) when not typeInfo.TyconRefOfRawMetadata.IsLocalRef ->
                        match typeInfo.ILScopeRef with
                        | ILScopeRef.Assembly assemblyRef ->
                            let externalSym = FindDeclExternalSymbol.Field (typeInfo.ILTypeRef.FullName, fieldDef.Name)
                            Some (FindDeclResult.ExternalDecl (assemblyRef.Name, externalSym))
                        | _ -> None
                  
                    | Item.Event (ILEvent (ILEventInfo (typeInfo, eventDef))) when not typeInfo.TyconRefOfRawMetadata.IsLocalRef ->
                        match typeInfo.ILScopeRef with
                        | ILScopeRef.Assembly assemblyRef ->
                            let externalSym = FindDeclExternalSymbol.Event (typeInfo.ILTypeRef.FullName, eventDef.Name)
                            Some (FindDeclResult.ExternalDecl (assemblyRef.Name, externalSym))
                        | _ -> None

                    | Item.ImplicitOp(_, {contents = Some(TraitConstraintSln.FSMethSln(_, _vref, _))}) ->
                        //Item.Value(vref)
                        None

                    | Item.Types (_, TType_app (tr, _) :: _) when tr.IsLocalRef && tr.IsTypeAbbrev -> None

                    | Item.Types (_, [ AppTy g (tr, _) ]) when not tr.IsLocalRef ->
                        match tr.TypeReprInfo, tr.PublicPath with
                        | TILObjectRepr(TILObjectReprData (ILScopeRef.Assembly assemblyRef, _, _)), Some (PubPath parts) ->
                            let fullName = parts |> String.concat "."
                            Some (FindDeclResult.ExternalDecl (assemblyRef.Name, FindDeclExternalSymbol.Type fullName))
                        | _ -> None
                    | _ -> None
                match result with
                | Some x -> x
                | None   ->
                match rangeOfItem g preferFlag item.Item with
                | Some itemRange -> 
                    let projectDir = Filename.directoryName (if projectFileName = "" then mainInputFileName else projectFileName)
                    let range = fileNameOfItem g (Some projectDir) itemRange item.Item
                    mkRange range itemRange.Start itemRange.End              
                    |> FindDeclResult.DeclFound
                | None -> 
                    match item.Item with 
#if !NO_EXTENSIONTYPING
// provided items may have TypeProviderDefinitionLocationAttribute that binds them to some location
                    | Item.CtorGroup  (name, ProvidedMeth (_)::_   )
                    | Item.MethodGroup(name, ProvidedMeth (_)::_, _)
                    | Item.Property   (name, ProvidedProp (_)::_   ) -> FindDeclFailureReason.ProvidedMember name             
                    | Item.Event      (      ProvidedEvent(_) as e ) -> FindDeclFailureReason.ProvidedMember e.EventName        
                    | Item.ILField    (      ProvidedField(_) as f ) -> FindDeclFailureReason.ProvidedMember f.FieldName        
                    | SymbolHelpers.ItemIsProvidedType g (tcref)     -> FindDeclFailureReason.ProvidedType   tcref.DisplayName
#endif
                    | _                                              -> FindDeclFailureReason.Unknown ""                      
                    |> FindDeclResult.DeclNotFound
            )
            (fun msg -> 
                Trace.TraceInformation(sprintf "FCS: recovering from error in GetDeclarationLocation: '%s'" msg)
                FindDeclResult.DeclNotFound (FindDeclFailureReason.Unknown msg))

    member _.GetSymbolUseAtLocation (line, lineStr, colAtEndOfNames, names) =
        ErrorScope.Protect Range.range0 
            (fun () -> 
                let declItemsOpt =
                    GetDeclItemsForNamesAtPosition (None, Some names, None, None,
                        line, lineStr, colAtEndOfNames, ResolveTypeNamesToCtors,
                        ResolveOverloads.Yes, (fun() -> []))

                match declItemsOpt with
                | None | Some ([], _, _, _) -> None
                | Some (item :: _, denv, _, m) -> 
                    let symbol = FSharpSymbol.Create(cenv, item.Item)
                    Some (symbol, denv, m)
            ) 
            (fun msg -> 
                Trace.TraceInformation(sprintf "FCS: recovering from error in GetSymbolUseAtLocation: '%s'" msg)
                None)

    member _.PartialAssemblySignatureForFile = 
        FSharpAssemblySignature(g, thisCcu, ccuSigForFile, tcImports, None, ccuSigForFile)

    member _.AccessRights =  tcAccessRights

    member _.ProjectOptions =  projectOptions

    member _.GetReferencedAssemblies() = 
        [ for x in tcImports.GetImportedAssemblies() do 
                yield FSharpAssembly(g, tcImports, x.FSharpViewOfMetadata) ]

    member _.GetFormatSpecifierLocationsAndArity() = 
         sSymbolUses.GetFormatSpecifierLocationsAndArity()

    member _.GetSemanticClassification(range: range option) : SemanticClassificationItem [] =
        sResolutions.GetSemanticClassification(g, amap, sSymbolUses.GetFormatSpecifierLocationsAndArity(), range)

    /// The resolutions in the file
    member _.ScopeResolutions = sResolutions

    /// The uses of symbols in the analyzed file
    member _.ScopeSymbolUses = sSymbolUses

    member _.TcGlobals = g

    member _.TcImports = tcImports

    /// The inferred signature of the file
    member _.CcuSigForFile = ccuSigForFile

    /// The assembly being analyzed
    member _.ThisCcu = thisCcu

    member _.ImplementationFiles = implFiles

    /// All open declarations in the file, including auto open modules
    member _.OpenDeclarations = openDeclarations

    member _.SymbolEnv = cenv

    override _.ToString() = "TypeCheckInfo(" + mainInputFileName + ")"

type FSharpParsingOptions =
    { SourceFiles: string []
      ConditionalCompilationDefines: string list
      ErrorSeverityOptions: FSharpDiagnosticOptions
      IsInteractive: bool
      LightSyntax: bool option
      CompilingFsLib: bool
      IsExe: bool }

    member x.LastFileName =
        Debug.Assert(not (Array.isEmpty x.SourceFiles), "Parsing options don't contain any file")
        Array.last x.SourceFiles

    static member Default =
        { SourceFiles = Array.empty
          ConditionalCompilationDefines = []
          ErrorSeverityOptions = FSharpDiagnosticOptions.Default
          IsInteractive = false
          LightSyntax = None
          CompilingFsLib = false
          IsExe = false }

    static member FromTcConfig(tcConfig: TcConfig, sourceFiles, isInteractive: bool) =
        { SourceFiles = sourceFiles
          ConditionalCompilationDefines = tcConfig.conditionalCompilationDefines
          ErrorSeverityOptions = tcConfig.errorSeverityOptions
          IsInteractive = isInteractive
          LightSyntax = tcConfig.light
          CompilingFsLib = tcConfig.compilingFslib
          IsExe = tcConfig.target.IsExe }

    static member FromTcConfigBuilder(tcConfigB: TcConfigBuilder, sourceFiles, isInteractive: bool) =
        {
          SourceFiles = sourceFiles
          ConditionalCompilationDefines = tcConfigB.conditionalCompilationDefines
          ErrorSeverityOptions = tcConfigB.errorSeverityOptions
          IsInteractive = isInteractive
          LightSyntax = tcConfigB.light
          CompilingFsLib = tcConfigB.compilingFslib
          IsExe = tcConfigB.target.IsExe
        }

module internal ParseAndCheckFile = 

    /// Error handler for parsing & type checking while processing a single file
    type ErrorHandler(reportErrors, mainInputFileName, errorSeverityOptions: FSharpDiagnosticOptions, sourceText: ISourceText, suggestNamesForErrors: bool) =
        let mutable options = errorSeverityOptions
        let errorsAndWarningsCollector = new ResizeArray<_>()
        let mutable errorCount = 0

        // We'll need number of lines for adjusting error messages at EOF
        let fileInfo = sourceText.GetLastCharacterPosition()

        // This function gets called whenever an error happens during parsing or checking
        let diagnosticSink sev (exn: PhasedDiagnostic) =
            // Sanity check here. The phase of an error should be in a phase known to the language service.
            let exn =
                if not(exn.IsPhaseInCompile()) then
                    // Reaching this point means that the error would be sticky if we let it prop up to the language service.
                    // Assert and recover by replacing phase with one known to the language service.
                    Trace.TraceInformation(sprintf "The subcategory '%s' seen in an error should not be seen by the language service" (exn.Subcategory()))
                    { exn with Phase = BuildPhase.TypeCheck }
                else exn
            if reportErrors then
                let report exn =
                    for ei in DiagnosticHelpers.ReportDiagnostic (options, false, mainInputFileName, fileInfo, (exn, sev), suggestNamesForErrors) do
                        errorsAndWarningsCollector.Add ei
                        if sev = FSharpDiagnosticSeverity.Error then
                            errorCount <- errorCount + 1

                match exn with
#if !NO_EXTENSIONTYPING
                | { Exception = (:? TypeProviderError as tpe) } -> tpe.Iter(fun e -> report { exn with Exception = e })
#endif
                | e -> report e

        let errorLogger =
            { new ErrorLogger("ErrorHandler") with
                member x.DiagnosticSink (exn, severity) = diagnosticSink severity exn
                member x.ErrorCount = errorCount }

        // Public members
        member _.ErrorLogger = errorLogger

        member _.CollectedDiagnostics = errorsAndWarningsCollector.ToArray()

        member _.ErrorCount = errorCount

        member _.ErrorSeverityOptions with set opts = options <- opts

        member _.AnyErrors = errorCount > 0

    let getLightSyntaxStatus fileName options =
        let lower = String.lowercase fileName
        let lightOnByDefault = List.exists (Filename.checkSuffix lower) FSharpLightSyntaxFileSuffixes
        let lightStatus = if lightOnByDefault then (options.LightSyntax <> Some false) else (options.LightSyntax = Some true)
        LightSyntaxStatus(lightStatus, true)

    let createLexerFunction fileName options lexbuf (errHandler: ErrorHandler) =
        let lightStatus = getLightSyntaxStatus fileName options

        // If we're editing a script then we define INTERACTIVE otherwise COMPILED.
        // Since this parsing for intellisense we always define EDITING.
        let defines = (SourceFileImpl.AdditionalDefinesForUseInEditor options.IsInteractive) @ options.ConditionalCompilationDefines

        // Note: we don't really attempt to intern strings across a large scope.
        let lexResourceManager = new Lexhelp.LexResourceManager()
        
        // When analyzing files using ParseOneFile, i.e. for the use of editing clients, we do not apply line directives.
        // TODO(pathmap): expose PathMap on the service API, and thread it through here
        let lexargs = mkLexargs(defines, lightStatus, lexResourceManager, [], errHandler.ErrorLogger, PathMap.empty)
        let lexargs = { lexargs with applyLineDirectives = false }

        let tokenizer = LexFilter.LexFilter(lightStatus, options.CompilingFsLib, Lexer.token lexargs true, lexbuf)
        (fun _ -> tokenizer.GetToken())

    // Public callers are unable to answer LanguageVersion feature support questions.
    // External Tools including the VS IDE will enable the default LanguageVersion 
    let isFeatureSupported (_featureId:LanguageFeature) = true

    let createLexbuf sourceText =
        UnicodeLexing.SourceTextAsLexbuf(isFeatureSupported, sourceText)

    let matchBraces(sourceText: ISourceText, fileName, options: FSharpParsingOptions, userOpName: string, suggestNamesForErrors: bool) =
        let delayedLogger = CapturingErrorLogger("matchBraces")
        use _unwindEL = PushErrorLoggerPhaseUntilUnwind (fun _ -> delayedLogger)
        use _unwindBP = PushThreadBuildPhaseUntilUnwind BuildPhase.Parse

        Trace.TraceInformation("FCS: {0}.{1} ({2})", userOpName, "matchBraces", fileName)
        
        // Make sure there is an ErrorLogger installed whenever we do stuff that might record errors, even if we ultimately ignore the errors
        let delayedLogger = CapturingErrorLogger("matchBraces")
        use _unwindEL = PushErrorLoggerPhaseUntilUnwind (fun _ -> delayedLogger)
        use _unwindBP = PushThreadBuildPhaseUntilUnwind BuildPhase.Parse
        
        let matchingBraces = new ResizeArray<_>()
        Lexhelp.usingLexbufForParsing(createLexbuf sourceText, fileName) (fun lexbuf ->
            let errHandler = ErrorHandler(false, fileName, options.ErrorSeverityOptions, sourceText, suggestNamesForErrors)
            let lexfun = createLexerFunction fileName options lexbuf errHandler
            let parenTokensBalance t1 t2 =
                match t1, t2 with
                | (LPAREN, RPAREN)
                | (LPAREN, RPAREN_IS_HERE)
                | (LBRACE _, RBRACE _)
                | (LBRACE_BAR, BAR_RBRACE)
                | (LBRACE _, RBRACE_IS_HERE)
                | (INTERP_STRING_BEGIN_PART _, INTERP_STRING_END _)
                | (INTERP_STRING_BEGIN_PART _, INTERP_STRING_PART _)
                | (INTERP_STRING_PART _, INTERP_STRING_PART _)
                | (INTERP_STRING_PART _, INTERP_STRING_END _)
                | (SIG, END)
                | (STRUCT, END)
                | (LBRACK_BAR, BAR_RBRACK)
                | (LBRACK, RBRACK)
                | (LBRACK_LESS, GREATER_RBRACK)
                | (BEGIN, END) -> true
                | (LQUOTE q1, RQUOTE q2) -> q1 = q2
                | _ -> false

            let rec matchBraces stack =
                match lexfun lexbuf, stack with
                | tok2, ((tok1, m1) :: stackAfterMatch) when parenTokensBalance tok1 tok2 ->
                    let m2 = lexbuf.LexemeRange

                    // For INTERP_STRING_PART and INTERP_STRING_END grab the one character
                    // range that corresponds to the "}" at the start of the token
                    let m2Start =
                        match tok2 with 
                        | INTERP_STRING_PART _
                        | INTERP_STRING_END _ -> 
                           Range.mkFileIndexRange m2.FileIndex m2.Start (mkPos m2.Start.Line (m2.Start.Column+1))
                        | _ -> m2

                    matchingBraces.Add(m1, m2Start)

                    // INTERP_STRING_PART corresponds to both "} ... {" i.e. both the completion
                    // of a match and the start of a potential new one.
                    let stackAfterMatch = 
                        match tok2 with 
                        | INTERP_STRING_PART _ -> 
                           let m2End = Range.mkFileIndexRange m2.FileIndex (mkPos m2.End.Line (max (m2.End.Column-1) 0)) m2.End
                           (tok2, m2End) :: stackAfterMatch
                        | _ -> stackAfterMatch

                    matchBraces stackAfterMatch

                | ((LPAREN | LBRACE _ | LBRACK | LBRACE_BAR | LBRACK_BAR | LQUOTE _ | LBRACK_LESS) as tok), _ ->
                     matchBraces ((tok, lexbuf.LexemeRange) :: stack)

                // INTERP_STRING_BEGIN_PART corresponds to $"... {" at the start of an interpolated string
                //
                // INTERP_STRING_PART corresponds to "} ... {" in the middle of an interpolated string (in
                //   this case it msut not have matched something on the stack, e.g. an incomplete '[' in the
                //   interpolation expression)
                //
                // Either way we start a new potential match at the last character
                | ((INTERP_STRING_BEGIN_PART _ | INTERP_STRING_PART _) as tok), _ ->
                     let m = lexbuf.LexemeRange
                     let m2 = Range.mkFileIndexRange m.FileIndex (mkPos m.End.Line (max (m.End.Column-1) 0)) m.End
                     matchBraces ((tok, m2) :: stack)

                | (EOF _ | LEX_FAILURE _), _ -> ()
                | _ -> matchBraces stack
            matchBraces [])
        matchingBraces.ToArray()

    let parseFile(sourceText: ISourceText, fileName, options: FSharpParsingOptions, userOpName: string, suggestNamesForErrors: bool) =
        Trace.TraceInformation("FCS: {0}.{1} ({2})", userOpName, "parseFile", fileName)
        let errHandler = new ErrorHandler(true, fileName, options.ErrorSeverityOptions, sourceText, suggestNamesForErrors)
        use unwindEL = PushErrorLoggerPhaseUntilUnwind (fun _oldLogger -> errHandler.ErrorLogger)
        use unwindBP = PushThreadBuildPhaseUntilUnwind BuildPhase.Parse

        let parseResult =
            Lexhelp.usingLexbufForParsing(createLexbuf sourceText, fileName) (fun lexbuf ->

                let lexfun = createLexerFunction fileName options lexbuf errHandler
                let isLastCompiland =
                    fileName.Equals(options.LastFileName, StringComparison.CurrentCultureIgnoreCase) ||
                    ParseAndCheckInputs.IsScript(fileName)
                let isExe = options.IsExe

                try 
                    ParseInput(lexfun, errHandler.ErrorLogger, lexbuf, None, fileName, (isLastCompiland, isExe))
                with e ->
                    errHandler.ErrorLogger.StopProcessingRecovery e Range.range0 // don't re-raise any exceptions, we must return None.
                    EmptyParsedInput(fileName, (isLastCompiland, isExe)))

        errHandler.CollectedDiagnostics, parseResult, errHandler.AnyErrors


    let ApplyLoadClosure(tcConfig, parsedMainInput, mainInputFileName, loadClosure: LoadClosure option, tcImports: TcImports, backgroundDiagnostics) = 

        // If additional references were brought in by the preprocessor then we need to process them
        match loadClosure with
        | Some loadClosure ->
            // Play unresolved references for this file.
            tcImports.ReportUnresolvedAssemblyReferences(loadClosure.UnresolvedReferences)
            
            // If there was a loadClosure, replay the errors and warnings from resolution, excluding parsing
            loadClosure.LoadClosureRootFileDiagnostics |> List.iter diagnosticSink
            
            let fileOfBackgroundError err = (match GetRangeOfDiagnostic (fst err) with Some m-> m.FileName | None -> null)
            let sameFile file hashLoadInFile = 
                (0 = String.Compare(hashLoadInFile, file, StringComparison.OrdinalIgnoreCase))
            
            //  walk the list of #loads and keep the ones for this file.
            let hashLoadsInFile = 
                loadClosure.SourceFiles 
                |> List.filter(fun (_,ms) -> ms<>[]) // #loaded file, ranges of #load
            
            let hashLoadBackgroundDiagnostics, otherBackgroundDiagnostics = 
                backgroundDiagnostics 
                |> Array.partition (fun backgroundError -> 
                    hashLoadsInFile 
                    |>  List.exists (fst >> sameFile (fileOfBackgroundError backgroundError)))
            
            // Create single errors for the #load-ed files.
            // Group errors and warnings by file name.
            let hashLoadBackgroundDiagnosticsGroupedByFileName = 
                hashLoadBackgroundDiagnostics 
                |> Array.map(fun err -> fileOfBackgroundError err,err) 
                |> Array.groupBy fst  // fileWithErrors, error list
            
            //  Join the sets and report errors. 
            //  It is by-design that these messages are only present in the language service. A true build would report the errors at their
            //  spots in the individual source files.
            for fileOfHashLoad, rangesOfHashLoad in hashLoadsInFile do
                for file, errorGroupedByFileName in hashLoadBackgroundDiagnosticsGroupedByFileName do
                    if sameFile file fileOfHashLoad then
                        for rangeOfHashLoad in rangesOfHashLoad do // Handle the case of two #loads of the same file
                            let diagnostics = errorGroupedByFileName |> Array.map(fun (_,(pe,f)) -> pe.Exception,f) // Strip the build phase here. It will be replaced, in total, with TypeCheck
                            let errors = [ for err, sev in diagnostics do if sev = FSharpDiagnosticSeverity.Error then yield err ]
                            let warnings = [ for err, sev in diagnostics do if sev = FSharpDiagnosticSeverity.Warning then yield err ]
                                    
                            let message = HashLoadedSourceHasIssues(warnings,errors,rangeOfHashLoad)
                            if isNil errors then 
                                warning message
                            else 
                                errorR message
            
            // Replay other background errors.
            for phasedError, sev in otherBackgroundDiagnostics do
                if sev = FSharpDiagnosticSeverity.Warning then 
                    warning phasedError.Exception 
                else 
                    errorR phasedError.Exception
            
        | None -> 
            // For non-scripts, check for disallow #r and #load.
            ApplyMetaCommandsFromInputToTcConfig (tcConfig, parsedMainInput, Path.GetDirectoryName mainInputFileName, tcImports.DependencyProvider) |> ignore
                    
    // Type check a single file against an initial context, gleaning both errors and intellisense information.
    let CheckOneFile
          (parseResults: FSharpParseFileResults,
           sourceText: ISourceText,
           mainInputFileName: string,
           projectOptions: FSharpProjectOptions,
           projectFileName: string,
           tcConfig: TcConfig,
           tcGlobals: TcGlobals,
           tcImports: TcImports,
           tcState: TcState,
           tcPriorImplFiles: TypedImplFile list,
           moduleNamesDict: ModuleNamesDict,
           loadClosure: LoadClosure option,
           // These are the errors and warnings seen by the background compiler for the entire antecedent 
           backgroundDiagnostics: (PhasedDiagnostic * FSharpDiagnosticSeverity)[],    
           suggestNamesForErrors: bool) =

      cancellable {
        use _logBlock = Logger.LogBlock LogCompilerFunctionId.Service_CheckOneFile

        let parsedMainInput = parseResults.ParseTree

        // Initialize the error handler 
        let errHandler = new ErrorHandler(true, mainInputFileName, tcConfig.errorSeverityOptions, sourceText, suggestNamesForErrors)
                
        use _unwindEL = PushErrorLoggerPhaseUntilUnwind (fun _oldLogger -> errHandler.ErrorLogger)
        use _unwindBP = PushThreadBuildPhaseUntilUnwind BuildPhase.TypeCheck
            
        // Apply nowarns to tcConfig (may generate errors, so ensure errorLogger is installed)
        let tcConfig = ApplyNoWarnsToTcConfig (tcConfig, parsedMainInput,Path.GetDirectoryName mainInputFileName)
                        
        // update the error handler with the modified tcConfig
        errHandler.ErrorSeverityOptions <- tcConfig.errorSeverityOptions
            
        // Play background errors and warnings for this file.
        do for err, severity in backgroundDiagnostics do
            diagnosticSink (err, severity)
            
        // If additional references were brought in by the preprocessor then we need to process them
        ApplyLoadClosure(tcConfig, parsedMainInput, mainInputFileName, loadClosure, tcImports, backgroundDiagnostics)
                    
        // A problem arises with nice name generation, which really should only 
        // be done in the backend, but is also done in the typechecker for better or worse. 
        // If we don't do this the NNG accumulates data and we get a memory leak. 
        tcState.NiceNameGenerator.Reset()
                
        // Typecheck the real input.  
        let sink = TcResultsSinkImpl(tcGlobals, sourceText = sourceText)

        let! resOpt =
           cancellable {
                try
                    let checkForErrors() = (parseResults.ParseHadErrors || errHandler.ErrorCount > 0)

                    let parsedMainInput, _moduleNamesDict = DeduplicateParsedInputModuleName moduleNamesDict parsedMainInput

                    // Typecheck is potentially a long running operation. We chop it up here with an Eventually continuation and, at each slice, give a chance
                    // for the client to claim the result as obsolete and have the typecheck abort.
                            
                    use _unwind = new CompilationGlobalsScope (errHandler.ErrorLogger, BuildPhase.TypeCheck)
                    let! result = 
                        TypeCheckOneInputAndFinishEventually(checkForErrors, tcConfig, tcImports, tcGlobals, None, TcResultsSink.WithSink sink, tcState, parsedMainInput)
                        |> Eventually.toCancellable
                             
                    return result
                with e ->
                    errorR e
                    let mty = Construct.NewEmptyModuleOrNamespaceType ModuleOrNamespaceKind.Namespace
<<<<<<< HEAD
                    return Some((tcState.TcEnvFromSignatures, EmptyTopAttrs, [(parsedMainInput, None, mty) ]), tcState)
            }
=======
                    return ((tcState.TcEnvFromSignatures, EmptyTopAttrs, [], [ mty ]), tcState)
           }
>>>>>>> 61c9fe02
                
        let errors = errHandler.CollectedDiagnostics
                
        let res = 
            match resOpt with
<<<<<<< HEAD
            | Some ((tcEnvAtEnd, _, implFiles), tcState) ->
=======
            | ((tcEnvAtEnd, _, implFiles, ccuSigsForFiles), tcState) ->
>>>>>>> 61c9fe02
                TypeCheckInfo(tcConfig, tcGlobals, 
                              (List.head implFiles |> p33), 
                              tcState.Ccu,
                              tcImports,
                              tcEnvAtEnd.AccessRights,
                              projectFileName, 
                              mainInputFileName,
                              parseResults.ParseTree,
                              parseResults.SourceText,
                              projectOptions,
                              sink.GetResolutions(), 
                              sink.GetSymbolUses(),
                              tcEnvAtEnd.NameEnv,
                              loadClosure,
                              (tcPriorImplFiles @ (implFiles |> List.choose p23)),
                              sink.GetOpenDeclarations())     
        return errors, res
      }

[<Sealed>] 
type FSharpProjectContext(thisCcu: CcuThunk, assemblies: FSharpAssembly list, ad: AccessorDomain, projectOptions: FSharpProjectOptions) =

    member _.ProjectOptions = projectOptions

    member _.GetReferencedAssemblies() = assemblies

    member _.AccessibilityRights = FSharpAccessibilityRights(thisCcu, ad)


[<Sealed>]
/// A live object of this type keeps the background corresponding background builder (and type providers) alive (through reference-counting).
//
// Note: objects returned by the methods of this type do not require the corresponding background builder to be alive. 
type FSharpCheckFileResults
        (filename: string, 
         errors: FSharpDiagnostic[], 
         scopeOptX: TypeCheckInfo option, 
         dependencyFiles: string[], 
         builderX: obj option, 
         keepAssemblyContents: bool) =

    // Here 'details' keeps 'builder' alive
    let details = match scopeOptX with None -> None | Some scopeX -> Some (scopeX, builderX)

    // Run an operation that can be called from any thread
    let threadSafeOp dflt f = 
        match details with
        | None -> dflt()
        | Some (scope, _builderOpt) -> f scope

    member _.Diagnostics = errors

    member _.HasFullTypeCheckInfo = details.IsSome
    
    member _.TryGetCurrentTcImports () = 
        match details with
        | None -> None
        | Some (scope, _builderOpt) -> Some scope.TcImports

    /// Intellisense autocompletions
    member _.ParseTree = 
        threadSafeOp (fun () -> EmptyParsedInput(filename, (false, false))) (fun scope -> scope.ParseTree)

    /// Intellisense autocompletions
    member _.SourceText = 
        threadSafeOp (fun () -> None) (fun scope -> scope.SourceText)

    /// Intellisense autocompletions
    member _.GetDeclarationListInfo(parsedFileResults, line, lineText, partialName, ?getAllEntities) = 
        let getAllEntities = defaultArg getAllEntities (fun() -> [])
        threadSafeOp (fun () -> DeclarationListInfo.Empty) (fun scope -> 
            scope.GetDeclarations(parsedFileResults, line, lineText, partialName, getAllEntities))

    member _.GetDeclarationListSymbols(parsedFileResults, line, lineText, partialName, ?getAllEntities) = 
        let getAllEntities = defaultArg getAllEntities (fun() -> [])
        threadSafeOp (fun () -> []) (fun scope -> 
            scope.GetDeclarationListSymbols(parsedFileResults, line, lineText, partialName, getAllEntities))

    /// Resolve the names at the given location to give a data tip 
    member _.GetToolTip(line, colAtEndOfNames, lineText, names, tokenTag) = 
        let dflt = ToolTipText []
        match tokenTagToTokenId tokenTag with 
        | TOKEN_IDENT -> 
            threadSafeOp (fun () -> dflt) (fun scope -> 
                scope.GetStructuredToolTipText(line, lineText, colAtEndOfNames, names))
        | TOKEN_STRING | TOKEN_STRING_TEXT -> 
            threadSafeOp (fun () -> dflt) (fun scope ->
                scope.GetReferenceResolutionStructuredToolTipText(line, colAtEndOfNames) )
        | _ -> 
            dflt

    member _.GetF1Keyword (line, colAtEndOfNames, lineText, names) =
        threadSafeOp (fun () -> None) (fun scope -> 
            scope.GetF1Keyword (line, lineText, colAtEndOfNames, names))

    // Resolve the names at the given location to a set of methods
    member _.GetMethods(line, colAtEndOfNames, lineText, names) =
        let dflt = MethodGroup("",[| |])
        threadSafeOp (fun () -> dflt) (fun scope -> 
            scope.GetMethods (line, lineText, colAtEndOfNames, names))
            
    member _.GetDeclarationLocation (line, colAtEndOfNames, lineText, names, ?preferFlag) = 
        let dflt = FindDeclResult.DeclNotFound (FindDeclFailureReason.Unknown "")
        threadSafeOp (fun () -> dflt) (fun scope -> 
            scope.GetDeclarationLocation (line, lineText, colAtEndOfNames, names, preferFlag))

    member _.GetSymbolUseAtLocation (line, colAtEndOfNames, lineText, names) = 
        threadSafeOp (fun () -> None) (fun scope -> 
            scope.GetSymbolUseAtLocation (line, lineText, colAtEndOfNames, names)
            |> Option.map (fun (sym,denv,m) -> FSharpSymbolUse(scope.TcGlobals,denv,sym,ItemOccurence.Use,m)))

    member _.GetMethodsAsSymbols (line, colAtEndOfNames, lineText, names) = 
        threadSafeOp (fun () -> None) (fun scope -> 
            scope.GetMethodsAsSymbols (line, lineText, colAtEndOfNames, names)
            |> Option.map (fun (symbols,denv,m) ->
                symbols |> List.map (fun sym -> FSharpSymbolUse(scope.TcGlobals,denv,sym,ItemOccurence.Use,m))))

    member _.GetSymbolAtLocation (line, colAtEndOfNames, lineStr, names) = 
        threadSafeOp (fun () -> None) (fun scope -> 
            scope.GetSymbolUseAtLocation (line, lineStr, colAtEndOfNames, names)
            |> Option.map (fun (sym,_,_) -> sym))

    member info.GetFormatSpecifierLocations() = 
        info.GetFormatSpecifierLocationsAndArity() |> Array.map fst

    member _.GetFormatSpecifierLocationsAndArity() = 
        threadSafeOp 
            (fun () -> [| |]) 
            (fun scope -> 
                scope.GetFormatSpecifierLocationsAndArity())

    member _.GetSemanticClassification(range: range option) =
        threadSafeOp 
            (fun () -> [| |]) 
            (fun scope -> 
                scope.GetSemanticClassification(range))
     
    member _.PartialAssemblySignature = 
        threadSafeOp 
            (fun () -> failwith "not available") 
            (fun scope -> 
                scope.PartialAssemblySignatureForFile)

    member _.PartialAssemblyContents = 
        if not keepAssemblyContents then invalidOp "The 'keepAssemblyContents' flag must be set to true on the FSharpChecker in order to access PartialAssemblyContents, or an analyzer must request RequiresAssemblyContents"
        threadSafeOp 
            (fun () -> failwith "not available") 
            (fun scope -> 
                let mimpls = scope.ImplementationFiles
                FSharpAssemblyContents(scope.TcGlobals, scope.ThisCcu, Some scope.CcuSigForFile, scope.TcImports, mimpls))

    member _.ProjectContext = 
        threadSafeOp 
            (fun () -> failwith "not available") 
            (fun scope -> 
                FSharpProjectContext(scope.ThisCcu, scope.GetReferencedAssemblies(), scope.AccessRights, scope.ProjectOptions))

    member _.DependencyFiles = dependencyFiles

    member _.GetAllUsesOfAllSymbolsInFile(?cancellationToken: CancellationToken ) = 
        threadSafeOp
            (fun () -> Seq.empty)
            (fun scope ->
                let cenv = scope.SymbolEnv
                seq {
                    for symbolUseChunk in scope.ScopeSymbolUses.AllUsesOfSymbols do
                        for symbolUse in symbolUseChunk do
                            cancellationToken |> Option.iter (fun ct -> ct.ThrowIfCancellationRequested())
                            if symbolUse.ItemOccurence <> ItemOccurence.RelatedText then
                                let symbol = FSharpSymbol.Create(cenv, symbolUse.Item)
                                FSharpSymbolUse(scope.TcGlobals, symbolUse.DisplayEnv, symbol, symbolUse.ItemOccurence, symbolUse.Range)
                })

    member _.GetUsesOfSymbolInFile(symbol:FSharpSymbol, ?cancellationToken: CancellationToken) = 
        threadSafeOp 
            (fun () -> [| |]) 
            (fun scope -> 
                [| for symbolUse in scope.ScopeSymbolUses.GetUsesOfSymbol(symbol.Item) |> Seq.distinctBy (fun symbolUse -> symbolUse.ItemOccurence, symbolUse.Range) do
                     cancellationToken |> Option.iter (fun ct -> ct.ThrowIfCancellationRequested())
                     if symbolUse.ItemOccurence <> ItemOccurence.RelatedText then
                        yield FSharpSymbolUse(scope.TcGlobals, symbolUse.DisplayEnv, symbol, symbolUse.ItemOccurence, symbolUse.Range) |])

    member _.GetVisibleNamespacesAndModulesAtPoint(pos: pos) = 
        threadSafeOp 
            (fun () -> [| |]) 
            (fun scope -> scope.GetVisibleNamespacesAndModulesAtPosition(pos) |> List.toArray)

    member _.IsRelativeNameResolvable(cursorPos: pos, plid: string list, item: Item) = 
        threadSafeOp (fun () -> true) (fun scope -> 
            scope.IsRelativeNameResolvable(cursorPos, plid, item))

    member _.IsRelativeNameResolvableFromSymbol(cursorPos: pos, plid: string list, symbol: FSharpSymbol) = 
        threadSafeOp (fun () -> true) (fun scope -> 
            scope.IsRelativeNameResolvableFromSymbol(cursorPos, plid, symbol))
    
    member _.GetDisplayContextForPos(cursorPos: pos) =
        threadSafeOp (fun () -> None) (fun scope -> 
            let (nenv, _), _ = scope.GetBestDisplayEnvForPos cursorPos
            Some(FSharpDisplayContext(fun _ -> nenv.DisplayEnv)))
            
    member _.ImplementationFile =
        if not keepAssemblyContents then invalidOp "The 'keepAssemblyContents' flag must be set to true on the FSharpChecker in order to access the checked contents of assemblies"
        scopeOptX 
        |> Option.map (fun scope -> 
            let cenv = SymbolEnv(scope.TcGlobals, scope.ThisCcu, Some scope.CcuSigForFile, scope.TcImports)
            scope.ImplementationFiles |> List.tryLast |> Option.map (fun implFile -> FSharpImplementationFileContents(cenv, implFile)))
        |> Option.defaultValue None

    member _.OpenDeclarations =
        scopeOptX 
        |> Option.map (fun scope -> 
            let cenv = scope.SymbolEnv
            scope.OpenDeclarations |> Array.map (fun x -> 
                let modules = x.Modules |> List.map (fun x -> FSharpEntity(cenv, x))
                let types = x.Types |> List.map (fun x -> FSharpType(cenv, x))
                FSharpOpenDeclaration(x.Target, x.Range, modules, types, x.AppliedScope, x.IsOwnNamespace)))
        |> Option.defaultValue [| |]

    override _.ToString() = "FSharpCheckFileResults(" + filename + ")"

    static member MakeEmpty(filename: string, creationErrors: FSharpDiagnostic[], keepAssemblyContents) = 
        FSharpCheckFileResults (filename, creationErrors, None, [| |], None, keepAssemblyContents)

    static member JoinErrors(isIncompleteTypeCheckEnvironment, 
                             creationErrors: FSharpDiagnostic[], 
                             parseErrors: FSharpDiagnostic[], 
                             tcErrors: FSharpDiagnostic[]) =
        [| yield! creationErrors 
           yield! parseErrors
           if isIncompleteTypeCheckEnvironment then 
               yield! Seq.truncate maxTypeCheckErrorsOutOfProjectContext tcErrors
           else 
               yield! tcErrors |]

    static member Make
        (mainInputFileName: string, 
         projectFileName, 
         tcConfig, tcGlobals, 
         isIncompleteTypeCheckEnvironment: bool, 
         builder: obj option, 
         parseTree,
         sourceText,
         projectOptions,
         dependencyFiles, 
         creationErrors: FSharpDiagnostic[], 
         parseErrors: FSharpDiagnostic[], 
         tcErrors: FSharpDiagnostic[], 
         keepAssemblyContents,
         ccuSigForFile, 
         thisCcu, tcImports, tcAccessRights, 
         sResolutions, sSymbolUses, 
         sFallback, loadClosure,
         implFiles, 
         openDeclarations) = 

        let tcFileInfo = 
            TypeCheckInfo(tcConfig, tcGlobals, ccuSigForFile, thisCcu, tcImports, tcAccessRights, 
                          projectFileName, mainInputFileName,
                          parseTree, sourceText, projectOptions,
                          sResolutions, sSymbolUses, 
                          sFallback, loadClosure,
                          implFiles, openDeclarations) 
                
        let errors = FSharpCheckFileResults.JoinErrors(isIncompleteTypeCheckEnvironment, creationErrors, parseErrors, tcErrors)
        FSharpCheckFileResults (mainInputFileName, errors, Some tcFileInfo, dependencyFiles, builder, keepAssemblyContents)

    static member CheckOneFile
        (parseResults: FSharpParseFileResults,
         sourceText: ISourceText,
         mainInputFileName: string,
         projectFileName: string,
         tcConfig: TcConfig,
         tcGlobals: TcGlobals,
         tcImports: TcImports,
         tcState: TcState,
         tcPriorImplFiles: TypedImplFile list,
         moduleNamesDict: ModuleNamesDict,
         loadClosure: LoadClosure option,
         backgroundDiagnostics: (PhasedDiagnostic * FSharpDiagnosticSeverity)[],    
         isIncompleteTypeCheckEnvironment: bool, 
         projectOptions: FSharpProjectOptions,
         builder: obj, 
         dependencyFiles: string[], 
         creationErrors: FSharpDiagnostic[], 
         parseErrors: FSharpDiagnostic[], 
         keepAssemblyContents: bool,
         suggestNamesForErrors: bool) = 
        cancellable {
            let! tcErrors, tcFileInfo = 
                ParseAndCheckFile.CheckOneFile
                    (parseResults, sourceText, mainInputFileName, projectOptions,
                     projectFileName, tcConfig, tcGlobals, tcImports, 
<<<<<<< HEAD
                     tcState, tcPriorImplFiles, moduleNamesDict, loadClosure, backgroundDiagnostics, reactorOps, 
                     userOpName, suggestNamesForErrors)
            match tcFileInfo with 
            | Result.Error ()  ->  
                return FSharpCheckFileAnswer.Aborted                
            | Result.Ok tcFileInfo -> 
                let errors = FSharpCheckFileResults.JoinErrors(isIncompleteTypeCheckEnvironment, creationErrors, parseErrors, tcErrors)
                let results = FSharpCheckFileResults (mainInputFileName, errors, Some tcFileInfo, dependencyFiles, Some builder, keepAssemblyContents)
                return FSharpCheckFileAnswer.Succeeded(results)
=======
                     tcState, moduleNamesDict, loadClosure, backgroundDiagnostics, suggestNamesForErrors)
            let errors = FSharpCheckFileResults.JoinErrors(isIncompleteTypeCheckEnvironment, creationErrors, parseErrors, tcErrors)
            let results = FSharpCheckFileResults (mainInputFileName, errors, Some tcFileInfo, dependencyFiles, Some builder, keepAssemblyContents)
            return results
>>>>>>> 61c9fe02
        }

[<Sealed>]
// 'details' is an option because the creation of the tcGlobals etc. for the project may have failed.
type FSharpCheckProjectResults
         (projectFileName:string, 
          tcConfigOption: TcConfig option, 
          keepAssemblyContents: bool, 
          diagnostics: FSharpDiagnostic[], 
          details:(TcGlobals * TcImports * CcuThunk * ModuleOrNamespaceType * TcSymbolUses list *
                   TopAttribs option * IRawFSharpAssemblyData option * ILAssemblyRef *
                   AccessorDomain * TypedImplFile list option * string[] * FSharpProjectOptions) option) =

    let getDetails() = 
        match details with 
        | None -> invalidOp ("The project has no results due to critical errors in the project options. Check the HasCriticalErrors before accessing the detailed results. Errors: " + String.concat "\n" [ for e in diagnostics -> e.Message ])
        | Some d -> d

    let getTcConfig() = 
        match tcConfigOption with 
        | None -> invalidOp ("The project has no results due to critical errors in the project options. Check the HasCriticalErrors before accessing the detailed results. Errors: " + String.concat "\n" [ for e in diagnostics -> e.Message ])
        | Some d -> d

    member _.Diagnostics = diagnostics

    member _.HasCriticalErrors = details.IsNone

    member _.AssemblySignature =  
        let (tcGlobals, tcImports, thisCcu, ccuSig, _tcSymbolUses, topAttribs, _tcAssemblyData, _ilAssemRef, _ad, _tcAssemblyExpr, _dependencyFiles, _projectOptions) = getDetails()
        FSharpAssemblySignature(tcGlobals, thisCcu, ccuSig, tcImports, topAttribs, ccuSig)

    member _.TypedImplementationFiles =
        if not keepAssemblyContents then invalidOp "The 'keepAssemblyContents' flag must be set to true on the FSharpChecker in order to access the checked contents of assemblies"
        let (tcGlobals, tcImports, thisCcu, _ccuSig, _tcSymbolUses, _topAttribs, _tcAssemblyData, _ilAssemRef, _ad, tcAssemblyExpr, _dependencyFiles, _projectOptions) = getDetails()
        let mimpls = 
            match tcAssemblyExpr with 
            | None -> []
            | Some mimpls -> mimpls
        tcGlobals, thisCcu, tcImports, mimpls

    member info.AssemblyContents = 
        if not keepAssemblyContents then invalidOp "The 'keepAssemblyContents' flag must be set to true on the FSharpChecker in order to access the checked contents of assemblies"
        let (tcGlobals, tcImports, thisCcu, ccuSig, _tcSymbolUses, _topAttribs, _tcAssemblyData, _ilAssemRef, _ad, tcAssemblyExpr, _dependencyFiles, _projectOptions) = getDetails()
        let mimpls = 
            match tcAssemblyExpr with 
            | None -> []
            | Some mimpls -> mimpls
        FSharpAssemblyContents(tcGlobals, thisCcu, Some ccuSig, tcImports, mimpls)

    member _.GetOptimizedAssemblyContents() =  
        if not keepAssemblyContents then invalidOp "The 'keepAssemblyContents' flag must be set to true on the FSharpChecker in order to access the checked contents of assemblies"
        let (tcGlobals, tcImports, thisCcu, ccuSig, _tcSymbolUses, _topAttribs, _tcAssemblyData, _ilAssemRef, _ad, tcAssemblyExpr, _dependencyFiles, _projectOptions) = getDetails()
        let mimpls = 
            match tcAssemblyExpr with 
            | None -> []
            | Some mimpls -> mimpls
        let outfile = "" // only used if tcConfig.writeTermsToFiles is true
        let importMap = tcImports.GetImportMap()
        let optEnv0 = GetInitialOptimizationEnv (tcImports, tcGlobals)
        let tcConfig = getTcConfig()
        let optimizedImpls, _optimizationData, _ = ApplyAllOptimizations (tcConfig, tcGlobals, (LightweightTcValForUsingInBuildMethodCall tcGlobals), outfile, importMap, false, optEnv0, thisCcu, mimpls)                
        let mimpls =
            match optimizedImpls with
            | TypedAssemblyAfterOptimization files ->
                files |> List.map (fun implFile -> implFile.ImplFile)

        FSharpAssemblyContents(tcGlobals, thisCcu, Some ccuSig, tcImports, mimpls)

    // Not, this does not have to be a SyncOp, it can be called from any thread
    member _.GetUsesOfSymbol(symbol:FSharpSymbol, ?cancellationToken: CancellationToken) = 
        let (tcGlobals, _tcImports, _thisCcu, _ccuSig, tcSymbolUses, _topAttribs, _tcAssemblyData, _ilAssemRef, _ad, _tcAssemblyExpr, _dependencyFiles, _projectOptions) = getDetails()

        tcSymbolUses
        |> Seq.collect (fun r -> r.GetUsesOfSymbol symbol.Item)
        |> Seq.filter (fun symbolUse -> symbolUse.ItemOccurence <> ItemOccurence.RelatedText)
        |> Seq.distinctBy (fun symbolUse -> symbolUse.ItemOccurence, symbolUse.Range)
        |> Seq.map (fun symbolUse -> 
               cancellationToken |> Option.iter (fun ct -> ct.ThrowIfCancellationRequested())
               FSharpSymbolUse(tcGlobals, symbolUse.DisplayEnv, symbol, symbolUse.ItemOccurence, symbolUse.Range)) 
        |> Seq.toArray

    // Not, this does not have to be a SyncOp, it can be called from any thread
    member _.GetAllUsesOfAllSymbols(?cancellationToken: CancellationToken) = 
        let (tcGlobals, tcImports, thisCcu, ccuSig, tcSymbolUses, _topAttribs, _tcAssemblyData, _ilAssemRef, _ad, _tcAssemblyExpr, _dependencyFiles, _projectOptions) = getDetails()
        let cenv = SymbolEnv(tcGlobals, thisCcu, Some ccuSig, tcImports)

        [| for r in tcSymbolUses do
            for symbolUseChunk in r.AllUsesOfSymbols do
                for symbolUse in symbolUseChunk do
                    cancellationToken |> Option.iter (fun ct -> ct.ThrowIfCancellationRequested())
                    if symbolUse.ItemOccurence <> ItemOccurence.RelatedText then
                      let symbol = FSharpSymbol.Create(cenv, symbolUse.Item)
                      yield FSharpSymbolUse(tcGlobals, symbolUse.DisplayEnv, symbol, symbolUse.ItemOccurence, symbolUse.Range) |]

    member _.ProjectContext = 
        let (tcGlobals, tcImports, thisCcu, _ccuSig, _tcSymbolUses, _topAttribs, _tcAssemblyData, _ilAssemRef, ad, _tcAssemblyExpr, _dependencyFiles, projectOptions) = getDetails()
        let assemblies = 
            tcImports.GetImportedAssemblies()
            |> List.map (fun x -> FSharpAssembly(tcGlobals, tcImports, x.FSharpViewOfMetadata))
        FSharpProjectContext(thisCcu, assemblies, ad, projectOptions) 

    member _.RawFSharpAssemblyData = 
        let (_tcGlobals, _tcImports, _thisCcu, _ccuSig, _tcSymbolUses, _topAttribs, tcAssemblyData, _ilAssemRef, _ad, _tcAssemblyExpr, _dependencyFiles, _projectOptions) = getDetails()
        tcAssemblyData

    member _.DependencyFiles = 
        let (_tcGlobals, _tcImports, _thisCcu, _ccuSig, _tcSymbolUses, _topAttribs, _tcAssemblyData, _ilAssemRef, _ad, _tcAssemblyExpr, dependencyFiles, _projectOptions) = getDetails()
        dependencyFiles

    member _.AssemblyFullName = 
        let (_tcGlobals, _tcImports, _thisCcu, _ccuSig, _tcSymbolUses, _topAttribs, _tcAssemblyData, ilAssemRef, _ad, _tcAssemblyExpr, _dependencyFiles, _projectOptions) = getDetails()
        ilAssemRef.QualifiedName

    override _.ToString() = "FSharpCheckProjectResults(" + projectFileName + ")"

type FsiInteractiveChecker(legacyReferenceResolver, 
                           tcConfig: TcConfig,
                           tcGlobals: TcGlobals,
                           tcImports: TcImports,
                           tcState) =

    let keepAssemblyContents = false

    member _.ParseAndCheckInteraction (ctok, sourceText: ISourceText, ?userOpName: string) =
        cancellable {
            let userOpName = defaultArg userOpName "Unknown"
            let filename = Path.Combine(tcConfig.implicitIncludeDir, "stdin.fsx")
            let suggestNamesForErrors = true // Will always be true, this is just for readability
            // Note: projectSourceFiles is only used to compute isLastCompiland, and is ignored if Build.IsScript(mainInputFileName) is true (which it is in this case).
            let parsingOptions = FSharpParsingOptions.FromTcConfig(tcConfig, [| filename |], true)
            let parseErrors, parsedInput, anyErrors = ParseAndCheckFile.parseFile (sourceText, filename, parsingOptions, userOpName, suggestNamesForErrors)
            let dependencyFiles = [| |] // interactions have no dependencies
            let parseResults = FSharpParseFileResults(parseErrors, parsedInput, Some sourceText, parseHadErrors = anyErrors, dependencyFiles = dependencyFiles)
            
            let backgroundDiagnostics = [| |]
            let reduceMemoryUsage = ReduceMemoryFlag.Yes
            let assumeDotNetFramework = (tcConfig.primaryAssembly = PrimaryAssembly.Mscorlib)

            let applyCompilerOptions tcConfigB  = 
                let fsiCompilerOptions = CompilerOptions.GetCoreFsiCompilerOptions tcConfigB 
                CompilerOptions.ParseCompilerOptions (ignore, fsiCompilerOptions, [ ])

            let loadClosure =
                LoadClosure.ComputeClosureOfScriptText(ctok, legacyReferenceResolver, defaultFSharpBinariesDir,
                    filename, sourceText, CodeContext.Editing,
                    tcConfig.useSimpleResolution, tcConfig.useFsiAuxLib,
                    tcConfig.useSdkRefs, tcConfig.sdkDirOverride, new Lexhelp.LexResourceManager(),
                    applyCompilerOptions, assumeDotNetFramework,
                    tryGetMetadataSnapshot=(fun _ -> None),
                    reduceMemoryUsage=reduceMemoryUsage,
                    dependencyProvider=tcImports.DependencyProvider)

            let projectOptions = 
                { 
                  ProjectFileName="script.fsproj"
                  ProjectId=None
                  SourceFiles=[||]
                  OtherOptions=[||]
                  ReferencedProjects=[||]
                  IsIncompleteTypeCheckEnvironment=false
                  UseScriptResolutionRules =false
                  LoadTime=System.DateTime.Now
                  UnresolvedReferences =None
                  OriginalLoadReferences = []
                  Stamp = None
                }
            let tcPriorImplFiles = []
            let! tcErrors, tcFileInfo =  
                ParseAndCheckFile.CheckOneFile
                    (parseResults, sourceText, filename, projectOptions, projectOptions.ProjectFileName,
                     tcConfig, tcGlobals, tcImports, tcState, tcPriorImplFiles,
                     Map.empty, Some loadClosure, backgroundDiagnostics,
                     suggestNamesForErrors)

            let errors = Array.append parseErrors tcErrors
            let typeCheckResults = FSharpCheckFileResults (filename, errors, Some tcFileInfo, dependencyFiles, None, false)   
            let projectResults = 
                FSharpCheckProjectResults (filename, Some tcConfig,
                    keepAssemblyContents, errors, 
                    Some(tcGlobals, tcImports, tcFileInfo.ThisCcu, tcFileInfo.CcuSigForFile,
                            [tcFileInfo.ScopeSymbolUses], None, None, mkSimpleAssemblyRef "stdin", 
                            tcState.TcEnvFromImpls.AccessRights, None, dependencyFiles,
                            projectOptions))

            return parseResults, typeCheckResults, projectResults
        }

/// The result of calling TypeCheckResult including the possibility of abort and background compiler not caught up.
type [<RequireQualifiedAccess>] public FSharpCheckFileAnswer =
    /// Aborted because cancellation caused an abandonment of the operation
    | Aborted 
    
    /// Success 
    | Succeeded of FSharpCheckFileResults    
<|MERGE_RESOLUTION|>--- conflicted
+++ resolved
@@ -1787,23 +1787,14 @@
                 with e ->
                     errorR e
                     let mty = Construct.NewEmptyModuleOrNamespaceType ModuleOrNamespaceKind.Namespace
-<<<<<<< HEAD
-                    return Some((tcState.TcEnvFromSignatures, EmptyTopAttrs, [(parsedMainInput, None, mty) ]), tcState)
-            }
-=======
-                    return ((tcState.TcEnvFromSignatures, EmptyTopAttrs, [], [ mty ]), tcState)
+                    return ((tcState.TcEnvFromSignatures, EmptyTopAttrs, [], [(parsedMainInput, None, mty) ]), tcState)
            }
->>>>>>> 61c9fe02
                 
         let errors = errHandler.CollectedDiagnostics
                 
         let res = 
             match resOpt with
-<<<<<<< HEAD
-            | Some ((tcEnvAtEnd, _, implFiles), tcState) ->
-=======
-            | ((tcEnvAtEnd, _, implFiles, ccuSigsForFiles), tcState) ->
->>>>>>> 61c9fe02
+            | Some ((tcEnvAtEnd, _, implFiles, ccuSigsForFiles), tcState) ->
                 TypeCheckInfo(tcConfig, tcGlobals, 
                               (List.head implFiles |> p33), 
                               tcState.Ccu,
@@ -2096,22 +2087,10 @@
                 ParseAndCheckFile.CheckOneFile
                     (parseResults, sourceText, mainInputFileName, projectOptions,
                      projectFileName, tcConfig, tcGlobals, tcImports, 
-<<<<<<< HEAD
-                     tcState, tcPriorImplFiles, moduleNamesDict, loadClosure, backgroundDiagnostics, reactorOps, 
-                     userOpName, suggestNamesForErrors)
-            match tcFileInfo with 
-            | Result.Error ()  ->  
-                return FSharpCheckFileAnswer.Aborted                
-            | Result.Ok tcFileInfo -> 
-                let errors = FSharpCheckFileResults.JoinErrors(isIncompleteTypeCheckEnvironment, creationErrors, parseErrors, tcErrors)
-                let results = FSharpCheckFileResults (mainInputFileName, errors, Some tcFileInfo, dependencyFiles, Some builder, keepAssemblyContents)
-                return FSharpCheckFileAnswer.Succeeded(results)
-=======
-                     tcState, moduleNamesDict, loadClosure, backgroundDiagnostics, suggestNamesForErrors)
+                     tcState, tcPriorImplFiles, moduleNamesDict, loadClosure, backgroundDiagnostics, suggestNamesForErrors)
             let errors = FSharpCheckFileResults.JoinErrors(isIncompleteTypeCheckEnvironment, creationErrors, parseErrors, tcErrors)
             let results = FSharpCheckFileResults (mainInputFileName, errors, Some tcFileInfo, dependencyFiles, Some builder, keepAssemblyContents)
             return results
->>>>>>> 61c9fe02
         }
 
 [<Sealed>]
