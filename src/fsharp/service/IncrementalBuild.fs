// Copyright (c) Microsoft Corporation.  All Rights Reserved.  See License.txt in the project root for license information.

namespace FSharp.Compiler.CodeAnalysis

open System
open System.Collections.Generic
open System.Collections.Immutable
open System.IO
open System.Runtime.InteropServices
open System.Threading
open Internal.Utilities.Library 
open Internal.Utilities.Library.Extras 
open FSharp.Compiler
open FSharp.Compiler.AbstractIL
open FSharp.Compiler.AbstractIL.IL
open FSharp.Compiler.AbstractIL.ILBinaryReader
open FSharp.Compiler.CheckExpressions
open FSharp.Compiler.CheckDeclarations
open FSharp.Compiler.CompilerConfig
open FSharp.Compiler.CompilerDiagnostics
open FSharp.Compiler.CompilerGlobalState
open FSharp.Compiler.CompilerImports
open FSharp.Compiler.CompilerOptions
open FSharp.Compiler.CreateILModule
open FSharp.Compiler.DependencyManager
open FSharp.Compiler.Diagnostics
open FSharp.Compiler.EditorServices
open FSharp.Compiler.ErrorLogger
open FSharp.Compiler.IO
open FSharp.Compiler.CodeAnalysis
open FSharp.Compiler.NameResolution
open FSharp.Compiler.ParseAndCheckInputs
open FSharp.Compiler.ScriptClosure
open FSharp.Compiler.Syntax
open FSharp.Compiler.TcGlobals
open FSharp.Compiler.Text
open FSharp.Compiler.Text.Range
open FSharp.Compiler.TypedTree 
open FSharp.Compiler.TypedTreeOps

open Internal.Utilities
open Internal.Utilities.Collections

[<AutoOpen>]
module internal IncrementalBuild =

    let mutable injectCancellationFault = false
    let LocallyInjectCancellationFault() = 
        injectCancellationFault <- true
        { new IDisposable with member _.Dispose() =  injectCancellationFault <- false }

// Record the most recent IncrementalBuilder events, so we can more easily unit test/debug the 
// 'incremental' behavior of the product.
module IncrementalBuilderEventTesting = 

    type internal FixedLengthMRU<'T>() =
        let MAX = 400   // Length of the MRU.  For our current unit tests, 400 is enough.
        let data = Array.create MAX None
        let mutable curIndex = 0
        let mutable numAdds = 0
        // called by the product, to note when a parse/typecheck happens for a file
        member this.Add(filename:'T) =
            numAdds <- numAdds + 1
            data.[curIndex] <- Some filename
            curIndex <- (curIndex + 1) % MAX
        member this.CurrentEventNum = numAdds
        // called by unit tests, returns 'n' most recent additions.
        member this.MostRecentList(n: int) : list<'T> =
            if n < 0 || n > MAX then
                raise <| new System.ArgumentOutOfRangeException("n", sprintf "n must be between 0 and %d, inclusive, but got %d" MAX n)
            let mutable remaining = n
            let mutable s = []
            let mutable i = curIndex - 1
            while remaining <> 0 do
                if i < 0 then
                    i <- MAX - 1
                match data.[i] with
                | None -> ()
                | Some x -> s <- x :: s
                i <- i - 1
                remaining <- remaining - 1
            List.rev s

    type IBEvent =
        | IBEParsed of string // filename
        | IBETypechecked of string // filename
        | IBECreated

    // ++GLOBAL MUTABLE STATE FOR TESTING++
    let MRU = new FixedLengthMRU<IBEvent>()  
    let GetMostRecentIncrementalBuildEvents n = MRU.MostRecentList n
    let GetCurrentIncrementalBuildEventNum() = MRU.CurrentEventNum 

module Tc = FSharp.Compiler.CheckExpressions

// This module is only here to contain the SyntaxTree type as to avoid amiguity with the module FSharp.Compiler.Syntax.
[<AutoOpen>]
module IncrementalBuildSyntaxTree =

    /// Information needed to lazily parse a file to get a ParsedInput. Internally uses a weak cache.
    [<Sealed>]
    type SyntaxTree (tcConfig: TcConfig, fileParsed: Event<string>, lexResourceManager, sourceRange: range, filename: string, isLastCompiland) =

        let mutable weakCache: WeakReference<_> option = None

        let parse(sigNameOpt: QualifiedNameOfFile option) =
            let errorLogger = CompilationErrorLogger("Parse", tcConfig.errorSeverityOptions)
            // Return the disposable object that cleans up
            use _holder = new CompilationGlobalsScope(errorLogger, BuildPhase.Parse)

            try  
                IncrementalBuilderEventTesting.MRU.Add(IncrementalBuilderEventTesting.IBEParsed filename)
                let lower = String.lowercase filename
                let canSkip = sigNameOpt.IsSome && FSharpImplFileSuffixes |> List.exists (Filename.checkSuffix lower)
                let input = 
                    if canSkip then
                        ParsedInput.ImplFile(
                            ParsedImplFileInput(
                                filename, 
                                false, 
                                sigNameOpt.Value,
                                [],
                                [],
                                [],
                                isLastCompiland
                            )
                        )
                    else
                        ParseOneInputFile(tcConfig, lexResourceManager, [], filename, isLastCompiland, errorLogger, (*retryLocked*)true)

                fileParsed.Trigger filename

                let res = input, sourceRange, filename, errorLogger.GetDiagnostics()
                // If we do not skip parsing the file, then we can cache the real result.
                if not canSkip then
                    weakCache <- Some(WeakReference<_>(res))
                res
            with exn -> 
                let msg = sprintf "unexpected failure in SyntaxTree.parse\nerror = %s" (exn.ToString())
                System.Diagnostics.Debug.Assert(false, msg)
                failwith msg

        /// Parse the given file and return the given input.
        member _.Parse sigNameOpt =
            match weakCache with
            | Some weakCache ->
                match weakCache.TryGetTarget() with
                | true, res -> res
                | _ -> parse sigNameOpt
            | _ -> parse sigNameOpt

        member _.Invalidate() =
            weakCache <- None

        member _.FileName = filename

/// Accumulated results of type checking. The minimum amount of state in order to continue type-checking following files.
[<NoEquality; NoComparison>]
type TcInfo =
    {
        tcState: TcState
        tcEnvAtEndOfFile: TcEnv

        /// Disambiguation table for module names
        moduleNamesDict: ModuleNamesDict

        topAttribs: TopAttribs option

        latestCcuSigForFile: ModuleOrNamespaceType option

        /// Accumulated errors, last file first
        tcErrorsRev:(PhasedDiagnostic * FSharpDiagnosticSeverity)[] list

        tcDependencyFiles: string list

        sigNameOpt: (string * QualifiedNameOfFile) option
    }

    member x.TcErrors = 
        Array.concat (List.rev x.tcErrorsRev)

/// Accumulated results of type checking. Optional data that isn't needed to type-check a file, but needed for more information for in tooling.
[<NoEquality; NoComparison>]
type TcInfoExtras =
    {
      /// Accumulated resolutions, last file first
      tcResolutionsRev: TcResolutions list

      /// Accumulated symbol uses, last file first
      tcSymbolUsesRev: TcSymbolUses list

      /// Accumulated 'open' declarations, last file first
      tcOpenDeclarationsRev: OpenDeclaration[] list

      /// Result of checking most recent file, if any
      latestImplFile: TypedImplFile option
      
      /// If enabled, stores a linear list of ranges and strings that identify an Item(symbol) in a file. Used for background find all references.
      itemKeyStore: ItemKeyStore option
      
      /// If enabled, holds semantic classification information for Item(symbol)s in a file.
      semanticClassificationKeyStore: SemanticClassificationKeyStore option
    }

    member x.TcSymbolUses = 
        List.rev x.tcSymbolUsesRev

/// Accumulated results of type checking.
[<NoEquality; NoComparison>]
type TcInfoState =
    | PartialState of TcInfo
    | FullState of TcInfo * TcInfoExtras

    member this.TcInfo =
        match this with
        | PartialState tcInfo -> tcInfo
        | FullState(tcInfo, _) -> tcInfo

/// Bound model of an underlying syntax and typed tree.
[<Sealed>]
type BoundModel private (tcConfig: TcConfig,
                         tcGlobals: TcGlobals,
                         tcImports: TcImports,
                         keepAssemblyContents, keepAllBackgroundResolutions,
                         keepAllBackgroundSymbolUses,
                         enableBackgroundItemKeyStoreAndSemanticClassification,
                         enablePartialTypeChecking,
                         beforeFileChecked: Event<string>,
                         fileChecked: Event<string>,
                         prevTcInfo: TcInfo,
                         prevTcInfoExtras: (unit -> Eventually<TcInfoExtras option>),
                         syntaxTreeOpt: SyntaxTree option,
                         tcInfoStateOpt: TcInfoState option) =

    let mutable lazyTcInfoState = tcInfoStateOpt
    let gate = obj()

    let defaultTypeCheck () =
        eventually {
            match prevTcInfoExtras() with
            | Eventually.Done(Some prevTcInfoExtras) ->
                return FullState(prevTcInfo, prevTcInfoExtras)
            | _ ->
                return PartialState prevTcInfo
        }

    member _.TcConfig = tcConfig

    member _.TcGlobals = tcGlobals

    member _.TcImports = tcImports

    member _.BackingSignature =
        match syntaxTreeOpt with
        | Some syntaxTree ->
            let sigFileName = Path.ChangeExtension(syntaxTree.FileName, ".fsi")
            match prevTcInfo.sigNameOpt with
            | Some (expectedSigFileName, sigName) when String.Equals(expectedSigFileName, sigFileName, StringComparison.OrdinalIgnoreCase) ->
                Some sigName
            | _ ->
                None
        | _ ->
            None

    member this.Invalidate() =
        lock gate (fun () ->
            let hasSig = this.BackingSignature.IsSome
            match lazyTcInfoState with
            // If partial checking is enabled and we have a backing sig file, then do nothing. The partial state contains the sig state.
            | Some(PartialState _) when enablePartialTypeChecking && hasSig -> ()
            // If partial checking is enabled and we have a backing sig file, then use the partial state. The partial state contains the sig state.
            | Some(FullState(tcInfo, _)) when enablePartialTypeChecking && hasSig -> lazyTcInfoState <- Some(PartialState tcInfo)
            | _ ->
                lazyTcInfoState <- None

            // Always invalidate the syntax tree cache.
            syntaxTreeOpt
            |> Option.iter (fun x -> x.Invalidate())
        )

    member this.GetState(partialCheck: bool) =
        eventually {
            let partialCheck =
                // Only partial check if we have enabled it.
                if enablePartialTypeChecking then partialCheck
                else false

            let mustCheck =
                match lazyTcInfoState, partialCheck with
                | None, _ -> true
                | Some(PartialState _), false -> true
                | _ -> false

            match lazyTcInfoState with
            | Some tcInfoState when not mustCheck -> return tcInfoState
            | _ -> 
                lazyTcInfoState <- None
                let! tcInfoState = this.TypeCheck(partialCheck)
                lazyTcInfoState <- Some tcInfoState
                return tcInfoState
        }

    member this.TryOptionalExtras() =
        eventually {
            let! prevState = this.GetState(false)
            match prevState with
            | FullState(_, prevTcInfoExtras) -> return Some prevTcInfoExtras
            | _ -> return None
        }

    member this.Next(syntaxTree) =
        eventually {
            let! prevState = this.GetState(true)
            return
                BoundModel(
                    tcConfig,
                    tcGlobals,
                    tcImports,
                    keepAssemblyContents, 
                    keepAllBackgroundResolutions, 
                    keepAllBackgroundSymbolUses, 
                    enableBackgroundItemKeyStoreAndSemanticClassification,
                    enablePartialTypeChecking,
                    beforeFileChecked, 
                    fileChecked, 
                    prevState.TcInfo, 
                    (fun () -> this.TryOptionalExtras()), 
                    Some syntaxTree,
                    None)
        }

    member this.Finish(finalTcErrorsRev, finalTopAttribs) =
        eventually {
            let! state = this.GetState(true)

            let finishTcInfo = { state.TcInfo  with tcErrorsRev = finalTcErrorsRev; topAttribs = finalTopAttribs }
            let finishState =
                match state with
                | PartialState(_) -> PartialState(finishTcInfo)
                | FullState(_, tcInfoExtras) -> FullState(finishTcInfo, tcInfoExtras)

            return
                BoundModel(
                    tcConfig,
                    tcGlobals,
                    tcImports,
                    keepAssemblyContents, 
                    keepAllBackgroundResolutions, 
                    keepAllBackgroundSymbolUses, 
                    enableBackgroundItemKeyStoreAndSemanticClassification,
                    enablePartialTypeChecking,
                    beforeFileChecked, 
                    fileChecked, 
                    prevTcInfo, 
                    prevTcInfoExtras, 
                    syntaxTreeOpt,
                    Some finishState)
        }

    member this.GetTcInfo() =
        eventually {
            let! state = this.GetState(true)
            return state.TcInfo
        }

    member this.TryTcInfo = 
        match lazyTcInfoState with
        | Some(state) ->
            match state with
            | FullState(tcInfo, _)
            | PartialState(tcInfo) -> Some tcInfo
        | _ -> None

    member this.GetTcInfoWithExtras() =
        eventually {
            let! state = this.GetState(false)
            match state with
            | FullState(tcInfo, tcInfoExtras) -> return tcInfo, tcInfoExtras
            | PartialState tcInfo ->
                return
                    tcInfo,
                    {
                        tcResolutionsRev = []
                        tcSymbolUsesRev = []
                        tcOpenDeclarationsRev = []
                        latestImplFile = None
                        itemKeyStore = None
                        semanticClassificationKeyStore = None
                    }
        }

    member private this.TypeCheck (partialCheck: bool) =  
        match partialCheck, lazyTcInfoState with
        | true, Some (PartialState _ as state)
        | true, Some (FullState _ as state) -> state |> Eventually.Done
        | false, Some (FullState _ as state) -> state |> Eventually.Done
        | _ ->

        eventually {
            match syntaxTreeOpt with 
            | None -> return! defaultTypeCheck ()
            | Some syntaxTree ->
                let sigNameOpt =
                    if partialCheck then
                        this.BackingSignature
                    else
                        None
                match syntaxTree.Parse sigNameOpt with
                | input, _sourceRange, filename, parseErrors ->

                    IncrementalBuilderEventTesting.MRU.Add(IncrementalBuilderEventTesting.IBETypechecked filename)
                    let capturingErrorLogger = CompilationErrorLogger("TypeCheck", tcConfig.errorSeverityOptions)
                    let errorLogger = GetErrorLoggerFilteringByScopedPragmas(false, GetScopedPragmasForInput input, capturingErrorLogger)

                    // This reinstalls the CompilationGlobalsScope each time the Eventually is restarted, potentially
                    // on a new thread. This is needed because CompilationGlobalsScope installs thread local variables.
                    return! Eventually.reusing (fun () -> new CompilationGlobalsScope (errorLogger, BuildPhase.TypeCheck) :> IDisposable)  <| eventually {

                        beforeFileChecked.Trigger filename
                        let prevModuleNamesDict = prevTcInfo.moduleNamesDict
                        let prevTcState = prevTcInfo.tcState
                        let prevTcErrorsRev = prevTcInfo.tcErrorsRev
                        let prevTcDependencyFiles = prevTcInfo.tcDependencyFiles

                        ApplyMetaCommandsFromInputToTcConfig (tcConfig, input, Path.GetDirectoryName filename, tcImports.DependencyProvider) |> ignore
                        let sink = TcResultsSinkImpl(tcGlobals)
                        let hadParseErrors = not (Array.isEmpty parseErrors)
                        let input, moduleNamesDict = DeduplicateParsedInputModuleName prevModuleNamesDict input

                        Logger.LogBlockMessageStart filename LogCompilerFunctionId.IncrementalBuild_TypeCheck
                        let! (tcEnvAtEndOfFile, topAttribs, implFile, ccuSigForFile), tcState = 
                            TypeCheckOneInputEventually 
                                ((fun () -> hadParseErrors || errorLogger.ErrorCount > 0), 
                                    tcConfig, tcImports, 
                                    tcGlobals, 
                                    None, 
                                    (if partialCheck then TcResultsSink.NoSink else TcResultsSink.WithSink sink), 
                                    prevTcState, input,
                                    partialCheck)
                        Logger.LogBlockMessageStop filename LogCompilerFunctionId.IncrementalBuild_TypeCheck

                        fileChecked.Trigger filename
                        let newErrors = Array.append parseErrors (capturingErrorLogger.GetDiagnostics())

                        let tcEnvAtEndOfFile = if keepAllBackgroundResolutions then tcEnvAtEndOfFile else tcState.TcEnvFromImpls

                        let tcInfo =
                            {
                                tcState = tcState
                                tcEnvAtEndOfFile = tcEnvAtEndOfFile
                                moduleNamesDict = moduleNamesDict
                                latestCcuSigForFile = Some ccuSigForFile
                                tcErrorsRev = newErrors :: prevTcErrorsRev
                                topAttribs = Some topAttribs
                                tcDependencyFiles = filename :: prevTcDependencyFiles
                                sigNameOpt =
                                    match input with
                                    | ParsedInput.SigFile(ParsedSigFileInput(fileName=fileName;qualifiedNameOfFile=qualName)) ->
                                        Some(fileName, qualName)
                                    | _ ->
                                        None
                            }

                        if partialCheck then
                            return PartialState tcInfo
                        else
                            match! prevTcInfoExtras() with
                            | None -> return PartialState tcInfo
                            | Some prevTcInfoOptional ->
                                // Build symbol keys
                                let itemKeyStore, semanticClassification =
                                    if enableBackgroundItemKeyStoreAndSemanticClassification then
                                        Logger.LogBlockMessageStart filename LogCompilerFunctionId.IncrementalBuild_CreateItemKeyStoreAndSemanticClassification
                                        let sResolutions = sink.GetResolutions()
                                        let builder = ItemKeyStoreBuilder()
                                        let preventDuplicates = HashSet({ new IEqualityComparer<struct(pos * pos)> with 
                                                                            member _.Equals((s1, e1): struct(pos * pos), (s2, e2): struct(pos * pos)) = Position.posEq s1 s2 && Position.posEq e1 e2
                                                                            member _.GetHashCode o = o.GetHashCode() })
                                        sResolutions.CapturedNameResolutions
                                        |> Seq.iter (fun cnr ->
                                            let r = cnr.Range
                                            if preventDuplicates.Add struct(r.Start, r.End) then
                                                builder.Write(cnr.Range, cnr.Item))
                                            
                                        let semanticClassification = sResolutions.GetSemanticClassification(tcGlobals, tcImports.GetImportMap(), sink.GetFormatSpecifierLocations(), None)

                                        let sckBuilder = SemanticClassificationKeyStoreBuilder()
                                        sckBuilder.WriteAll semanticClassification

                                        let res = builder.TryBuildAndReset(), sckBuilder.TryBuildAndReset()
                                        Logger.LogBlockMessageStop filename LogCompilerFunctionId.IncrementalBuild_CreateItemKeyStoreAndSemanticClassification
                                        res
                                    else
                                        None, None

                                let tcInfoExtras =
                                    {
                                        /// Only keep the typed interface files when doing a "full" build for fsc.exe, otherwise just throw them away
                                        latestImplFile = if keepAssemblyContents then implFile else None
                                        tcResolutionsRev = (if keepAllBackgroundResolutions then sink.GetResolutions() else TcResolutions.Empty) :: prevTcInfoOptional.tcResolutionsRev
                                        tcSymbolUsesRev = (if keepAllBackgroundSymbolUses then sink.GetSymbolUses() else TcSymbolUses.Empty) :: prevTcInfoOptional.tcSymbolUsesRev
                                        tcOpenDeclarationsRev = sink.GetOpenDeclarations() :: prevTcInfoOptional.tcOpenDeclarationsRev
                                        itemKeyStore = itemKeyStore
                                        semanticClassificationKeyStore = semanticClassification
                                    }

                                return FullState(tcInfo, tcInfoExtras)
                    }
            }

    static member Create(tcConfig: TcConfig,
                         tcGlobals: TcGlobals,
                         tcImports: TcImports,
                         keepAssemblyContents, keepAllBackgroundResolutions,
                         keepAllBackgroundSymbolUses,
                         enableBackgroundItemKeyStoreAndSemanticClassification,
                         enablePartialTypeChecking,
                         beforeFileChecked: Event<string>,
                         fileChecked: Event<string>,
                         prevTcInfo: TcInfo,
                         prevTcInfoExtras: (unit -> Eventually<TcInfoExtras option>),
                         syntaxTreeOpt: SyntaxTree option) =
        BoundModel(tcConfig, tcGlobals, tcImports, 
                      keepAssemblyContents, keepAllBackgroundResolutions, 
                      keepAllBackgroundSymbolUses,
                      enableBackgroundItemKeyStoreAndSemanticClassification,
                      enablePartialTypeChecking,
                      beforeFileChecked,
                      fileChecked,
                      prevTcInfo,
                      prevTcInfoExtras,
                      syntaxTreeOpt,
                      None)
      
/// Global service state
type FrameworkImportsCacheKey = (*resolvedpath*)string list * string * (*TargetFrameworkDirectories*)string list * (*fsharpBinaries*)string * (*langVersion*)decimal

/// Represents a cache of 'framework' references that can be shared between multiple incremental builds
type FrameworkImportsCache(size) = 

    // Mutable collection protected via CompilationThreadToken 
    let frameworkTcImportsCache = AgedLookup<CompilationThreadToken, FrameworkImportsCacheKey, (TcGlobals * TcImports)>(size, areSimilar=(fun (x, y) -> x = y)) 

    /// Reduce the size of the cache in low-memory scenarios
    member _.Downsize ctok = frameworkTcImportsCache.Resize(ctok, newKeepStrongly=0)

    /// Clear the cache
    member _.Clear ctok = frameworkTcImportsCache.Clear ctok

    /// This function strips the "System" assemblies from the tcConfig and returns a age-cached TcImports for them.
    member _.Get(ctok, tcConfig: TcConfig) =
      cancellable {
        // Split into installed and not installed.
        let frameworkDLLs, nonFrameworkResolutions, unresolved = TcAssemblyResolutions.SplitNonFoundationalResolutions(ctok, tcConfig)
        let frameworkDLLsKey = 
            frameworkDLLs 
            |> List.map (fun ar->ar.resolvedPath) // The cache key. Just the minimal data.
            |> List.sort  // Sort to promote cache hits.

        let! tcGlobals, frameworkTcImports = 
          cancellable {
            // Prepare the frameworkTcImportsCache
            //
            // The data elements in this key are very important. There should be nothing else in the TcConfig that logically affects
            // the import of a set of framework DLLs into F# CCUs. That is, the F# CCUs that result from a set of DLLs (including
            // FSharp.Core.dll and mscorlib.dll) must be logically invariant of all the other compiler configuration parameters.
            let key = (frameworkDLLsKey,
                        tcConfig.primaryAssembly.Name,
                        tcConfig.GetTargetFrameworkDirectories(),
                        tcConfig.fsharpBinariesDir,
                        tcConfig.langVersion.SpecifiedVersion)

            match frameworkTcImportsCache.TryGet (ctok, key) with
            | Some res -> return res
            | None -> 
                let tcConfigP = TcConfigProvider.Constant tcConfig
                let! ((tcGlobals, tcImports) as res) = TcImports.BuildFrameworkTcImports (ctok, tcConfigP, frameworkDLLs, nonFrameworkResolutions)
                frameworkTcImportsCache.Put(ctok, key, res)
                return tcGlobals, tcImports
          }
        return tcGlobals, frameworkTcImports, nonFrameworkResolutions, unresolved
      }

/// Represents the interim state of checking an assembly
[<Sealed>]
type PartialCheckResults (boundModel: BoundModel, timeStamp: DateTime) = 

    member _.TcImports = boundModel.TcImports

    member _.TcGlobals = boundModel.TcGlobals

    member _.TcConfig = boundModel.TcConfig

    member _.TimeStamp = timeStamp

    member _.TryTcInfo = boundModel.TryTcInfo

    member _.GetTcInfo() = boundModel.GetTcInfo()

    member _.GetTcInfoWithExtras() = boundModel.GetTcInfoWithExtras()

    member _.TryGetItemKeyStore() =
        eventually {
            let! _, info = boundModel.GetTcInfoWithExtras()
            return info.itemKeyStore
        }

    member _.GetSemanticClassification() =
        eventually {
            let! _, info = boundModel.GetTcInfoWithExtras()
            return info.semanticClassificationKeyStore
        }

[<AutoOpen>]
module Utilities = 
    let TryFindFSharpStringAttribute tcGlobals attribSpec attribs =
        match TryFindFSharpAttribute tcGlobals attribSpec attribs with
        | Some (Attrib(_, _, [ AttribStringArg s ], _, _, _, _))  -> Some s
        | _ -> None

/// The implementation of the information needed by TcImports in CompileOps.fs for an F# assembly reference.
//
/// Constructs the build data (IRawFSharpAssemblyData) representing the assembly when used 
/// as a cross-assembly reference.  Note the assembly has not been generated on disk, so this is
/// a virtualized view of the assembly contents as computed by background checking.
type RawFSharpAssemblyDataBackedByLanguageService (tcConfig, tcGlobals, tcState: TcState, outfile, topAttrs, assemblyName, ilAssemRef) = 

    let generatedCcu = tcState.Ccu
    let exportRemapping = MakeExportRemapping generatedCcu generatedCcu.Contents
                      
    let sigData = 
<<<<<<< HEAD
        let _sigDataAttributes, sigDataResources = Driver.EncodeSignatureData(tcConfig, tcGlobals, exportRemapping, generatedCcu, outfile, true)
        let sigDataReaders = 
            [ for iresource in sigDataResources do
                if IsSignatureDataResource iresource then 
                    let ccuName = GetSignatureDataResourceName iresource
                    let readerA = fun () -> iresource.GetBytes()
                    let readerB = 
                        sigDataResources |> List.tryPick (fun iresourceB -> 
                            if IsSignatureDataResourceB iresourceB then 
                                let ccuNameB = GetSignatureDataResourceName iresourceB
                                if ccuName = ccuNameB then
                                    Some (fun () -> iresourceB.GetBytes() )
                                else None
                            else None)
                    yield (ccuName, (readerA, readerB)) ]

        sigDataReaders
=======
        let _sigDataAttributes, sigDataResources = EncodeSignatureData(tcConfig, tcGlobals, exportRemapping, generatedCcu, outfile, true)
        [ for r in sigDataResources  do
            let ccuName = GetSignatureDataResourceName r
            yield (ccuName, (fun () -> r.GetBytes())) ]
>>>>>>> 99f261d7

    let autoOpenAttrs = topAttrs.assemblyAttrs |> List.choose (List.singleton >> TryFindFSharpStringAttribute tcGlobals tcGlobals.attrib_AutoOpenAttribute)

    let ivtAttrs = topAttrs.assemblyAttrs |> List.choose (List.singleton >> TryFindFSharpStringAttribute tcGlobals tcGlobals.attrib_InternalsVisibleToAttribute)

    interface IRawFSharpAssemblyData with 
        member _.GetAutoOpenAttributes(_ilg) = autoOpenAttrs
        member _.GetInternalsVisibleToAttributes(_ilg) =  ivtAttrs
        member _.TryGetILModuleDef() = None
        member _.GetRawFSharpSignatureData(_m, _ilShortAssemName, _filename) = sigData
        member _.GetRawFSharpOptimizationData(_m, _ilShortAssemName, _filename) = [ ]
        member _.GetRawTypeForwarders() = mkILExportedTypes []  // TODO: cross-project references with type forwarders
        member _.ShortAssemblyName = assemblyName
        member _.ILScopeRef = IL.ILScopeRef.Assembly ilAssemRef
        member _.ILAssemblyRefs = [] // These are not significant for service scenarios
        member _.HasAnyFSharpSignatureDataAttribute =  true
        member _.HasMatchingFSharpSignatureDataAttribute _ilg = true

type IncrementalBuilderState =
    {
        // stampedFileNames represent the real stamps of the files.
        // logicalStampedFileNames represent the stamps of the files that are used to calculate the project's logical timestamp.
        stampedFileNames: ImmutableArray<DateTime>
        logicalStampedFileNames: ImmutableArray<DateTime>
        stampedReferencedAssemblies: ImmutableArray<DateTime>
        initialBoundModel: BoundModel option
        boundModels: ImmutableArray<BoundModel option>
        finalizedBoundModel: ((ILAssemblyRef * IRawFSharpAssemblyData option * TypedImplFile list option * BoundModel) * DateTime) option
        enablePartialTypeChecking: bool
    }

/// Manages an incremental build graph for the build of a single F# project
type IncrementalBuilder(tcGlobals,
        frameworkTcImports,
        nonFrameworkAssemblyInputs,
        nonFrameworkResolutions,
        unresolvedReferences,
        tcConfig: TcConfig,
        projectDirectory,
        outfile, 
        assemblyName,
        niceNameGen: NiceNameGenerator,
        lexResourceManager, 
        sourceFiles,
        loadClosureOpt: LoadClosure option, 
        keepAssemblyContents,
        keepAllBackgroundResolutions,
        keepAllBackgroundSymbolUses,
        enableBackgroundItemKeyStoreAndSemanticClassification,
        enablePartialTypeChecking,
        dependencyProviderOpt: DependencyProvider option) =

    let tcConfigP = TcConfigProvider.Constant tcConfig
    let fileParsed = new Event<string>()
    let beforeFileChecked = new Event<string>()
    let fileChecked = new Event<string>()
    let projectChecked = new Event<unit>()
#if !NO_EXTENSIONTYPING
    let importsInvalidatedByTypeProvider = new Event<string>()
#endif
    let defaultPartialTypeChecking = enablePartialTypeChecking

    // Check for the existence of loaded sources and prepend them to the sources list if present.
    let sourceFiles = tcConfig.GetAvailableLoadedSources() @ (sourceFiles |>List.map (fun s -> rangeStartup, s))

    // Mark up the source files with an indicator flag indicating if they are the last source file in the project
    let sourceFiles = 
        let flags, isExe = tcConfig.ComputeCanContainEntryPoint(sourceFiles |> List.map snd)
        ((sourceFiles, flags) ||> List.map2 (fun (m, nm) flag -> (m, nm, (flag, isExe))))

    let defaultTimeStamp = DateTime.UtcNow

    let basicDependencies = 
        [ for (UnresolvedAssemblyReference(referenceText, _))  in unresolvedReferences do
            // Exclude things that are definitely not a file name
            if not(FileSystem.IsInvalidPathShim referenceText) then 
                let file = if FileSystem.IsPathRootedShim referenceText then referenceText else Path.Combine(projectDirectory, referenceText) 
                yield file 

          for r in nonFrameworkResolutions do 
                yield  r.resolvedPath  ]

    let allDependencies =
        [| yield! basicDependencies
           for (_, f, _) in sourceFiles do
                yield f |]

    // For scripts, the dependency provider is already available.
    // For projects create a fresh one for the project.
    let dependencyProvider = 
        match dependencyProviderOpt with 
        | None -> new DependencyProvider()
        | Some dependencyProvider -> dependencyProvider

    //----------------------------------------------------
    // START OF BUILD TASK FUNCTIONS 
                
    /// Get the timestamp of the given file name.
    let StampFileNameTask (cache: TimeStampCache) (_m: range, filename: string, _isLastCompiland) =
        cache.GetFileTimeStamp filename

    /// Parse the given file and return the given input.
    let ParseTask (sourceRange: range, filename: string, isLastCompiland) =
        SyntaxTree(tcConfig, fileParsed, lexResourceManager, sourceRange, filename, isLastCompiland)
        
    /// Timestamps of referenced assemblies are taken from the file's timestamp.
    let StampReferencedAssemblyTask (cache: TimeStampCache) (_ref, timeStamper) =
        timeStamper cache
                
    // Link all the assemblies together and produce the input typecheck accumulator               
    let CombineImportedAssembliesTask ctok : Cancellable<BoundModel> =
      cancellable {
        let errorLogger = CompilationErrorLogger("CombineImportedAssembliesTask", tcConfig.errorSeverityOptions)
        // Return the disposable object that cleans up
        use _holder = new CompilationGlobalsScope(errorLogger, BuildPhase.Parameter)

        let! tcImports = 
          cancellable {
            try
                let! tcImports = TcImports.BuildNonFrameworkTcImports(ctok, tcConfigP, tcGlobals, frameworkTcImports, nonFrameworkResolutions, unresolvedReferences, dependencyProvider)  
#if !NO_EXTENSIONTYPING
                tcImports.GetCcusExcludingBase() |> Seq.iter (fun ccu -> 
                    // When a CCU reports an invalidation, merge them together and just report a 
                    // general "imports invalidated". This triggers a rebuild.
                    //
                    // We are explicit about what the handler closure captures to help reason about the
                    // lifetime of captured objects, especially in case the type provider instance gets leaked
                    // or keeps itself alive mistakenly, e.g. via some global state in the type provider instance.
                    //
                    // The handler only captures
                    //    1. a weak reference to the importsInvalidated event.  
                    //
                    // The IncrementalBuilder holds the strong reference the importsInvalidated event.
                    //
                    // In the invalidation handler we use a weak reference to allow the IncrementalBuilder to 
                    // be collected if, for some reason, a TP instance is not disposed or not GC'd.
                    let capturedImportsInvalidated = WeakReference<_>(importsInvalidatedByTypeProvider)
                    ccu.Deref.InvalidateEvent.Add(fun msg -> 
                        match capturedImportsInvalidated.TryGetTarget() with 
                        | true, tg -> tg.Trigger msg
                        | _ -> ()))  
#endif
                return tcImports
            with e -> 
                System.Diagnostics.Debug.Assert(false, sprintf "Could not BuildAllReferencedDllTcImports %A" e)
                errorLogger.Warning e
                return frameworkTcImports           
          }

        let tcInitial = GetInitialTcEnv (assemblyName, rangeStartup, tcConfig, tcImports, tcGlobals)
        let tcState = GetInitialTcState (rangeStartup, assemblyName, tcConfig, tcGlobals, tcImports, niceNameGen, tcInitial)
        let loadClosureErrors = 
           [ match loadClosureOpt with 
             | None -> ()
             | Some loadClosure -> 
                for inp in loadClosure.Inputs do
                    yield! inp.MetaCommandDiagnostics ]

        let initialErrors = Array.append (Array.ofList loadClosureErrors) (errorLogger.GetDiagnostics())
        let tcInfo = 
            {
              tcState=tcState
              tcEnvAtEndOfFile=tcInitial
              topAttribs=None
              latestCcuSigForFile=None
              tcErrorsRev = [ initialErrors ] 
              moduleNamesDict = Map.empty
              tcDependencyFiles = basicDependencies
              sigNameOpt = None
            }
        let tcInfoExtras =
            {
                tcResolutionsRev=[]
                tcSymbolUsesRev=[]
                tcOpenDeclarationsRev=[]
                latestImplFile=None
                itemKeyStore = None
                semanticClassificationKeyStore = None 
            }
        return 
            BoundModel.Create(
                tcConfig,
                tcGlobals,
                tcImports,
                keepAssemblyContents, 
                keepAllBackgroundResolutions, 
                keepAllBackgroundSymbolUses, 
                enableBackgroundItemKeyStoreAndSemanticClassification,
                defaultPartialTypeChecking,
                beforeFileChecked,
                fileChecked,
                tcInfo,
                (fun () -> Eventually.Done (Some tcInfoExtras)),
                None) }
                
    /// Type check all files.     
    let TypeCheckTask ctok enablePartialTypeChecking (prevBoundModel: BoundModel) syntaxTree: Eventually<BoundModel> =
        eventually {
            RequireCompilationThread ctok
            let! boundModel = prevBoundModel.Next(syntaxTree)
            // Eagerly type check
            // We need to do this to keep the expected behavior of events (namely fileChecked) when checking a file/project.
            let! _ = boundModel.GetState(enablePartialTypeChecking)
            return boundModel
        }

    /// Finish up the typechecking to produce outputs for the rest of the compilation process
    let FinalizeTypeCheckTask ctok enablePartialTypeChecking (boundModels: ImmutableArray<BoundModel>) = 
      eventually {
        DoesNotRequireCompilerThreadTokenAndCouldPossiblyBeMadeConcurrent  ctok

        let errorLogger = CompilationErrorLogger("CombineImportedAssembliesTask", tcConfig.errorSeverityOptions)
        // This reinstalls the CompilationGlobalsScope each time the Eventually is restarted, potentially
        // on a new thread. This is needed because CompilationGlobalsScope installs thread local variables.
        return! Eventually.reusing (fun () -> new CompilationGlobalsScope (errorLogger, BuildPhase.TypeCheck) :> IDisposable)  <| eventually {

        let! results = 
            boundModels |> Eventually.each (fun boundModel -> eventually {
                let! tcInfo, latestImplFile =
                  eventually {
                    if enablePartialTypeChecking then
                        let! tcInfo = boundModel.GetTcInfo()
                        return tcInfo, None
                    else
                        let! tcInfo, tcInfoExtras = boundModel.GetTcInfoWithExtras()
                        return tcInfo, tcInfoExtras.latestImplFile
                   }
                return (tcInfo.tcEnvAtEndOfFile, defaultArg tcInfo.topAttribs EmptyTopAttrs, latestImplFile, tcInfo.latestCcuSigForFile)
            })

        // Get the state at the end of the type-checking of the last file
        let finalBoundModel = boundModels.[boundModels.Length-1]

        let! finalInfo = finalBoundModel.GetTcInfo()

        // Finish the checking
        let (_tcEnvAtEndOfLastFile, topAttrs, mimpls, _), tcState = 
            TypeCheckMultipleInputsFinish (results, finalInfo.tcState)
  
        let ilAssemRef, tcAssemblyDataOpt, tcAssemblyExprOpt = 
            try
                // TypeCheckClosedInputSetFinish fills in tcState.Ccu but in incremental scenarios we don't want this, 
                // so we make this temporary here
                let oldContents = tcState.Ccu.Deref.Contents
                try
                    let tcState, tcAssemblyExpr = TypeCheckClosedInputSetFinish (mimpls, tcState)

                    // Compute the identity of the generated assembly based on attributes, options etc.
                    // Some of this is duplicated from fsc.fs
                    let ilAssemRef = 
                        let publicKey = 
                            try 
                                let signingInfo = ValidateKeySigningAttributes (tcConfig, tcGlobals, topAttrs)
                                match GetStrongNameSigner signingInfo with 
                                | None -> None
                                | Some s -> Some (PublicKey.KeyAsToken(s.PublicKey))
                            with e -> 
                                errorRecoveryNoRange e
                                None
                        let locale = TryFindFSharpStringAttribute tcGlobals (tcGlobals.FindSysAttrib  "System.Reflection.AssemblyCultureAttribute") topAttrs.assemblyAttrs
                        let assemVerFromAttrib = 
                            TryFindFSharpStringAttribute tcGlobals (tcGlobals.FindSysAttrib "System.Reflection.AssemblyVersionAttribute") topAttrs.assemblyAttrs 
                            |> Option.bind  (fun v -> try Some (parseILVersion v) with _ -> None)
                        let ver = 
                            match assemVerFromAttrib with 
                            | None -> tcConfig.version.GetVersionInfo(tcConfig.implicitIncludeDir)
                            | Some v -> v
                        ILAssemblyRef.Create(assemblyName, None, publicKey, false, Some ver, locale)
                
                    let tcAssemblyDataOpt = 
                        try

                          // Assemblies containing type provider components can not successfully be used via cross-assembly references.
                          // We return 'None' for the assembly portion of the cross-assembly reference 
                          let hasTypeProviderAssemblyAttrib = 
                              topAttrs.assemblyAttrs |> List.exists (fun (Attrib(tcref, _, _, _, _, _, _)) -> 
                                  let nm = tcref.CompiledRepresentationForNamedType.BasicQualifiedName 
                                  nm = typeof<Microsoft.FSharp.Core.CompilerServices.TypeProviderAssemblyAttribute>.FullName)

                          if tcState.CreatesGeneratedProvidedTypes || hasTypeProviderAssemblyAttrib then
                            None
                          else
                            Some  (RawFSharpAssemblyDataBackedByLanguageService (tcConfig, tcGlobals, tcState, outfile, topAttrs, assemblyName, ilAssemRef) :> IRawFSharpAssemblyData)

                        with e -> 
                            errorRecoveryNoRange e
                            None
                    ilAssemRef, tcAssemblyDataOpt, Some tcAssemblyExpr
                finally 
                    tcState.Ccu.Deref.Contents <- oldContents
            with e -> 
                errorRecoveryNoRange e
                mkSimpleAssemblyRef assemblyName, None, None

        let diagnostics = errorLogger.GetDiagnostics() :: finalInfo.tcErrorsRev
        let! finalBoundModelWithErrors = finalBoundModel.Finish(diagnostics, Some topAttrs)
        return ilAssemRef, tcAssemblyDataOpt, tcAssemblyExprOpt, finalBoundModelWithErrors
      }
    }

    // END OF BUILD TASK FUNCTIONS
    // ---------------------------------------------------------------------------------------------            

    // ---------------------------------------------------------------------------------------------            
    // START OF BUILD DESCRIPTION

    // Inputs
    let fileNames = sourceFiles |> Array.ofList // TODO: This should be an immutable array.
    let referencedAssemblies =  nonFrameworkAssemblyInputs |> Array.ofList // TODO: This should be an immutable array.

    let computeStampedFileName (state: IncrementalBuilderState) (cache: TimeStampCache) slot fileInfo =
        let currentStamp = state.stampedFileNames.[slot]
        let stamp = StampFileNameTask cache fileInfo

        if currentStamp <> stamp then
            match state.boundModels.[slot] with
            // This prevents an implementation file that has a backing signature file from invalidating the rest of the build.
            | Some(boundModel) when state.enablePartialTypeChecking && boundModel.BackingSignature.IsSome ->
                boundModel.Invalidate()
                { state with 
                    stampedFileNames = state.stampedFileNames.SetItem(slot, StampFileNameTask cache fileInfo) 
                }
            | _ ->
                
                let stampedFileNames = state.stampedFileNames.ToBuilder()
                let logicalStampedFileNames = state.logicalStampedFileNames.ToBuilder()
                let boundModels = state.boundModels.ToBuilder()

                // Invalidate the file and all files below it.
                for j = 0 to stampedFileNames.Count - slot - 1 do
                    let stamp = StampFileNameTask cache fileNames.[slot + j]
                    stampedFileNames.[slot + j] <- stamp
                    logicalStampedFileNames.[slot + j] <- stamp
                    boundModels.[slot + j] <- None

                { state with
                    // Something changed, the finalized view of the project must be invalidated.
                    finalizedBoundModel = None

                    stampedFileNames = stampedFileNames.ToImmutable()
                    logicalStampedFileNames = logicalStampedFileNames.ToImmutable()
                    boundModels = boundModels.ToImmutable()
                }
        else
            state

    let computeStampedFileNames state (cache: TimeStampCache) =
        let mutable i = 0
        (state, fileNames)
        ||> Array.fold (fun state fileInfo ->
            let newState = computeStampedFileName state cache i fileInfo
            i <- i + 1
            newState
        )

    let computeStampedReferencedAssemblies state (cache: TimeStampCache) =
        let stampedReferencedAssemblies = state.stampedReferencedAssemblies.ToBuilder()

        let mutable referencesUpdated = false
        referencedAssemblies
        |> Array.iteri (fun i asmInfo ->

            let currentStamp = state.stampedReferencedAssemblies.[i]
            let stamp = StampReferencedAssemblyTask cache asmInfo

            if currentStamp <> stamp then
                referencesUpdated <- true
                stampedReferencedAssemblies.[i] <- stamp
        )
        
        if referencesUpdated then
            // Something changed, the finalized view of the project must be invalidated.
            // This is the only place where the initial bound model will be invalidated.
            let count = state.stampedFileNames.Length
            { state with
                stampedReferencedAssemblies = stampedReferencedAssemblies.ToImmutable()
                initialBoundModel = None
                finalizedBoundModel = None
                stampedFileNames = Array.init count (fun _ -> DateTime.MinValue) |> ImmutableArray.CreateRange
                logicalStampedFileNames = Array.init count (fun _ -> DateTime.MinValue) |> ImmutableArray.CreateRange
                boundModels = Array.init count (fun _ -> None) |> ImmutableArray.CreateRange
            }
        else
            state

    let computeInitialBoundModel (state: IncrementalBuilderState) (ctok: CompilationThreadToken) =
        eventually {
            match state.initialBoundModel with
            | None ->
                // Note this is not time-sliced
                let! result = CombineImportedAssembliesTask ctok |> Eventually.ofCancellable
                return { state with initialBoundModel = Some result }, result
            | Some result ->
                return state, result
        }

    let computeBoundModel state (cache: TimeStampCache) (ctok: CompilationThreadToken) (slot: int) =
        if IncrementalBuild.injectCancellationFault then Eventually.canceled() else
        eventually {         

            let fileInfo = fileNames.[slot]

            let state = computeStampedFileName state cache slot fileInfo

            if state.boundModels.[slot].IsNone then
                let! (state, initial) = computeInitialBoundModel state ctok

                let prevBoundModel =
                    match slot with
                    | 0 (* first file *) -> initial
                    | _ ->
                        match state.boundModels.[slot - 1] with
                        | Some(prevBoundModel) -> prevBoundModel
                        | _ -> 
                            // This shouldn't happen, but on the off-chance, just grab the initial bound model.
                            initial

                let! boundModel = TypeCheckTask ctok state.enablePartialTypeChecking prevBoundModel (ParseTask fileInfo)
                
                let state =
                    { state with
                        boundModels = state.boundModels.SetItem(slot, Some boundModel)
                    }
                return state

            else 
                return state
        }

    let computeBoundModels state (cache: TimeStampCache) (ctok: CompilationThreadToken) =
        (state, [0..fileNames.Length-1]) ||> Eventually.fold (fun state slot -> computeBoundModel state cache ctok slot)

    let computeFinalizedBoundModel state (cache: TimeStampCache) (ctok: CompilationThreadToken) =
        eventually {
            let! state = computeBoundModels state cache ctok

            match state.finalizedBoundModel with
            | Some result -> return state, result
            | _ ->
                let boundModels = state.boundModels |> Seq.choose id |> ImmutableArray.CreateRange
            
                let! result = FinalizeTypeCheckTask ctok state.enablePartialTypeChecking boundModels
                let result = (result, DateTime.UtcNow)
                return { state with finalizedBoundModel = Some result }, result
        }

    let tryGetSlot (state: IncrementalBuilderState) slot =
        match state.boundModels.[slot] with
        | Some boundModel ->
            (boundModel, state.stampedFileNames.[slot])
            |> Some
        | _ ->
            None

    let tryGetBeforeSlot (state: IncrementalBuilderState) slot =
        match slot with
        | 0 (* first file *) ->
            match state.initialBoundModel with
            | Some initial ->
                (initial, DateTime.MinValue)
                |> Some
            | _ ->
                None
        | _ ->
            tryGetSlot state (slot - 1)
                
    let evalUpToTargetSlot state (cache: TimeStampCache) ctok targetSlot =
        cancellable {
            let state = computeStampedReferencedAssemblies state cache
            if targetSlot < 0 then
                let! state, result = computeInitialBoundModel state ctok |> Eventually.toCancellable
                return state, Some(result, DateTime.MinValue)
            else         
                let! state = (state, [0..targetSlot]) ||> Eventually.fold (fun state slot -> computeBoundModel state cache ctok slot) |> Eventually.toCancellable

                let result =
                    state.boundModels.[targetSlot]
                    |> Option.map (fun boundModel ->
                        (boundModel, state.stampedFileNames.[targetSlot])
                    )

                return state, result
        }

    let tryGetFinalized state cache ctok =
        cancellable {
            let state = computeStampedReferencedAssemblies state cache

            let! state, res = computeFinalizedBoundModel state cache ctok |> Eventually.toCancellable
            return state, Some res
        }

    let MaxTimeStampInDependencies stamps = 
        if Seq.isEmpty stamps then
            DateTime.MinValue
        else
            stamps
            |> Seq.max

    // END OF BUILD DESCRIPTION
    // ---------------------------------------------------------------------------------------------
    
    (*
        The data below represents a dependency graph.
        
        ReferencedAssembliesStamps => FileStamps => BoundModels => FinalizedBoundModel
    *)

    let mutable currentState =
        {
            stampedFileNames = Array.init fileNames.Length (fun _ -> DateTime.MinValue) |> ImmutableArray.CreateRange
            logicalStampedFileNames = Array.init fileNames.Length (fun _ -> DateTime.MinValue) |> ImmutableArray.CreateRange
            stampedReferencedAssemblies = Array.init referencedAssemblies.Length (fun _ -> DateTime.MinValue) |> ImmutableArray.CreateRange
            initialBoundModel = None
            boundModels = Array.zeroCreate<BoundModel option> fileNames.Length |> ImmutableArray.CreateRange
            finalizedBoundModel = None
            enablePartialTypeChecking = enablePartialTypeChecking
        }

    let setCurrentState (_ctok: CompilationThreadToken) state =
        currentState <- state

    do IncrementalBuilderEventTesting.MRU.Add(IncrementalBuilderEventTesting.IBECreated)

    member _.TcConfig = tcConfig

    member _.FileParsed = fileParsed.Publish

    member _.BeforeFileChecked = beforeFileChecked.Publish

    member _.FileChecked = fileChecked.Publish

    member _.ProjectChecked = projectChecked.Publish

#if !NO_EXTENSIONTYPING
    member _.ImportsInvalidatedByTypeProvider = importsInvalidatedByTypeProvider.Publish
#endif

    member _.AllDependenciesDeprecated = allDependencies

    member _.PopulatePartialCheckingResults (ctok: CompilationThreadToken) =  
      eventually {
        let cache = TimeStampCache defaultTimeStamp // One per step
        let state = currentState
        let state = computeStampedFileNames state cache
        setCurrentState ctok state
        do! Eventually.ret () // allow cancellation
        let state = computeStampedReferencedAssemblies state cache
        setCurrentState ctok state
        do! Eventually.ret () // allow cancellation
        let! state, _res = computeFinalizedBoundModel state cache ctok
        setCurrentState ctok state
        projectChecked.Trigger()
      }
    
    member builder.GetCheckResultsBeforeFileInProjectEvenIfStale filename: PartialCheckResults option  = 
        let slotOfFile = builder.GetSlotOfFileName filename
        let result = tryGetBeforeSlot currentState slotOfFile
        
        match result with
        | Some (boundModel, timestamp) -> Some (PartialCheckResults (boundModel, timestamp))
        | _ -> None

    member builder.TryGetCheckResultsBeforeFileInProject (filename) =
        let cache = TimeStampCache defaultTimeStamp
        let state = currentState
        let state = computeStampedFileNames state cache
        let state = computeStampedReferencedAssemblies state cache

        let slotOfFile = builder.GetSlotOfFileName filename
        match tryGetBeforeSlot state slotOfFile with
        | Some(boundModel, timestamp) -> PartialCheckResults(boundModel, timestamp) |> Some
        | _ -> None

    member builder.AreCheckResultsBeforeFileInProjectReady filename = 
        (builder.TryGetCheckResultsBeforeFileInProject filename).IsSome

    member private _.GetCheckResultsBeforeSlotInProject (ctok: CompilationThreadToken, slotOfFile, enablePartialTypeChecking) = 
      cancellable {
        let cache = TimeStampCache defaultTimeStamp
        let! state, result = evalUpToTargetSlot { currentState with enablePartialTypeChecking = enablePartialTypeChecking } cache ctok (slotOfFile - 1)
        setCurrentState ctok { state with enablePartialTypeChecking = defaultPartialTypeChecking }
        match result with
        | Some (boundModel, timestamp) -> return PartialCheckResults(boundModel, timestamp)
        | None -> return! failwith "Build was not evaluated, expected the results to be ready after 'Eval' (GetCheckResultsBeforeSlotInProject)."
      }
        
    member builder.GetCheckResultsBeforeSlotInProject (ctok: CompilationThreadToken, slotOfFile) = 
        builder.GetCheckResultsBeforeSlotInProject(ctok, slotOfFile, defaultPartialTypeChecking)

    member builder.GetCheckResultsBeforeFileInProject (ctok: CompilationThreadToken, filename) = 
        let slotOfFile = builder.GetSlotOfFileName filename
        builder.GetCheckResultsBeforeSlotInProject (ctok, slotOfFile)

    member builder.GetCheckResultsAfterFileInProject (ctok: CompilationThreadToken, filename) = 
        let slotOfFile = builder.GetSlotOfFileName filename + 1
        builder.GetCheckResultsBeforeSlotInProject (ctok, slotOfFile)

    member builder.GetFullCheckResultsAfterFileInProject (ctok: CompilationThreadToken, filename) = 
        cancellable {
            let slotOfFile = builder.GetSlotOfFileName filename + 1
            let! result = builder.GetCheckResultsBeforeSlotInProject(ctok, slotOfFile, false)
            let! _ = result.GetTcInfoWithExtras() |> Eventually.toCancellable // Make sure we forcefully evaluate the info
            return result
        }

    member builder.GetCheckResultsAfterLastFileInProject (ctok: CompilationThreadToken) = 
        builder.GetCheckResultsBeforeSlotInProject(ctok, builder.GetSlotsCount()) 

    member private _.GetCheckResultsAndImplementationsForProject(ctok: CompilationThreadToken, enablePartialTypeChecking) = 
      cancellable {
        let cache = TimeStampCache defaultTimeStamp

        let! state, result = tryGetFinalized { currentState with enablePartialTypeChecking = enablePartialTypeChecking } cache ctok
        setCurrentState ctok { state with enablePartialTypeChecking = defaultPartialTypeChecking }
        match result with
        | Some ((ilAssemRef, tcAssemblyDataOpt, tcAssemblyExprOpt, boundModel), timestamp) -> 
            return PartialCheckResults (boundModel, timestamp), ilAssemRef, tcAssemblyDataOpt, tcAssemblyExprOpt
        | None -> 
            let msg = "Build was not evaluated, expected the results to be ready after 'tryGetFinalized')."
            return! failwith msg
      }

    member builder.GetCheckResultsAndImplementationsForProject(ctok: CompilationThreadToken) =
        builder.GetCheckResultsAndImplementationsForProject(ctok, defaultPartialTypeChecking)

    member builder.GetFullCheckResultsAndImplementationsForProject(ctok: CompilationThreadToken) = 
        cancellable {
            let! result = builder.GetCheckResultsAndImplementationsForProject(ctok, false)
            let results, _, _, _ = result
            let! _ = results.GetTcInfoWithExtras() |> Eventually.toCancellable // Make sure we forcefully evaluate the info
            return result
        }
        
    member _.GetLogicalTimeStampForProject(cache) = 
        let state = currentState
        let state = computeStampedFileNames state cache
        let state = computeStampedReferencedAssemblies state cache
        let t1 = MaxTimeStampInDependencies state.stampedReferencedAssemblies
        let t2 = MaxTimeStampInDependencies state.stampedFileNames
        max t1 t2
        
    member _.TryGetSlotOfFileName(filename: string) =
        // Get the slot of the given file and force it to build.
        let CompareFileNames (_, f2, _) = 
            let result = 
                   String.Compare(filename, f2, StringComparison.CurrentCultureIgnoreCase)=0
                || String.Compare(FileSystem.GetFullPathShim filename, FileSystem.GetFullPathShim f2, StringComparison.CurrentCultureIgnoreCase)=0
            result
        match fileNames |> Array.tryFindIndex CompareFileNames with
        | Some slot -> Some slot
        | None -> None
        
    member this.GetSlotOfFileName(filename: string) =
        match this.TryGetSlotOfFileName(filename) with
        | Some slot -> slot
        | None -> failwith (sprintf "The file '%s' was not part of the project. Did you call InvalidateConfiguration when the list of files in the project changed?" filename)
        
    member _.GetSlotsCount () = fileNames.Length

    member this.ContainsFile(filename: string) =
        (this.TryGetSlotOfFileName filename).IsSome
      
    member builder.GetParseResultsForFile (filename) =
        let slotOfFile = builder.GetSlotOfFileName filename
        let results = fileNames.[slotOfFile]
        // re-parse on demand instead of retaining
        let syntaxTree = ParseTask results
        syntaxTree.Parse None

    member _.SourceFiles  = sourceFiles  |> List.map (fun (_, f, _) -> f)

    /// CreateIncrementalBuilder (for background type checking). Note that fsc.fs also
    /// creates an incremental builder used by the command line compiler.
    static member TryCreateIncrementalBuilderForProjectOptions
                      (ctok, legacyReferenceResolver, defaultFSharpBinariesDir,
                       frameworkTcImportsCache: FrameworkImportsCache,
                       loadClosureOpt: LoadClosure option,
                       sourceFiles: string list,
                       commandLineArgs: string list,
                       projectReferences, projectDirectory,
                       useScriptResolutionRules, keepAssemblyContents,
                       keepAllBackgroundResolutions,
                       tryGetMetadataSnapshot, suggestNamesForErrors,
                       keepAllBackgroundSymbolUses,
                       enableBackgroundItemKeyStoreAndSemanticClassification,
                       enablePartialTypeChecking: bool,
                       dependencyProvider) =

      let useSimpleResolutionSwitch = "--simpleresolution"

      cancellable {

        // Trap and report warnings and errors from creation.
        let delayedLogger = CapturingErrorLogger("IncrementalBuilderCreation")
        use _unwindEL = PushErrorLoggerPhaseUntilUnwind (fun _ -> delayedLogger)
        use _unwindBP = PushThreadBuildPhaseUntilUnwind BuildPhase.Parameter

        let! builderOpt =
         cancellable {
          try

            // Create the builder.         
            // Share intern'd strings across all lexing/parsing
            let resourceManager = new Lexhelp.LexResourceManager() 

            /// Create a type-check configuration
            let tcConfigB, sourceFilesNew = 

                let getSwitchValue switchString =
                    match commandLineArgs |> Seq.tryFindIndex(fun s -> s.StartsWithOrdinal switchString) with
                    | Some idx -> Some(commandLineArgs.[idx].Substring(switchString.Length))
                    | _ -> None

                let sdkDirOverride =
                    match loadClosureOpt with 
                    | None -> None
                    | Some loadClosure -> loadClosure.SdkDirOverride

                // see also fsc.fs: runFromCommandLineToImportingAssemblies(), as there are many similarities to where the PS creates a tcConfigB
                let tcConfigB =
                    TcConfigBuilder.CreateNew(legacyReferenceResolver,
                         defaultFSharpBinariesDir,
                         implicitIncludeDir=projectDirectory,
                         reduceMemoryUsage=ReduceMemoryFlag.Yes,
                         isInteractive=useScriptResolutionRules,
                         isInvalidationSupported=true,
                         defaultCopyFSharpCore=CopyFSharpCoreFlag.No,
                         tryGetMetadataSnapshot=tryGetMetadataSnapshot,
                         sdkDirOverride=sdkDirOverride,
                         rangeForErrors=range0)

                tcConfigB.primaryAssembly <-
                    match loadClosureOpt with
                    | None -> PrimaryAssembly.Mscorlib
                    | Some loadClosure ->
                        if loadClosure.UseDesktopFramework then
                            PrimaryAssembly.Mscorlib
                        else
                            PrimaryAssembly.System_Runtime

                tcConfigB.resolutionEnvironment <- (LegacyResolutionEnvironment.EditingOrCompilation true)

                tcConfigB.conditionalCompilationDefines <- 
                    let define = if useScriptResolutionRules then "INTERACTIVE" else "COMPILED"
                    define :: tcConfigB.conditionalCompilationDefines

                tcConfigB.projectReferences <- projectReferences

                tcConfigB.useSimpleResolution <- (getSwitchValue useSimpleResolutionSwitch) |> Option.isSome

                // Apply command-line arguments and collect more source files if they are in the arguments
                let sourceFilesNew = ApplyCommandLineArgs(tcConfigB, sourceFiles, commandLineArgs)

                // Never open PDB files for the language service, even if --standalone is specified
                tcConfigB.openDebugInformationForLaterStaticLinking <- false

                tcConfigB, sourceFilesNew

            // If this is a builder for a script, re-apply the settings inferred from the
            // script and its load closure to the configuration.
            //
            // NOTE: it would probably be cleaner and more accurate to re-run the load closure at this point.
            match loadClosureOpt with
            | Some loadClosure ->
                let dllReferences =
                    [for reference in tcConfigB.referencedDLLs do
                        // If there's (one or more) resolutions of closure references then yield them all
                        match loadClosure.References  |> List.tryFind (fun (resolved, _)->resolved=reference.Text) with
                        | Some (resolved, closureReferences) -> 
                            for closureReference in closureReferences do
                                yield AssemblyReference(closureReference.originalReference.Range, resolved, None)
                        | None -> yield reference]
                tcConfigB.referencedDLLs <- []
                tcConfigB.primaryAssembly <- (if loadClosure.UseDesktopFramework then PrimaryAssembly.Mscorlib else PrimaryAssembly.System_Runtime)
                // Add one by one to remove duplicates
                dllReferences |> List.iter (fun dllReference ->
                    tcConfigB.AddReferencedAssemblyByPath(dllReference.Range, dllReference.Text))
                tcConfigB.knownUnresolvedReferences <- loadClosure.UnresolvedReferences
            | None -> ()

            let tcConfig = TcConfig.Create(tcConfigB, validate=true)
            let niceNameGen = NiceNameGenerator()
            let outfile, _, assemblyName = tcConfigB.DecideNames sourceFilesNew

            // Resolve assemblies and create the framework TcImports. This is done when constructing the
            // builder itself, rather than as an incremental task. This caches a level of "system" references. No type providers are 
            // included in these references. 
            let! (tcGlobals, frameworkTcImports, nonFrameworkResolutions, unresolvedReferences) = frameworkTcImportsCache.Get(ctok, tcConfig)

            // Note we are not calling errorLogger.GetDiagnostics() anywhere for this task. 
            // This is ok because not much can actually go wrong here.
            let errorOptions = tcConfig.errorSeverityOptions
            let errorLogger = CompilationErrorLogger("nonFrameworkAssemblyInputs", errorOptions)
            // Return the disposable object that cleans up
            use _holder = new CompilationGlobalsScope(errorLogger, BuildPhase.Parameter) 

            // Get the names and time stamps of all the non-framework referenced assemblies, which will act 
            // as inputs to one of the nodes in the build. 
            //
            // This operation is done when constructing the builder itself, rather than as an incremental task. 
            let nonFrameworkAssemblyInputs = 
                // Note we are not calling errorLogger.GetDiagnostics() anywhere for this task. 
                // This is ok because not much can actually go wrong here.
                let errorLogger = CompilationErrorLogger("nonFrameworkAssemblyInputs", errorOptions)
                // Return the disposable object that cleans up
                use _holder = new CompilationGlobalsScope(errorLogger, BuildPhase.Parameter) 

                [ for r in nonFrameworkResolutions do
                    let fileName = r.resolvedPath
                    yield (Choice1Of2 fileName, (fun (cache: TimeStampCache) -> cache.GetFileTimeStamp fileName))  

                  for pr in projectReferences  do
                    yield Choice2Of2 pr, (fun (cache: TimeStampCache) -> cache.GetProjectReferenceTimeStamp (pr)) ]
            
            let builder = 
                new IncrementalBuilder(tcGlobals,
                    frameworkTcImports,
                    nonFrameworkAssemblyInputs,
                    nonFrameworkResolutions,
                    unresolvedReferences, 
                    tcConfig,
                    projectDirectory,
                    outfile,
                    assemblyName,
                    niceNameGen, 
                    resourceManager,
                    sourceFilesNew,
                    loadClosureOpt, 
                    keepAssemblyContents, 
                    keepAllBackgroundResolutions, 
                    keepAllBackgroundSymbolUses,
                    enableBackgroundItemKeyStoreAndSemanticClassification,
                    enablePartialTypeChecking,
                    dependencyProvider)
            return Some builder
          with e -> 
            errorRecoveryNoRange e
            return None
         }

        let diagnostics =
            match builderOpt with
            | Some builder ->
                let errorSeverityOptions = builder.TcConfig.errorSeverityOptions
                let errorLogger = CompilationErrorLogger("IncrementalBuilderCreation", errorSeverityOptions)
                delayedLogger.CommitDelayedDiagnostics errorLogger
                errorLogger.GetDiagnostics()
            | _ ->
                Array.ofList delayedLogger.Diagnostics
            |> Array.map (fun (d, severity) -> FSharpDiagnostic.CreateFromException(d, severity, range.Zero, suggestNamesForErrors))

        return builderOpt, diagnostics
      }<|MERGE_RESOLUTION|>--- conflicted
+++ resolved
@@ -629,8 +629,7 @@
     let exportRemapping = MakeExportRemapping generatedCcu generatedCcu.Contents
                       
     let sigData = 
-<<<<<<< HEAD
-        let _sigDataAttributes, sigDataResources = Driver.EncodeSignatureData(tcConfig, tcGlobals, exportRemapping, generatedCcu, outfile, true)
+        let _sigDataAttributes, sigDataResources = EncodeSignatureData(tcConfig, tcGlobals, exportRemapping, generatedCcu, outfile, true)
         let sigDataReaders = 
             [ for iresource in sigDataResources do
                 if IsSignatureDataResource iresource then 
@@ -647,12 +646,6 @@
                     yield (ccuName, (readerA, readerB)) ]
 
         sigDataReaders
-=======
-        let _sigDataAttributes, sigDataResources = EncodeSignatureData(tcConfig, tcGlobals, exportRemapping, generatedCcu, outfile, true)
-        [ for r in sigDataResources  do
-            let ccuName = GetSignatureDataResourceName r
-            yield (ccuName, (fun () -> r.GetBytes())) ]
->>>>>>> 99f261d7
 
     let autoOpenAttrs = topAttrs.assemblyAttrs |> List.choose (List.singleton >> TryFindFSharpStringAttribute tcGlobals tcGlobals.attrib_AutoOpenAttribute)
 
