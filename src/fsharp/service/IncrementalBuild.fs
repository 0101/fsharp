--- conflicted
+++ resolved
@@ -240,12 +240,9 @@
                          syntaxTreeOpt: SyntaxTree option,
                          tcInfoStateOpt: TcInfoState option) =
 
-<<<<<<< HEAD
     let mutable lazyTcInfoState = tcInfoStateOpt
-=======
     let gate = obj()
 
->>>>>>> 718d3c49
     let defaultTypeCheck () =
         eventually {
             match prevTcInfoExtras() with
@@ -276,30 +273,18 @@
             None
 
     member this.Invalidate() =
-<<<<<<< HEAD
-        let hasSig = this.BackingSignature.IsSome
-        match lazyTcInfoState with
-        // If partial checking is enabled and we have a backing sig file, then do nothing. The partial state contains the sig state.
-        | Some(PartialState _) when enablePartialTypeChecking && hasSig -> ()
-        // If partial checking is enabled and we have a backing sig file, then use the partial state. The partial state contains the sig state.
-        | Some(FullState(tcInfo, _)) when enablePartialTypeChecking && hasSig -> lazyTcInfoState <- Some(PartialState tcInfo)
-        | _ ->
-            lazyTcInfoState <- None
-=======
         lock gate (fun () ->
             let hasSig = this.BackingSignature.IsSome
-            match !lazyTcInfoState with
+            match lazyTcInfoState with
             // If partial checking is enabled and we have a backing sig file, then do nothing. The partial state contains the sig state.
             | Some(PartialState _) when enablePartialTypeChecking && hasSig -> ()
             // If partial checking is enabled and we have a backing sig file, then use the partial state. The partial state contains the sig state.
-            | Some(FullState(tcInfo, _)) when enablePartialTypeChecking && hasSig -> lazyTcInfoState := Some(PartialState tcInfo)
+            | Some(FullState(tcInfo, _)) when enablePartialTypeChecking && hasSig -> lazyTcInfoState <- Some(PartialState tcInfo)
             | _ ->
-                lazyTcInfoState := None
->>>>>>> 718d3c49
-
-            // Always invalidate the syntax tree cache.
-            syntaxTreeOpt
-            |> Option.iter (fun x -> x.Invalidate())
+                lazyTcInfoState <- None
+                // Always invalidate the syntax tree cache.
+                syntaxTreeOpt
+                |> Option.iter (fun x -> x.Invalidate())
         )
 
     member this.GetState(partialCheck: bool) =
@@ -314,18 +299,10 @@
             | Some(PartialState _), false -> true
             | _ -> false
 
-<<<<<<< HEAD
-        if mustCheck then
+        match lazyTcInfoState with
+        | Some tcInfoState when not mustCheck -> tcInfoState |> Eventually.Done
+        | _ -> 
             lazyTcInfoState <- None
-
-        match lazyTcInfoState with
-        | Some tcInfoState -> tcInfoState |> Eventually.Done
-=======
-        match !lazyTcInfoState with
-        | Some tcInfoState when not mustCheck -> tcInfoState |> Eventually.Done
->>>>>>> 718d3c49
-        | _ -> 
-            lazyTcInfoState := None
             eventually {
                 let! tcInfoState = this.TypeCheck(partialCheck)
                 lazyTcInfoState <- Some tcInfoState
@@ -397,25 +374,21 @@
             return state.TcInfo
         }
 
-<<<<<<< HEAD
     member this.TcInfoWithOptionalExtras =
         eventually {
             let! state = this.GetState(true)
             return state.TcInfoWithOptionalExtras
         }
 
-    member this.TcInfoWithExtras =
-=======
-    member this.TryTcInfo = 
-        match !lazyTcInfoState with
+    member this.TryTcInfoWithOptionalExtras = 
+        match lazyTcInfoState with
         | Some(state) ->
             match state with
-            | FullState(tcInfo, _)
-            | PartialState(tcInfo) -> Some tcInfo
+            | FullState(tcInfo, extras) -> Some (tcInfo, Some extras)
+            | PartialState(tcInfo) -> Some (tcInfo, None)
         | _ -> None
 
-    member this.TcInfoWithOptional =
->>>>>>> 718d3c49
+    member this.TcInfoWithExtras =
         eventually {
             let! state = this.GetState(false)
             match state with
@@ -654,17 +627,13 @@
 
     member _.TimeStamp = timeStamp
 
-    member _.ComputeTcInfoWithOptionalExtras ctok = boundModel.TcInfoWithOptionalExtras |> eval ctok
-
-<<<<<<< HEAD
-    member _.ComputeTcInfoWithExtras ctok = boundModel.TcInfoWithExtras |> eval ctok
-
-    member _.ComputeTcInfo ctok = boundModel.TcInfo |> eval ctok
-=======
-    member _.TryTcInfo = boundModel.TryTcInfo
-
-    member _.TcInfoWithOptional ctok = boundModel.TcInfoWithOptional |> eval ctok
->>>>>>> 718d3c49
+    member _.GetTcInfoWithOptionalExtras ctok = boundModel.TcInfoWithOptionalExtras |> eval ctok
+
+    member _.GetTcInfoWithExtras ctok = boundModel.TcInfoWithExtras |> eval ctok
+
+    member _.TcInfo ctok = boundModel.TcInfo |> eval ctok
+
+    member _.TryTcInfoWithOptionalExtras = boundModel.TryTcInfoWithOptionalExtras
 
     member _.TryGetItemKeyStore ctok =
         let _, info = boundModel.TcInfoWithExtras |> eval ctok
@@ -1303,7 +1272,7 @@
 
         let slotOfFile = builder.GetSlotOfFileName filename
         match tryGetBeforeSlot state slotOfFile with
-        | Some(boundModel, timestamp) -> PartialCheckResults.Create(boundModel, timestamp) |> Some
+        | Some(boundModel, timestamp) -> PartialCheckResults(boundModel, timestamp) |> Some
         | _ -> None
 
     member private _.GetCheckResultsBeforeSlotInProject (ctok: CompilationThreadToken, slotOfFile, enablePartialTypeChecking) = 
@@ -1329,19 +1298,10 @@
 
     member builder.GetFullCheckResultsAfterFileInProject (ctok: CompilationThreadToken, filename) = 
         cancellable {
-<<<<<<< HEAD
-            try
-                let! result = builder.GetCheckResultsAfterFileInProject(ctok, filename)
-                result.ComputeTcInfoWithExtras ctok |> ignore // Make sure we forcefully evaluate the info
-                return result
-            finally               
-                enablePartialTypeChecking <- defaultPartialTypeChecking
-=======
             let slotOfFile = builder.GetSlotOfFileName filename + 1
             let! result = builder.GetCheckResultsBeforeSlotInProject(ctok, slotOfFile, false)
-            result.TcInfoWithOptional ctok |> ignore // Make sure we forcefully evaluate the info
+            result.GetTcInfoWithExtras ctok |> ignore // Make sure we forcefully evaluate the info
             return result
->>>>>>> 718d3c49
         }
 
     member builder.GetCheckResultsAfterLastFileInProject (ctok: CompilationThreadToken) = 
@@ -1366,20 +1326,10 @@
 
     member builder.GetFullCheckResultsAndImplementationsForProject(ctok: CompilationThreadToken) = 
         cancellable {
-<<<<<<< HEAD
-            try
-                let! result = this.GetCheckResultsAndImplementationsForProject(ctok)
-                let results, _, _, _ = result
-                results.ComputeTcInfoWithExtras ctok |> ignore // Make sure we forcefully evaluate the info
-                return result
-            finally
-                enablePartialTypeChecking <- defaultPartialTypeChecking
-=======
             let! result = builder.GetCheckResultsAndImplementationsForProject(ctok, false)
             let results, _, _, _ = result
-            results.TcInfoWithOptional ctok |> ignore // Make sure we forcefully evaluate the info
+            results.GetTcInfoWithExtras ctok |> ignore // Make sure we forcefully evaluate the info
             return result
->>>>>>> 718d3c49
         }
         
     member _.GetLogicalTimeStampForProject(cache) = 
