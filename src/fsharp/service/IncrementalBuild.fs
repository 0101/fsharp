// Copyright (c) Microsoft Corporation.  All Rights Reserved.  See License.txt in the project root for license information.

namespace FSharp.Compiler.CodeAnalysis

open System
open System.Collections.Generic
open System.Collections.Immutable
open System.IO
open System.Xml
open System.Runtime.InteropServices
open System.Threading
open Internal.Utilities.Library
open Internal.Utilities.Library.Extras
open FSharp.Compiler
open FSharp.Compiler.AbstractIL
open FSharp.Compiler.AbstractIL.IL
open FSharp.Compiler.AbstractIL.ILBinaryReader
open FSharp.Compiler.CheckExpressions
open FSharp.Compiler.CheckDeclarations
open FSharp.Compiler.CompilerConfig
open FSharp.Compiler.CompilerDiagnostics
open FSharp.Compiler.CompilerGlobalState
open FSharp.Compiler.CompilerImports
open FSharp.Compiler.CompilerOptions
open FSharp.Compiler.CreateILModule
open FSharp.Compiler.DependencyManager
open FSharp.Compiler.Diagnostics
open FSharp.Compiler.EditorServices
open FSharp.Compiler.ErrorLogger
open FSharp.Compiler.IO
open FSharp.Compiler.CodeAnalysis
open FSharp.Compiler.NameResolution
open FSharp.Compiler.ParseAndCheckInputs
open FSharp.Compiler.ScriptClosure
open FSharp.Compiler.Syntax
open FSharp.Compiler.TcGlobals
open FSharp.Compiler.Text
open FSharp.Compiler.Text.Range
open FSharp.Compiler.Xml
open FSharp.Compiler.TypedTree
open FSharp.Compiler.TypedTreeOps

open Internal.Utilities
open Internal.Utilities.Collections

[<AutoOpen>]
module internal IncrementalBuild =

    let mutable injectCancellationFault = false
    let LocallyInjectCancellationFault() =
        injectCancellationFault <- true
        { new IDisposable with member _.Dispose() =  injectCancellationFault <- false }

// Record the most recent IncrementalBuilder events, so we can more easily unit test/debug the
// 'incremental' behavior of the product.
module IncrementalBuilderEventTesting =

    type internal FixedLengthMRU<'T>() =
        let MAX = 400   // Length of the MRU.  For our current unit tests, 400 is enough.
        let data = Array.create MAX None
        let mutable curIndex = 0
        let mutable numAdds = 0
        // called by the product, to note when a parse/typecheck happens for a file
        member this.Add(filename:'T) =
            numAdds <- numAdds + 1
            data.[curIndex] <- Some filename
            curIndex <- (curIndex + 1) % MAX
        member this.CurrentEventNum = numAdds
        // called by unit tests, returns 'n' most recent additions.
        member this.MostRecentList(n: int) : list<'T> =
            if n < 0 || n > MAX then
                raise <| new System.ArgumentOutOfRangeException("n", sprintf "n must be between 0 and %d, inclusive, but got %d" MAX n)
            let mutable remaining = n
            let mutable s = []
            let mutable i = curIndex - 1
            while remaining <> 0 do
                if i < 0 then
                    i <- MAX - 1
                match data.[i] with
                | None -> ()
                | Some x -> s <- x :: s
                i <- i - 1
                remaining <- remaining - 1
            List.rev s

    type IBEvent =
        | IBEParsed of string // filename
        | IBETypechecked of string // filename
        | IBECreated

    // ++GLOBAL MUTABLE STATE FOR TESTING++
    let MRU = new FixedLengthMRU<IBEvent>()
    let GetMostRecentIncrementalBuildEvents n = MRU.MostRecentList n
    let GetCurrentIncrementalBuildEventNum() = MRU.CurrentEventNum

module Tc = FSharp.Compiler.CheckExpressions

// This module is only here to contain the SyntaxTree type as to avoid amiguity with the module FSharp.Compiler.Syntax.
[<AutoOpen>]
module IncrementalBuildSyntaxTree =

    /// Information needed to lazily parse a file to get a ParsedInput. Internally uses a weak cache.
    [<Sealed>]
    type SyntaxTree (tcConfig: TcConfig, fileParsed: Event<string>, lexResourceManager, sourceRange: range, filename: string, isLastCompiland) =

        let mutable weakCache: WeakReference<_> option = None

        let parse(sigNameOpt: QualifiedNameOfFile option) =
            let errorLogger = CompilationErrorLogger("Parse", tcConfig.errorSeverityOptions)
            // Return the disposable object that cleans up
            use _holder = new CompilationGlobalsScope(errorLogger, BuildPhase.Parse)

            try
                IncrementalBuilderEventTesting.MRU.Add(IncrementalBuilderEventTesting.IBEParsed filename)
                let lower = String.lowercase filename
                let canSkip = sigNameOpt.IsSome && FSharpImplFileSuffixes |> List.exists (FileSystemUtils.checkSuffix lower)
                let input =
                    if canSkip then
                        ParsedInput.ImplFile(
                            ParsedImplFileInput(
                                filename,
                                false,
                                sigNameOpt.Value,
                                [],
                                [],
                                [],
                                isLastCompiland
                            )
                        )
                    else
                        ParseOneInputFile(tcConfig, lexResourceManager, [], filename, isLastCompiland, errorLogger, (*retryLocked*)true)

                fileParsed.Trigger filename

                let res = input, sourceRange, filename, errorLogger.GetDiagnostics()
                // If we do not skip parsing the file, then we can cache the real result.
                if not canSkip then
                    weakCache <- Some(WeakReference<_>(res))
                res
            with exn ->
                let msg = sprintf "unexpected failure in SyntaxTree.parse\nerror = %s" (exn.ToString())
                System.Diagnostics.Debug.Assert(false, msg)
                failwith msg

        /// Parse the given file and return the given input.
        member _.Parse sigNameOpt =
            match weakCache with
            | Some weakCache ->
                match weakCache.TryGetTarget() with
                | true, res -> res
                | _ -> parse sigNameOpt
            | _ -> parse sigNameOpt

        member _.Invalidate() =
            weakCache <- None

        member _.FileName = filename

/// Accumulated results of type checking. The minimum amount of state in order to continue type-checking following files.
[<NoEquality; NoComparison>]
type TcInfo =
    {
        tcState: TcState
        tcEnvAtEndOfFile: TcEnv

        /// Disambiguation table for module names
        moduleNamesDict: ModuleNamesDict

        topAttribs: TopAttribs option

        latestCcuSigForFile: ModuleOrNamespaceType option

        /// Accumulated errors, last file first
        tcErrorsRev:(PhasedDiagnostic * FSharpDiagnosticSeverity)[] list

        tcDependencyFiles: string list

        sigNameOpt: (string * QualifiedNameOfFile) option
    }

    member x.TcErrors =
        Array.concat (List.rev x.tcErrorsRev)

/// Accumulated results of type checking. Optional data that isn't needed to type-check a file, but needed for more information for in tooling.
[<NoEquality; NoComparison>]
type TcInfoExtras =
    {
      /// Accumulated resolutions, last file first
      tcResolutionsRev: TcResolutions list

      /// Accumulated symbol uses, last file first
      tcSymbolUsesRev: TcSymbolUses list

      /// Accumulated 'open' declarations, last file first
      tcOpenDeclarationsRev: OpenDeclaration[] list

<<<<<<< HEAD
      /// Contents of checking files, if any, last file first
      tcImplFilesRev: TypedImplFile list
      
=======
      /// Result of checking most recent file, if any
      latestImplFile: TypedImplFile option

>>>>>>> a70f3bea
      /// If enabled, stores a linear list of ranges and strings that identify an Item(symbol) in a file. Used for background find all references.
      itemKeyStore: ItemKeyStore option

      /// If enabled, holds semantic classification information for Item(symbol)s in a file.
      semanticClassificationKeyStore: SemanticClassificationKeyStore option
    }

    member x.TcSymbolUses =
        List.rev x.tcSymbolUsesRev

    member x.TcImplFiles = 
        List.rev x.tcImplFilesRev

/// Accumulated results of type checking.
[<NoEquality; NoComparison>]
type TcInfoState =
    | PartialState of TcInfo
    | FullState of TcInfo * TcInfoExtras

    member this.TcInfoWithOptionalExtras =
        match this with
        | PartialState tcInfo -> tcInfo, None
        | FullState(tcInfo, tcInfoExtras) -> tcInfo, Some tcInfoExtras

    member this.TcInfo =
        match this with
        | PartialState tcInfo -> tcInfo
        | FullState(tcInfo, _) -> tcInfo

/// Bound model of an underlying syntax and typed tree.
[<Sealed>]
type BoundModel private (tcConfig: TcConfig,
                         tcGlobals: TcGlobals,
                         tcImports: TcImports,
                         keepAssemblyContents, keepAllBackgroundResolutions,
                         keepAllBackgroundSymbolUses,
                         enableBackgroundItemKeyStoreAndSemanticClassification,
                         enablePartialTypeChecking,
                         beforeFileChecked: Event<string>,
                         fileChecked: Event<string>,
                         prevTcInfo: TcInfo,
                         prevTcInfoExtras: (unit -> Eventually<TcInfoExtras option>),
                         syntaxTreeOpt: SyntaxTree option,
                         tcInfoStateOpt: TcInfoState option) =

    let mutable lazyTcInfoState = tcInfoStateOpt
    let gate = obj()

    let defaultTypeCheck () =
        eventually {
            match prevTcInfoExtras() with
            | Eventually.Done(Some prevTcInfoExtras) ->
                return FullState(prevTcInfo, prevTcInfoExtras)
            | _ ->
                return PartialState prevTcInfo
        }

    member _.TcConfig = tcConfig

    member _.TcGlobals = tcGlobals

    member _.TcImports = tcImports

    member _.SyntaxTree = syntaxTreeOpt

    member _.BackingSignature =
        match syntaxTreeOpt with
        | Some syntaxTree ->
            let sigFileName = Path.ChangeExtension(syntaxTree.FileName, ".fsi")
            match prevTcInfo.sigNameOpt with
            | Some (expectedSigFileName, sigName) when String.Equals(expectedSigFileName, sigFileName, StringComparison.OrdinalIgnoreCase) ->
                Some sigName
            | _ ->
                None
        | _ ->
            None

    member this.Invalidate() =
        lock gate (fun () ->
            let hasSig = this.BackingSignature.IsSome
            match lazyTcInfoState with
            // If partial checking is enabled and we have a backing sig file, then do nothing. The partial state contains the sig state.
            | Some(PartialState _) when enablePartialTypeChecking && hasSig -> ()
            // If partial checking is enabled and we have a backing sig file, then use the partial state. The partial state contains the sig state.
            | Some(FullState(tcInfo, _)) when enablePartialTypeChecking && hasSig -> lazyTcInfoState <- Some(PartialState tcInfo)
            | _ ->
                lazyTcInfoState <- None

            // Always invalidate the syntax tree cache.
            syntaxTreeOpt
            |> Option.iter (fun x -> x.Invalidate())
        )

    member this.GetState(partialCheck: bool) =
        eventually {
            let partialCheck =
                // Only partial check if we have enabled it.
                if enablePartialTypeChecking then partialCheck
                else false

            let mustCheck =
                match lazyTcInfoState, partialCheck with
                | None, _ -> true
                | Some(PartialState _), false -> true
                | _ -> false

            match lazyTcInfoState with
            | Some tcInfoState when not mustCheck -> return tcInfoState
            | _ ->
                lazyTcInfoState <- None
                let! tcInfoState = this.TypeCheck(partialCheck)
                lazyTcInfoState <- Some tcInfoState
                return tcInfoState
        }

    member this.TryOptionalExtras() =
        eventually {
            let! prevState = this.GetState(false)
            match prevState with
            | FullState(_, prevTcInfoExtras) -> return Some prevTcInfoExtras
            | _ -> return None
        }

    member this.Next(syntaxTree) =
        eventually {
            let! prevState = this.GetState(true)
            return
                BoundModel(
                    tcConfig,
                    tcGlobals,
                    tcImports,
                    keepAssemblyContents,
                    keepAllBackgroundResolutions,
                    keepAllBackgroundSymbolUses,
                    enableBackgroundItemKeyStoreAndSemanticClassification,
                    enablePartialTypeChecking,
                    beforeFileChecked,
                    fileChecked,
                    prevState.TcInfo,
                    (fun () -> this.TryOptionalExtras()),
                    Some syntaxTree,
                    None)
        }

    member this.Finish(finalTcErrorsRev, finalTopAttribs) =
        eventually {
            let! state = this.GetState(true)

            let finishTcInfo = { state.TcInfo with tcErrorsRev = finalTcErrorsRev; topAttribs = finalTopAttribs }
            let finishState =
                match state with
                | PartialState(_) -> PartialState(finishTcInfo)
                | FullState(_, tcInfoExtras) -> FullState(finishTcInfo, tcInfoExtras)

            return
                BoundModel(
                    tcConfig,
                    tcGlobals,
                    tcImports,
                    keepAssemblyContents,
                    keepAllBackgroundResolutions,
                    keepAllBackgroundSymbolUses,
                    enableBackgroundItemKeyStoreAndSemanticClassification,
                    enablePartialTypeChecking,
                    beforeFileChecked,
                    fileChecked,
                    prevTcInfo,
                    prevTcInfoExtras,
                    syntaxTreeOpt,
                    Some finishState)
        }

    member this.GetTcInfo() =
        eventually {
            let! state = this.GetState(true)
            return state.TcInfo
        }

<<<<<<< HEAD
    member this.TcInfoWithOptionalExtras =
        eventually {
            let! state = this.GetState(true)
            return state.TcInfoWithOptionalExtras
        }

    member this.TryTcInfoWithOptionalExtras = 
=======
    member this.TryTcInfo =
>>>>>>> a70f3bea
        match lazyTcInfoState with
        | Some(state) ->
            match state with
            | FullState(tcInfo, extras) -> Some (tcInfo, Some extras)
            | PartialState(tcInfo) -> Some (tcInfo, None)
        | _ -> None

    member this.GetTcInfoWithExtras() =
        eventually {
            let! state = this.GetState(false)
            match state with
            | FullState(tcInfo, tcInfoExtras) -> return tcInfo, tcInfoExtras
            | PartialState tcInfo ->
                return
                    tcInfo,
                    {
                        tcResolutionsRev = []
                        tcSymbolUsesRev = []
                        tcOpenDeclarationsRev = []
                        tcImplFilesRev = []
                        itemKeyStore = None
                        semanticClassificationKeyStore = None
                    }
        }

    member private this.TypeCheck (partialCheck: bool) =
        match partialCheck, lazyTcInfoState with
        | true, Some (PartialState _ as state)
        | true, Some (FullState _ as state) -> state |> Eventually.Done
        | false, Some (FullState _ as state) -> state |> Eventually.Done
        | _ ->

        eventually {
            match syntaxTreeOpt with
            | None -> return! defaultTypeCheck ()
            | Some syntaxTree ->
                let sigNameOpt =
                    if partialCheck then
                        this.BackingSignature
                    else
                        None
                match syntaxTree.Parse sigNameOpt with
                | input, _sourceRange, filename, parseErrors ->

                    IncrementalBuilderEventTesting.MRU.Add(IncrementalBuilderEventTesting.IBETypechecked filename)
                    let capturingErrorLogger = CompilationErrorLogger("TypeCheck", tcConfig.errorSeverityOptions)
                    let errorLogger = GetErrorLoggerFilteringByScopedPragmas(false, GetScopedPragmasForInput input, capturingErrorLogger)

                    // This reinstalls the CompilationGlobalsScope each time the Eventually is restarted, potentially
                    // on a new thread. This is needed because CompilationGlobalsScope installs thread local variables.
                    return! Eventually.reusing (fun () -> new CompilationGlobalsScope (errorLogger, BuildPhase.TypeCheck) :> IDisposable)  <| eventually {

                        beforeFileChecked.Trigger filename
                        let prevModuleNamesDict = prevTcInfo.moduleNamesDict
                        let prevTcState = prevTcInfo.tcState
                        let prevTcErrorsRev = prevTcInfo.tcErrorsRev
                        let prevTcDependencyFiles = prevTcInfo.tcDependencyFiles

                        ApplyMetaCommandsFromInputToTcConfig (tcConfig, input, Path.GetDirectoryName filename, tcImports.DependencyProvider) |> ignore
                        let sink = TcResultsSinkImpl(tcGlobals)
                        let hadParseErrors = not (Array.isEmpty parseErrors)
                        let input, moduleNamesDict = DeduplicateParsedInputModuleName prevModuleNamesDict input

                        Logger.LogBlockMessageStart filename LogCompilerFunctionId.IncrementalBuild_TypeCheck
<<<<<<< HEAD
                        let! (tcEnvAtEndOfFile, topAttribs, (_inp, implFile, ccuSigForFile)), tcState = 
                            TypeCheckOneInputEventually 
                                ((fun () -> hadParseErrors || errorLogger.ErrorCount > 0), 
                                    tcConfig, tcImports, 
                                    tcGlobals, 
                                    None, 
                                    (if partialCheck then TcResultsSink.NoSink else TcResultsSink.WithSink sink), 
=======
                        let! (tcEnvAtEndOfFile, topAttribs, implFile, ccuSigForFile), tcState =
                            TypeCheckOneInputEventually
                                ((fun () -> hadParseErrors || errorLogger.ErrorCount > 0),
                                    tcConfig, tcImports,
                                    tcGlobals,
                                    None,
                                    (if partialCheck then TcResultsSink.NoSink else TcResultsSink.WithSink sink),
>>>>>>> a70f3bea
                                    prevTcState, input,
                                    partialCheck)
                        Logger.LogBlockMessageStop filename LogCompilerFunctionId.IncrementalBuild_TypeCheck

                        fileChecked.Trigger filename
                        let newErrors = Array.append parseErrors (capturingErrorLogger.GetDiagnostics())

                        let tcEnvAtEndOfFile = if keepAllBackgroundResolutions then tcEnvAtEndOfFile else tcState.TcEnvFromImpls

                        let tcInfo =
                            {
                                tcState = tcState
                                tcEnvAtEndOfFile = tcEnvAtEndOfFile
                                moduleNamesDict = moduleNamesDict
                                latestCcuSigForFile = Some ccuSigForFile
                                tcErrorsRev = newErrors :: prevTcErrorsRev
                                topAttribs = Some topAttribs
                                tcDependencyFiles = filename :: prevTcDependencyFiles
                                sigNameOpt =
                                    match input with
                                    | ParsedInput.SigFile(ParsedSigFileInput(fileName=fileName;qualifiedNameOfFile=qualName)) ->
                                        Some(fileName, qualName)
                                    | _ ->
                                        None
                            }

                        if partialCheck then
                            return PartialState tcInfo
                        else
                            match! prevTcInfoExtras() with
                            | None -> return PartialState tcInfo
                            | Some prevTcInfoExtras ->
                                // Build symbol keys
                                let itemKeyStore, semanticClassification =
                                    if enableBackgroundItemKeyStoreAndSemanticClassification then
                                        Logger.LogBlockMessageStart filename LogCompilerFunctionId.IncrementalBuild_CreateItemKeyStoreAndSemanticClassification
                                        let sResolutions = sink.GetResolutions()
                                        let builder = ItemKeyStoreBuilder()
                                        let preventDuplicates = HashSet({ new IEqualityComparer<struct(pos * pos)> with
                                                                            member _.Equals((s1, e1): struct(pos * pos), (s2, e2): struct(pos * pos)) = Position.posEq s1 s2 && Position.posEq e1 e2
                                                                            member _.GetHashCode o = o.GetHashCode() })
                                        sResolutions.CapturedNameResolutions
                                        |> Seq.iter (fun cnr ->
                                            let r = cnr.Range
                                            if preventDuplicates.Add struct(r.Start, r.End) then
                                                builder.Write(cnr.Range, cnr.Item))

                                        let semanticClassification = sResolutions.GetSemanticClassification(tcGlobals, tcImports.GetImportMap(), sink.GetFormatSpecifierLocations(), None)

                                        let sckBuilder = SemanticClassificationKeyStoreBuilder()
                                        sckBuilder.WriteAll semanticClassification

                                        let res = builder.TryBuildAndReset(), sckBuilder.TryBuildAndReset()
                                        Logger.LogBlockMessageStop filename LogCompilerFunctionId.IncrementalBuild_CreateItemKeyStoreAndSemanticClassification
                                        res
                                    else
                                        None, None

                                let tcInfoExtras =
                                    {
                                        /// Only keep the typed interface files when doing a "full" build for fsc.exe, otherwise just throw them away
                                        tcImplFilesRev = match implFile with Some f when keepAssemblyContents -> f :: prevTcInfoExtras.tcImplFilesRev | _ -> prevTcInfoExtras.tcImplFilesRev
                                        tcResolutionsRev = (if keepAllBackgroundResolutions then sink.GetResolutions() else TcResolutions.Empty) :: prevTcInfoExtras.tcResolutionsRev
                                        tcSymbolUsesRev = (if keepAllBackgroundSymbolUses then sink.GetSymbolUses() else TcSymbolUses.Empty) :: prevTcInfoExtras.tcSymbolUsesRev
                                        tcOpenDeclarationsRev = sink.GetOpenDeclarations() :: prevTcInfoExtras.tcOpenDeclarationsRev
                                        itemKeyStore = itemKeyStore
                                        semanticClassificationKeyStore = semanticClassification
                                    }

                                return FullState(tcInfo, tcInfoExtras)
                    }
            }

    static member Create(tcConfig: TcConfig,
                         tcGlobals: TcGlobals,
                         tcImports: TcImports,
                         keepAssemblyContents, keepAllBackgroundResolutions,
                         keepAllBackgroundSymbolUses,
                         enableBackgroundItemKeyStoreAndSemanticClassification,
                         enablePartialTypeChecking,
                         beforeFileChecked: Event<string>,
                         fileChecked: Event<string>,
                         prevTcInfo: TcInfo,
                         prevTcInfoExtras: (unit -> Eventually<TcInfoExtras option>),
                         syntaxTreeOpt: SyntaxTree option) =
        BoundModel(tcConfig, tcGlobals, tcImports,
                      keepAssemblyContents, keepAllBackgroundResolutions,
                      keepAllBackgroundSymbolUses,
                      enableBackgroundItemKeyStoreAndSemanticClassification,
                      enablePartialTypeChecking,
                      beforeFileChecked,
                      fileChecked,
                      prevTcInfo,
                      prevTcInfoExtras,
                      syntaxTreeOpt,
                      None)

/// Global service state
type FrameworkImportsCacheKey = (*resolvedpath*)string list * string * (*TargetFrameworkDirectories*)string list * (*fsharpBinaries*)string * (*langVersion*)decimal

/// Represents a cache of 'framework' references that can be shared between multiple incremental builds
type FrameworkImportsCache(size) =

    // Mutable collection protected via CompilationThreadToken
    let frameworkTcImportsCache = AgedLookup<CompilationThreadToken, FrameworkImportsCacheKey, (TcGlobals * TcImports)>(size, areSimilar=(fun (x, y) -> x = y))

    /// Reduce the size of the cache in low-memory scenarios
    member _.Downsize ctok = frameworkTcImportsCache.Resize(ctok, newKeepStrongly=0)

    /// Clear the cache
    member _.Clear ctok = frameworkTcImportsCache.Clear ctok

    /// This function strips the "System" assemblies from the tcConfig and returns a age-cached TcImports for them.
    member _.Get(ctok, tcConfig: TcConfig) =
      cancellable {
        // Split into installed and not installed.
        let frameworkDLLs, nonFrameworkResolutions, unresolved = TcAssemblyResolutions.SplitNonFoundationalResolutions(ctok, tcConfig)
        let frameworkDLLsKey =
            frameworkDLLs
            |> List.map (fun ar->ar.resolvedPath) // The cache key. Just the minimal data.
            |> List.sort  // Sort to promote cache hits.

        let! tcGlobals, frameworkTcImports =
          cancellable {
            // Prepare the frameworkTcImportsCache
            //
            // The data elements in this key are very important. There should be nothing else in the TcConfig that logically affects
            // the import of a set of framework DLLs into F# CCUs. That is, the F# CCUs that result from a set of DLLs (including
            // FSharp.Core.dll and mscorlib.dll) must be logically invariant of all the other compiler configuration parameters.
            let key = (frameworkDLLsKey,
                        tcConfig.primaryAssembly.Name,
                        tcConfig.GetTargetFrameworkDirectories(),
                        tcConfig.fsharpBinariesDir,
                        tcConfig.langVersion.SpecifiedVersion)

            match frameworkTcImportsCache.TryGet (ctok, key) with
            | Some res -> return res
            | None ->
                let tcConfigP = TcConfigProvider.Constant tcConfig
                let! ((tcGlobals, tcImports) as res) = TcImports.BuildFrameworkTcImports (ctok, tcConfigP, frameworkDLLs, nonFrameworkResolutions)
                frameworkTcImportsCache.Put(ctok, key, res)
                return tcGlobals, tcImports
          }
        return tcGlobals, frameworkTcImports, nonFrameworkResolutions, unresolved
      }

/// Represents the interim state of checking an assembly
[<Sealed>]
type PartialCheckResults (boundModel: BoundModel, timeStamp: DateTime) =

    member _.TcImports = boundModel.TcImports

    member _.TcGlobals = boundModel.TcGlobals

    member _.TcConfig = boundModel.TcConfig

    member _.TimeStamp = timeStamp

    member _.GetTcInfoWithOptionalExtras() = boundModel.TcInfoWithOptionalExtras

    member _.GetTcInfoWithExtras() = boundModel.GetTcInfoWithExtras()

    member _.GetTcInfo() = boundModel.GetTcInfo()

    member _.TryTcInfoWithOptionalExtras = boundModel.TryTcInfoWithOptionalExtras

    member _.TryGetItemKeyStore() =
        eventually {
            let! _, info = boundModel.GetTcInfoWithExtras()
            return info.itemKeyStore
        }

    member _.GetSemanticClassification() =
        eventually {
            let! _, info = boundModel.GetTcInfoWithExtras()
            return info.semanticClassificationKeyStore
        }

[<AutoOpen>]
module Utilities =
    let TryFindFSharpStringAttribute tcGlobals attribSpec attribs =
        match TryFindFSharpAttribute tcGlobals attribSpec attribs with
        | Some (Attrib(_, _, [ AttribStringArg s ], _, _, _, _))  -> Some s
        | _ -> None

/// The implementation of the information needed by TcImports in CompileOps.fs for an F# assembly reference.
//
/// Constructs the build data (IRawFSharpAssemblyData) representing the assembly when used
/// as a cross-assembly reference.  Note the assembly has not been generated on disk, so this is
/// a virtualized view of the assembly contents as computed by background checking.
type RawFSharpAssemblyDataBackedByLanguageService (tcConfig, tcGlobals, tcState: TcState, outfile, topAttrs, assemblyName, ilAssemRef) =

    let generatedCcu = tcState.Ccu
    let exportRemapping = MakeExportRemapping generatedCcu generatedCcu.Contents

    let sigData =
        let _sigDataAttributes, sigDataResources = EncodeSignatureData(tcConfig, tcGlobals, exportRemapping, generatedCcu, outfile, true)
        [ for r in sigDataResources  do
            let ccuName = GetSignatureDataResourceName r
            yield (ccuName, (fun () -> r.GetBytes())) ]

    let autoOpenAttrs = topAttrs.assemblyAttrs |> List.choose (List.singleton >> TryFindFSharpStringAttribute tcGlobals tcGlobals.attrib_AutoOpenAttribute)

    let ivtAttrs = topAttrs.assemblyAttrs |> List.choose (List.singleton >> TryFindFSharpStringAttribute tcGlobals tcGlobals.attrib_InternalsVisibleToAttribute)

    interface IRawFSharpAssemblyData with
        member _.GetAutoOpenAttributes(_ilg) = autoOpenAttrs
        member _.GetInternalsVisibleToAttributes(_ilg) =  ivtAttrs
        member _.TryGetILModuleDef() = None
        member _.GetRawFSharpSignatureData(_m, _ilShortAssemName, _filename) = sigData
        member _.GetRawFSharpOptimizationData(_m, _ilShortAssemName, _filename) = [ ]
        member _.GetRawTypeForwarders() = mkILExportedTypes []  // TODO: cross-project references with type forwarders
        member _.ShortAssemblyName = assemblyName
        member _.ILScopeRef = IL.ILScopeRef.Assembly ilAssemRef
        member _.ILAssemblyRefs = [] // These are not significant for service scenarios
        member _.HasAnyFSharpSignatureDataAttribute =  true
        member _.HasMatchingFSharpSignatureDataAttribute _ilg = true

type IncrementalBuilderState =
    {
        // stampedFileNames represent the real stamps of the files.
        // logicalStampedFileNames represent the stamps of the files that are used to calculate the project's logical timestamp.
        stampedFileNames: ImmutableArray<DateTime>
        logicalStampedFileNames: ImmutableArray<DateTime>
        stampedReferencedAssemblies: ImmutableArray<DateTime>
        initialBoundModel: BoundModel option
        boundModels: ImmutableArray<BoundModel option>
        finalizedBoundModel: ((ILAssemblyRef * IRawFSharpAssemblyData option * TypedImplFile list option * BoundModel) * DateTime) option
        enablePartialTypeChecking: bool
    }

/// Manages an incremental build graph for the build of a single F# project
type IncrementalBuilder(tcGlobals,
        frameworkTcImports,
        nonFrameworkAssemblyInputs,
        nonFrameworkResolutions,
        unresolvedReferences,
        tcConfig: TcConfig,
        projectDirectory,
        outfile,
        assemblyName,
        niceNameGen: NiceNameGenerator,
<<<<<<< HEAD
        analyzers: FSharpAnalyzer list,
        lexResourceManager, 
=======
        lexResourceManager,
>>>>>>> a70f3bea
        sourceFiles,
        loadClosureOpt: LoadClosure option,
        keepAssemblyContents,
        keepAllBackgroundResolutions,
        keepAllBackgroundSymbolUses,
        enableBackgroundItemKeyStoreAndSemanticClassification,
        enablePartialTypeChecking,
        dependencyProviderOpt: DependencyProvider option) =

    let tcConfigP = TcConfigProvider.Constant tcConfig
    let fileParsed = new Event<string>()
    let beforeFileChecked = new Event<string>()
    let fileChecked = new Event<string>()
    let projectChecked = new Event<unit>()
#if !NO_EXTENSIONTYPING
    let importsInvalidatedByTypeProvider = new Event<string>()
#endif
    let defaultPartialTypeChecking = enablePartialTypeChecking

    // Check for the existence of loaded sources and prepend them to the sources list if present.
    let sourceFiles = tcConfig.GetAvailableLoadedSources() @ (sourceFiles |>List.map (fun s -> rangeStartup, s))

    // Mark up the source files with an indicator flag indicating if they are the last source file in the project
    let sourceFiles =
        let flags, isExe = tcConfig.ComputeCanContainEntryPoint(sourceFiles |> List.map snd)
        ((sourceFiles, flags) ||> List.map2 (fun (m, nm) flag -> (m, nm, (flag, isExe))))

    let defaultTimeStamp = DateTime.UtcNow

    let basicDependencies =
        [ for (UnresolvedAssemblyReference(referenceText, _))  in unresolvedReferences do
            // Exclude things that are definitely not a file name
            if not(FileSystem.IsInvalidPathShim referenceText) then
                let file = if FileSystem.IsPathRootedShim referenceText then referenceText else Path.Combine(projectDirectory, referenceText)
                yield file

          for r in nonFrameworkResolutions do
                yield  r.resolvedPath  ]

    let allDependencies =
        [| yield! basicDependencies
           for (_, f, _) in sourceFiles do
                yield f |]

    // For scripts, the dependency provider is already available.
    // For projects create a fresh one for the project.
    let dependencyProvider =
        match dependencyProviderOpt with
        | None -> new DependencyProvider()
        | Some dependencyProvider -> dependencyProvider

    //----------------------------------------------------
    // START OF BUILD TASK FUNCTIONS

    /// Get the timestamp of the given file name.
    let StampFileNameTask (cache: TimeStampCache) (_m: range, filename: string, _isLastCompiland) =
        cache.GetFileTimeStamp filename

    /// Parse the given file and return the given input.
    let ParseTask (sourceRange: range, filename: string, isLastCompiland) =
        SyntaxTree(tcConfig, fileParsed, lexResourceManager, sourceRange, filename, isLastCompiland)

    /// Timestamps of referenced assemblies are taken from the file's timestamp.
    let StampReferencedAssemblyTask (cache: TimeStampCache) (_ref, timeStamper) =
        timeStamper cache

    // Link all the assemblies together and produce the input typecheck accumulator
    let CombineImportedAssembliesTask ctok : Cancellable<BoundModel> =
      cancellable {
        let errorLogger = CompilationErrorLogger("CombineImportedAssembliesTask", tcConfig.errorSeverityOptions)
        // Return the disposable object that cleans up
        use _holder = new CompilationGlobalsScope(errorLogger, BuildPhase.Parameter)

        let! tcImports =
          cancellable {
            try
                let! tcImports = TcImports.BuildNonFrameworkTcImports(ctok, tcConfigP, tcGlobals, frameworkTcImports, nonFrameworkResolutions, unresolvedReferences, dependencyProvider)
#if !NO_EXTENSIONTYPING
                tcImports.GetCcusExcludingBase() |> Seq.iter (fun ccu ->
                    // When a CCU reports an invalidation, merge them together and just report a
                    // general "imports invalidated". This triggers a rebuild.
                    //
                    // We are explicit about what the handler closure captures to help reason about the
                    // lifetime of captured objects, especially in case the type provider instance gets leaked
                    // or keeps itself alive mistakenly, e.g. via some global state in the type provider instance.
                    //
                    // The handler only captures
                    //    1. a weak reference to the importsInvalidated event.
                    //
                    // The IncrementalBuilder holds the strong reference the importsInvalidated event.
                    //
                    // In the invalidation handler we use a weak reference to allow the IncrementalBuilder to
                    // be collected if, for some reason, a TP instance is not disposed or not GC'd.
                    let capturedImportsInvalidated = WeakReference<_>(importsInvalidatedByTypeProvider)
                    ccu.Deref.InvalidateEvent.Add(fun msg ->
                        match capturedImportsInvalidated.TryGetTarget() with
                        | true, tg -> tg.Trigger msg
                        | _ -> ()))
#endif
                return tcImports
            with e ->
                System.Diagnostics.Debug.Assert(false, sprintf "Could not BuildAllReferencedDllTcImports %A" e)
                errorLogger.Warning e
                return frameworkTcImports
          }

        let tcInitial = GetInitialTcEnv (assemblyName, rangeStartup, tcConfig, tcImports, tcGlobals)
        let tcState = GetInitialTcState (rangeStartup, assemblyName, tcConfig, tcGlobals, tcImports, niceNameGen, tcInitial)
        let loadClosureErrors =
           [ match loadClosureOpt with
             | None -> ()
             | Some loadClosure ->
                for inp in loadClosure.Inputs do
                    yield! inp.MetaCommandDiagnostics ]

        let initialErrors = Array.append (Array.ofList loadClosureErrors) (errorLogger.GetDiagnostics())
        let tcInfo =
            {
              tcState=tcState
              tcEnvAtEndOfFile=tcInitial
              topAttribs=None
              latestCcuSigForFile=None
              tcErrorsRev = [ initialErrors ]
              moduleNamesDict = Map.empty
              tcDependencyFiles = basicDependencies
              sigNameOpt = None
            }
        let tcInfoExtras =
            {
                tcResolutionsRev=[]
                tcSymbolUsesRev=[]
                tcOpenDeclarationsRev=[]
                tcImplFilesRev=[]
                itemKeyStore = None
                semanticClassificationKeyStore = None
            }
        return
            BoundModel.Create(
                tcConfig,
                tcGlobals,
                tcImports,
                keepAssemblyContents,
                keepAllBackgroundResolutions,
                keepAllBackgroundSymbolUses,
                enableBackgroundItemKeyStoreAndSemanticClassification,
                defaultPartialTypeChecking,
                beforeFileChecked,
                fileChecked,
                tcInfo,
                (fun () -> Eventually.Done (Some tcInfoExtras)),
                None) }

    /// Type check all files.
    let TypeCheckTask ctok enablePartialTypeChecking (prevBoundModel: BoundModel) syntaxTree: Eventually<BoundModel> =
        eventually {
            RequireCompilationThread ctok
            let! boundModel = prevBoundModel.Next(syntaxTree)
            // Eagerly type check
            // We need to do this to keep the expected behavior of events (namely fileChecked) when checking a file/project.
            let! _ = boundModel.GetState(enablePartialTypeChecking)
            return boundModel
        }

    /// Finish up the typechecking to produce outputs for the rest of the compilation process
    let FinalizeTypeCheckTask ctok enablePartialTypeChecking (boundModels: ImmutableArray<BoundModel>) =
      eventually {
        DoesNotRequireCompilerThreadTokenAndCouldPossiblyBeMadeConcurrent  ctok

        let errorLogger = CompilationErrorLogger("CombineImportedAssembliesTask", tcConfig.errorSeverityOptions)
        // This reinstalls the CompilationGlobalsScope each time the Eventually is restarted, potentially
        // on a new thread. This is needed because CompilationGlobalsScope installs thread local variables.
        return! Eventually.reusing (fun () -> new CompilationGlobalsScope (errorLogger, BuildPhase.TypeCheck) :> IDisposable)  <| eventually {

        let! results =
            boundModels |> Eventually.each (fun boundModel -> eventually {
                let! tcInfo, tcImplFilesRev =
                  eventually {
                    if enablePartialTypeChecking then
                        let! tcInfo = boundModel.GetTcInfo()
                        return tcInfo, []
                    else
                        let! tcInfo, tcInfoExtras = boundModel.GetTcInfoWithExtras()
                        return tcInfo, tcInfoExtras.tcImplFilesRev
                   }
                assert tcInfo.latestCcuSigForFile.IsSome
                assert boundModel.SyntaxTree.IsSome
                let latestCcuSigForFile = tcInfo.latestCcuSigForFile.Value
                let syntaxTree = boundModel.SyntaxTree.Value
                return (tcInfo.tcEnvAtEndOfFile, defaultArg tcInfo.topAttribs EmptyTopAttrs, (syntaxTree, List.tryHead tcImplFilesRev, latestCcuSigForFile))
            })

        // Get the state at the end of the type-checking of the last file
        let finalBoundModel = boundModels.[boundModels.Length-1]

        let! finalInfo = finalBoundModel.GetTcInfo()

        // Finish the checking
<<<<<<< HEAD
        let (_tcEnvAtEndOfLastFile, topAttrs, tcFileResults), tcState = 
=======
        let (_tcEnvAtEndOfLastFile, topAttrs, mimpls, _), tcState =
>>>>>>> a70f3bea
            TypeCheckMultipleInputsFinish (results, finalInfo.tcState)

        let ilAssemRef, tcAssemblyDataOpt, tcAssemblyExprOpt =
            try
                // TypeCheckClosedInputSetFinish fills in tcState.Ccu but in incremental scenarios we don't want this,
                // so we make this temporary here
                let oldContents = tcState.Ccu.Deref.Contents
                try
                    let tcState = TypeCheckClosedInputSetFinish (tcState)

                    // Compute the identity of the generated assembly based on attributes, options etc.
                    // Some of this is duplicated from fsc.fs
                    let ilAssemRef =
                        let publicKey =
                            try
                                let signingInfo = ValidateKeySigningAttributes (tcConfig, tcGlobals, topAttrs)
                                match GetStrongNameSigner signingInfo with
                                | None -> None
                                | Some s -> Some (PublicKey.KeyAsToken(s.PublicKey))
                            with e ->
                                errorRecoveryNoRange e
                                None
                        let locale = TryFindFSharpStringAttribute tcGlobals (tcGlobals.FindSysAttrib  "System.Reflection.AssemblyCultureAttribute") topAttrs.assemblyAttrs
                        let assemVerFromAttrib =
                            TryFindFSharpStringAttribute tcGlobals (tcGlobals.FindSysAttrib "System.Reflection.AssemblyVersionAttribute") topAttrs.assemblyAttrs
                            |> Option.bind  (fun v -> try Some (parseILVersion v) with _ -> None)
                        let ver =
                            match assemVerFromAttrib with
                            | None -> tcConfig.version.GetVersionInfo(tcConfig.implicitIncludeDir)
                            | Some v -> v
                        ILAssemblyRef.Create(assemblyName, None, publicKey, false, Some ver, locale)

                    let tcAssemblyDataOpt =
                        try

                          // Assemblies containing type provider components can not successfully be used via cross-assembly references.
                          // We return 'None' for the assembly portion of the cross-assembly reference
                          let hasTypeProviderAssemblyAttrib =
                              topAttrs.assemblyAttrs |> List.exists (fun (Attrib(tcref, _, _, _, _, _, _)) ->
                                  let nm = tcref.CompiledRepresentationForNamedType.BasicQualifiedName
                                  nm = typeof<Microsoft.FSharp.Core.CompilerServices.TypeProviderAssemblyAttribute>.FullName)

                          if tcState.CreatesGeneratedProvidedTypes || hasTypeProviderAssemblyAttrib then
                            None
                          else
                            Some  (RawFSharpAssemblyDataBackedByLanguageService (tcConfig, tcGlobals, tcState, outfile, topAttrs, assemblyName, ilAssemRef) :> IRawFSharpAssemblyData)

                        with e ->
                            errorRecoveryNoRange e
                            None
<<<<<<< HEAD
                    let mimpls = List.choose p23 tcFileResults
                    ilAssemRef, tcAssemblyDataOpt, Some mimpls
                finally 
=======
                    ilAssemRef, tcAssemblyDataOpt, Some tcAssemblyExpr
                finally
>>>>>>> a70f3bea
                    tcState.Ccu.Deref.Contents <- oldContents
            with e ->
                errorRecoveryNoRange e
                mkSimpleAssemblyRef assemblyName, None, None

        let diagnostics = errorLogger.GetDiagnostics() :: finalInfo.tcErrorsRev
        let! finalBoundModelWithErrors = finalBoundModel.Finish(diagnostics, Some topAttrs)
        return ilAssemRef, tcAssemblyDataOpt, tcAssemblyExprOpt, finalBoundModelWithErrors
      }
    }

    // END OF BUILD TASK FUNCTIONS
    // ---------------------------------------------------------------------------------------------

    // ---------------------------------------------------------------------------------------------
    // START OF BUILD DESCRIPTION

    // Inputs
    let fileNames = sourceFiles |> Array.ofList // TODO: This should be an immutable array.
    let referencedAssemblies =  nonFrameworkAssemblyInputs |> Array.ofList // TODO: This should be an immutable array.

    let computeStampedFileName (state: IncrementalBuilderState) (cache: TimeStampCache) slot fileInfo =
        let currentStamp = state.stampedFileNames.[slot]
        let stamp = StampFileNameTask cache fileInfo

        if currentStamp <> stamp then
            match state.boundModels.[slot] with
            // This prevents an implementation file that has a backing signature file from invalidating the rest of the build.
            | Some(boundModel) when state.enablePartialTypeChecking && boundModel.BackingSignature.IsSome ->
                boundModel.Invalidate()
                { state with
                    stampedFileNames = state.stampedFileNames.SetItem(slot, StampFileNameTask cache fileInfo)
                }
            | _ ->

                let stampedFileNames = state.stampedFileNames.ToBuilder()
                let logicalStampedFileNames = state.logicalStampedFileNames.ToBuilder()
                let boundModels = state.boundModels.ToBuilder()

                // Invalidate the file and all files below it.
                for j = 0 to stampedFileNames.Count - slot - 1 do
                    let stamp = StampFileNameTask cache fileNames.[slot + j]
                    stampedFileNames.[slot + j] <- stamp
                    logicalStampedFileNames.[slot + j] <- stamp
                    boundModels.[slot + j] <- None

                { state with
                    // Something changed, the finalized view of the project must be invalidated.
                    finalizedBoundModel = None

                    stampedFileNames = stampedFileNames.ToImmutable()
                    logicalStampedFileNames = logicalStampedFileNames.ToImmutable()
                    boundModels = boundModels.ToImmutable()
                }
        else
            state

    let computeStampedFileNames state (cache: TimeStampCache) =
        let mutable i = 0
        (state, fileNames)
        ||> Array.fold (fun state fileInfo ->
            let newState = computeStampedFileName state cache i fileInfo
            i <- i + 1
            newState
        )

    let computeStampedReferencedAssemblies state (cache: TimeStampCache) =
        let stampedReferencedAssemblies = state.stampedReferencedAssemblies.ToBuilder()

        let mutable referencesUpdated = false
        referencedAssemblies
        |> Array.iteri (fun i asmInfo ->

            let currentStamp = state.stampedReferencedAssemblies.[i]
            let stamp = StampReferencedAssemblyTask cache asmInfo

            if currentStamp <> stamp then
                referencesUpdated <- true
                stampedReferencedAssemblies.[i] <- stamp
        )

        if referencesUpdated then
            // Something changed, the finalized view of the project must be invalidated.
            // This is the only place where the initial bound model will be invalidated.
            let count = state.stampedFileNames.Length
            { state with
                stampedReferencedAssemblies = stampedReferencedAssemblies.ToImmutable()
                initialBoundModel = None
                finalizedBoundModel = None
                stampedFileNames = Array.init count (fun _ -> DateTime.MinValue) |> ImmutableArray.CreateRange
                logicalStampedFileNames = Array.init count (fun _ -> DateTime.MinValue) |> ImmutableArray.CreateRange
                boundModels = Array.init count (fun _ -> None) |> ImmutableArray.CreateRange
            }
        else
            state

    let computeInitialBoundModel (state: IncrementalBuilderState) (ctok: CompilationThreadToken) =
        eventually {
            match state.initialBoundModel with
            | None ->
                // Note this is not time-sliced
                let! result = CombineImportedAssembliesTask ctok |> Eventually.ofCancellable
                return { state with initialBoundModel = Some result }, result
            | Some result ->
                return state, result
        }

    let computeBoundModel state (cache: TimeStampCache) (ctok: CompilationThreadToken) (slot: int) =
        if IncrementalBuild.injectCancellationFault then Eventually.canceled() else
        eventually {

            let fileInfo = fileNames.[slot]

            let state = computeStampedFileName state cache slot fileInfo

            if state.boundModels.[slot].IsNone then
                let! (state, initial) = computeInitialBoundModel state ctok

                let prevBoundModel =
                    match slot with
                    | 0 (* first file *) -> initial
                    | _ ->
                        match state.boundModels.[slot - 1] with
                        | Some(prevBoundModel) -> prevBoundModel
                        | _ ->
                            // This shouldn't happen, but on the off-chance, just grab the initial bound model.
                            initial

                let! boundModel = TypeCheckTask ctok state.enablePartialTypeChecking prevBoundModel (ParseTask fileInfo)

                let state =
                    { state with
                        boundModels = state.boundModels.SetItem(slot, Some boundModel)
                    }
                return state

            else
                return state
        }

    let computeBoundModels state (cache: TimeStampCache) (ctok: CompilationThreadToken) =
        (state, [0..fileNames.Length-1]) ||> Eventually.fold (fun state slot -> computeBoundModel state cache ctok slot)

    let computeFinalizedBoundModel state (cache: TimeStampCache) (ctok: CompilationThreadToken) =
        eventually {
            let! state = computeBoundModels state cache ctok

            match state.finalizedBoundModel with
            | Some result -> return state, result
            | _ ->
                let boundModels = state.boundModels |> Seq.choose id |> ImmutableArray.CreateRange

                let! result = FinalizeTypeCheckTask ctok state.enablePartialTypeChecking boundModels
                let result = (result, DateTime.UtcNow)
                return { state with finalizedBoundModel = Some result }, result
        }

    let tryGetSlot (state: IncrementalBuilderState) slot =
        match state.boundModels.[slot] with
        | Some boundModel ->
            (boundModel, state.stampedFileNames.[slot])
            |> Some
        | _ ->
            None

    let tryGetBeforeSlot (state: IncrementalBuilderState) slot =
        match slot with
        | 0 (* first file *) ->
            match state.initialBoundModel with
            | Some initial ->
                (initial, DateTime.MinValue)
                |> Some
            | _ ->
                None
        | _ ->
            tryGetSlot state (slot - 1)

    let evalUpToTargetSlot state (cache: TimeStampCache) ctok targetSlot =
        cancellable {
            let state = computeStampedReferencedAssemblies state cache
            if targetSlot < 0 then
                let! state, result = computeInitialBoundModel state ctok |> Eventually.toCancellable
                return state, Some(result, DateTime.MinValue)
            else
                let! state = (state, [0..targetSlot]) ||> Eventually.fold (fun state slot -> computeBoundModel state cache ctok slot) |> Eventually.toCancellable

                let result =
                    state.boundModels.[targetSlot]
                    |> Option.map (fun boundModel ->
                        (boundModel, state.stampedFileNames.[targetSlot])
                    )

                return state, result
        }

    let tryGetFinalized state cache ctok =
        cancellable {
            let state = computeStampedReferencedAssemblies state cache

            let! state, res = computeFinalizedBoundModel state cache ctok |> Eventually.toCancellable
            return state, Some res
        }

    let MaxTimeStampInDependencies stamps =
        if Seq.isEmpty stamps then
            DateTime.MinValue
        else
            stamps
            |> Seq.max

    // END OF BUILD DESCRIPTION
    // ---------------------------------------------------------------------------------------------

    (*
        The data below represents a dependency graph.

        ReferencedAssembliesStamps => FileStamps => BoundModels => FinalizedBoundModel
    *)

    let mutable currentState =
        {
            stampedFileNames = Array.init fileNames.Length (fun _ -> DateTime.MinValue) |> ImmutableArray.CreateRange
            logicalStampedFileNames = Array.init fileNames.Length (fun _ -> DateTime.MinValue) |> ImmutableArray.CreateRange
            stampedReferencedAssemblies = Array.init referencedAssemblies.Length (fun _ -> DateTime.MinValue) |> ImmutableArray.CreateRange
            initialBoundModel = None
            boundModels = Array.zeroCreate<BoundModel option> fileNames.Length |> ImmutableArray.CreateRange
            finalizedBoundModel = None
            enablePartialTypeChecking = enablePartialTypeChecking
        }

    let setCurrentState (_ctok: CompilationThreadToken) state =
        currentState <- state

    do IncrementalBuilderEventTesting.MRU.Add(IncrementalBuilderEventTesting.IBECreated)

    member _.TcConfig = tcConfig

    member _.FileParsed = fileParsed.Publish

    member _.BeforeFileChecked = beforeFileChecked.Publish

    member _.FileChecked = fileChecked.Publish

    member _.ProjectChecked = projectChecked.Publish

#if !NO_EXTENSIONTYPING
    member _.ImportsInvalidatedByTypeProvider = importsInvalidatedByTypeProvider.Publish
#endif

    member _.AllDependenciesDeprecated = allDependencies

    member _.PopulatePartialCheckingResults (ctok: CompilationThreadToken) =
      eventually {
        let cache = TimeStampCache defaultTimeStamp // One per step
        let state = currentState
        let state = computeStampedFileNames state cache
        setCurrentState ctok state
        do! Eventually.ret () // allow cancellation
        let state = computeStampedReferencedAssemblies state cache
        setCurrentState ctok state
        do! Eventually.ret () // allow cancellation
        let! state, _res = computeFinalizedBoundModel state cache ctok
        setCurrentState ctok state
        projectChecked.Trigger()
      }

    member builder.GetCheckResultsBeforeFileInProjectEvenIfStale filename: PartialCheckResults option  =
        let slotOfFile = builder.GetSlotOfFileName filename
        let result = tryGetBeforeSlot currentState slotOfFile

        match result with
        | Some (boundModel, timestamp) -> Some (PartialCheckResults (boundModel, timestamp))
        | _ -> None

    member builder.TryGetCheckResultsBeforeFileInProject (filename) =
        let cache = TimeStampCache defaultTimeStamp
        let state = currentState
        let state = computeStampedFileNames state cache
        let state = computeStampedReferencedAssemblies state cache

        let slotOfFile = builder.GetSlotOfFileName filename
        match tryGetBeforeSlot state slotOfFile with
        | Some(boundModel, timestamp) -> PartialCheckResults(boundModel, timestamp) |> Some
        | _ -> None

    member builder.AreCheckResultsBeforeFileInProjectReady filename =
        (builder.TryGetCheckResultsBeforeFileInProject filename).IsSome

    member private _.GetCheckResultsBeforeSlotInProject (ctok: CompilationThreadToken, slotOfFile, enablePartialTypeChecking) =
      cancellable {
        let cache = TimeStampCache defaultTimeStamp
        let! state, result = evalUpToTargetSlot { currentState with enablePartialTypeChecking = enablePartialTypeChecking } cache ctok (slotOfFile - 1)
        setCurrentState ctok { state with enablePartialTypeChecking = defaultPartialTypeChecking }
        match result with
        | Some (boundModel, timestamp) -> return PartialCheckResults(boundModel, timestamp)
        | None -> return! failwith "Build was not evaluated, expected the results to be ready after 'Eval' (GetCheckResultsBeforeSlotInProject)."
      }

    member builder.GetCheckResultsBeforeSlotInProject (ctok: CompilationThreadToken, slotOfFile) =
        builder.GetCheckResultsBeforeSlotInProject(ctok, slotOfFile, defaultPartialTypeChecking)

    member builder.GetCheckResultsBeforeFileInProject (ctok: CompilationThreadToken, filename) =
        let slotOfFile = builder.GetSlotOfFileName filename
        builder.GetCheckResultsBeforeSlotInProject (ctok, slotOfFile)

    member builder.GetCheckResultsAfterFileInProject (ctok: CompilationThreadToken, filename) =
        let slotOfFile = builder.GetSlotOfFileName filename + 1
        builder.GetCheckResultsBeforeSlotInProject (ctok, slotOfFile)

    member builder.GetFullCheckResultsAfterFileInProject (ctok: CompilationThreadToken, filename) =
        cancellable {
            let slotOfFile = builder.GetSlotOfFileName filename + 1
            let! result = builder.GetCheckResultsBeforeSlotInProject(ctok, slotOfFile, false)
            let! _ = result.GetTcInfoWithExtras() |> Eventually.toCancellable // Make sure we forcefully evaluate the info
            return result
        }

    member builder.GetCheckResultsAfterLastFileInProject (ctok: CompilationThreadToken) =
        builder.GetCheckResultsBeforeSlotInProject(ctok, builder.GetSlotsCount())

    member private _.GetCheckResultsAndImplementationsForProject(ctok: CompilationThreadToken, enablePartialTypeChecking) =
      cancellable {
        let cache = TimeStampCache defaultTimeStamp

        let! state, result = tryGetFinalized { currentState with enablePartialTypeChecking = enablePartialTypeChecking } cache ctok
        setCurrentState ctok { state with enablePartialTypeChecking = defaultPartialTypeChecking }
        match result with
        | Some ((ilAssemRef, tcAssemblyDataOpt, tcAssemblyExprOpt, boundModel), timestamp) ->
            return PartialCheckResults (boundModel, timestamp), ilAssemRef, tcAssemblyDataOpt, tcAssemblyExprOpt
        | None ->
            let msg = "Build was not evaluated, expected the results to be ready after 'tryGetFinalized')."
            return! failwith msg
      }

    member builder.GetCheckResultsAndImplementationsForProject(ctok: CompilationThreadToken) =
        builder.GetCheckResultsAndImplementationsForProject(ctok, defaultPartialTypeChecking)

    member builder.GetFullCheckResultsAndImplementationsForProject(ctok: CompilationThreadToken) =
        cancellable {
            let! result = builder.GetCheckResultsAndImplementationsForProject(ctok, false)
            let results, _, _, _ = result
            let! _ = results.GetTcInfoWithExtras() |> Eventually.toCancellable // Make sure we forcefully evaluate the info
            return result
        }

    member _.GetLogicalTimeStampForProject(cache) =
        let state = currentState
        let state = computeStampedFileNames state cache
        let state = computeStampedReferencedAssemblies state cache
        let t1 = MaxTimeStampInDependencies state.stampedReferencedAssemblies
        let t2 = MaxTimeStampInDependencies state.logicalStampedFileNames
        max t1 t2

    member _.TryGetSlotOfFileName(filename: string) =
        // Get the slot of the given file and force it to build.
        let CompareFileNames (_, f2, _) =
            let result =
                   String.Compare(filename, f2, StringComparison.CurrentCultureIgnoreCase)=0
                || String.Compare(FileSystem.GetFullPathShim filename, FileSystem.GetFullPathShim f2, StringComparison.CurrentCultureIgnoreCase)=0
            result
        match fileNames |> Array.tryFindIndex CompareFileNames with
        | Some slot -> Some slot
        | None -> None

    member this.GetSlotOfFileName(filename: string) =
        match this.TryGetSlotOfFileName(filename) with
        | Some slot -> slot
        | None -> failwith (sprintf "The file '%s' was not part of the project. Did you call InvalidateConfiguration when the list of files in the project changed?" filename)

    member _.GetSlotsCount () = fileNames.Length

    member _.Analyzers = analyzers

    member _.KeepAssemblyContents = keepAssemblyContents

    member this.ContainsFile(filename: string) =
        (this.TryGetSlotOfFileName filename).IsSome

    member builder.GetParseResultsForFile (filename) =
        let slotOfFile = builder.GetSlotOfFileName filename
        let results = fileNames.[slotOfFile]
        // re-parse on demand instead of retaining
        let syntaxTree = ParseTask results
        syntaxTree.Parse None

    member _.SourceFiles  = sourceFiles  |> List.map (fun (_, f, _) -> f)

    /// CreateIncrementalBuilder (for background type checking). Note that fsc.fs also
    /// creates an incremental builder used by the command line compiler.
    static member TryCreateIncrementalBuilderForProjectOptions
                      (ctok, legacyReferenceResolver, defaultFSharpBinariesDir,
                       frameworkTcImportsCache: FrameworkImportsCache,
                       loadClosureOpt: LoadClosure option,
                       sourceFiles: string list,
                       commandLineArgs: string list,
                       projectReferences, projectDirectory,
                       useScriptResolutionRules, keepAssemblyContentsRequestForChecker,
                       keepAllBackgroundResolutions,
                       tryGetMetadataSnapshot, suggestNamesForErrors,
                       keepAllBackgroundSymbolUses,
                       enableBackgroundItemKeyStoreAndSemanticClassification,
                       enablePartialTypeCheckingRequestForChecker: bool,
                       dependencyProvider) =

      let useSimpleResolutionSwitch = "--simpleresolution"

      cancellable {

        // Trap and report warnings and errors from creation.
        let delayedLogger = CapturingErrorLogger("IncrementalBuilderCreation")
        use _unwindEL = PushErrorLoggerPhaseUntilUnwind (fun _ -> delayedLogger)
        use _unwindBP = PushThreadBuildPhaseUntilUnwind BuildPhase.Parameter

        let! builderOpt =
         cancellable {
          try

            // Create the builder.
            // Share intern'd strings across all lexing/parsing
            let resourceManager = new Lexhelp.LexResourceManager()

            /// Create a type-check configuration
            let tcConfigB, sourceFilesNew =

                let getSwitchValue switchString =
                    match commandLineArgs |> Seq.tryFindIndex(fun s -> s.StartsWithOrdinal switchString) with
                    | Some idx -> Some(commandLineArgs.[idx].Substring(switchString.Length))
                    | _ -> None

                let sdkDirOverride =
                    match loadClosureOpt with
                    | None -> None
                    | Some loadClosure -> loadClosure.SdkDirOverride

                // see also fsc.fs: runFromCommandLineToImportingAssemblies(), as there are many similarities to where the PS creates a tcConfigB
                let tcConfigB =
                    TcConfigBuilder.CreateNew(legacyReferenceResolver,
                         defaultFSharpBinariesDir,
                         implicitIncludeDir=projectDirectory,
                         reduceMemoryUsage=ReduceMemoryFlag.Yes,
                         isInteractive=useScriptResolutionRules,
                         isInvalidationSupported=true,
                         defaultCopyFSharpCore=CopyFSharpCoreFlag.No,
                         tryGetMetadataSnapshot=tryGetMetadataSnapshot,
                         sdkDirOverride=sdkDirOverride,
                         rangeForErrors=range0)

                tcConfigB.primaryAssembly <-
                    match loadClosureOpt with
                    | None -> PrimaryAssembly.Mscorlib
                    | Some loadClosure ->
                        if loadClosure.UseDesktopFramework then
                            PrimaryAssembly.Mscorlib
                        else
                            PrimaryAssembly.System_Runtime

                tcConfigB.resolutionEnvironment <- (LegacyResolutionEnvironment.EditingOrCompilation true)

                tcConfigB.conditionalCompilationDefines <-
                    let define = if useScriptResolutionRules then "INTERACTIVE" else "COMPILED"
                    define :: tcConfigB.conditionalCompilationDefines

                tcConfigB.projectReferences <- projectReferences

                tcConfigB.useSimpleResolution <- (getSwitchValue useSimpleResolutionSwitch) |> Option.isSome

                // Apply command-line arguments and collect more source files if they are in the arguments
                let sourceFilesNew = ApplyCommandLineArgs(tcConfigB, sourceFiles, commandLineArgs)

                // Never open PDB files for the language service, even if --standalone is specified
                tcConfigB.openDebugInformationForLaterStaticLinking <- false

                tcConfigB.xmlDocInfoLoader <-
                    { new IXmlDocumentationInfoLoader with
                        /// Try to load xml documentation associated with an assembly by the same file path with the extension ".xml".
                        member _.TryLoad(assemblyFileName, _ilModule) =
                            let xmlFileName = Path.ChangeExtension(assemblyFileName, ".xml")

                            // REVIEW: File IO - Will eventually need to change this to use a file system interface of some sort.
                            XmlDocumentationInfo.TryCreateFromFile(xmlFileName)
                    }
                    |> Some

                tcConfigB, sourceFilesNew

            // If this is a builder for a script, re-apply the settings inferred from the
            // script and its load closure to the configuration.
            //
            // NOTE: it would probably be cleaner and more accurate to re-run the load closure at this point.
            match loadClosureOpt with
            | Some loadClosure ->
                let dllReferences =
                    [for reference in tcConfigB.referencedDLLs do
                        // If there's (one or more) resolutions of closure references then yield them all
                        match loadClosure.References  |> List.tryFind (fun (resolved, _)->resolved=reference.Text) with
                        | Some (resolved, closureReferences) ->
                            for closureReference in closureReferences do
                                yield AssemblyReference(closureReference.originalReference.Range, resolved, None)
                        | None -> yield reference]
                tcConfigB.referencedDLLs <- []
                tcConfigB.primaryAssembly <- (if loadClosure.UseDesktopFramework then PrimaryAssembly.Mscorlib else PrimaryAssembly.System_Runtime)
                // Add one by one to remove duplicates
                dllReferences |> List.iter (fun dllReference ->
                    tcConfigB.AddReferencedAssemblyByPath(dllReference.Range, dllReference.Text))
                tcConfigB.knownUnresolvedReferences <- loadClosure.UnresolvedReferences
                loadClosure.CompilerTools |> List.iter (fun (m, compilerTool) ->
                    tcConfigB.AddCompilerToolsByPath(m, compilerTool))
            | None -> ()

            let tcConfig = TcConfig.Create(tcConfigB, validate=true)
            let niceNameGen = NiceNameGenerator()
            let outfile, _, assemblyName = tcConfigB.DecideNames sourceFilesNew

            // Resolve assemblies and create the framework TcImports. This is done when constructing the
            // builder itself, rather than as an incremental task. This caches a level of "system" references. No type providers are
            // included in these references.
            let! (tcGlobals, frameworkTcImports, nonFrameworkResolutions, unresolvedReferences) = frameworkTcImportsCache.Get(ctok, tcConfig)

            // Note we are not calling errorLogger.GetDiagnostics() anywhere for this task.
            // This is ok because not much can actually go wrong here.
            let errorOptions = tcConfig.errorSeverityOptions
            let errorLogger = CompilationErrorLogger("nonFrameworkAssemblyInputs", errorOptions)
            // Return the disposable object that cleans up
            use _holder = new CompilationGlobalsScope(errorLogger, BuildPhase.Parameter)

            // Get the names and time stamps of all the non-framework referenced assemblies, which will act
            // as inputs to one of the nodes in the build.
            //
            // This operation is done when constructing the builder itself, rather than as an incremental task.
            let nonFrameworkAssemblyInputs =
                // Note we are not calling errorLogger.GetDiagnostics() anywhere for this task.
                // This is ok because not much can actually go wrong here.
                let errorLogger = CompilationErrorLogger("nonFrameworkAssemblyInputs", errorOptions)
                // Return the disposable object that cleans up
                use _holder = new CompilationGlobalsScope(errorLogger, BuildPhase.Parameter)

                [ for r in nonFrameworkResolutions do
                    let fileName = r.resolvedPath
                    yield (Choice1Of2 fileName, (fun (cache: TimeStampCache) -> cache.GetFileTimeStamp fileName))

                  for pr in projectReferences  do
                    yield Choice2Of2 pr, (fun (cache: TimeStampCache) -> cache.GetProjectReferenceTimeStamp (pr)) ]
<<<<<<< HEAD
            
            let analyzers = FSharpAnalyzers.ImportAnalyzers(tcConfig, tcConfig.compilerToolPaths)
            let analyzersRequireAssemblyContents =
                analyzers |> List.exists (fun analyzer -> analyzer.RequiresAssemblyContents)
            
            // partial type checking based on signatures alone gets disabled if any 
            // analyzer requires assembly contents 
            let enablePartialTypeChecking = enablePartialTypeCheckingRequestForChecker && not analyzersRequireAssemblyContents
            let keepAssemblyContents = keepAssemblyContentsRequestForChecker || analyzersRequireAssemblyContents

            let builder = 
=======

            let builder =
>>>>>>> a70f3bea
                new IncrementalBuilder(tcGlobals,
                    frameworkTcImports,
                    nonFrameworkAssemblyInputs,
                    nonFrameworkResolutions,
                    unresolvedReferences,
                    tcConfig,
                    projectDirectory,
                    outfile,
                    assemblyName,
<<<<<<< HEAD
                    niceNameGen, 
                    analyzers,
=======
                    niceNameGen,
>>>>>>> a70f3bea
                    resourceManager,
                    sourceFilesNew,
                    loadClosureOpt,
                    keepAssemblyContents,
                    keepAllBackgroundResolutions,
                    keepAllBackgroundSymbolUses,
                    enableBackgroundItemKeyStoreAndSemanticClassification,
                    enablePartialTypeChecking,
                    dependencyProvider)
            return Some builder
          with e ->
            errorRecoveryNoRange e
            return None
         }

        let diagnostics =
            match builderOpt with
            | Some builder ->
                let errorSeverityOptions = builder.TcConfig.errorSeverityOptions
                let errorLogger = CompilationErrorLogger("IncrementalBuilderCreation", errorSeverityOptions)
                delayedLogger.CommitDelayedDiagnostics errorLogger
                errorLogger.GetDiagnostics()
            | _ ->
                Array.ofList delayedLogger.Diagnostics
            |> Array.map (fun (d, severity) -> FSharpDiagnostic.CreateFromException(d, severity, range.Zero, suggestNamesForErrors))

        return builderOpt, diagnostics
      }<|MERGE_RESOLUTION|>--- conflicted
+++ resolved
@@ -194,15 +194,9 @@
       /// Accumulated 'open' declarations, last file first
       tcOpenDeclarationsRev: OpenDeclaration[] list
 
-<<<<<<< HEAD
       /// Contents of checking files, if any, last file first
       tcImplFilesRev: TypedImplFile list
-      
-=======
-      /// Result of checking most recent file, if any
-      latestImplFile: TypedImplFile option
-
->>>>>>> a70f3bea
+
       /// If enabled, stores a linear list of ranges and strings that identify an Item(symbol) in a file. Used for background find all references.
       itemKeyStore: ItemKeyStore option
 
@@ -381,17 +375,13 @@
             return state.TcInfo
         }
 
-<<<<<<< HEAD
     member this.TcInfoWithOptionalExtras =
         eventually {
             let! state = this.GetState(true)
             return state.TcInfoWithOptionalExtras
         }
 
-    member this.TryTcInfoWithOptionalExtras = 
-=======
-    member this.TryTcInfo =
->>>>>>> a70f3bea
+    member this.TryTcInfoWithOptionalExtras =
         match lazyTcInfoState with
         | Some(state) ->
             match state with
@@ -456,23 +446,13 @@
                         let input, moduleNamesDict = DeduplicateParsedInputModuleName prevModuleNamesDict input
 
                         Logger.LogBlockMessageStart filename LogCompilerFunctionId.IncrementalBuild_TypeCheck
-<<<<<<< HEAD
-                        let! (tcEnvAtEndOfFile, topAttribs, (_inp, implFile, ccuSigForFile)), tcState = 
-                            TypeCheckOneInputEventually 
-                                ((fun () -> hadParseErrors || errorLogger.ErrorCount > 0), 
-                                    tcConfig, tcImports, 
-                                    tcGlobals, 
-                                    None, 
-                                    (if partialCheck then TcResultsSink.NoSink else TcResultsSink.WithSink sink), 
-=======
-                        let! (tcEnvAtEndOfFile, topAttribs, implFile, ccuSigForFile), tcState =
+                        let! (tcEnvAtEndOfFile, topAttribs, (_inp, implFile, ccuSigForFile)), tcState =
                             TypeCheckOneInputEventually
                                 ((fun () -> hadParseErrors || errorLogger.ErrorCount > 0),
                                     tcConfig, tcImports,
                                     tcGlobals,
                                     None,
                                     (if partialCheck then TcResultsSink.NoSink else TcResultsSink.WithSink sink),
->>>>>>> a70f3bea
                                     prevTcState, input,
                                     partialCheck)
                         Logger.LogBlockMessageStop filename LogCompilerFunctionId.IncrementalBuild_TypeCheck
@@ -715,12 +695,8 @@
         outfile,
         assemblyName,
         niceNameGen: NiceNameGenerator,
-<<<<<<< HEAD
         analyzers: FSharpAnalyzer list,
-        lexResourceManager, 
-=======
         lexResourceManager,
->>>>>>> a70f3bea
         sourceFiles,
         loadClosureOpt: LoadClosure option,
         keepAssemblyContents,
@@ -918,11 +894,7 @@
         let! finalInfo = finalBoundModel.GetTcInfo()
 
         // Finish the checking
-<<<<<<< HEAD
-        let (_tcEnvAtEndOfLastFile, topAttrs, tcFileResults), tcState = 
-=======
-        let (_tcEnvAtEndOfLastFile, topAttrs, mimpls, _), tcState =
->>>>>>> a70f3bea
+        let (_tcEnvAtEndOfLastFile, topAttrs, tcFileResults), tcState =
             TypeCheckMultipleInputsFinish (results, finalInfo.tcState)
 
         let ilAssemRef, tcAssemblyDataOpt, tcAssemblyExprOpt =
@@ -973,14 +945,9 @@
                         with e ->
                             errorRecoveryNoRange e
                             None
-<<<<<<< HEAD
                     let mimpls = List.choose p23 tcFileResults
                     ilAssemRef, tcAssemblyDataOpt, Some mimpls
-                finally 
-=======
-                    ilAssemRef, tcAssemblyDataOpt, Some tcAssemblyExpr
                 finally
->>>>>>> a70f3bea
                     tcState.Ccu.Deref.Contents <- oldContents
             with e ->
                 errorRecoveryNoRange e
@@ -1523,22 +1490,17 @@
 
                   for pr in projectReferences  do
                     yield Choice2Of2 pr, (fun (cache: TimeStampCache) -> cache.GetProjectReferenceTimeStamp (pr)) ]
-<<<<<<< HEAD
-            
+
             let analyzers = FSharpAnalyzers.ImportAnalyzers(tcConfig, tcConfig.compilerToolPaths)
             let analyzersRequireAssemblyContents =
                 analyzers |> List.exists (fun analyzer -> analyzer.RequiresAssemblyContents)
-            
-            // partial type checking based on signatures alone gets disabled if any 
-            // analyzer requires assembly contents 
+
+            // partial type checking based on signatures alone gets disabled if any
+            // analyzer requires assembly contents
             let enablePartialTypeChecking = enablePartialTypeCheckingRequestForChecker && not analyzersRequireAssemblyContents
             let keepAssemblyContents = keepAssemblyContentsRequestForChecker || analyzersRequireAssemblyContents
 
-            let builder = 
-=======
-
             let builder =
->>>>>>> a70f3bea
                 new IncrementalBuilder(tcGlobals,
                     frameworkTcImports,
                     nonFrameworkAssemblyInputs,
@@ -1548,12 +1510,8 @@
                     projectDirectory,
                     outfile,
                     assemblyName,
-<<<<<<< HEAD
-                    niceNameGen, 
+                    niceNameGen,
                     analyzers,
-=======
-                    niceNameGen,
->>>>>>> a70f3bea
                     resourceManager,
                     sourceFilesNew,
                     loadClosureOpt,
