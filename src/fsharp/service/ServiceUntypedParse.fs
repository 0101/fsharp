--- conflicted
+++ resolved
@@ -207,19 +207,9 @@
             match expr with
             | SynExpr.Ident ident -> Some ident.idRange
             
-<<<<<<< HEAD
-            | SynExpr.LongIdent(_, _, _, range) -> Some range
-
-            | SynExpr.Paren(expr, _, _, range) when rangeContainsPos range pos ->
-                getIdentRangeForFuncExprInApp traverseSynExpr expr pos
-
-            // This matches computation expressions like 'async { ... }'
-            | SynExpr.App(_, _, _, SynExpr.CompExpr (_, _, expr, range), _) when rangeContainsPos range pos ->
-=======
             | SynExpr.LongIdent (_, _, _, range) -> Some range
 
             | SynExpr.Paren (expr, _, _, range) when rangeContainsPos range pos ->
->>>>>>> cc6a419e
                 getIdentRangeForFuncExprInApp traverseSynExpr expr pos
 
             | SynExpr.App (_, _, funcExpr, argExpr, _) ->
@@ -227,17 +217,12 @@
                 | SynExpr.App (_, _, _, _, range) when rangeContainsPos range pos ->
                     getIdentRangeForFuncExprInApp traverseSynExpr argExpr pos
 
-<<<<<<< HEAD
-                | SynExpr.Paren(SynExpr.Lambda(_, _, _args, body, _, _), _, _, _) when rangeContainsPos body.Range pos -> 
-                    getIdentRangeForFuncExprInApp traverseSynExpr body pos
-=======
                 // Special case: `async { ... }` is actually a CompExpr inside of the argExpr of a SynExpr.App
                 | SynExpr.CompExpr (_, _, expr, range) when rangeContainsPos range pos ->
                     getIdentRangeForFuncExprInApp traverseSynExpr expr pos
 
                 | SynExpr.Paren (expr, _, _, range) when rangeContainsPos range pos ->
                     getIdentRangeForFuncExprInApp traverseSynExpr expr pos
->>>>>>> cc6a419e
 
                 | _ ->
                     match funcExpr with
@@ -251,11 +236,7 @@
                         // of the identifier of the function we're after
                         getIdentRangeForFuncExprInApp traverseSynExpr funcExpr pos
 
-<<<<<<< HEAD
-            | SynExpr.LetOrUse(_, _, bindings, body, range) when rangeContainsPos range pos  ->
-=======
             | SynExpr.LetOrUse (_, _, bindings, body, range) when rangeContainsPos range pos  ->
->>>>>>> cc6a419e
                 let binding =
                     bindings
                     |> List.tryFind (fun x -> rangeContainsPos x.RangeOfBindingAndRhs pos)
@@ -265,8 +246,6 @@
                 | None ->
                     getIdentRangeForFuncExprInApp traverseSynExpr body pos
 
-<<<<<<< HEAD
-=======
             | SynExpr.IfThenElse (ifExpr, thenExpr, elseExpr, _, _, _, range) when rangeContainsPos range pos ->
                 if rangeContainsPos ifExpr.Range pos then
                     getIdentRangeForFuncExprInApp traverseSynExpr ifExpr pos
@@ -319,7 +298,6 @@
             | SynExpr.ArbitraryAfterError (_debugStr, range) when rangeContainsPos range pos -> 
                 Some range
 
->>>>>>> cc6a419e
             | expr ->
                 traverseSynExpr expr
                 |> Option.map (fun expr -> expr)
