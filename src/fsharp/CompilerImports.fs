--- conflicted
+++ resolved
@@ -138,11 +138,7 @@
     let memB = (match byteReaderB with None -> ByteMemory.Empty.AsReadOnly() | Some br -> br())
     unpickleObjWithDanglingCcus file ilScopeRef ilModule unpickleCcuInfo memA memB
 
-<<<<<<< HEAD
-let WriteSignatureData (tcConfig: TcConfig, tcGlobals, exportRemapping, ccu: CcuThunk, filename, inMem) =
-=======
-let WriteSignatureData (tcConfig: TcConfig, tcGlobals, exportRemapping, ccu: CcuThunk, fileName, inMem) : ILResource =
->>>>>>> 01e5bbb5
+let WriteSignatureData (tcConfig: TcConfig, tcGlobals, exportRemapping, ccu: CcuThunk, fileName, inMem) =
     let mspec = ccu.Contents
     let mspec = ApplyExportRemappingToEntity tcGlobals exportRemapping mspec
     // For historical reasons, we use a different resource name for FSharp.Core, so older F# compilers
@@ -157,11 +153,7 @@
             |> FileSystem.GetFullPathShim
             |> PathMap.applyDir tcGlobals.pathMap
 
-<<<<<<< HEAD
-    PickleToResource inMem filename tcGlobals ccu (rName+ccu.AssemblyName) (rNameB+ccu.AssemblyName) pickleCcuInfo
-=======
-    PickleToResource inMem fileName tcGlobals ccu (rName+ccu.AssemblyName) pickleCcuInfo
->>>>>>> 01e5bbb5
+    PickleToResource inMem fileName tcGlobals ccu (rName+ccu.AssemblyName) (rNameB+ccu.AssemblyName) pickleCcuInfo
         { mspec=mspec
           compileTimeWorkingDir=includeDir
           usesQuotations = ccu.UsesFSharp20PlusQuotations }
@@ -175,23 +167,16 @@
     // For historical reasons, we use a different resource name for FSharp.Core, so older F# compilers
     // don't complain when they see the resource.
     let rName = if ccu.AssemblyName = getFSharpCoreLibraryName then FSharpOptimizationDataResourceName2 else FSharpOptimizationDataResourceName
-<<<<<<< HEAD
     let rNameB = FSharpOptimizationDataResourceNameB
-    PickleToResource inMem filename tcGlobals ccu (rName+ccu.AssemblyName) (rNameB+ccu.AssemblyName) Optimizer.p_CcuOptimizationInfo modulInfo
-=======
-    PickleToResource inMem fileName tcGlobals ccu (rName+ccu.AssemblyName) Optimizer.p_CcuOptimizationInfo modulInfo
->>>>>>> 01e5bbb5
+    PickleToResource inMem fileName tcGlobals ccu (rName+ccu.AssemblyName) (rNameB+ccu.AssemblyName) Optimizer.p_CcuOptimizationInfo modulInfo
 
 let EncodeSignatureData(tcConfig: TcConfig, tcGlobals, exportRemapping, generatedCcu, outfile, isIncrementalBuild) =
     if tcConfig.GenerateSignatureData then
         let resource1, resource2 = WriteSignatureData (tcConfig, tcGlobals, exportRemapping, generatedCcu, outfile, isIncrementalBuild)
+
         // The resource gets written to a file for FSharp.Core
-<<<<<<< HEAD
-        let useDataFiles = (tcConfig.useOptimizationDataFile || tcGlobals.compilingFslib) && not isIncrementalBuild
-=======
         let useDataFiles = (tcConfig.useOptimizationDataFile || tcGlobals.compilingFSharpCore) && not isIncrementalBuild
 
->>>>>>> 01e5bbb5
         if useDataFiles then
             let sigDataFileName = (FileSystemUtils.chopExtension outfile)+".sigdata"
             let bytes = resource1.GetBytes()
@@ -753,12 +738,8 @@
                     sigDataReaders
             sigDataReaders
 
-<<<<<<< HEAD
-         member _.GetRawFSharpOptimizationData(m, ilShortAssemName, filename) =
+         member _.GetRawFSharpOptimizationData(m, ilShortAssemName, fileName) =
             let resources = ilModule.Resources.AsList()
-=======
-         member _.GetRawFSharpOptimizationData(m, ilShortAssemName, fileName) =
->>>>>>> 01e5bbb5
             let optDataReaders =
                 resources
                 |> List.choose (fun r ->
@@ -1634,15 +1615,9 @@
         let optDataReaders = ilModule.GetRawFSharpOptimizationData(m, ilShortAssemName, fileName)
 
         let ccuRawDataAndInfos =
-<<<<<<< HEAD
-            ilModule.GetRawFSharpSignatureData(m, ilShortAssemName, filename)
+            ilModule.GetRawFSharpSignatureData(m, ilShortAssemName, fileName)
             |> List.map (fun (ccuName, (sigDataReader, sigDataReaderB)) ->
                 let data = GetSignatureData (filename, ilScopeRef, ilModule.TryGetILModuleDef(), sigDataReader, sigDataReaderB)
-=======
-            ilModule.GetRawFSharpSignatureData(m, ilShortAssemName, fileName)
-            |> List.map (fun (ccuName, sigDataReader) ->
-                let data = GetSignatureData (fileName, ilScopeRef, ilModule.TryGetILModuleDef(), sigDataReader)
->>>>>>> 01e5bbb5
 
                 let optDatas = Map.ofList optDataReaders
 
@@ -1685,13 +1660,8 @@
                          | None ->
                             if verbose then dprintf "*** no optimization data for CCU %s, was DLL compiled with --no-optimization-data??\n" ccuName
                             None
-<<<<<<< HEAD
                          | Some (readerA, readerB) -> 
-                            let data = GetOptimizationData (filename, ilScopeRef, ilModule.TryGetILModuleDef(), readerA, readerB)
-=======
-                         | Some info ->
-                            let data = GetOptimizationData (fileName, ilScopeRef, ilModule.TryGetILModuleDef(), info)
->>>>>>> 01e5bbb5
+                            let data = GetOptimizationData (fileName, ilScopeRef, ilModule.TryGetILModuleDef(), readerA, readerB)
                             let fixupThunk () = data.OptionalFixup(fun nm -> availableToOptionalCcu(tcImports.FindCcu(ctok, m, nm, lookupOnly=false)))
 
                             // Make a note of all ccuThunks that may still need to be fixed up when other dlls are loaded
