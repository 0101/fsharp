// Copyright (c) Microsoft Corporation. All Rights Reserved. See License.txt in the project root for license information.

/// Contains logic to coordinate assembly resolution and manage the TcImports table of referenced
/// assemblies.
module internal FSharp.Compiler.CompilerImports

open System
open System.Collections.Concurrent
open System.Collections.Generic
open System.Diagnostics
open System.IO

open Internal.Utilities
open Internal.Utilities.Collections
open Internal.Utilities.FSharpEnvironment
open Internal.Utilities.Library
open Internal.Utilities.Library.Extras

open FSharp.Compiler
open FSharp.Compiler.AbstractIL.IL
open FSharp.Compiler.AbstractIL.ILBinaryReader
open FSharp.Compiler.AbstractIL.ILX
open FSharp.Compiler.AbstractIL.Diagnostics
open FSharp.Compiler.CheckDeclarations
open FSharp.Compiler.CompilerGlobalState
open FSharp.Compiler.CompilerConfig
open FSharp.Compiler.DependencyManager
open FSharp.Compiler.ErrorLogger
open FSharp.Compiler.Import
open FSharp.Compiler.IO
open FSharp.Compiler.CodeAnalysis
open FSharp.Compiler.Syntax.PrettyNaming
open FSharp.Compiler.SyntaxTreeOps
open FSharp.Compiler.TcGlobals
open FSharp.Compiler.Text
open FSharp.Compiler.Text.Range
open FSharp.Compiler.Xml
open FSharp.Compiler.TypedTreePickle
open FSharp.Compiler.TypedTree
open FSharp.Compiler.TypedTreeBasics
open FSharp.Compiler.TypedTreeOps
open FSharp.Compiler.BuildGraph

#if !NO_EXTENSIONTYPING
open FSharp.Compiler.ExtensionTyping
open FSharp.Core.CompilerServices
#endif

let (++) x s = x @ [s]

//----------------------------------------------------------------------------
// Signature and optimization data blobs
//--------------------------------------------------------------------------

let IsSignatureDataResource (r: ILResource) =
    r.Name.StartsWithOrdinal FSharpSignatureDataResourceName ||
    r.Name.StartsWithOrdinal FSharpSignatureDataResourceName2

let IsSignatureDataResourceB (r: ILResource) =
    r.Name.StartsWithOrdinal FSharpSignatureDataResourceNameB

let IsOptimizationDataResource (r: ILResource) =
    r.Name.StartsWithOrdinal FSharpOptimizationDataResourceName ||
    r.Name.StartsWithOrdinal FSharpOptimizationDataResourceName2

let IsOptimizationDataResourceB (r: ILResource) =
    r.Name.StartsWithOrdinal FSharpOptimizationDataResourceNameB

let GetSignatureDataResourceName (r: ILResource) =
    if r.Name.StartsWithOrdinal FSharpSignatureDataResourceName then
        String.dropPrefix r.Name FSharpSignatureDataResourceName
    elif r.Name.StartsWithOrdinal FSharpSignatureDataResourceNameB then
        String.dropPrefix r.Name FSharpSignatureDataResourceNameB
    elif r.Name.StartsWithOrdinal FSharpSignatureDataResourceName2 then
        String.dropPrefix r.Name FSharpSignatureDataResourceName2
    else failwith "GetSignatureDataResourceName"

let GetOptimizationDataResourceName (r: ILResource) =
    if r.Name.StartsWithOrdinal FSharpOptimizationDataResourceName then
        String.dropPrefix r.Name FSharpOptimizationDataResourceName
    elif r.Name.StartsWithOrdinal FSharpOptimizationDataResourceNameB then
        String.dropPrefix r.Name FSharpOptimizationDataResourceNameB
    elif r.Name.StartsWithOrdinal FSharpOptimizationDataResourceName2 then
        String.dropPrefix r.Name FSharpOptimizationDataResourceName2
    else failwith "GetOptimizationDataResourceName"

let IsReflectedDefinitionsResource (r: ILResource) =
    r.Name.StartsWithOrdinal(QuotationPickler.SerializedReflectedDefinitionsResourceNameBase)

let MakeILResource rName bytes =
    { Name = rName
      Location = ILResourceLocation.Local(ByteStorage.FromByteArray(bytes))
      Access = ILResourceAccess.Public
      CustomAttrsStored = storeILCustomAttrs emptyILCustomAttrs
      MetadataIndex = NoMetadataIdx }

let PickleToResource inMem file (g: TcGlobals) scope rName rNameB p x = 
    let file = PathMap.apply g.pathMap file

    let bytes, bytesB = pickleObjWithDanglingCcus inMem file g scope p x 
    let byteStorage =
        if inMem then
            ByteStorage.FromMemoryAndCopy(bytes.AsMemory(), useBackingMemoryMappedFile = true)
        else
            ByteStorage.FromByteArray(bytes.AsMemory().ToArray())

    (bytes :> IDisposable).Dispose()

    let byteStorageB =
        if inMem then
            ByteStorage.FromMemoryAndCopy(bytesB.AsMemory(), useBackingMemoryMappedFile = true)
        else
            ByteStorage.FromByteArray(bytesB.AsMemory().ToArray())

    let resource =
        { Name = rName
          Location = ILResourceLocation.Local(byteStorage)
          Access = ILResourceAccess.Public
          CustomAttrsStored = storeILCustomAttrs emptyILCustomAttrs
          MetadataIndex = NoMetadataIdx }

    let resourceB = 
        if bytesB.AsMemory().Length > 0 then 
            Some 
              { Name = rNameB
                Location = ILResourceLocation.Local(byteStorageB)
                Access = ILResourceAccess.Public
                CustomAttrsStored = storeILCustomAttrs emptyILCustomAttrs
                MetadataIndex = NoMetadataIdx 
              }
        else
            None

    (bytesB :> IDisposable).Dispose()

    resource, resourceB
          
let GetSignatureData (file, ilScopeRef, ilModule, byteReaderA, byteReaderB) : PickledDataWithReferences<PickledCcuInfo> =
    let memA = byteReaderA()
    let memB = (match byteReaderB with None -> ByteMemory.Empty.AsReadOnly() | Some br -> br())
    unpickleObjWithDanglingCcus file ilScopeRef ilModule unpickleCcuInfo memA memB

let WriteSignatureData (tcConfig: TcConfig, tcGlobals, exportRemapping, ccu: CcuThunk, filename, inMem) =
    let mspec = ccu.Contents
    let mspec = ApplyExportRemappingToEntity tcGlobals exportRemapping mspec
    // For historical reasons, we use a different resource name for FSharp.Core, so older F# compilers
    // don't complain when they see the resource.
    let rName = if ccu.AssemblyName = getFSharpCoreLibraryName then FSharpSignatureDataResourceName2 else FSharpSignatureDataResourceName 
    let rNameB = FSharpSignatureDataResourceNameB

    let includeDir =
        if String.IsNullOrEmpty tcConfig.implicitIncludeDir then ""
        else
            tcConfig.implicitIncludeDir
            |> FileSystem.GetFullPathShim
            |> PathMap.applyDir tcGlobals.pathMap

    PickleToResource inMem filename tcGlobals ccu (rName+ccu.AssemblyName) (rNameB+ccu.AssemblyName) pickleCcuInfo
        { mspec=mspec
          compileTimeWorkingDir=includeDir
          usesQuotations = ccu.UsesFSharp20PlusQuotations }

let GetOptimizationData (file, ilScopeRef, ilModule, byteReaderA, byteReaderB) =
    let memA = byteReaderA()
    let memB = (match byteReaderB with None -> ByteMemory.Empty.AsReadOnly() | Some br -> br())
    unpickleObjWithDanglingCcus file ilScopeRef ilModule Optimizer.u_CcuOptimizationInfo memA memB

let WriteOptimizationData (tcGlobals, filename, inMem, ccu: CcuThunk, modulInfo) =
    // For historical reasons, we use a different resource name for FSharp.Core, so older F# compilers
    // don't complain when they see the resource.
    let rName = if ccu.AssemblyName = getFSharpCoreLibraryName then FSharpOptimizationDataResourceName2 else FSharpOptimizationDataResourceName
    let rNameB = FSharpOptimizationDataResourceNameB
    PickleToResource inMem filename tcGlobals ccu (rName+ccu.AssemblyName) (rNameB+ccu.AssemblyName) Optimizer.p_CcuOptimizationInfo modulInfo

let EncodeSignatureData(tcConfig: TcConfig, tcGlobals, exportRemapping, generatedCcu, outfile, isIncrementalBuild) =
    if tcConfig.GenerateSignatureData then
        let resource1, resource2 = WriteSignatureData (tcConfig, tcGlobals, exportRemapping, generatedCcu, outfile, isIncrementalBuild)
        // The resource gets written to a file for FSharp.Core
        let useDataFiles = (tcConfig.useOptimizationDataFile || tcGlobals.compilingFslib) && not isIncrementalBuild
        if useDataFiles then
            let sigDataFileName = (FileSystemUtils.chopExtension outfile)+".sigdata"
            let bytes = resource1.GetBytes()
            use fileStream = File.Create(sigDataFileName, bytes.Length)
            bytes.CopyTo fileStream
<<<<<<< HEAD
        let resources = [ yield resource1; match resource2 with None -> () | Some r -> yield r ]
        let sigAttr = mkSignatureDataVersionAttr tcGlobals (parseILVersion Internal.Utilities.FSharpEnvironment.FSharpBinaryMetadataFormatRevision)
=======
        let resources =
            [ resource ]
        let sigAttr = mkSignatureDataVersionAttr tcGlobals (parseILVersion FSharpBinaryMetadataFormatRevision)
>>>>>>> 9d4fb7d1
        [sigAttr], resources
      else
        [], []

let EncodeOptimizationData(tcGlobals, tcConfig: TcConfig, outfile, exportRemapping, data, isIncrementalBuild) =
    if tcConfig.GenerateOptimizationData then
        let data = map2Of2 (Optimizer.RemapOptimizationInfo tcGlobals exportRemapping) data
        // As with the sigdata file, the optdata gets written to a file for FSharp.Core
        let useDataFiles = (tcConfig.useOptimizationDataFile || tcGlobals.compilingFslib) && not isIncrementalBuild

        if useDataFiles then
            let ccu, modulInfo = data
<<<<<<< HEAD
            let bytes, _bytesB = TypedTreePickle.pickleObjWithDanglingCcus isIncrementalBuild outfile tcGlobals ccu Optimizer.p_CcuOptimizationInfo modulInfo
            let optDataFileName = (FileSystemUtils.chopExtension outfile)+".optdata"
            File.WriteAllBytes(optDataFileName, bytes.AsMemory().ToArray())
        let (ccu, optData) =
=======
            let bytes = pickleObjWithDanglingCcus isIncrementalBuild outfile tcGlobals ccu Optimizer.p_CcuOptimizationInfo modulInfo
            let optDataFileName = (FileSystemUtils.chopExtension outfile)+".optdata"
            use fileStream = FileSystem.OpenFileForWriteShim(optDataFileName, FileMode.Create, FileAccess.ReadWrite, FileShare.None)
            fileStream.Write(bytes)

        let ccu, optData =
>>>>>>> 9d4fb7d1
            if tcConfig.onlyEssentialOptimizationData then
                map2Of2 Optimizer.AbstractOptimizationInfoToEssentials data
            else
                data
        let r1, r2 = WriteOptimizationData (tcGlobals, outfile, isIncrementalBuild, ccu, optData)
        let resources = [ yield r1; match r2 with None -> () | Some r -> yield r ]
        resources
    else
        [ ]

exception AssemblyNotResolved of (*originalName*) string * range

exception MSBuildReferenceResolutionWarning of (*MSBuild warning code*)string * (*Message*)string * range

exception MSBuildReferenceResolutionError of (*MSBuild warning code*)string * (*Message*)string * range

let OpenILBinary(filename, reduceMemoryUsage, pdbDirPath, shadowCopyReferences, tryGetMetadataSnapshot) =
    let opts: ILReaderOptions =
        { metadataOnly = MetadataOnlyFlag.Yes
          reduceMemoryUsage = reduceMemoryUsage
          pdbDirPath = pdbDirPath
          tryGetMetadataSnapshot = tryGetMetadataSnapshot }

    let location =
#if FX_NO_APP_DOMAINS
        // In order to use memory mapped files on the shadow copied version of the Assembly, we `preload the assembly
        // We swallow all exceptions so that we do not change the exception contract of this API
        if shadowCopyReferences then
          try
            System.Reflection.Assembly.ReflectionOnlyLoadFrom(filename).Location
          with e -> filename
        else
#else
          ignore shadowCopyReferences
#endif
          filename
    AssemblyReader.GetILModuleReader(location, opts)

[<RequireQualifiedAccess>]
type ResolveAssemblyReferenceMode = Speculative | ReportErrors

#if !NO_EXTENSIONTYPING
type ResolvedExtensionReference = ResolvedExtensionReference of string * AssemblyReference list * Tainted<ITypeProvider> list
#endif

#if DEBUG
[<DebuggerDisplayAttribute("AssemblyResolution({resolvedPath})")>]
#endif
type AssemblyResolution =
    {  /// The original reference to the assembly.
       originalReference: AssemblyReference

       /// Path to the resolvedFile
       resolvedPath: string

       /// Create the tooltip text for the assembly reference
       prepareToolTip: unit -> string

       /// Whether or not this is an installed system assembly (for example, System.dll)
       sysdir: bool

       /// Lazily populated ilAssemblyRef for this reference.
       mutable ilAssemblyRef: ILAssemblyRef option
     }
    override this.ToString() = sprintf "%s%s" (if this.sysdir then "[sys]" else "") this.resolvedPath

    member this.ProjectReference = this.originalReference.ProjectReference

    /// Compute the ILAssemblyRef for a resolved assembly. This is done by reading the binary if necessary. The result
    /// is cached.
    ///
    /// Only used in F# Interactive
    member this.GetILAssemblyRef(reduceMemoryUsage, tryGetMetadataSnapshot) =
        match this.ilAssemblyRef with
        | Some assemblyRef -> assemblyRef
        | None ->
            match this.ProjectReference with
            | Some _ -> failwith "IProjectReference is not allowed to be used in GetILAssemblyRef"
            | None -> ()

            let assemblyRef =
                let readerSettings: ILReaderOptions =
                    { pdbDirPath=None
                      reduceMemoryUsage = reduceMemoryUsage
                      metadataOnly = MetadataOnlyFlag.Yes
                      tryGetMetadataSnapshot = tryGetMetadataSnapshot }
                use reader = OpenILModuleReader this.resolvedPath readerSettings
                mkRefToILAssembly reader.ILModuleDef.ManifestOfAssembly
            this.ilAssemblyRef <- Some assemblyRef
            assemblyRef

type ImportedBinary =
    { FileName: string
      RawMetadata: IRawFSharpAssemblyData
#if !NO_EXTENSIONTYPING
      ProviderGeneratedAssembly: System.Reflection.Assembly option
      IsProviderGenerated: bool
      ProviderGeneratedStaticLinkMap: ProvidedAssemblyStaticLinkingMap option
#endif
      ILAssemblyRefs: ILAssemblyRef list
      ILScopeRef: ILScopeRef }

type ImportedAssembly =
    { ILScopeRef: ILScopeRef
      FSharpViewOfMetadata: CcuThunk
      AssemblyAutoOpenAttributes: string list
      AssemblyInternalsVisibleToAttributes: string list
#if !NO_EXTENSIONTYPING
      IsProviderGenerated: bool
      mutable TypeProviders: Tainted<ITypeProvider> list
#endif
      FSharpOptimizationData: Microsoft.FSharp.Control.Lazy<Option<Optimizer.LazyModuleInfo>> }

type AvailableImportedAssembly =
    | ResolvedImportedAssembly of ImportedAssembly
    | UnresolvedImportedAssembly of string

type CcuLoadFailureAction =
    | RaiseError
    | ReturnNone

type TcImportsLockToken() =
   interface LockToken

type TcImportsLock = Lock<TcImportsLockToken>   

let RequireTcImportsLock (_tcitok: TcImportsLockToken, _thingProtected: 'T) = ()

type TcConfig with

    member tcConfig.TryResolveLibWithDirectories (r: AssemblyReference) =
        let m, nm = r.Range, r.Text
        use unwindBuildPhase = PushThreadBuildPhaseUntilUnwind BuildPhase.Parameter
        // Only want to resolve certain extensions (otherwise, 'System.Xml' is ambiguous).
        // MSBuild resolution is limited to .exe and .dll so do the same here.
        let ext = Path.GetExtension nm
        let isNetModule = String.Compare(ext, ".netmodule", StringComparison.OrdinalIgnoreCase)=0

        // See if the language service has already produced the contents of the assembly for us, virtually
        match r.ProjectReference with
        | Some _ ->
            let resolved = r.Text
            let sysdir = tcConfig.IsSystemAssembly resolved
            Some
                { originalReference = r
                  resolvedPath = resolved
                  prepareToolTip = (fun () -> resolved)
                  sysdir = sysdir
                  ilAssemblyRef = None }
        | None ->

        if String.Compare(ext, ".dll", StringComparison.OrdinalIgnoreCase)=0
           || String.Compare(ext, ".exe", StringComparison.OrdinalIgnoreCase)=0
           || isNetModule then

            let searchPaths =
                // if this is a #r reference (not from dummy range), make sure the directory of the declaring
                // file is included in the search path. This should ideally already be one of the search paths, but
                // during some global checks it won't be. We append to the end of the search list so that this is the last
                // place that is checked.
                let isPoundRReference (r: range) =
                    not (equals r range0) &&
                    not (equals r rangeStartup) &&
                    not (equals r rangeCmdArgs) &&
                    FileSystem.IsPathRootedShim r.FileName

                if isPoundRReference m then
                    tcConfig.GetSearchPathsForLibraryFiles() @ [Path.GetDirectoryName(m.FileName)]
                else
                    tcConfig.GetSearchPathsForLibraryFiles()

            let resolved = TryResolveFileUsingPaths(searchPaths, m, nm)
            match resolved with
            | Some resolved ->
                let sysdir = tcConfig.IsSystemAssembly resolved
                Some
                    { originalReference = r
                      resolvedPath = resolved
                      prepareToolTip = (fun () ->
                            let fusionName = System.Reflection.AssemblyName.GetAssemblyName(resolved).ToString()
                            let line(append: string) = append.Trim([|' '|])+"\n"
                            line resolved + line fusionName)
                      sysdir = sysdir
                      ilAssemblyRef = None }
            | None -> None
        else None

    member tcConfig.ResolveLibWithDirectories (ccuLoadFailureAction, r: AssemblyReference) =
        let m, nm = r.Range, r.Text
        use unwindBuildPhase = PushThreadBuildPhaseUntilUnwind BuildPhase.Parameter
        // test for both libraries and executables
        let ext = Path.GetExtension nm
        let isExe = (String.Compare(ext, ".exe", StringComparison.OrdinalIgnoreCase) = 0)
        let isDLL = (String.Compare(ext, ".dll", StringComparison.OrdinalIgnoreCase) = 0)
        let isNetModule = (String.Compare(ext, ".netmodule", StringComparison.OrdinalIgnoreCase) = 0)

        let rs =
            if isExe || isDLL || isNetModule then
                [r]
            else
                [AssemblyReference(m, nm+".dll", None);AssemblyReference(m, nm+".exe", None);AssemblyReference(m, nm+".netmodule", None)]

        match rs |> List.tryPick (fun r -> tcConfig.TryResolveLibWithDirectories(r)) with
        | Some res -> Some res
        | None ->
            match ccuLoadFailureAction with
            | CcuLoadFailureAction.RaiseError ->
                let searchMessage = String.concat "\n " (tcConfig.GetSearchPathsForLibraryFiles())
                raise (FileNameNotResolved(nm, searchMessage, m))
            | CcuLoadFailureAction.ReturnNone -> None

    member tcConfig.MsBuildResolve (references, mode, errorAndWarningRange, showMessages) =
        let logMessage showMessages =
            if showMessages && tcConfig.showReferenceResolutions then (fun (message: string)->dprintf "%s\n" message)
            else ignore

        let logDiagnostic showMessages =
            (fun isError code message->
                if showMessages && mode = ResolveAssemblyReferenceMode.ReportErrors then
                  if isError then
                    errorR(MSBuildReferenceResolutionError(code, message, errorAndWarningRange))
                  else
                    match code with
                    // These are warnings that mean 'not resolved' for some assembly.
                    // Note that we don't get to know the name of the assembly that couldn't be resolved.
                    // Ignore these and rely on the logic below to emit an error for each unresolved reference.
                    | "MSB3246" // Resolved file has a bad image, no metadata, or is otherwise inaccessible.
                    | "MSB3106"
                        -> ()
                    | _ ->
                        if code = "MSB3245" then
                            errorR(MSBuildReferenceResolutionWarning(code, message, errorAndWarningRange))
                        else
                            warning(MSBuildReferenceResolutionWarning(code, message, errorAndWarningRange)))

        let targetProcessorArchitecture =
            match tcConfig.platform with
            | None -> "MSIL"
            | Some X86 -> "x86"
            | Some AMD64 -> "amd64"
            | Some IA64 -> "ia64"

        try
            tcConfig.legacyReferenceResolver.Impl.Resolve
                (tcConfig.resolutionEnvironment,
                references,
                tcConfig.targetFrameworkVersion,
                tcConfig.GetTargetFrameworkDirectories(),
                targetProcessorArchitecture,
                tcConfig.fsharpBinariesDir, // FSharp binaries directory
                tcConfig.includes, // Explicit include directories
                tcConfig.implicitIncludeDir, // Implicit include directory (likely the project directory)
                logMessage showMessages, logDiagnostic showMessages)
        with
            | LegacyResolutionFailure -> error(Error(FSComp.SR.buildAssemblyResolutionFailed(), errorAndWarningRange))


    // NOTE!! if mode=Speculative then this method must not report ANY warnings or errors through 'warning' or 'error'. Instead
    // it must return warnings and errors as data
    //
    // NOTE!! if mode=ReportErrors then this method must not raise exceptions. It must just report the errors and recover
    static member TryResolveLibsUsingMSBuildRules (tcConfig: TcConfig,
            originalReferences: AssemblyReference list,
            errorAndWarningRange: range,
            mode: ResolveAssemblyReferenceMode) : AssemblyResolution list * UnresolvedAssemblyReference list =

        use unwindBuildPhase = PushThreadBuildPhaseUntilUnwind BuildPhase.Parameter
        if tcConfig.useSimpleResolution then
            failwith "MSBuild resolution is not supported."
        if originalReferences=[] then [], []
        else
            // Group references by name with range values in the grouped value list.
            // In the grouped reference, store the index of the last use of the reference.
            let groupedReferences =
                originalReferences
                |> List.indexed
                |> Seq.groupBy(fun (_, reference) -> reference.Text)
                |> Seq.map(fun (assemblyName, assemblyAndIndexGroup)->
                    let assemblyAndIndexGroup = assemblyAndIndexGroup |> List.ofSeq
                    let highestPosition = assemblyAndIndexGroup |> List.maxBy fst |> fst
                    let assemblyGroup = assemblyAndIndexGroup |> List.map snd
                    assemblyName, highestPosition, assemblyGroup)
                |> Array.ofSeq

            // First, try to resolve everything as a file using simple resolution
            let resolvedAsFile =
                groupedReferences
                |> Array.map(fun (_filename, maxIndexOfReference, references)->
                                let assemblyResolution = references |> List.choose (fun r -> tcConfig.TryResolveLibWithDirectories r)
                                (maxIndexOfReference, assemblyResolution))
                |> Array.filter(fun (_, refs)->refs |> isNil |> not)

            let toMsBuild = [|0..groupedReferences.Length-1|]
                             |> Array.map(fun i->(p13 groupedReferences.[i]), (p23 groupedReferences.[i]), i)
                             |> Array.filter (fun (_, i0, _)->resolvedAsFile|>Array.exists(fun (i1, _) -> i0=i1)|>not)
                             |> Array.map(fun (ref, _, i)->ref, string i)

            let resolutions = tcConfig.MsBuildResolve(toMsBuild, mode, errorAndWarningRange, (*showMessages*)true)

            // Map back to original assembly resolutions.
            let resolvedByMsbuild =
                resolutions
                    |> Array.map(fun resolvedFile ->
                                    let i = int resolvedFile.baggage
                                    let _, maxIndexOfReference, ms = groupedReferences.[i]
                                    let assemblyResolutions =
                                        ms|>List.map(fun originalReference ->
                                                    Debug.Assert(FileSystem.IsPathRootedShim(resolvedFile.itemSpec), sprintf "msbuild-resolved path is not absolute: '%s'" resolvedFile.itemSpec)
                                                    let canonicalItemSpec = FileSystem.GetFullPathShim(resolvedFile.itemSpec)
                                                    { originalReference=originalReference
                                                      resolvedPath=canonicalItemSpec
                                                      prepareToolTip = (fun () -> resolvedFile.prepareToolTip (originalReference.Text, canonicalItemSpec))
                                                      sysdir= tcConfig.IsSystemAssembly canonicalItemSpec
                                                      ilAssemblyRef = None })
                                    (maxIndexOfReference, assemblyResolutions))

            // When calculating the resulting resolutions, we're going to use the index of the reference
            // in the original specification and resort it to match the ordering that we had.
            let resultingResolutions =
                    [resolvedByMsbuild;resolvedAsFile]
                    |> Array.concat
                    |> Array.sortBy fst
                    |> Array.map snd
                    |> List.ofArray
                    |> List.concat

            // O(N^2) here over a small set of referenced assemblies.
            let IsResolved(originalName: string) =
                if resultingResolutions |> List.exists(fun resolution -> resolution.originalReference.Text = originalName) then true
                else
                    // MSBuild resolution may have unified the result of two duplicate references. Try to re-resolve now.
                    // If re-resolution worked then this was a removed duplicate.
                    tcConfig.MsBuildResolve([|originalName, ""|], mode, errorAndWarningRange, (*showMessages*)false).Length<>0

            let unresolvedReferences =
                    groupedReferences
                    //|> Array.filter(p13 >> IsNotFileOrIsAssembly)
                    |> Array.filter(p13 >> IsResolved >> not)
                    |> List.ofArray

            // If mode=Speculative, then we haven't reported any errors.
            // We report the error condition by returning an empty list of resolutions
            if mode = ResolveAssemblyReferenceMode.Speculative && (List.length unresolvedReferences) > 0 then
                [], (List.ofArray groupedReferences) |> List.map (fun (name, _, r) -> (name, r)) |> List.map UnresolvedAssemblyReference
            else
                resultingResolutions, unresolvedReferences |> List.map (fun (name, _, r) -> (name, r)) |> List.map UnresolvedAssemblyReference

[<Sealed>]
type TcAssemblyResolutions(tcConfig: TcConfig, results: AssemblyResolution list, unresolved: UnresolvedAssemblyReference list) =

    let originalReferenceToResolution = results |> List.map (fun r -> r.originalReference.Text, r) |> Map.ofList
    let resolvedPathToResolution = results |> List.map (fun r -> r.resolvedPath, r) |> Map.ofList

    /// Add some resolutions to the map of resolution results.
    member _.AddResolutionResults newResults = TcAssemblyResolutions(tcConfig, results @ newResults, unresolved)

    /// Add some unresolved results.
    member _.AddUnresolvedReferences newUnresolved = TcAssemblyResolutions(tcConfig, results, unresolved @ newUnresolved)

    /// Get information about referenced DLLs
    member _.GetAssemblyResolutions() = results

    member _.GetUnresolvedReferences() = unresolved

    member _.TryFindByOriginalReference(assemblyReference: AssemblyReference) = originalReferenceToResolution.TryFind assemblyReference.Text

    /// Only used by F# Interactive
    member _.TryFindByExactILAssemblyRef assemblyRef =
        results |> List.tryFind (fun ar->
            let r = ar.GetILAssemblyRef(tcConfig.reduceMemoryUsage, tcConfig.tryGetMetadataSnapshot)
            r = assemblyRef)

    /// Only used by F# Interactive
    member _.TryFindBySimpleAssemblyName simpleAssemName =
        results |> List.tryFind (fun ar->
            let r = ar.GetILAssemblyRef(tcConfig.reduceMemoryUsage, tcConfig.tryGetMetadataSnapshot)
            r.Name = simpleAssemName)

    member _.TryFindByResolvedPath nm = resolvedPathToResolution.TryFind nm

    member _.TryFindByOriginalReferenceText nm = originalReferenceToResolution.TryFind nm

    static member ResolveAssemblyReferences (tcConfig: TcConfig, assemblyList: AssemblyReference list, knownUnresolved: UnresolvedAssemblyReference list) : TcAssemblyResolutions =
        let resolved, unresolved =
            if tcConfig.useSimpleResolution then
                let resolutions =
                    assemblyList
                    |> List.map (fun assemblyReference ->
                           try
                               Choice1Of2 (tcConfig.ResolveLibWithDirectories (CcuLoadFailureAction.RaiseError, assemblyReference) |> Option.get)
                           with e ->
                               errorRecovery e assemblyReference.Range
                               Choice2Of2 assemblyReference)
                let successes = resolutions |> List.choose (function Choice1Of2 x -> Some x | _ -> None)
                let failures = resolutions |> List.choose (function Choice2Of2 x -> Some (UnresolvedAssemblyReference(x.Text, [x])) | _ -> None)
                successes, failures
            else
                // we don't want to do assembly resolution concurrently, we assume MSBuild doesn't handle this
                TcConfig.TryResolveLibsUsingMSBuildRules (tcConfig, assemblyList, rangeStartup, ResolveAssemblyReferenceMode.ReportErrors)
        TcAssemblyResolutions(tcConfig, resolved, unresolved @ knownUnresolved)

    static member GetAllDllReferences (tcConfig: TcConfig) = [
            let primaryReference = tcConfig.PrimaryAssemblyDllReference()

            let assumeDotNetFramework = primaryReference.SimpleAssemblyNameIs("mscorlib")

            if not tcConfig.compilingFslib then
                yield tcConfig.CoreLibraryDllReference()
                if assumeDotNetFramework then
                    // When building desktop then we need these additional dependencies
                    yield AssemblyReference(rangeStartup, "System.Numerics.dll", None)
                    yield AssemblyReference(rangeStartup, "System.dll", None)
                    let asm = AssemblyReference(rangeStartup, "netstandard.dll", None)
                    let found =
                        if tcConfig.useSimpleResolution then
                            match tcConfig.ResolveLibWithDirectories (CcuLoadFailureAction.ReturnNone, asm) with
                            | Some _ -> true
                            | None -> false
                        else
                            let resolutions = tcConfig.MsBuildResolve([|asm.Text, ""|], ResolveAssemblyReferenceMode.Speculative, rangeStartup, (*showMessages*)false)
                            resolutions.Length = 1
                    if found then yield asm

            if tcConfig.framework then
                let references, _useDotNetFramework = tcConfig.FxResolver.GetDefaultReferences(tcConfig.useFsiAuxLib)
                for s in references do
                    yield AssemblyReference(rangeStartup, (if s.EndsWith(".dll", StringComparison.OrdinalIgnoreCase) then s else s+".dll"), None)

            yield! tcConfig.referencedDLLs
        ]

    static member SplitNonFoundationalResolutions (tcConfig: TcConfig) =
        let assemblyList = TcAssemblyResolutions.GetAllDllReferences tcConfig
        let resolutions = TcAssemblyResolutions.ResolveAssemblyReferences (tcConfig, assemblyList, tcConfig.knownUnresolvedReferences)
        let frameworkDLLs, nonFrameworkReferences = resolutions.GetAssemblyResolutions() |> List.partition (fun r -> r.sysdir)
        let unresolved = resolutions.GetUnresolvedReferences()
#if DEBUG
        let mutable itFailed = false
        let addedText = "\nIf you want to debug this right now, attach a debugger, and put a breakpoint in 'CompileOps.fs' near the text '!itFailed', and you can re-step through the assembly resolution logic."

        for UnresolvedAssemblyReference(referenceText, _ranges) in unresolved do
            if referenceText.Contains("mscorlib") then
                Debug.Assert(false, sprintf "whoops, did not resolve mscorlib: '%s'%s" referenceText addedText)
                itFailed <- true

        for x in frameworkDLLs do
            if not(FileSystem.IsPathRootedShim(x.resolvedPath)) then
                Debug.Assert(false, sprintf "frameworkDLL should be absolute path: '%s'%s" x.resolvedPath addedText)
                itFailed <- true

        for x in nonFrameworkReferences do
            if not(FileSystem.IsPathRootedShim(x.resolvedPath)) then
                Debug.Assert(false, sprintf "nonFrameworkReference should be absolute path: '%s'%s" x.resolvedPath addedText)
                itFailed <- true

        if itFailed then
            // idea is, put a breakpoint here and then step through
            let assemblyList = TcAssemblyResolutions.GetAllDllReferences tcConfig
            let resolutions = TcAssemblyResolutions.ResolveAssemblyReferences (tcConfig, assemblyList, [])
            let _frameworkDLLs, _nonFrameworkReferences = resolutions.GetAssemblyResolutions() |> List.partition (fun r -> r.sysdir)
            ()
#endif
        frameworkDLLs, nonFrameworkReferences, unresolved

    static member BuildFromPriorResolutions (tcConfig: TcConfig, resolutions, knownUnresolved) =
        let references = resolutions |> List.map (fun r -> r.originalReference)
        TcAssemblyResolutions.ResolveAssemblyReferences (tcConfig, references, knownUnresolved)

    static member GetAssemblyResolutionInformation(tcConfig: TcConfig) =
        use unwindBuildPhase = PushThreadBuildPhaseUntilUnwind BuildPhase.Parameter
        let assemblyList = TcAssemblyResolutions.GetAllDllReferences tcConfig
        let resolutions = TcAssemblyResolutions.ResolveAssemblyReferences (tcConfig, assemblyList, [])
        resolutions.GetAssemblyResolutions(), resolutions.GetUnresolvedReferences()

//----------------------------------------------------------------------------
// Abstraction for project reference

let GetNameOfILModule (m: ILModuleDef) =
    match m.Manifest with
    | Some manifest -> manifest.Name
    | None -> m.Name

let MakeScopeRefForILModule (ilModule: ILModuleDef) =
    match ilModule.Manifest with
    | Some m -> ILScopeRef.Assembly (mkRefToILAssembly m)
    | None -> ILScopeRef.Module (mkRefToILModule ilModule)

let GetCustomAttributesOfILModule (ilModule: ILModuleDef) =
    (match ilModule.Manifest with Some m -> m.CustomAttrs | None -> ilModule.CustomAttrs).AsList

let GetAutoOpenAttributes ilModule =
    ilModule |> GetCustomAttributesOfILModule |> List.choose TryFindAutoOpenAttr

let GetInternalsVisibleToAttributes ilModule =
    ilModule |> GetCustomAttributesOfILModule |> List.choose TryFindInternalsVisibleToAttr

type RawFSharpAssemblyDataBackedByFileOnDisk (ilModule: ILModuleDef, ilAssemblyRefs) =
    let externalSigAndOptData = ["FSharp.Core"]
    interface IRawFSharpAssemblyData with

         member _.GetAutoOpenAttributes() = GetAutoOpenAttributes ilModule

         member _.GetInternalsVisibleToAttributes() = GetInternalsVisibleToAttributes ilModule

         member _.TryGetILModuleDef() = Some ilModule

         member _.GetRawFSharpSignatureData(m, ilShortAssemName, filename) =
            let resources = ilModule.Resources.AsList
            let sigDataReaders =
                [ for iresource in resources do
                    if IsSignatureDataResource iresource then
                        let ccuName = GetSignatureDataResourceName iresource
                        let readerA = fun () -> iresource.GetBytes()
                        let readerB =
                            resources |> List.tryPick (fun iresourceB ->
                                if IsSignatureDataResourceB iresourceB then
                                    let ccuNameB = GetSignatureDataResourceName iresourceB
                                    if ccuName = ccuNameB then
                                        Some (fun () -> iresourceB.GetBytes() )
                                    else None
                                else None)
                        yield (ccuName, (readerA, readerB)) ]

            let sigDataReaders =
                if sigDataReaders.IsEmpty && List.contains ilShortAssemName externalSigAndOptData then
                    let sigFileName = Path.ChangeExtension(filename, "sigdata")
                    if not (FileSystem.FileExistsShim sigFileName) then
                        error(Error(FSComp.SR.buildExpectedSigdataFile (FileSystem.GetFullPathShim sigFileName), m))
                    let readerA () = FileSystem.OpenFileForReadShim(sigFileName, useMemoryMappedFile=true, shouldShadowCopy=true).AsByteMemory().AsReadOnly()
                    [ (ilShortAssemName, (readerA, None)) ]
                else
                    sigDataReaders
            sigDataReaders

         member _.GetRawFSharpOptimizationData(m, ilShortAssemName, filename) =
            let resources = ilModule.Resources.AsList
            let optDataReaders =
                resources
                |> List.choose (fun r ->
                    if IsOptimizationDataResource r then
                        let ccuName = GetOptimizationDataResourceName r
                        let readerA = (fun () -> r.GetBytes())
                        let readerB =
                            resources |> List.tryPick (fun iresourceB ->
                                if IsOptimizationDataResourceB iresourceB then
                                    let ccuNameB = GetOptimizationDataResourceName iresourceB
                                    if ccuName = ccuNameB then
                                        Some (fun () -> iresourceB.GetBytes() )
                                    else None
                                else None)
                        Some(ccuName, (readerA, readerB))
                    else
                        None)

            // Look for optimization data in a file
            let optDataReaders =
                if optDataReaders.IsEmpty && List.contains ilShortAssemName externalSigAndOptData then
                    let optDataFile = Path.ChangeExtension(filename, "optdata")
                    if not (FileSystem.FileExistsShim optDataFile) then
                        error(Error(FSComp.SR.buildExpectedFileAlongSideFSharpCore(optDataFile, FileSystem.GetFullPathShim optDataFile), m))
                    let readerA () = FileSystem.OpenFileForReadShim(optDataFile, useMemoryMappedFile=true, shouldShadowCopy=true).AsByteMemory().AsReadOnly()
                    [ (ilShortAssemName, (readerA, None))]
                else
                    optDataReaders
            optDataReaders

         member _.GetRawTypeForwarders() =
            match ilModule.Manifest with
            | Some manifest -> manifest.ExportedTypes
            | None -> mkILExportedTypes []

         member _.ShortAssemblyName = GetNameOfILModule ilModule

         member _.ILScopeRef = MakeScopeRefForILModule ilModule

         member _.ILAssemblyRefs = ilAssemblyRefs

         member _.HasAnyFSharpSignatureDataAttribute =
            let attrs = GetCustomAttributesOfILModule ilModule
            List.exists IsSignatureDataVersionAttr attrs

         member _.HasMatchingFSharpSignatureDataAttribute =
            let attrs = GetCustomAttributesOfILModule ilModule
            List.exists (IsMatchingSignatureDataVersionAttr (parseILVersion FSharpBinaryMetadataFormatRevision)) attrs

[<Sealed>]
type RawFSharpAssemblyData (ilModule: ILModuleDef, ilAssemblyRefs) =

    interface IRawFSharpAssemblyData with

         member _.GetAutoOpenAttributes() = GetAutoOpenAttributes ilModule

         member _.GetInternalsVisibleToAttributes() = GetInternalsVisibleToAttributes ilModule

         member _.TryGetILModuleDef() = Some ilModule

         member _.GetRawFSharpSignatureData(_, _, _) =
            let resources = ilModule.Resources.AsList
            let sigDataReaders =
                [ for iresource in resources do
                    if IsSignatureDataResource iresource then
                        let ccuName = GetSignatureDataResourceName iresource
                        let readerA = fun () -> iresource.GetBytes()
                        let readerB =
                            resources |> List.tryPick (fun iresourceB ->
                                if IsSignatureDataResourceB iresourceB then
                                    let ccuNameB = GetSignatureDataResourceName iresourceB
                                    if ccuName = ccuNameB then
                                        Some (fun () -> iresourceB.GetBytes() )
                                    else None
                                else None)
                        (ccuName, (readerA, readerB)) ]
            sigDataReaders

         member _.GetRawFSharpOptimizationData(_, _, _) =
            let resources = ilModule.Resources.AsList
            let optDataReaders =
                [ for iresource in resources do
                    if IsOptimizationDataResource iresource then
                        let ccuName = GetOptimizationDataResourceName iresource
                        let readerA = (fun () -> iresource.GetBytes())
                        let readerB =
                            resources |> List.tryPick (fun iresourceB ->
                                if IsOptimizationDataResourceB iresourceB then
                                    let ccuNameB = GetOptimizationDataResourceName iresourceB
                                    if ccuName = ccuNameB then
                                        Some (fun () -> iresourceB.GetBytes() )
                                    else None
                                else None)
                        (ccuName, (readerA, readerB)) ]

            optDataReaders

         member _.GetRawTypeForwarders() =
            match ilModule.Manifest with
            | Some manifest -> manifest.ExportedTypes
            | None -> mkILExportedTypes []

         member _.ShortAssemblyName = GetNameOfILModule ilModule

         member _.ILScopeRef = MakeScopeRefForILModule ilModule

         member _.ILAssemblyRefs = ilAssemblyRefs

         member _.HasAnyFSharpSignatureDataAttribute =
            let attrs = GetCustomAttributesOfILModule ilModule
            List.exists IsSignatureDataVersionAttr attrs

         member _.HasMatchingFSharpSignatureDataAttribute =
            let attrs = GetCustomAttributesOfILModule ilModule
            List.exists (IsMatchingSignatureDataVersionAttr (parseILVersion FSharpBinaryMetadataFormatRevision)) attrs

//----------------------------------------------------------------------------
// TcImports
//--------------------------------------------------------------------------

[<Sealed>]
type TcImportsSafeDisposal(tciLock: TcImportsLock, disposeActions: ResizeArray<unit -> unit>,disposeTypeProviderActions: ResizeArray<unit -> unit>) =

    let mutable isDisposed = false

    let dispose () =
      tciLock.AcquireLock (fun tcitok -> 

        RequireTcImportsLock (tcitok, isDisposed)
        RequireTcImportsLock (tcitok, disposeTypeProviderActions)
        RequireTcImportsLock (tcitok, disposeActions)

        // disposing deliberately only closes this tcImports, not the ones up the chain
        isDisposed <- true
        if verbose then
            dprintf "disposing of TcImports, %d binaries\n" disposeActions.Count
        
        let actions1 = disposeTypeProviderActions |> Seq.toArray
        let actions2 = disposeActions |> Seq.toArray

        disposeTypeProviderActions.Clear()
        disposeActions.Clear()

        for action in actions1 do action()
        for action in actions2 do action()
      )

    override _.Finalize() =
        dispose ()

    interface IDisposable with

        member this.Dispose()  =
            if not isDisposed then
                GC.SuppressFinalize this
                dispose ()

#if !NO_EXTENSIONTYPING
// These are hacks in order to allow TcImports to be held as a weak reference inside a type provider.
// The reason is due to older type providers compiled using an older TypeProviderSDK, that SDK used reflection on fields and properties to determine the contract.
// The reflection code has now since been removed, see here: https://github.com/fsprojects/FSharp.TypeProviders.SDK/pull/305. But we still need to work on older type providers.
// One day we can remove these hacks when we deemed most if not all type providers were re-compiled using the newer TypeProviderSDK.
// Yuck.
type TcImportsDllInfoHack =
    {
        FileName: string
    }

and TcImportsWeakHack (tciLock: TcImportsLock, tcImports: WeakReference<TcImports>) =
    let mutable dllInfos: TcImportsDllInfoHack list = []

    member _.SetDllInfos (value: ImportedBinary list) =
      tciLock.AcquireLock <| fun tcitok ->
        RequireTcImportsLock(tcitok, dllInfos)
        dllInfos <- value |> List.map (fun x -> { FileName = x.FileName })

    member _.Base: TcImportsWeakHack option =
        match tcImports.TryGetTarget() with
        | true, strong ->
            match strong.Base with
            | Some (baseTcImports: TcImports) ->
                Some baseTcImports.Weak
            | _ ->
                None
        | _ ->
            None

    member _.SystemRuntimeContainsType typeName =
        match tcImports.TryGetTarget () with
        | true, strong -> strong.SystemRuntimeContainsType typeName
        | _ -> false
#endif
/// Represents a table of imported assemblies with their resolutions.
/// Is a disposable object, but it is recommended not to explicitly call Dispose unless you absolutely know nothing will be using its contents after the disposal.
/// Otherwise, simply allow the GC to collect this and it will properly call Dispose from the finalizer.
and [<Sealed>] TcImports(tcConfigP: TcConfigProvider, initialResolutions: TcAssemblyResolutions, importsBase: TcImports option, dependencyProviderOpt: DependencyProvider option)
#if !NO_EXTENSIONTYPING
                         as this
#endif
       =

    let tciLock = TcImportsLock()

    //---- Start protected by tciLock -------
    let mutable resolutions = initialResolutions
    let mutable dllInfos: ImportedBinary list = []
    let mutable dllTable: NameMap<ImportedBinary> = NameMap.empty
    let mutable ccuInfos: ImportedAssembly list = []
    let mutable ccuTable: NameMap<ImportedAssembly> = NameMap.empty
    let mutable ccuThunks = ResizeArray<CcuThunk * (unit -> unit)>()
    let disposeActions = ResizeArray()
    let disposeTypeProviderActions = ResizeArray()

#if !NO_EXTENSIONTYPING
    let mutable generatedTypeRoots = new Dictionary<ILTypeRef, int * ProviderGeneratedType>()
    let tcImportsWeak = TcImportsWeakHack (tciLock, WeakReference<_> this)
#endif

    let disposal = new TcImportsSafeDisposal(tciLock, disposeActions, disposeTypeProviderActions)
    //---- End protected by tciLock -------

    let mutable disposed = false // this doesn't need locking, it's only for debugging
    let mutable tcGlobals = None // this doesn't need locking, it's set during construction of the TcImports

    let CheckDisposed() =
        if disposed then assert false

    let dispose () =
        CheckDisposed()
        (disposal :> IDisposable).Dispose()

    //   Get a snapshot of the current unFixedUp ccuThunks.
    //   for each of those thunks, remove them from the dictionary, so any parallel threads can't do this work
    //      If it successfully removed it from the dictionary then do the fixup
    //          If the thunk remains unresolved add it back to the ccuThunks dictionary for further processing
    //      If not then move on to the next thunk
    let fixupOrphanCcus () =
      tciLock.AcquireLock <| fun tcitok ->
        RequireTcImportsLock(tcitok, ccuThunks)
        let contents = ccuThunks |> Seq.toArray
        let unsuccessful =
            [ for ccuThunk, func in contents do
                if ccuThunk.IsUnresolvedReference then
                    func()
                if ccuThunk.IsUnresolvedReference then
                    yield (ccuThunk, func) ]
        ccuThunks <- ResizeArray unsuccessful

    let availableToOptionalCcu = function
        | ResolvedCcu ccu -> Some ccu
        | UnresolvedCcu _ -> None

    static let ccuHasType (ccu: CcuThunk) (nsname: string list) (tname: string) =
        let matchNameSpace (entityOpt: Entity option) n =
            match entityOpt with
            | None -> None
            | Some entity ->
                entity.ModuleOrNamespaceType.AllEntitiesByCompiledAndLogicalMangledNames.TryFind n

        match (Some ccu.Contents, nsname) ||> List.fold matchNameSpace with
        | Some ns ->
                match Map.tryFind tname ns.ModuleOrNamespaceType.TypesByMangledName with
                | Some _ -> true
                | None -> false
        | None -> false

    member internal tcImports.Base =
        CheckDisposed()
        importsBase

    member tcImports.CcuTable =
      tciLock.AcquireLock <| fun tcitok ->
        RequireTcImportsLock(tcitok, ccuTable)
        CheckDisposed()
        ccuTable

    member tcImports.DllTable =
      tciLock.AcquireLock <| fun tcitok ->
        RequireTcImportsLock(tcitok, dllTable)
        CheckDisposed()
        dllTable

#if !NO_EXTENSIONTYPING
    member tcImports.Weak =
            CheckDisposed()
            tcImportsWeak
#endif

    member tcImports.RegisterCcu ccuInfo =
      tciLock.AcquireLock <| fun tcitok ->
        CheckDisposed()
        RequireTcImportsLock(tcitok, ccuInfos)
        RequireTcImportsLock(tcitok, ccuTable)
        ccuInfos <- ccuInfos ++ ccuInfo
        // Assembly Ref Resolution: remove this use of ccu.AssemblyName
        ccuTable <- NameMap.add ccuInfo.FSharpViewOfMetadata.AssemblyName ccuInfo ccuTable

    member tcImports.RegisterDll dllInfo =
      tciLock.AcquireLock <| fun tcitok ->
        CheckDisposed()
        RequireTcImportsLock(tcitok, dllInfos)
        RequireTcImportsLock(tcitok, dllTable)
        dllInfos <- dllInfos ++ dllInfo
#if !NO_EXTENSIONTYPING
        tcImportsWeak.SetDllInfos dllInfos
#endif
        dllTable <- NameMap.add (getNameOfScopeRef dllInfo.ILScopeRef) dllInfo dllTable

    member tcImports.GetDllInfos() : ImportedBinary list =
      tciLock.AcquireLock <| fun tcitok ->
        CheckDisposed()
        RequireTcImportsLock(tcitok, dllInfos)
        match importsBase with
        | Some importsBase -> importsBase.GetDllInfos() @ dllInfos
        | None -> dllInfos

    member tcImports.AllAssemblyResolutions() =
      tciLock.AcquireLock <| fun tcitok ->
        CheckDisposed()
        RequireTcImportsLock(tcitok, resolutions)
        let ars = resolutions.GetAssemblyResolutions()
        match importsBase with
        | Some importsBase-> importsBase.AllAssemblyResolutions() @ ars
        | None -> ars

    member tcImports.TryFindDllInfo (ctok: CompilationThreadToken, m, assemblyName, lookupOnly) =
        CheckDisposed()
        let rec look (t: TcImports) =
            match NameMap.tryFind assemblyName t.DllTable with
            | Some res -> Some res
            | None ->
                match t.Base with
                | Some t2 -> look t2
                | None -> None
        match look tcImports with
        | Some res -> Some res
        | None ->
            tcImports.ImplicitLoadIfAllowed(ctok, m, assemblyName, lookupOnly)
            look tcImports

    member tcImports.FindDllInfo (ctok, m, assemblyName) =
        match tcImports.TryFindDllInfo (ctok, m, assemblyName, lookupOnly=false) with
        | Some res -> res
        | None -> error(Error(FSComp.SR.buildCouldNotResolveAssembly assemblyName, m))

    member tcImports.GetImportedAssemblies() =
      tciLock.AcquireLock <| fun tcitok ->
        CheckDisposed()
        RequireTcImportsLock(tcitok, ccuInfos)
        match importsBase with
        | Some importsBase -> List.append (importsBase.GetImportedAssemblies()) ccuInfos
        | None -> ccuInfos

    member tcImports.GetCcusExcludingBase() =
      tciLock.AcquireLock <| fun tcitok ->
        CheckDisposed()
        RequireTcImportsLock(tcitok, ccuInfos)
        ccuInfos |> List.map (fun x -> x.FSharpViewOfMetadata)

    member tcImports.GetCcusInDeclOrder() =
        CheckDisposed()
        List.map (fun x -> x.FSharpViewOfMetadata) (tcImports.GetImportedAssemblies())

    // This is the main "assembly reference --> assembly" resolution routine.
    member tcImports.FindCcuInfo (ctok, m, assemblyName, lookupOnly) =
        CheckDisposed()
        let rec look (t: TcImports) =
            match NameMap.tryFind assemblyName t.CcuTable with
            | Some res -> Some res
            | None ->
                 match t.Base with
                 | Some t2 -> look t2
                 | None -> None

        match look tcImports with
        | Some res -> ResolvedImportedAssembly res
        | None ->
            tcImports.ImplicitLoadIfAllowed(ctok, m, assemblyName, lookupOnly)
            match look tcImports with
            | Some res -> ResolvedImportedAssembly res
            | None -> UnresolvedImportedAssembly assemblyName

    member tcImports.FindCcu (ctok, m, assemblyName, lookupOnly) =
        CheckDisposed()
        match tcImports.FindCcuInfo(ctok, m, assemblyName, lookupOnly) with
        | ResolvedImportedAssembly importedAssembly -> ResolvedCcu(importedAssembly.FSharpViewOfMetadata)
        | UnresolvedImportedAssembly assemblyName -> UnresolvedCcu assemblyName

    member tcImports.FindCcuFromAssemblyRef(ctok, m, assemblyRef: ILAssemblyRef) =
        CheckDisposed()
        match tcImports.FindCcuInfo(ctok, m, assemblyRef.Name, lookupOnly=false) with
        | ResolvedImportedAssembly importedAssembly -> ResolvedCcu(importedAssembly.FSharpViewOfMetadata)
        | UnresolvedImportedAssembly _ -> UnresolvedCcu(assemblyRef.QualifiedName)

    member tcImports.TryFindXmlDocumentationInfo(assemblyName: string) =
        CheckDisposed()
        let rec look (t: TcImports) =
            match NameMap.tryFind assemblyName t.CcuTable with
            | Some res -> Some res
            | None ->
                 match t.Base with
                 | Some t2 -> look t2
                 | None -> None

        match look tcImports with
        | Some res -> res.FSharpViewOfMetadata.Deref.XmlDocumentationInfo
        | _ -> None

#if !NO_EXTENSIONTYPING
#if BUILDING_WITH_LKG || BUILD_FROM_SOURCE || NO_CHECKNULLS
    member tcImports.GetProvidedAssemblyInfo(ctok, m, assembly: Tainted<ProvidedAssembly>) =
#else
    member tcImports.GetProvidedAssemblyInfo(ctok, m, assembly: Tainted<ProvidedAssembly?>) =
#endif
        match assembly with
        | Tainted.Null -> false,None
#if BUILDING_WITH_LKG || BUILD_FROM_SOURCE || NO_CHECKNULLS
        | assembly ->
#else
        | Tainted.NonNull assembly ->
#endif
        let aname = assembly.PUntaint((fun a -> a.GetName()), m)
        let ilShortAssemName = aname.Name
        match tcImports.FindCcu (ctok, m, ilShortAssemName, lookupOnly=true) with
        | ResolvedCcu ccu ->
            if ccu.IsProviderGenerated then
                let dllinfo = tcImports.FindDllInfo(ctok, m, ilShortAssemName)
                true, dllinfo.ProviderGeneratedStaticLinkMap
            else
                false, None

        | UnresolvedCcu _ ->
            let g = tcImports.GetTcGlobals()
            let ilScopeRef = ILScopeRef.Assembly (ILAssemblyRef.FromAssemblyName aname)
            let fileName = aname.Name + ".dll"
            let bytes = assembly.PApplyWithProvider((fun (assembly, provider) -> assembly.GetManifestModuleContents provider), m).PUntaint(id, m)
            let tcConfig = tcConfigP.Get ctok
            let ilModule, ilAssemblyRefs =
                let opts: ILReaderOptions =
                    { reduceMemoryUsage = tcConfig.reduceMemoryUsage
                      pdbDirPath = None
                      metadataOnly = MetadataOnlyFlag.Yes
                      tryGetMetadataSnapshot = tcConfig.tryGetMetadataSnapshot }
                let reader = OpenILModuleReaderFromBytes fileName bytes opts
                reader.ILModuleDef, reader.ILAssemblyRefs

            let theActualAssembly = assembly.PUntaint((fun x -> x.Handle), m)
            let dllinfo =
                { RawMetadata= RawFSharpAssemblyDataBackedByFileOnDisk (ilModule, ilAssemblyRefs)
                  FileName=fileName
                  ProviderGeneratedAssembly=Some theActualAssembly
                  IsProviderGenerated=true
                  ProviderGeneratedStaticLinkMap= if g.isInteractive then None else Some (ProvidedAssemblyStaticLinkingMap.CreateNew())
                  ILScopeRef = ilScopeRef
                  ILAssemblyRefs = ilAssemblyRefs }
            tcImports.RegisterDll dllinfo

            let ccuContents = Construct.NewCcuContents ilScopeRef m ilShortAssemName (Construct.NewEmptyModuleOrNamespaceType Namespace)

            let ccuData: CcuData =
              { IsFSharp=false
                UsesFSharp20PlusQuotations=false
                InvalidateEvent=(new Event<_>()).Publish
                IsProviderGenerated = true
                QualifiedName= Some (assembly.PUntaint((fun a -> a.FullName), m))
                Contents = ccuContents
                ILScopeRef = ilScopeRef
                Stamp = newStamp()
                SourceCodeDirectory = ""
                FileName = Some fileName
                MemberSignatureEquality = (fun ty1 ty2 -> typeEquivAux EraseAll g ty1 ty2)
                ImportProvidedType = (fun ty -> ImportProvidedType (tcImports.GetImportMap()) m ty)
                TryGetILModuleDef = (fun () -> Some ilModule)
                TypeForwarders = Map.empty
                XmlDocumentationInfo =
                    match tcConfig.xmlDocInfoLoader with
                    | Some xmlDocInfoLoader -> xmlDocInfoLoader.TryLoad(fileName, ilModule)
                    | _ -> None
              }

            let ccu = CcuThunk.Create(ilShortAssemName, ccuData)
            let ccuinfo =
                { FSharpViewOfMetadata=ccu
                  ILScopeRef = ilScopeRef
                  AssemblyAutoOpenAttributes = []
                  AssemblyInternalsVisibleToAttributes = []
                  IsProviderGenerated = true
                  TypeProviders=[]
                  FSharpOptimizationData = notlazy None }
            tcImports.RegisterCcu ccuinfo
            // Yes, it is generative
            true, dllinfo.ProviderGeneratedStaticLinkMap

    member tcImports.RecordGeneratedTypeRoot root =
      tciLock.AcquireLock <| fun tcitok ->
        // checking if given ProviderGeneratedType was already recorded before (probably for another set of static parameters)
        let (ProviderGeneratedType(_, ilTyRef, _)) = root
        let index =
            RequireTcImportsLock(tcitok, generatedTypeRoots)
            match generatedTypeRoots.TryGetValue ilTyRef with
            | true, (index, _) -> index
            | false, _ -> generatedTypeRoots.Count
        generatedTypeRoots.[ilTyRef] <- (index, root)

    member tcImports.ProviderGeneratedTypeRoots =
      tciLock.AcquireLock <| fun tcitok ->
        RequireTcImportsLock(tcitok, generatedTypeRoots)
        generatedTypeRoots.Values
        |> Seq.sortBy fst
        |> Seq.map snd
        |> Seq.toList
#endif

    member private tcImports.AttachDisposeAction action =
      tciLock.AcquireLock <| fun tcitok ->
        CheckDisposed()
        RequireTcImportsLock(tcitok, disposeActions)
        disposeActions.Add action

#if !NO_EXTENSIONTYPING
    member private tcImports.AttachDisposeTypeProviderAction action =
        CheckDisposed()
        disposeTypeProviderActions.Add action
#endif

    // Note: the returned binary reader is associated with the tcImports, i.e. when the tcImports are closed
    // then the reader is closed.
    member tcImports.OpenILBinaryModule(ctok, filename, m) =
      try
        CheckDisposed()
        let tcConfig = tcConfigP.Get ctok
        let pdbDirPath =
            // We open the pdb file if one exists parallel to the binary we
            // are reading, so that --standalone will preserve debug information.
            if tcConfig.openDebugInformationForLaterStaticLinking then
                let pdbDir = try FileSystem.GetDirectoryNameShim filename with _ -> "."
                let pdbFile = (try FileSystemUtils.chopExtension filename with _ -> filename) + ".pdb"

                if FileSystem.FileExistsShim pdbFile then
                    if verbose then dprintf "reading PDB file %s from directory %s\n" pdbFile pdbDir
                    Some pdbDir
                else
                    None
            else
                None

        let ilILBinaryReader =
            OpenILBinary (filename, tcConfig.reduceMemoryUsage, pdbDirPath, tcConfig.shadowCopyReferences, tcConfig.tryGetMetadataSnapshot)

        tcImports.AttachDisposeAction(fun _ -> (ilILBinaryReader :> IDisposable).Dispose())
        ilILBinaryReader.ILModuleDef, ilILBinaryReader.ILAssemblyRefs
      with e ->
        error(Error(FSComp.SR.buildErrorOpeningBinaryFile(filename, e.Message), m))

    (* auxModTable is used for multi-module assemblies *)
    member tcImports.MkLoaderForMultiModuleILAssemblies ctok m =
        CheckDisposed()
        let auxModTable = HashMultiMap(10, HashIdentity.Structural)
        fun viewedScopeRef ->

            let tcConfig = tcConfigP.Get ctok
            match viewedScopeRef with
            | ILScopeRef.Module modref ->
                let key = modref.Name
                if not (auxModTable.ContainsKey key) then
                    let resolution = tcConfig.ResolveLibWithDirectories (CcuLoadFailureAction.RaiseError, AssemblyReference(m, key, None)) |> Option.get
                    let ilModule, _ = tcImports.OpenILBinaryModule(ctok, resolution.resolvedPath, m)
                    auxModTable.[key] <- ilModule
                auxModTable.[key]

            | _ ->
                error(InternalError("Unexpected ILScopeRef.Local or ILScopeRef.Assembly in exported type table", m))

    member tcImports.IsAlreadyRegistered nm =
        CheckDisposed()
        tcImports.GetDllInfos() |> List.exists (fun dll ->
            match dll.ILScopeRef with
            | ILScopeRef.Assembly a -> a.Name = nm
            | _ -> false)

    member tcImports.DependencyProvider =
        CheckDisposed()
        match dependencyProviderOpt with
        | None ->
            Debug.Assert(false, "this should never be called on FrameworkTcImports")
            new DependencyProvider()
        | Some dependencyProvider -> dependencyProvider

    member tcImports.GetImportMap() =
        CheckDisposed()
        let loaderInterface =
            { new AssemblyLoader with
                 member x.FindCcuFromAssemblyRef (ctok, m, ilAssemblyRef) =
                     tcImports.FindCcuFromAssemblyRef (ctok, m, ilAssemblyRef)

                 member x.TryFindXmlDocumentationInfo assemblyName =
                    tcImports.TryFindXmlDocumentationInfo(assemblyName)

#if !NO_EXTENSIONTYPING
                 member x.GetProvidedAssemblyInfo (ctok, m, assembly) = tcImports.GetProvidedAssemblyInfo (ctok, m, assembly)
                 member x.RecordGeneratedTypeRoot root = tcImports.RecordGeneratedTypeRoot root
#endif
             }
        new ImportMap (tcImports.GetTcGlobals(), loaderInterface)

    // Note the tcGlobals are only available once mscorlib and fslib have been established. For TcImports,
    // they are logically only needed when converting AbsIL data structures into F# data structures, and
    // when converting AbsIL types in particular, since these types are normalized through the tables
    // in the tcGlobals (E.g. normalizing 'System.Int32' to 'int'). On the whole ImportILAssembly doesn't
    // actually convert AbsIL types - it only converts the outer shell of type definitions - the vast majority of
    // types such as those in method signatures are currently converted on-demand. However ImportILAssembly does have to
    // convert the types that are constraints in generic parameters, which was the original motivation for making sure that
    // ImportILAssembly had a tcGlobals available when it really needs it.
    member tcImports.GetTcGlobals() : TcGlobals =
        CheckDisposed()
        match tcGlobals with
        | Some g -> g
        | None ->
            match importsBase with
            | Some b -> b.GetTcGlobals()
            | None -> failwith "unreachable: GetGlobals - are the references to mscorlib.dll and FSharp.Core.dll valid?"

    member private tcImports.SetTcGlobals g =
        CheckDisposed()
        tcGlobals <- Some g

#if !NO_EXTENSIONTYPING
    member private tcImports.InjectProvidedNamespaceOrTypeIntoEntity
            (typeProviderEnvironment,
             tcConfig: TcConfig,
             m, entity: Entity,
             injectedNamespace, remainingNamespace,
             provider,
             st: Tainted<ProvidedType> option) =
        match remainingNamespace with
        | next :: rest ->
            // Inject the namespace entity
            match entity.ModuleOrNamespaceType.ModulesAndNamespacesByDemangledName.TryFind next with
            | Some childEntity ->
                tcImports.InjectProvidedNamespaceOrTypeIntoEntity (typeProviderEnvironment, tcConfig, m, childEntity, next :: injectedNamespace, rest, provider, st)
            | None ->
                // Build up the artificial namespace if there is not a real one.
                let cpath = CompPath(ILScopeRef.Local, injectedNamespace |> List.rev |> List.map (fun n -> (n, ModuleOrNamespaceKind.Namespace)) )
                let mid = ident (next, rangeStartup)
                let mty = Construct.NewEmptyModuleOrNamespaceType Namespace
                let newNamespace = Construct.NewModuleOrNamespace (Some cpath) taccessPublic mid XmlDoc.Empty [] (MaybeLazy.Strict mty)
                entity.ModuleOrNamespaceType.AddModuleOrNamespaceByMutation newNamespace
                tcImports.InjectProvidedNamespaceOrTypeIntoEntity (typeProviderEnvironment, tcConfig, m, newNamespace, next :: injectedNamespace, rest, provider, st)
        | [] ->
            match st with
            | Some st ->
                // Inject the wrapper type into the provider assembly.
                //
                // Generated types get properly injected into the provided (i.e. generated) assembly CCU in tc.fs

                let importProvidedType t = ImportProvidedType (tcImports.GetImportMap()) m t
                let isSuppressRelocate = tcConfig.isInteractive || st.PUntaint((fun st -> st.IsSuppressRelocate), m)
                let newEntity = Construct.NewProvidedTycon(typeProviderEnvironment, st, importProvidedType, isSuppressRelocate, m)
                entity.ModuleOrNamespaceType.AddProvidedTypeEntity newEntity
            | None -> ()

            entity.entity_tycon_repr <-
                match entity.TypeReprInfo with
                // This is the first extension
                | TNoRepr ->
                    TProvidedNamespaceExtensionPoint(typeProviderEnvironment, [provider])

                // Add to the existing list of extensions
                | TProvidedNamespaceExtensionPoint(resolutionFolder, prior) as repr ->
                    if not(prior |> List.exists(fun r->Tainted.EqTainted r provider)) then
                        TProvidedNamespaceExtensionPoint(resolutionFolder, provider :: prior)
                    else
                        repr

                | _ -> failwith "Unexpected representation in namespace entity referred to by a type provider"

    member tcImportsStrong.ImportTypeProviderExtensions
               (ctok, tcConfig: TcConfig,
                fileNameOfRuntimeAssembly: string,
                ilScopeRefOfRuntimeAssembly,
                runtimeAssemblyAttributes: ILAttribute list,
                entityToInjectInto, invalidateCcu: Event<_>, m) =

        let startingErrorCount = CompileThreadStatic.ErrorLogger.ErrorCount

        // Find assembly level TypeProviderAssemblyAttributes. These will point to the assemblies that
        // have class which implement ITypeProvider and which have TypeProviderAttribute on them.
        let designTimeAssemblyNames =
            runtimeAssemblyAttributes
            |> List.choose TryDecodeTypeProviderAssemblyAttr
            // If no design-time assembly is specified, use the runtime assembly
            |> List.map (function Null -> fileNameOfRuntimeAssembly | NonNull s -> s)
            // For each simple name of a design-time assembly, we take the first matching one in the order they are
            // specified in the attributes
            |> List.distinctBy (fun s -> try Path.GetFileNameWithoutExtension s with _ -> s)

        if not (List.isEmpty designTimeAssemblyNames) then

            // Find the SystemRuntimeAssemblyVersion value to report in the TypeProviderConfig.
            let primaryAssemblyVersion =
                let primaryAssemblyRef = tcConfig.PrimaryAssemblyDllReference()
                let resolution = tcConfig.ResolveLibWithDirectories (CcuLoadFailureAction.RaiseError, primaryAssemblyRef) |> Option.get
                 // MSDN: this method causes the file to be opened and closed, but the assembly is not added to this domain
                let name = System.Reflection.AssemblyName.GetAssemblyName(resolution.resolvedPath)
                name.Version

            let typeProviderEnvironment =
                 { resolutionFolder = tcConfig.implicitIncludeDir
                   outputFile = tcConfig.outputFile
                   showResolutionMessages = tcConfig.showExtensionTypeMessages
                   referencedAssemblies = Array.distinct [| for r in tcImportsStrong.AllAssemblyResolutions() -> r.resolvedPath |]
                   temporaryFolder = FileSystem.GetTempPathShim() }

            // The type provider should not hold strong references to disposed
            // TcImport objects. So the callbacks provided in the type provider config
            // dispatch via a thunk which gets set to a non-resource-capturing
            // failing function when the object is disposed.
            let systemRuntimeContainsType =
                // NOTE: do not touch this, edit: but we did, we had no choice - TPs cannot hold a strong reference on TcImports "ever".
                let tcImports = tcImportsWeak
                let mutable systemRuntimeContainsTypeRef = fun typeName -> tcImports.SystemRuntimeContainsType typeName
                tcImportsStrong.AttachDisposeTypeProviderAction(fun () -> systemRuntimeContainsTypeRef <- fun _ -> raise (ObjectDisposedException("The type provider has been disposed")))
                fun arg -> systemRuntimeContainsTypeRef arg

            let providers = [
                for designTimeAssemblyName in designTimeAssemblyNames do
                    yield! GetTypeProvidersOfAssembly(fileNameOfRuntimeAssembly,
                                                                      ilScopeRefOfRuntimeAssembly,
                                                                      designTimeAssemblyName,
                                                                      typeProviderEnvironment,
                                                                      tcConfig.isInvalidationSupported,
                                                                      tcConfig.isInteractive,
                                                                      systemRuntimeContainsType,
                                                                      primaryAssemblyVersion,
                                                                      tcConfig.compilerToolPaths,
                                                                      m) ]
            // Note, type providers are disposable objects. The TcImports owns the provider objects - when/if it is disposed, the providers are disposed.
            // We ignore all exceptions from provider disposal.
            for provider in providers do
                tcImportsStrong.AttachDisposeTypeProviderAction(fun () ->
                    try
                        provider.PUntaintNoFailure(fun x -> x.Dispose())
                    with e ->
                        ())

            // Add the invalidation signal handlers to each provider
            for provider in providers do
                provider.PUntaint((fun tp ->

                    // Register the type provider invalidation handler.
                    //
                    // We are explicit about what the handler closure captures to help reason about the
                    // lifetime of captured objects, especially in case the type provider instance gets leaked
                    // or keeps itself alive mistakenly, e.g. via some global state in the type provider instance.
                    //
                    // The closure captures
                    //   1. an Event value, ultimately this is made available in all CCus as ccu.InvalidateEvent
                    //   2. any handlers registered to ccu.InvalidateEvent
                    //   3. a message string
                    //
                    // Note that the invalidation handler does not explicitly capture the TcImports.
                    // The only place where handlers are registered is to ccu.InvalidateEvent is in IncrementalBuilder.fs.

                    let capturedInvalidateCcu = invalidateCcu
                    let capturedMessage = "The provider '" + fileNameOfRuntimeAssembly + "' reported a change"
                    let handler = tp.Invalidate.Subscribe(fun _ -> capturedInvalidateCcu.Trigger capturedMessage)

                    // When the TcImports is disposed we detach the invalidation callback
                    tcImportsStrong.AttachDisposeTypeProviderAction(fun () -> try handler.Dispose() with _ -> ())), m)

            match providers with
            | [] ->
                warning(Error(FSComp.SR.etHostingAssemblyFoundWithoutHosts(fileNameOfRuntimeAssembly, typeof<TypeProviderAssemblyAttribute>.FullName), m))
            | _ ->

#if DEBUG
                if typeProviderEnvironment.showResolutionMessages then
                    dprintfn "Found extension type hosting hosting assembly '%s' with the following extensions:" fileNameOfRuntimeAssembly
                    providers |> List.iter(fun provider ->dprintfn " %s" (DisplayNameOfTypeProvider(provider.TypeProvider, m)))
#endif

                for provider in providers do
                    try
                        // Inject an entity for the namespace, or if one already exists, then record this as a provider
                        // for that namespace.
                        let rec loop (providedNamespace: Tainted<IProvidedNamespace>) =
                            let path = GetProvidedNamespaceAsPath(m, provider, providedNamespace.PUntaint((fun r -> r.NamespaceName), m))
                            tcImportsStrong.InjectProvidedNamespaceOrTypeIntoEntity (typeProviderEnvironment, tcConfig, m, entityToInjectInto, [], path, provider, None)

                            // Inject entities for the types returned by provider.GetTypes().
                            //
                            // NOTE: The types provided by GetTypes() are available for name resolution
                            // when the namespace is "opened". This is part of the specification of the language
                            // feature.
                            let tys = providedNamespace.PApplyArray((fun provider -> provider.GetTypes()), "GetTypes", m)
                            let ptys = [| for ty in tys -> ty.PApply((fun ty -> ty |> ProvidedType.CreateNoContext), m) |]
                            for st in ptys do
                                tcImportsStrong.InjectProvidedNamespaceOrTypeIntoEntity (typeProviderEnvironment, tcConfig, m, entityToInjectInto, [], path, provider, Some st)

                            for providedNestedNamespace in providedNamespace.PApplyArray((fun provider -> provider.GetNestedNamespaces()), "GetNestedNamespaces", m) do
                                loop providedNestedNamespace

                        RequireCompilationThread ctok // IProvidedType.GetNamespaces is an example of a type provider call
                        let providedNamespaces = provider.PApplyArray((fun r -> r.GetNamespaces()), "GetNamespaces", m)

                        for providedNamespace in providedNamespaces do
                            loop providedNamespace
                    with e ->
                        errorRecovery e m

                if startingErrorCount<CompileThreadStatic.ErrorLogger.ErrorCount then
                    error(Error(FSComp.SR.etOneOrMoreErrorsSeenDuringExtensionTypeSetting(), m))

            providers
        else []
#endif

    /// Query information about types available in target system runtime library
    member tcImports.SystemRuntimeContainsType (typeName: string) : bool =
        let ns, typeName = splitILTypeName typeName
        let tcGlobals = tcImports.GetTcGlobals()
        tcGlobals.TryFindSysTyconRef ns typeName |> Option.isSome

    // Add a referenced assembly
    //
    // Retargetable assembly refs are required for binaries that must run
    // against DLLs supported by multiple publishers. For example
    // Compact Framework binaries must use this. However it is not
    // clear when else it is required, e.g. for Mono.

    member tcImports.PrepareToImportReferencedILAssembly (ctok, m, filename, dllinfo: ImportedBinary) =
        CheckDisposed()
        let tcConfig = tcConfigP.Get ctok
        assert dllinfo.RawMetadata.TryGetILModuleDef().IsSome
        let ilModule = dllinfo.RawMetadata.TryGetILModuleDef().Value
        let ilScopeRef = dllinfo.ILScopeRef
        let aref =
            match ilScopeRef with
            | ILScopeRef.Assembly aref -> aref
            | _ -> error(InternalError("PrepareToImportReferencedILAssembly: cannot reference .NET netmodules directly, reference the containing assembly instead", m))

        let nm = aref.Name
        if verbose then dprintn ("Converting IL assembly to F# data structures "+nm)
        let auxModuleLoader = tcImports.MkLoaderForMultiModuleILAssemblies ctok m
        let invalidateCcu = new Event<_>()
        let ccu = ImportILAssembly(tcImports.GetImportMap, m, auxModuleLoader, tcConfig.xmlDocInfoLoader, ilScopeRef, tcConfig.implicitIncludeDir, Some filename, ilModule, invalidateCcu.Publish)

        let ccuinfo =
            { FSharpViewOfMetadata=ccu
              ILScopeRef = ilScopeRef
              AssemblyAutoOpenAttributes = GetAutoOpenAttributes ilModule
              AssemblyInternalsVisibleToAttributes = GetInternalsVisibleToAttributes ilModule
#if !NO_EXTENSIONTYPING
              IsProviderGenerated = false
              TypeProviders = []
#endif
              FSharpOptimizationData = notlazy None }
        tcImports.RegisterCcu ccuinfo

        let phase2 () =
#if !NO_EXTENSIONTYPING
            ccuinfo.TypeProviders <- tcImports.ImportTypeProviderExtensions (ctok, tcConfig, filename, ilScopeRef, ilModule.ManifestOfAssembly.CustomAttrs.AsList, ccu.Contents, invalidateCcu, m)
#endif
            [ResolvedImportedAssembly ccuinfo]
        phase2

    member tcImports.PrepareToImportReferencedFSharpAssembly (ctok, m, filename, dllinfo: ImportedBinary) =
        CheckDisposed()
#if !NO_EXTENSIONTYPING
        let tcConfig = tcConfigP.Get ctok
#endif
        let ilModule = dllinfo.RawMetadata
        let ilScopeRef = dllinfo.ILScopeRef
        let ilShortAssemName = getNameOfScopeRef ilScopeRef
        if verbose then dprintn ("Converting F# assembly to F# data structures "+(getNameOfScopeRef ilScopeRef))
        if verbose then dprintn ("Relinking interface info from F# assembly "+ilShortAssemName)
        let optDataReaders = ilModule.GetRawFSharpOptimizationData(m, ilShortAssemName, filename)

        let ccuRawDataAndInfos =
            ilModule.GetRawFSharpSignatureData(m, ilShortAssemName, filename)
            |> List.map (fun (ccuName, (sigDataReader, sigDataReaderB)) ->
                let data = GetSignatureData (filename, ilScopeRef, ilModule.TryGetILModuleDef(), sigDataReader, sigDataReaderB)

                let optDatas = Map.ofList optDataReaders

                let minfo: PickledCcuInfo = data.RawData
                let mspec = minfo.mspec

#if !NO_EXTENSIONTYPING
                let invalidateCcu = new Event<_>()
#endif

                let codeDir = minfo.compileTimeWorkingDir
                let ccuData: CcuData =
                    { ILScopeRef=ilScopeRef
                      Stamp = newStamp()
                      FileName = Some filename
                      QualifiedName= Some(ilScopeRef.QualifiedName)
                      SourceCodeDirectory = codeDir (* note: in some cases we fix up this information later *)
                      IsFSharp=true
                      Contents = mspec
#if !NO_EXTENSIONTYPING
                      InvalidateEvent=invalidateCcu.Publish
                      IsProviderGenerated = false
                      ImportProvidedType = (fun ty -> ImportProvidedType (tcImports.GetImportMap()) m ty)
#endif
                      TryGetILModuleDef = ilModule.TryGetILModuleDef
                      UsesFSharp20PlusQuotations = minfo.usesQuotations
                      MemberSignatureEquality= (fun ty1 ty2 -> typeEquivAux EraseAll (tcImports.GetTcGlobals()) ty1 ty2)
                      TypeForwarders = ImportILAssemblyTypeForwarders(tcImports.GetImportMap, m, ilModule.GetRawTypeForwarders())
                      XmlDocumentationInfo =
                        match tcConfig.xmlDocInfoLoader, ilModule.TryGetILModuleDef() with
                        | Some xmlDocInfoLoader, Some ilModuleDef -> xmlDocInfoLoader.TryLoad(filename, ilModuleDef)
                        | _ -> None
                    }

                let ccu = CcuThunk.Create(ccuName, ccuData)

                let optdata =
                    lazy
                        (match Map.tryFind ccuName optDatas with
                         | None ->
                            if verbose then dprintf "*** no optimization data for CCU %s, was DLL compiled with --no-optimization-data??\n" ccuName
                            None
                         | Some (readerA, readerB) -> 
                            let data = GetOptimizationData (filename, ilScopeRef, ilModule.TryGetILModuleDef(), readerA, readerB)
                            let fixupThunk () = data.OptionalFixup(fun nm -> availableToOptionalCcu(tcImports.FindCcu(ctok, m, nm, lookupOnly=false)))

                            // Make a note of all ccuThunks that may still need to be fixed up when other dlls are loaded
                            tciLock.AcquireLock (fun tcitok ->
                                RequireTcImportsLock(tcitok, ccuThunks)
                                for ccuThunk in data.FixupThunks do
                                    if ccuThunk.IsUnresolvedReference then
                                        ccuThunks.Add(ccuThunk, fun () -> fixupThunk () |> ignore) |> ignore
                            )

                            if verbose then dprintf "found optimization data for CCU %s\n" ccuName
                            Some (fixupThunk ()))

                let ccuinfo =
                    { FSharpViewOfMetadata=ccu
                      AssemblyAutoOpenAttributes = ilModule.GetAutoOpenAttributes()
                      AssemblyInternalsVisibleToAttributes = ilModule.GetInternalsVisibleToAttributes()
                      FSharpOptimizationData=optdata
#if !NO_EXTENSIONTYPING
                      IsProviderGenerated = false
                      TypeProviders = []
#endif
                      ILScopeRef = ilScopeRef }

                let phase2() =
#if !NO_EXTENSIONTYPING
                     match ilModule.TryGetILModuleDef() with
                     | None -> () // no type providers can be used without a real IL Module present
                     | Some ilModule ->
                         let tps = tcImports.ImportTypeProviderExtensions (ctok, tcConfig, filename, ilScopeRef, ilModule.ManifestOfAssembly.CustomAttrs.AsList, ccu.Contents, invalidateCcu, m)
                         ccuinfo.TypeProviders <- tps
#else
                     ()
#endif
                data, ccuinfo, phase2)

        // Register all before relinking to cope with mutually-referential ccus
        ccuRawDataAndInfos |> List.iter (p23 >> tcImports.RegisterCcu)
        let phase2 () =
            (* Relink *)
            (* dprintf "Phase2: %s\n" filename; REMOVE DIAGNOSTICS *)
            ccuRawDataAndInfos
            |> List.iter (fun (data, _, _) ->
                let fixupThunk () = data.OptionalFixup(fun nm -> availableToOptionalCcu(tcImports.FindCcu(ctok, m, nm, lookupOnly=false))) |> ignore
                fixupThunk()
                for ccuThunk in data.FixupThunks do
                    if ccuThunk.IsUnresolvedReference then
                      tciLock.AcquireLock <| fun tcitok ->
                        RequireTcImportsLock(tcitok, ccuThunks)
                        ccuThunks.Add(ccuThunk, fixupThunk) |> ignore
                )
#if !NO_EXTENSIONTYPING
            ccuRawDataAndInfos |> List.iter (fun (_, _, phase2) -> phase2())
#endif
            ccuRawDataAndInfos |> List.map p23 |> List.map ResolvedImportedAssembly
        phase2

    // NOTE: When used in the Language Service this can cause the transitive checking of projects. Hence it must be cancellable.
    member tcImports.TryRegisterAndPrepareToImportReferencedDll (ctok, r: AssemblyResolution) : NodeCode<(_ * (unit -> AvailableImportedAssembly list)) option> =
      node {
        CheckDisposed()
        let m = r.originalReference.Range
        let filename = r.resolvedPath
        let! contentsOpt =
          node {
            match r.ProjectReference with
            | Some ilb -> 
                return! ilb.EvaluateRawContents()
            | None -> 
                return ProjectAssemblyDataResult.Unavailable true
          }

        // If we have a project reference but did not get any valid contents,
        //     just return None and do not attempt to read elsewhere.
        match contentsOpt with 
        | ProjectAssemblyDataResult.Unavailable false ->
            return None
        | _ ->

        let assemblyData =
            match contentsOpt with
            | ProjectAssemblyDataResult.Available ilb -> ilb
            | ProjectAssemblyDataResult.Unavailable _ ->
                let ilModule, ilAssemblyRefs = tcImports.OpenILBinaryModule(ctok, filename, m)
                RawFSharpAssemblyDataBackedByFileOnDisk (ilModule, ilAssemblyRefs) :> IRawFSharpAssemblyData

        let ilShortAssemName = assemblyData.ShortAssemblyName
        let ilScopeRef = assemblyData.ILScopeRef

        if tcImports.IsAlreadyRegistered ilShortAssemName then
            let dllinfo = tcImports.FindDllInfo(ctok, m, ilShortAssemName)
            let phase2() = [tcImports.FindCcuInfo(ctok, m, ilShortAssemName, lookupOnly=true)]
            return Some(dllinfo, phase2)
        else
            let dllinfo =
                { RawMetadata=assemblyData
                  FileName=filename
#if !NO_EXTENSIONTYPING
                  ProviderGeneratedAssembly=None
                  IsProviderGenerated=false
                  ProviderGeneratedStaticLinkMap = None
#endif
                  ILScopeRef = ilScopeRef
                  ILAssemblyRefs = assemblyData.ILAssemblyRefs }
            tcImports.RegisterDll dllinfo
            let phase2 =
                if assemblyData.HasAnyFSharpSignatureDataAttribute then
                    if not assemblyData.HasMatchingFSharpSignatureDataAttribute then
                        errorR(Error(FSComp.SR.buildDifferentVersionMustRecompile filename, m))
                        tcImports.PrepareToImportReferencedILAssembly (ctok, m, filename, dllinfo)
                    else
                        try
                        tcImports.PrepareToImportReferencedFSharpAssembly (ctok, m, filename, dllinfo)
                        with e -> error(Error(FSComp.SR.buildErrorOpeningBinaryFile(filename, e.Message), m))
                else
                    tcImports.PrepareToImportReferencedILAssembly (ctok, m, filename, dllinfo)
            return Some(dllinfo, phase2)
         }

    // NOTE: When used in the Language Service this can cause the transitive checking of projects. Hence it must be cancellable.
    member tcImports.RegisterAndImportReferencedAssemblies (ctok, nms: AssemblyResolution list) =
      node {
        CheckDisposed()

        let! results =
            nms
            |> List.map (fun nm -> 
                node {
                    try
                         return! tcImports.TryRegisterAndPrepareToImportReferencedDll (ctok, nm)
                    with e ->
                         errorR(Error(FSComp.SR.buildProblemReadingAssembly(nm.resolvedPath, e.Message), nm.originalReference.Range))
                         return None
                }
            )
            |> NodeCode.Sequential

        let dllinfos, phase2s = results |> Array.choose id |> List.ofArray |> List.unzip
        fixupOrphanCcus()
        let ccuinfos = (List.collect (fun phase2 -> phase2()) phase2s)
        return dllinfos, ccuinfos
      }

    /// Note that implicit loading is not used for compilations from MSBuild, which passes ``--noframework``
    /// Implicit loading is done in non-cancellation mode. Implicit loading is never used in the language service, so
    /// no cancellation is needed.
    member tcImports.ImplicitLoadIfAllowed (ctok, m, assemblyName, lookupOnly) =
        CheckDisposed()
        // If the user is asking for the default framework then also try to resolve other implicit assemblies as they are discovered.
        // Using this flag to mean 'allow implicit discover of assemblies'.
        let tcConfig = tcConfigP.Get ctok
        if not lookupOnly && tcConfig.implicitlyResolveAssemblies then
            let tryFile speculativeFileName =
                let foundFile = tcImports.TryResolveAssemblyReference (ctok, AssemblyReference (m, speculativeFileName, None), ResolveAssemblyReferenceMode.Speculative)
                match foundFile with
                | OkResult (warns, res) ->
                    ReportWarnings warns
                    tcImports.RegisterAndImportReferencedAssemblies(ctok, res) 
                    |> NodeCode.RunImmediateWithoutCancellation 
                    |> ignore
                    true
                | ErrorResult (_warns, _err) ->
                    // Throw away warnings and errors - this is speculative loading
                    false

            if tryFile (assemblyName + ".dll") then ()
            else tryFile (assemblyName + ".exe") |> ignore

#if !NO_EXTENSIONTYPING
    member tcImports.TryFindProviderGeneratedAssemblyByName(ctok, assemblyName: string) : System.Reflection.Assembly option =
        // The assembly may not be in the resolutions, but may be in the load set including EST injected assemblies
        match tcImports.TryFindDllInfo (ctok, range0, assemblyName, lookupOnly=true) with
        | Some res ->
            // Provider-generated assemblies don't necessarily have an on-disk representation we can load.
            res.ProviderGeneratedAssembly
        | _ -> None
#endif

    /// Only used by F# Interactive
    member tcImports.TryFindExistingFullyQualifiedPathBySimpleAssemblyName simpleAssemName : string option =
      tciLock.AcquireLock <| fun tcitok ->
        RequireTcImportsLock(tcitok, resolutions)
        resolutions.TryFindBySimpleAssemblyName simpleAssemName |> Option.map (fun r -> r.resolvedPath)

    /// Only used by F# Interactive
    member tcImports.TryFindExistingFullyQualifiedPathByExactAssemblyRef(assemblyRef: ILAssemblyRef) : string option =
      tciLock.AcquireLock <| fun tcitok ->
        RequireTcImportsLock(tcitok, resolutions)
        resolutions.TryFindByExactILAssemblyRef assemblyRef |> Option.map (fun r -> r.resolvedPath)

    member tcImports.TryResolveAssemblyReference(ctok, assemblyReference: AssemblyReference, mode: ResolveAssemblyReferenceMode) : OperationResult<AssemblyResolution list> =
      tciLock.AcquireLock <| fun tcitok ->
        let tcConfig = tcConfigP.Get ctok

        RequireTcImportsLock(tcitok, resolutions)
        // First try to lookup via the original reference text.
        match resolutions.TryFindByOriginalReference assemblyReference with
        | Some assemblyResolution ->
            ResultD [assemblyResolution]
        | None ->
#if NO_MSBUILD_REFERENCE_RESOLUTION
           try
               ResultD [tcConfig.ResolveLibWithDirectories assemblyReference]
           with e ->
               ErrorD e
#else
            // Next try to lookup up by the exact full resolved path.
            match resolutions.TryFindByResolvedPath assemblyReference.Text with
            | Some assemblyResolution ->
                ResultD [assemblyResolution]
            | None ->
                if tcConfigP.Get(ctok).useSimpleResolution then
                    let action =
                        match mode with
                        | ResolveAssemblyReferenceMode.ReportErrors -> CcuLoadFailureAction.RaiseError
                        | ResolveAssemblyReferenceMode.Speculative -> CcuLoadFailureAction.ReturnNone
                    match tcConfig.ResolveLibWithDirectories (action, assemblyReference) with
                    | Some resolved ->
                        resolutions <- resolutions.AddResolutionResults [resolved]
                        ResultD [resolved]
                    | None ->
                        ErrorD(AssemblyNotResolved(assemblyReference.Text, assemblyReference.Range))
                else
                    // This is a previously unencountered assembly. Resolve it and add it to the list.
                    // But don't cache resolution failures because the assembly may appear on the disk later.
                    let resolved, unresolved = TcConfig.TryResolveLibsUsingMSBuildRules(tcConfig, [ assemblyReference ], assemblyReference.Range, mode)
                    match resolved, unresolved with
                    | assemblyResolution :: _, _ ->
                        resolutions <- resolutions.AddResolutionResults resolved
                        ResultD [assemblyResolution]
                    | _, _ :: _ ->
                        resolutions <- resolutions.AddUnresolvedReferences unresolved
                        ErrorD(AssemblyNotResolved(assemblyReference.Text, assemblyReference.Range))
                    | [], [] ->
                        // Note, if mode=ResolveAssemblyReferenceMode.Speculative and the resolution failed then TryResolveLibsUsingMSBuildRules returns
                        // the empty list and we convert the failure into an AssemblyNotResolved here.
                        ErrorD(AssemblyNotResolved(assemblyReference.Text, assemblyReference.Range))
#endif

    member tcImports.ResolveAssemblyReference(ctok, assemblyReference, mode) : AssemblyResolution list =
        CommitOperationResult(tcImports.TryResolveAssemblyReference(ctok, assemblyReference, mode))

    // Note: This returns a TcImports object. However, framework TcImports are not currently disposed. The only reason
    // we dispose TcImports is because we need to dispose type providers, and type providers are never included in the framework DLL set.
    // If a framework set ever includes type providers, you will not have to worry about explicitly calling Dispose as the Finalizer will handle it.
    static member BuildFrameworkTcImports (tcConfigP: TcConfigProvider, frameworkDLLs, nonFrameworkDLLs) =
      node {
        let ctok = CompilationThreadToken()
        let tcConfig = tcConfigP.Get ctok
        let tcResolutions = TcAssemblyResolutions.BuildFromPriorResolutions(tcConfig, frameworkDLLs, [])
        let tcAltResolutions = TcAssemblyResolutions.BuildFromPriorResolutions(tcConfig, nonFrameworkDLLs, [])

        let frameworkTcImports = new TcImports(tcConfigP, tcResolutions, None, None)

        // Fetch the primaryAssembly from the referenced assemblies otherwise
        let primaryAssemblyReference =
            let path = frameworkDLLs |> List.tryFind(fun dll -> String.Compare(Path.GetFileNameWithoutExtension(dll.resolvedPath), tcConfig.primaryAssembly.Name, StringComparison.OrdinalIgnoreCase) = 0)
            match path with
            | Some p -> AssemblyReference(range0, p.resolvedPath, None)
            | None -> tcConfig.PrimaryAssemblyDllReference()

        let primaryAssemblyResolution = frameworkTcImports.ResolveAssemblyReference(ctok, primaryAssemblyReference, ResolveAssemblyReferenceMode.ReportErrors)
        let! primaryAssem = frameworkTcImports.RegisterAndImportReferencedAssemblies(ctok, primaryAssemblyResolution)
        let primaryScopeRef =
            match primaryAssem with
              | _, [ResolvedImportedAssembly ccu] -> ccu.FSharpViewOfMetadata.ILScopeRef
              | _ -> failwith "unexpected"

        let primaryAssemblyResolvedPath =
            match primaryAssemblyResolution with
            | [primaryAssemblyResolution] -> primaryAssemblyResolution.resolvedPath
            | _ -> failwith "unexpected"

        let resolvedAssemblies = tcResolutions.GetAssemblyResolutions()

        let readerSettings: ILReaderOptions =
            { pdbDirPath=None
              reduceMemoryUsage = tcConfig.reduceMemoryUsage
              metadataOnly = MetadataOnlyFlag.Yes
              tryGetMetadataSnapshot = tcConfig.tryGetMetadataSnapshot }

        let tryFindAssemblyByExportedType manifest (exportedType: ILExportedTypeOrForwarder) =
            match exportedType.ScopeRef, primaryScopeRef with
            | ILScopeRef.Assembly aref1, ILScopeRef.Assembly aref2 when aref1.EqualsIgnoringVersion aref2 ->
                mkRefToILAssembly manifest
                |> Some
            | _ ->
                None

        let tryFindAssemblyThatForwardsToPrimaryAssembly manifest =
            manifest.ExportedTypes.TryFindByName "System.Object"
            |> Option.bind (tryFindAssemblyByExportedType manifest)

        // Determine what other assemblies could have been the primary assembly
        // by checking to see if "System.Object" is an exported type.
        let assembliesThatForwardToPrimaryAssembly =
            resolvedAssemblies
            |> List.choose (fun resolvedAssembly ->
                if primaryAssemblyResolvedPath <> resolvedAssembly.resolvedPath then
                    let reader = OpenILModuleReader resolvedAssembly.resolvedPath readerSettings
                    reader.ILModuleDef.Manifest
                    |> Option.bind tryFindAssemblyThatForwardsToPrimaryAssembly
                else
                    None)

        let! fslibCcu, fsharpCoreAssemblyScopeRef =
            node {
                if tcConfig.compilingFslib then
                    // When compiling FSharp.Core.dll, the fslibCcu reference to FSharp.Core.dll is a delayed ccu thunk fixed up during type checking
                    return CcuThunk.CreateDelayed getFSharpCoreLibraryName, ILScopeRef.Local
                else
                    let coreLibraryReference = tcConfig.CoreLibraryDllReference()

                    let resolvedAssemblyRef =
                        match tcResolutions.TryFindByOriginalReference coreLibraryReference with
                        | Some resolution -> Some resolution
                        | _ ->
                            // Are we using a "non-canonical" FSharp.Core?
                            match tcAltResolutions.TryFindByOriginalReference coreLibraryReference with
                            | Some resolution -> Some resolution
                            | _ -> tcResolutions.TryFindByOriginalReferenceText getFSharpCoreLibraryName  // was the ".dll" elided?

                    match resolvedAssemblyRef with
                    | Some coreLibraryResolution ->
                        match! frameworkTcImports.RegisterAndImportReferencedAssemblies(ctok, [coreLibraryResolution]) with
                        | _, [ResolvedImportedAssembly fslibCcuInfo ] -> return fslibCcuInfo.FSharpViewOfMetadata, fslibCcuInfo.ILScopeRef
                        | _ ->
                            return error(InternalError("BuildFrameworkTcImports: no successful import of "+coreLibraryResolution.resolvedPath, coreLibraryResolution.originalReference.Range))
                    | None ->
                        return error(InternalError(sprintf "BuildFrameworkTcImports: no resolution of '%s'" coreLibraryReference.Text, rangeStartup))   
            }

        // Load the rest of the framework DLLs all at once (they may be mutually recursive)
        let! _assemblies = frameworkTcImports.RegisterAndImportReferencedAssemblies (ctok, resolvedAssemblies)

        // These are the DLLs we can search for well-known types
        let sysCcus =
             [| for ccu in frameworkTcImports.GetCcusInDeclOrder() do
                   yield ccu |]

        let tryFindSysTypeCcu path typeName =
            sysCcus |> Array.tryFind (fun ccu -> ccuHasType ccu path typeName)

        let ilGlobals = mkILGlobals (primaryScopeRef, assembliesThatForwardToPrimaryAssembly, fsharpCoreAssemblyScopeRef)

        // OK, now we have both mscorlib.dll and FSharp.Core.dll we can create TcGlobals
        let tcGlobals = TcGlobals(tcConfig.compilingFslib, ilGlobals, fslibCcu,
                                  tcConfig.implicitIncludeDir, tcConfig.mlCompatibility,
                                  tcConfig.isInteractive, tcConfig.checkNullness, tryFindSysTypeCcu, tcConfig.emitDebugInfoInQuotations,
                                  tcConfig.noDebugData, tcConfig.pathMap, tcConfig.langVersion)

#if DEBUG
        // the global_g reference cell is used only for debug printing
        global_g <- Some tcGlobals
#endif
        frameworkTcImports.SetTcGlobals tcGlobals
        return tcGlobals, frameworkTcImports
      }

    member tcImports.ReportUnresolvedAssemblyReferences knownUnresolved =
        // Report that an assembly was not resolved.
        let reportAssemblyNotResolved(file, originalReferences: AssemblyReference list) =
            originalReferences |> List.iter(fun originalReference -> errorR(AssemblyNotResolved(file, originalReference.Range)))
        knownUnresolved
        |> List.map (function UnresolvedAssemblyReference(file, originalReferences) -> file, originalReferences)
        |> List.iter reportAssemblyNotResolved

    static member BuildNonFrameworkTcImports
       (tcConfigP: TcConfigProvider, baseTcImports,
        nonFrameworkReferences, knownUnresolved, dependencyProvider) =

      node {
        let ctok = CompilationThreadToken()
        let tcConfig = tcConfigP.Get ctok
        let tcResolutions = TcAssemblyResolutions.BuildFromPriorResolutions(tcConfig, nonFrameworkReferences, knownUnresolved)
        let references = tcResolutions.GetAssemblyResolutions()
        let tcImports = new TcImports(tcConfigP, tcResolutions, Some baseTcImports, Some dependencyProvider)
        let! _assemblies = tcImports.RegisterAndImportReferencedAssemblies(ctok, references)
        tcImports.ReportUnresolvedAssemblyReferences knownUnresolved
        return tcImports
      }

    static member BuildTcImports(tcConfigP: TcConfigProvider, dependencyProvider) =
      node {
        let ctok = CompilationThreadToken()
        let tcConfig = tcConfigP.Get ctok
        let frameworkDLLs, nonFrameworkReferences, knownUnresolved = TcAssemblyResolutions.SplitNonFoundationalResolutions(tcConfig)
        let! tcGlobals, frameworkTcImports = TcImports.BuildFrameworkTcImports (tcConfigP, frameworkDLLs, nonFrameworkReferences)
        let! tcImports = TcImports.BuildNonFrameworkTcImports(tcConfigP, frameworkTcImports, nonFrameworkReferences, knownUnresolved, dependencyProvider)
        return tcGlobals, tcImports
      }

    interface IDisposable with
        member tcImports.Dispose() =
            dispose ()

    override tcImports.ToString() = "TcImports(...)"

/// Process #r in F# Interactive.
/// Adds the reference to the tcImports and add the ccu to the type checking environment.
let RequireDLL (ctok, tcImports: TcImports, tcEnv, thisAssemblyName, referenceRange, file) =
    let resolutions = CommitOperationResult(tcImports.TryResolveAssemblyReference(ctok, AssemblyReference(referenceRange, file, None), ResolveAssemblyReferenceMode.ReportErrors))
    let dllinfos, ccuinfos = 
        tcImports.RegisterAndImportReferencedAssemblies(ctok, resolutions) 
        |> NodeCode.RunImmediateWithoutCancellation

    let asms =
        ccuinfos |> List.map (function
            | ResolvedImportedAssembly asm -> asm
            | UnresolvedImportedAssembly assemblyName -> error(Error(FSComp.SR.buildCouldNotResolveAssemblyRequiredByFile(assemblyName, file), referenceRange)))

    let g = tcImports.GetTcGlobals()
    let amap = tcImports.GetImportMap()
    let buildTcEnv tcEnv asm =
        AddCcuToTcEnv(g, amap, referenceRange, tcEnv, thisAssemblyName, asm.FSharpViewOfMetadata, asm.AssemblyAutoOpenAttributes, asm.AssemblyInternalsVisibleToAttributes)
    let tcEnv = (tcEnv, asms) ||> List.fold buildTcEnv
    tcEnv, (dllinfos, asms)<|MERGE_RESOLUTION|>--- conflicted
+++ resolved
@@ -182,14 +182,8 @@
             let bytes = resource1.GetBytes()
             use fileStream = File.Create(sigDataFileName, bytes.Length)
             bytes.CopyTo fileStream
-<<<<<<< HEAD
         let resources = [ yield resource1; match resource2 with None -> () | Some r -> yield r ]
-        let sigAttr = mkSignatureDataVersionAttr tcGlobals (parseILVersion Internal.Utilities.FSharpEnvironment.FSharpBinaryMetadataFormatRevision)
-=======
-        let resources =
-            [ resource ]
         let sigAttr = mkSignatureDataVersionAttr tcGlobals (parseILVersion FSharpBinaryMetadataFormatRevision)
->>>>>>> 9d4fb7d1
         [sigAttr], resources
       else
         [], []
@@ -202,19 +196,12 @@
 
         if useDataFiles then
             let ccu, modulInfo = data
-<<<<<<< HEAD
-            let bytes, _bytesB = TypedTreePickle.pickleObjWithDanglingCcus isIncrementalBuild outfile tcGlobals ccu Optimizer.p_CcuOptimizationInfo modulInfo
-            let optDataFileName = (FileSystemUtils.chopExtension outfile)+".optdata"
-            File.WriteAllBytes(optDataFileName, bytes.AsMemory().ToArray())
-        let (ccu, optData) =
-=======
-            let bytes = pickleObjWithDanglingCcus isIncrementalBuild outfile tcGlobals ccu Optimizer.p_CcuOptimizationInfo modulInfo
+            let bytes, _bytesB = pickleObjWithDanglingCcus isIncrementalBuild outfile tcGlobals ccu Optimizer.p_CcuOptimizationInfo modulInfo
             let optDataFileName = (FileSystemUtils.chopExtension outfile)+".optdata"
             use fileStream = FileSystem.OpenFileForWriteShim(optDataFileName, FileMode.Create, FileAccess.ReadWrite, FileShare.None)
             fileStream.Write(bytes)
 
         let ccu, optData =
->>>>>>> 9d4fb7d1
             if tcConfig.onlyEssentialOptimizationData then
                 map2Of2 Optimizer.AbstractOptimizationInfoToEssentials data
             else
