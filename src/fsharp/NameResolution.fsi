// Copyright (c) Microsoft Corporation.  All Rights Reserved.  See License.txt in the project root for license information.

module internal FSharp.Compiler.NameResolution

open Internal.Utilities.Library
open FSharp.Compiler.AccessibilityLogic
open FSharp.Compiler.Infos
open FSharp.Compiler.Import
open FSharp.Compiler.InfoReader
open FSharp.Compiler.Syntax
open FSharp.Compiler.Syntax.PrettyNaming
open FSharp.Compiler.Text
open FSharp.Compiler.TypedTree
open FSharp.Compiler.TypedTreeOps
open FSharp.Compiler.TcGlobals

/// A NameResolver is a context for name resolution. It primarily holds an InfoReader.
type NameResolver =
<<<<<<< HEAD
    new: g:TcGlobals * amap:ImportMap * infoReader:InfoReader * instantiationGenerator:(range -> Typars -> ITraitContext option -> TypeInst) -> NameResolver
=======

    new: g:TcGlobals * amap:ImportMap * infoReader:InfoReader * instantiationGenerator:(range -> Typars -> TypeInst) -> NameResolver

>>>>>>> 4ee28165
    member InfoReader: InfoReader

    member amap: ImportMap

    member g: TcGlobals

    member languageSupportsNameOf: bool

/// Get the active pattern elements defined in a module, if any. Cache in the slot in the module type.
val ActivePatternElemsOfModuleOrNamespace: g: TcGlobals -> ModuleOrNamespaceRef -> NameMap<ActivePatternElemRef>

[<NoEquality; NoComparison; RequireQualifiedAccess>]
/// Represents the item with which a named argument is associated.
type ArgumentContainer =
    /// The named argument is an argument of a method
    | Method of MethInfo

    /// The named argument is a static parameter to a provided type.
    | Type of TyconRef

/// Detect a use of a nominal type, including type abbreviations.
/// When reporting symbols, we care about abbreviations, e.g. 'int' and 'int32' count as two separate symbols.
val (|AbbrevOrAppTy|_|): TType -> TyconRef option

type EnclosingTypeInst = TypeInst

[<NoEquality; NoComparison; RequireQualifiedAccess>]
/// Represents an item that results from name resolution
type Item = 
    /// Represents the resolution of a name to an F# value or function.
    | Value of  ValRef

    /// Represents the resolution of a name to an F# union case.
    | UnionCase of UnionCaseInfo * hasRequireQualifiedAccessAttr: bool

    /// Represents the resolution of a name to an F# active pattern result.
    | ActivePatternResult of apinfo: ActivePatternInfo * apOverallTy: TType * index: int * range: range

    /// Represents the resolution of a name to an F# active pattern case within the body of an active pattern.
    | ActivePatternCase of ActivePatternElemRef 

    /// Represents the resolution of a name to an F# exception definition.
    | ExnCase of TyconRef 

    /// Represents the resolution of a name to an F# record or exception field.
    | RecdField of RecdFieldInfo

    /// Represents the resolution of a name to a union case field.
    | UnionCaseField of UnionCaseInfo * fieldIndex: int

    /// Represents the resolution of a name to a field of an anonymous record type.
    | AnonRecdField of AnonRecdTypeInfo * TTypes * int * range

    // The following are never in the items table but are valid results of binding 
    // an identifier in different circumstances. 

    /// Represents the resolution of a name at the point of its own definition.
    | NewDef of Ident

    /// Represents the resolution of a name to a .NET field 
    | ILField of ILFieldInfo

    /// Represents the resolution of a name to an event
    | Event of EventInfo

    /// Represents the resolution of a name to a property
    | Property of string * PropInfo list

    /// Represents the resolution of a name to a group of methods. 
    | MethodGroup of displayName: string * methods: MethInfo list * uninstantiatedMethodOpt: MethInfo option

    /// Represents the resolution of a name to a constructor
    | CtorGroup of string * MethInfo list

    /// Represents the resolution of a name to the fake constructor simulated for an interface type.
    | FakeInterfaceCtor of TType

    /// Represents the resolution of a name to a delegate
    | DelegateCtor of TType

    /// Represents the resolution of a name to a group of types
    | Types of string * TType list

    /// CustomOperation(nm, helpText, methInfo)
    /// 
    /// Used to indicate the availability or resolution of a custom query operation such as 'sortBy' or 'where' in computation expression syntax
    | CustomOperation of string * (unit -> string option) * MethInfo option

    /// Represents the resolution of a name to a custom builder in the F# computation expression syntax
    | CustomBuilder of string * ValRef

    /// Represents the resolution of a name to a type variable
    | TypeVar of string * Typar

    /// Represents the resolution of a name to a module or namespace
    | ModuleOrNamespaces of ModuleOrNamespaceRef list

    /// Represents the resolution of a name to an operator
    | ImplicitOp of Ident * TraitConstraintSln option ref

    /// Represents the resolution of a name to a named argument
    | ArgName of Ident * TType * ArgumentContainer option

    /// Represents the resolution of a name to a named property setter
    | SetterArg of Ident * Item 

    /// Represents the potential resolution of an unqualified name to a type.
    | UnqualifiedType of TyconRef list

    /// The text for the item to use in the declaration list.
    /// This does not include backticks, parens etc.
    ///
    /// Note: here "Core" means "without added backticks or parens"
    member DisplayNameCore: string

    /// The full text for the item to show in error messages and to use in code.
    /// This includes backticks, parens etc.
    member DisplayName: string

[<RequireQualifiedAccess>]
/// Pairs an Item with a TyparInst showing how generic type variables of the item are instantiated at 
/// a particular usage point.
type ItemWithInst = 
    { Item: Item
      TyparInst: TyparInst }

val (|ItemWithInst|): ItemWithInst -> Item * TyparInst
val ItemWithNoInst: Item -> ItemWithInst

/// Represents a record field resolution and the information if the usage is deprecated.
type FieldResolution = FieldResolution of RecdFieldInfo * bool

/// Information about an extension member held in the name resolution environment
type ExtensionMember =
   /// F#-style Extrinsic extension member, defined in F# code
   | FSExtMem of ValRef * ExtensionMethodPriority

   /// ILExtMem(declaringTyconRef, ilMetadata, pri)
   ///
   /// IL-style extension member, backed by some kind of method with an [<Extension>] attribute
   | ILExtMem of TyconRef * MethInfo * ExtensionMethodPriority

   /// The logical name, e.g. for constraint solving
   member LogicalName : string

   /// Describes the sequence order of the introduction of an extension method. Extension methods that are introduced
   /// later through 'open' get priority in overload resolution.
   member Priority: ExtensionMethodPriority

/// Freshen a trait for use at a particular location

/// The environment of information used to resolve names
[<NoEquality; NoComparison>]
type NameResolutionEnv =
    { /// Display environment information for output 
      eDisplayEnv: DisplayEnv 

      /// Values and Data Tags available by unqualified name 
      eUnqualifiedItems: LayeredMap<string,Item>

      /// Enclosing type instantiations that are associated with an unqualified type item
      eUnqualifiedEnclosingTypeInsts: TyconRefMap<EnclosingTypeInst>

      /// Data Tags and Active Pattern Tags available by unqualified name 
      ePatItems: NameMap<Item>

      /// Modules accessible via "." notation. Note this is a multi-map. 
      /// Adding a module abbreviation adds it a local entry to this List.map. 
      /// Likewise adding a ccu or opening a path adds entries to this List.map. 
      eModulesAndNamespaces:  NameMultiMap<ModuleOrNamespaceRef>

      /// Fully qualified modules and namespaces. 'open' does not change this. 
      eFullyQualifiedModulesAndNamespaces:  NameMultiMap<ModuleOrNamespaceRef>

      /// RecdField labels in scope.  RecdField labels are those where type are inferred 
      /// by label rather than by known type annotation. 
      /// Bools indicate if from a record, where no warning is given on indeterminate lookup 
      eFieldLabels: NameMultiMap<RecdFieldRef>

      /// Record or unions that may have type instantiations associated with them
      /// when record labels or union cases are used in an unqualified context.
      eUnqualifiedRecordOrUnionTypeInsts: TyconRefMap<TypeInst>

      /// Tycons indexed by the various names that may be used to access them, e.g. 
      ///     "List" --> multiple TyconRef's for the various tycons accessible by this name. 
      ///     "List`1" --> TyconRef 
      eTyconsByAccessNames: LayeredMultiMap<string,TyconRef>

      eFullyQualifiedTyconsByAccessNames: LayeredMultiMap<string,TyconRef>

      /// Tycons available by unqualified, demangled names (i.e. (List,1) --> TyconRef) 
      eTyconsByDemangledNameAndArity: LayeredMap<NameArityPair,TyconRef>

      /// Tycons available by unqualified, demangled names (i.e. (List,1) --> TyconRef) 
      eFullyQualifiedTyconsByDemangledNameAndArity: LayeredMap<NameArityPair,TyconRef>

      /// Extension members by type and name 
      eIndexedExtensionMembers: TyconRefMultiMap<ExtensionMember>

      /// Extension members by name 
      eExtensionMembersByName: NameMultiMap<ExtensionMember>

      /// Other extension members unindexed by type
      eUnindexedExtensionMembers: ExtensionMember list

      /// Typars (always available by unqualified names). Further typars can be 
      /// in the tpenv, a structure folded through each top-level definition. 
      eTypars: NameMap<Typar>

    } 
    static member Empty: g:TcGlobals -> NameResolutionEnv
    member DisplayEnv: DisplayEnv
    member FindUnqualifiedItem: string -> Item

type FullyQualifiedFlag =
  | FullyQualified
  | OpenQualified

[<RequireQualifiedAccess>]
type BulkAdd = Yes | No

/// Find a field in anonymous record type
val internal TryFindAnonRecdFieldOfType: TcGlobals -> TType -> string -> Item option

/// Add extra items to the environment for Visual Studio, e.g. static members 
val internal AddFakeNamedValRefToNameEnv: string -> NameResolutionEnv -> ValRef -> NameResolutionEnv

/// Add some extra items to the environment for Visual Studio, e.g. record members
val internal AddFakeNameToNameEnv: string -> NameResolutionEnv -> Item -> NameResolutionEnv

/// Add a single F# value to the environment.
val internal AddValRefToNameEnv: TcGlobals -> NameResolutionEnv -> ValRef -> NameResolutionEnv

/// Add active pattern result tags to the environment.
val internal AddActivePatternResultTagsToNameEnv: ActivePatternInfo -> NameResolutionEnv -> TType -> range -> NameResolutionEnv

/// Add a list of type definitions to the name resolution environment 
val internal AddTyconRefsToNameEnv            : BulkAdd -> bool -> TcGlobals -> ImportMap -> AccessorDomain -> range -> bool -> NameResolutionEnv -> TyconRef list -> NameResolutionEnv

/// Add an F# exception definition to the name resolution environment 
val internal AddExceptionDeclsToNameEnv       : BulkAdd -> NameResolutionEnv -> TyconRef -> NameResolutionEnv

/// Add a module abbreviation to the name resolution environment 
val internal AddModuleAbbrevToNameEnv         : Ident -> NameResolutionEnv -> ModuleOrNamespaceRef list -> NameResolutionEnv

/// Add a list of module or namespace to the name resolution environment, including any sub-modules marked 'AutoOpen'
val internal AddModuleOrNamespaceRefsToNameEnv              : TcGlobals -> ImportMap -> range -> bool -> AccessorDomain -> NameResolutionEnv -> ModuleOrNamespaceRef list -> NameResolutionEnv

/// Add a single modules or namespace to the name resolution environment
val internal AddModuleOrNamespaceRefToNameEnv               : TcGlobals -> ImportMap -> range -> bool -> AccessorDomain -> NameResolutionEnv -> ModuleOrNamespaceRef -> NameResolutionEnv

/// Add a list of modules or namespaces to the name resolution environment
val internal AddModuleOrNamespaceRefsContentsToNameEnv: TcGlobals -> ImportMap -> AccessorDomain -> range -> bool -> NameResolutionEnv -> ModuleOrNamespaceRef list -> NameResolutionEnv

/// Add the content of a type to the name resolution environment
val internal AddTypeContentsToNameEnv: TcGlobals -> ImportMap -> AccessorDomain -> range -> NameResolutionEnv -> TType -> NameResolutionEnv

/// A flag which indicates if it is an error to have two declared type parameters with identical names
/// in the name resolution environment.
type CheckForDuplicateTyparFlag =
    | CheckForDuplicateTypars
    | NoCheckForDuplicateTypars

/// Add some declared type parameters to the name resolution environment
val internal AddDeclaredTyparsToNameEnv: CheckForDuplicateTyparFlag -> NameResolutionEnv -> Typar list -> NameResolutionEnv

/// Qualified lookup of type names in the environment
val internal LookupTypeNameInEnvNoArity: FullyQualifiedFlag -> string -> NameResolutionEnv -> TyconRef list

/// Indicates whether we are resolving type names to type definitions or to constructor methods.
type TypeNameResolutionFlag =
    /// Indicates we are resolving type names to constructor methods.
    | ResolveTypeNamesToCtors

    /// Indicates we are resolving type names to type definitions
    | ResolveTypeNamesToTypeRefs

/// Represents information about the generic argument count of a type name when resolving it. 
///
/// In some situations we resolve "List" to any type definition with that name regardless of the number
/// of generic arguments. In others, we know precisely how many generic arguments are needed.
[<Sealed;NoEquality; NoComparison>]
type TypeNameResolutionStaticArgsInfo = 

    /// Indicates definite knowledge of empty type arguments, i.e. the logical equivalent of name< >
    static member DefiniteEmpty: TypeNameResolutionStaticArgsInfo

    /// Deduce definite knowledge of type arguments
    static member FromTyArgs: numTyArgs:int -> TypeNameResolutionStaticArgsInfo

/// Represents information which guides name resolution of types.
[<NoEquality; NoComparison>]
type TypeNameResolutionInfo = 
    | TypeNameResolutionInfo of TypeNameResolutionFlag * TypeNameResolutionStaticArgsInfo

    static member Default: TypeNameResolutionInfo

    static member ResolveToTypeRefs: TypeNameResolutionStaticArgsInfo -> TypeNameResolutionInfo

/// Represents the kind of the occurrence when reporting a name in name resolution
[<RequireQualifiedAccess; Struct>]
type internal ItemOccurence = 
    | Binding 
    | Use 
    | UseInType 
    | UseInAttribute 
    | Pattern 
    | Implemented 
    | RelatedText
    | Open
  
/// Check for equality, up to signature matching
val ItemsAreEffectivelyEqual: TcGlobals -> Item -> Item -> bool

/// Hash compatible with ItemsAreEffectivelyEqual
val ItemsAreEffectivelyEqualHash: TcGlobals -> Item -> int

[<Class>]
type internal CapturedNameResolution = 
    /// line and column
    member Pos: pos

    /// Named item
    member Item: Item

    /// The active instantiation for any generic type parameters
    member ItemWithInst: ItemWithInst

    /// Information about the occurrence of the symbol
    member ItemOccurence: ItemOccurence

    /// Information about printing. For example, should redundant keywords be hidden?
    member DisplayEnv: DisplayEnv

    /// Naming environment--for example, currently open namespaces.
    member NameResolutionEnv: NameResolutionEnv

    /// The access rights of code at the location
    member AccessorDomain: AccessorDomain

    /// The starting and ending position
    member Range: range

[<Class>]
type internal TcResolutions = 

    /// Name resolution environments for every interesting region in the file. These regions may
    /// overlap, in which case the smallest region applicable should be used.
    member CapturedEnvs: ResizeArray<range * NameResolutionEnv * AccessorDomain>

    /// Information of exact types found for expressions, that can be to the left of a dot.
    /// typ - the inferred type for an expression
    member CapturedExpressionTypings: ResizeArray<TType * NameResolutionEnv * AccessorDomain * range>

    /// Exact name resolutions
    member CapturedNameResolutions: ResizeArray<CapturedNameResolution>

    /// Represents additional resolutions of names to groups of methods.
    /// CapturedNameResolutions should be checked when no captured method group is found.
    /// See TypeCheckInfo.GetCapturedNameResolutions for example.
    member CapturedMethodGroupResolutions: ResizeArray<CapturedNameResolution>

    /// Represents the empty set of resolutions 
    static member Empty: TcResolutions

[<Struct>]
type TcSymbolUseData = 
   { ItemWithInst: ItemWithInst
     ItemOccurence: ItemOccurence
     DisplayEnv: DisplayEnv
     Range: range }

[<Class>]
/// Represents container for all name resolutions that were met so far when typechecking some particular file
type internal TcSymbolUses = 

    /// Get all the uses of a particular item within the file
    member GetUsesOfSymbol: Item -> TcSymbolUseData[]

    /// All the uses of all items within the file
    member AllUsesOfSymbols: TcSymbolUseData[][]

    /// Get the locations of all the printf format specifiers in the file
    member GetFormatSpecifierLocationsAndArity: unit -> (range * int)[]

    /// Empty collection of symbol uses
    static member Empty: TcSymbolUses

/// Source text and an array of line end positions, used for format string parsing
type FormatStringCheckContext =
    { /// Source text
      SourceText: ISourceText

      /// Array of line start positions
      LineStartPositions: int[]
    }

/// An abstract type for reporting the results of name resolution and type checking
type ITypecheckResultsSink =

    /// Record that an environment is active over the given scope range
    abstract NotifyEnvWithScope: range * NameResolutionEnv * AccessorDomain -> unit

    /// Record that an expression has a specific type at the given range.
    abstract NotifyExprHasType: TType * NameResolutionEnv * AccessorDomain * range -> unit

    /// Record that a name resolution occurred at a specific location in the source
    abstract NotifyNameResolution: pos * Item * TyparInst * ItemOccurence * NameResolutionEnv * AccessorDomain * range * bool -> unit

    /// Record that a method group name resolution occurred at a specific location in the source
    abstract NotifyMethodGroupNameResolution: pos * Item * Item * TyparInst * ItemOccurence * NameResolutionEnv * AccessorDomain * range * bool -> unit

    /// Record that a printf format specifier occurred at a specific location in the source
    abstract NotifyFormatSpecifierLocation: range * int -> unit

    /// Record that an open declaration occured in a given scope range
    abstract NotifyOpenDeclaration: OpenDeclaration -> unit

    /// Get the current source
    abstract CurrentSourceText: ISourceText option

    /// Cached line-end normalized source text and an array of line end positions, used for format string parsing
    abstract FormatStringCheckContext: FormatStringCheckContext option

/// An implementation of ITypecheckResultsSink to collect information during type checking
type internal TcResultsSinkImpl =

    /// Create a TcResultsSinkImpl
    new: tcGlobals: TcGlobals * ?sourceText: ISourceText -> TcResultsSinkImpl

    /// Get all the resolutions reported to the sink
    member GetResolutions: unit -> TcResolutions

    /// Get all the uses of all symbols reported to the sink
    member GetSymbolUses: unit -> TcSymbolUses

    /// Get all open declarations reported to the sink
    member GetOpenDeclarations: unit -> OpenDeclaration[]

    /// Get the format specifier locations
    member GetFormatSpecifierLocations: unit -> (range * int)[]

    interface ITypecheckResultsSink

/// An abstract type for reporting the results of name resolution and type checking, and which allows
/// temporary suspension and/or redirection of reporting.
type TcResultsSink = 
    { mutable CurrentSink: ITypecheckResultsSink option }
    static member NoSink: TcResultsSink
    static member WithSink: ITypecheckResultsSink -> TcResultsSink


/// Indicates if we only need one result or all possible results from a resolution.
[<RequireQualifiedAccess>]
type ResultCollectionSettings =
    | AllResults
    | AtMostOneResult

/// Temporarily redirect reporting of name resolution and type checking results
val internal WithNewTypecheckResultsSink: ITypecheckResultsSink * TcResultsSink -> System.IDisposable

/// Temporarily suspend reporting of name resolution and type checking results
val internal TemporarilySuspendReportingTypecheckResultsToSink: TcResultsSink -> System.IDisposable

/// Report the active name resolution environment for a source range
val internal CallEnvSink           : TcResultsSink -> range * NameResolutionEnv * AccessorDomain -> unit

/// Report a specific name resolution at a source range
val internal CallNameResolutionSink: TcResultsSink -> range * NameResolutionEnv * Item * TyparInst * ItemOccurence * AccessorDomain -> unit

/// Report a specific method group name resolution at a source range
val internal CallMethodGroupNameResolutionSink: TcResultsSink -> range * NameResolutionEnv * Item * Item * TyparInst * ItemOccurence * AccessorDomain -> unit

/// Report a specific name resolution at a source range, replacing any previous resolutions
val internal CallNameResolutionSinkReplacing: TcResultsSink -> range * NameResolutionEnv * Item * TyparInst * ItemOccurence * AccessorDomain -> unit

/// Report a specific name resolution at a source range
val internal CallExprHasTypeSink   : TcResultsSink -> range * NameResolutionEnv * TType * AccessorDomain -> unit

/// Report an open declaration
val internal CallOpenDeclarationSink: TcResultsSink -> OpenDeclaration -> unit

/// Get all the available properties of a type (both intrinsic and extension)
val internal AllPropInfosOfTypeInScope: ResultCollectionSettings -> InfoReader -> NameResolutionEnv -> string option -> AccessorDomain -> FindMemberFlag -> range -> TType -> PropInfo list

/// Get all the available properties of a type (only extension)
val internal ExtensionPropInfosOfTypeInScope: ResultCollectionSettings -> InfoReader -> NameResolutionEnv -> string option -> AccessorDomain -> range -> TType -> PropInfo list

/// Get the available methods of a type (both declared and inherited)
val internal AllMethInfosOfTypeInScope: ResultCollectionSettings -> InfoReader -> NameResolutionEnv -> string option -> AccessorDomain -> FindMemberFlag -> range -> TType -> MethInfo list

val internal SelectExtensionMethInfosForTrait: traitInfo: TraitConstraintInfo * m: range * nenv: NameResolutionEnv * infoReader: InfoReader -> MethInfo list

/// Used to report an error condition where name resolution failed due to an indeterminate type
exception internal IndeterminateType of range

/// Used to report a warning condition for the use of upper-case identifiers in patterns
exception internal UpperCaseIdentifierInPattern of range

/// Generate a new reference to a record field with a fresh type instantiation
val FreshenRecdFieldRef: NameResolver -> ITraitContext option -> range -> RecdFieldRef -> RecdFieldInfo

/// Indicates the kind of lookup being performed. Note, this type should be made private to nameres.fs.
[<RequireQualifiedAccess>]
type LookupKind =
  | RecdField
  | Pattern
  | Expr
  | Type
  | Ctor


/// Indicates if a warning should be given for the use of upper-case identifiers in patterns
type WarnOnUpperFlag =
  | WarnOnUpperCase
  | AllIdsOK

/// Indicates whether we permit a direct reference to a type generator. Only set when resolving the
/// right-hand-side of a [<Generate>] declaration.
[<RequireQualifiedAccess>]
type PermitDirectReferenceToGeneratedType = 
    | Yes 
    | No

/// Resolve a long identifier to a namespace, module.
val internal ResolveLongIdentAsModuleOrNamespace: TcResultsSink -> ResultCollectionSettings -> ImportMap -> range -> first: bool -> FullyQualifiedFlag -> NameResolutionEnv -> AccessorDomain -> Ident -> Ident list -> isOpenDecl: bool -> ResultOrException<(int * ModuleOrNamespaceRef * ModuleOrNamespaceType) list >

/// Resolve a long identifier to an object constructor.
val internal ResolveObjectConstructor          : NameResolver -> DisplayEnv -> range -> AccessorDomain -> TType -> ResultOrException<Item>

/// Resolve a long identifier using type-qualified name resolution.
val internal ResolveLongIdentInType: TcResultsSink -> NameResolver -> NameResolutionEnv -> LookupKind -> range -> AccessorDomain -> ITraitContext option -> Ident -> FindMemberFlag -> TypeNameResolutionInfo -> TType -> Item * Ident list

/// Resolve a long identifier when used in a pattern.
val internal ResolvePatternLongIdent                : TcResultsSink -> NameResolver -> WarnOnUpperFlag -> bool -> range -> AccessorDomain -> ITraitContext option -> NameResolutionEnv -> TypeNameResolutionInfo -> Ident list -> Item

/// Resolve a long identifier representing a type name 
val internal ResolveTypeLongIdentInTyconRef: TcResultsSink -> NameResolver -> NameResolutionEnv -> TypeNameResolutionInfo -> AccessorDomain -> ITraitContext option -> range -> ModuleOrNamespaceRef -> Ident list -> TyconRef 

/// Resolve a long identifier to a type definition
val internal ResolveTypeLongIdent: TcResultsSink -> NameResolver -> ItemOccurence -> FullyQualifiedFlag -> NameResolutionEnv -> AccessorDomain -> ITraitContext option -> Ident list -> TypeNameResolutionStaticArgsInfo -> PermitDirectReferenceToGeneratedType -> ResultOrException<EnclosingTypeInst * TyconRef>

/// Resolve a long identifier to a field
val internal ResolveField: TcResultsSink -> NameResolver -> NameResolutionEnv -> AccessorDomain -> ITraitContext option -> TType -> Ident list * Ident -> Ident list -> FieldResolution list

/// Resolve a long identifier occurring in an expression position
val internal ResolveExprLongIdent: TcResultsSink -> NameResolver -> range -> AccessorDomain -> ITraitContext option -> NameResolutionEnv -> TypeNameResolutionInfo -> Ident list -> ResultOrException<EnclosingTypeInst * Item * Ident list>

/// Resolve a (possibly incomplete) long identifier to a loist of possible class or record fields
val internal ResolvePartialLongIdentToClassOrRecdFields: NameResolver -> NameResolutionEnv -> range -> AccessorDomain -> string list -> bool -> Item list

/// Return the fields for the given class or record
val internal ResolveRecordOrClassFieldsOfType: NameResolver -> range -> AccessorDomain -> TType -> bool -> Item list

/// Specifies extra work to do after overload resolution 
[<RequireQualifiedAccess>]
type AfterResolution =
    /// Notification is not needed
    | DoNothing

    /// Notify the sink of the information needed to complete recording a use of a symbol
    /// for the purposes of the language service.  One of the callbacks should be called by 
    /// the checker.
    ///
    /// The first callback represents a case where we have learned the type 
    /// instantiation of a generic method or value.
    ///
    /// The second represents the case where we have resolved overloading and/or 
    /// a specific override. The 'Item option' contains the candidate overrides.
    | RecordResolution of Item option * (TyparInst -> unit) * (MethInfo * PropInfo option * TyparInst -> unit) * (unit -> unit)

/// Resolve a long identifier occurring in an expression position.
val internal ResolveLongIdentAsExprAndComputeRange: TcResultsSink -> NameResolver -> range -> AccessorDomain -> ITraitContext option -> NameResolutionEnv -> TypeNameResolutionInfo -> Ident list -> ResultOrException<EnclosingTypeInst * Item * range * Ident list * AfterResolution>

/// Resolve a long identifier occurring in an expression position, qualified by a type.
val internal ResolveExprDotLongIdentAndComputeRange: TcResultsSink -> NameResolver -> range -> AccessorDomain -> ITraitContext option -> NameResolutionEnv -> TType -> Ident list -> TypeNameResolutionInfo -> FindMemberFlag -> bool -> Item * range * Ident list * AfterResolution

/// A generator of type instantiations used when no more specific type instantiation is known.
val FakeInstantiationGenerator: (range -> Typars -> ITraitContext option -> TypeInst)

/// Try to resolve a long identifier as type.
val TryToResolveLongIdentAsType: NameResolver -> NameResolutionEnv -> range -> string list -> TType option

/// Resolve a (possibly incomplete) long identifier to a loist of possible class or record fields
val internal ResolvePartialLongIdentToClassOrRecdFields : NameResolver -> NameResolutionEnv -> range -> AccessorDomain -> string list -> bool -> Item list

/// Resolve a (possibly incomplete) long identifier to a set of possible resolutions.
val ResolvePartialLongIdent: NameResolver -> NameResolutionEnv -> (MethInfo -> TType -> bool) -> range -> AccessorDomain -> string list -> bool -> Item list

[<RequireQualifiedAccess>]
type ResolveCompletionTargets =
    | All of (MethInfo -> TType -> bool)
    | SettablePropertiesAndFields

/// Resolve a (possibly incomplete) long identifier to a set of possible resolutions, qualified by type.
val ResolveCompletionsInType  : NameResolver -> NameResolutionEnv -> ResolveCompletionTargets -> range -> AccessorDomain -> bool -> TType -> Item list

val GetVisibleNamespacesAndModulesAtPoint: NameResolver -> NameResolutionEnv -> range -> AccessorDomain -> ModuleOrNamespaceRef list

val IsItemResolvable: NameResolver -> NameResolutionEnv -> range -> AccessorDomain -> string list -> Item -> bool

val TrySelectExtensionMethInfoOfILExtMem: range -> ImportMap -> TType -> TyconRef * MethInfo * ExtensionMethodPriority -> MethInfo option

val traitCtxtNone: ITraitContext option

val ExtensionMethInfosOfTypeInScope: ResultCollectionSettings -> InfoReader -> NameResolutionEnv -> string option -> range -> TType -> MethInfo list<|MERGE_RESOLUTION|>--- conflicted
+++ resolved
@@ -16,13 +16,9 @@
 
 /// A NameResolver is a context for name resolution. It primarily holds an InfoReader.
 type NameResolver =
-<<<<<<< HEAD
+
     new: g:TcGlobals * amap:ImportMap * infoReader:InfoReader * instantiationGenerator:(range -> Typars -> ITraitContext option -> TypeInst) -> NameResolver
-=======
-
-    new: g:TcGlobals * amap:ImportMap * infoReader:InfoReader * instantiationGenerator:(range -> Typars -> TypeInst) -> NameResolver
-
->>>>>>> 4ee28165
+
     member InfoReader: InfoReader
 
     member amap: ImportMap
