--- conflicted
+++ resolved
@@ -306,46 +306,6 @@
     dllFiles |> List.iter (fun f->tcConfigB.AddReferencedAssemblyByPath(rangeStartup, f))
     sourceFiles
 
-<<<<<<< HEAD
-let EncodeSignatureData(tcConfig: TcConfig, tcGlobals, exportRemapping, generatedCcu, outfile, isIncrementalBuild) = 
-    if tcConfig.GenerateSignatureData then 
-        let resource1, resource2 = WriteSignatureData (tcConfig, tcGlobals, exportRemapping, generatedCcu, outfile, isIncrementalBuild)
-        // The resource gets written to a file for FSharp.Core
-        let useDataFiles = (tcConfig.useOptimizationDataFile || tcGlobals.compilingFslib) && not isIncrementalBuild
-        if useDataFiles then 
-            let sigDataFileName = (Filename.chopExtension outfile)+".sigdata"
-            let bytes = resource1.GetBytes()
-            use fileStream = File.Create(sigDataFileName, bytes.Length)
-            bytes.CopyTo fileStream
-        let resources = [ yield resource1; match resource2 with None -> () | Some r -> yield r ]
-        let sigAttr = mkSignatureDataVersionAttr tcGlobals (IL.parseILVersion Internal.Utilities.FSharpEnvironment.FSharpBinaryMetadataFormatRevision) 
-        [sigAttr], resources
-      else 
-        [], []
-
-let EncodeOptimizationData(tcGlobals, tcConfig: TcConfig, outfile, exportRemapping, data, isIncrementalBuild) = 
-    if tcConfig.GenerateOptimizationData then 
-        let data = map2Of2 (Optimizer.RemapOptimizationInfo tcGlobals exportRemapping) data
-        // As with the sigdata file, the optdata gets written to a file for FSharp.Core
-        let useDataFiles = (tcConfig.useOptimizationDataFile || tcGlobals.compilingFslib) && not isIncrementalBuild
-        if useDataFiles then 
-            let ccu, modulInfo = data
-            let bytes, _bytesB = TypedTreePickle.pickleObjWithDanglingCcus isIncrementalBuild outfile tcGlobals ccu Optimizer.p_CcuOptimizationInfo modulInfo
-            let optDataFileName = (Filename.chopExtension outfile)+".optdata"
-            File.WriteAllBytes(optDataFileName, bytes)
-        let (ccu, optData) = 
-            if tcConfig.onlyEssentialOptimizationData then 
-                map2Of2 Optimizer.AbstractOptimizationInfoToEssentials data 
-            else 
-                data
-        let r1, r2 = WriteOptimizationData (tcGlobals, outfile, isIncrementalBuild, ccu, optData)
-        let resources = [ yield r1; match r2 with None -> () | Some r -> yield r ]
-        resources
-    else
-        [ ]
-
-=======
->>>>>>> 99f261d7
 /// Write a .fsi file for the --sig option
 module InterfaceFileWriter =
 
