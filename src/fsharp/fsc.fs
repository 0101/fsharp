// Copyright (c) Microsoft Corporation.  All Rights Reserved.  See License.txt in the project root for license information.

// Driver for F# compiler.
//
// Roughly divides into:
//    - Parsing
//    - Flags
//    - Importing IL assemblies
//    - Compiling (including optimizing)
//    - Linking (including ILX-IL transformation)

module internal FSharp.Compiler.Driver

open System
open System.Collections.Generic
open System.Diagnostics
open System.Globalization
open System.IO
open System.Reflection
open System.Text
open System.Threading

open Internal.Utilities
open Internal.Utilities.Library
open Internal.Utilities.Library.Extras

open FSharp.Compiler
open FSharp.Compiler.AbstractIL
open FSharp.Compiler.AbstractIL.IL
open FSharp.Compiler.AbstractIL.ILBinaryReader
open FSharp.Compiler.AccessibilityLogic
open FSharp.Compiler.CheckExpressions
open FSharp.Compiler.CheckDeclarations
open FSharp.Compiler.CompilerConfig
open FSharp.Compiler.CompilerDiagnostics
open FSharp.Compiler.CompilerImports
open FSharp.Compiler.CompilerOptions
open FSharp.Compiler.CompilerGlobalState
open FSharp.Compiler.CreateILModule
open FSharp.Compiler.DependencyManager
open FSharp.Compiler.Diagnostics
open FSharp.Compiler.ErrorLogger
open FSharp.Compiler.IlxGen
open FSharp.Compiler.InfoReader
open FSharp.Compiler.IO
open FSharp.Compiler.NameResolution
open FSharp.Compiler.ParseAndCheckInputs
open FSharp.Compiler.OptimizeInputs
open FSharp.Compiler.ScriptClosure
open FSharp.Compiler.Syntax
open FSharp.Compiler.Syntax.PrettyNaming
open FSharp.Compiler.StaticLinking
open FSharp.Compiler.TcGlobals
open FSharp.Compiler.Text
open FSharp.Compiler.Text.Range
open FSharp.Compiler.Text
open FSharp.Compiler.TypedTree
open FSharp.Compiler.TypedTreeOps
open FSharp.Compiler.XmlDocFileWriter

//----------------------------------------------------------------------------
// Reporting - warnings, errors
//----------------------------------------------------------------------------

/// An error logger that reports errors up to some maximum, notifying the exiter when that maximum is reached
[<AbstractClass>]
type ErrorLoggerUpToMaxErrors(tcConfigB: TcConfigBuilder, exiter: Exiter, nameForDebugging) =
    inherit ErrorLogger(nameForDebugging)

    let mutable errors = 0

    /// Called when an error or warning occurs
    abstract HandleIssue: tcConfigB: TcConfigBuilder * error: PhasedDiagnostic * severity: FSharpDiagnosticSeverity -> unit

    /// Called when 'too many errors' has occurred
    abstract HandleTooManyErrors: text: string -> unit

    override x.ErrorCount = errors

    override x.DiagnosticSink(err, severity) =
      if severity = FSharpDiagnosticSeverity.Error || ReportWarningAsError tcConfigB.errorSeverityOptions err then
        if errors >= tcConfigB.maxErrors then
            x.HandleTooManyErrors(FSComp.SR.fscTooManyErrors())
            exiter.Exit 1

        x.HandleIssue(tcConfigB, err, FSharpDiagnosticSeverity.Error)

        errors <- errors + 1

        match err.Exception, tcConfigB.simulateException with
        | InternalError (msg, _), None
        | Failure msg, None -> Debug.Assert(false, sprintf "Bug in compiler: %s\n%s" msg (err.Exception.ToString()))
        | :? KeyNotFoundException, None -> Debug.Assert(false, sprintf "Lookup exception in compiler: %s" (err.Exception.ToString()))
        | _ ->  ()

      elif ReportWarning tcConfigB.errorSeverityOptions err then
          x.HandleIssue(tcConfigB, err, severity)


/// Create an error logger that counts and prints errors
let ConsoleErrorLoggerUpToMaxErrors (tcConfigB: TcConfigBuilder, exiter : Exiter) =
    { new ErrorLoggerUpToMaxErrors(tcConfigB, exiter, "ConsoleErrorLoggerUpToMaxErrors") with

            member _.HandleTooManyErrors(text : string) =
                DoWithDiagnosticColor FSharpDiagnosticSeverity.Warning (fun () -> Printf.eprintfn "%s" text)

            member _.HandleIssue(tcConfigB, err, severity) =
                DoWithDiagnosticColor severity (fun () ->
                    let diag = OutputDiagnostic (tcConfigB.implicitIncludeDir, tcConfigB.showFullPaths, tcConfigB.flatErrors, tcConfigB.errorStyle, severity)
                    writeViaBuffer stderr diag err
                    stderr.WriteLine())
    } :> ErrorLogger

/// This error logger delays the messages it receives. At the end, call ForwardDelayedDiagnostics
/// to send the held messages.
type DelayAndForwardErrorLogger(exiter: Exiter, errorLoggerProvider: ErrorLoggerProvider) =
    inherit CapturingErrorLogger("DelayAndForwardErrorLogger")

    member x.ForwardDelayedDiagnostics(tcConfigB: TcConfigBuilder) =
        let errorLogger =  errorLoggerProvider.CreateErrorLoggerUpToMaxErrors(tcConfigB, exiter)
        x.CommitDelayedDiagnostics errorLogger

and [<AbstractClass>]
    ErrorLoggerProvider() =

    member this.CreateDelayAndForwardLogger exiter = DelayAndForwardErrorLogger(exiter, this)

    abstract CreateErrorLoggerUpToMaxErrors : tcConfigBuilder : TcConfigBuilder * exiter : Exiter -> ErrorLogger


/// Part of LegacyHostedCompilerForTesting
///
/// Yet another ErrorLogger implementation, capturing the messages but only up to the maxerrors maximum
type InProcErrorLoggerProvider() =
    let errors = ResizeArray()
    let warnings = ResizeArray()

    member _.Provider =
        { new ErrorLoggerProvider() with

            member log.CreateErrorLoggerUpToMaxErrors(tcConfigBuilder, exiter) =

                { new ErrorLoggerUpToMaxErrors(tcConfigBuilder, exiter, "InProcCompilerErrorLoggerUpToMaxErrors") with

                    member this.HandleTooManyErrors text =
                        warnings.Add(Diagnostic.Short(FSharpDiagnosticSeverity.Warning, text))

                    member this.HandleIssue(tcConfigBuilder, err, severity) =
                        // 'true' is passed for "suggestNames", since we want to suggest names with fsc.exe runs and this doesn't affect IDE perf
                        let diagnostics =
                            CollectDiagnostic
                                (tcConfigBuilder.implicitIncludeDir, tcConfigBuilder.showFullPaths,
                                 tcConfigBuilder.flatErrors, tcConfigBuilder.errorStyle, severity, err, true)
                        match severity with
                        | FSharpDiagnosticSeverity.Error ->
                           errors.AddRange(diagnostics)
                        | FSharpDiagnosticSeverity.Warning ->
                            warnings.AddRange(diagnostics)
                        | _ -> ()}
                :> ErrorLogger }

    member _.CapturedErrors = errors.ToArray()

    member _.CapturedWarnings = warnings.ToArray()

/// The default ErrorLogger implementation, reporting messages to the Console up to the maxerrors maximum
type ConsoleLoggerProvider() =

    inherit ErrorLoggerProvider()

    override this.CreateErrorLoggerUpToMaxErrors(tcConfigBuilder, exiter) = ConsoleErrorLoggerUpToMaxErrors(tcConfigBuilder, exiter)

/// Notify the exiter if any error has occurred
let AbortOnError (errorLogger: ErrorLogger, exiter : Exiter) =
    if errorLogger.ErrorCount > 0 then
        exiter.Exit 1

let TypeCheck (ctok, tcConfig, tcImports, tcGlobals, errorLogger: ErrorLogger, assemblyName, niceNameGen, tcEnv0, inputs, exiter: Exiter) =
    try
        if isNil inputs then error(Error(FSComp.SR.fscNoImplementationFiles(), Range.rangeStartup))
        let ccuName = assemblyName
        let tcInitialState = GetInitialTcState (rangeStartup, ccuName, tcConfig, tcGlobals, tcImports, niceNameGen, tcEnv0)
        TypeCheckClosedInputSet (ctok, (fun () -> errorLogger.ErrorCount > 0), tcConfig, tcImports, tcGlobals, None, tcInitialState, inputs)
    with e ->
        errorRecovery e rangeStartup
        exiter.Exit 1

/// Check for .fsx and, if present, compute the load closure for of #loaded files.
///
/// This is the "script compilation" feature that has always been present in the F# compiler, that allows you to compile scripts
/// and get the load closure and references from them. This applies even if the script is in a project (with 'Compile' action), for example.
///
/// Any DLL references implied by package references are also retrieved from the script.
///
/// When script compilation is invoked, the outputs are not necessarily a functioning application - the referenced DLLs are not
/// copied to the output folder, for example (except perhaps FSharp.Core.dll).
///
/// NOTE: there is similar code in IncrementalBuilder.fs and this code should really be reconciled with that
let AdjustForScriptCompile(ctok, tcConfigB: TcConfigBuilder, commandLineSourceFiles, lexResourceManager, dependencyProvider) =

    let combineFilePath file =
        try
            if FileSystem.IsPathRootedShim file then file
            else Path.Combine(tcConfigB.implicitIncludeDir, file)
        with _ ->
            error (Error(FSComp.SR.pathIsInvalid file, rangeStartup))

    let commandLineSourceFiles =
        commandLineSourceFiles
        |> List.map combineFilePath

    // Script compilation is active if the last item being compiled is a script and --noframework has not been specified
    let mutable allSources = []

    let tcConfig = TcConfig.Create(tcConfigB, validate=false)

    let AddIfNotPresent(filename: string) =
        if not(allSources |> List.contains filename) then
            allSources <- filename :: allSources

    let AppendClosureInformation filename =
        if IsScript filename then
            let closure =
                LoadClosure.ComputeClosureOfScriptFiles
                   (ctok, tcConfig, [filename, rangeStartup], CodeContext.Compilation,
                    lexResourceManager, dependencyProvider)

            // Record the new references (non-framework) references from the analysis of the script. (The full resolutions are recorded
            // as the corresponding #I paths used to resolve them are local to the scripts and not added to the tcConfigB - they are
            // added to localized clones of the tcConfigB).
            let references =
                closure.References
                |> List.collect snd
                |> List.filter (fun r -> not (Range.equals r.originalReference.Range range0) && not (Range.equals r.originalReference.Range rangeStartup))

            references |> List.iter (fun r -> tcConfigB.AddReferencedAssemblyByPath(r.originalReference.Range, r.resolvedPath))

            // Also record the other declarations from the script.
            closure.NoWarns |> List.collect (fun (n, ms) -> ms|>List.map(fun m->m, n)) |> List.iter (fun (x,m) -> tcConfigB.TurnWarningOff(x, m))
            closure.SourceFiles |> List.map fst |> List.iter AddIfNotPresent
            closure.AllRootFileDiagnostics |> List.iter diagnosticSink

            // If there is a target framework for the script then push that as a requirement into the overall compilation and add all the framework references implied
            // by the script too.
            tcConfigB.SetPrimaryAssembly (if closure.UseDesktopFramework then PrimaryAssembly.Mscorlib else PrimaryAssembly.System_Runtime)
            if tcConfigB.framework then
                let references = closure.References |> List.collect snd
                references |> List.iter (fun r -> tcConfigB.AddReferencedAssemblyByPath(r.originalReference.Range, r.resolvedPath))

        else AddIfNotPresent filename

    // Find closure of .fsx files.
    commandLineSourceFiles |> List.iter AppendClosureInformation

    List.rev allSources

let SetProcessThreadLocals tcConfigB =
    match tcConfigB.preferredUiLang with
    | Some s -> Thread.CurrentThread.CurrentUICulture <- new CultureInfo(s)
    | None -> ()
    if tcConfigB.utf8output then
        Console.OutputEncoding <- Encoding.UTF8

let ProcessCommandLineFlags (tcConfigB: TcConfigBuilder, lcidFromCodePage, argv) =
    let mutable inputFilesRef = []
    let collect name =
        let lower = String.lowercase name
        if List.exists (FileSystemUtils.checkSuffix lower) [".resx"]  then
            error(Error(FSComp.SR.fscResxSourceFileDeprecated name, rangeStartup))
        else
            inputFilesRef <- name :: inputFilesRef
    let abbrevArgs = GetAbbrevFlagSet tcConfigB true

    // This is where flags are interpreted by the command line fsc.exe.
    ParseCompilerOptions (collect, GetCoreFscCompilerOptions tcConfigB, List.tail (PostProcessCompilerArgs abbrevArgs argv))

    if not (tcConfigB.portablePDB || tcConfigB.embeddedPDB) then
        if tcConfigB.embedAllSource || (tcConfigB.embedSourceList |> isNil |> not) then
            error(Error(FSComp.SR.optsEmbeddedSourceRequirePortablePDBs(), rangeCmdArgs))
        if not (String.IsNullOrEmpty(tcConfigB.sourceLink)) then
            error(Error(FSComp.SR.optsSourceLinkRequirePortablePDBs(), rangeCmdArgs))

    if tcConfigB.debuginfo && not tcConfigB.portablePDB then
        if tcConfigB.deterministic then
            error(Error(FSComp.SR.fscDeterministicDebugRequiresPortablePdb(), rangeCmdArgs))

        if tcConfigB.pathMap <> PathMap.empty then
            error(Error(FSComp.SR.fscPathMapDebugRequiresPortablePdb(), rangeCmdArgs))

    let inputFiles = List.rev inputFilesRef

    // Check if we have a codepage from the console
    match tcConfigB.lcid with
    | Some _ -> ()
    | None -> tcConfigB.lcid <- lcidFromCodePage

    SetProcessThreadLocals tcConfigB

    (* step - get dll references *)
    let dllFiles, sourceFiles = inputFiles |> List.map(fun p -> FileSystemUtils.trimQuotes p) |> List.partition FileSystemUtils.isDll
    match dllFiles with
    | [] -> ()
    | h :: _ -> errorR (Error(FSComp.SR.fscReferenceOnCommandLine h, rangeStartup))

    dllFiles |> List.iter (fun f->tcConfigB.AddReferencedAssemblyByPath(rangeStartup, f))
    sourceFiles

/// Write a .fsi file for the --sig option
module InterfaceFileWriter =
    let WriteInterfaceFile (tcGlobals, tcConfig: TcConfig, infoReader, declaredImpls: TypedImplFile list) =
        // there are two modes here:
        // * write one unified sig file to a given path, or
        // * write individual sig files to paths matching their impl files
        let denv = DisplayEnv.InitialForSigFileGeneration tcGlobals
        let denv = { denv with shrinkOverloads = false; printVerboseSignatures = true }

        let writeToFile os (TImplFile (_, _, mexpr, _, _, _)) =
          writeViaBuffer os (fun os s -> Printf.bprintf os "%s\n\n" s)
            (NicePrint.layoutInferredSigOfModuleExpr true denv infoReader AccessibleFromSomewhere range0 mexpr |> Display.squashTo 80 |> LayoutRender.showL)

        let writeHeader filePath os =
            if filePath <> "" && not (List.exists (FileSystemUtils.checkSuffix filePath) FSharpLightSyntaxFileSuffixes) then
                fprintfn os "#light"
                fprintfn os ""

        let writeAllToSameFile declaredImpls =
            /// Use a UTF-8 Encoding with no Byte Order Mark
            let os =
                if tcConfig.printSignatureFile = "" then
                    Console.Out
                else
                    FileSystem.OpenFileForWriteShim(tcConfig.printSignatureFile, FileMode.OpenOrCreate).GetWriter()

            writeHeader tcConfig.printSignatureFile os

            for impl in declaredImpls do
                writeToFile os impl

            if tcConfig.printSignatureFile <> "" then os.Dispose()

        let extensionForFile (filePath: string) =
            if (List.exists (FileSystemUtils.checkSuffix filePath) mlCompatSuffixes) then
                ".mli"
            else
                ".fsi"

        let writeToSeparateFiles (declaredImpls: TypedImplFile list) =
            for (TImplFile (name, _, _, _, _, _) as impl) in declaredImpls do
                let filename = System.IO.Path.ChangeExtension(name.Range.FileName, extensionForFile name.Range.FileName)
                printfn "writing impl file to %s" filename
                use os = FileSystem.OpenFileForWriteShim(filename, FileMode.OpenOrCreate).GetWriter()
                writeHeader filename os
                writeToFile os impl

        if tcConfig.printSignature then
            writeAllToSameFile declaredImpls
        else if tcConfig.printAllSignatureFiles then
            writeToSeparateFiles declaredImpls

//----------------------------------------------------------------------------
// CopyFSharpCore
//----------------------------------------------------------------------------

// If the --nocopyfsharpcore switch is not specified, this will:
// 1) Look into the referenced assemblies, if FSharp.Core.dll is specified, it will copy it to output directory.
// 2) If not, but FSharp.Core.dll exists beside the compiler binaries, it will copy it to output directory.
// 3) If not, it will produce an error.
let CopyFSharpCore(outFile: string, referencedDlls: AssemblyReference list) =
    let outDir = Path.GetDirectoryName outFile
    let fsharpCoreAssemblyName = GetFSharpCoreLibraryName() + ".dll"
    let fsharpCoreDestinationPath = Path.Combine(outDir, fsharpCoreAssemblyName)
    let copyFileIfDifferent src dest =
        if not (FileSystem.FileExistsShim dest) || (FileSystem.GetCreationTimeShim src <> FileSystem.GetCreationTimeShim dest) then
            FileSystem.CopyShim(src, dest, true)

    match referencedDlls |> Seq.tryFind (fun dll -> String.Equals(Path.GetFileName(dll.Text), fsharpCoreAssemblyName, StringComparison.CurrentCultureIgnoreCase)) with
    | Some referencedFsharpCoreDll -> copyFileIfDifferent referencedFsharpCoreDll.Text fsharpCoreDestinationPath
    | None ->
        let executionLocation =
            Assembly.GetExecutingAssembly().Location
        let compilerLocation = Path.GetDirectoryName executionLocation
        let compilerFsharpCoreDllPath = Path.Combine(compilerLocation, fsharpCoreAssemblyName)
        if FileSystem.FileExistsShim compilerFsharpCoreDllPath then
            copyFileIfDifferent compilerFsharpCoreDllPath fsharpCoreDestinationPath
        else
            errorR(Error(FSComp.SR.fsharpCoreNotFoundToBeCopied(), rangeCmdArgs))

// Try to find an AssemblyVersion attribute
let TryFindVersionAttribute g attrib attribName attribs deterministic =
    match AttributeHelpers.TryFindStringAttribute g attrib attribs with
    | Some versionString ->
         if deterministic && versionString.Contains("*") then
             errorR(Error(FSComp.SR.fscAssemblyWildcardAndDeterminism(attribName, versionString), Range.rangeStartup))
         try Some (IL.parseILVersion versionString)
         with e ->
             // Warning will be reported by CheckExpressions.fs
             None
    | _ -> None

//----------------------------------------------------------------------------
// Main phases of compilation. These are written as separate functions with explicit argument passing
// to ensure transient objects are eligible for GC and only actual required information
// is propagated.
//-----------------------------------------------------------------------------

[<NoEquality; NoComparison>]
type Args<'T> = Args  of 'T

/// First phase of compilation.
///   - Set up console encoding and code page settings
///   - Process command line, flags and collect filenames
///   - Resolve assemblies
///   - Import assemblies
///   - Parse source files
///   - Check the inputs
let main1(ctok, argv, legacyReferenceResolver, bannerAlreadyPrinted,
          reduceMemoryUsage: ReduceMemoryFlag, defaultCopyFSharpCore: CopyFSharpCoreFlag,
          exiter: Exiter, errorLoggerProvider: ErrorLoggerProvider, disposables: DisposablesTracker) =

    // See Bug 735819
    let lcidFromCodePage =
        if (Console.OutputEncoding.CodePage <> 65001) &&
           (Console.OutputEncoding.CodePage <> Thread.CurrentThread.CurrentUICulture.TextInfo.OEMCodePage) &&
           (Console.OutputEncoding.CodePage <> Thread.CurrentThread.CurrentUICulture.TextInfo.ANSICodePage) then
                Thread.CurrentThread.CurrentUICulture <- new CultureInfo("en-US")
                Some 1033
        else
            None

    let directoryBuildingFrom = Directory.GetCurrentDirectory()

    let tryGetMetadataSnapshot = (fun _ -> None)

    let defaultFSharpBinariesDir = FSharpEnvironment.BinFolderOfDefaultFSharpCompiler(FSharpEnvironment.tryCurrentDomain()).Value

    let tcConfigB =
       TcConfigBuilder.CreateNew(legacyReferenceResolver,
            defaultFSharpBinariesDir,
            reduceMemoryUsage=reduceMemoryUsage,
            implicitIncludeDir=directoryBuildingFrom,
            isInteractive=false,
            isInvalidationSupported=false,
            defaultCopyFSharpCore=defaultCopyFSharpCore,
            tryGetMetadataSnapshot=tryGetMetadataSnapshot,
            sdkDirOverride=None,
            rangeForErrors=range0)

    // Preset: --optimize+ -g --tailcalls+ (see 4505)
    SetOptimizeSwitch tcConfigB OptionSwitch.On
    SetDebugSwitch    tcConfigB None OptionSwitch.Off
    SetTailcallSwitch tcConfigB OptionSwitch.On

    // Now install a delayed logger to hold all errors from flags until after all flags have been parsed (for example, --vserrors)
    let delayForFlagsLogger =  errorLoggerProvider.CreateDelayAndForwardLogger exiter

    let _unwindEL_1 = PushErrorLoggerPhaseUntilUnwind (fun _ -> delayForFlagsLogger)

    // Share intern'd strings across all lexing/parsing
    let lexResourceManager = new Lexhelp.LexResourceManager()

    let dependencyProvider = new DependencyProvider()

    // Process command line, flags and collect filenames
    let sourceFiles =

        // The ParseCompilerOptions function calls imperative function to process "real" args
        // Rather than start processing, just collect names, then process them.
        try
            let files = ProcessCommandLineFlags (tcConfigB, lcidFromCodePage, argv)
            AdjustForScriptCompile(ctok, tcConfigB, files, lexResourceManager, dependencyProvider)
        with e ->
            errorRecovery e rangeStartup
            delayForFlagsLogger.ForwardDelayedDiagnostics tcConfigB
            exiter.Exit 1

    tcConfigB.conditionalCompilationDefines <- "COMPILED" :: tcConfigB.conditionalCompilationDefines

    // Display the banner text, if necessary
    if not bannerAlreadyPrinted then
        DisplayBannerText tcConfigB

    // Create tcGlobals and frameworkTcImports
    let outfile, pdbfile, assemblyName =
        try
            tcConfigB.DecideNames sourceFiles
        with e ->
            errorRecovery e rangeStartup
            delayForFlagsLogger.ForwardDelayedDiagnostics tcConfigB
            exiter.Exit 1

    // DecideNames may give "no inputs" error. Abort on error at this point. bug://3911
    if not tcConfigB.continueAfterParseFailure && delayForFlagsLogger.ErrorCount > 0 then
        delayForFlagsLogger.ForwardDelayedDiagnostics tcConfigB
        exiter.Exit 1

    // If there's a problem building TcConfig, abort
    let tcConfig =
        try
            TcConfig.Create(tcConfigB, validate=false)
        with e ->
            errorRecovery e rangeStartup
            delayForFlagsLogger.ForwardDelayedDiagnostics tcConfigB
            exiter.Exit 1

    let errorLogger =  errorLoggerProvider.CreateErrorLoggerUpToMaxErrors(tcConfigB, exiter)

    // Install the global error logger and never remove it. This logger does have all command-line flags considered.
    let _unwindEL_2 = PushErrorLoggerPhaseUntilUnwind (fun _ -> errorLogger)

    // Forward all errors from flags
    delayForFlagsLogger.CommitDelayedDiagnostics errorLogger

    if not tcConfigB.continueAfterParseFailure then
        AbortOnError(errorLogger, exiter)

    // Resolve assemblies
    ReportTime tcConfig "Import mscorlib and FSharp.Core.dll"
    let foundationalTcConfigP = TcConfigProvider.Constant tcConfig

    let sysRes, otherRes, knownUnresolved = TcAssemblyResolutions.SplitNonFoundationalResolutions(ctok, tcConfig)

    // Import basic assemblies
    let tcGlobals, frameworkTcImports = TcImports.BuildFrameworkTcImports (ctok, foundationalTcConfigP, sysRes, otherRes) |> Cancellable.runWithoutCancellation

    // Register framework tcImports to be disposed in future
    disposables.Register frameworkTcImports

    // Parse sourceFiles
    ReportTime tcConfig "Parse inputs"
    use unwindParsePhase = PushThreadBuildPhaseUntilUnwind BuildPhase.Parse

    let createErrorLogger = (fun exiter -> errorLoggerProvider.CreateDelayAndForwardLogger(exiter) :> CapturingErrorLogger)
    let inputs = ParseInputFiles(tcConfig, lexResourceManager, ["COMPILED"], sourceFiles, errorLogger, exiter, createErrorLogger, (*retryLocked*)false)

    let inputs, _ =
        (Map.empty, inputs) ||> List.mapFold (fun state (input, x) ->
            let inputT, stateT = DeduplicateParsedInputModuleName state input
            (inputT, x), stateT)

    // Print the AST if requested
    if tcConfig.printAst then
        for (input, _filename) in inputs do
            printf "AST:\n"
            printfn "%+A" input
            printf "\n"

    if tcConfig.parseOnly then exiter.Exit 0

    if not tcConfig.continueAfterParseFailure then
        AbortOnError(errorLogger, exiter)

    // Apply any nowarn flags
    let tcConfig =
        (tcConfig, inputs) ||> List.fold (fun z (input, sourceFileDirectory) ->
            ApplyMetaCommandsFromInputToTcConfig(z, input, sourceFileDirectory, dependencyProvider))

    let tcConfigP = TcConfigProvider.Constant tcConfig

    // Import other assemblies
    ReportTime tcConfig "Import non-system references"

    let tcImports =
        TcImports.BuildNonFrameworkTcImports(ctok, tcConfigP, tcGlobals, frameworkTcImports, otherRes, knownUnresolved, dependencyProvider)
        |> Cancellable.runWithoutCancellation

    // register tcImports to be disposed in future
    disposables.Register tcImports

    if not tcConfig.continueAfterParseFailure then
        AbortOnError(errorLogger, exiter)

    if tcConfig.importAllReferencesOnly then exiter.Exit 0

    // Build the initial type checking environment
    ReportTime tcConfig "Typecheck"

    use unwindParsePhase = PushThreadBuildPhaseUntilUnwind BuildPhase.TypeCheck

    let tcEnv0 = GetInitialTcEnv (assemblyName, rangeStartup, tcConfig, tcImports, tcGlobals)

    // Type check the inputs
    let inputs = inputs |> List.map fst

    let tcState, topAttrs, typedAssembly, _tcEnvAtEnd =
        TypeCheck(ctok, tcConfig, tcImports, tcGlobals, errorLogger, assemblyName, NiceNameGenerator(), tcEnv0, inputs, exiter)

    AbortOnError(errorLogger, exiter)
    ReportTime tcConfig "Typechecked"

    Args (ctok, tcGlobals, tcImports, frameworkTcImports, tcState.Ccu, typedAssembly, topAttrs, tcConfig, outfile, pdbfile, assemblyName, errorLogger, exiter)

/// Alternative first phase of compilation.  This is for the compile-from-AST feature of FCS.
///   - Import assemblies
///   - Check the inputs
let main1OfAst
       (ctok, legacyReferenceResolver, reduceMemoryUsage, assemblyName, target,
        outfile, pdbFile, dllReferences,
        noframework, exiter: Exiter,
        errorLoggerProvider: ErrorLoggerProvider,
        disposables: DisposablesTracker,
        inputs: ParsedInput list) =

    let tryGetMetadataSnapshot = (fun _ -> None)

    let directoryBuildingFrom = Directory.GetCurrentDirectory()

    let defaultFSharpBinariesDir = FSharpEnvironment.BinFolderOfDefaultFSharpCompiler(FSharpEnvironment.tryCurrentDomain()).Value

    let tcConfigB =
        TcConfigBuilder.CreateNew(legacyReferenceResolver, defaultFSharpBinariesDir,
            reduceMemoryUsage=reduceMemoryUsage, implicitIncludeDir=directoryBuildingFrom,
            isInteractive=false, isInvalidationSupported=false,
            defaultCopyFSharpCore=CopyFSharpCoreFlag.No,
            tryGetMetadataSnapshot=tryGetMetadataSnapshot,
            sdkDirOverride=None,
            rangeForErrors=range0)

    let primaryAssembly =
        // temporary workaround until https://github.com/dotnet/fsharp/pull/8043 is merged:
        // pick a primary assembly based on whether the developer included System>Runtime in the list of reference assemblies.
        // It's an ugly compromise used to avoid exposing primaryAssembly in the public api for this function.
        let includesSystem_Runtime = dllReferences |> Seq.exists(fun f -> Path.GetFileName(f).Equals("system.runtime.dll",StringComparison.InvariantCultureIgnoreCase))
        if includesSystem_Runtime then
            PrimaryAssembly.System_Runtime
        else
            PrimaryAssembly.Mscorlib

    tcConfigB.target <- target
    tcConfigB.SetPrimaryAssembly primaryAssembly
    if noframework then
        tcConfigB.framework <- false
        tcConfigB.implicitlyResolveAssemblies <- false

    // Preset: --optimize+ -g --tailcalls+ (see 4505)
    SetOptimizeSwitch tcConfigB OptionSwitch.On
    SetDebugSwitch    tcConfigB None (
        match pdbFile with
        | Some _ -> OptionSwitch.On
        | None -> OptionSwitch.Off)
    SetTailcallSwitch tcConfigB OptionSwitch.On

    // Now install a delayed logger to hold all errors from flags until after all flags have been parsed (for example, --vserrors)
    let delayForFlagsLogger =  errorLoggerProvider.CreateDelayAndForwardLogger exiter
    let _unwindEL_1 = PushErrorLoggerPhaseUntilUnwind (fun _ -> delayForFlagsLogger)

    tcConfigB.conditionalCompilationDefines <- "COMPILED" :: tcConfigB.conditionalCompilationDefines

    // append assembly dependencies
    dllReferences |> List.iter (fun ref -> tcConfigB.AddReferencedAssemblyByPath(rangeStartup,ref))

    // If there's a problem building TcConfig, abort
    let tcConfig =
        try
            TcConfig.Create(tcConfigB,validate=false)
        with e ->
            delayForFlagsLogger.ForwardDelayedDiagnostics tcConfigB
            exiter.Exit 1

    let dependencyProvider = new DependencyProvider()
    let errorLogger =  errorLoggerProvider.CreateErrorLoggerUpToMaxErrors(tcConfigB, exiter)

    // Install the global error logger and never remove it. This logger does have all command-line flags considered.
    let _unwindEL_2 = PushErrorLoggerPhaseUntilUnwind (fun _ -> errorLogger)

    // Forward all errors from flags
    delayForFlagsLogger.CommitDelayedDiagnostics errorLogger

    // Resolve assemblies
    ReportTime tcConfig "Import mscorlib and FSharp.Core.dll"
    let foundationalTcConfigP = TcConfigProvider.Constant tcConfig
    let sysRes, otherRes, knownUnresolved = TcAssemblyResolutions.SplitNonFoundationalResolutions(ctok, tcConfig)

    // Import basic assemblies
    let tcGlobals, frameworkTcImports = TcImports.BuildFrameworkTcImports (ctok, foundationalTcConfigP, sysRes, otherRes) |> Cancellable.runWithoutCancellation

    // Register framework tcImports to be disposed in future
    disposables.Register frameworkTcImports

    use unwindParsePhase = PushThreadBuildPhaseUntilUnwind (BuildPhase.Parse)

    let meta = Directory.GetCurrentDirectory()
    let tcConfig = (tcConfig,inputs) ||> List.fold (fun tcc inp -> ApplyMetaCommandsFromInputToTcConfig (tcc, inp, meta, dependencyProvider))
    let tcConfigP = TcConfigProvider.Constant tcConfig

    // Import other assemblies
    ReportTime tcConfig "Import non-system references"
    let tcImports = TcImports.BuildNonFrameworkTcImports(ctok, tcConfigP, tcGlobals, frameworkTcImports, otherRes, knownUnresolved, dependencyProvider)  |> Cancellable.runWithoutCancellation

    // register tcImports to be disposed in future
    disposables.Register tcImports

    // Build the initial type checking environment
    ReportTime tcConfig "Typecheck"
    use unwindParsePhase = PushThreadBuildPhaseUntilUnwind (BuildPhase.TypeCheck)
    let tcEnv0 = GetInitialTcEnv (assemblyName, rangeStartup, tcConfig, tcImports, tcGlobals)

    // Type check the inputs
    let tcState, topAttrs, typedAssembly, _tcEnvAtEnd =
        TypeCheck(ctok, tcConfig, tcImports, tcGlobals, errorLogger, assemblyName, NiceNameGenerator(), tcEnv0, inputs, exiter)

    AbortOnError(errorLogger, exiter)
    ReportTime tcConfig "Typechecked"

    Args (ctok, tcGlobals, tcImports, frameworkTcImports, tcState.Ccu, typedAssembly, topAttrs, tcConfig, outfile, pdbFile, assemblyName, errorLogger, exiter)

/// Second phase of compilation.
///   - Write the signature file, check some attributes
let main2(Args (ctok, tcGlobals, tcImports: TcImports, frameworkTcImports, generatedCcu: CcuThunk, typedImplFiles, topAttrs, tcConfig: TcConfig, outfile, pdbfile, assemblyName, errorLogger, exiter: Exiter)) =

    if tcConfig.typeCheckOnly then exiter.Exit 0

    generatedCcu.Contents.SetAttribs(generatedCcu.Contents.Attribs @ topAttrs.assemblyAttrs)

    use unwindPhase = PushThreadBuildPhaseUntilUnwind BuildPhase.CodeGen
    let signingInfo = ValidateKeySigningAttributes (tcConfig, tcGlobals, topAttrs)

    AbortOnError(errorLogger, exiter)

    // Build an updated errorLogger that filters according to the scopedPragmas. Then install
    // it as the updated global error logger and never remove it
    let oldLogger = errorLogger
    let errorLogger =
        let scopedPragmas = [ for (TImplFile (_, pragmas, _, _, _, _)) in typedImplFiles do yield! pragmas ]
        GetErrorLoggerFilteringByScopedPragmas(true, scopedPragmas, oldLogger)

    let _unwindEL_3 = PushErrorLoggerPhaseUntilUnwind(fun _ -> errorLogger)

    // Try to find an AssemblyVersion attribute
    let assemVerFromAttrib =
        match TryFindVersionAttribute tcGlobals "System.Reflection.AssemblyVersionAttribute" "AssemblyVersionAttribute" topAttrs.assemblyAttrs tcConfig.deterministic with
        | Some v ->
           match tcConfig.version with
           | VersionNone -> Some v
           | _ -> warning(Error(FSComp.SR.fscAssemblyVersionAttributeIgnored(), Range.rangeStartup)); None
        | _ -> None

    // write interface, xmldoc
    ReportTime tcConfig ("Write Interface File")
    use unwindBuildPhase = PushThreadBuildPhaseUntilUnwind BuildPhase.Output
    if tcConfig.printSignature || tcConfig.printAllSignatureFiles then InterfaceFileWriter.WriteInterfaceFile (tcGlobals, tcConfig, InfoReader(tcGlobals, tcImports.GetImportMap()), typedImplFiles)

    ReportTime tcConfig ("Write XML document signatures")
    if tcConfig.xmlDocOutputFile.IsSome then
        XmlDocWriter.ComputeXmlDocSigs (tcGlobals, generatedCcu)

    ReportTime tcConfig ("Write XML docs")
    tcConfig.xmlDocOutputFile |> Option.iter (fun xmlFile ->
        let xmlFile = tcConfig.MakePathAbsolute xmlFile
        XmlDocWriter.WriteXmlDocFile (assemblyName, generatedCcu, xmlFile))

    // Pass on only the minimum information required for the next phase
    Args (ctok, tcConfig, tcImports, frameworkTcImports, tcGlobals, errorLogger, generatedCcu, outfile, typedImplFiles, topAttrs, pdbfile, assemblyName, assemVerFromAttrib, signingInfo, exiter)


/// Third phase of compilation.
///   - encode signature data
///   - optimize
///   - encode optimization data
let main3(Args (ctok, tcConfig, tcImports, frameworkTcImports: TcImports, tcGlobals,
                 errorLogger: ErrorLogger, generatedCcu: CcuThunk, outfile, typedImplFiles,
                 topAttrs, pdbfile, assemblyName, assemVerFromAttrib, signingInfo, exiter: Exiter)) =

    // Encode the signature data
    ReportTime tcConfig ("Encode Interface Data")
    let exportRemapping = MakeExportRemapping generatedCcu generatedCcu.Contents

    let sigDataAttributes, sigDataResources =
        try
            EncodeSignatureData(tcConfig, tcGlobals, exportRemapping, generatedCcu, outfile, false)
        with e ->
            errorRecoveryNoRange e
            exiter.Exit 1

    // Perform optimization
    use unwindBuildPhase = PushThreadBuildPhaseUntilUnwind BuildPhase.Optimize

    let optEnv0 = GetInitialOptimizationEnv (tcImports, tcGlobals)

    let importMap = tcImports.GetImportMap()

    let metadataVersion =
        match tcConfig.metadataVersion with
        | Some v -> v
        | _ ->
            match frameworkTcImports.DllTable.TryFind tcConfig.primaryAssembly.Name with
             | Some ib -> ib.RawMetadata.TryGetILModuleDef().Value.MetadataVersion
             | _ -> ""

<<<<<<< HEAD
    let optimizedImpls, optimizationData, _ = 
        ApplyAllOptimizations 
            (tcConfig, tcGlobals, (LightweightTcValForUsingInBuildMethodCall tcGlobals traitCtxtNone), outfile, 
=======
    let optimizedImpls, optimizationData, _ =
        ApplyAllOptimizations
            (tcConfig, tcGlobals, (LightweightTcValForUsingInBuildMethodCall tcGlobals), outfile,
>>>>>>> a70f3bea
             importMap, false, optEnv0, generatedCcu, typedImplFiles)

    AbortOnError(errorLogger, exiter)

    // Encode the optimization data
    ReportTime tcConfig ("Encoding OptData")

    let optDataResources = EncodeOptimizationData(tcGlobals, tcConfig, outfile, exportRemapping, (generatedCcu, optimizationData), false)

    // Pass on only the minimum information required for the next phase
    Args (ctok, tcConfig, tcImports, tcGlobals, errorLogger,
          generatedCcu, outfile, optimizedImpls, topAttrs, pdbfile, assemblyName,
          sigDataAttributes, sigDataResources, optDataResources, assemVerFromAttrib, signingInfo, metadataVersion, exiter)

/// Fourth phase of compilation.
///   -  Static linking
///   -  IL code generation
let main4
      (tcImportsCapture,dynamicAssemblyCreator)
      (Args (ctok, tcConfig: TcConfig, tcImports, tcGlobals: TcGlobals, errorLogger,
             generatedCcu: CcuThunk, outfile, optimizedImpls, topAttrs, pdbfile, assemblyName,
             sigDataAttributes, sigDataResources, optDataResources, assemVerFromAttrib, signingInfo, metadataVersion, exiter: Exiter)) =

    match tcImportsCapture with
    | None -> ()
    | Some f -> f tcImports

    // Compute a static linker, it gets called later.
    let ilGlobals = tcGlobals.ilg
    if tcConfig.standalone && generatedCcu.UsesFSharp20PlusQuotations then
        error(Error(FSComp.SR.fscQuotationLiteralsStaticLinking0(), rangeStartup))

    let staticLinker = StaticLink (ctok, tcConfig, tcImports, ilGlobals)

    ReportTime tcConfig "TAST -> IL"
    use unwindBuildPhase = PushThreadBuildPhaseUntilUnwind BuildPhase.IlxGen

    // Create the Abstract IL generator
    let ilxGenerator = CreateIlxAssemblyGenerator (tcConfig, tcImports, tcGlobals, (LightweightTcValForUsingInBuildMethodCall tcGlobals traitCtxtNone), generatedCcu)

    let codegenBackend = (if Option.isSome dynamicAssemblyCreator then IlReflectBackend else IlWriteBackend)

    // Generate the Abstract IL Code
    let codegenResults = GenerateIlxCode (codegenBackend, Option.isSome dynamicAssemblyCreator, false, tcConfig, topAttrs, optimizedImpls, generatedCcu.AssemblyName, ilxGenerator)

    // Build the Abstract IL view of the final main module, prior to static linking

    let topAssemblyAttrs = codegenResults.topAssemblyAttrs
    let topAttrs = {topAttrs with assemblyAttrs=topAssemblyAttrs}
    let permissionSets = codegenResults.permissionSets
    let secDecls = mkILSecurityDecls permissionSets

    let ilxMainModule =
        MainModuleBuilder.CreateMainModule
            (ctok, tcConfig, tcGlobals, tcImports,
             pdbfile, assemblyName, outfile, topAttrs,
             sigDataAttributes, sigDataResources, optDataResources,
             codegenResults, assemVerFromAttrib, metadataVersion, secDecls)

    AbortOnError(errorLogger, exiter)

    // Pass on only the minimum information required for the next phase
    Args (ctok, tcConfig, tcImports, tcGlobals, errorLogger, staticLinker, outfile, pdbfile, ilxMainModule, signingInfo, exiter)

/// Fifth phase of compilation.
///   -  static linking
let main5(Args (ctok, tcConfig, tcImports, tcGlobals, errorLogger: ErrorLogger, staticLinker, outfile, pdbfile, ilxMainModule, signingInfo, exiter: Exiter)) =

    use unwindBuildPhase = PushThreadBuildPhaseUntilUnwind BuildPhase.Output

    // Static linking, if any
    let ilxMainModule =
        try  staticLinker ilxMainModule
        with e ->
            errorRecoveryNoRange e
            exiter.Exit 1

    AbortOnError(errorLogger, exiter)

    // Pass on only the minimum information required for the next phase
    Args (ctok, tcConfig, tcImports, tcGlobals, errorLogger, ilxMainModule, outfile, pdbfile, signingInfo, exiter)

/// Sixth phase of compilation.
///   -  write the binaries
let main6 dynamicAssemblyCreator (Args (ctok, tcConfig,  tcImports: TcImports, tcGlobals: TcGlobals,
                                        errorLogger: ErrorLogger, ilxMainModule, outfile, pdbfile,
                                        signingInfo, exiter: Exiter)) =

    ReportTime tcConfig "Write .NET Binary"

    use unwindBuildPhase = PushThreadBuildPhaseUntilUnwind BuildPhase.Output
    let outfile = tcConfig.MakePathAbsolute outfile

    DoesNotRequireCompilerThreadTokenAndCouldPossiblyBeMadeConcurrent  ctok

    let pdbfile = pdbfile |> Option.map (tcConfig.MakePathAbsolute >> FileSystem.GetFullPathShim)

    let normalizeAssemblyRefs (aref: ILAssemblyRef) =
        match tcImports.TryFindDllInfo (ctok, Range.rangeStartup, aref.Name, lookupOnly=false) with
        | Some dllInfo ->
            match dllInfo.ILScopeRef with
            | ILScopeRef.Assembly ref -> ref
            | _ -> aref
        | None -> aref

    match dynamicAssemblyCreator with
    | None ->
        try
            try
                ILBinaryWriter.WriteILBinary
                 (outfile,
                  { ilg = tcGlobals.ilg
                    pdbfile=pdbfile
                    emitTailcalls = tcConfig.emitTailcalls
                    deterministic = tcConfig.deterministic
                    showTimes = tcConfig.showTimes
                    portablePDB = tcConfig.portablePDB
                    embeddedPDB = tcConfig.embeddedPDB
                    embedAllSource = tcConfig.embedAllSource
                    embedSourceList = tcConfig.embedSourceList
                    sourceLink = tcConfig.sourceLink
                    checksumAlgorithm = tcConfig.checksumAlgorithm
                    signer = GetStrongNameSigner signingInfo
                    dumpDebugInfo = tcConfig.dumpDebugInfo
                    pathMap = tcConfig.pathMap },
                  ilxMainModule,
                  normalizeAssemblyRefs
                  )
            with Failure msg ->
                error(Error(FSComp.SR.fscProblemWritingBinary(outfile, msg), rangeCmdArgs))
        with e ->
            errorRecoveryNoRange e
            exiter.Exit 1
    | Some da -> da (tcConfig, tcGlobals, outfile, ilxMainModule)

    AbortOnError(errorLogger, exiter)

    // Don't copy referenced FSharp.core.dll if we are building FSharp.Core.dll
    if (tcConfig.copyFSharpCore = CopyFSharpCoreFlag.Yes) && not tcConfig.compilingFslib && not tcConfig.standalone then
        CopyFSharpCore(outfile, tcConfig.referencedDLLs)

    ReportTime tcConfig "Exiting"

/// The main (non-incremental) compilation entry point used by fsc.exe
let mainCompile
       (ctok, argv, legacyReferenceResolver, bannerAlreadyPrinted, reduceMemoryUsage,
        defaultCopyFSharpCore, exiter: Exiter, loggerProvider, tcImportsCapture, dynamicAssemblyCreator) =

    use disposables = new DisposablesTracker()
    let savedOut = System.Console.Out
    use __ =
        { new IDisposable with
            member _.Dispose() =
                try
                    System.Console.SetOut(savedOut)
                with _ -> ()}

    main1(ctok, argv, legacyReferenceResolver, bannerAlreadyPrinted, reduceMemoryUsage, defaultCopyFSharpCore, exiter, loggerProvider, disposables)
    |> main2
    |> main3
    |> main4 (tcImportsCapture,dynamicAssemblyCreator)
    |> main5
    |> main6 dynamicAssemblyCreator

/// An additional compilation entry point used by FSharp.Compiler.Service taking syntax trees as input
let compileOfAst
       (ctok, legacyReferenceResolver, reduceMemoryUsage, assemblyName, target,
        targetDll, targetPdb, dependencies, noframework, exiter, loggerProvider, inputs, tcImportsCapture, dynamicAssemblyCreator) =

    use disposables = new DisposablesTracker()
    main1OfAst (ctok, legacyReferenceResolver, reduceMemoryUsage, assemblyName, target, targetDll, targetPdb,
                dependencies, noframework, exiter, loggerProvider, disposables, inputs)
    |> main2
    |> main3
    |> main4 (tcImportsCapture, dynamicAssemblyCreator)
    |> main5
    |> main6 dynamicAssemblyCreator<|MERGE_RESOLUTION|>--- conflicted
+++ resolved
@@ -786,15 +786,9 @@
              | Some ib -> ib.RawMetadata.TryGetILModuleDef().Value.MetadataVersion
              | _ -> ""
 
-<<<<<<< HEAD
     let optimizedImpls, optimizationData, _ = 
         ApplyAllOptimizations 
             (tcConfig, tcGlobals, (LightweightTcValForUsingInBuildMethodCall tcGlobals traitCtxtNone), outfile, 
-=======
-    let optimizedImpls, optimizationData, _ =
-        ApplyAllOptimizations
-            (tcConfig, tcGlobals, (LightweightTcValForUsingInBuildMethodCall tcGlobals), outfile,
->>>>>>> a70f3bea
              importMap, false, optEnv0, generatedCcu, typedImplFiles)
 
     AbortOnError(errorLogger, exiter)
