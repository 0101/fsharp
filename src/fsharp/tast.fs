// Copyright (c) Microsoft Corporation. All Rights Reserved. See License.txt in the project root for license information.
  
//-------------------------------------------------------------------------
// Defines the typed abstract syntax trees used throughout the F# compiler.
//------------------------------------------------------------------------- 

module internal FSharp.Compiler.Tast 

open System
open System.Collections.Generic 
open System.Diagnostics
open System.Reflection
open Internal.Utilities
open FSharp.Compiler.AbstractIL 
open FSharp.Compiler.AbstractIL.IL 
open FSharp.Compiler.AbstractIL.Internal 
open FSharp.Compiler.AbstractIL.Internal.Library
open FSharp.Compiler.AbstractIL.Extensions.ILX.Types

open FSharp.Compiler 
open FSharp.Compiler.Range
open FSharp.Compiler.Ast
open FSharp.Compiler.ErrorLogger
open FSharp.Compiler.Lib
open FSharp.Compiler.PrettyNaming
open FSharp.Compiler.QuotationPickler
open Microsoft.FSharp.Core.Printf
open FSharp.Compiler.Rational

#if !NO_EXTENSIONTYPING
open FSharp.Compiler.ExtensionTyping
open Microsoft.FSharp.Core.CompilerServices
#endif

/// Unique name generator for stamps attached to lambdas and object expressions
type Unique = int64

//++GLOBAL MUTABLE STATE (concurrency-safe)
let newUnique = let i = ref 0L in fun () -> System.Threading.Interlocked.Increment i

type Stamp = int64

/// Unique name generator for stamps attached to to val_specs, tycon_specs etc.
//++GLOBAL MUTABLE STATE (concurrency-safe)
let newStamp = let i = ref 0L in fun () -> System.Threading.Interlocked.Increment i

type StampMap<'T> = Map<Stamp, 'T>

//-------------------------------------------------------------------------
// Flags

[<RequireQualifiedAccess>]
type ValInline =

    /// Indicates the value must always be inlined and no .NET IL code is generated for the value/function
    | PseudoVal

    /// Indicates the value is inlined but the .NET IL code for the function still exists, e.g. to satisfy interfaces on objects, but that it is also always inlined 
    | Always

    /// Indicates the value may optionally be inlined by the optimizer
    | Optional

    /// Indicates the value must never be inlined by the optimizer
    | Never

    /// Returns true if the implementation of a value must always be inlined
    member x.MustInline = 
        match x with 
        | ValInline.PseudoVal | ValInline.Always -> true 
        | ValInline.Optional | ValInline.Never -> false

/// A flag associated with values that indicates whether the recursive scope of the value is currently being processed, and 
/// if the value has been generalized or not as yet.
type ValRecursiveScopeInfo =

    /// Set while the value is within its recursive scope. The flag indicates if the value has been eagerly generalized and accepts generic-recursive calls 
    | ValInRecScope of bool

    /// The normal value for this flag when the value is not within its recursive scope 
    | ValNotInRecScope

type ValMutability = 
    | Immutable 
    | Mutable 

[<RequireQualifiedAccess>]
/// Indicates if a type parameter is needed at runtime and may not be eliminated
type TyparDynamicReq = 

    /// Indicates the type parameter is not needed at runtime and may be eliminated
    | No 

    /// Indicates the type parameter is needed at runtime and may not be eliminated
    | Yes

type ValBaseOrThisInfo = 

    /// Indicates a ref-cell holding 'this' or the implicit 'this' used throughout an 
    /// implicit constructor to access and set values
    | CtorThisVal 

    /// Indicates the value called 'base' available for calling base class members
    | BaseVal  

    /// Indicates a normal value
    | NormalVal  

    /// Indicates the 'this' value specified in a memberm e.g. 'x' in 'member x.M() = 1'
    | MemberThisVal 

[<Struct>]
/// Flags on values
type ValFlags(flags: int64) = 

    new (recValInfo, baseOrThis, isCompGen, inlineInfo, isMutable, isModuleOrMemberBinding, isExtensionMember, isIncrClassSpecialMember, isTyFunc, allowTypeInst, isGeneratedEventVal) =
        let flags = 
                     (match baseOrThis with
                                        | BaseVal ->                         0b00000000000000000000L
                                        | CtorThisVal ->                     0b00000000000000000010L
                                        | NormalVal ->                       0b00000000000000000100L
                                        | MemberThisVal ->                   0b00000000000000000110L) |||
                     (if isCompGen then                                      0b00000000000000001000L 
                      else                                                   0b000000000000000000000L) |||
                     (match inlineInfo with
                                        | ValInline.PseudoVal ->             0b00000000000000000000L
                                        | ValInline.Always ->                0b00000000000000010000L
                                        | ValInline.Optional ->              0b00000000000000100000L
                                        | ValInline.Never ->                 0b00000000000000110000L) |||
                     (match isMutable with
                                        | Immutable ->                       0b00000000000000000000L
                                        | Mutable   ->                       0b00000000000001000000L) |||

                     (match isModuleOrMemberBinding with
                                        | false     ->                       0b00000000000000000000L
                                        | true      ->                       0b00000000000010000000L) |||
                     (match isExtensionMember with
                                        | false     ->                       0b00000000000000000000L
                                        | true      ->                       0b00000000000100000000L) |||
                     (match isIncrClassSpecialMember with
                                        | false     ->                       0b00000000000000000000L
                                        | true      ->                       0b00000000001000000000L) |||
                     (match isTyFunc with
                                        | false     ->                       0b00000000000000000000L
                                        | true      ->                       0b00000000010000000000L) |||

                     (match recValInfo with
                                     | ValNotInRecScope     ->               0b00000000000000000000L
                                     | ValInRecScope true   ->               0b00000000100000000000L
                                     | ValInRecScope false  ->               0b00000001000000000000L) |||

                     (match allowTypeInst with
                                        | false     ->                       0b00000000000000000000L
                                        | true      ->                       0b00000100000000000000L) |||

                     (match isGeneratedEventVal with
                                        | false     ->                       0b00000000000000000000L
                                        | true      ->                       0b00100000000000000000L)                                        

        ValFlags flags

    member x.BaseOrThisInfo = 
                                  match (flags       &&&                     0b00000000000000000110L) with 
                                                             |               0b00000000000000000000L -> BaseVal
                                                             |               0b00000000000000000010L -> CtorThisVal
                                                             |               0b00000000000000000100L -> NormalVal
                                                             |               0b00000000000000000110L -> MemberThisVal
                                                             | _          -> failwith "unreachable"



    member x.IsCompilerGenerated =      (flags       &&&                     0b00000000000000001000L) <> 0x0L

    member x.SetIsCompilerGenerated isCompGen = 
            let flags =                 (flags       &&&                  ~~~0b00000000000000001000L) |||
                                        (match isCompGen with
                                          | false           ->               0b00000000000000000000L
                                          | true            ->               0b00000000000000001000L)
            ValFlags flags

    member x.InlineInfo = 
                                  match (flags       &&&                     0b00000000000000110000L) with 
                                                             |               0b00000000000000000000L -> ValInline.PseudoVal
                                                             |               0b00000000000000010000L -> ValInline.Always
                                                             |               0b00000000000000100000L -> ValInline.Optional
                                                             |               0b00000000000000110000L -> ValInline.Never
                                                             | _          -> failwith "unreachable"

    member x.MutabilityInfo = 
                                  match (flags       &&&                     0b00000000000001000000L) with 
                                                             |               0b00000000000000000000L -> Immutable
                                                             |               0b00000000000001000000L -> Mutable
                                                             | _          -> failwith "unreachable"


    member x.IsMemberOrModuleBinding = 
                                  match (flags       &&&                     0b00000000000010000000L) with 
                                                             |               0b00000000000000000000L -> false
                                                             |               0b00000000000010000000L -> true
                                                             | _          -> failwith "unreachable"


    member x.WithIsMemberOrModuleBinding = ValFlags(flags |||                0b00000000000010000000L)


    member x.IsExtensionMember        = (flags       &&&                     0b00000000000100000000L) <> 0L

    member x.IsIncrClassSpecialMember = (flags       &&&                     0b00000000001000000000L) <> 0L

    member x.IsTypeFunction           = (flags       &&&                     0b00000000010000000000L) <> 0L

    member x.RecursiveValInfo =   match (flags       &&&                     0b00000001100000000000L) with 
                                                             |               0b00000000000000000000L -> ValNotInRecScope
                                                             |               0b00000000100000000000L -> ValInRecScope true
                                                             |               0b00000001000000000000L -> ValInRecScope false
                                                             | _                   -> failwith "unreachable"

    member x.WithRecursiveValInfo recValInfo = 
            let flags = 
                     (flags       &&&                                    ~~~0b00000001100000000000L) |||
                     (match recValInfo with
                                     | ValNotInRecScope     ->              0b00000000000000000000L
                                     | ValInRecScope true  ->               0b00000000100000000000L
                                     | ValInRecScope false ->               0b00000001000000000000L) 
            ValFlags flags

    member x.MakesNoCriticalTailcalls         =                   (flags &&& 0b00000010000000000000L) <> 0L

    member x.WithMakesNoCriticalTailcalls =               ValFlags(flags ||| 0b00000010000000000000L)

    member x.PermitsExplicitTypeInstantiation =                   (flags &&& 0b00000100000000000000L) <> 0L

    member x.HasBeenReferenced                =                   (flags &&& 0b00001000000000000000L) <> 0L

    member x.WithHasBeenReferenced                     =  ValFlags(flags ||| 0b00001000000000000000L)

    member x.IsCompiledAsStaticPropertyWithoutField =             (flags &&& 0b00010000000000000000L) <> 0L

    member x.WithIsCompiledAsStaticPropertyWithoutField = ValFlags(flags ||| 0b00010000000000000000L)

    member x.IsGeneratedEventVal =                                (flags &&& 0b00100000000000000000L) <> 0L

    member x.IsFixed                                =             (flags &&& 0b01000000000000000000L) <> 0L

    member x.WithIsFixed                               =  ValFlags(flags ||| 0b01000000000000000000L)

    member x.IgnoresByrefScope                         =          (flags &&& 0b10000000000000000000L) <> 0L

    member x.WithIgnoresByrefScope                     =  ValFlags(flags ||| 0b10000000000000000000L)

    /// Get the flags as included in the F# binary metadata
    member x.PickledBits = 
        // Clear the RecursiveValInfo, only used during inference and irrelevant across assembly boundaries
        // Clear the IsCompiledAsStaticPropertyWithoutField, only used to determine whether to use a true field for a value, and to eliminate the optimization info for observable bindings
        // Clear the HasBeenReferenced, only used to report "unreferenced variable" warnings and to help collect 'it' values in FSI.EXE
        // Clear the IsGeneratedEventVal, since there's no use in propagating specialname information for generated add/remove event vals
                                                      (flags       &&&    ~~~0b10011001100000000000L) 

/// Represents the kind of a type parameter
[<RequireQualifiedAccess (* ; StructuredFormatDisplay("{DebugText}") *) >]
type TyparKind = 

    | Type 

    | Measure

    member x.AttrName =
      match x with
      | TyparKind.Type -> ValueNone
      | TyparKind.Measure -> ValueSome "Measure"

    //[<DebuggerBrowsable(DebuggerBrowsableState.Never)>]
    //member x.DebugText  =  x.ToString()

    override x.ToString() =
      match x with
      | TyparKind.Type -> "type"
      | TyparKind.Measure -> "measure"

[<RequireQualifiedAccess>]
/// Indicates if the type variable can be solved or given new constraints. The status of a type variable
/// evolves towards being either rigid or solved. 
type TyparRigidity = 

    /// Indicates the type parameter can't be solved
    | Rigid 

    /// Indicates the type parameter can't be solved, but the variable is not set to "rigid" until after inference is complete
    | WillBeRigid 

    /// Indicates we give a warning if the type parameter is ever solved
    | WarnIfNotRigid 

    /// Indicates the type parameter is an inference variable may be solved
    | Flexible

    /// Indicates the type parameter derives from an '_' anonymous type
    /// For units-of-measure, we give a warning if this gets solved to '1'
    | Anon

    member x.ErrorIfUnified = match x with TyparRigidity.Rigid -> true | _ -> false

    member x.WarnIfUnified = match x with TyparRigidity.WillBeRigid | TyparRigidity.WarnIfNotRigid -> true | _ -> false

    member x.WarnIfMissingConstraint = match x with TyparRigidity.WillBeRigid -> true | _ -> false


/// Encode typar flags into a bit field  
[<Struct>]
type TyparFlags(flags: int32) =

    new (kind: TyparKind, rigidity: TyparRigidity, isFromError: bool, isCompGen: bool, staticReq: TyparStaticReq, dynamicReq: TyparDynamicReq, equalityDependsOn: bool, comparisonDependsOn: bool) = 
        TyparFlags((if isFromError then                0b00000000000000010 else 0) |||
                   (if isCompGen   then                0b00000000000000100 else 0) |||
                   (match staticReq with
                     | NoStaticReq                  -> 0b00000000000000000
                     | HeadTypeStaticReq            -> 0b00000000000001000) |||
                   (match rigidity with
                     | TyparRigidity.Rigid          -> 0b00000000000000000
                     | TyparRigidity.WillBeRigid    -> 0b00000000000100000
                     | TyparRigidity.WarnIfNotRigid -> 0b00000000001000000
                     | TyparRigidity.Flexible       -> 0b00000000001100000
                     | TyparRigidity.Anon           -> 0b00000000010000000) |||
                   (match kind with
                     | TyparKind.Type               -> 0b00000000000000000
                     | TyparKind.Measure            -> 0b00000000100000000) |||   
                   (if comparisonDependsOn then 
                                                       0b00000001000000000 else 0) |||
                   (match dynamicReq with
                     | TyparDynamicReq.No           -> 0b00000000000000000
                     | TyparDynamicReq.Yes          -> 0b00000010000000000) |||
                   (if equalityDependsOn then 
                                                       0b00000100000000000 else 0))

    /// Indicates if the type inference variable was generated after an error when type checking expressions or patterns
    member x.IsFromError         = (flags &&& 0b00000000000000010) <> 0x0

    /// Indicates if the type variable is compiler generated, i.e. is an implicit type inference variable 
    member x.IsCompilerGenerated = (flags &&& 0b00000000000000100) <> 0x0

    /// Indicates if the type variable has a static "head type" requirement, i.e. ^a variables used in FSharp.Core and member constraints.
    member x.StaticReq = 
                             match (flags &&& 0b00000000000001000) with 
                                            | 0b00000000000000000 -> NoStaticReq
                                            | 0b00000000000001000 -> HeadTypeStaticReq
                                            | _             -> failwith "unreachable"

    /// Indicates if the type variable can be solved or given new constraints. The status of a type variable
    /// generally always evolves towards being either rigid or solved. 
    member x.Rigidity = 
                             match (flags &&& 0b00000000011100000) with 
                                            | 0b00000000000000000 -> TyparRigidity.Rigid
                                            | 0b00000000000100000 -> TyparRigidity.WillBeRigid
                                            | 0b00000000001000000 -> TyparRigidity.WarnIfNotRigid
                                            | 0b00000000001100000 -> TyparRigidity.Flexible
                                            | 0b00000000010000000 -> TyparRigidity.Anon
                                            | _          -> failwith "unreachable"

    /// Indicates whether a type variable can be instantiated by types or units-of-measure.
    member x.Kind = 
                             match (flags &&& 0b00001000100000000) with 
                                            | 0b00000000000000000 -> TyparKind.Type
                                            | 0b00000000100000000 -> TyparKind.Measure
                                            | _             -> failwith "unreachable"


    /// Indicates that whether or not a generic type definition satisfies the comparison constraint is dependent on whether this type variable satisfies the comparison constraint.
    member x.ComparisonConditionalOn =
                                   (flags &&& 0b00000001000000000) <> 0x0

    /// Indicates if a type parameter is needed at runtime and may not be eliminated
    member x.DynamicReq = 
                             match (flags &&& 0b00000010000000000) with 
                                            | 0b00000000000000000 -> TyparDynamicReq.No
                                            | 0b00000010000000000 -> TyparDynamicReq.Yes
                                            | _             -> failwith "unreachable"

    /// Indicates that whether or not a generic type definition satisfies the equality constraint is dependent on whether this type variable satisfies the equality constraint.
    member x.EqualityConditionalOn = 
                                   (flags &&& 0b00000100000000000) <> 0x0

    /// Indicates that whether this type parameter is a compat-flex type parameter (i.e. where "expr :> tp" only emits an optional warning)
    member x.IsCompatFlex = 
                                   (flags &&& 0b00010000000000000) <> 0x0

    member x.WithCompatFlex b =  
                  if b then 
                      TyparFlags(flags |||    0b00010000000000000)
                  else
                      TyparFlags(flags &&& ~~~0b00010000000000000)

    /// Get the flags as included in the F# binary metadata. We pickle this as int64 to allow for future expansion
    member x.PickledBits = flags       

/// Encode entity flags into a bit field. We leave lots of space to allow for future expansion.
[<Struct>]
type EntityFlags(flags: int64) =

    new (usesPrefixDisplay, isModuleOrNamespace, preEstablishedHasDefaultCtor, hasSelfReferentialCtor, isStructRecordOrUnionType) = 
        EntityFlags((if isModuleOrNamespace then                        0b000000000000001L else 0L) |||
                    (if usesPrefixDisplay   then                        0b000000000000010L else 0L) |||
                    (if preEstablishedHasDefaultCtor then               0b000000000000100L else 0L) |||
                    (if hasSelfReferentialCtor then                     0b000000000001000L else 0L) |||
                    (if isStructRecordOrUnionType then                  0b000000000100000L else 0L)) 

    /// Indicates the Entity is actually a module or namespace, not a type definition
    member x.IsModuleOrNamespace                 = (flags       &&&     0b000000000000001L) <> 0x0L

    /// Indicates the type prefers the "tycon<a, b>" syntax for display etc. 
    member x.IsPrefixDisplay                     = (flags       &&&     0b000000000000010L) <> 0x0L
    
    // This bit is not pickled, only used while establishing a type constructor. It is needed because the type constructor
    // is known to satisfy the default constructor constraint even before any of its members have been established.
    member x.PreEstablishedHasDefaultConstructor = (flags       &&&     0b000000000000100L) <> 0x0L

    // This bit represents an F# specific condition where a type has at least one constructor that may access
    // the 'this' pointer prior to successful initialization of the partial contents of the object. In this
    // case sub-classes must protect themselves against early access to their contents.
    member x.HasSelfReferentialConstructor       = (flags       &&&     0b000000000001000L) <> 0x0L

    /// This bit is reserved for us in the pickle format, see pickle.fs, it's being listed here to stop it ever being used for anything else
    static member ReservedBitForPickleFormatTyconReprFlag   =           0b000000000010000L

    /// This bit represents a F# record that is a value type, or a struct record.
    member x.IsStructRecordOrUnionType           = (flags       &&&     0b000000000100000L) <> 0x0L

    /// These two bits represents the on-demand analysis about whether the entity has the IsByRefLike attribute
    member x.TryIsByRefLike                      = (flags       &&&     0b000000011000000L) 
                                                                |> function 
                                                                      | 0b000000011000000L -> ValueSome true
                                                                      | 0b000000010000000L -> ValueSome false
                                                                      | _                  -> ValueNone

    /// Adjust the on-demand analysis about whether the entity has the IsByRefLike attribute
    member x.WithIsByRefLike flag = 
            let flags = 
                     (flags       &&&                                ~~~0b000000011000000L) |||
                     (match flag with
                      | true  ->                                        0b000000011000000L
                      | false ->                                        0b000000010000000L) 
            EntityFlags flags

    /// These two bits represents the on-demand analysis about whether the entity has the IsReadOnly attribute
    member x.TryIsReadOnly                       = (flags       &&&     0b000001100000000L) 
                                                                |> function 
                                                                      | 0b000001100000000L -> ValueSome true
                                                                      | 0b000001000000000L -> ValueSome false
                                                                      | _                  -> ValueNone

    /// Adjust the on-demand analysis about whether the entity has the IsReadOnly attribute
    member x.WithIsReadOnly flag = 
            let flags = 
                     (flags       &&&                                ~~~0b000001100000000L) |||
                     (match flag with
                      | true  ->                                        0b000001100000000L
                      | false ->                                        0b000001000000000L) 
            EntityFlags flags

    /// These two bits represents the on-demand analysis about whether the entity is assumed to be a readonly struct
    member x.TryIsAssumedReadOnly                = (flags       &&&     0b000110000000000L) 
                                                                |> function 
                                                                      | 0b000110000000000L -> ValueSome true
                                                                      | 0b000100000000000L -> ValueSome false
                                                                      | _                  -> ValueNone

    /// Adjust the on-demand analysis about whether the entity is assumed to be a readonly struct
    member x.WithIsAssumedReadOnly flag = 
            let flags = 
                     (flags       &&&                                ~~~0b000110000000000L) |||
                     (match flag with
                      | true  ->                                        0b000110000000000L
                      | false ->                                        0b000100000000000L) 
            EntityFlags flags

    /// Get the flags as included in the F# binary metadata
    member x.PickledBits =                         (flags       &&&  ~~~0b000111111000100L)


#if DEBUG
assert (sizeof<ValFlags> = 8)
assert (sizeof<EntityFlags> = 8)
assert (sizeof<TyparFlags> = 4)
#endif

let unassignedTyparName = "?"

exception UndefinedName of int * (* error func that expects identifier name *)(string -> string) * Ident * ErrorLogger.Suggestions
exception InternalUndefinedItemRef of (string * string * string -> int * string) * string * string * string

let KeyTyconByDemangledNameAndArity nm (typars: _ list) x = 
    KeyValuePair(NameArityPair(DemangleGenericTypeName nm, typars.Length), x)

/// Generic types can be accessed either by 'List' or 'List`1'. This lists both keys. The second form should really be deprecated.
let KeyTyconByAccessNames nm x = 
    match TryDemangleGenericNameAndPos nm with
    | ValueSome pos ->
        let dnm = DemangleGenericTypeNameWithPos pos nm 
        [| KeyValuePair(nm, x); KeyValuePair(dnm, x) |]
    | _ ->
        [| KeyValuePair(nm, x) |]

type ModuleOrNamespaceKind = 

    /// Indicates that a module is compiled to a class with the "Module" suffix added. 
    | FSharpModuleWithSuffix 

    /// Indicates that a module is compiled to a class with the same name as the original module 
    | ModuleOrType 

    /// Indicates that a 'module' is really a namespace 
    | Namespace

let getNameOfScopeRef sref = 
    match sref with 
    | ILScopeRef.Local -> "<local>"
    | ILScopeRef.Module mref -> mref.Name
    | ILScopeRef.Assembly aref -> aref.Name
    | ILScopeRef.PrimaryAssembly -> "<primary>"

#if !NO_EXTENSIONTYPING
let ComputeDefinitionLocationOfProvidedItem (p: Tainted<#IProvidedCustomAttributeProvider>) =
    let attrs = p.PUntaintNoFailure(fun x -> x.GetDefinitionLocationAttribute(p.TypeProvider.PUntaintNoFailure id))
    match attrs with
    | None | Some (null, _, _) -> None
    | Some (filePath, line, column) -> 
        // Coordinates from type provider are 1-based for lines and columns
        // Coordinates internally in the F# compiler are 1-based for lines and 0-based for columns
        let pos = Range.mkPos line (max 0 (column - 1)) 
        Range.mkRange filePath pos pos |> Some
    
#endif

/// A public path records where a construct lives within the global namespace
/// of a CCU.
type PublicPath = 
    | PubPath of string[] 
    member x.EnclosingPath = 
        let (PubPath pp) = x 
        assert (pp.Length >= 1)
        pp.[0..pp.Length-2]


/// The information ILXGEN needs about the location of an item
type CompilationPath = 
    | CompPath of ILScopeRef * (string * ModuleOrNamespaceKind) list

    member x.ILScopeRef = (let (CompPath(scoref, _)) = x in scoref)

    member x.AccessPath = (let (CompPath(_, p)) = x in p)

    member x.MangledPath = List.map fst x.AccessPath

    member x.NestedPublicPath (id: Ident) = PubPath(Array.append (Array.ofList x.MangledPath) [| id.idText |])

    member x.ParentCompPath = 
        let a, _ = List.frontAndBack x.AccessPath
        CompPath(x.ILScopeRef, a)

    member x.NestedCompPath n modKind = CompPath(x.ILScopeRef, x.AccessPath@[(n, modKind)])

    member x.DemangledPath = 
        x.AccessPath |> List.map (fun (nm, k) -> CompilationPath.DemangleEntityName nm k)

    /// String 'Module' off an F# module name, if FSharpModuleWithSuffix is used
    static member DemangleEntityName nm k =  
        match k with 
        | FSharpModuleWithSuffix -> String.dropSuffix nm FSharpModuleSuffix
        | _ -> nm



[<NoEquality; NoComparison; StructuredFormatDisplay("{DebugText}")>]
type EntityOptionalData =
    {
      /// The name of the type, possibly with `n mangling 
      // MUTABILITY; used only when establishing tycons. 
      mutable entity_compiled_name: string option

      // MUTABILITY: the signature is adjusted when it is checked
      /// If this field is populated, this is the implementation range for an item in a signature, otherwise it is 
      /// the signature range for an item in an implementation
      mutable entity_other_range: (range * bool) option

      // MUTABILITY; used only when establishing tycons. 
      mutable entity_kind: TyparKind

      /// The declared documentation for the type or module 
      // MUTABILITY: only for unpickle linkage
      mutable entity_xmldoc: XmlDoc
      
      /// The XML document signature for this entity
      mutable entity_xmldocsig: string

      /// If non-None, indicates the type is an abbreviation for another type. 
      //
      // MUTABILITY; used only during creation and remapping of tycons 
      mutable entity_tycon_abbrev: TType option             

      /// The declared accessibility of the representation, not taking signatures into account 
      mutable entity_tycon_repr_accessibility: Accessibility

      /// Indicates how visible is the entity is.
      // MUTABILITY: only for unpickle linkage
      mutable entity_accessibility: Accessibility   

      /// Field used when the 'tycon' is really an exception definition
      // 
      // MUTABILITY; used only during creation and remapping of tycons 
      mutable entity_exn_info: ExceptionInfo     
    }

    [<DebuggerBrowsable(DebuggerBrowsableState.Never)>]
    member x.DebugText = x.ToString()

    override x.ToString() = "EntityOptionalData(...)"

and /// Represents a type definition, exception definition, module definition or namespace definition.
    [<NoEquality; NoComparison; RequireQualifiedAccess; StructuredFormatDisplay("{DebugText}")>] 
    Entity = 
    { /// The declared type parameters of the type  
      // MUTABILITY; used only during creation and remapping of tycons 
      mutable entity_typars: LazyWithContext<Typars, range>        
      
      mutable entity_flags: EntityFlags
      
      /// The unique stamp of the "tycon blob". Note the same tycon in signature and implementation get different stamps 
      // MUTABILITY: only for unpickle linkage
      mutable entity_stamp: Stamp

      /// The name of the type, possibly with `n mangling 
      // MUTABILITY: only for unpickle linkage
      mutable entity_logical_name: string

      /// The declaration location for the type constructor 
      mutable entity_range: range
      
      /// The declared attributes for the type 
      // MUTABILITY; used during creation and remapping of tycons 
      // MUTABILITY; used when propagating signature attributes into the implementation.
      mutable entity_attribs: Attribs     
                
      /// The declared representation of the type, i.e. record, union, class etc. 
      //
      // MUTABILITY; used only during creation and remapping of tycons 
      mutable entity_tycon_repr: TyconRepresentation 
      
      /// The methods and properties of the type 
      //
      // MUTABILITY; used only during creation and remapping of tycons 
      mutable entity_tycon_tcaug: TyconAugmentation      
      
      /// This field is used when the 'tycon' is really a module definition. It holds statically nested type definitions and nested modules 
      //
      // MUTABILITY: only used during creation and remapping of tycons and 
      // when compiling fslib to fixup compiler forward references to internal items 
      mutable entity_modul_contents: MaybeLazy<ModuleOrNamespaceType>     

      /// The stable path to the type, e.g. Microsoft.FSharp.Core.FSharpFunc`2 
      // REVIEW: it looks like entity_cpath subsumes this 
      // MUTABILITY: only for unpickle linkage
      mutable entity_pubpath: PublicPath option 
 
      /// The stable path to the type, e.g. Microsoft.FSharp.Core.FSharpFunc`2 
      // MUTABILITY: only for unpickle linkage
      mutable entity_cpath: CompilationPath option 

      /// Used during codegen to hold the ILX representation indicating how to access the type 
      // MUTABILITY: only for unpickle linkage and caching
      mutable entity_il_repr_cache: CompiledTypeRepr cache

      mutable entity_opt_data: EntityOptionalData option
    }

    static member NewEmptyEntityOptData() = 
        { entity_compiled_name = None 
          entity_other_range = None
          entity_kind = TyparKind.Type
          entity_xmldoc = XmlDoc.Empty 
          entity_xmldocsig = ""
          entity_tycon_abbrev = None
          entity_tycon_repr_accessibility = TAccess []
          entity_accessibility = TAccess []
          entity_exn_info = TExnNone }

    /// The name of the namespace, module or type, possibly with mangling, e.g. List`1, List or FailureException 
    member x.LogicalName = x.entity_logical_name

    /// The compiled name of the namespace, module or type, e.g. FSharpList`1, ListModule or FailureException 
    member x.CompiledName = 
        match x.entity_opt_data with 
        | Some { entity_compiled_name = Some s } -> s
        | _ -> x.LogicalName 

    member x.EntityCompiledName =
        match x.entity_opt_data with 
        | Some optData -> optData.entity_compiled_name
        | _ -> None 

    member x.SetCompiledName name =
        match x.entity_opt_data with
        | Some optData -> optData.entity_compiled_name <- name
        | _ -> x.entity_opt_data <- Some { Entity.NewEmptyEntityOptData() with entity_compiled_name = name }

    /// The display name of the namespace, module or type, e.g. List instead of List`1, and no static parameters
    member x.DisplayName = x.GetDisplayName()

    /// The display name of the namespace, module or type with <'T, 'U, 'V> added for generic types, plus static parameters if any
    member x.DisplayNameWithStaticParametersAndTypars = x.GetDisplayName(withStaticParameters=true, withTypars=true, withUnderscoreTypars=false)

    /// The display name of the namespace, module or type with <_, _, _> added for generic types, plus static parameters if any
    member x.DisplayNameWithStaticParametersAndUnderscoreTypars = x.GetDisplayName(withStaticParameters=true, withTypars=false, withUnderscoreTypars=true)

    /// The display name of the namespace, module or type, e.g. List instead of List`1, including static parameters if any
    member x.DisplayNameWithStaticParameters = x.GetDisplayName(withStaticParameters=true, withTypars=false, withUnderscoreTypars=false)

#if !NO_EXTENSIONTYPING
    member x.IsStaticInstantiationTycon = 
        x.IsProvidedErasedTycon &&
            let _nm, args = PrettyNaming.demangleProvidedTypeName x.LogicalName
            args.Length > 0 
#endif

    member x.GetDisplayName(?withStaticParameters, ?withTypars, ?withUnderscoreTypars) =
        let withStaticParameters = defaultArg withStaticParameters false
        let withTypars = defaultArg withTypars false
        let withUnderscoreTypars = defaultArg withUnderscoreTypars false
        let nm = x.LogicalName

        let getName () =
            match x.TyparsNoRange with 
            | [] -> nm
            | tps -> 
                let nm = DemangleGenericTypeName nm
                if (withUnderscoreTypars || withTypars) && not (List.isEmpty tps) then
                    let typearNames = tps |> List.map (fun typar -> if withUnderscoreTypars then "_" else typar.Name)
                    nm + "<" + String.concat "," typearNames + ">"
                else
                    nm

#if !NO_EXTENSIONTYPING
        if x.IsProvidedErasedTycon then 
            let nm, args = PrettyNaming.demangleProvidedTypeName nm
            if withStaticParameters && args.Length > 0 then 
                nm + "<" + String.concat "," (Array.map snd args) + ">"
            else
                nm
        else
            getName ()
#else
        ignore withStaticParameters
        getName ()
#endif


    /// The code location where the module, namespace or type is defined.
    member x.Range = 
#if !NO_EXTENSIONTYPING    
        match x.TypeReprInfo with
        | TProvidedTypeExtensionPoint info ->
            match ComputeDefinitionLocationOfProvidedItem info.ProvidedType with
            | Some range -> range
            | None -> x.entity_range
        | _ -> 
#endif
        x.entity_range

    /// The range in the implementation, adjusted for an item in a signature
    member x.DefinitionRange = 
        match x.entity_opt_data with 
        | Some { entity_other_range = Some (r, true) } -> r
        | _ -> x.Range

    member x.SigRange = 
        match x.entity_opt_data with 
        | Some { entity_other_range = Some (r, false) } -> r
        | _ -> x.Range

    member x.SetOtherRange m = 
        match x.entity_opt_data with 
        | Some optData -> optData.entity_other_range <- Some m
        | _ -> x.entity_opt_data <- Some { Entity.NewEmptyEntityOptData() with entity_other_range = Some m }

    /// A unique stamp for this module, namespace or type definition within the context of this compilation. 
    /// Note that because of signatures, there are situations where in a single compilation the "same" 
    /// module, namespace or type may have two distinct Entity objects that have distinct stamps.
    member x.Stamp = x.entity_stamp

    /// The F#-defined custom attributes of the entity, if any. If the entity is backed by Abstract IL or provided metadata
    /// then this does not include any attributes from those sources.
    member x.Attribs = x.entity_attribs

    /// The XML documentation of the entity, if any. If the entity is backed by provided metadata
    /// then this _does_ include this documentation. If the entity is backed by Abstract IL metadata
    /// or comes from another F# assembly then it does not (because the documentation will get read from 
    /// an XML file).
    member x.XmlDoc = 
#if !NO_EXTENSIONTYPING
        match x.TypeReprInfo with
        | TProvidedTypeExtensionPoint info -> XmlDoc (info.ProvidedType.PUntaintNoFailure(fun st -> (st :> IProvidedCustomAttributeProvider).GetXmlDocAttributes(info.ProvidedType.TypeProvider.PUntaintNoFailure id)))
        | _ -> 
#endif
        match x.entity_opt_data with
        | Some optData -> optData.entity_xmldoc
        | _ -> XmlDoc.Empty

    /// The XML documentation sig-string of the entity, if any, to use to lookup an .xml doc file. This also acts
    /// as a cache for this sig-string computation.
    member x.XmlDocSig 
        with get() = 
            match x.entity_opt_data with
            | Some optData -> optData.entity_xmldocsig
            | _ -> ""
        and set v =
            match x.entity_opt_data with
            | Some optData -> optData.entity_xmldocsig <- v
            | _ -> x.entity_opt_data <- Some { Entity.NewEmptyEntityOptData() with entity_xmldocsig = v }

    /// The logical contents of the entity when it is a module or namespace fragment.
    member x.ModuleOrNamespaceType = x.entity_modul_contents.Force()

    /// The logical contents of the entity when it is a type definition.
    member x.TypeContents = x.entity_tycon_tcaug

    /// The kind of the type definition - is it a measure definition or a type definition?
    member x.TypeOrMeasureKind =
        match x.entity_opt_data with
        | Some optData -> optData.entity_kind
        | _ -> TyparKind.Type

    member x.SetTypeOrMeasureKind kind =
        match x.entity_opt_data with
        | Some optData -> optData.entity_kind <- kind
        | _ -> x.entity_opt_data <- Some { Entity.NewEmptyEntityOptData() with entity_kind = kind }

    /// The identifier at the point of declaration of the type definition.
    member x.Id = ident(x.LogicalName, x.Range)

    /// The information about the r.h.s. of a type definition, if any. For example, the r.h.s. of a union or record type.
    member x.TypeReprInfo = x.entity_tycon_repr

    /// The information about the r.h.s. of an F# exception definition, if any. 
    member x.ExceptionInfo =
        match x.entity_opt_data with
        | Some optData -> optData.entity_exn_info
        | _ -> TExnNone

    member x.SetExceptionInfo exn_info =
        match x.entity_opt_data with
        | Some optData -> optData.entity_exn_info <- exn_info
        | _ -> x.entity_opt_data <- Some { Entity.NewEmptyEntityOptData() with entity_exn_info = exn_info }

    /// Indicates if the entity represents an F# exception declaration.
    member x.IsExceptionDecl = match x.ExceptionInfo with TExnNone -> false | _ -> true

    /// Demangle the module name, if FSharpModuleWithSuffix is used
    member x.DemangledModuleOrNamespaceName =  
          CompilationPath.DemangleEntityName x.LogicalName x.ModuleOrNamespaceType.ModuleOrNamespaceKind
    
    /// Get the type parameters for an entity that is a type declaration, otherwise return the empty list.
    /// 
    /// Lazy because it may read metadata, must provide a context "range" in case error occurs reading metadata.
    member x.Typars m = x.entity_typars.Force m

    /// Get the type parameters for an entity that is a type declaration, otherwise return the empty list.
    member x.TyparsNoRange: Typars = x.Typars x.Range

    /// Get the type abbreviated by this type definition, if it is an F# type abbreviation definition
    member x.TypeAbbrev = 
        match x.entity_opt_data with
        | Some optData -> optData.entity_tycon_abbrev
        | _ -> None

    member x.SetTypeAbbrev tycon_abbrev = 
        match x.entity_opt_data with
        | Some optData -> optData.entity_tycon_abbrev <- tycon_abbrev
        | _ -> x.entity_opt_data <- Some { Entity.NewEmptyEntityOptData() with entity_tycon_abbrev = tycon_abbrev }

    /// Indicates if this entity is an F# type abbreviation definition
    member x.IsTypeAbbrev = x.TypeAbbrev.IsSome

    /// Get the value representing the accessibility of the r.h.s. of an F# type definition.
    member x.TypeReprAccessibility =
        match x.entity_opt_data with
        | Some optData -> optData.entity_tycon_repr_accessibility
        | _ -> TAccess []

    /// Get the cache of the compiled ILTypeRef representation of this module or type.
    member x.CompiledReprCache = x.entity_il_repr_cache

    /// Get a blob of data indicating how this type is nested in other namespaces, modules or types.
    member x.PublicPath = x.entity_pubpath

    /// Get the value representing the accessibility of an F# type definition or module.
    member x.Accessibility =
        match x.entity_opt_data with
        | Some optData -> optData.entity_accessibility
        | _ -> TAccess []

    /// Indicates the type prefers the "tycon<a, b>" syntax for display etc. 
    member x.IsPrefixDisplay = x.entity_flags.IsPrefixDisplay

    /// Indicates the Entity is actually a module or namespace, not a type definition
    member x.IsModuleOrNamespace = x.entity_flags.IsModuleOrNamespace

    /// Indicates if the entity is a namespace
    member x.IsNamespace = x.IsModuleOrNamespace && (match x.ModuleOrNamespaceType.ModuleOrNamespaceKind with Namespace -> true | _ -> false)

    /// Indicates if the entity is an F# module definition
    member x.IsModule = x.IsModuleOrNamespace && (match x.ModuleOrNamespaceType.ModuleOrNamespaceKind with Namespace -> false | _ -> true)
#if !NO_EXTENSIONTYPING

    /// Indicates if the entity is a provided type or namespace definition
    member x.IsProvided = 
        match x.TypeReprInfo with 
        | TProvidedTypeExtensionPoint _ -> true
        | TProvidedNamespaceExtensionPoint _ -> true
        | _ -> false

    /// Indicates if the entity is a provided namespace fragment
    member x.IsProvidedNamespace = 
        match x.TypeReprInfo with 
        | TProvidedNamespaceExtensionPoint _ -> true
        | _ -> false

    /// Indicates if the entity is an erased provided type definition
    member x.IsProvidedErasedTycon = 
        match x.TypeReprInfo with 
        | TProvidedTypeExtensionPoint info -> info.IsErased
        | _ -> false

    /// Indicates if the entity is a generated provided type definition, i.e. not erased.
    member x.IsProvidedGeneratedTycon = 
        match x.TypeReprInfo with 
        | TProvidedTypeExtensionPoint info -> info.IsGenerated
        | _ -> false
#endif

    /// Indicates if the entity is erased, either a measure definition, or an erased provided type definition
    member x.IsErased = 
        x.IsMeasureableReprTycon 
#if !NO_EXTENSIONTYPING
        || x.IsProvidedErasedTycon
#endif

    /// Get a blob of data indicating how this type is nested inside other namespaces, modules and types.
    member x.CompilationPathOpt = x.entity_cpath 

    /// Get a blob of data indicating how this type is nested inside other namespaces, modules and types.
    member x.CompilationPath = 
        match x.CompilationPathOpt with 
        | Some cpath -> cpath 
        | None -> error(Error(FSComp.SR.tastTypeOrModuleNotConcrete(x.LogicalName), x.Range))
    
    /// Get a table of fields for all the F#-defined record, struct and class fields in this type definition, including
    /// static fields, 'val' declarations and hidden fields from the compilation of implicit class constructions.
    member x.AllFieldTable = 
        match x.TypeReprInfo with 
        | TRecdRepr x | TFSharpObjectRepr {fsobjmodel_rfields=x} -> x
        | _ -> 
        match x.ExceptionInfo with 
        | TExnFresh x -> x
        | _ -> 
        { FieldsByIndex = [| |] 
          FieldsByName = NameMap.empty }

    /// Get an array of fields for all the F#-defined record, struct and class fields in this type definition, including
    /// static fields, 'val' declarations and hidden fields from the compilation of implicit class constructions.
    member x.AllFieldsArray = x.AllFieldTable.FieldsByIndex

    /// Get a list of fields for all the F#-defined record, struct and class fields in this type definition, including
    /// static fields, 'val' declarations and hidden fields from the compilation of implicit class constructions.
    member x.AllFieldsAsList = x.AllFieldsArray |> Array.toList

    /// Get a list of all instance fields for F#-defined record, struct and class fields in this type definition.
    /// including hidden fields from the compilation of implicit class constructions.
    // NOTE: This method doesn't perform particularly well, and is over-used, but doesn't seem to appear on performance traces
    member x.AllInstanceFieldsAsList = x.AllFieldsAsList |> List.filter (fun f -> not f.IsStatic)

    /// Get a list of all fields for F#-defined record, struct and class fields in this type definition,
    /// including static fields, but excluding compiler-generate fields.
    member x.TrueFieldsAsList = x.AllFieldsAsList |> List.filter (fun f -> not f.IsCompilerGenerated)

    /// Get a list of all instance fields for F#-defined record, struct and class fields in this type definition,
    /// excluding compiler-generate fields.
    member x.TrueInstanceFieldsAsList = x.AllFieldsAsList |> List.filter (fun f -> not f.IsStatic && not f.IsCompilerGenerated)

    /// Get a field by index in definition order
    member x.GetFieldByIndex n = x.AllFieldTable.FieldByIndex n

    /// Get a field by name.
    member x.GetFieldByName n = x.AllFieldTable.FieldByName n

    /// Indicate if this is a type whose r.h.s. is known to be a union type definition.
    member x.IsUnionTycon = match x.TypeReprInfo with | TUnionRepr _ -> true | _ -> false

    /// Get the union cases and other union-type information for a type, if any
    member x.UnionTypeInfo = 
        match x.TypeReprInfo with 
        | TUnionRepr x -> ValueSome x 
        | _ -> ValueNone

    /// Get the union cases for a type, if any
    member x.UnionCasesArray = 
        match x.UnionTypeInfo with 
        | ValueSome x -> x.CasesTable.CasesByIndex 
        | ValueNone -> [| |] 

    /// Get the union cases for a type, if any, as a list
    member x.UnionCasesAsList = x.UnionCasesArray |> Array.toList

    /// Get a union case of a type by name
    member x.GetUnionCaseByName n =
        match x.UnionTypeInfo with 
        | ValueSome x -> NameMap.tryFind n x.CasesTable.CasesByName
        | ValueNone -> None

    
    /// Create a new entity with empty, unlinked data. Only used during unpickling of F# metadata.
    static member NewUnlinked() : Entity = 
        { entity_typars = Unchecked.defaultof<_>
          entity_flags = Unchecked.defaultof<_>
          entity_stamp = Unchecked.defaultof<_>
          entity_logical_name = Unchecked.defaultof<_> 
          entity_range = Unchecked.defaultof<_> 
          entity_attribs = Unchecked.defaultof<_>
          entity_tycon_repr= Unchecked.defaultof<_>
          entity_tycon_tcaug= Unchecked.defaultof<_>
          entity_modul_contents= Unchecked.defaultof<_>
          entity_pubpath = Unchecked.defaultof<_>
          entity_cpath = Unchecked.defaultof<_>
          entity_il_repr_cache = Unchecked.defaultof<_>
          entity_opt_data = Unchecked.defaultof<_>}

    /// Create a new entity with the given backing data. Only used during unpickling of F# metadata.
    static member New _reason (data: Entity) : Entity = data

    /// Link an entity based on empty, unlinked data to the given data. Only used during unpickling of F# metadata.
    member x.Link (tg: EntityData) = 
        x.entity_typars <- tg.entity_typars 
        x.entity_flags <- tg.entity_flags 
        x.entity_stamp <- tg.entity_stamp 
        x.entity_logical_name <- tg.entity_logical_name  
        x.entity_range <- tg.entity_range  
        x.entity_attribs <- tg.entity_attribs 
        x.entity_tycon_repr <- tg.entity_tycon_repr
        x.entity_tycon_tcaug <- tg.entity_tycon_tcaug
        x.entity_modul_contents <- tg.entity_modul_contents
        x.entity_pubpath <- tg.entity_pubpath 
        x.entity_cpath <- tg.entity_cpath 
        x.entity_il_repr_cache <- tg.entity_il_repr_cache 
        match tg.entity_opt_data with
        | Some tg ->
            x.entity_opt_data <- 
                Some { entity_compiled_name = tg.entity_compiled_name
                       entity_other_range = tg.entity_other_range
                       entity_kind = tg.entity_kind
                       entity_xmldoc = tg.entity_xmldoc
                       entity_xmldocsig = tg.entity_xmldocsig
                       entity_tycon_abbrev = tg.entity_tycon_abbrev
                       entity_tycon_repr_accessibility = tg.entity_tycon_repr_accessibility
                       entity_accessibility = tg.entity_accessibility
                       entity_exn_info = tg.entity_exn_info }
        | None -> ()


    /// Indicates if the entity is linked to backing data. Only used during unpickling of F# metadata.
    member x.IsLinked = match box x.entity_attribs with null -> false | _ -> true 

    /// Get the blob of information associated with an F# object-model type definition, i.e. class, interface, struct etc.
    member x.FSharpObjectModelTypeInfo = 
         match x.TypeReprInfo with 
         | TFSharpObjectRepr x -> x 
         | _ -> failwith "not an F# object model type definition"

    /// Indicate if this is a type definition backed by Abstract IL metadata.
    member x.IsILTycon = match x.TypeReprInfo with | TILObjectRepr _ -> true | _ -> false

    /// Get the Abstract IL scope, nesting and metadata for this 
    /// type definition, assuming it is backed by Abstract IL metadata.
    member x.ILTyconInfo = match x.TypeReprInfo with | TILObjectRepr data -> data | _ -> failwith "not a .NET type definition"

    /// Get the Abstract IL metadata for this type definition, assuming it is backed by Abstract IL metadata.
    member x.ILTyconRawMetadata = let (TILObjectReprData(_, _, td)) = x.ILTyconInfo in td

    /// Indicates if this is an F# type definition whose r.h.s. is known to be a record type definition.
    member x.IsRecordTycon = match x.TypeReprInfo with | TRecdRepr _ -> true | _ -> false

    /// Indicates if this is an F# type definition whose r.h.s. is known to be a record type definition that is a value type.
    member x.IsStructRecordOrUnionTycon = match x.TypeReprInfo with TRecdRepr _ | TUnionRepr _ -> x.entity_flags.IsStructRecordOrUnionType | _ -> false

    /// The on-demand analysis about whether the entity has the IsByRefLike attribute
    member x.TryIsByRefLike = x.entity_flags.TryIsByRefLike

    /// Set the on-demand analysis about whether the entity has the IsByRefLike attribute
    member x.SetIsByRefLike b = x.entity_flags <- x.entity_flags.WithIsByRefLike b 

    /// These two bits represents the on-demand analysis about whether the entity has the IsReadOnly attribute
    member x.TryIsReadOnly = x.entity_flags.TryIsReadOnly

    /// Set the on-demand analysis about whether the entity has the IsReadOnly attribute
    member x.SetIsReadOnly b = x.entity_flags <- x.entity_flags.WithIsReadOnly b 

    /// These two bits represents the on-demand analysis about whether the entity is assumed to be a readonly struct
    member x.TryIsAssumedReadOnly = x.entity_flags.TryIsAssumedReadOnly

    /// Set the on-demand analysis about whether the entity is assumed to be a readonly struct
    member x.SetIsAssumedReadOnly b = x.entity_flags <- x.entity_flags.WithIsAssumedReadOnly b 

    /// Indicates if this is an F# type definition whose r.h.s. is known to be some kind of F# object model definition
    member x.IsFSharpObjectModelTycon = match x.TypeReprInfo with | TFSharpObjectRepr _ -> true | _ -> false

    /// Indicates if this is an F# type definition which is one of the special types in FSharp.Core.dll which uses 
    /// an assembly-code representation for the type, e.g. the primitive array type constructor.
    member x.IsAsmReprTycon = match x.TypeReprInfo with | TAsmRepr _ -> true | _ -> false

    /// Indicates if this is an F# type definition which is one of the special types in FSharp.Core.dll like 'float<_>' which
    /// defines a measure type with a relation to an existing non-measure type as a representation.
    member x.IsMeasureableReprTycon = match x.TypeReprInfo with | TMeasureableRepr _ -> true | _ -> false

    /// Indicates if this is an F# type definition whose r.h.s. definition is unknown (i.e. a traditional ML 'abstract' type in a signature,
    /// which in F# is called a 'unknown representation' type).
    member x.IsHiddenReprTycon = match x.TypeAbbrev, x.TypeReprInfo with | None, TNoRepr -> true | _ -> false

    /// Indicates if this is an F#-defined interface type definition 
    member x.IsFSharpInterfaceTycon = x.IsFSharpObjectModelTycon && match x.FSharpObjectModelTypeInfo.fsobjmodel_kind with TTyconInterface -> true | _ -> false

    /// Indicates if this is an F#-defined delegate type definition 
    member x.IsFSharpDelegateTycon = x.IsFSharpObjectModelTycon && match x.FSharpObjectModelTypeInfo.fsobjmodel_kind with TTyconDelegate _ -> true | _ -> false

    /// Indicates if this is an F#-defined enum type definition 
    member x.IsFSharpEnumTycon = x.IsFSharpObjectModelTycon && match x.FSharpObjectModelTypeInfo.fsobjmodel_kind with TTyconEnum -> true | _ -> false

    /// Indicates if this is an F#-defined class type definition 
    member x.IsFSharpClassTycon = x.IsFSharpObjectModelTycon && match x.FSharpObjectModelTypeInfo.fsobjmodel_kind with TTyconClass -> true | _ -> false

    /// Indicates if this is a .NET-defined enum type definition 
    member x.IsILEnumTycon = x.IsILTycon && x.ILTyconRawMetadata.IsEnum

    /// Indicates if this is an enum type definition 
    member x.IsEnumTycon = 
#if !NO_EXTENSIONTYPING
        match x.TypeReprInfo with 
        | TProvidedTypeExtensionPoint info -> info.IsEnum 
        | TProvidedNamespaceExtensionPoint _ -> false
        | _ ->
#endif
        x.IsILEnumTycon || x.IsFSharpEnumTycon


    /// Indicates if this is an F#-defined struct or enum type definition, i.e. a value type definition
    member x.IsFSharpStructOrEnumTycon =
        match x.TypeReprInfo with
        | TRecdRepr _ -> x.IsStructRecordOrUnionTycon
        | TUnionRepr _ -> x.IsStructRecordOrUnionTycon
        | TFSharpObjectRepr info ->
            match info.fsobjmodel_kind with
            | TTyconClass | TTyconInterface | TTyconDelegate _ -> false
            | TTyconStruct | TTyconEnum -> true
        | _ -> false

    /// Indicates if this is a .NET-defined struct or enum type definition, i.e. a value type definition
    member x.IsILStructOrEnumTycon =
        x.IsILTycon && 
        x.ILTyconRawMetadata.IsStructOrEnum

    /// Indicates if this is a struct or enum type definition, i.e. a value type definition
    member x.IsStructOrEnumTycon = 
#if !NO_EXTENSIONTYPING
        match x.TypeReprInfo with 
        | TProvidedTypeExtensionPoint info -> info.IsStructOrEnum 
        | TProvidedNamespaceExtensionPoint _ -> false
        | _ ->
#endif
        x.IsILStructOrEnumTycon || x.IsFSharpStructOrEnumTycon

    /// Gets the immediate interface definitions of an F# type definition. Further interfaces may be supported through class and interface inheritance.
    member x.ImmediateInterfacesOfFSharpTycon =
        x.TypeContents.tcaug_interfaces

    /// Gets the immediate interface types of an F# type definition. Further interfaces may be supported through class and interface inheritance.
    member x.ImmediateInterfaceTypesOfFSharpTycon =
        x.ImmediateInterfacesOfFSharpTycon |> List.map (fun (x, _, _) -> x)

    /// Gets the immediate members of an F# type definition, excluding compiler-generated ones.
    /// Note: result is alphabetically sorted, then for each name the results are in declaration order
    member x.MembersOfFSharpTyconSorted =
        x.TypeContents.tcaug_adhoc 
        |> NameMultiMap.rangeReversingEachBucket 
        |> List.filter (fun v -> not v.IsCompilerGenerated)

    /// Gets all immediate members of an F# type definition keyed by name, including compiler-generated ones.
    /// Note: result is a indexed table, and for each name the results are in reverse declaration order
    member x.MembersOfFSharpTyconByName =
        x.TypeContents.tcaug_adhoc 

    /// Gets any implicit hash/equals (with comparer argument) methods added to an F# record, union or struct type definition.
    member x.GeneratedHashAndEqualsWithComparerValues = x.TypeContents.tcaug_hash_and_equals_withc 

    /// Gets any implicit CompareTo (with comparer argument) methods added to an F# record, union or struct type definition.
    member x.GeneratedCompareToWithComparerValues = x.TypeContents.tcaug_compare_withc

    /// Gets any implicit CompareTo methods added to an F# record, union or struct type definition.
    member x.GeneratedCompareToValues = x.TypeContents.tcaug_compare

    /// Gets any implicit hash/equals methods added to an F# record, union or struct type definition.
    member x.GeneratedHashAndEqualsValues = x.TypeContents.tcaug_equals

    /// Gets all implicit hash/equals/compare methods added to an F# record, union or struct type definition.
    member x.AllGeneratedValues = 
        [ match x.GeneratedCompareToValues with 
          | None -> ()
          | Some (v1, v2) -> yield v1; yield v2
          match x.GeneratedCompareToWithComparerValues with
          | None -> ()
          | Some v -> yield v
          match x.GeneratedHashAndEqualsValues with
          | None -> ()
          | Some (v1, v2) -> yield v1; yield v2
          match x.GeneratedHashAndEqualsWithComparerValues with
          | None -> ()
          | Some (v1, v2, v3) -> yield v1; yield v2; yield v3 ]
    

    /// Gets the data indicating the compiled representation of a type or module in terms of Abstract IL data structures.
    member x.CompiledRepresentation =
#if !NO_EXTENSIONTYPING
        match x.TypeReprInfo with 
        // We should never be computing this property for erased types
        | TProvidedTypeExtensionPoint info when info.IsErased -> 
            failwith "No compiled representation for provided erased type"
        
        // Generated types that are not relocated just point straight to the generated backing assembly, computed from "st".
        // These are used when running F# Interactive, which does not use static linking of provider-generated assemblies,
        // and also for types with relocation suppressed.
        | TProvidedTypeExtensionPoint info when info.IsGenerated && info.IsSuppressRelocate -> 
            let st = info.ProvidedType
            let tref = ExtensionTyping.GetILTypeRefOfProvidedType (st, x.Range)
            let boxity = if x.IsStructOrEnumTycon then AsValue else AsObject
            CompiledTypeRepr.ILAsmNamed(tref, boxity, None)
        | TProvidedNamespaceExtensionPoint _ -> failwith "No compiled representation for provided namespace"
        | _ ->
#endif
            let ilTypeRefForCompilationPath (CompPath(sref, p)) item = 
                let rec top racc p = 
                    match p with 
                    | [] -> ILTypeRef.Create(sref, [], textOfPath (List.rev (item :: racc)))
                    | (h, isType) :: t -> 
                        match isType with 
                        | FSharpModuleWithSuffix | ModuleOrType -> 
                            let outerTypeName = (textOfPath (List.rev (h :: racc)))
                            ILTypeRef.Create(sref, (outerTypeName :: List.map (fun (nm, _) -> nm) t), item)
                        | _ -> 
                          top (h :: racc) t
                top [] p 


            cached x.CompiledReprCache (fun () -> 
                match x.ExceptionInfo with 
                | TExnAbbrevRepr ecref2 -> ecref2.CompiledRepresentation
                | TExnAsmRepr tref -> CompiledTypeRepr.ILAsmNamed(tref, AsObject, Some (mkILTy AsObject (mkILTySpec (tref, []))))
                | _ -> 
                match x.TypeReprInfo with 
                | TAsmRepr ty -> CompiledTypeRepr.ILAsmOpen ty
                | _ -> 
                    let boxity = if x.IsStructOrEnumTycon then AsValue else AsObject
                    let ilTypeRef = 
                        match x.TypeReprInfo with 
                        | TILObjectRepr (TILObjectReprData(ilScopeRef, ilEnclosingTypeDefs, ilTypeDef)) -> IL.mkRefForNestedILTypeDef ilScopeRef (ilEnclosingTypeDefs, ilTypeDef)
                        | _ -> ilTypeRefForCompilationPath x.CompilationPath x.CompiledName
                    // Pre-allocate a ILType for monomorphic types, to reduce memory usage from Abstract IL nodes
                    let ilTypeOpt = 
                        match x.TyparsNoRange with 
                        | [] -> Some (mkILTy boxity (mkILTySpec (ilTypeRef, []))) 
                        | _ -> None
                    CompiledTypeRepr.ILAsmNamed (ilTypeRef, boxity, ilTypeOpt))

    /// Gets the data indicating the compiled representation of a named type or module in terms of Abstract IL data structures.
    member x.CompiledRepresentationForNamedType =
        match x.CompiledRepresentation with 
        | CompiledTypeRepr.ILAsmNamed(tref, _, _) -> tref
        | CompiledTypeRepr.ILAsmOpen _ -> invalidOp (FSComp.SR.tastTypeHasAssemblyCodeRepresentation(x.DisplayNameWithStaticParametersAndUnderscoreTypars))


    /// Indicates if we have pre-determined that a type definition has a default constructor.
    member x.PreEstablishedHasDefaultConstructor = x.entity_flags.PreEstablishedHasDefaultConstructor

    /// Indicates if we have pre-determined that a type definition has a self-referential constructor using 'as x'
    member x.HasSelfReferentialConstructor = x.entity_flags.HasSelfReferentialConstructor

    /// Set the custom attributes on an F# type definition.
    member x.SetAttribs attribs = x.entity_attribs <- attribs

    /// Sets the structness of a record or union type definition
    member x.SetIsStructRecordOrUnion b = let flags = x.entity_flags in x.entity_flags <- EntityFlags(flags.IsPrefixDisplay, flags.IsModuleOrNamespace, flags.PreEstablishedHasDefaultConstructor, flags.HasSelfReferentialConstructor, b)

    [<DebuggerBrowsable(DebuggerBrowsableState.Never)>]
    member x.DebugText = x.ToString()

    override x.ToString() = x.LogicalName

and [<RequireQualifiedAccess>] MaybeLazy<'T> =
    | Strict of 'T
    | Lazy of Lazy<'T>

    member this.Value: 'T =
        match this with
        | Strict x -> x
        | Lazy x -> x.Value

    member this.Force() : 'T =
        match this with
        | Strict x -> x
        | Lazy x -> x.Force()

and EntityData = Entity

and ParentRef = 
    | Parent of EntityRef
    | ParentNone
    
and 
    [<NoEquality; NoComparison; RequireQualifiedAccess; StructuredFormatDisplay("{DebugText}")>]
    TyconAugmentation = 
    { /// This is the value implementing the auto-generated comparison 
      /// semantics if any. It is not present if the type defines its own implementation 
      /// of IComparable or if the type doesn't implement IComparable implicitly. 
      mutable tcaug_compare: (ValRef * ValRef) option
      
      /// This is the value implementing the auto-generated comparison
      /// semantics if any. It is not present if the type defines its own implementation
      /// of IStructuralComparable or if the type doesn't implement IComparable implicitly.
      mutable tcaug_compare_withc: ValRef option                      

      /// This is the value implementing the auto-generated equality 
      /// semantics if any. It is not present if the type defines its own implementation 
      /// of Object.Equals or if the type doesn't override Object.Equals implicitly. 
      mutable tcaug_equals: (ValRef * ValRef) option

      /// This is the value implementing the auto-generated comparison
      /// semantics if any. It is not present if the type defines its own implementation
      /// of IStructuralEquatable or if the type doesn't implement IComparable implicitly.
      mutable tcaug_hash_and_equals_withc: (ValRef * ValRef * ValRef) option                                    

      /// True if the type defined an Object.GetHashCode method. In this 
      /// case we give a warning if we auto-generate a hash method since the semantics may not match up
      mutable tcaug_hasObjectGetHashCode: bool             
      
      /// Properties, methods etc. in declaration order. The boolean flag for each indicates if the
      /// member is known to be an explicit interface implementation. This must be computed and
      /// saved prior to remapping assembly information.
      tcaug_adhoc_list: ResizeArray<bool * ValRef> 
      
      /// Properties, methods etc. as lookup table
      mutable tcaug_adhoc: NameMultiMap<ValRef>
      
      /// Interface implementations - boolean indicates compiler-generated 
      mutable tcaug_interfaces: (TType * bool * range) list  
      
      /// Super type, if any 
      mutable tcaug_super: TType option                 
      
      /// Set to true at the end of the scope where proper augmentations are allowed 
      mutable tcaug_closed: bool                       

      /// Set to true if the type is determined to be abstract 
      mutable tcaug_abstract: bool                       
    }

    member tcaug.SetCompare x = tcaug.tcaug_compare <- Some x

    member tcaug.SetCompareWith x = tcaug.tcaug_compare_withc <- Some x

    member tcaug.SetEquals x = tcaug.tcaug_equals <- Some x

    member tcaug.SetHashAndEqualsWith x = tcaug.tcaug_hash_and_equals_withc <- Some x

    member tcaug.SetHasObjectGetHashCode b = tcaug.tcaug_hasObjectGetHashCode <- b

    static member Create() =
        { tcaug_compare=None 
          tcaug_compare_withc=None 
          tcaug_equals=None 
          tcaug_hash_and_equals_withc=None 
          tcaug_hasObjectGetHashCode=false 
          tcaug_adhoc=NameMultiMap.empty 
          tcaug_adhoc_list=new ResizeArray<_>() 
          tcaug_super=None
          tcaug_interfaces=[] 
          tcaug_closed=false 
          tcaug_abstract=false }

    [<DebuggerBrowsable(DebuggerBrowsableState.Never)>]
    member x.DebugText = x.ToString()

    override x.ToString() = "TyconAugmentation(...)"

and 
    [<NoEquality; NoComparison (*; StructuredFormatDisplay("{DebugText}") *) >]
    /// The information for the contents of a type. Also used for a provided namespace.
    TyconRepresentation = 

    /// Indicates the type is a class, struct, enum, delegate or interface 
    | TFSharpObjectRepr of TyconObjModelData

    /// Indicates the type is a record 
    | TRecdRepr of TyconRecdFields

    /// Indicates the type is a discriminated union 
    | TUnionRepr of TyconUnionData 

    /// Indicates the type is a type from a .NET assembly without F# metadata.
    | TILObjectRepr of TILObjectReprData

    /// Indicates the type is implemented as IL assembly code using the given closed Abstract IL type 
    | TAsmRepr of ILType

    /// Indicates the type is parameterized on a measure (e.g. float<_>) but erases to some other type (e.g. float)
    | TMeasureableRepr of TType

#if !NO_EXTENSIONTYPING
    /// TProvidedTypeExtensionPoint
    ///
    /// Indicates the representation information for a provided type. 
    | TProvidedTypeExtensionPoint of TProvidedTypeInfo

    /// Indicates the representation information for a provided namespace.  
    //
    // Note, the list could probably be a list of IProvidedNamespace rather than ITypeProvider
    | TProvidedNamespaceExtensionPoint of ExtensionTyping.ResolutionEnvironment * Tainted<ITypeProvider> list
#endif

    /// The 'NoRepr' value here has four meanings: 
    ///     (1) it indicates 'not yet known' during the first 2 phases of establishing type definitions
    ///     (2) it indicates 'no representation', i.e. 'type X' in signatures
    ///     (3) it is the setting used for exception definitions (!)
    ///     (4) it is the setting used for modules and namespaces.
    /// 
    /// It would be better to separate the "not yet known" and other cases out.
    /// The information for exception definitions should be folded into here.
    | TNoRepr

    //[<DebuggerBrowsable(DebuggerBrowsableState.Never)>]
    //member x.DebugText = x.ToString()

    override x.ToString() = sprintf "%+A" x 

and 
   [<NoEquality; NoComparison; StructuredFormatDisplay("{DebugText}")>]
    /// TILObjectReprData(scope, nesting, definition)
   TILObjectReprData = 
    | TILObjectReprData of ILScopeRef * ILTypeDef list * ILTypeDef 

    [<DebuggerBrowsable(DebuggerBrowsableState.Never)>]
    member x.DebugText = x.ToString()

    override x.ToString() = "TILObjectReprData(...)"


#if !NO_EXTENSIONTYPING
and 
   [<NoComparison; NoEquality; RequireQualifiedAccess; StructuredFormatDisplay("{DebugText}")>]
   
   /// The information kept about a provided type
   TProvidedTypeInfo = 
    { /// The parameters given to the provider that provided to this type.
      ResolutionEnvironment: ExtensionTyping.ResolutionEnvironment

      /// The underlying System.Type (wrapped as a ProvidedType to make sure we don't call random things on
      /// System.Type, and wrapped as Tainted to make sure we track which provider this came from, for reporting
      /// error messages)
      ProvidedType: Tainted<ProvidedType>

      /// The base type of the type. We use it to compute the compiled representation of the type for erased types.
      /// Reading is delayed, since it does an import on the underlying type
      LazyBaseType: LazyWithContext<TType, range * TType> 

      /// A flag read eagerly from the provided type and used to compute basic properties of the type definition.
      IsClass: bool 

      /// A flag read eagerly from the provided type and used to compute basic properties of the type definition.
      IsSealed: bool 

      /// A flag read eagerly from the provided type and used to compute basic properties of the type definition.
      IsAbstract:  bool 

      /// A flag read eagerly from the provided type and used to compute basic properties of the type definition.
      IsInterface:  bool 

      /// A flag read eagerly from the provided type and used to compute basic properties of the type definition.
      IsStructOrEnum: bool 

      /// A flag read eagerly from the provided type and used to compute basic properties of the type definition.
      IsEnum: bool 

      /// A type read from the provided type and used to compute basic properties of the type definition.
      /// Reading is delayed, since it does an import on the underlying type
      UnderlyingTypeOfEnum: (unit -> TType) 

      /// A flag read from the provided type and used to compute basic properties of the type definition.
      /// Reading is delayed, since it looks at the .BaseType
      IsDelegate: (unit -> bool) 

      /// Indicates the type is erased
      IsErased: bool 

      /// Indicates the type is generated, but type-relocation is suppressed
      IsSuppressRelocate: bool }

    member info.IsGenerated = not info.IsErased

    member info.BaseTypeForErased (m, objTy) = 
       if info.IsErased then info.LazyBaseType.Force (m, objTy) 
       else failwith "expect erased type"

    [<DebuggerBrowsable(DebuggerBrowsableState.Never)>]
    member x.DebugText = x.ToString()

    override x.ToString() = "TProvidedTypeInfo(...)"

#endif

and 
  TyconObjModelKind = 
    /// Indicates the type is a class (also used for units-of-measure)
    | TTyconClass 

    /// Indicates the type is an interface 
    | TTyconInterface 

    /// Indicates the type is a struct 
    | TTyconStruct 

    /// Indicates the type is a delegate with the given Invoke signature 
    | TTyconDelegate of SlotSig 

    /// Indicates the type is an enumeration 
    | TTyconEnum
    
    member x.IsValueType =
        match x with 
        | TTyconClass | TTyconInterface | TTyconDelegate _ -> false
        | TTyconStruct | TTyconEnum -> true

and 
    [<NoEquality; NoComparison; StructuredFormatDisplay("{DebugText}")>]
    TyconObjModelData = 
    { /// Indicates whether the type declaration is a class, interface, enum, delegate or struct 
      fsobjmodel_kind: TyconObjModelKind

      /// The declared abstract slots of the class, interface or struct 
      fsobjmodel_vslots: ValRef list

      /// The fields of the class, struct or enum 
      fsobjmodel_rfields: TyconRecdFields }

    [<DebuggerBrowsable(DebuggerBrowsableState.Never)>]
    member x.DebugText = x.ToString()

    override x.ToString() = "TyconObjModelData(...)"

and 
    [<NoEquality; NoComparison; RequireQualifiedAccess; StructuredFormatDisplay("{DebugText}")>]
    TyconRecdFields = 
    { /// The fields of the record, in declaration order. 
      FieldsByIndex: RecdField[]
      
      /// The fields of the record, indexed by name. 
      FieldsByName: NameMap<RecdField> }

    member x.FieldByIndex n = 
        if n >= 0 && n < x.FieldsByIndex.Length then x.FieldsByIndex.[n] 
        else failwith "FieldByIndex"

    member x.FieldByName n = x.FieldsByName.TryFind n

    member x.AllFieldsAsList = x.FieldsByIndex |> Array.toList

    member x.TrueFieldsAsList = x.AllFieldsAsList |> List.filter (fun f -> not f.IsCompilerGenerated)   

    member x.TrueInstanceFieldsAsList = x.AllFieldsAsList |> List.filter (fun f -> not f.IsStatic && not f.IsCompilerGenerated)   

    [<DebuggerBrowsable(DebuggerBrowsableState.Never)>]
    member x.DebugText = x.ToString()

    override x.ToString() = "TyconRecdFields(...)"

and 
    [<NoEquality; NoComparison; RequireQualifiedAccess; StructuredFormatDisplay("{DebugText}")>]
    TyconUnionCases = 
    { /// The cases of the discriminated union, in declaration order. 
      CasesByIndex: UnionCase[]
      /// The cases of the discriminated union, indexed by name. 
      CasesByName: NameMap<UnionCase>
    }
    member x.GetUnionCaseByIndex n = 
        if n >= 0 && n < x.CasesByIndex.Length then x.CasesByIndex.[n] 
        else invalidArg "n" "GetUnionCaseByIndex"

    member x.UnionCasesAsList = x.CasesByIndex |> Array.toList

    [<DebuggerBrowsable(DebuggerBrowsableState.Never)>]
    member x.DebugText = x.ToString()

    override x.ToString() = "TyconUnionCases(...)"

and 
    [<NoEquality; NoComparison; RequireQualifiedAccess; StructuredFormatDisplay("{DebugText}")>]
    TyconUnionData =
    { /// The cases contained in the discriminated union. 
      CasesTable: TyconUnionCases
      /// The ILX data structure representing the discriminated union. 
      CompiledRepresentation: IlxUnionRef cache 
    }

    member x.UnionCasesAsList = x.CasesTable.CasesByIndex |> Array.toList

    [<DebuggerBrowsable(DebuggerBrowsableState.Never)>]
    member x.DebugText = x.ToString()

    override x.ToString() = "TyconUnionData(...)"

and 
    [<NoEquality; NoComparison; RequireQualifiedAccess; StructuredFormatDisplay("{DebugText}")>]
    UnionCase =
    { /// Data carried by the case. 
      FieldTable: TyconRecdFields

      /// Return type constructed by the case. Normally exactly the type of the enclosing type, sometimes an abbreviation of it 
      ReturnType: TType

      /// Documentation for the case 
      XmlDoc: XmlDoc

      /// XML documentation signature for the case
      mutable XmlDocSig: string

      /// Name/range of the case 
      Id: Ident 

      /// If this field is populated, this is the implementation range for an item in a signature, otherwise it is 
      /// the signature range for an item in an implementation
      // MUTABILITY: used when propagating signature attributes into the implementation.
      mutable OtherRangeOpt: (range * bool) option

      ///  Indicates the declared visibility of the union constructor, not taking signatures into account 
      Accessibility: Accessibility 

      /// Attributes, attached to the generated static method to make instances of the case 
      // MUTABILITY: used when propagating signature attributes into the implementation.
      mutable Attribs: Attribs }

    member uc.Range = uc.Id.idRange

    member uc.DefinitionRange = 
        match uc.OtherRangeOpt with 
        | Some (m, true) -> m
        | _ -> uc.Range 

    member uc.SigRange = 
        match uc.OtherRangeOpt with 
        | Some (m, false) -> m
        | _ -> uc.Range 

    member uc.DisplayName = uc.Id.idText

    /// Name of the case in generated IL code.
    member uc.CompiledName =
        let idText = uc.Id.idText
        if idText = opNameCons then "Cons" 
        elif idText = opNameNil then "Empty"
        else idText

    member uc.RecdFieldsArray = uc.FieldTable.FieldsByIndex 

    member uc.RecdFields = uc.FieldTable.FieldsByIndex |> Array.toList

    member uc.GetFieldByName nm = uc.FieldTable.FieldByName nm

    member uc.IsNullary = (uc.FieldTable.FieldsByIndex.Length = 0)

    [<DebuggerBrowsable(DebuggerBrowsableState.Never)>]
    member x.DebugText = x.ToString()

    override x.ToString() = "UnionCase(" + x.DisplayName + ")"

and 
    /// This may represent a "field" in either a struct, class, record or union
    /// It is normally compiled to a property.
    [<NoEquality; NoComparison; StructuredFormatDisplay("{DebugText}")>]
    RecdField =
    { /// Is the field declared mutable in F#? 
      rfield_mutable: bool

      /// Documentation for the field 
      rfield_xmldoc: XmlDoc

      /// XML Documentation signature for the field
      mutable rfield_xmldocsig: string

      /// The type of the field, w.r.t. the generic parameters of the enclosing type constructor 
      rfield_type: TType

      /// Indicates a static field 
      rfield_static: bool

      /// Indicates a volatile field 
      rfield_volatile: bool

      /// Indicates a compiler generated field, not visible to Intellisense or name resolution 
      rfield_secret: bool

      /// The default initialization info, for static literals 
      rfield_const: Const option 

      ///  Indicates the declared visibility of the field, not taking signatures into account 
      rfield_access: Accessibility 

      /// Attributes attached to generated property 
      // MUTABILITY: used when propagating signature attributes into the implementation.
      mutable rfield_pattribs: Attribs 

      /// Attributes attached to generated field 
      // MUTABILITY: used when propagating signature attributes into the implementation.
      mutable rfield_fattribs: Attribs 

      /// Name/declaration-location of the field 
      rfield_id: Ident

      rfield_name_generated: bool

      /// If this field is populated, this is the implementation range for an item in a signature, otherwise it is 
      /// the signature range for an item in an implementation
      // MUTABILITY: used when propagating signature attributes into the implementation.
      mutable rfield_other_range: (range * bool) option }

    ///  Indicates the declared visibility of the field, not taking signatures into account 
    member v.Accessibility = v.rfield_access

    /// Attributes attached to generated property 
    member v.PropertyAttribs = v.rfield_pattribs

    /// Attributes attached to generated field 
    member v.FieldAttribs = v.rfield_fattribs

    /// Declaration-location of the field 
    member v.Range = v.rfield_id.idRange

    member v.DefinitionRange = 
        match v.rfield_other_range with 
        | Some (m, true) -> m
        | _ -> v.Range 

    member v.SigRange = 
        match v.rfield_other_range with 
        | Some (m, false) -> m
        | _ -> v.Range 

    /// Name/declaration-location of the field 
    member v.Id = v.rfield_id

    /// Name of the field 
    member v.Name = v.rfield_id.idText

      /// Indicates a compiler generated field, not visible to Intellisense or name resolution 
    member v.IsCompilerGenerated = v.rfield_secret

    /// Is the field declared mutable in F#? 
    member v.IsMutable = v.rfield_mutable

    /// Indicates a static field 
    member v.IsStatic = v.rfield_static

    /// Indicates a volatile field 
    member v.IsVolatile = v.rfield_volatile

    /// The type of the field, w.r.t. the generic parameters of the enclosing type constructor 
    member v.FormalType = v.rfield_type

    /// XML Documentation signature for the field
    member v.XmlDoc = v.rfield_xmldoc

    /// Get or set the XML documentation signature for the field
    member v.XmlDocSig
        with get() = v.rfield_xmldocsig
        and set x = v.rfield_xmldocsig <- x

    /// The default initialization info, for static literals 
    member v.LiteralValue = 
        match v.rfield_const with 
        | None -> None
        | Some Const.Zero -> None
        | Some k -> Some k

    /// Indicates if the field is zero-initialized
    member v.IsZeroInit = 
        match v.rfield_const with 
        | None -> false 
        | Some Const.Zero -> true 
        | _ -> false

    [<DebuggerBrowsable(DebuggerBrowsableState.Never)>]
    member x.DebugText = x.ToString()

    override x.ToString() = x.Name

and 
    [<NoEquality; NoComparison (*; StructuredFormatDisplay("{DebugText}") *) >]
    ExceptionInfo =
    /// Indicates that an exception is an abbreviation for the given exception 
    | TExnAbbrevRepr of TyconRef 

    /// Indicates that an exception is shorthand for the given .NET exception type 
    | TExnAsmRepr of ILTypeRef

    /// Indicates that an exception carries the given record of values 
    | TExnFresh of TyconRecdFields

    /// Indicates that an exception is abstract, i.e. is in a signature file, and we do not know the representation 
    | TExnNone

    // %+A formatting is used, so this is not needed
    //[<DebuggerBrowsable(DebuggerBrowsableState.Never)>]
    //member x.DebugText = x.ToString()

    override x.ToString() = sprintf "%+A" x 

and [<Sealed; StructuredFormatDisplay("{DebugText}")>]
    ModuleOrNamespaceType(kind: ModuleOrNamespaceKind, vals: QueueList<Val>, entities: QueueList<Entity>) = 

    /// Mutation used during compilation of FSharp.Core.dll
    let mutable entities = entities 
      
    // Lookup tables keyed the way various clients expect them to be keyed.
    // We attach them here so we don't need to store lookup tables via any other technique.
    //
    // The type option ref is used because there are a few functions that treat these as first class values.
    // We should probably change to 'mutable'.
    //
    // We do not need to lock this mutable state this it is only ever accessed from the compiler thread.
    let activePatternElemRefCache: NameMap<ActivePatternElemRef> option ref = ref None

    let mutable modulesByDemangledNameCache: NameMap<ModuleOrNamespace> option = None

    let mutable exconsByDemangledNameCache: NameMap<Tycon> option = None

    let mutable tyconsByDemangledNameAndArityCache: LayeredMap<NameArityPair, Tycon> option = None

    let mutable tyconsByAccessNamesCache: LayeredMultiMap<string, Tycon> option = None

    let mutable tyconsByMangledNameCache: NameMap<Tycon> option = None

    let mutable allEntitiesByMangledNameCache: NameMap<Entity> option = None

    let mutable allValsAndMembersByPartialLinkageKeyCache: MultiMap<ValLinkagePartialKey, Val> option = None

    let mutable allValsByLogicalNameCache: NameMap<Val> option = None
  
    /// Namespace or module-compiled-as-type? 
    member mtyp.ModuleOrNamespaceKind = kind 
              
    /// Values, including members in F# types in this module-or-namespace-fragment. 
    member mtyp.AllValsAndMembers = vals

    /// Type, mapping mangled name to Tycon, e.g. 
    ////     "Dictionary`2" --> Tycon 
    ////     "ListModule" --> Tycon with module info
    ////     "FooException" --> Tycon with exception info
    member mtyp.AllEntities = entities

    /// Mutation used during compilation of FSharp.Core.dll
    member mtyp.AddModuleOrNamespaceByMutation(modul: ModuleOrNamespace) =
        entities <- QueueList.appendOne entities modul
        modulesByDemangledNameCache <- None          
        allEntitiesByMangledNameCache <- None       

#if !NO_EXTENSIONTYPING
    /// Mutation used in hosting scenarios to hold the hosted types in this module or namespace
    member mtyp.AddProvidedTypeEntity(entity: Entity) = 
        entities <- QueueList.appendOne entities entity
        tyconsByMangledNameCache <- None          
        tyconsByDemangledNameAndArityCache <- None
        tyconsByAccessNamesCache <- None
        allEntitiesByMangledNameCache <- None             
#endif 
          
    /// Return a new module or namespace type with an entity added.
    member mtyp.AddEntity(tycon: Tycon) = 
        ModuleOrNamespaceType(kind, vals, entities.AppendOne tycon)
          
    /// Return a new module or namespace type with a value added.
    member mtyp.AddVal(vspec: Val) = 
        ModuleOrNamespaceType(kind, vals.AppendOne vspec, entities)
          
    /// Get a table of the active patterns defined in this module.
    member mtyp.ActivePatternElemRefLookupTable = activePatternElemRefCache
  
    /// Get a list of types defined within this module, namespace or type. 
    member mtyp.TypeDefinitions = entities |> Seq.filter (fun x -> not x.IsExceptionDecl && not x.IsModuleOrNamespace) |> Seq.toList

    /// Get a list of F# exception definitions defined within this module, namespace or type. 
    member mtyp.ExceptionDefinitions = entities |> Seq.filter (fun x -> x.IsExceptionDecl) |> Seq.toList

    /// Get a list of module and namespace definitions defined within this module, namespace or type. 
    member mtyp.ModuleAndNamespaceDefinitions = entities |> Seq.filter (fun x -> x.IsModuleOrNamespace) |> Seq.toList

    /// Get a list of type and exception definitions defined within this module, namespace or type. 
    member mtyp.TypeAndExceptionDefinitions = entities |> Seq.filter (fun x -> not x.IsModuleOrNamespace) |> Seq.toList

    /// Get a table of types defined within this module, namespace or type. The 
    /// table is indexed by both name and generic arity. This means that for generic 
    /// types "List`1", the entry (List, 1) will be present.
    member mtyp.TypesByDemangledNameAndArity m = 
        cacheOptByref &tyconsByDemangledNameAndArityCache (fun () -> 
           LayeredMap.Empty.AddAndMarkAsCollapsible( mtyp.TypeAndExceptionDefinitions |> List.map (fun (tc: Tycon) -> KeyTyconByDemangledNameAndArity tc.LogicalName (tc.Typars m) tc) |> List.toArray))

    /// Get a table of types defined within this module, namespace or type. The 
    /// table is indexed by both name and, for generic types, also by mangled name.
    member mtyp.TypesByAccessNames = 
        cacheOptByref &tyconsByAccessNamesCache (fun () -> 
             LayeredMultiMap.Empty.AddAndMarkAsCollapsible (mtyp.TypeAndExceptionDefinitions |> List.toArray |> Array.collect (fun (tc: Tycon) -> KeyTyconByAccessNames tc.LogicalName tc)))

    // REVIEW: we can remove this lookup and use AllEntitiesByMangledName instead?
    member mtyp.TypesByMangledName = 
        let addTyconByMangledName (x: Tycon) tab = NameMap.add x.LogicalName x tab 
        cacheOptByref &tyconsByMangledNameCache (fun () -> 
             List.foldBack addTyconByMangledName mtyp.TypeAndExceptionDefinitions Map.empty)

    /// Get a table of entities indexed by both logical and compiled names
    member mtyp.AllEntitiesByCompiledAndLogicalMangledNames: NameMap<Entity> = 
        let addEntityByMangledName (x: Entity) tab = 
            let name1 = x.LogicalName
            let name2 = x.CompiledName
            let tab = NameMap.add name1 x tab 
            if name1 = name2 then tab
            else NameMap.add name2 x tab 
          
        cacheOptByref &allEntitiesByMangledNameCache (fun () -> 
             QueueList.foldBack addEntityByMangledName entities Map.empty)

    /// Get a table of entities indexed by both logical name
    member mtyp.AllEntitiesByLogicalMangledName: NameMap<Entity> = 
        let addEntityByMangledName (x: Entity) tab = NameMap.add x.LogicalName x tab 
        QueueList.foldBack addEntityByMangledName entities Map.empty

    /// Get a table of values and members indexed by partial linkage key, which includes name, the mangled name of the parent type (if any),
    /// and the method argument count (if any).
    member mtyp.AllValsAndMembersByPartialLinkageKey = 
        let addValByMangledName (x: Val) tab = 
           if x.IsCompiledAsTopLevel then
               let key = x.GetLinkagePartialKey()
               MultiMap.add key x tab 
           else
               tab
        cacheOptByref &allValsAndMembersByPartialLinkageKeyCache (fun () -> 
             QueueList.foldBack addValByMangledName vals MultiMap.empty)

    /// Try to find the member with the given linkage key in the given module.
    member mtyp.TryLinkVal(ccu: CcuThunk, key: ValLinkageFullKey) = 
        mtyp.AllValsAndMembersByPartialLinkageKey
          |> MultiMap.find key.PartialKey
          |> List.tryFind (fun v -> match key.TypeForLinkage with 
                                    | None -> true
                                    | Some keyTy -> ccu.MemberSignatureEquality(keyTy, v.Type))
          |> ValueOptionInternal.ofOption

    /// Get a table of values indexed by logical name
    member mtyp.AllValsByLogicalName = 
        let addValByName (x: Val) tab = 
           // Note: names may occur twice prior to raising errors about this in PostTypeCheckSemanticChecks
           // Earlier ones take precedence since we report errors about the later ones
           if not x.IsMember && not x.IsCompilerGenerated then 
               NameMap.add x.LogicalName x tab 
           else
               tab
        cacheOptByref &allValsByLogicalNameCache (fun () -> 
           QueueList.foldBack addValByName vals Map.empty)

    /// Compute a table of values and members indexed by logical name.
    member mtyp.AllValsAndMembersByLogicalNameUncached = 
        let addValByName (x: Val) tab = 
            if not x.IsCompilerGenerated then 
                MultiMap.add x.LogicalName x tab 
            else
                tab
        QueueList.foldBack addValByName vals MultiMap.empty

    /// Get a table of F# exception definitions indexed by demangled name, so 'FailureException' is indexed by 'Failure'
    member mtyp.ExceptionDefinitionsByDemangledName = 
        let add (tycon: Tycon) acc = NameMap.add tycon.LogicalName tycon acc
        cacheOptByref &exconsByDemangledNameCache (fun () -> 
            List.foldBack add mtyp.ExceptionDefinitions Map.empty)

    /// Get a table of nested module and namespace fragments indexed by demangled name (so 'ListModule' becomes 'List')
    member mtyp.ModulesAndNamespacesByDemangledName = 
        let add (entity: Entity) acc = 
            if entity.IsModuleOrNamespace then 
                NameMap.add entity.DemangledModuleOrNamespaceName entity acc
            else acc
        cacheOptByref &modulesByDemangledNameCache (fun () -> 
            QueueList.foldBack add entities Map.empty)

    [<DebuggerBrowsable(DebuggerBrowsableState.Never)>]
    member x.DebugText = x.ToString()

    override x.ToString() = "ModuleOrNamespaceType(...)"

and ModuleOrNamespace = Entity 
and Tycon = Entity 

/// A set of static methods for constructing types.
and Construct = 
      
    static member NewModuleOrNamespaceType mkind tycons vals = 
        ModuleOrNamespaceType(mkind, QueueList.ofList vals, QueueList.ofList tycons)

    static member NewEmptyModuleOrNamespaceType mkind = 
        Construct.NewModuleOrNamespaceType mkind [] []

#if !NO_EXTENSIONTYPING

    static member NewProvidedTyconRepr(resolutionEnvironment, st: Tainted<ProvidedType>, importProvidedType, isSuppressRelocate, m) = 

        let isErased = st.PUntaint((fun st -> st.IsErased), m)

        let lazyBaseTy = 
            LazyWithContext.Create 
                ((fun (m, objTy) -> 
                      let baseSystemTy = st.PApplyOption((fun st -> match st.BaseType with null -> None | ty -> Some ty), m)
                      match baseSystemTy with 
                      | None -> objTy 
                      | Some t -> importProvidedType t),
                  ErrorLogger.findOriginalException)

        TProvidedTypeExtensionPoint 
            { ResolutionEnvironment=resolutionEnvironment
              ProvidedType=st
              LazyBaseType=lazyBaseTy
              UnderlyingTypeOfEnum = (fun () -> importProvidedType (st.PApply((fun st -> st.GetEnumUnderlyingType()), m)))
              IsDelegate = (fun () -> st.PUntaint((fun st -> 
                                   let baseType = st.BaseType 
                                   match baseType with 
                                   | null -> false
                                   | x when x.IsGenericType -> false
                                   | x when x.DeclaringType <> null -> false
                                   | x -> x.FullName = "System.Delegate" || x.FullName = "System.MulticastDelegate"), m))
              IsEnum = st.PUntaint((fun st -> st.IsEnum), m)
              IsStructOrEnum = st.PUntaint((fun st -> st.IsValueType || st.IsEnum), m)
              IsInterface = st.PUntaint((fun st -> st.IsInterface), m)
              IsSealed = st.PUntaint((fun st -> st.IsSealed), m)
              IsAbstract = st.PUntaint((fun st -> st.IsAbstract), m)
              IsClass = st.PUntaint((fun st -> st.IsClass), m)
              IsErased = isErased
              IsSuppressRelocate = isSuppressRelocate }

    static member NewProvidedTycon(resolutionEnvironment, st: Tainted<ProvidedType>, importProvidedType, isSuppressRelocate, m, ?access, ?cpath) = 
        let stamp = newStamp() 
        let name = st.PUntaint((fun st -> st.Name), m)
        let id = ident (name, m)
        let kind = 
            let isMeasure = 
                st.PApplyWithProvider((fun (st, provider) -> 
                    let findAttrib (ty: System.Type) (a: CustomAttributeData) = (a.Constructor.DeclaringType.FullName = ty.FullName)  
                    let ty = st.RawSystemType
                    ignore provider
                    ty.CustomAttributes
                        |> Seq.exists (findAttrib typeof<Microsoft.FSharp.Core.MeasureAttribute>)), m)
                  .PUntaintNoFailure(fun x -> x)
            if isMeasure then TyparKind.Measure else TyparKind.Type

        let access = 
            match access with 
            | Some a -> a 
            | None -> TAccess []
        let cpath =  
            match cpath with 
            | None -> 
                let ilScopeRef = st.TypeProviderAssemblyRef
                let enclosingName = ExtensionTyping.GetFSharpPathToProvidedType(st, m)
                CompPath(ilScopeRef, enclosingName |> List.map(fun id->id, ModuleOrNamespaceKind.Namespace))
            | Some p -> p
        let pubpath = cpath.NestedPublicPath id

        let repr = Construct.NewProvidedTyconRepr(resolutionEnvironment, st, importProvidedType, isSuppressRelocate, m)

        Tycon.New "tycon"
          { entity_stamp=stamp
            entity_logical_name=name
            entity_range=m
            entity_flags=EntityFlags(usesPrefixDisplay=false, isModuleOrNamespace=false, preEstablishedHasDefaultCtor=false, hasSelfReferentialCtor=false, isStructRecordOrUnionType=false)
            entity_attribs=[] // fetched on demand via est.fs API
            entity_typars= LazyWithContext.NotLazy []
            entity_tycon_repr = repr
            entity_tycon_tcaug=TyconAugmentation.Create()
            entity_modul_contents = MaybeLazy.Lazy (lazy new ModuleOrNamespaceType(Namespace, QueueList.ofList [], QueueList.ofList []))
            // Generated types get internal accessibility
            entity_pubpath = Some pubpath
            entity_cpath = Some cpath
            entity_il_repr_cache = newCache()
            entity_opt_data =
                match kind, access with
                | TyparKind.Type, TAccess [] -> None
                | _ -> Some { Entity.NewEmptyEntityOptData() with entity_kind = kind; entity_accessibility = access } } 
#endif

    static member NewModuleOrNamespace cpath access (id: Ident) xml attribs mtype = 
        let stamp = newStamp() 
        // Put the module suffix on if needed 
        Tycon.New "mspec"
          { entity_logical_name=id.idText
            entity_range = id.idRange
            entity_stamp=stamp
            entity_modul_contents = mtype
            entity_flags=EntityFlags(usesPrefixDisplay=false, isModuleOrNamespace=true, preEstablishedHasDefaultCtor=false, hasSelfReferentialCtor=false, isStructRecordOrUnionType=false)
            entity_typars=LazyWithContext.NotLazy []
            entity_tycon_repr = TNoRepr
            entity_tycon_tcaug=TyconAugmentation.Create()
            entity_pubpath=cpath |> Option.map (fun (cp: CompilationPath) -> cp.NestedPublicPath id)
            entity_cpath=cpath
            entity_attribs=attribs
            entity_il_repr_cache = newCache()
            entity_opt_data =
                match xml, access with
                | XmlDoc [||], TAccess [] -> None
                | _ -> Some { Entity.NewEmptyEntityOptData() with entity_xmldoc = xml; entity_tycon_repr_accessibility = access; entity_accessibility = access } } 

and 
    [<StructuralEquality; NoComparison; StructuredFormatDisplay("{DebugText}")>]
    Accessibility = 
    /// Indicates the construct can only be accessed from any code in the given type constructor, module or assembly. [] indicates global scope. 
    | TAccess of CompilationPath list
    
    [<DebuggerBrowsable(DebuggerBrowsableState.Never)>]
    member x.DebugText = x.ToString()

    override x.ToString() = "Accessibility(...)"

and 
    [<NoEquality; NoComparison; StructuredFormatDisplay("{DebugText}")>]
    TyparOptionalData =
    {
      /// MUTABILITY: we set the names of generalized inference type parameters to make the look nice for IL code generation 
      mutable typar_il_name: string option 

      /// The documentation for the type parameter. Empty for type inference variables.
      /// MUTABILITY: for linking when unpickling
      mutable typar_xmldoc: XmlDoc

      /// The inferred constraints for the type inference variable 
      mutable typar_constraints: TyparConstraint list 

      /// The declared attributes of the type parameter. Empty for type inference variables. 
      mutable typar_attribs: Attribs
    }

    [<DebuggerBrowsable(DebuggerBrowsableState.Never)>]
    member x.DebugText = x.ToString()

    override __.ToString() = sprintf "TyparOptionalData(...)"

and TyparData = Typar

and 
    [<NoEquality; NoComparison; StructuredFormatDisplay("{DebugText}")>]
    /// A declared generic type/measure parameter, or a type/measure inference variable.
    Typar = 
    // Backing data for type parameters and type inference variables
    // 
    // where the "common" settings are 
    //     kind=TyparKind.Type, rigid=TyparRigidity.Flexible, id=compgen_id, staticReq=NoStaticReq, isCompGen=true, isFromError=false,
    //     dynamicReq=TyparDynamicReq.No, attribs=[], eqDep=false, compDep=false

    { /// MUTABILITY: we set the names of generalized inference type parameters to make the look nice for IL code generation 
      mutable typar_id: Ident 
       
      mutable typar_flags: TyparFlags
       
      /// The unique stamp of the typar blob. 
      /// MUTABILITY: for linking when unpickling
      mutable typar_stamp: Stamp       
       
       /// An inferred equivalence for a type inference variable. 
      mutable typar_solution: TType option

      /// A cached TAST type used when this type variable is used as type.
      mutable typar_astype: TType
      
      mutable typar_opt_data: TyparOptionalData option }

    /// The name of the type parameter 
    member x.Name = x.typar_id.idText

    /// The range of the identifier for the type parameter definition
    member x.Range = x.typar_id.idRange

    /// The identifier for a type parameter definition
    member x.Id = x.typar_id

    /// The unique stamp of the type parameter
    member x.Stamp = x.typar_stamp

    /// The inferred equivalence for the type inference variable, if any.
    member x.Solution = x.typar_solution

    /// The inferred constraints for the type inference variable, if any
    member x.Constraints = 
        match x.typar_opt_data with
        | Some optData -> optData.typar_constraints
        | _ -> []

    /// Indicates if the type variable is compiler generated, i.e. is an implicit type inference variable 
    member x.IsCompilerGenerated = x.typar_flags.IsCompilerGenerated

    /// Indicates if the type variable can be solved or given new constraints. The status of a type variable
    /// generally always evolves towards being either rigid or solved. 
    member x.Rigidity = x.typar_flags.Rigidity

    /// Indicates if a type parameter is needed at runtime and may not be eliminated
    member x.DynamicReq = x.typar_flags.DynamicReq

    /// Indicates that whether or not a generic type definition satisfies the equality constraint is dependent on whether this type variable satisfies the equality constraint.
    member x.EqualityConditionalOn = x.typar_flags.EqualityConditionalOn

    /// Indicates that whether or not a generic type definition satisfies the comparison constraint is dependent on whether this type variable satisfies the comparison constraint.
    member x.ComparisonConditionalOn = x.typar_flags.ComparisonConditionalOn

    /// Indicates if the type variable has a static "head type" requirement, i.e. ^a variables used in FSharp.Core and member constraints.
    member x.StaticReq = x.typar_flags.StaticReq

    /// Indicates if the type inference variable was generated after an error when type checking expressions or patterns
    member x.IsFromError = x.typar_flags.IsFromError

    /// Indicates that whether this type parameter is a compat-flex type parameter (i.e. where "expr :> tp" only emits an optional warning)
    member x.IsCompatFlex = x.typar_flags.IsCompatFlex

    /// Set whether this type parameter is a compat-flex type parameter (i.e. where "expr :> tp" only emits an optional warning)
    member x.SetIsCompatFlex b = x.typar_flags <- x.typar_flags.WithCompatFlex b

    /// Indicates whether a type variable can be instantiated by types or units-of-measure.
    member x.Kind = x.typar_flags.Kind

    /// Indicates whether a type variable is erased in compiled .NET IL code, i.e. whether it is a unit-of-measure variable
    member x.IsErased = match x.Kind with TyparKind.Type -> false | _ -> true

    /// The declared attributes of the type parameter. Empty for type inference variables and parameters from .NET 
    member x.Attribs = 
        match x.typar_opt_data with
        | Some optData -> optData.typar_attribs
        | _ -> []

    member x.SetAttribs attribs = 
        match attribs, x.typar_opt_data with
        | [], None -> ()
        | [], Some { typar_il_name = None; typar_xmldoc = XmlDoc [||]; typar_constraints = [] } ->
            x.typar_opt_data <- None
        | _, Some optData -> optData.typar_attribs <- attribs
        | _ -> x.typar_opt_data <- Some { typar_il_name = None; typar_xmldoc = XmlDoc.Empty; typar_constraints = []; typar_attribs = attribs }

    member x.XmlDoc =
        match x.typar_opt_data with
        | Some optData -> optData.typar_xmldoc
        | _ -> XmlDoc.Empty

    member x.ILName =
        match x.typar_opt_data with
        | Some optData -> optData.typar_il_name
        | _ -> None

    member x.SetILName il_name =
        match x.typar_opt_data with
        | Some optData -> optData.typar_il_name <- il_name
        | _ -> x.typar_opt_data <- Some { typar_il_name = il_name; typar_xmldoc = XmlDoc.Empty; typar_constraints = []; typar_attribs = [] }

    /// Indicates the display name of a type variable
    member x.DisplayName = if x.Name = "?" then "?"+string x.Stamp else x.Name

    /// Adjusts the constraints associated with a type variable
    member x.SetConstraints cs =
        match cs, x.typar_opt_data with
        | [], None -> ()
        | [], Some { typar_il_name = None; typar_xmldoc = XmlDoc [||]; typar_attribs = [] } ->
            x.typar_opt_data <- None
        | _, Some optData -> optData.typar_constraints <- cs
        | _ -> x.typar_opt_data <- Some { typar_il_name = None; typar_xmldoc = XmlDoc.Empty; typar_constraints = cs; typar_attribs = [] }


    /// Creates a type variable that contains empty data, and is not yet linked. Only used during unpickling of F# metadata.
    static member NewUnlinked() : Typar = 
        { typar_id = Unchecked.defaultof<_>
          typar_flags = Unchecked.defaultof<_>
          typar_stamp = -1L
          typar_solution = Unchecked.defaultof<_>
          typar_astype = Unchecked.defaultof<_>
          typar_opt_data = Unchecked.defaultof<_> }

    /// Creates a type variable based on the given data. Only used during unpickling of F# metadata.
    static member New (data: TyparData) : Typar = data

    /// Links a previously unlinked type variable to the given data. Only used during unpickling of F# metadata.
    member x.Link (tg: TyparData) = 
        x.typar_id <- tg.typar_id
        x.typar_flags <- tg.typar_flags
        x.typar_stamp <- tg.typar_stamp
        x.typar_solution <- tg.typar_solution
        match tg.typar_opt_data with
        | Some tg -> 
            let optData = { typar_il_name = tg.typar_il_name; typar_xmldoc = tg.typar_xmldoc; typar_constraints = tg.typar_constraints; typar_attribs = tg.typar_attribs }
            x.typar_opt_data <- Some optData
        | None -> ()

    /// Links a previously unlinked type variable to the given data. Only used during unpickling of F# metadata.
    member x.AsType = 
        let ty = x.typar_astype
        match box ty with 
        | null -> 
            let ty2 = TType_var x
            x.typar_astype <- ty2
            ty2
        | _ -> ty

    /// Indicates if a type variable has been linked. Only used during unpickling of F# metadata.
    member x.IsLinked = x.typar_stamp <> -1L

    /// Indicates if a type variable has been solved.
    member x.IsSolved = 
        match x.Solution with 
        | None -> false
        | _ -> true

    /// Sets the identifier associated with a type variable
    member x.SetIdent id = x.typar_id <- id

    /// Sets the rigidity of a type variable
    member x.SetRigidity b = let flags = x.typar_flags in x.typar_flags <- TyparFlags(flags.Kind, b, flags.IsFromError, flags.IsCompilerGenerated, flags.StaticReq, flags.DynamicReq, flags.EqualityConditionalOn, flags.ComparisonConditionalOn) 

    /// Sets whether a type variable is compiler generated
    member x.SetCompilerGenerated b = let flags = x.typar_flags in x.typar_flags <- TyparFlags(flags.Kind, flags.Rigidity, flags.IsFromError, b, flags.StaticReq, flags.DynamicReq, flags.EqualityConditionalOn, flags.ComparisonConditionalOn) 

    /// Sets whether a type variable has a static requirement
    member x.SetStaticReq b = let flags = x.typar_flags in x.typar_flags <- TyparFlags(flags.Kind, flags.Rigidity, flags.IsFromError, flags.IsCompilerGenerated, b, flags.DynamicReq, flags.EqualityConditionalOn, flags.ComparisonConditionalOn) 

    /// Sets whether a type variable is required at runtime
    member x.SetDynamicReq b = let flags = x.typar_flags in x.typar_flags <- TyparFlags(flags.Kind, flags.Rigidity, flags.IsFromError, flags.IsCompilerGenerated, flags.StaticReq, b, flags.EqualityConditionalOn, flags.ComparisonConditionalOn) 

    /// Sets whether the equality constraint of a type definition depends on this type variable 
    member x.SetEqualityDependsOn b = let flags = x.typar_flags in x.typar_flags <- TyparFlags(flags.Kind, flags.Rigidity, flags.IsFromError, flags.IsCompilerGenerated, flags.StaticReq, flags.DynamicReq, b, flags.ComparisonConditionalOn) 

    /// Sets whether the comparison constraint of a type definition depends on this type variable 
    member x.SetComparisonDependsOn b = let flags = x.typar_flags in x.typar_flags <- TyparFlags(flags.Kind, flags.Rigidity, flags.IsFromError, flags.IsCompilerGenerated, flags.StaticReq, flags.DynamicReq, flags.EqualityConditionalOn, b) 

    [<DebuggerBrowsable(DebuggerBrowsableState.Never)>]
    member x.DebugText = x.ToString()

    override x.ToString() = x.Name

and
    [<NoEquality; NoComparison; RequireQualifiedAccess (*; StructuredFormatDisplay("{DebugText}") *) >]
    TyparConstraint = 
    /// Indicates a constraint that a type is a subtype of the given type 
    | CoercesTo of TType * range

    /// Indicates a default value for an inference type variable should it be neither generalized nor solved 
    | DefaultsTo of int * TType * range 
    
    /// Indicates a constraint that a type has a 'null' value 
    | SupportsNull of range 
    
    /// Indicates a constraint that a type has a member with the given signature 
    | MayResolveMember of TraitConstraintInfo * range
    
    /// Indicates a constraint that a type is a non-Nullable value type 
    /// These are part of .NET's model of generic constraints, and in order to 
    /// generate verifiable code we must attach them to F# generalized type variables as well. 
    | IsNonNullableStruct of range 
    
    /// Indicates a constraint that a type is a reference type 
    | IsReferenceType of range 

    /// Indicates a constraint that a type is a simple choice between one of the given ground types. Only arises from 'printf' format strings. See format.fs 
    | SimpleChoice of TTypes * range 

    /// Indicates a constraint that a type has a parameterless constructor 
    | RequiresDefaultConstructor of range 

    /// Indicates a constraint that a type is an enum with the given underlying 
    | IsEnum of TType * range 
    
    /// Indicates a constraint that a type implements IComparable, with special rules for some known structural container types
    | SupportsComparison of range 
    
    /// Indicates a constraint that a type does not have the Equality(false) attribute, or is not a structural type with this attribute, with special rules for some known structural container types
    | SupportsEquality of range 
    
    /// Indicates a constraint that a type is a delegate from the given tuple of args to the given return type
    | IsDelegate of TType * TType * range 
    
    /// Indicates a constraint that a type is .NET unmanaged type
    | IsUnmanaged of range

    // %+A formatting is used, so this is not needed
    //[<DebuggerBrowsable(DebuggerBrowsableState.Never)>]
    //member x.DebugText = x.ToString()
    
    override x.ToString() = sprintf "%+A" x 

/// Only satisfied by elsewhere. Not stored in TastPickle.
and ITraitContext = 
    /// Used to select the extension methods in the context relevant to solving the constraint
    /// given the current support types
    abstract SelectExtensionMethods: TraitConstraintInfo * range * infoReader: obj -> ITraitExtensionMember list

    /// Gives the access rights (e.g. InternalsVisibleTo, Protected) at the point the trait is being solved
    abstract AccessRights: ITraitAccessorDomain

/// Only satisfied by elsewhere. Not stored in TastPickle.
and ITraitExtensionMember = interface end
and ITraitAccessorDomain = interface end

/// The specification of a member constraint that must be solved 
and 
    [<NoEquality; NoComparison; StructuredFormatDisplay("{DebugText}")>]
    TraitConstraintInfo = 

<<<<<<< HEAD
    /// TTrait(tys, nm, memFlags, argtys, rty, solutionCell, extSlns, ad)
    ///
    /// Indicates the signature of a member constraint. Contains a mutable solution cell
    /// to store the inferred solution of the constraint.
    | TTrait of supportTys: TTypes * memberName: string * memFlags: MemberFlags * argTys: TTypes * retTy: TType option * traitSln: TraitConstraintSln option ref * traitContext: ITraitContext option

    /// Get the support types that can help provide members to solve the constraint
    member x.SupportTypes = (let (TTrait(tys,_,_,_,_,_,_)) = x in tys)
=======
    /// Indicates the signature of a member constraint. Contains a mutable solution cell
    /// to store the inferred solution of the constraint.
    | TTrait of tys: TTypes * memberName: string * _memFlags: MemberFlags * argTys: TTypes * returnTy: TType option * solution: TraitConstraintSln option ref 
>>>>>>> 465d4462

    /// Get the member name associated with the member constraint.
    member x.MemberName = (let (TTrait(_, nm, _, _, _, _, _)) = x in nm)

    /// Get the argument types required of a member in order to solve the constraint
    member x.ArgumentTypes = (let (TTrait(_, _, _, argtys, _, _, _)) = x in argtys)

    /// Get the return type recorded in the member constraint.
    member x.ReturnType = (let (TTrait(_, _, _, _, rty, _, _)) = x in rty)

    /// Get or set the solution of the member constraint during inference
    member x.Solution 
        with get() = (let (TTrait(_, _, _, _, _, sln, _)) = x in sln.Value)
        and set v = (let (TTrait(_, _, _, _, _, sln, _)) = x in sln.Value <- v)

    /// Get the context used to help determine possible extension member solutions
    member x.TraitContext = (let (TTrait(_, _, _, _, _, _, traitCtxt)) = x in traitCtxt)

    [<DebuggerBrowsable(DebuggerBrowsableState.Never)>]
    member x.DebugText = x.ToString()

    override x.ToString() = "TTrait(" + x.MemberName + ")"
    
and 
    [<NoEquality; NoComparison (* ; StructuredFormatDisplay("{DebugText}") *) >]
    /// Indicates the solution of a member constraint during inference.
    TraitConstraintSln = 

    /// FSMethSln(ty, vref, minst)
    ///
    /// Indicates a trait is solved by an F# method.
    ///    ty -- the apparent type and its instantiation
    ///    vref -- the method that solves the trait constraint
    ///    minst -- the generic method instantiation 
    ///    isExt -- is this a use of an extension method
    | FSMethSln of apparentType: TType * valRef: ValRef * methodInst: TypeInst * isExt: bool

    /// FSRecdFieldSln(tinst, rfref, isSetProp)
    ///
    /// Indicates a trait is solved by an F# record field.
    ///    tinst -- the instantiation of the declaring type
    ///    rfref -- the reference to the record field
    ///    isSetProp -- indicates if this is a set of a record field
    | FSRecdFieldSln of TypeInst * RecdFieldRef * bool

    /// Indicates a trait is solved by an F# anonymous record field.
    | FSAnonRecdFieldSln of AnonRecdTypeInfo * TypeInst * int

    /// ILMethSln(ty, extOpt, ilMethodRef, minst)
    ///
    /// Indicates a trait is solved by a .NET method.
    ///    ty -- the type and its instantiation
    ///    extOpt -- information about an extension member, if any
    ///    ilMethodRef -- the method that solves the trait constraint
    ///    minst -- the generic method instantiation 
    | ILMethSln of TType * ILTypeRef option * ILMethodRef * TypeInst    

    /// ClosedExprSln expr
    ///
    /// Indicates a trait is solved by an erased provided expression
    | ClosedExprSln of Expr 

    /// Indicates a trait is solved by a 'fake' instance of an operator, like '+' on integers
    | BuiltInSln

    // %+A formatting is used, so this is not needed
    //[<DebuggerBrowsable(DebuggerBrowsableState.Never)>]
    //member x.DebugText = x.ToString()

    override x.ToString() = sprintf "%+A" x 

/// The partial information used to index the methods of all those in a ModuleOrNamespace.
and [<RequireQualifiedAccess; StructuredFormatDisplay("{DebugText}")>]
   ValLinkagePartialKey = 
   { /// The name of the type with which the member is associated. None for non-member values.
     MemberParentMangledName: string option 

     /// Indicates if the member is an override. 
     MemberIsOverride: bool 

     /// Indicates the logical name of the member. 
     LogicalName: string 

     /// Indicates the total argument count of the member.
     TotalArgCount: int } 

    [<DebuggerBrowsable(DebuggerBrowsableState.Never)>]
    member x.DebugText = x.ToString()

    override x.ToString() = "ValLinkagePartialKey(" + x.LogicalName + ")"

/// The full information used to identify a specific overloaded method
/// amongst all those in a ModuleOrNamespace.
and 
    [< (* NoEquality; NoComparison; *) StructuredFormatDisplay("{DebugText}")>]
    ValLinkageFullKey(partialKey: ValLinkagePartialKey, typeForLinkage: TType option) =

    /// The partial information used to index the value in a ModuleOrNamespace.
    member x.PartialKey = partialKey

    /// The full type of the value for the purposes of linking. May be None for non-members, since they can't be overloaded.
    member x.TypeForLinkage = typeForLinkage

    [<DebuggerBrowsable(DebuggerBrowsableState.Never)>]
    member x.DebugText = x.ToString()

    override x.ToString() = "ValLinkageFullKey(" + partialKey.LogicalName + ")"

and 
    [<NoEquality; NoComparison; StructuredFormatDisplay("{DebugText}")>]
    ValOptionalData =
    {
      /// MUTABILITY: for unpickle linkage
      mutable val_compiled_name: string option

      /// If this field is populated, this is the implementation range for an item in a signature, otherwise it is 
      /// the signature range for an item in an implementation
      mutable val_other_range: (range * bool) option 

      mutable val_const: Const option
      
      /// What is the original, unoptimized, closed-term definition, if any? 
      /// Used to implement [<ReflectedDefinition>]
      mutable val_defn: Expr option 

      // MUTABILITY CLEANUP: mutability of this field is used by 
      //     -- adjustAllUsesOfRecValue 
      //     -- TLR optimizations
      //     -- LinearizeTopMatch
      //
      // For example, we use mutability to replace the empty arity initially assumed with an arity garnered from the 
      // type-checked expression.  
      mutable val_repr_info: ValReprInfo option

      /// How visible is this? 
      /// MUTABILITY: for unpickle linkage
      mutable val_access: Accessibility 

      /// XML documentation attached to a value.
      /// MUTABILITY: for unpickle linkage
      mutable val_xmldoc: XmlDoc 

      /// Is the value actually an instance method/property/event that augments 
      /// a type, and if so what name does it take in the IL?
      /// MUTABILITY: for unpickle linkage
      mutable val_member_info: ValMemberInfo option

      // MUTABILITY CLEANUP: mutability of this field is used by 
      //     -- LinearizeTopMatch
      //
      // The fresh temporary should just be created with the right parent
      mutable val_declaring_entity: ParentRef

      /// XML documentation signature for the value
      mutable val_xmldocsig: string

      /// Custom attributes attached to the value. These contain references to other values (i.e. constructors in types). Mutable to fixup  
      /// these value references after copying a collection of values. 
      mutable val_attribs: Attribs
    }

    [<DebuggerBrowsable(DebuggerBrowsableState.Never)>]
    member x.DebugText = x.ToString()

    override x.ToString() = "ValOptionalData(...)"

and ValData = Val
and [<NoEquality; NoComparison; StructuredFormatDisplay("{DebugText}")>]
    Val = 
    { /// Mutable for unpickle linkage
      mutable val_logical_name: string

      /// Mutable for unpickle linkage
      mutable val_range: range

      mutable val_type: TType

      /// Mutable for unpickle linkage
      mutable val_stamp: Stamp 

      /// See vflags section further below for encoding/decodings here
      mutable val_flags: ValFlags

      mutable val_opt_data: ValOptionalData option }

    static member NewEmptyValOptData() =
        { val_compiled_name = None
          val_other_range = None
          val_const = None
          val_defn = None
          val_repr_info = None
          val_access = TAccess []
          val_xmldoc = XmlDoc.Empty
          val_member_info = None
          val_declaring_entity = ParentNone
          val_xmldocsig = String.Empty
          val_attribs = [] }

    /// Range of the definition (implementation) of the value, used by Visual Studio 
    member x.DefinitionRange = 
        match x.val_opt_data with
        | Some { val_other_range = Some(m, true) } -> m
        | _ -> x.val_range

    /// Range of the definition (signature) of the value, used by Visual Studio 
    member x.SigRange = 
        match x.val_opt_data with
        | Some { val_other_range = Some(m, false) } -> m
        | _ -> x.val_range

    /// The place where the value was defined. 
    member x.Range = x.val_range

    /// A unique stamp within the context of this invocation of the compiler process 
    member x.Stamp = x.val_stamp

    /// The type of the value. 
    /// May be a TType_forall for a generic value. 
    /// May be a type variable or type containing type variables during type inference. 
    //
    // Note: this data is mutated during inference by adjustAllUsesOfRecValue when we replace the inferred type with a schema. 
    member x.Type = x.val_type

    /// How visible is this value, function or member?
    member x.Accessibility = 
        match x.val_opt_data with
        | Some optData -> optData.val_access
        | _ -> TAccess []

    /// The value of a value or member marked with [<LiteralAttribute>] 
    member x.LiteralValue = 
        match x.val_opt_data with
        | Some optData -> optData.val_const
        | _ -> None

    /// Records the "extra information" for a value compiled as a method.
    ///
    /// This indicates the number of arguments in each position for a curried 
    /// functions, and relates to the F# spec for arity analysis.
    /// For module-defined values, the currying is based 
    /// on the number of lambdas, and in each position the elements are 
    /// based on attempting to deconstruct the type of the argument as a 
    /// tuple-type.  
    ///
    /// The field is mutable because arities for recursive 
    /// values are only inferred after the r.h.s. is analyzed, but the 
    /// value itself is created before the r.h.s. is analyzed. 
    ///
    /// TLR also sets this for inner bindings that it wants to 
    /// represent as "top level" bindings.     
    member x.ValReprInfo: ValReprInfo option =
        match x.val_opt_data with
        | Some optData -> optData.val_repr_info
        | _ -> None

    member x.Id = ident(x.LogicalName, x.Range)

    /// Is this represented as a "top level" static binding (i.e. a static field, static member,
    /// instance member), rather than an "inner" binding that may result in a closure.
    ///
    /// This is implied by IsMemberOrModuleBinding, however not vice versa, for two reasons.
    /// Some optimizations mutate this value when they decide to change the representation of a 
    /// binding to be IsCompiledAsTopLevel. Second, even immediately after type checking we expect
    /// some non-module, non-member bindings to be marked IsCompiledAsTopLevel, e.g. 'y' in 
    /// 'let x = let y = 1 in y + y' (NOTE: check this, don't take it as gospel)
    member x.IsCompiledAsTopLevel = x.ValReprInfo.IsSome 

    /// The partial information used to index the methods of all those in a ModuleOrNamespace.
    member x.GetLinkagePartialKey() : ValLinkagePartialKey = 
        assert x.IsCompiledAsTopLevel
        { LogicalName = x.LogicalName 
          MemberParentMangledName = (if x.IsMember then Some x.MemberApparentEntity.LogicalName else None)
          MemberIsOverride = x.IsOverrideOrExplicitImpl
          TotalArgCount = if x.IsMember then x.ValReprInfo.Value.TotalArgCount else 0 }

    /// The full information used to identify a specific overloaded method amongst all those in a ModuleOrNamespace.
    member x.GetLinkageFullKey() : ValLinkageFullKey = 
        assert x.IsCompiledAsTopLevel
        let key = x.GetLinkagePartialKey()
        ValLinkageFullKey(key, (if x.IsMember then Some x.Type else None))

    /// Is this a member definition or module definition?
    member x.IsMemberOrModuleBinding = x.val_flags.IsMemberOrModuleBinding

    /// Indicates if this is an F#-defined extension member
    member x.IsExtensionMember = x.val_flags.IsExtensionMember

    /// The quotation expression associated with a value given the [<ReflectedDefinition>] tag
    member x.ReflectedDefinition =
        match x.val_opt_data with
        | Some optData -> optData.val_defn
        | _ -> None

    /// Is this a member, if so some more data about the member.
    ///
    /// Note, the value may still be (a) an extension member or (b) and abstract slot without
    /// a true body. These cases are often causes of bugs in the compiler.
    member x.MemberInfo = 
        match x.val_opt_data with
        | Some optData -> optData.val_member_info
        | _ -> None

    /// Indicates if this is a member
    member x.IsMember = x.MemberInfo.IsSome

    /// Indicates if this is a member, excluding extension members
    member x.IsIntrinsicMember = x.IsMember && not x.IsExtensionMember

    /// Indicates if this is an F#-defined value in a module, or an extension member, but excluding compiler generated bindings from optimizations
    member x.IsModuleBinding = x.IsMemberOrModuleBinding && not x.IsMember 

    /// Indicates if this is something compiled into a module, i.e. a user-defined value, an extension member or a compiler-generated value
    member x.IsCompiledIntoModule = x.IsExtensionMember || x.IsModuleBinding

    /// Indicates if this is an F#-defined instance member. 
    ///
    /// Note, the value may still be (a) an extension member or (b) and abstract slot without
    /// a true body. These cases are often causes of bugs in the compiler.
    member x.IsInstanceMember = x.IsMember && x.MemberInfo.Value.MemberFlags.IsInstance

    /// Indicates if this is an F#-defined 'new' constructor member
    member x.IsConstructor =
        match x.MemberInfo with 
        | Some memberInfo when not x.IsExtensionMember && (memberInfo.MemberFlags.MemberKind = MemberKind.Constructor) -> true
        | _ -> false

    /// Indicates if this is a compiler-generated class constructor member
    member x.IsClassConstructor =
        match x.MemberInfo with 
        | Some memberInfo when not x.IsExtensionMember && (memberInfo.MemberFlags.MemberKind = MemberKind.ClassConstructor) -> true
        | _ -> false

    /// Indicates if this value was a member declared 'override' or an implementation of an interface slot
    member x.IsOverrideOrExplicitImpl =
        match x.MemberInfo with 
        | Some memberInfo when memberInfo.MemberFlags.IsOverrideOrExplicitImpl -> true
        | _ -> false
            
    /// Indicates if this is declared 'mutable'
    member x.IsMutable = (match x.val_flags.MutabilityInfo with Immutable -> false | Mutable -> true)

    /// Indicates if this is inferred to be a method or function that definitely makes no critical tailcalls?
    member x.MakesNoCriticalTailcalls = x.val_flags.MakesNoCriticalTailcalls
    
    /// Indicates if this is ever referenced?
    member x.HasBeenReferenced = x.val_flags.HasBeenReferenced

    /// Indicates if the backing field for a static value is suppressed.
    member x.IsCompiledAsStaticPropertyWithoutField = 
            let hasValueAsStaticProperty = x.Attribs |> List.exists(fun (Attrib(tc, _, _, _, _, _, _)) -> tc.CompiledName = "ValueAsStaticPropertyAttribute")
            x.val_flags.IsCompiledAsStaticPropertyWithoutField || hasValueAsStaticProperty

    /// Indicates if the value is pinned/fixed
    member x.IsFixed = x.val_flags.IsFixed

    /// Indicates if the value will ignore byref scoping rules
    member x.IgnoresByrefScope = x.val_flags.IgnoresByrefScope

    /// Indicates if this value allows the use of an explicit type instantiation (i.e. does it itself have explicit type arguments,
    /// or does it have a signature?)
    member x.PermitsExplicitTypeInstantiation = x.val_flags.PermitsExplicitTypeInstantiation

    /// Indicates if this is a member generated from the de-sugaring of 'let' function bindings in the implicit class syntax?
    member x.IsIncrClassGeneratedMember = x.IsCompilerGenerated && x.val_flags.IsIncrClassSpecialMember

    /// Indicates if this is a constructor member generated from the de-sugaring of implicit constructor for a class type?
    member x.IsIncrClassConstructor = x.IsConstructor && x.val_flags.IsIncrClassSpecialMember

    /// Get the information about the value used during type inference
    member x.RecursiveValInfo = x.val_flags.RecursiveValInfo

    /// Indicates if this is a 'base' or 'this' value?
    member x.BaseOrThisInfo = x.val_flags.BaseOrThisInfo

    //  Indicates if this value was declared to be a type function, e.g. "let f<'a> = typeof<'a>"
    member x.IsTypeFunction = x.val_flags.IsTypeFunction

    /// Get the inline declaration on the value
    member x.InlineInfo = x.val_flags.InlineInfo

    /// Indicates whether the inline declaration for the value indicate that the value must be inlined?
    member x.MustInline = x.InlineInfo.MustInline

    /// Indicates whether this value was generated by the compiler.
    ///
    /// Note: this is true for the overrides generated by hash/compare augmentations
    member x.IsCompilerGenerated = x.val_flags.IsCompilerGenerated
    
    /// Get the declared attributes for the value
    member x.Attribs = 
        match x.val_opt_data with
        | Some optData -> optData.val_attribs
        | _ -> []

    /// Get the declared documentation for the value
    member x.XmlDoc =
        match x.val_opt_data with
        | Some optData -> optData.val_xmldoc
        | _ -> XmlDoc.Empty
    
    ///Get the signature for the value's XML documentation
    member x.XmlDocSig 
        with get() = 
            match x.val_opt_data with 
            | Some optData -> optData.val_xmldocsig 
            | _ -> String.Empty
        and set v = 
            match x.val_opt_data with 
            | Some optData -> optData.val_xmldocsig <- v 
            | _ -> x.val_opt_data <- Some { Val.NewEmptyValOptData() with val_xmldocsig = v }

    /// The parent type or module, if any (None for expression bindings and parameters)
    member x.DeclaringEntity = 
        match x.val_opt_data with
        | Some optData -> optData.val_declaring_entity
        | _ -> ParentNone

    /// Get the actual parent entity for the value (a module or a type), i.e. the entity under which the
    /// value will appear in compiled code. For extension members this is the module where the extension member
    /// is declared.
    member x.TopValDeclaringEntity = 
        match x.DeclaringEntity with 
        | Parent tcref -> tcref
        | ParentNone -> error(InternalError("TopValDeclaringEntity: does not have a parent", x.Range))

    member x.HasDeclaringEntity = 
        match x.DeclaringEntity with 
        | Parent _ -> true
        | ParentNone -> false
            
    /// Get the apparent parent entity for a member
    member x.MemberApparentEntity: TyconRef = 
        match x.MemberInfo with 
        | Some membInfo -> membInfo.ApparentEnclosingEntity
        | None -> error(InternalError("MemberApparentEntity", x.Range))

    /// Get the number of 'this'/'self' object arguments for the member. Instance extension members return '1'.
    member v.NumObjArgs =
        match v.MemberInfo with 
        | Some membInfo -> if membInfo.MemberFlags.IsInstance then 1 else 0
        | None -> 0

    /// Get the apparent parent entity for the value, i.e. the entity under with which the
    /// value is associated. For extension members this is the nominal type the member extends.
    /// For other values it is just the actual parent.
    member x.ApparentEnclosingEntity = 
        match x.MemberInfo with 
        | Some membInfo -> Parent(membInfo.ApparentEnclosingEntity)
        | None -> x.DeclaringEntity

    /// Get the public path to the value, if any? Should be set if and only if
    /// IsMemberOrModuleBinding is set.
    //
    // We use it here:
    //   - in opt.fs: when compiling fslib, we bind an entry for the value in a global table (see bind_escaping_local_vspec)
    //   - in ilxgen.fs: when compiling fslib, we bind an entry for the value in a global table (see bind_escaping_local_vspec)
    //   - in opt.fs: (fullDebugTextOfValRef) for error reporting of non-inlinable values
    //   - in service.fs (boutput_item_description): to display the full text of a value's binding location
    //   - in check.fs: as a boolean to detect public values for saving quotations 
    //   - in ilxgen.fs: as a boolean to detect public values for saving quotations 
    //   - in MakeExportRemapping, to build non-local references for values
    member x.PublicPath = 
        match x.DeclaringEntity with 
        | Parent eref -> 
            match eref.PublicPath with 
            | None -> None
            | Some p -> Some(ValPubPath(p, x.GetLinkageFullKey()))
        | ParentNone -> 
            None

    /// Indicates if this member is an F#-defined dispatch slot.
    member x.IsDispatchSlot = 
        match x.MemberInfo with 
        | Some membInfo -> membInfo.MemberFlags.IsDispatchSlot 
        | _ -> false

    /// Get the type of the value including any generic type parameters
    member x.TypeScheme = 
        match x.Type with 
        | TType_forall(tps, tau) -> tps, tau
        | ty -> [], ty

    /// Get the type of the value after removing any generic type parameters
    member x.TauType = 
        match x.Type with 
        | TType_forall(_, tau) -> tau
        | ty -> ty

    /// Get the generic type parameters for the value
    member x.Typars = 
        match x.Type with 
        | TType_forall(tps, _) -> tps
        | _ -> []

    /// The name of the method. 
    ///   - If this is a property then this is 'get_Foo' or 'set_Foo'
    ///   - If this is an implementation of an abstract slot then this is the name of the method implemented by the abstract slot
    ///   - If this is an extension member then this will be the simple name
    member x.LogicalName = 
        match x.MemberInfo with 
        | None -> x.val_logical_name
        | Some membInfo -> 
            match membInfo.ImplementedSlotSigs with 
            | slotsig :: _ -> slotsig.Name
            | _ -> x.val_logical_name

    member x.ValCompiledName =
        match x.val_opt_data with
        | Some optData -> optData.val_compiled_name
        | _ -> None

    /// The name of the method in compiled code (with some exceptions where ilxgen.fs decides not to use a method impl)
    ///   - If this is a property then this is 'get_Foo' or 'set_Foo'
    ///   - If this is an implementation of an abstract slot then this may be a mangled name
    ///   - If this is an extension member then this will be a mangled name
    ///   - If this is an operator then this is 'op_Addition'
    member x.CompiledName (compilerGlobalState:CompilerGlobalState option) =
        let givenName = 
            match x.val_opt_data with 
            | Some { val_compiled_name = Some n } -> n
            | _ -> x.LogicalName 
        // These cases must get stable unique names for their static field & static property. This name
        // must be stable across quotation generation and IL code generation (quotations can refer to the 
        // properties implicit in these)
        //
        //    Variable 'x' here, which is compiled as a top level static:
        //         do let x = expr in ...    // IsMemberOrModuleBinding = false, IsCompiledAsTopLevel = true, IsMember = false, CompilerGenerated=false
        //
        //    The implicit 'patternInput' variable here:
        //         let [x] = expr in ...    // IsMemberOrModuleBinding = true, IsCompiledAsTopLevel = true, IsMember = false, CompilerGenerated=true
        //    
        //    The implicit 'copyOfStruct' variables here:
        //         let dt = System.DateTime.Now - System.DateTime.Now // IsMemberOrModuleBinding = false, IsCompiledAsTopLevel = true, IsMember = false, CompilerGenerated=true
        //    
        // However we don't need this for CompilerGenerated members such as the implementations of IComparable
        match compilerGlobalState with
        | Some state when x.IsCompiledAsTopLevel && not x.IsMember && (x.IsCompilerGenerated || not x.IsMemberOrModuleBinding) ->
            state.StableNameGenerator.GetUniqueCompilerGeneratedName(givenName, x.Range, x.Stamp) 
        | _ -> givenName

    /// The name of the property.
    /// - If this is a property then this is 'Foo' 
    ///  - If this is an implementation of an abstract slot then this is the name of the property implemented by the abstract slot
    member x.PropertyName = 
        let logicalName = x.LogicalName
        ChopPropertyName logicalName

    /// The name of the method. 
    ///   - If this is a property then this is 'Foo' 
    ///   - If this is an implementation of an abstract slot then this is the name of the method implemented by the abstract slot
    ///   - If this is an operator then this is 'op_Addition'
    member x.CoreDisplayName = 
        match x.MemberInfo with 
        | Some membInfo -> 
            match membInfo.MemberFlags.MemberKind with 
            | MemberKind.ClassConstructor 
            | MemberKind.Constructor 
            | MemberKind.Member -> x.LogicalName
            | MemberKind.PropertyGetSet 
            | MemberKind.PropertySet
            | MemberKind.PropertyGet -> x.PropertyName
        | None -> x.LogicalName

    ///   - If this is a property then this is 'Foo' 
    ///   - If this is an implementation of an abstract slot then this is the name of the method implemented by the abstract slot
    ///   - If this is an operator then this is '(+)'
    member x.DisplayName = 
        DemangleOperatorName x.CoreDisplayName

    member x.SetValRec b = x.val_flags <- x.val_flags.WithRecursiveValInfo b 

    member x.SetIsMemberOrModuleBinding() = x.val_flags <- x.val_flags.WithIsMemberOrModuleBinding 

    member x.SetMakesNoCriticalTailcalls() = x.val_flags <- x.val_flags.WithMakesNoCriticalTailcalls

    member x.SetHasBeenReferenced() = x.val_flags <- x.val_flags.WithHasBeenReferenced

    member x.SetIsCompiledAsStaticPropertyWithoutField() = x.val_flags <- x.val_flags.WithIsCompiledAsStaticPropertyWithoutField

    member x.SetIsFixed() = x.val_flags <- x.val_flags.WithIsFixed

    member x.SetIgnoresByrefScope() = x.val_flags <- x.val_flags.WithIgnoresByrefScope

    member x.SetValReprInfo info = 
        match x.val_opt_data with
        | Some optData -> optData.val_repr_info <- info
        | _ -> x.val_opt_data <- Some { Val.NewEmptyValOptData() with val_repr_info = info }

    member x.SetType ty = x.val_type <- ty

    member x.SetOtherRange m =
        match x.val_opt_data with
        | Some optData -> optData.val_other_range <- Some m
        | _ -> x.val_opt_data <- Some { Val.NewEmptyValOptData() with val_other_range = Some m }

    member x.SetDeclaringEntity parent = 
        match x.val_opt_data with
        | Some optData -> optData.val_declaring_entity <- parent
        | _ -> x.val_opt_data <- Some { Val.NewEmptyValOptData() with val_declaring_entity = parent }

    member x.SetAttribs attribs = 
        match x.val_opt_data with
        | Some optData -> optData.val_attribs <- attribs
        | _ -> x.val_opt_data <- Some { Val.NewEmptyValOptData() with val_attribs = attribs }

    member x.SetMemberInfo member_info = 
        match x.val_opt_data with
        | Some optData -> optData.val_member_info <- Some member_info
        | _ -> x.val_opt_data <- Some { Val.NewEmptyValOptData() with val_member_info = Some member_info }

    member x.SetValDefn val_defn = 
        match x.val_opt_data with
        | Some optData -> optData.val_defn <- Some val_defn
        | _ -> x.val_opt_data <- Some { Val.NewEmptyValOptData() with val_defn = Some val_defn }

    /// Create a new value with empty, unlinked data. Only used during unpickling of F# metadata.
    static member NewUnlinked() : Val = 
        { val_logical_name = Unchecked.defaultof<_>
          val_range = Unchecked.defaultof<_>
          val_type = Unchecked.defaultof<_>
          val_stamp = Unchecked.defaultof<_>
          val_flags = Unchecked.defaultof<_>
          val_opt_data = Unchecked.defaultof<_> }


    /// Create a new value with the given backing data. Only used during unpickling of F# metadata.
    static member New data: Val = data

    /// Link a value based on empty, unlinked data to the given data. Only used during unpickling of F# metadata.
    member x.Link (tg: ValData) = x.SetData tg

    /// Set all the data on a value
    member x.SetData (tg: ValData) = 
        x.val_logical_name <- tg.val_logical_name 
        x.val_range <- tg.val_range        
        x.val_type <- tg.val_type         
        x.val_stamp <- tg.val_stamp        
        x.val_flags <- tg.val_flags        
        match tg.val_opt_data with
        | Some tg -> 
            x.val_opt_data <- 
                Some { val_compiled_name = tg.val_compiled_name
                       val_other_range = tg.val_other_range
                       val_const = tg.val_const
                       val_defn = tg.val_defn
                       val_repr_info = tg.val_repr_info
                       val_access = tg.val_access
                       val_xmldoc = tg.val_xmldoc
                       val_member_info = tg.val_member_info
                       val_declaring_entity = tg.val_declaring_entity
                       val_xmldocsig = tg.val_xmldocsig
                       val_attribs = tg.val_attribs }
        | None -> ()

    /// Indicates if a value is linked to backing data yet. Only used during unpickling of F# metadata.
    member x.IsLinked = match box x.val_logical_name with null -> false | _ -> true 

    [<DebuggerBrowsable(DebuggerBrowsableState.Never)>]
    member x.DebugText = x.ToString()

    override x.ToString() = x.LogicalName
    
    
and 
    /// Represents the extra information stored for a member
    [<NoEquality; NoComparison; RequireQualifiedAccess; StructuredFormatDisplay("{DebugText}")>]
    ValMemberInfo = 
    { /// The parent type. For an extension member this is the type being extended 
      ApparentEnclosingEntity: TyconRef  

      /// Updated with the full implemented slotsig after interface implementation relation is checked 
      mutable ImplementedSlotSigs: SlotSig list 

      /// Gets updated with 'true' if an abstract slot is implemented in the file being typechecked. Internal only. 
      mutable IsImplemented: bool                      

      MemberFlags: MemberFlags }

    [<DebuggerBrowsable(DebuggerBrowsableState.Never)>]
    member x.DebugText = x.ToString()

    override x.ToString() = "ValMemberInfo(...)"

and 
    [<NoEquality; NoComparison; RequireQualifiedAccess; StructuredFormatDisplay("{DebugText}")>]
    NonLocalValOrMemberRef = 
    { /// A reference to the entity containing the value or member. This will always be a non-local reference
      EnclosingEntity: EntityRef 

      /// The name of the value, or the full signature of the member
      ItemKey: ValLinkageFullKey }

    /// Get the thunk for the assembly referred to
    member x.Ccu = x.EnclosingEntity.nlr.Ccu

    /// Get the name of the assembly referred to
    member x.AssemblyName = x.EnclosingEntity.nlr.AssemblyName

    /// For debugging
    [<DebuggerBrowsable(DebuggerBrowsableState.Never)>]
    member x.DebugText = x.ToString()

    /// For debugging
    override x.ToString() = x.EnclosingEntity.nlr.ToString() + "::" + x.ItemKey.PartialKey.LogicalName
      
and 
    [<NoEquality; NoComparison; StructuredFormatDisplay("{DebugText}")>]
    ValPublicPath = 
    | ValPubPath of PublicPath * ValLinkageFullKey

    [<DebuggerBrowsable(DebuggerBrowsableState.Never)>]
    member x.DebugText = x.ToString()

    override __.ToString() = sprintf "ValPubPath(...)"

/// Index into the namespace/module structure of a particular CCU 
and 
    [<NoEquality; NoComparison; StructuredFormatDisplay("{DebugText}")>]
    NonLocalEntityRef = 
    | NonLocalEntityRef of CcuThunk * string[]

    /// Try to find the entity corresponding to the given path in the given CCU
    static member TryDerefEntityPath(ccu: CcuThunk, path: string[], i: int, entity: Entity) = 
        if i >= path.Length then ValueSome entity
        else  
            match entity.ModuleOrNamespaceType.AllEntitiesByCompiledAndLogicalMangledNames.TryGetValue path.[i] with 
            | true, res -> NonLocalEntityRef.TryDerefEntityPath(ccu, path, (i+1), res)
#if !NO_EXTENSIONTYPING
            | _ -> NonLocalEntityRef.TryDerefEntityPathViaProvidedType(ccu, path, i, entity)
#else
            | _ -> ValueNone
#endif

#if !NO_EXTENSIONTYPING
    /// Try to find the entity corresponding to the given path, using type-providers to link the data
    static member TryDerefEntityPathViaProvidedType(ccu: CcuThunk, path: string[], i: int, entity: Entity) = 
        // Errors during linking are not necessarily given good ranges. This has always been the case in F# 2.0, but also applies to
        // type provider type linking errors in F# 3.0.
        let m = range0
        match entity.TypeReprInfo with
        | TProvidedTypeExtensionPoint info -> 
            let resolutionEnvironment = info.ResolutionEnvironment
            let st = info.ProvidedType
                        
            // In this case, we're safely in the realm of types. Just iterate through the nested
            // types until i = path.Length-1. Create the Tycon's as needed
            let rec tryResolveNestedTypeOf(parentEntity: Entity, resolutionEnvironment, st: Tainted<ProvidedType>, i) = 
                match st.PApply((fun st -> st.GetNestedType path.[i]), m) with
                | Tainted.Null -> ValueNone
                | st -> 
                    let newEntity = Construct.NewProvidedTycon(resolutionEnvironment, st, ccu.ImportProvidedType, false, m)
                    parentEntity.ModuleOrNamespaceType.AddProvidedTypeEntity newEntity
                    if i = path.Length-1 then ValueSome newEntity
                    else tryResolveNestedTypeOf(newEntity, resolutionEnvironment, st, i+1)

            tryResolveNestedTypeOf(entity, resolutionEnvironment, st, i)

        | TProvidedNamespaceExtensionPoint(resolutionEnvironment, resolvers) -> 

            // In this case, we're still in the realm of extensible namespaces. 
            //     <----entity-->
            //     0 .........i-1..i .......... j ..... path.Length-1
            //
            //     <----entity-->  <---resolver---->
            //     0 .........i-1..i ............. j ..... path.Length-1
            //
            //     <----entity-->  <---resolver----> <--loop--->
            //     0 .........i-1..i ............. j ..... path.Length-1
            //
            // We now query the resolvers with 
            //      moduleOrNamespace = path.[0..j-1] 
            //      typeName = path.[j] 
            // starting with j = i and then progressively increasing j
                        
            // This function queries at 'j'
            let tryResolvePrefix j = 
                assert (j >= 0)
                assert (j <= path.Length - 1)
                let matched = 
                    [ for resolver in resolvers do
                        let moduleOrNamespace = if j = 0 then null else path.[0..j-1]
                        let typename = path.[j]
                        let resolution = ExtensionTyping.TryLinkProvidedType(resolver, moduleOrNamespace, typename, m)
                        match resolution with
                        | None | Some (Tainted.Null) -> ()
                        | Some st -> yield (resolver, st) ]
                match matched with
                | [(_, st)] ->
                    // 'entity' is at position i in the dereference chain. We resolved to position 'j'.
                    // Inject namespaces until we're an position j, and then inject the type.
                    // Note: this is similar to code in CompileOps.fs
                    let rec injectNamespacesFromIToJ (entity: Entity) k = 
                        if k = j then 
                            let newEntity = Construct.NewProvidedTycon(resolutionEnvironment, st, ccu.ImportProvidedType, false, m)
                            entity.ModuleOrNamespaceType.AddProvidedTypeEntity newEntity
                            newEntity
                        else
                            let cpath = entity.CompilationPath.NestedCompPath entity.LogicalName ModuleOrNamespaceKind.Namespace
                            let newEntity = 
                                Construct.NewModuleOrNamespace 
                                    (Some cpath) 
                                    (TAccess []) (ident(path.[k], m)) XmlDoc.Empty [] 
                                    (MaybeLazy.Strict (Construct.NewEmptyModuleOrNamespaceType Namespace)) 
                            entity.ModuleOrNamespaceType.AddModuleOrNamespaceByMutation newEntity
                            injectNamespacesFromIToJ newEntity (k+1)
                    let newEntity = injectNamespacesFromIToJ entity i
                                
                    // newEntity is at 'j'
                    NonLocalEntityRef.TryDerefEntityPath(ccu, path, (j+1), newEntity) 

                | [] -> ValueNone 
                | _ -> failwith "Unexpected"

            let rec tryResolvePrefixes j = 
                if j >= path.Length then ValueNone
                else match tryResolvePrefix j with 
                      | ValueNone -> tryResolvePrefixes (j+1)
                      | ValueSome res -> ValueSome res

            tryResolvePrefixes i

        | _ -> ValueNone
#endif
            
    /// Try to link a non-local entity reference to an actual entity
    member nleref.TryDeref canError = 
        let (NonLocalEntityRef(ccu, path)) = nleref 
        if canError then 
            ccu.EnsureDerefable path

        if ccu.IsUnresolvedReference then ValueNone else

        match NonLocalEntityRef.TryDerefEntityPath(ccu, path, 0, ccu.Contents) with
        | ValueSome _ as r -> r
        | ValueNone ->
            // OK, the lookup failed. Check if we can redirect through a type forwarder on this assembly.
            // Look for a forwarder for each prefix-path
            let rec tryForwardPrefixPath i = 
                if i < path.Length then 
                    match ccu.TryForward(path.[0..i-1], path.[i]) with
                       // OK, found a forwarder, now continue with the lookup to find the nested type
                    | Some tcref -> NonLocalEntityRef.TryDerefEntityPath(ccu, path, (i+1), tcref.Deref)  
                    | None -> tryForwardPrefixPath (i+1)
                else
                    ValueNone
            tryForwardPrefixPath 0
        
    /// Get the CCU referenced by the nonlocal reference.
    member nleref.Ccu =
        let (NonLocalEntityRef(ccu, _)) = nleref 
        ccu

    /// Get the path into the CCU referenced by the nonlocal reference.
    member nleref.Path =
        let (NonLocalEntityRef(_, p)) = nleref 
        p

    member nleref.DisplayName =
        String.concat "." nleref.Path

    /// Get the mangled name of the last item in the path of the nonlocal reference.
    member nleref.LastItemMangledName = 
        let p = nleref.Path
        p.[p.Length-1]

    /// Get the all-but-last names of the path of the nonlocal reference.
    member nleref.EnclosingMangledPath =  
        let p = nleref.Path
        p.[0..p.Length-2]
        
    /// Get the name of the assembly referenced by the nonlocal reference.
    member nleref.AssemblyName = nleref.Ccu.AssemblyName

    /// Dereference the nonlocal reference, and raise an error if this fails.
    member nleref.Deref = 
        match nleref.TryDeref(canError=true) with 
        | ValueSome res -> res
        | ValueNone -> 
              errorR (InternalUndefinedItemRef (FSComp.SR.tastUndefinedItemRefModuleNamespace, nleref.DisplayName, nleref.AssemblyName, "<some module on this path>")) 
              raise (KeyNotFoundException())
        
    /// Get the details of the module or namespace fragment for the entity referred to by this non-local reference.
    member nleref.ModuleOrNamespaceType = 
        nleref.Deref.ModuleOrNamespaceType

    [<DebuggerBrowsable(DebuggerBrowsableState.Never)>]
    member x.DebugText = x.ToString()

    override x.ToString() = x.DisplayName
        
and 
    [<NoEquality; NoComparison; StructuredFormatDisplay("{DebugText}")>]
    EntityRef = 
    { /// Indicates a reference to something bound in this CCU 
      mutable binding: NonNullSlot<Entity>
      /// Indicates a reference to something bound in another CCU 
      nlr: NonLocalEntityRef }

    member x.IsLocalRef = match box x.nlr with null -> true | _ -> false

    member x.IsResolved = match box x.binding with null -> false | _ -> true

    member x.PrivateTarget = x.binding

    member x.ResolvedTarget = x.binding

    member private tcr.Resolve canError = 
        let res = tcr.nlr.TryDeref canError
        match res with 
        | ValueSome r -> 
             tcr.binding <- nullableSlotFull r 
        | ValueNone -> 
             ()

    /// Dereference the TyconRef to a Tycon. Amortize the cost of doing this.
    /// This path should not allocate in the amortized case
    member tcr.Deref = 
        match box tcr.binding with 
        | null ->
            tcr.Resolve(canError=true)
            match box tcr.binding with 
            | null -> error (InternalUndefinedItemRef (FSComp.SR.tastUndefinedItemRefModuleNamespaceType, String.concat "." tcr.nlr.EnclosingMangledPath, tcr.nlr.AssemblyName, tcr.nlr.LastItemMangledName))
            | _ -> tcr.binding
        | _ -> 
            tcr.binding

    /// Dereference the TyconRef to a Tycon option.
    member tcr.TryDeref = 
        match box tcr.binding with 
        | null -> 
            tcr.Resolve(canError=false)
            match box tcr.binding with 
            | null -> ValueNone
            | _ -> ValueSome tcr.binding

        | _ -> 
            ValueSome tcr.binding

    /// Is the destination assembly available?
    member tcr.CanDeref = tcr.TryDeref.IsSome

    /// Gets the data indicating the compiled representation of a type or module in terms of Abstract IL data structures.
    member x.CompiledRepresentation = x.Deref.CompiledRepresentation

    /// Gets the data indicating the compiled representation of a named type or module in terms of Abstract IL data structures.
    member x.CompiledRepresentationForNamedType = x.Deref.CompiledRepresentationForNamedType

    /// The implementation definition location of the namespace, module or type
    member x.DefinitionRange = x.Deref.DefinitionRange

    /// The signature definition location of the namespace, module or type
    member x.SigRange = x.Deref.SigRange

    /// The name of the namespace, module or type, possibly with mangling, e.g. List`1, List or FailureException 
    member x.LogicalName = x.Deref.LogicalName

    /// The compiled name of the namespace, module or type, e.g. FSharpList`1, ListModule or FailureException 
    member x.CompiledName = x.Deref.CompiledName

    /// The display name of the namespace, module or type, e.g. List instead of List`1, not including static parameters
    member x.DisplayName = x.Deref.DisplayName

    /// The display name of the namespace, module or type with <'T, 'U, 'V> added for generic types, including static parameters
    member x.DisplayNameWithStaticParametersAndTypars = x.Deref.DisplayNameWithStaticParametersAndTypars

    /// The display name of the namespace, module or type with <_, _, _> added for generic types, including static parameters
    member x.DisplayNameWithStaticParametersAndUnderscoreTypars = x.Deref.DisplayNameWithStaticParametersAndUnderscoreTypars

    /// The display name of the namespace, module or type, e.g. List instead of List`1, including static parameters
    member x.DisplayNameWithStaticParameters = x.Deref.DisplayNameWithStaticParameters

    /// The code location where the module, namespace or type is defined.
    member x.Range = x.Deref.Range

    /// A unique stamp for this module, namespace or type definition within the context of this compilation. 
    /// Note that because of signatures, there are situations where in a single compilation the "same" 
    /// module, namespace or type may have two distinct Entity objects that have distinct stamps.
    member x.Stamp = x.Deref.Stamp

    /// The F#-defined custom attributes of the entity, if any. If the entity is backed by Abstract IL or provided metadata
    /// then this does not include any attributes from those sources.
    member x.Attribs = x.Deref.Attribs

    /// The XML documentation of the entity, if any. If the entity is backed by provided metadata
    /// then this _does_ include this documentation. If the entity is backed by Abstract IL metadata
    /// or comes from another F# assembly then it does not (because the documentation will get read from 
    /// an XML file).
    member x.XmlDoc = x.Deref.XmlDoc

    /// The XML documentation sig-string of the entity, if any, to use to lookup an .xml doc file. This also acts
    /// as a cache for this sig-string computation.
    member x.XmlDocSig = x.Deref.XmlDocSig

    /// The logical contents of the entity when it is a module or namespace fragment.
    member x.ModuleOrNamespaceType = x.Deref.ModuleOrNamespaceType
    
    /// Demangle the module name, if FSharpModuleWithSuffix is used
    member x.DemangledModuleOrNamespaceName = x.Deref.DemangledModuleOrNamespaceName

    /// The logical contents of the entity when it is a type definition.
    member x.TypeContents = x.Deref.TypeContents

    /// The kind of the type definition - is it a measure definition or a type definition?
    member x.TypeOrMeasureKind = x.Deref.TypeOrMeasureKind

    /// The identifier at the point of declaration of the type definition.
    member x.Id = x.Deref.Id

    /// The information about the r.h.s. of a type definition, if any. For example, the r.h.s. of a union or record type.
    member x.TypeReprInfo = x.Deref.TypeReprInfo

    /// The information about the r.h.s. of an F# exception definition, if any. 
    member x.ExceptionInfo = x.Deref.ExceptionInfo

    /// Indicates if the entity represents an F# exception declaration.
    member x.IsExceptionDecl = x.Deref.IsExceptionDecl
    
    /// Get the type parameters for an entity that is a type declaration, otherwise return the empty list.
    /// 
    /// Lazy because it may read metadata, must provide a context "range" in case error occurs reading metadata.
    member x.Typars m = x.Deref.Typars m

    /// Get the type parameters for an entity that is a type declaration, otherwise return the empty list.
    member x.TyparsNoRange = x.Deref.TyparsNoRange

    /// Indicates if this entity is an F# type abbreviation definition
    member x.TypeAbbrev = x.Deref.TypeAbbrev

    /// Indicates if this entity is an F# type abbreviation definition
    member x.IsTypeAbbrev = x.Deref.IsTypeAbbrev

    /// Get the value representing the accessibility of the r.h.s. of an F# type definition.
    member x.TypeReprAccessibility = x.Deref.TypeReprAccessibility

    /// Get the cache of the compiled ILTypeRef representation of this module or type.
    member x.CompiledReprCache = x.Deref.CompiledReprCache

    /// Get a blob of data indicating how this type is nested in other namespaces, modules or types.
    member x.PublicPath: PublicPath option = x.Deref.PublicPath

    /// Get the value representing the accessibility of an F# type definition or module.
    member x.Accessibility = x.Deref.Accessibility

    /// Indicates the type prefers the "tycon<a, b>" syntax for display etc. 
    member x.IsPrefixDisplay = x.Deref.IsPrefixDisplay

    /// Indicates the "tycon blob" is actually a module 
    member x.IsModuleOrNamespace = x.Deref.IsModuleOrNamespace

    /// Indicates if the entity is a namespace
    member x.IsNamespace = x.Deref.IsNamespace

    /// Indicates if the entity is an F# module definition
    member x.IsModule = x.Deref.IsModule

    /// Get a blob of data indicating how this type is nested inside other namespaces, modules and types.
    member x.CompilationPathOpt = x.Deref.CompilationPathOpt

#if !NO_EXTENSIONTYPING
    /// Indicates if the entity is a provided namespace fragment
    member x.IsProvided = x.Deref.IsProvided

    /// Indicates if the entity is a provided namespace fragment
    member x.IsProvidedNamespace = x.Deref.IsProvidedNamespace

    /// Indicates if the entity is an erased provided type definition
    member x.IsProvidedErasedTycon = x.Deref.IsProvidedErasedTycon

    /// Indicates if the entity is an erased provided type definition that incorporates a static instantiation (and therefore in some sense compiler generated)
    member x.IsStaticInstantiationTycon = x.Deref.IsStaticInstantiationTycon

    /// Indicates if the entity is a generated provided type definition, i.e. not erased.
    member x.IsProvidedGeneratedTycon = x.Deref.IsProvidedGeneratedTycon
#endif

    /// Get a blob of data indicating how this type is nested inside other namespaces, modules and types.
    member x.CompilationPath = x.Deref.CompilationPath

    /// Get a table of fields for all the F#-defined record, struct and class fields in this type definition, including
    /// static fields, 'val' declarations and hidden fields from the compilation of implicit class constructions.
    member x.AllFieldTable = x.Deref.AllFieldTable

    /// Get an array of fields for all the F#-defined record, struct and class fields in this type definition, including
    /// static fields, 'val' declarations and hidden fields from the compilation of implicit class constructions.
    member x.AllFieldsArray = x.Deref.AllFieldsArray

    /// Get a list of fields for all the F#-defined record, struct and class fields in this type definition, including
    /// static fields, 'val' declarations and hidden fields from the compilation of implicit class constructions.
    member x.AllFieldsAsList = x.Deref.AllFieldsAsList

    /// Get a list of all fields for F#-defined record, struct and class fields in this type definition,
    /// including static fields, but excluding compiler-generate fields.
    member x.TrueFieldsAsList = x.Deref.TrueFieldsAsList

    /// Get a list of all instance fields for F#-defined record, struct and class fields in this type definition,
    /// excluding compiler-generate fields.
    member x.TrueInstanceFieldsAsList = x.Deref.TrueInstanceFieldsAsList

    /// Get a list of all instance fields for F#-defined record, struct and class fields in this type definition.
    /// including hidden fields from the compilation of implicit class constructions.
    // NOTE: This method doesn't perform particularly well, and is over-used, but doesn't seem to appear on performance traces
    member x.AllInstanceFieldsAsList = x.Deref.AllInstanceFieldsAsList

    /// Get a field by index in definition order
    member x.GetFieldByIndex n = x.Deref.GetFieldByIndex n

    /// Get a field by name.
    member x.GetFieldByName n = x.Deref.GetFieldByName n

    /// Get the union cases and other union-type information for a type, if any
    member x.UnionTypeInfo = x.Deref.UnionTypeInfo

    /// Get the union cases for a type, if any
    member x.UnionCasesArray = x.Deref.UnionCasesArray

    /// Get the union cases for a type, if any, as a list
    member x.UnionCasesAsList = x.Deref.UnionCasesAsList

    /// Get a union case of a type by name
    member x.GetUnionCaseByName n = x.Deref.GetUnionCaseByName n

    /// Get the blob of information associated with an F# object-model type definition, i.e. class, interface, struct etc.
    member x.FSharpObjectModelTypeInfo = x.Deref.FSharpObjectModelTypeInfo

    /// Gets the immediate interface definitions of an F# type definition. Further interfaces may be supported through class and interface inheritance.
    member x.ImmediateInterfacesOfFSharpTycon = x.Deref.ImmediateInterfacesOfFSharpTycon

    /// Gets the immediate interface types of an F# type definition. Further interfaces may be supported through class and interface inheritance.
    member x.ImmediateInterfaceTypesOfFSharpTycon = x.Deref.ImmediateInterfaceTypesOfFSharpTycon

    /// Gets the immediate members of an F# type definition, excluding compiler-generated ones.
    /// Note: result is alphabetically sorted, then for each name the results are in declaration order
    member x.MembersOfFSharpTyconSorted = x.Deref.MembersOfFSharpTyconSorted

    /// Gets all immediate members of an F# type definition keyed by name, including compiler-generated ones.
    /// Note: result is a indexed table, and for each name the results are in reverse declaration order
    member x.MembersOfFSharpTyconByName = x.Deref.MembersOfFSharpTyconByName

    /// Indicates if this is a struct or enum type definition, i.e. a value type definition
    member x.IsStructOrEnumTycon = x.Deref.IsStructOrEnumTycon

    /// Indicates if this is an F# type definition which is one of the special types in FSharp.Core.dll which uses 
    /// an assembly-code representation for the type, e.g. the primitive array type constructor.
    member x.IsAsmReprTycon = x.Deref.IsAsmReprTycon

    /// Indicates if this is an F# type definition which is one of the special types in FSharp.Core.dll like 'float<_>' which
    /// defines a measure type with a relation to an existing non-measure type as a representation.
    member x.IsMeasureableReprTycon = x.Deref.IsMeasureableReprTycon

    /// Indicates if the entity is erased, either a measure definition, or an erased provided type definition
    member x.IsErased = x.Deref.IsErased
    
    /// Gets any implicit hash/equals (with comparer argument) methods added to an F# record, union or struct type definition.
    member x.GeneratedHashAndEqualsWithComparerValues = x.Deref.GeneratedHashAndEqualsWithComparerValues

    /// Gets any implicit CompareTo (with comparer argument) methods added to an F# record, union or struct type definition.
    member x.GeneratedCompareToWithComparerValues = x.Deref.GeneratedCompareToWithComparerValues

    /// Gets any implicit CompareTo methods added to an F# record, union or struct type definition.
    member x.GeneratedCompareToValues = x.Deref.GeneratedCompareToValues

    /// Gets any implicit hash/equals methods added to an F# record, union or struct type definition.
    member x.GeneratedHashAndEqualsValues = x.Deref.GeneratedHashAndEqualsValues
    
    /// Indicate if this is a type definition backed by Abstract IL metadata.
    member x.IsILTycon = x.Deref.IsILTycon

    /// Get the Abstract IL scope, nesting and metadata for this 
    /// type definition, assuming it is backed by Abstract IL metadata.
    member x.ILTyconInfo = x.Deref.ILTyconInfo

    /// Get the Abstract IL metadata for this type definition, assuming it is backed by Abstract IL metadata.
    member x.ILTyconRawMetadata = x.Deref.ILTyconRawMetadata

    /// Indicate if this is a type whose r.h.s. is known to be a union type definition.
    member x.IsUnionTycon = x.Deref.IsUnionTycon

    /// Indicates if this is an F# type definition whose r.h.s. is known to be a record type definition.
    member x.IsRecordTycon = x.Deref.IsRecordTycon

    /// Indicates if this is an F# type definition whose r.h.s. is known to be some kind of F# object model definition
    member x.IsFSharpObjectModelTycon = x.Deref.IsFSharpObjectModelTycon

    /// The on-demand analysis about whether the entity has the IsByRefLike attribute
    member x.TryIsByRefLike = x.Deref.TryIsByRefLike

    /// Set the on-demand analysis about whether the entity has the IsByRefLike attribute
    member x.SetIsByRefLike b = x.Deref.SetIsByRefLike b

    /// The on-demand analysis about whether the entity has the IsReadOnly attribute
    member x.TryIsReadOnly = x.Deref.TryIsReadOnly

    /// Set the on-demand analysis about whether the entity has the IsReadOnly attribute
    member x.SetIsReadOnly b = x.Deref.SetIsReadOnly b

    /// The on-demand analysis about whether the entity is assumed to be a readonly struct
    member x.TryIsAssumedReadOnly = x.Deref.TryIsAssumedReadOnly

    /// Set the on-demand analysis about whether the entity is assumed to be a readonly struct
    member x.SetIsAssumedReadOnly b = x.Deref.SetIsAssumedReadOnly b

    /// Indicates if this is an F# type definition whose r.h.s. definition is unknown (i.e. a traditional ML 'abstract' type in a signature,
    /// which in F# is called a 'unknown representation' type).
    member x.IsHiddenReprTycon = x.Deref.IsHiddenReprTycon

    /// Indicates if this is an F#-defined interface type definition 
    member x.IsFSharpInterfaceTycon = x.Deref.IsFSharpInterfaceTycon

    /// Indicates if this is an F#-defined delegate type definition 
    member x.IsFSharpDelegateTycon = x.Deref.IsFSharpDelegateTycon

    /// Indicates if this is an F#-defined enum type definition 
    member x.IsFSharpEnumTycon = x.Deref.IsFSharpEnumTycon

    /// Indicates if this is a .NET-defined enum type definition 
    member x.IsILEnumTycon = x.Deref.IsILEnumTycon

    /// Indicates if this is an enum type definition 
    member x.IsEnumTycon = x.Deref.IsEnumTycon

    /// Indicates if this is an F#-defined struct or enum type definition, i.e. a value type definition
    member x.IsFSharpStructOrEnumTycon = x.Deref.IsFSharpStructOrEnumTycon

    /// Indicates if this is a .NET-defined struct or enum type definition, i.e. a value type definition
    member x.IsILStructOrEnumTycon = x.Deref.IsILStructOrEnumTycon

    /// Indicates if we have pre-determined that a type definition has a default constructor.
    member x.PreEstablishedHasDefaultConstructor = x.Deref.PreEstablishedHasDefaultConstructor

    /// Indicates if we have pre-determined that a type definition has a self-referential constructor using 'as x'
    member x.HasSelfReferentialConstructor = x.Deref.HasSelfReferentialConstructor

    member x.UnionCasesAsRefList = x.UnionCasesAsList |> List.map x.MakeNestedUnionCaseRef

    member x.TrueInstanceFieldsAsRefList = x.TrueInstanceFieldsAsList |> List.map x.MakeNestedRecdFieldRef

    member x.AllFieldAsRefList = x.AllFieldsAsList |> List.map x.MakeNestedRecdFieldRef

    member x.MakeNestedRecdFieldRef (rf: RecdField) = RFRef (x, rf.Name)

    member x.MakeNestedUnionCaseRef (uc: UnionCase) = UCRef (x, uc.Id.idText)

    [<DebuggerBrowsable(DebuggerBrowsableState.Never)>]
    member x.DebugText = x.ToString()

    override x.ToString() = 
       if x.IsLocalRef then 
           x.ResolvedTarget.DisplayName 
       else 
           x.nlr.DisplayName 


/// note: ModuleOrNamespaceRef and TyconRef are type equivalent 
and ModuleOrNamespaceRef = EntityRef

and TyconRef = EntityRef

/// References are either local or nonlocal
and 
    [<NoEquality; NoComparison; StructuredFormatDisplay("{DebugText}")>]
    ValRef = 
    { /// Indicates a reference to something bound in this CCU 
      mutable binding: NonNullSlot<Val>
      /// Indicates a reference to something bound in another CCU 
      nlr: NonLocalValOrMemberRef }

    member x.IsLocalRef = obj.ReferenceEquals(x.nlr, null)

    member x.IsResolved = not (obj.ReferenceEquals(x.binding, null))

    member x.PrivateTarget = x.binding

    member x.ResolvedTarget = x.binding

    /// Dereference the ValRef to a Val.
    member vr.Deref = 
        if obj.ReferenceEquals(vr.binding, null) then
            let res = 
                let nlr = vr.nlr 
                let e = nlr.EnclosingEntity.Deref 
                let possible = e.ModuleOrNamespaceType.TryLinkVal(nlr.EnclosingEntity.nlr.Ccu, nlr.ItemKey)
                match possible with 
                | ValueNone -> error (InternalUndefinedItemRef (FSComp.SR.tastUndefinedItemRefVal, e.DisplayNameWithStaticParameters, nlr.AssemblyName, sprintf "%+A" nlr.ItemKey.PartialKey))
                | ValueSome h -> h
            vr.binding <- nullableSlotFull res 
            res 
        else vr.binding

    /// Dereference the ValRef to a Val option.
    member vr.TryDeref = 
        if obj.ReferenceEquals(vr.binding, null) then
            let resOpt = 
                match vr.nlr.EnclosingEntity.TryDeref with 
                | ValueNone -> ValueNone
                | ValueSome e -> e.ModuleOrNamespaceType.TryLinkVal(vr.nlr.EnclosingEntity.nlr.Ccu, vr.nlr.ItemKey)
            match resOpt with 
            | ValueNone -> ()
            | ValueSome res -> 
                vr.binding <- nullableSlotFull res 
            resOpt
        else ValueSome vr.binding

    /// The type of the value. May be a TType_forall for a generic value. 
    /// May be a type variable or type containing type variables during type inference. 
    member x.Type = x.Deref.Type

    /// Get the type of the value including any generic type parameters
    member x.TypeScheme = x.Deref.TypeScheme

    /// Get the type of the value after removing any generic type parameters
    member x.TauType = x.Deref.TauType

    member x.Typars = x.Deref.Typars

    member x.LogicalName = x.Deref.LogicalName

    member x.DisplayName = x.Deref.DisplayName

    member x.CoreDisplayName = x.Deref.CoreDisplayName

    member x.Range = x.Deref.Range

    /// Get the value representing the accessibility of an F# type definition or module.
    member x.Accessibility = x.Deref.Accessibility

    /// The parent type or module, if any (None for expression bindings and parameters)
    member x.DeclaringEntity = x.Deref.DeclaringEntity

    /// Get the apparent parent entity for the value, i.e. the entity under with which the
    /// value is associated. For extension members this is the nominal type the member extends.
    /// For other values it is just the actual parent.
    member x.ApparentEnclosingEntity = x.Deref.ApparentEnclosingEntity

    member x.DefinitionRange = x.Deref.DefinitionRange

    member x.SigRange = x.Deref.SigRange

    /// The value of a value or member marked with [<LiteralAttribute>] 
    member x.LiteralValue = x.Deref.LiteralValue

    member x.Id = x.Deref.Id

    /// Get the name of the value, assuming it is compiled as a property.
    ///   - If this is a property then this is 'Foo' 
    ///   - If this is an implementation of an abstract slot then this is the name of the property implemented by the abstract slot
    member x.PropertyName = x.Deref.PropertyName

    /// Indicates whether this value represents a property getter.
    member x.IsPropertyGetterMethod = 
        match x.MemberInfo with
        | None -> false
        | Some (memInfo: ValMemberInfo) -> memInfo.MemberFlags.MemberKind = MemberKind.PropertyGet || memInfo.MemberFlags.MemberKind = MemberKind.PropertyGetSet

    /// Indicates whether this value represents a property setter.
    member x.IsPropertySetterMethod = 
        match x.MemberInfo with
        | None -> false
        | Some (memInfo: ValMemberInfo) -> memInfo.MemberFlags.MemberKind = MemberKind.PropertySet || memInfo.MemberFlags.MemberKind = MemberKind.PropertyGetSet

    /// A unique stamp within the context of this invocation of the compiler process 
    member x.Stamp = x.Deref.Stamp

    /// Is this represented as a "top level" static binding (i.e. a static field, static member,
    /// instance member), rather than an "inner" binding that may result in a closure.
    member x.IsCompiledAsTopLevel = x.Deref.IsCompiledAsTopLevel

    /// Indicates if this member is an F#-defined dispatch slot.
    member x.IsDispatchSlot = x.Deref.IsDispatchSlot

    /// The name of the method in compiled code (with some exceptions where ilxgen.fs decides not to use a method impl)
    member x.CompiledName = x.Deref.CompiledName

    /// Get the public path to the value, if any? Should be set if and only if
    /// IsMemberOrModuleBinding is set.
    member x.PublicPath = x.Deref.PublicPath

    /// The quotation expression associated with a value given the [<ReflectedDefinition>] tag
    member x.ReflectedDefinition = x.Deref.ReflectedDefinition

    /// Indicates if this is an F#-defined 'new' constructor member
    member x.IsConstructor = x.Deref.IsConstructor

    /// Indicates if this value was a member declared 'override' or an implementation of an interface slot
    member x.IsOverrideOrExplicitImpl = x.Deref.IsOverrideOrExplicitImpl

    /// Is this a member, if so some more data about the member.
    member x.MemberInfo = x.Deref.MemberInfo

    /// Indicates if this is a member
    member x.IsMember = x.Deref.IsMember

    /// Indicates if this is an F#-defined value in a module, or an extension member, but excluding compiler generated bindings from optimizations
    member x.IsModuleBinding = x.Deref.IsModuleBinding

    /// Indicates if this is an F#-defined instance member. 
    ///
    /// Note, the value may still be (a) an extension member or (b) and abstract slot without
    /// a true body. These cases are often causes of bugs in the compiler.
    member x.IsInstanceMember = x.Deref.IsInstanceMember

    /// Indicates if this value is declared 'mutable'
    member x.IsMutable = x.Deref.IsMutable

    /// Indicates if this value allows the use of an explicit type instantiation (i.e. does it itself have explicit type arguments,
    /// or does it have a signature?)
    member x.PermitsExplicitTypeInstantiation = x.Deref.PermitsExplicitTypeInstantiation

    /// Indicates if this is inferred to be a method or function that definitely makes no critical tailcalls?
    member x.MakesNoCriticalTailcalls = x.Deref.MakesNoCriticalTailcalls

    /// Is this a member definition or module definition?
    member x.IsMemberOrModuleBinding = x.Deref.IsMemberOrModuleBinding

    /// Indicates if this is an F#-defined extension member
    member x.IsExtensionMember = x.Deref.IsExtensionMember

    /// Indicates if this is a constructor member generated from the de-sugaring of implicit constructor for a class type?
    member x.IsIncrClassConstructor = x.Deref.IsIncrClassConstructor

    /// Indicates if this is a member generated from the de-sugaring of 'let' function bindings in the implicit class syntax?
    member x.IsIncrClassGeneratedMember = x.Deref.IsIncrClassGeneratedMember

    /// Get the information about a recursive value used during type inference
    member x.RecursiveValInfo = x.Deref.RecursiveValInfo

    /// Indicates if this is a 'base' or 'this' value?
    member x.BaseOrThisInfo = x.Deref.BaseOrThisInfo

    //  Indicates if this value was declared to be a type function, e.g. "let f<'a> = typeof<'a>"
    member x.IsTypeFunction = x.Deref.IsTypeFunction

    /// Records the "extra information" for a value compiled as a method.
    ///
    /// This indicates the number of arguments in each position for a curried function.
    member x.ValReprInfo = x.Deref.ValReprInfo

    /// Get the inline declaration on the value
    member x.InlineInfo = x.Deref.InlineInfo

    /// Indicates whether the inline declaration for the value indicate that the value must be inlined?
    member x.MustInline = x.Deref.MustInline

    /// Indicates whether this value was generated by the compiler.
    ///
    /// Note: this is true for the overrides generated by hash/compare augmentations
    member x.IsCompilerGenerated = x.Deref.IsCompilerGenerated

    /// Get the declared attributes for the value
    member x.Attribs = x.Deref.Attribs

    /// Get the declared documentation for the value
    member x.XmlDoc = x.Deref.XmlDoc

    /// Get or set the signature for the value's XML documentation
    member x.XmlDocSig = x.Deref.XmlDocSig

    /// Get the actual parent entity for the value (a module or a type), i.e. the entity under which the
    /// value will appear in compiled code. For extension members this is the module where the extension member
    /// is declared.
    member x.TopValDeclaringEntity = x.Deref.TopValDeclaringEntity

    // Can be false for members after error recovery
    member x.HasDeclaringEntity = x.Deref.HasDeclaringEntity

    /// Get the apparent parent entity for a member
    member x.MemberApparentEntity = x.Deref.MemberApparentEntity

    /// Get the number of 'this'/'self' object arguments for the member. Instance extension members return '1'.
    member x.NumObjArgs = x.Deref.NumObjArgs

    [<DebuggerBrowsable(DebuggerBrowsableState.Never)>]
    member x.DebugText = x.ToString()

    override x.ToString() = 
       if x.IsLocalRef then x.ResolvedTarget.DisplayName 
       else x.nlr.ToString()

/// Represents a reference to a case of a union type
and 
    [<NoEquality; NoComparison; StructuredFormatDisplay("{DebugText}")>]
    UnionCaseRef = 
    | UCRef of TyconRef * string

    /// Get a reference to the type containing this union case
    member x.TyconRef = let (UCRef(tcref, _)) = x in tcref

    /// Get the name of this union case
    member x.CaseName = let (UCRef(_, nm)) = x in nm

    /// Get the Entity for the type containing this union case
    member x.Tycon = x.TyconRef.Deref

    /// Dereference the reference to the union case
    member x.UnionCase = 
        match x.TyconRef.GetUnionCaseByName x.CaseName with 
        | Some res -> res
        | None -> error(InternalError(sprintf "union case %s not found in type %s" x.CaseName x.TyconRef.LogicalName, x.TyconRef.Range))

    /// Try to dereference the reference 
    member x.TryUnionCase =
        x.TyconRef.TryDeref 
        |> ValueOptionInternal.bind (fun tcref -> tcref.GetUnionCaseByName x.CaseName |> ValueOptionInternal.ofOption)

    /// Get the attributes associated with the union case
    member x.Attribs = x.UnionCase.Attribs

    /// Get the range of the union case
    member x.Range = x.UnionCase.Range

    /// Get the definition range of the union case
    member x.DefinitionRange = x.UnionCase.DefinitionRange

    /// Get the signature range of the union case
    member x.SigRange = x.UnionCase.SigRange

    /// Get the index of the union case amongst the cases
    member x.Index = 
        try 
           // REVIEW: this could be faster, e.g. by storing the index in the NameMap 
            x.TyconRef.UnionCasesArray |> Array.findIndex (fun ucspec -> ucspec.DisplayName = x.CaseName) 
        with :? KeyNotFoundException -> 
            error(InternalError(sprintf "union case %s not found in type %s" x.CaseName x.TyconRef.LogicalName, x.TyconRef.Range))

    /// Get the fields of the union case
    member x.AllFieldsAsList = x.UnionCase.FieldTable.AllFieldsAsList

    /// Get the resulting type of the union case
    member x.ReturnType = x.UnionCase.ReturnType

    /// Get a field of the union case by index
    member x.FieldByIndex n = x.UnionCase.FieldTable.FieldByIndex n

    [<DebuggerBrowsable(DebuggerBrowsableState.Never)>]
    member x.DebugText = x.ToString()

    override x.ToString() = x.CaseName

/// Represents a reference to a field in a record, class or struct
and 
    [<NoEquality; NoComparison; StructuredFormatDisplay("{DebugText}")>]
    RecdFieldRef = 
    | RFRef of TyconRef * string

    /// Get a reference to the type containing this union case
    member x.TyconRef = let (RFRef(tcref, _)) = x in tcref

    /// Get the name off the field
    member x.FieldName = let (RFRef(_, id)) = x in id

    /// Get the Entity for the type containing this union case
    member x.Tycon = x.TyconRef.Deref

    /// Dereference the reference 
    member x.RecdField = 
        let (RFRef(tcref, id)) = x
        match tcref.GetFieldByName id with 
        | Some res -> res
        | None -> error(InternalError(sprintf "field %s not found in type %s" id tcref.LogicalName, tcref.Range))

    /// Try to dereference the reference 
    member x.TryRecdField = 
        x.TyconRef.TryDeref 
        |> ValueOptionInternal.bind (fun tcref -> tcref.GetFieldByName x.FieldName |> ValueOptionInternal.ofOption)

    /// Get the attributes associated with the compiled property of the record field 
    member x.PropertyAttribs = x.RecdField.PropertyAttribs

    /// Get the declaration range of the record field 
    member x.Range = x.RecdField.Range

    /// Get the definition range of the record field 
    member x.DefinitionRange = x.RecdField.DefinitionRange

    /// Get the signature range of the record field 
    member x.SigRange = x.RecdField.SigRange

    member x.Index =
        let (RFRef(tcref, id)) = x
        try 
            // REVIEW: this could be faster, e.g. by storing the index in the NameMap 
            tcref.AllFieldsArray |> Array.findIndex (fun rfspec -> rfspec.Name = id)  
        with :? KeyNotFoundException -> 
            error(InternalError(sprintf "field %s not found in type %s" id tcref.LogicalName, tcref.Range))

    [<DebuggerBrowsable(DebuggerBrowsableState.Never)>]
    member x.DebugText = x.ToString()

    override x.ToString() = x.FieldName

and 
  /// The algebra of types
    [<NoEquality; NoComparison; StructuredFormatDisplay("{DebugText}")>]
    TType =

    /// TType_forall(typars, bodyTy).
    ///
    /// Indicates the type is a universal type, only used for types of values and members 
    | TType_forall of Typars * TType

    /// TType_app(tyconRef, typeInstantiation).
    ///
    /// Indicates the type is built from a named type and a number of type arguments
    | TType_app of TyconRef * TypeInst

    /// TType_anon
    ///
    /// Indicates the type is an anonymous record type whose compiled representation is located in the given assembly
    | TType_anon of AnonRecdTypeInfo * TType list

    /// TType_tuple(elementTypes).
    ///
    /// Indicates the type is a tuple type. elementTypes must be of length 2 or greater.
    | TType_tuple of TupInfo * TTypes

    /// TType_fun(domainType, rangeType).
    ///
    /// Indicates the type is a function type 
    | TType_fun of TType * TType

    /// TType_ucase(unionCaseRef, typeInstantiation)
    ///
    /// Indicates the type is a non-F#-visible type representing a "proof" that a union value belongs to a particular union case
    /// These types are not user-visible and will never appear as an inferred type. They are the types given to
    /// the temporaries arising out of pattern matching on union values.
    | TType_ucase of UnionCaseRef * TypeInst

    /// Indicates the type is a variable type, whether declared, generalized or an inference type parameter  
    | TType_var of Typar 

    /// Indicates the type is a unit-of-measure expression being used as an argument to a type or member
    | TType_measure of Measure

    /// For now, used only as a discriminant in error message.
    /// See https://github.com/Microsoft/visualfsharp/issues/2561
    member x.GetAssemblyName() =
        match x with
        | TType_forall (_tps, ty) -> ty.GetAssemblyName()
        | TType_app (tcref, _tinst) -> tcref.CompilationPath.ILScopeRef.QualifiedName
        | TType_tuple (_tupInfo, _tinst) -> ""
        | TType_anon (anonInfo, _tinst) -> defaultArg anonInfo.Assembly.QualifiedName ""
        | TType_fun (_d, _r) -> ""
        | TType_measure _ms -> ""
        | TType_var tp -> tp.Solution |> function Some sln -> sln.GetAssemblyName() | None -> ""
        | TType_ucase (_uc, _tinst) ->
            let (TILObjectReprData(scope, _nesting, _definition)) = _uc.Tycon.ILTyconInfo
            scope.QualifiedName

    [<DebuggerBrowsable(DebuggerBrowsableState.Never)>]
    member x.DebugText = x.ToString()

    override x.ToString() =  
        match x with 
        | TType_forall (_tps, ty) -> "forall ... " + ty.ToString()
        | TType_app (tcref, tinst) -> tcref.DisplayName + (match tinst with [] -> "" | tys -> "<" + String.concat "," (List.map string tys) + ">")
        | TType_tuple (tupInfo, tinst) -> 
            (match tupInfo with 
             | TupInfo.Const false -> ""
             | TupInfo.Const true -> "struct ")
             + String.concat "," (List.map string tinst) 
        | TType_anon (anonInfo, tinst) -> 
            (match anonInfo.TupInfo with 
             | TupInfo.Const false -> ""
             | TupInfo.Const true -> "struct ")
             + "{|" + String.concat "," (Seq.map2 (fun nm ty -> nm + " " + string ty + ";") anonInfo.SortedNames tinst) + ")" + "|}"
        | TType_fun (d, r) -> "(" + string d + " -> " + string r + ")"
        | TType_ucase (uc, tinst) -> "ucase " + uc.CaseName + (match tinst with [] -> "" | tys -> "<" + String.concat "," (List.map string tys) + ">")
        | TType_var tp -> 
            match tp.Solution with 
            | None -> tp.DisplayName
            | Some _ -> tp.DisplayName + " (solved)"
        | TType_measure ms -> ms.ToString()

and TypeInst = TType list 

and TTypes = TType list 
and [<RequireQualifiedAccess>] AnonRecdTypeInfo = 
    // Mutability for pickling/unpickling only
    { mutable Assembly: CcuThunk 
      mutable TupInfo: TupInfo
      mutable SortedIds: Ident[]
      mutable Stamp: Stamp
      mutable SortedNames: string[] }

    /// Create an AnonRecdTypeInfo from the basic data
    static member Create(ccu: CcuThunk, tupInfo, ids: Ident[]) = 
        let sortedIds = ids |> Array.sortBy (fun id -> id.idText)
        // Hash all the data to form a unique stamp
        let stamp = 
            sha1HashInt64 
                [| for c in ccu.AssemblyName do yield byte c; yield byte (int32 c >>> 8)
                   match tupInfo with 
                   | TupInfo.Const b -> yield (if b then 0uy else 1uy)
                   for id in sortedIds do 
                       for c in id.idText do yield byte c; yield byte (int32 c >>> 8) |]
        let sortedNames = Array.map textOfId sortedIds
        { Assembly = ccu; TupInfo = tupInfo; SortedIds = sortedIds; Stamp = stamp; SortedNames = sortedNames }

    /// Get the ILTypeRef for the generated type implied by the anonymous type
    member x.ILTypeRef = 
        let ilTypeName = sprintf "<>f__AnonymousType%s%u`%d" (match x.TupInfo with TupInfo.Const b -> if b then "1000" else "") (uint32 x.Stamp) x.SortedIds.Length
        mkILTyRef(x.Assembly.ILScopeRef, ilTypeName)

    static member NewUnlinked() : AnonRecdTypeInfo = 
        { Assembly = Unchecked.defaultof<_>
          TupInfo = Unchecked.defaultof<_>
          SortedIds = Unchecked.defaultof<_>
          Stamp = Unchecked.defaultof<_> 
          SortedNames = Unchecked.defaultof<_> }

    member x.Link d = 
        let sortedNames = Array.map textOfId d.SortedIds
        x.Assembly <- d.Assembly
        x.TupInfo <- d.TupInfo
        x.SortedIds <- d.SortedIds
        x.Stamp <- d.Stamp
        x.SortedNames <- sortedNames

    member x.IsLinked = (match x.SortedIds with null -> true | _ -> false)
    
and [<RequireQualifiedAccess>] TupInfo = 
    /// Some constant, e.g. true or false for tupInfo
    | Const of bool

and 
    [<RequireQualifiedAccess (* ; StructuredFormatDisplay("{DebugText}") *) >]
    Measure = 
    /// A variable unit-of-measure
    | Var of Typar

    /// A constant, leaf unit-of-measure such as 'kg' or 'm'
    | Con of TyconRef

    /// A product of two units of measure
    | Prod of Measure*Measure

    /// An inverse of a units of measure expression
    | Inv of Measure

    /// The unit of measure '1', e.g. float = float<1>
    | One

    /// Raising a measure to a rational power 
    | RationalPower of Measure * Rational

    // %+A formatting is used, so this is not needed
    //[<DebuggerBrowsable(DebuggerBrowsableState.Never)>]
    //member x.DebugText = x.ToString()
    
    override x.ToString() = sprintf "%+A" x 

and 
    [<NoEquality; NoComparison; RequireQualifiedAccess; StructuredFormatDisplay("{DebugText}")>]
    CcuData = 
    { /// Holds the filename for the DLL, if any 
      FileName: string option 
      
      /// Holds the data indicating how this assembly/module is referenced from the code being compiled. 
      ILScopeRef: ILScopeRef
      
      /// A unique stamp for this DLL 
      Stamp: Stamp
      
      /// The fully qualified assembly reference string to refer to this assembly. This is persisted in quotations 
      QualifiedName: string option 
      
      /// A hint as to where does the code for the CCU live (e.g what was the tcConfig.implicitIncludeDir at compilation time for this DLL?) 
      SourceCodeDirectory: string 
      
      /// Indicates that this DLL was compiled using the F# compiler and has F# metadata
      IsFSharp: bool 
      
#if !NO_EXTENSIONTYPING
      /// Is the CCu an assembly injected by a type provider
      IsProviderGenerated: bool 

      /// Triggered when the contents of the CCU are invalidated
      InvalidateEvent: IEvent<string> 

      /// A helper function used to link method signatures using type equality. This is effectively a forward call to the type equality 
      /// logic in tastops.fs
      ImportProvidedType: Tainted<ProvidedType> -> TType 
      
#endif
      /// Indicates that this DLL uses pre-F#-4.0 quotation literals somewhere. This is used to implement a restriction on static linking
      mutable UsesFSharp20PlusQuotations: bool
      
      /// A handle to the full specification of the contents of the module contained in this ccu
      // NOTE: may contain transient state during typechecking 
      mutable Contents: ModuleOrNamespace
      
      /// A helper function used to link method signatures using type equality. This is effectively a forward call to the type equality 
      /// logic in tastops.fs
      TryGetILModuleDef: (unit -> ILModuleDef option) 
      
      /// A helper function used to link method signatures using type equality. This is effectively a forward call to the type equality 
      /// logic in tastops.fs
      MemberSignatureEquality: (TType -> TType -> bool) 
      
      /// The table of .NET CLI type forwarders for this assembly
      TypeForwarders: CcuTypeForwarderTable }

    [<DebuggerBrowsable(DebuggerBrowsableState.Never)>]
    member x.DebugText = x.ToString()

    override x.ToString() = sprintf "CcuData(%A)" x.FileName

/// Represents a table of .NET CLI type forwarders for an assembly
and CcuTypeForwarderTable = Map<string[] * string, Lazy<EntityRef>>

and CcuReference = string // ILAssemblyRef


/// A relinkable handle to the contents of a compilation unit. Relinking is performed by mutation.
//
/// A compilation unit is, more or less, the new material created in one
/// invocation of the compiler. Due to static linking assemblies may hold more 
/// than one compilation unit (i.e. when two assemblies are merged into a compilation
/// the resulting assembly will contain 3 CUs). Compilation units are also created for referenced
/// .NET assemblies. 
/// 
/// References to items such as type constructors are via 
/// cross-compilation-unit thunks, which directly reference the data structures that define
/// these modules. Thus, when saving out values to disk we only wish 
/// to save out the "current" part of the term graph. When reading values
/// back in we "fixup" the links to previously referenced modules.
///
/// All non-local accesses to the data structures are mediated
/// by ccu-thunks. Ultimately, a ccu-thunk is either a (named) element of
/// the data structure, or it is a delayed fixup, i.e. an invalid dangling
/// reference that has not had an appropriate fixup applied.  
and 
    [<NoEquality; NoComparison; RequireQualifiedAccess; StructuredFormatDisplay("{DebugText}")>]
    CcuThunk = 
    { mutable target: CcuData

      /// ccu.orphanfixup is true when a reference is missing in the transitive closure of static references that
      /// may potentially be required for the metadata of referenced DLLs. It is set to true if the "loader"
      /// used in the F# metadata-deserializer or the .NET metadata reader returns a failing value (e.g. None).
      /// Note: When used from Visual Studio, the loader will not automatically chase down transitively referenced DLLs - they
      /// must be in the explicit references in the project.
      mutable orphanfixup: bool

      name: CcuReference }

    member ccu.Deref = 
        if isNull (ccu.target :> obj) || ccu.orphanfixup then 
            raise(UnresolvedReferenceNoRange ccu.name)
        ccu.target
   
    member ccu.IsUnresolvedReference = isNull (ccu.target :> obj) || ccu.orphanfixup

    /// Ensure the ccu is derefable in advance. Supply a path to attach to any resulting error message.
    member ccu.EnsureDerefable(requiringPath: string[]) = 
        if ccu.IsUnresolvedReference then 
            let path = System.String.Join(".", requiringPath)
            raise(UnresolvedPathReferenceNoRange(ccu.name, path))
            
    /// Indicates that this DLL uses F# 2.0+ quotation literals somewhere. This is used to implement a restriction on static linking.
    member ccu.UsesFSharp20PlusQuotations 
        with get() = ccu.Deref.UsesFSharp20PlusQuotations 
        and set v = ccu.Deref.UsesFSharp20PlusQuotations <- v

    member ccu.AssemblyName = ccu.name

    /// Holds the data indicating how this assembly/module is referenced from the code being compiled. 
    member ccu.ILScopeRef = ccu.Deref.ILScopeRef

    /// A unique stamp for this DLL 
    member ccu.Stamp = ccu.Deref.Stamp

    /// Holds the filename for the DLL, if any 
    member ccu.FileName = ccu.Deref.FileName

    /// Try to get the .NET Assembly, if known. May not be present for `IsFSharp` for in-memory cross-project references
    member ccu.TryGetILModuleDef() = ccu.Deref.TryGetILModuleDef()

#if !NO_EXTENSIONTYPING
    /// Is the CCu an EST injected assembly
    member ccu.IsProviderGenerated = ccu.Deref.IsProviderGenerated

    /// Used to make 'forward' calls into the loader during linking
    member ccu.ImportProvidedType ty: TType = ccu.Deref.ImportProvidedType ty

#endif

    /// The fully qualified assembly reference string to refer to this assembly. This is persisted in quotations 
    member ccu.QualifiedName = ccu.Deref.QualifiedName

    /// A hint as to where does the code for the CCU live (e.g what was the tcConfig.implicitIncludeDir at compilation time for this DLL?) 
    member ccu.SourceCodeDirectory = ccu.Deref.SourceCodeDirectory

    /// Indicates that this DLL was compiled using the F# compiler and has F# metadata
    member ccu.IsFSharp = ccu.Deref.IsFSharp

    /// A handle to the full specification of the contents of the module contained in this ccu
    // NOTE: may contain transient state during typechecking 
    member ccu.Contents = ccu.Deref.Contents

    /// The table of type forwarders for this assembly
    member ccu.TypeForwarders: Map<string[] * string, Lazy<EntityRef>> = ccu.Deref.TypeForwarders

    /// The table of modules and namespaces at the "root" of the assembly
    member ccu.RootModulesAndNamespaces = ccu.Contents.ModuleOrNamespaceType.ModuleAndNamespaceDefinitions

    /// The table of type definitions at the "root" of the assembly
    member ccu.RootTypeAndExceptionDefinitions = ccu.Contents.ModuleOrNamespaceType.TypeAndExceptionDefinitions

    /// Create a CCU with the given name and contents
    static member Create(nm, x) = 
        { target = x 
          orphanfixup = false
          name = nm }

    /// Create a CCU with the given name but where the contents have not yet been specified
    static member CreateDelayed nm = 
        { target = Unchecked.defaultof<_> 
          orphanfixup = false
          name = nm }

    /// Fixup a CCU to have the given contents
    member x.Fixup(avail: CcuThunk) = 

        match box x.target with
        | null -> ()
        | _ -> 
            // In the IDE we tolerate a double-fixup of FSHarp.Core when editing the FSharp.Core project itself
            if x.AssemblyName <> "FSharp.Core" then 
                errorR(Failure("internal error: Fixup: the ccu thunk for assembly "+x.AssemblyName+" not delayed!"))

        assert (avail.AssemblyName = x.AssemblyName)
        x.target <- 
            match box avail.target with
            | null -> error(Failure("internal error: ccu thunk '"+avail.name+"' not fixed up!"))
            | _ -> avail.target
        
    /// Fixup a CCU to record it as "orphaned", i.e. not available
    member x.FixupOrphaned() = 
        match box x.target with
        | null -> x.orphanfixup<-true
        | _ -> errorR(Failure("internal error: FixupOrphaned: the ccu thunk for assembly "+x.AssemblyName+" not delayed!"))
            
    /// Try to resolve a path into the CCU by referencing the .NET/CLI type forwarder table of the CCU
    member ccu.TryForward(nlpath: string[], item: string) : EntityRef option = 
        ccu.EnsureDerefable nlpath
        let key = nlpath, item
        match ccu.TypeForwarders.TryGetValue key with
        | true, entity -> Some(entity.Force())
        | _ -> None
        //printfn "trying to forward %A :: %s from ccu '%s', res = '%A'" p n ccu.AssemblyName res.IsSome

    /// Used to make forward calls into the type/assembly loader when comparing member signatures during linking
    member ccu.MemberSignatureEquality(ty1: TType, ty2: TType) = 
        ccu.Deref.MemberSignatureEquality ty1 ty2
    
    [<DebuggerBrowsable(DebuggerBrowsableState.Never)>]
    member x.DebugText = x.ToString()

    override ccu.ToString() = ccu.AssemblyName

/// The result of attempting to resolve an assembly name to a full ccu.
/// UnresolvedCcu will contain the name of the assembly that could not be resolved.
and 
    [<NoEquality; NoComparison; StructuredFormatDisplay("{DebugText}")>]
    CcuResolutionResult =

    | ResolvedCcu of CcuThunk

    | UnresolvedCcu of string

    [<DebuggerBrowsable(DebuggerBrowsableState.Never)>]
    member x.DebugText = x.ToString()

    override x.ToString() = match x with ResolvedCcu ccu -> ccu.ToString() | UnresolvedCcu s -> "unresolved " + s

/// Represents the information saved in the assembly signature data resource for an F# assembly
and 
    [<NoEquality; NoComparison; StructuredFormatDisplay("{DebugText}")>]
    PickledCcuInfo =
    { mspec: ModuleOrNamespace

      compileTimeWorkingDir: string

      usesQuotations: bool }

    [<DebuggerBrowsable(DebuggerBrowsableState.Never)>]
    member x.DebugText = x.ToString()

    override __.ToString() = "PickledCcuInfo(...)"



//---------------------------------------------------------------------------
// Attributes
//---------------------------------------------------------------------------

and Attribs = Attrib list 

and 
    [<NoEquality; NoComparison (* ; StructuredFormatDisplay("{DebugText}") *) >]
    AttribKind = 

    /// Indicates an attribute refers to a type defined in an imported .NET assembly 
    | ILAttrib of ILMethodRef 

    /// Indicates an attribute refers to a type defined in an imported F# assembly 
    | FSAttrib of ValRef

    // %+A formatting is used, so this is not needed
    //[<DebuggerBrowsable(DebuggerBrowsableState.Never)>]
    //member x.DebugText = x.ToString()

    override x.ToString() = sprintf "%+A" x 

/// Attrib(kind, unnamedArgs, propVal, appliedToAGetterOrSetter, targetsOpt, range)
and 
    [<NoEquality; NoComparison; StructuredFormatDisplay("{DebugText}")>]
    Attrib = 

    | Attrib of TyconRef * AttribKind * AttribExpr list * AttribNamedArg list * bool * AttributeTargets option * range

    [<DebuggerBrowsable(DebuggerBrowsableState.Never)>]
    member x.DebugText = x.ToString()

    member x.TyconRef = (let (Attrib(tcref, _, _, _, _, _, _)) = x in tcref)

    override x.ToString() = "attrib" + x.TyconRef.ToString()

/// We keep both source expression and evaluated expression around to help intellisense and signature printing
and 
    [<NoEquality; NoComparison; StructuredFormatDisplay("{DebugText}")>]
    AttribExpr = 

    /// AttribExpr(source, evaluated)
    | AttribExpr of Expr * Expr 

    [<DebuggerBrowsable(DebuggerBrowsableState.Never)>]
    member x.DebugText = x.ToString()

    override x.ToString() = sprintf "AttribExpr(...)"

/// AttribNamedArg(name, type, isField, value)
and 
    [<NoEquality; NoComparison; StructuredFormatDisplay("{DebugText}")>]
    AttribNamedArg = 
    | AttribNamedArg of (string*TType*bool*AttribExpr)

    [<DebuggerBrowsable(DebuggerBrowsableState.Never)>]
    member x.DebugText = x.ToString()

    override x.ToString() = sprintf "AttribNamedArg(...)"

/// Constants in expressions
and [<RequireQualifiedAccess>]
    Const = 
    | Bool of bool
    | SByte of sbyte
    | Byte of byte
    | Int16 of int16
    | UInt16 of uint16
    | Int32 of int32
    | UInt32 of uint32
    | Int64 of int64
    | UInt64 of uint64
    | IntPtr of int64
    | UIntPtr of uint64
    | Single of single
    | Double of double
    | Char of char
    | String of string
    | Decimal of Decimal 
    | Unit
    | Zero // null/zero-bit-pattern 

/// Decision trees. Pattern matching has been compiled down to
/// a decision tree by this point. The right-hand-sides (actions) of
/// a decision tree by this point. The right-hand-sides (actions) of
/// the decision tree are labelled by integers that are unique for that
/// particular tree.
and 
    [<NoEquality; NoComparison (* ; StructuredFormatDisplay("{DebugText}") *) >]
    DecisionTree = 

    /// TDSwitch(input, cases, default, range)
    ///
    /// Indicates a decision point in a decision tree. 
    ///    input -- The expression being tested. If switching over a struct union this 
    ///             must be the address of the expression being tested.
    ///    cases -- The list of tests and their subsequent decision trees
    ///    default -- The default decision tree, if any
    ///    range -- (precise documentation needed)
    | TDSwitch of Expr * DecisionTreeCase list * DecisionTree option * range

    /// TDSuccess(results, targets)
    ///
    /// Indicates the decision tree has terminated with success, transferring control to the given target with the given parameters.
    ///    results -- the expressions to be bound to the variables at the target
    ///    target -- the target number for the continuation
    | TDSuccess of Exprs * int  

    /// TDBind(binding, body)
    ///
    /// Bind the given value through the remaining cases of the dtree. 
    /// These arise from active patterns and some optimizations to prevent
    /// repeated computations in decision trees.
    ///    binding -- the value and the expression it is bound to
    ///    body -- the rest of the decision tree
    | TDBind of Binding * DecisionTree

    // %+A formatting is used, so this is not needed
    //[<DebuggerBrowsable(DebuggerBrowsableState.Never)>]
    //member x.DebugText = x.ToString()

    override x.ToString() = sprintf "%+A" x 

/// Represents a test and a subsequent decision tree
and 
    [<NoEquality; NoComparison; StructuredFormatDisplay("{DebugText}")>]
    DecisionTreeCase = 
    | TCase of DecisionTreeTest * DecisionTree

    /// Get the discriminator associated with the case
    member x.Discriminator = let (TCase(d, _)) = x in d

    /// Get the decision tree or a successful test
    member x.CaseTree = let (TCase(_, d)) = x in d

    [<DebuggerBrowsable(DebuggerBrowsableState.Never)>]
    member x.DebugText = x.ToString()

    override x.ToString() = sprintf "DecisionTreeCase(...)"

and 
    [<NoEquality; NoComparison; RequireQualifiedAccess (*; StructuredFormatDisplay("{DebugText}") *) >]
    DecisionTreeTest = 
    /// Test if the input to a decision tree matches the given union case
    | UnionCase of UnionCaseRef * TypeInst

    /// Test if the input to a decision tree is an array of the given length 
    | ArrayLength of int * TType  

    /// Test if the input to a decision tree is the given constant value 
    | Const of Const

    /// Test if the input to a decision tree is null 
    | IsNull 

    /// IsInst(source, target)
    ///
    /// Test if the input to a decision tree is an instance of the given type 
    | IsInst of TType * TType

    /// Test.ActivePatternCase(activePatExpr, activePatResTys, activePatIdentity, idx, activePatInfo)
    ///
    /// Run the active pattern and bind a successful result to a 
    /// variable in the remaining tree. 
    ///     activePatExpr -- The active pattern function being called, perhaps applied to some active pattern parameters.
    ///     activePatResTys -- The result types (case types) of the active pattern.
    ///     activePatIdentity -- The value and the types it is applied to. If there are any active pattern parameters then this is empty. 
    ///     idx -- The case number of the active pattern which the test relates to.
    ///     activePatternInfo -- The extracted info for the active pattern.
    | ActivePatternCase of Expr * TTypes * (ValRef * TypeInst) option * int * ActivePatternInfo

    /// Used in error recovery
    | Error of range

    // %+A formatting is used, so this is not needed
    //[<DebuggerBrowsable(DebuggerBrowsableState.Never)>]
    //member x.DebugText = x.ToString()

    override x.ToString() = sprintf "%+A" x 

/// A target of a decision tree. Can be thought of as a little function, though is compiled as a local block. 
and 
    [<NoEquality; NoComparison; StructuredFormatDisplay("{DebugText}")>]
    DecisionTreeTarget = 
    | TTarget of Vals * Expr * SequencePointInfoForTarget

    [<DebuggerBrowsable(DebuggerBrowsableState.Never)>]
    member x.DebugText = x.ToString()

    override x.ToString() = sprintf "DecisionTreeTarget(...)"

/// A collection of simultaneous bindings
and Bindings = Binding list

/// A binding of a variable to an expression, as in a `let` binding or similar
and 
    [<NoEquality; NoComparison; StructuredFormatDisplay("{DebugText}")>]
    Binding = 
    | TBind of Val * Expr * SequencePointInfoForBinding

    /// The value being bound
    member x.Var = (let (TBind(v, _, _)) = x in v)

    /// The expression the value is being bound to
    member x.Expr = (let (TBind(_, e, _)) = x in e)

    /// The information about whether to emit a sequence point for the binding
    member x.SequencePointInfo = (let (TBind(_, _, sp)) = x in sp)

    [<DebuggerBrowsable(DebuggerBrowsableState.Never)>]
    member x.DebugText = x.ToString()

    override x.ToString() =  sprintf "TBind(%s, ...)" (x.Var.CompiledName None)

/// Represents a reference to an active pattern element. The 
/// integer indicates which choice in the target set is being selected by this item. 
and 
    [<NoEquality; NoComparison; StructuredFormatDisplay("{DebugText}")>]
    ActivePatternElemRef = 
    | APElemRef of ActivePatternInfo * ValRef * int 

    /// Get the full information about the active pattern being referred to
    member x.ActivePatternInfo = (let (APElemRef(info, _, _)) = x in info)

    /// Get a reference to the value for the active pattern being referred to
    member x.ActivePatternVal = (let (APElemRef(_, vref, _)) = x in vref)

    /// Get the index of the active pattern element within the overall active pattern 
    member x.CaseIndex = (let (APElemRef(_, _, n)) = x in n)

    [<DebuggerBrowsable(DebuggerBrowsableState.Never)>]
    member x.DebugText = x.ToString()

    override __.ToString() = "ActivePatternElemRef(...)"

/// Records the "extra information" for a value compiled as a method (rather
/// than a closure or a local), including argument names, attributes etc.
and 
    [<NoEquality; NoComparison; StructuredFormatDisplay("{DebugText}")>]
    ValReprInfo = 
    /// ValReprInfo (numTypars, args, result)
    | ValReprInfo of TyparReprInfo list * ArgReprInfo list list * ArgReprInfo 

    /// Get the extra information about the arguments for the value
    member x.ArgInfos = (let (ValReprInfo(_, args, _)) = x in args)

    /// Get the number of curried arguments of the value
    member x.NumCurriedArgs = (let (ValReprInfo(_, args, _)) = x in args.Length)

    /// Get the number of type parameters of the value
    member x.NumTypars = (let (ValReprInfo(n, _, _)) = x in n.Length)

    /// Indicates if the value has no arguments - neither type parameters nor value arguments
    member x.HasNoArgs = (let (ValReprInfo(n, args, _)) = x in n.IsEmpty && args.IsEmpty)

    /// Get the number of tupled arguments in each curried argument position
    member x.AritiesOfArgs = (let (ValReprInfo(_, args, _)) = x in List.map List.length args)

    /// Get the kind of each type parameter
    member x.KindsOfTypars = (let (ValReprInfo(n, _, _)) = x in n |> List.map (fun (TyparReprInfo(_, k)) -> k))

    /// Get the total number of arguments 
    member x.TotalArgCount = 
        let (ValReprInfo(_, args, _)) = x
        // This is List.sumBy List.length args
        // We write this by hand as it can be a performance bottleneck in LinkagePartialKey
        let rec loop (args: ArgReprInfo list list) acc = 
            match args with 
            | [] -> acc 
            | [] :: t -> loop t acc 
            | [_] :: t -> loop t (acc+1) 
            | (_ :: _ :: h) :: t -> loop t (acc + h.Length + 2) 
        loop args 0

    [<DebuggerBrowsable(DebuggerBrowsableState.Never)>]
    member x.DebugText = x.ToString()

    override __.ToString() = "ValReprInfo(...)"

/// Records the "extra information" for an argument compiled as a real
/// method argument, specifically the argument name and attributes.
and 
    [<NoEquality; NoComparison; RequireQualifiedAccess; StructuredFormatDisplay("{DebugText}")>]
    ArgReprInfo = 
    { 
      // MUTABILITY: used when propagating signature attributes into the implementation.
      mutable Attribs: Attribs 

      // MUTABILITY: used when propagating names of parameters from signature into the implementation.
      mutable Name: Ident option }

    [<DebuggerBrowsable(DebuggerBrowsableState.Never)>]
    member x.DebugText = x.ToString()

    override __.ToString() = "ArgReprInfo(...)"

/// Records the extra metadata stored about typars for type parameters
/// compiled as "real" IL type parameters, specifically for values with 
/// ValReprInfo. Any information here is propagated from signature through
/// to the compiled code.
and TyparReprInfo = TyparReprInfo of Ident * TyparKind

and Typars = Typar list
 
and Exprs = Expr list

and Vals = Val list

/// The big type of expressions.  
and 
    [<NoEquality; NoComparison; RequireQualifiedAccess (* ; StructuredFormatDisplay("{DebugText}") *) >]
    Expr =
    /// A constant expression. 
    | Const of Const * range * TType

    /// Reference a value. The flag is only relevant if the value is an object model member 
    /// and indicates base calls and special uses of object constructors. 
    | Val of ValRef * ValUseFlag * range

    /// Sequence expressions, used for "a;b", "let a = e in b;a" and "a then b" (the last an OO constructor). 
    | Sequential of Expr * Expr * SequentialOpKind * SequencePointInfoForSeq * range

    /// Lambda expressions. 
    
    /// Why multiple vspecs? A Expr.Lambda taking multiple arguments really accepts a tuple. 
    /// But it is in a convenient form to be compile accepting multiple 
    /// arguments, e.g. if compiled as a toplevel static method. 
    | Lambda of Unique * Val option * Val option * Val list * Expr * range * TType

    /// Type lambdas. These are used for the r.h.s. of polymorphic 'let' bindings and 
    /// for expressions that implement first-class polymorphic values. 
    | TyLambda of Unique * Typars * Expr * range * TType

    /// Applications.
    /// Applications combine type and term applications, and are normalized so 
    /// that sequential applications are combined, so "(f x y)" becomes "f [[x];[y]]". 
    /// The type attached to the function is the formal function type, used to ensure we don't build application 
    /// nodes that over-apply when instantiating at function types. 
    | App of Expr * TType * TypeInst * Exprs * range 

    /// Bind a recursive set of values. 
    | LetRec of Bindings * Expr * range * FreeVarsCache

    /// Bind a value. 
    | Let of Binding * Expr * range * FreeVarsCache

    // Object expressions: A closure that implements an interface or a base type. 
    // The base object type might be a delegate type. 
    | Obj of 
         unique: Unique * 
         objTy: TType * (* <-- NOTE: specifies type parameters for base type *)
         baseVal: Val option * 
         ctorCall:  Expr * 
         overrides: ObjExprMethod list * 
         interfaceImpls: (TType * ObjExprMethod list) list *                   
         range: range

    /// Matches are a more complicated form of "let" with multiple possible destinations 
    /// and possibly multiple ways to get to each destination.  
    /// The first mark is that of the expression being matched, which is used 
    /// as the mark for all the decision making and binding that happens during the match. 
    | Match of SequencePointInfoForBinding * range * DecisionTree * DecisionTreeTarget array * range * TType

    /// If we statically know some information then in many cases we can use a more optimized expression 
    /// This is primarily used by terms in the standard library, particularly those implementing overloaded 
    /// operators. 
    | StaticOptimization of StaticOptimization list * Expr * Expr * range

    /// An intrinsic applied to some (strictly evaluated) arguments 
    /// A few of intrinsics (TOp_try, TOp.While, TOp.For) expect arguments kept in a normal form involving lambdas 
    | Op of TOp * TypeInst * Exprs * range

    /// Expr.Quote (quotedExpr, (referencedTypes, spliceTypes, spliceExprs, data) option ref, isFromQueryExpression, fullRange, quotedType)
    ///
    /// Indicates the expression is a quoted expression tree. 
    ///
    // MUTABILITY: this use of mutability is awkward and perhaps should be removed
    | Quote of Expr * (ILTypeRef list * TTypes * Exprs * ExprData) option ref * bool * range * TType  
    
    /// Typechecking residue: Indicates a free choice of typars that arises due to 
    /// minimization of polymorphism at let-rec bindings. These are 
    /// resolved to a concrete instantiation on subsequent rewrites. 
    | TyChoose of Typars * Expr * range

    /// Typechecking residue: A Expr.Link occurs for every use of a recursively bound variable. While type-checking 
    /// the recursive bindings a dummy expression is stored in the mutable reference cell. 
    /// After type checking the bindings this is replaced by a use of the variable, perhaps at an 
    /// appropriate type instantiation. These are immediately eliminated on subsequent rewrites. 
    | Link of Expr ref

    // Prefer to use the default formatting of this union type
    //[<DebuggerBrowsable(DebuggerBrowsableState.Never)>]
    //member x.DebugText = x.ToString()
    //
    //override __.ToString() = "Expr(...)"

and 
    [<NoEquality; NoComparison; RequireQualifiedAccess (* ; StructuredFormatDisplay("{DebugText}") *) >]
    TOp =

    /// An operation representing the creation of a union value of the particular union case
    | UnionCase of UnionCaseRef 

    /// An operation representing the creation of an exception value using an F# exception declaration
    | ExnConstr of TyconRef

    /// An operation representing the creation of a tuple value
    | Tuple of TupInfo 

    /// An operation representing the creation of an anonymous record
    | AnonRecd of AnonRecdTypeInfo

    /// An operation representing the get of a property from an anonymous record
    | AnonRecdGet of AnonRecdTypeInfo * int

    /// An operation representing the creation of an array value
    | Array

    /// Constant byte arrays (used for parser tables and other embedded data)
    | Bytes of byte[] 

    /// Constant uint16 arrays (used for parser tables)
    | UInt16s of uint16[] 

    /// An operation representing a lambda-encoded while loop. The special while loop marker is used to mark compilations of 'foreach' expressions
    | While of SequencePointInfoForWhileLoop * SpecialWhileLoopMarker

    /// An operation representing a lambda-encoded for loop
    | For of SequencePointInfoForForLoop * ForLoopStyle (* count up or down? *)

    /// An operation representing a lambda-encoded try/catch
    | TryCatch of SequencePointInfoForTry * SequencePointInfoForWith

    /// An operation representing a lambda-encoded try/finally
    | TryFinally of SequencePointInfoForTry * SequencePointInfoForFinally

    /// Construct a record or object-model value. The ValRef is for self-referential class constructors, otherwise 
    /// it indicates that we're in a constructor and the purpose of the expression is to 
    /// fill in the fields of a pre-created but uninitialized object, and to assign the initialized 
    /// version of the object into the optional mutable cell pointed to be the given value. 
    | Recd of RecordConstructionInfo * TyconRef
    
    /// An operation representing setting a record or class field
    | ValFieldSet of RecdFieldRef 

    /// An operation representing getting a record or class field
    | ValFieldGet of RecdFieldRef 

    /// An operation representing getting the address of a record field
    | ValFieldGetAddr of RecdFieldRef * readonly: bool      

    /// An operation representing getting an integer tag for a union value representing the union case number
    | UnionCaseTagGet of TyconRef 

    /// An operation representing a coercion that proves a union value is of a particular union case. This is not a test, its
    /// simply added proof to enable us to generate verifiable code for field access on union types
    | UnionCaseProof of UnionCaseRef

    /// An operation representing a field-get from a union value, where that value has been proven to be of the corresponding union case.
    | UnionCaseFieldGet of UnionCaseRef * int 

    /// An operation representing a field-get from a union value, where that value has been proven to be of the corresponding union case.
    | UnionCaseFieldGetAddr of UnionCaseRef * int * readonly: bool

    /// An operation representing a field-get from a union value. The value is not assumed to have been proven to be of the corresponding union case.
    | UnionCaseFieldSet of UnionCaseRef * int

    /// An operation representing a field-get from an F# exception value.
    | ExnFieldGet of TyconRef * int 

    /// An operation representing a field-set on an F# exception value.
    | ExnFieldSet of TyconRef * int 

    /// An operation representing a field-get from an F# tuple value.
    | TupleFieldGet of TupInfo * int 

    /// IL assembly code - type list are the types pushed on the stack 
    | ILAsm of ILInstr list * TTypes 

    /// Generate a ldflda on an 'a ref. 
    | RefAddrGet of bool

    /// Conversion node, compiled via type-directed translation or to box/unbox 
    | Coerce 

    /// Represents a "rethrow" operation. May not be rebound, or used outside of try-finally, expecting a unit argument 
    | Reraise 

    /// Used for state machine compilation
    | Return

    /// Used for state machine compilation
    | Goto of ILCodeLabel

    /// Used for state machine compilation
    | Label of ILCodeLabel

    /// Pseudo method calls. This is used for overloaded operations like op_Addition. 
    | TraitCall of TraitConstraintInfo 

    /// Operation nodes representing C-style operations on byrefs and mutable vals (l-values) 
    | LValueOp of LValueOperation * ValRef 

    /// ILCall(useCallvirt, isProtected, valu, newobj, valUseFlags, isProp, noTailCall, mref, actualTypeInst, actualMethInst, retTy)
    ///  
    /// IL method calls.
    ///     value -- is the object a value type? 
    ///     isProp -- used for quotation reflection.
    ///     noTailCall - DllImport? if so don't tailcall 
    ///     actualTypeInst -- instantiation of the enclosing type
    ///     actualMethInst -- instantiation of the method
    ///     retTy -- the types of pushed values, if any 
    | ILCall of bool * bool * bool * bool * ValUseFlag * bool * bool * ILMethodRef * TypeInst * TypeInst * TTypes   

    // Prefer to use the default formatting of this union type
    //[<DebuggerBrowsable(DebuggerBrowsableState.Never)>]
    //member x.DebugText = x.ToString()
    //
    //override __.ToString() = "TOp(...)"

/// Indicates the kind of record construction operation.
and RecordConstructionInfo = 
   /// We're in an explicit constructor. The purpose of the record expression is to 
   /// fill in the fields of a pre-created but uninitialized object 
   | RecdExprIsObjInit

   /// Normal record construction 
   | RecdExpr

/// If this is Some ty then it indicates that a .NET 2.0 constrained call is required, with the given type as the
/// static type of the object argument.
and ConstrainedCallInfo = TType option

/// Indicates the kind of looping operation.
and SpecialWhileLoopMarker = 

    | NoSpecialWhileLoopMarker

    /// Marks the compiled form of a 'for ... in ... do ' expression
    | WhileLoopForCompiledForEachExprMarker
    
/// Indicates the kind of looping operation.
and ForLoopStyle = 
    /// Evaluate start and end once, loop up
    | FSharpForLoopUp 

    /// Evaluate start and end once, loop down
    | FSharpForLoopDown 

    /// Evaluate start once and end multiple times, loop up
    | CSharpForLoopUp

/// Indicates what kind of pointer operation this is.
and LValueOperation = 
    /// In C syntax this is: &localv            
    | LAddrOf of readonly: bool

    /// In C syntax this is: *localv_ptr        
    | LByrefGet     

    /// In C syntax this is: localv = e, note == *(&localv) = e == LAddrOf; LByrefSet
    | LSet          

    /// In C syntax this is: *localv_ptr = e   
    | LByrefSet     

/// Indicates the kind of sequential operation, i.e. "normal" or "to a before returning b"
and SequentialOpKind = 
    /// a ; b 
    | NormalSeq 

    /// let res = a in b;res 
    | ThenDoSeq     

/// Indicates how a value, function or member is being used at a particular usage point.
and ValUseFlag =
    /// Indicates a use of a value represents a call to a method that may require
    /// a .NET 2.0 constrained call. A constrained call is only used for calls where 
    // the object argument is a value type or generic type, and the call is to a method
    //  on System.Object, System.ValueType, System.Enum or an interface methods.
    | PossibleConstrainedCall of TType

    /// A normal use of a value
    | NormalValUse

    /// A call to a constructor, e.g. 'inherit C()'
    | CtorValUsedAsSuperInit

    /// A call to a constructor, e.g. 'new C() = new C(3)'
    | CtorValUsedAsSelfInit

    /// A call to a base method, e.g. 'base.OnPaint(args)'
    | VSlotDirectCall
  
/// Indicates the kind of an F# core library static optimization construct
and StaticOptimization = 

    | TTyconEqualsTycon of TType * TType

    | TTyconIsStruct of TType 
  
/// A representation of a method in an object expression. 
///
/// TObjExprMethod(slotsig, attribs, methTyparsOfOverridingMethod, methodParams, methodBodyExpr, m)
and 
    [<NoEquality; NoComparison; StructuredFormatDisplay("{DebugText}")>]
    ObjExprMethod = 

    | TObjExprMethod of SlotSig * Attribs * Typars * Val list list * Expr * range

    member x.Id = let (TObjExprMethod(slotsig, _, _, _, _, m)) = x in mkSynId m slotsig.Name

    [<DebuggerBrowsable(DebuggerBrowsableState.Never)>]
    member x.DebugText = x.ToString()

    override x.ToString() = sprintf "TObjExprMethod(%s, ...)" x.Id.idText

/// Represents an abstract method slot, or delegate signature.
///
/// TSlotSig(methodName, declaringType, declaringTypeParameters, methodTypeParameters, slotParameters, returnTy)
and 
    [<NoEquality; NoComparison; StructuredFormatDisplay("{DebugText}")>]
    SlotSig = 

    | TSlotSig of string * TType * Typars * Typars * SlotParam list list * TType option

    member ss.Name = let (TSlotSig(nm, _, _, _, _, _)) = ss in nm

    member ss.ImplementedType = let (TSlotSig(_, ty, _, _, _, _)) = ss in ty

    member ss.ClassTypars = let (TSlotSig(_, _, ctps, _, _, _)) = ss in ctps

    member ss.MethodTypars = let (TSlotSig(_, _, _, mtps, _, _)) = ss in mtps

    member ss.FormalParams = let (TSlotSig(_, _, _, _, ps, _)) = ss in ps

    member ss.FormalReturnType = let (TSlotSig(_, _, _, _, _, rt)) = ss in rt

    [<DebuggerBrowsable(DebuggerBrowsableState.Never)>]
    member x.DebugText = x.ToString()

    override ss.ToString() = sprintf "TSlotSig(%s, ...)" ss.Name

/// Represents a parameter to an abstract method slot. 
///
/// TSlotParam(nm, ty, inFlag, outFlag, optionalFlag, attribs)
and 
    [<NoEquality; NoComparison; StructuredFormatDisplay("{DebugText}")>]
    SlotParam = 
    | TSlotParam of string option * TType * bool (* in *) * bool (* out *) * bool (* optional *) * Attribs

    member x.Type = let (TSlotParam(_, ty, _, _, _, _)) = x in ty

    [<DebuggerBrowsable(DebuggerBrowsableState.Never)>]
    member x.DebugText = x.ToString()

    override x.ToString() = "TSlotParam(...)"

/// A type for a module-or-namespace-fragment and the actual definition of the module-or-namespace-fragment
/// The first ModuleOrNamespaceType is the signature and is a binder. However the bindings are not used in the ModuleOrNamespaceExpr: it is only referenced from the 'outside' 
/// is for use by FCS only to report the "hidden" contents of the assembly prior to applying the signature.
and 
    [<NoEquality; NoComparison; StructuredFormatDisplay("{DebugText}")>]
    ModuleOrNamespaceExprWithSig = 
    | ModuleOrNamespaceExprWithSig of 
         ModuleOrNamespaceType 
         * ModuleOrNamespaceExpr
         * range

    member x.Type = let (ModuleOrNamespaceExprWithSig(mtyp, _, _)) = x in mtyp

    [<DebuggerBrowsable(DebuggerBrowsableState.Never)>]
    member x.DebugText = x.ToString()

    override x.ToString() = "ModuleOrNamespaceExprWithSig(...)"

/// The contents of a module-or-namespace-fragment definition 
and 
    [<NoEquality; NoComparison (* ; StructuredFormatDisplay("{DebugText}") *) >]
    ModuleOrNamespaceExpr = 
    /// Indicates the module is a module with a signature 
    | TMAbstract of ModuleOrNamespaceExprWithSig

    /// Indicates the module fragment is made of several module fragments in succession 
    | TMDefs of ModuleOrNamespaceExpr list  

    /// Indicates the module fragment is a 'let' definition 
    | TMDefLet of Binding * range

    /// Indicates the module fragment is an evaluation of expression for side-effects
    | TMDefDo of Expr * range

    /// Indicates the module fragment is a 'rec' or 'non-rec' definition of types and modules
    | TMDefRec of isRec: bool * Tycon list * ModuleOrNamespaceBinding list * range

    // %+A formatting is used, so this is not needed
    //[<DebuggerBrowsable(DebuggerBrowsableState.Never)>]
    member x.DebugText = x.ToString()

    override x.ToString() = sprintf "%+A" x 

/// A named module-or-namespace-fragment definition 
and 
    [<NoEquality; NoComparison; RequireQualifiedAccess; StructuredFormatDisplay("{DebugText}")>]
    ModuleOrNamespaceBinding = 

    | Binding of Binding 

    | Module of 
         /// This ModuleOrNamespace that represents the compilation of a module as a class. 
         /// The same set of tycons etc. are bound in the ModuleOrNamespace as in the ModuleOrNamespaceExpr
         ModuleOrNamespace * 
         /// This is the body of the module/namespace 
         ModuleOrNamespaceExpr

    [<DebuggerBrowsable(DebuggerBrowsableState.Never)>]
    member x.DebugText = x.ToString()

    override __.ToString() = "ModuleOrNamespaceBinding(...)"

/// Represents a complete typechecked implementation file, including its typechecked signature if any.
///
/// TImplFile (qualifiedNameOfFile, pragmas, implementationExpressionWithSignature, hasExplicitEntryPoint, isScript)
and 
    [<NoEquality; NoComparison; StructuredFormatDisplay("{DebugText}")>]
    TypedImplFile = 
    | TImplFile of QualifiedNameOfFile * ScopedPragma list * ModuleOrNamespaceExprWithSig * bool * bool * StampMap<AnonRecdTypeInfo>

    [<DebuggerBrowsable(DebuggerBrowsableState.Never)>]
    member x.DebugText = x.ToString()

    override x.ToString() = "TImplFile (...)"

/// Represents a complete typechecked assembly, made up of multiple implementation files.
///
and 
    [<NoEquality; NoComparison; StructuredFormatDisplay("{DebugText}")>]
    TypedAssemblyAfterOptimization = 
    | TypedAssemblyAfterOptimization of (TypedImplFile * (* optimizeDuringCodeGen: *) (Expr -> Expr)) list

    [<DebuggerBrowsable(DebuggerBrowsableState.Never)>]
    member x.DebugText = x.ToString()

    override x.ToString() = "TypedAssemblyAfterOptimization(...)"

//---------------------------------------------------------------------------
// Freevars. Computed and cached by later phases (never computed type checking). Cached in terms. Not pickled.
//---------------------------------------------------------------------------

/// Represents a set of free local values.
and FreeLocals = Zset<Val>

/// Represents a set of free type parameters
and FreeTypars = Zset<Typar>

/// Represents a set of 'free' named type definitions. Used to collect the named type definitions referred to 
/// from a type or expression.
and FreeTycons = Zset<Tycon>

/// Represents a set of 'free' record field definitions. Used to collect the record field definitions referred to 
/// from an expression.
and FreeRecdFields = Zset<RecdFieldRef>

/// Represents a set of 'free' union cases. Used to collect the union cases referred to from an expression.
and FreeUnionCases = Zset<UnionCaseRef>

/// Represents a set of 'free' type-related elements, including named types, trait solutions, union cases and
/// record fields.
and 
    [<NoEquality; NoComparison; StructuredFormatDisplay("{DebugText}")>]
    FreeTyvars = 
    { /// The summary of locally defined type definitions used in the expression. These may be made private by a signature 
      /// and we have to check various conditions associated with that. 
      FreeTycons: FreeTycons

      /// The summary of values used as trait solutions
      FreeTraitSolutions: FreeLocals
      
      /// The summary of type parameters used in the expression. These may not escape the enclosing generic construct 
      /// and we have to check various conditions associated with that. 
      FreeTypars: FreeTypars }

    [<DebuggerBrowsable(DebuggerBrowsableState.Never)>]
    member x.DebugText = x.ToString()

    override x.ToString() = "FreeTyvars(...)"

/// Represents an amortized computation of the free variables in an expression
and FreeVarsCache = FreeVars cache

/// Represents the set of free variables in an expression
and 
    [<NoEquality; NoComparison; StructuredFormatDisplay("{DebugText}")>]
    FreeVars = 
    { /// The summary of locally defined variables used in the expression. These may be hidden at let bindings etc. 
      /// or made private by a signature or marked 'internal' or 'private', and we have to check various conditions associated with that. 
      FreeLocals: FreeLocals
      
      /// Indicates if the expression contains a call to a protected member or a base call. 
      /// Calls to protected members and direct calls to super classes can't escape, also code can't be inlined 
      UsesMethodLocalConstructs: bool 

      /// Indicates if the expression contains a call to rethrow that is not bound under a (try-)with branch. 
      /// Rethrow may only occur in such locations. 
      UsesUnboundRethrow: bool 

      /// The summary of locally defined tycon representations used in the expression. These may be made private by a signature 
      /// or marked 'internal' or 'private' and we have to check various conditions associated with that. 
      FreeLocalTyconReprs: FreeTycons 

      /// The summary of fields used in the expression. These may be made private by a signature 
      /// or marked 'internal' or 'private' and we have to check various conditions associated with that. 
      FreeRecdFields: FreeRecdFields
      
      /// The summary of union constructors used in the expression. These may be
      /// marked 'internal' or 'private' and we have to check various conditions associated with that.
      FreeUnionCases: FreeUnionCases
      
      /// See FreeTyvars above.
      FreeTyvars: FreeTyvars }

    [<DebuggerBrowsable(DebuggerBrowsableState.Never)>]
    member x.DebugText = x.ToString()

    override x.ToString() = "FreeVars(...)"

/// Specifies the compiled representations of type and exception definitions. Basically
/// just an ILTypeRef. Computed and cached by later phases. Stored in 
/// type and exception definitions. Not pickled. Store an optional ILType object for 
/// non-generic types.
and 
    [<NoEquality; NoComparison; RequireQualifiedAccess; StructuredFormatDisplay("{DebugText}")>]
    CompiledTypeRepr = 

    /// An AbstractIL type representation that is just the name of a type.
    ///
    /// CompiledTypeRepr.ILAsmNamed (ilTypeRef, ilBoxity, ilTypeOpt)
    /// 
    /// The ilTypeOpt is present for non-generic types. It is an ILType corresponding to the first two elements of the case. This
    /// prevents reallocation of the ILType each time we need to generate it. For generic types, it is None.
    | ILAsmNamed of 
         ILTypeRef * 
         ILBoxity * 
         ILType option
         
    /// An AbstractIL type representation that may include type variables
    // This case is only used for types defined in the F# library by their translation to ILASM types, e.g.
    //   type ``[]``<'T> = (# "!0[]" #)
    //   type ``[, ]``<'T> = (# "!0[0 ..., 0 ...]" #)
    //   type ``[, , ]``<'T> = (# "!0[0 ..., 0 ..., 0 ...]" #)
    //   type byref<'T> = (# "!0&" #)
    //   type nativeptr<'T when 'T: unmanaged> = (# "native int" #)
    //   type ilsigptr<'T> = (# "!0*" #)
    | ILAsmOpen of ILType  

    [<DebuggerBrowsable(DebuggerBrowsableState.Never)>]
    member x.DebugText = x.ToString()

    override x.ToString() = "CompiledTypeRepr(...)"

//---------------------------------------------------------------------------
// Basic properties on type definitions
//---------------------------------------------------------------------------


/// Metadata on values (names of arguments etc. 
[<CompilationRepresentation(CompilationRepresentationFlags.ModuleSuffix)>]
module ValReprInfo = 

    let unnamedTopArg1: ArgReprInfo = { Attribs=[]; Name=None }

    let unnamedTopArg = [unnamedTopArg1]

    let unitArgData: ArgReprInfo list list = [[]]

    let unnamedRetVal: ArgReprInfo = { Attribs = []; Name=None }

    let selfMetadata = unnamedTopArg

    let emptyValData = ValReprInfo([], [], unnamedRetVal)

    let InferTyparInfo (tps: Typar list) = tps |> List.map (fun tp -> TyparReprInfo(tp.Id, tp.Kind))

    let InferArgReprInfo (v: Val) : ArgReprInfo = { Attribs = []; Name= Some v.Id }

    let InferArgReprInfos (vs: Val list list) = ValReprInfo([], List.mapSquared InferArgReprInfo vs, unnamedRetVal)

    let HasNoArgs (ValReprInfo(n, args, _)) = n.IsEmpty && args.IsEmpty

//---------------------------------------------------------------------------
// Basic properties via functions (old style)
//---------------------------------------------------------------------------

let typeOfVal (v: Val) = v.Type
let typesOfVals (v: Val list) = v |> List.map (fun v -> v.Type)
let nameOfVal (v: Val) = v.LogicalName
let arityOfVal (v: Val) = (match v.ValReprInfo with None -> ValReprInfo.emptyValData | Some arities -> arities)

let tupInfoRef = TupInfo.Const false
let tupInfoStruct = TupInfo.Const true
let mkTupInfo b = if b then tupInfoStruct else tupInfoRef
let structnessDefault = false
let mkRawRefTupleTy tys = TType_tuple (tupInfoRef, tys)
let mkRawStructTupleTy tys = TType_tuple (tupInfoStruct, tys)

//---------------------------------------------------------------------------
// Aggregate operations to help transform the components that 
// make up the entire compilation unit
//---------------------------------------------------------------------------

let mapTImplFile f (TImplFile (fragName, pragmas, moduleExpr, hasExplicitEntryPoint, isScript, anonRecdTypes)) = TImplFile (fragName, pragmas, f moduleExpr, hasExplicitEntryPoint, isScript, anonRecdTypes)
let mapAccImplFile f z (TImplFile (fragName, pragmas, moduleExpr, hasExplicitEntryPoint, isScript, anonRecdTypes)) = let moduleExpr, z = f z moduleExpr in TImplFile (fragName, pragmas, moduleExpr, hasExplicitEntryPoint, isScript, anonRecdTypes), z
let foldTImplFile f z (TImplFile (_, _, moduleExpr, _, _, _)) = f z moduleExpr

//---------------------------------------------------------------------------
// Equality relations on locally defined things 
//---------------------------------------------------------------------------

let typarEq (lv1: Typar) (lv2: Typar) = (lv1.Stamp = lv2.Stamp)

/// Equality on type variables, implemented as reference equality. This should be equivalent to using typarEq.
let typarRefEq (tp1: Typar) (tp2: Typar) = (tp1 === tp2)


/// Equality on value specs, implemented as reference equality
let valEq (lv1: Val) (lv2: Val) = (lv1 === lv2)

/// Equality on CCU references, implemented as reference equality except when unresolved
let ccuEq (mv1: CcuThunk) (mv2: CcuThunk) = 
    (mv1 === mv2) || 
    (if mv1.IsUnresolvedReference || mv2.IsUnresolvedReference then 
        mv1.AssemblyName = mv2.AssemblyName
     else 
        mv1.Contents === mv2.Contents)

/// For dereferencing in the middle of a pattern
let (|ValDeref|) (vr: ValRef) = vr.Deref


//--------------------------------------------------------------------------
// Make references to TAST items
//--------------------------------------------------------------------------

let mkRecdFieldRef tcref f = RFRef(tcref, f)
let mkUnionCaseRef tcref c = UCRef(tcref, c)


let ERefLocal x: EntityRef = { binding=x; nlr=Unchecked.defaultof<_> }      
let ERefNonLocal x: EntityRef = { binding=Unchecked.defaultof<_>; nlr=x }      
let ERefNonLocalPreResolved x xref: EntityRef = { binding=x; nlr=xref }      
let (|ERefLocal|ERefNonLocal|) (x: EntityRef) = 
    match box x.nlr with 
    | null -> ERefLocal x.binding
    | _ -> ERefNonLocal x.nlr

//--------------------------------------------------------------------------
// Construct local references
//-------------------------------------------------------------------------- 


let mkLocalTyconRef x = ERefLocal x
let mkNonLocalEntityRef ccu mp = NonLocalEntityRef(ccu, mp)
let mkNestedNonLocalEntityRef (nleref: NonLocalEntityRef) id = mkNonLocalEntityRef nleref.Ccu (Array.append nleref.Path [| id |])
let mkNonLocalTyconRef nleref id = ERefNonLocal (mkNestedNonLocalEntityRef nleref id)
let mkNonLocalTyconRefPreResolved x nleref id = ERefNonLocalPreResolved x (mkNestedNonLocalEntityRef nleref id)

type EntityRef with 

    member tcref.NestedTyconRef (x: Entity) = 
        match tcref with 
        | ERefLocal _ -> mkLocalTyconRef x
        | ERefNonLocal nlr -> mkNonLocalTyconRefPreResolved x nlr x.LogicalName

    member tcref.RecdFieldRefInNestedTycon tycon (id: Ident) = RFRef (tcref.NestedTyconRef tycon, id.idText)

/// Make a reference to a union case for type in a module or namespace
let mkModuleUnionCaseRef (modref: ModuleOrNamespaceRef) tycon uc = 
    (modref.NestedTyconRef tycon).MakeNestedUnionCaseRef uc

let VRefLocal x: ValRef = { binding=x; nlr=Unchecked.defaultof<_> }      

let VRefNonLocal x: ValRef = { binding=Unchecked.defaultof<_>; nlr=x }      

let VRefNonLocalPreResolved x xref: ValRef = { binding=x; nlr=xref }      

let (|VRefLocal|VRefNonLocal|) (x: ValRef) = 
    match box x.nlr with 
    | null -> VRefLocal x.binding
    | _ -> VRefNonLocal x.nlr

let mkNonLocalValRef mp id = VRefNonLocal {EnclosingEntity = ERefNonLocal mp; ItemKey=id }
let mkNonLocalValRefPreResolved x mp id = VRefNonLocalPreResolved x {EnclosingEntity = ERefNonLocal mp; ItemKey=id }

let ccuOfValRef vref =  
    match vref with 
    | VRefLocal _ -> None
    | VRefNonLocal nlr -> Some nlr.Ccu

let ccuOfTyconRef eref =  
    match eref with 
    | ERefLocal _ -> None
    | ERefNonLocal nlr -> Some nlr.Ccu

//--------------------------------------------------------------------------
// Type parameters and inference unknowns
//-------------------------------------------------------------------------

let mkTyparTy (tp: Typar) = 
    match tp.Kind with 
    | TyparKind.Type -> tp.AsType 
    | TyparKind.Measure -> TType_measure (Measure.Var tp)

let copyTypar (tp: Typar) = 
    let optData = tp.typar_opt_data |> Option.map (fun tg -> { typar_il_name = tg.typar_il_name; typar_xmldoc = tg.typar_xmldoc; typar_constraints = tg.typar_constraints; typar_attribs = tg.typar_attribs })
    Typar.New { typar_id = tp.typar_id
                typar_flags = tp.typar_flags
                typar_stamp = newStamp()
                typar_solution = tp.typar_solution
                typar_astype = Unchecked.defaultof<_>
                // Be careful to clone the mutable optional data too
                typar_opt_data = optData } 

let copyTypars tps = List.map copyTypar tps

//--------------------------------------------------------------------------
// Inference variables
//-------------------------------------------------------------------------- 
    
let tryShortcutSolvedUnitPar canShortcut (r: Typar) = 
    if r.Kind = TyparKind.Type then failwith "tryShortcutSolvedUnitPar: kind=type"
    match r.Solution with
    | Some (TType_measure unt) -> 
        if canShortcut then 
            match unt with 
            | Measure.Var r2 -> 
               match r2.Solution with
               | None -> ()
               | Some _ as soln -> 
                  r.typar_solution <- soln
            | _ -> () 
        unt
    | _ -> 
        failwith "tryShortcutSolvedUnitPar: unsolved"
      
let rec stripUnitEqnsAux canShortcut unt = 
    match unt with 
    | Measure.Var r when r.IsSolved -> stripUnitEqnsAux canShortcut (tryShortcutSolvedUnitPar canShortcut r)
    | _ -> unt

let rec stripTyparEqnsAux canShortcut ty = 
    match ty with 
    | TType_var r -> 
        match r.Solution with
        | Some soln -> 
            if canShortcut then 
                match soln with 
                // We avoid shortcutting when there are additional constraints on the type variable we're trying to cut out
                // This is only because IterType likes to walk _all_ the constraints _everywhere_ in a type, including
                // those attached to _solved_ type variables. In an ideal world this would never be needed - see the notes
                // on IterType.
                | TType_var r2 when r2.Constraints.IsEmpty -> 
                   match r2.Solution with
                   | None -> ()
                   | Some _ as soln2 -> 
                      r.typar_solution <- soln2
                | _ -> () 
            stripTyparEqnsAux canShortcut soln
        | None -> 
            ty
    | TType_measure unt -> 
        TType_measure (stripUnitEqnsAux canShortcut unt)
    | _ -> ty

let stripTyparEqns ty = stripTyparEqnsAux false ty
let stripUnitEqns unt = stripUnitEqnsAux false unt

//---------------------------------------------------------------------------
// These make local/non-local references to values according to whether
// the item is globally stable ("published") or not.
//---------------------------------------------------------------------------

let mkLocalValRef (v: Val) = VRefLocal v
let mkLocalModRef (v: ModuleOrNamespace) = ERefLocal v
let mkLocalEntityRef (v: Entity) = ERefLocal v

let mkNonLocalCcuRootEntityRef ccu (x: Entity) = mkNonLocalTyconRefPreResolved x (mkNonLocalEntityRef ccu [| |]) x.LogicalName

let mkNestedValRef (cref: EntityRef) (v: Val) : ValRef = 
    match cref with 
    | ERefLocal _ -> mkLocalValRef v
    | ERefNonLocal nlr -> 
        let key = v.GetLinkageFullKey()
        mkNonLocalValRefPreResolved v nlr key

/// From Ref_private to Ref_nonlocal when exporting data.
let rescopePubPathToParent viewedCcu (PubPath p) = NonLocalEntityRef(viewedCcu, p.[0..p.Length-2])

/// From Ref_private to Ref_nonlocal when exporting data.
let rescopePubPath viewedCcu (PubPath p) = NonLocalEntityRef(viewedCcu, p)

//---------------------------------------------------------------------------
// Equality between TAST items.
//---------------------------------------------------------------------------

let valRefInThisAssembly compilingFslib (x: ValRef) = 
    match x with 
    | VRefLocal _ -> true
    | VRefNonLocal _ -> compilingFslib

let tyconRefUsesLocalXmlDoc compilingFslib (x: TyconRef) = 
    match x with 
    | ERefLocal _ -> true
    | ERefNonLocal _ ->
#if !NO_EXTENSIONTYPING
        match x.TypeReprInfo with
        | TProvidedTypeExtensionPoint _ -> true
        | _ -> 
#endif
        compilingFslib
    
let entityRefInThisAssembly compilingFslib (x: EntityRef) = 
    match x with 
    | ERefLocal _ -> true
    | ERefNonLocal _ -> compilingFslib

let arrayPathEq (y1: string[]) (y2: string[]) =
    let len1 = y1.Length 
    let len2 = y2.Length 
    (len1 = len2) && 
    (let rec loop i = (i >= len1) || (y1.[i] = y2.[i] && loop (i+1)) 
     loop 0)

let nonLocalRefEq (NonLocalEntityRef(x1, y1) as smr1) (NonLocalEntityRef(x2, y2) as smr2) = 
    smr1 === smr2 || (ccuEq x1 x2 && arrayPathEq y1 y2)

/// This predicate tests if non-local resolution paths are definitely known to resolve
/// to different entities. All references with different named paths always resolve to 
/// different entities. Two references with the same named paths may resolve to the same 
/// entities even if they reference through different CCUs, because one reference
/// may be forwarded to another via a .NET TypeForwarder.
let nonLocalRefDefinitelyNotEq (NonLocalEntityRef(_, y1)) (NonLocalEntityRef(_, y2)) = 
    not (arrayPathEq y1 y2)

let pubPathEq (PubPath path1) (PubPath path2) = arrayPathEq path1 path2

let fslibRefEq (nlr1: NonLocalEntityRef) (PubPath path2) =
    arrayPathEq nlr1.Path path2

// Compare two EntityRef's for equality when compiling fslib (FSharp.Core.dll)
//
// Compiler-internal references to items in fslib are Ref_nonlocals even when compiling fslib.
// This breaks certain invariants that hold elsewhere, because they dereference to point to 
// Entity's from signatures rather than Entity's from implementations. This means backup, alternative 
// equality comparison techniques are needed when compiling fslib itself.
let fslibEntityRefEq fslibCcu (eref1: EntityRef) (eref2: EntityRef) =
    match eref1, eref2 with 
    | (ERefNonLocal nlr1, ERefLocal x2)
    | (ERefLocal x2, ERefNonLocal nlr1) ->
        ccuEq nlr1.Ccu fslibCcu &&
        match x2.PublicPath with 
        | Some pp2 -> fslibRefEq nlr1 pp2
        | None -> false
    | (ERefLocal e1, ERefLocal e2) ->
        match e1.PublicPath, e2.PublicPath with 
        | Some pp1, Some pp2 -> pubPathEq pp1 pp2
        | _ -> false
    | _ -> false
  

// Compare two ValRef's for equality when compiling fslib (FSharp.Core.dll)
//
// Compiler-internal references to items in fslib are Ref_nonlocals even when compiling fslib.
// This breaks certain invariants that hold elsewhere, because they dereference to point to 
// Val's from signatures rather than Val's from implementations. This means backup, alternative 
// equality comparison techniques are needed when compiling fslib itself.
let fslibValRefEq fslibCcu vref1 vref2 =
    match vref1, vref2 with 
    | (VRefNonLocal nlr1, VRefLocal x2)
    | (VRefLocal x2, VRefNonLocal nlr1) ->
        ccuEq nlr1.Ccu fslibCcu &&
        match x2.PublicPath with 
        | Some (ValPubPath(pp2, nm2)) -> 
            // Note: this next line is just comparing the values by name, and not even the partial linkage data
            // This relies on the fact that the compiler doesn't use any references to
            // entities in fslib that are overloaded, or, if they are overloaded, then value identity
            // is not significant
            nlr1.ItemKey.PartialKey = nm2.PartialKey &&
            fslibRefEq nlr1.EnclosingEntity.nlr pp2
        | _ -> 
            false
    // Note: I suspect this private-to-private reference comparison is not needed
    | (VRefLocal e1, VRefLocal e2) ->
        match e1.PublicPath, e2.PublicPath with 
        | Some (ValPubPath(pp1, nm1)), Some (ValPubPath(pp2, nm2)) -> 
            pubPathEq pp1 pp2 && 
            (nm1 = nm2)
        | _ -> false
    | _ -> false
  
/// Primitive routine to compare two EntityRef's for equality
/// This takes into account the possibility that they may have type forwarders
let primEntityRefEq compilingFslib fslibCcu (x: EntityRef) (y: EntityRef) = 
    x === y ||
    
    if x.IsResolved && y.IsResolved && not compilingFslib then
        x.ResolvedTarget === y.ResolvedTarget 
    elif not x.IsLocalRef && not y.IsLocalRef &&
        (// Two tcrefs with identical paths are always equal
         nonLocalRefEq x.nlr y.nlr || 
         // The tcrefs may have forwarders. If they may possibly be equal then resolve them to get their canonical references
         // and compare those using pointer equality.
         (not (nonLocalRefDefinitelyNotEq x.nlr y.nlr) && 
            match x.TryDeref with
            | ValueSome v1 -> match y.TryDeref with ValueSome v2 -> v1 === v2 | _ -> false
            | _ -> match y.TryDeref with ValueNone -> true | _ -> false)) then
        true
    else
        compilingFslib && fslibEntityRefEq fslibCcu x y  

/// Primitive routine to compare two UnionCaseRef's for equality
let primUnionCaseRefEq compilingFslib fslibCcu (UCRef(tcr1, c1) as uc1) (UCRef(tcr2, c2) as uc2) = 
    uc1 === uc2 || (primEntityRefEq compilingFslib fslibCcu tcr1 tcr2 && c1 = c2)

/// Primitive routine to compare two ValRef's for equality. On the whole value identity is not particularly
/// significant in F#. However it is significant for
///    (a) Active Patterns 
///    (b) detecting uses of "special known values" from FSharp.Core.dll, such as 'seq' 
///        and quotation splicing 
///
/// Note this routine doesn't take type forwarding into account
let primValRefEq compilingFslib fslibCcu (x: ValRef) (y: ValRef) =
    x === y ||
    if (x.IsResolved && y.IsResolved && x.ResolvedTarget === y.ResolvedTarget) ||
       (x.IsLocalRef && y.IsLocalRef && valEq x.PrivateTarget y.PrivateTarget) then
        true
    else
           (// Use TryDeref to guard against the platforms/times when certain F# language features aren't available,
            // e.g. CompactFramework doesn't have support for quotations.
            match x.TryDeref with
            | ValueSome v1 -> match y.TryDeref with ValueSome v2 -> v1 === v2 | _ -> false
            | _ -> match y.TryDeref with ValueNone -> true | _ -> false)
        || (if compilingFslib then fslibValRefEq fslibCcu x y else false)

//---------------------------------------------------------------------------
// pubpath/cpath mess
//---------------------------------------------------------------------------

let fullCompPathOfModuleOrNamespace (m: ModuleOrNamespace) = 
    let (CompPath(scoref, cpath)) = m.CompilationPath
    CompPath(scoref, cpath@[(m.LogicalName, m.ModuleOrNamespaceType.ModuleOrNamespaceKind)])

// Can cpath2 be accessed given a right to access cpath1. That is, is cpath2 a nested type or namespace of cpath1. Note order of arguments.
let inline canAccessCompPathFrom (CompPath(scoref1, cpath1)) (CompPath(scoref2, cpath2)) =
    let rec loop p1 p2 = 
        match p1, p2 with 
        | (a1, k1) :: rest1, (a2, k2) :: rest2 -> (a1=a2) && (k1=k2) && loop rest1 rest2
        | [], _ -> true 
        | _ -> false // cpath1 is longer
    loop cpath1 cpath2 &&
    (scoref1 = scoref2)

let canAccessFromOneOf cpaths cpathTest =
    cpaths |> List.exists (fun cpath -> canAccessCompPathFrom cpath cpathTest) 

let canAccessFrom (TAccess x) cpath = 
    x |> List.forall (fun cpath1 -> canAccessCompPathFrom cpath1 cpath)

let canAccessFromEverywhere (TAccess x) = x.IsEmpty
let canAccessFromSomewhere (TAccess _) = true
let isLessAccessible (TAccess aa) (TAccess bb) = 
    not (aa |> List.forall(fun a -> bb |> List.exists (fun b -> canAccessCompPathFrom a b)))

/// Given (newPath, oldPath) replace oldPath by newPath in the TAccess.
let accessSubstPaths (newPath, oldPath) (TAccess paths) =
    let subst cpath = if cpath=oldPath then newPath else cpath
    TAccess (List.map subst paths)

let compPathOfCcu (ccu: CcuThunk) = CompPath(ccu.ILScopeRef, []) 
let taccessPublic = TAccess []
let taccessPrivate accessPath = TAccess [accessPath]
let compPathInternal = CompPath(ILScopeRef.Local, [])
let taccessInternal = TAccess [compPathInternal]
let combineAccess (TAccess a1) (TAccess a2) = TAccess(a1@a2)

//---------------------------------------------------------------------------
// Construct TAST nodes
//---------------------------------------------------------------------------

let NewFreeVarsCache() = newCache ()

let MakeUnionCasesTable ucs: TyconUnionCases = 
    { CasesByIndex = Array.ofList ucs 
      CasesByName = NameMap.ofKeyedList (fun uc -> uc.DisplayName) ucs }
                                                                  
let MakeRecdFieldsTable ucs: TyconRecdFields = 
    { FieldsByIndex = Array.ofList ucs 
      FieldsByName = ucs |> NameMap.ofKeyedList (fun rfld -> rfld.Name) }
                                                                  

let MakeUnionCases ucs: TyconUnionData = 
    { CasesTable=MakeUnionCasesTable ucs 
      CompiledRepresentation=newCache() }

let MakeUnionRepr ucs = TUnionRepr (MakeUnionCases ucs)

let NewTypar (kind, rigid, Typar(id, staticReq, isCompGen), isFromError, dynamicReq, attribs, eqDep, compDep) = 
    Typar.New
      { typar_id = id 
        typar_stamp = newStamp() 
        typar_flags= TyparFlags(kind, rigid, isFromError, isCompGen, staticReq, dynamicReq, eqDep, compDep) 
        typar_solution = None
        typar_astype = Unchecked.defaultof<_>
        typar_opt_data =
            match attribs with
            | [] -> None
            | _ -> Some { typar_il_name = None; typar_xmldoc = XmlDoc.Empty; typar_constraints = []; typar_attribs = attribs } } 

let NewRigidTypar nm m = NewTypar (TyparKind.Type, TyparRigidity.Rigid, Typar(mkSynId m nm, NoStaticReq, true), false, TyparDynamicReq.Yes, [], false, false)

let NewUnionCase id tys rty attribs docOption access: UnionCase = 
    { Id=id
      XmlDoc=docOption
      XmlDocSig=""
      Accessibility=access
      FieldTable = MakeRecdFieldsTable tys
      ReturnType = rty
      Attribs=attribs 
      OtherRangeOpt = None } 

let NewModuleOrNamespaceType mkind tycons vals = 
    ModuleOrNamespaceType(mkind, QueueList.ofList vals, QueueList.ofList tycons)

let NewEmptyModuleOrNamespaceType mkind = NewModuleOrNamespaceType mkind [] []

/// Create a new TAST Entity node for an F# exception definition
let NewExn cpath (id: Ident) access repr attribs doc = 
    Tycon.New "exnc"
      { entity_stamp=newStamp()
        entity_attribs=attribs
        entity_logical_name=id.idText
        entity_range=id.idRange
        entity_tycon_tcaug=TyconAugmentation.Create()
        entity_pubpath=cpath |> Option.map (fun (cp: CompilationPath) -> cp.NestedPublicPath id)
        entity_modul_contents = MaybeLazy.Strict (NewEmptyModuleOrNamespaceType ModuleOrType)
        entity_cpath= cpath
        entity_typars=LazyWithContext.NotLazy []
        entity_tycon_repr = TNoRepr
        entity_flags=EntityFlags(usesPrefixDisplay=false, isModuleOrNamespace=false, preEstablishedHasDefaultCtor=false, hasSelfReferentialCtor=false, isStructRecordOrUnionType=false)
        entity_il_repr_cache= newCache()
        entity_opt_data =
            match doc, access, repr with
            | XmlDoc [||], TAccess [], TExnNone -> None
            | _ -> Some { Entity.NewEmptyEntityOptData() with entity_xmldoc = doc; entity_accessibility = access; entity_tycon_repr_accessibility = access; entity_exn_info = repr } } 

/// Create a new TAST RecdField node for an F# class, struct or record field
let NewRecdField stat konst id nameGenerated ty isMutable isVolatile pattribs fattribs docOption access secret =
    { rfield_mutable=isMutable
      rfield_pattribs=pattribs
      rfield_fattribs=fattribs
      rfield_type=ty
      rfield_static=stat
      rfield_volatile=isVolatile
      rfield_const=konst
      rfield_access = access
      rfield_secret = secret
      rfield_xmldoc = docOption 
      rfield_xmldocsig = ""
      rfield_id=id
      rfield_name_generated = nameGenerated
      rfield_other_range = None }

    
let NewTycon (cpath, nm, m, access, reprAccess, kind, typars, docOption, usesPrefixDisplay, preEstablishedHasDefaultCtor, hasSelfReferentialCtor, mtyp) =
    let stamp = newStamp() 
    Tycon.New "tycon"
      { entity_stamp=stamp
        entity_logical_name=nm
        entity_range=m
        entity_flags=EntityFlags(usesPrefixDisplay=usesPrefixDisplay, isModuleOrNamespace=false, preEstablishedHasDefaultCtor=preEstablishedHasDefaultCtor, hasSelfReferentialCtor=hasSelfReferentialCtor, isStructRecordOrUnionType=false)
        entity_attribs=[] // fixed up after
        entity_typars=typars
        entity_tycon_repr = TNoRepr
        entity_tycon_tcaug=TyconAugmentation.Create()
        entity_modul_contents = mtyp
        entity_pubpath=cpath |> Option.map (fun (cp: CompilationPath) -> cp.NestedPublicPath (mkSynId m nm))
        entity_cpath = cpath
        entity_il_repr_cache = newCache()
        entity_opt_data =
            match kind, docOption, reprAccess, access with
            | TyparKind.Type, XmlDoc [||], TAccess [], TAccess [] -> None
            | _ -> Some { Entity.NewEmptyEntityOptData() with entity_kind = kind; entity_xmldoc = docOption; entity_tycon_repr_accessibility = reprAccess; entity_accessibility=access } } 


let NewILTycon nlpath (nm, m) tps (scoref: ILScopeRef, enc, tdef: ILTypeDef) mtyp =
    let tycon = NewTycon(nlpath, nm, m, taccessPublic, taccessPublic, TyparKind.Type, tps, XmlDoc.Empty, true, false, false, mtyp)

    tycon.entity_tycon_repr <- TILObjectRepr (TILObjectReprData (scoref, enc, tdef))
    tycon.TypeContents.tcaug_closed <- true
    tycon

exception Duplicate of string * string * range
exception NameClash of string * string * string * range * string * string * range
exception FullAbstraction of string * range

let NewModuleOrNamespace cpath access (id: Ident) xml attribs mtype = 
    Construct.NewModuleOrNamespace cpath access id xml attribs mtype

/// Create a new Val object
let NewVal 
       (logicalName: string, m: range, compiledName, ty, isMutable, isCompGen, arity, access,
        recValInfo, specialRepr, baseOrThis, attribs, inlineInfo, doc, isModuleOrMemberBinding,
        isExtensionMember, isIncrClassSpecialMember, isTyFunc, allowTypeInst, isGeneratedEventVal,
        konst, actualParent) : Val =

    let stamp = newStamp()
    Val.New {
        val_stamp = stamp
        val_logical_name = logicalName
        val_range = m
        val_flags = ValFlags(recValInfo, baseOrThis, isCompGen, inlineInfo, isMutable, isModuleOrMemberBinding, isExtensionMember, isIncrClassSpecialMember, isTyFunc, allowTypeInst, isGeneratedEventVal)
        val_type = ty
        val_opt_data =
            match compiledName, arity, konst, access, doc, specialRepr, actualParent, attribs with
            | None, None, None, TAccess [], XmlDoc [||], None, ParentNone, [] -> None
            | _ -> 
                Some { Val.NewEmptyValOptData() with
                         val_compiled_name = (match compiledName with Some v when v <> logicalName -> compiledName | _ -> None)
                         val_repr_info = arity
                         val_const = konst
                         val_access = access
                         val_xmldoc = doc
                         val_member_info = specialRepr
                         val_declaring_entity = actualParent
                         val_attribs = attribs }
        }

/// Create the new contents of an overall assembly
let NewCcuContents sref m nm mty =
    NewModuleOrNamespace (Some(CompPath(sref, []))) taccessPublic (ident(nm, m)) XmlDoc.Empty [] (MaybeLazy.Strict mty)

//--------------------------------------------------------------------------
// Cloning and adjusting
//--------------------------------------------------------------------------
 
/// Create a tycon based on an existing one using the function 'f'. 
/// We require that we be given the new parent for the new tycon. 
/// We pass the new tycon to 'f' in case it needs to reparent the 
/// contents of the tycon. 
let NewModifiedTycon f (orig: Tycon) = 
    let data = { orig with entity_stamp = newStamp() }
    Tycon.New "NewModifiedTycon" (f data) 
    
/// Create a module Tycon based on an existing one using the function 'f'. 
/// We require that we be given the parent for the new module. 
/// We pass the new module to 'f' in case it needs to reparent the 
/// contents of the module. 
let NewModifiedModuleOrNamespace f orig = 
    orig |> NewModifiedTycon (fun d -> 
        { d with entity_modul_contents = MaybeLazy.Strict (f (d.entity_modul_contents.Force())) }) 

/// Create a Val based on an existing one using the function 'f'. 
/// We require that we be given the parent for the new Val. 
let NewModifiedVal f (orig: Val) = 
    let stamp = newStamp() 
    let data' = f { orig with val_stamp=stamp }
    Val.New data'

let NewClonedModuleOrNamespace orig = NewModifiedModuleOrNamespace (fun mty -> mty) orig
let NewClonedTycon orig = NewModifiedTycon (fun d -> d) orig

//------------------------------------------------------------------------------

/// Combine a list of ModuleOrNamespaceType's making up the description of a CCU. checking there are now
/// duplicate modules etc.
let CombineCcuContentFragments m l = 

    /// Combine module types when multiple namespace fragments contribute to the
    /// same namespace, making new module specs as we go.
    let rec CombineModuleOrNamespaceTypes path m (mty1: ModuleOrNamespaceType) (mty2: ModuleOrNamespaceType) = 
        match mty1.ModuleOrNamespaceKind, mty2.ModuleOrNamespaceKind with 
        | Namespace, Namespace -> 
            let kind = mty1.ModuleOrNamespaceKind
            let tab1 = mty1.AllEntitiesByLogicalMangledName
            let tab2 = mty2.AllEntitiesByLogicalMangledName
            let entities = 
                [ for e1 in mty1.AllEntities do 
                      match tab2.TryGetValue e1.LogicalName with
                      | true, e2 -> yield CombineEntities path e1 e2
                      | _ -> yield e1
                  for e2 in mty2.AllEntities do 
                      match tab1.TryGetValue e2.LogicalName with
                      | true, _ -> ()
                      | _ -> yield e2 ]

            let vals = QueueList.append mty1.AllValsAndMembers mty2.AllValsAndMembers

            ModuleOrNamespaceType(kind, vals, QueueList.ofList entities)

        | Namespace, _ | _, Namespace -> 
            error(Error(FSComp.SR.tastNamespaceAndModuleWithSameNameInAssembly(textOfPath path), m))

        | _-> 
            error(Error(FSComp.SR.tastTwoModulesWithSameNameInAssembly(textOfPath path), m))

    and CombineEntities path (entity1: Entity) (entity2: Entity) = 

        match entity1.IsModuleOrNamespace, entity2.IsModuleOrNamespace with
        | true, true -> 
            entity1 |> NewModifiedTycon (fun data1 -> 
                        let xml = XmlDoc.Merge entity1.XmlDoc entity2.XmlDoc
                        { data1 with 
                             entity_attribs = entity1.Attribs @ entity2.Attribs
                             entity_modul_contents = MaybeLazy.Lazy (lazy (CombineModuleOrNamespaceTypes (path@[entity2.DemangledModuleOrNamespaceName]) entity2.Range entity1.ModuleOrNamespaceType entity2.ModuleOrNamespaceType))
                             entity_opt_data = 
                                match data1.entity_opt_data with
                                | Some optData -> Some { optData with entity_xmldoc = xml }
                                | _ -> Some { Entity.NewEmptyEntityOptData() with entity_xmldoc = xml } }) 
        | false, false -> 
            error(Error(FSComp.SR.tastDuplicateTypeDefinitionInAssembly(entity2.LogicalName, textOfPath path), entity2.Range))
        | _, _ -> 
            error(Error(FSComp.SR.tastConflictingModuleAndTypeDefinitionInAssembly(entity2.LogicalName, textOfPath path), entity2.Range))
    
    and CombineModuleOrNamespaceTypeList path m l = 
        match l with
        | h :: t -> List.fold (CombineModuleOrNamespaceTypes path m) h t
        | _ -> failwith "CombineModuleOrNamespaceTypeList"

    CombineModuleOrNamespaceTypeList [] m l

//--------------------------------------------------------------------------
// Resource format for pickled data
//--------------------------------------------------------------------------

let FSharpOptimizationDataResourceName = "FSharpOptimizationData."
let FSharpSignatureDataResourceName = "FSharpSignatureData."
// For historical reasons, we use a different resource name for FSharp.Core, so older F# compilers 
// don't complain when they see the resource. The prefix of these names must not be 'FSharpOptimizationData'
// or 'FSharpSignatureData'
let FSharpOptimizationDataResourceName2 = "FSharpOptimizationInfo." 
let FSharpSignatureDataResourceName2 = "FSharpSignatureInfo."


<|MERGE_RESOLUTION|>--- conflicted
+++ resolved
@@ -2420,20 +2420,14 @@
     [<NoEquality; NoComparison; StructuredFormatDisplay("{DebugText}")>]
     TraitConstraintInfo = 
 
-<<<<<<< HEAD
     /// TTrait(tys, nm, memFlags, argtys, rty, solutionCell, extSlns, ad)
     ///
     /// Indicates the signature of a member constraint. Contains a mutable solution cell
     /// to store the inferred solution of the constraint.
-    | TTrait of supportTys: TTypes * memberName: string * memFlags: MemberFlags * argTys: TTypes * retTy: TType option * traitSln: TraitConstraintSln option ref * traitContext: ITraitContext option
+    | TTrait of supportTys: TTypes * memberName: string * memFlags: MemberFlags * argTys: TTypes * returnTy: TType option * traitSln: TraitConstraintSln option ref * traitContext: ITraitContext option
 
     /// Get the support types that can help provide members to solve the constraint
     member x.SupportTypes = (let (TTrait(tys,_,_,_,_,_,_)) = x in tys)
-=======
-    /// Indicates the signature of a member constraint. Contains a mutable solution cell
-    /// to store the inferred solution of the constraint.
-    | TTrait of tys: TTypes * memberName: string * _memFlags: MemberFlags * argTys: TTypes * returnTy: TType option * solution: TraitConstraintSln option ref 
->>>>>>> 465d4462
 
     /// Get the member name associated with the member constraint.
     member x.MemberName = (let (TTrait(_, nm, _, _, _, _, _)) = x in nm)
