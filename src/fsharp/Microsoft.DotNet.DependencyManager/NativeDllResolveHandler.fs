--- conflicted
+++ resolved
@@ -76,13 +76,8 @@
 
         let probe =
             match nativeProbingRoots with
-<<<<<<< HEAD
             | None -> None
             | Some nativeProbingRoots ->  
-=======
-            | null -> None
-            | _ ->
->>>>>>> 71c37363
                 nativeProbingRoots.Invoke()
                 |> Seq.tryPick(fun root ->
                     probingFileNames name |> Seq.tryPick(fun name ->
@@ -111,14 +106,8 @@
                 eventInfo.RemoveEventHandler(AssemblyLoadContext.Default, handler)
             ()
 
-<<<<<<< HEAD
-#endif
+type NativeDllResolveHandler (nativeProbingRoots: NativeResolutionProbe option) =
 
-type NativeDllResolveHandler (_nativeProbingRoots: NativeResolutionProbe option) =
-
-=======
-type NativeDllResolveHandler (nativeProbingRoots: NativeResolutionProbe) =
->>>>>>> 71c37363
     let handler:IDisposable option =
         if isRunningOnCoreClr then
             Some (new NativeDllResolveHandlerCoreClr(nativeProbingRoots) :> IDisposable)
@@ -156,6 +145,6 @@
             | None -> ()
             | Some handler -> handler.Dispose()
 
-            let mutable probe:string = null
+            let mutable probe:string = Unchecked.defaultof<string>
             while (addedPaths.TryTake(&probe)) do
                 removeProbeFromProcessPath probe