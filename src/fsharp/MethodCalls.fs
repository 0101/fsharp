--- conflicted
+++ resolved
@@ -626,354 +626,6 @@
         None
 
 //-------------------------------------------------------------------------
-<<<<<<< HEAD
-// Adjust caller arguments as part of building a method call
-//------------------------------------------------------------------------- 
-
-/// Build a call to the System.Object constructor taking no arguments,
-let BuildObjCtorCall (g: TcGlobals) m =
-    let ilMethRef = (mkILCtorMethSpecForTy(g.ilg.typ_Object, [])).MethodRef
-    Expr.Op (TOp.ILCall (false, false, false, false, CtorValUsedAsSuperInit, false, true, ilMethRef, [], [], [g.obj_ty]), [], [], m)
-
-/// Implements the elaborated form of adhoc conversions from functions to delegates at member callsites
-let BuildNewDelegateExpr (eventInfoOpt: EventInfo option, g, amap, traitCtxt, delegateTy, invokeMethInfo: MethInfo, delArgTys, f, fty, m) =
-    let slotsig = invokeMethInfo.GetSlotSig(amap, m, traitCtxt)
-    let delArgVals, expr = 
-        let topValInfo = ValReprInfo([], List.replicate (max 1 (List.length delArgTys)) ValReprInfo.unnamedTopArg, ValReprInfo.unnamedRetVal)
-
-        // Try to pull apart an explicit lambda and use it directly 
-        // Don't do this in the case where we're adjusting the arguments of a function used to build a .NET-compatible event handler 
-        let lambdaContents = 
-            if Option.isSome eventInfoOpt then 
-                None 
-            else 
-                tryDestTopLambda g amap topValInfo (f, fty)        
-
-        match lambdaContents with 
-        | None -> 
-        
-            if List.exists (isByrefTy g) delArgTys then
-                    error(Error(FSComp.SR.tcFunctionRequiresExplicitLambda(List.length delArgTys), m)) 
-
-            let delArgVals = delArgTys |> List.mapi (fun i argty -> fst (mkCompGenLocal m ("delegateArg" + string i) argty)) 
-            let expr = 
-                let args = 
-                    match eventInfoOpt with 
-                    | Some einfo -> 
-                        match delArgVals with 
-                        | [] -> error(nonStandardEventError einfo.EventName m)
-                        | h :: _ when not (isObjTy g h.Type) -> error(nonStandardEventError einfo.EventName m)
-                        | h :: t -> [exprForVal m h; mkRefTupledVars g m t] 
-                    | None -> 
-                        if isNil delArgTys then [mkUnit g m] else List.map (exprForVal m) delArgVals
-                mkApps g ((f, fty), [], args, m)
-            delArgVals, expr
-            
-        | Some _ -> 
-            let _, _, _, vsl, body, _ = IteratedAdjustArityOfLambda g amap topValInfo f
-            List.concat vsl, body
-            
-    let meth = TObjExprMethod(slotsig, [], [], [delArgVals], expr, m)
-    mkObjExpr(delegateTy, None, BuildObjCtorCall g m, [meth], [], m)
-
-let CoerceFromFSharpFuncToDelegate g amap traitCtxt infoReader ad callerArgTy m callerArgExpr delegateTy =    
-    let (SigOfFunctionForDelegate(invokeMethInfo, delArgTys, _, _)) = GetSigOfFunctionForDelegate infoReader delegateTy m ad
-    BuildNewDelegateExpr (None, g, amap, traitCtxt, delegateTy, invokeMethInfo, delArgTys, callerArgExpr, callerArgTy, m)
-
-// Handle adhoc argument conversions
-let AdjustCallerArgExprForCoercions (g: TcGlobals) amap traitCtxt infoReader ad isOutArg calledArgTy (reflArgInfo: ReflectedArgInfo) callerArgTy m callerArgExpr = 
-
-   if isByrefTy g calledArgTy && isRefCellTy g callerArgTy then 
-       None, Expr.Op (TOp.RefAddrGet false, [destRefCellTy g callerArgTy], [callerArgExpr], m) 
-
-#if IMPLICIT_ADDRESS_OF
-   elif isInByrefTy g calledArgTy && not (isByrefTy g callerArgTy) then 
-       let wrap, callerArgExprAddress, _readonly, _writeonly = mkExprAddrOfExpr g true false NeverMutates callerArgExpr None m
-       Some wrap, callerArgExprAddress
-#endif
-
-   elif isDelegateTy g calledArgTy && isFunTy g callerArgTy then 
-       None, CoerceFromFSharpFuncToDelegate g amap traitCtxt infoReader ad callerArgTy m callerArgExpr calledArgTy
-
-   elif isLinqExpressionTy g calledArgTy && isDelegateTy g (destLinqExpressionTy g calledArgTy) && isFunTy g callerArgTy then 
-       let delegateTy = destLinqExpressionTy g calledArgTy
-       let expr = CoerceFromFSharpFuncToDelegate g amap traitCtxt infoReader ad callerArgTy m callerArgExpr delegateTy
-       None, mkCallQuoteToLinqLambdaExpression g m delegateTy (Expr.Quote (expr, ref None, false, m, mkQuotedExprTy g delegateTy))
-
-   // auto conversions to quotations (to match auto conversions to LINQ expressions)
-   elif reflArgInfo.AutoQuote && isQuotedExprTy g calledArgTy && not (isQuotedExprTy g callerArgTy) then 
-       match reflArgInfo with 
-       | ReflectedArgInfo.Quote true -> 
-           None, mkCallLiftValueWithDefn g m calledArgTy callerArgExpr
-       | ReflectedArgInfo.Quote false -> 
-           None, Expr.Quote (callerArgExpr, ref None, false, m, calledArgTy)
-       | ReflectedArgInfo.None -> failwith "unreachable" // unreachable due to reflArgInfo.AutoQuote condition
-
-   // Note: out args do not need to be coerced 
-   elif isOutArg then 
-       None, callerArgExpr
-
-   // Note: not all these casts are reported in quotations 
-   else 
-       None, mkCoerceIfNeeded g calledArgTy callerArgTy callerArgExpr
-
-// Handle CallerSide optional arguments. 
-//
-// CallerSide optional arguments are largely for COM interop, e.g. to PIA assemblies for Word etc.
-// As a result we follow the VB and C# behavior here.
-//
-//   "1. If the parameter is statically typed as System.Object and does not have a value, then there are four cases:
-//       a. The parameter is marked with MarshalAs(IUnknown), MarshalAs(Interface), or MarshalAs(IDispatch). In this case we pass null.
-//       b. Else if the parameter is marked with IUnknownConstantAttribute. In this case we pass new System.Runtime.InteropServices.UnknownWrapper(null)
-//       c. Else if the parameter is marked with IDispatchConstantAttribute. In this case we pass new System.Runtime.InteropServices.DispatchWrapper(null)
-//       d. Else, we will pass Missing.Value.
-//    2. Otherwise, if there is a value attribute, then emit the default value.
-//    3. Otherwise, we emit default(T).
-//    4. Finally, we apply conversions from the value to the parameter type. This is where the nullable conversions take place for VB.
-//    - VB allows you to mark ref parameters as optional. The semantics of this is that we create a temporary 
-//        with type = type of parameter, load the optional value to it, and call the method. 
-//    - VB also allows you to mark arrays with Nothing as the optional value.
-//    - VB also allows you to pass intrinsic values as optional values to parameters 
-//        typed as Object. What we do in this case is we box the intrinsic value."
-//
-let AdjustOptionalCallerArgExprs tcFieldInit eCallerMemberName g (calledMeth: CalledMeth<_>) mItem mMethExpr =
-
-    let assignedNamedArgs = calledMeth.ArgSets |> List.collect (fun argSet -> argSet.AssignedNamedArgs)
-    let unnamedCalledArgs = calledMeth.ArgSets |> List.collect (fun argSet -> argSet.UnnamedCalledArgs)
-    let unnamedCallerArgs = calledMeth.ArgSets |> List.collect (fun argSet -> argSet.UnnamedCallerArgs)
-    let unnamedArgs =
-        (unnamedCalledArgs, unnamedCallerArgs) ||> List.map2 (fun called caller -> 
-            { NamedArgIdOpt = None; CalledArg=called; CallerArg=caller })
-
-    let emptyPreBinder (e: Expr) = e
-
-    // Adjust all the optional arguments that require a default value to be inserted into the call
-    let optArgs, optArgPreBinder = 
-        (emptyPreBinder, calledMeth.UnnamedCalledOptArgs) ||> List.mapFold (fun wrapper calledArg -> 
-            let calledArgTy = calledArg.CalledArgumentType
-            let wrapper2, expr = 
-                match calledArg.OptArgInfo with 
-                | NotOptional -> 
-                    error(InternalError("Unexpected NotOptional", mItem))
-
-                | CallerSide dfltVal ->
-
-                    let rec build currCalledArgTy currDfltVal =
-                        match currDfltVal with
-                        | MissingValue -> 
-                            // Add an I_nop if this is an initonly field to make sure we never recognize it as an lvalue. See mkExprAddrOfExpr. 
-                            emptyPreBinder, mkAsmExpr ([ mkNormalLdsfld (fspec_Missing_Value g); AI_nop ], [], [], [currCalledArgTy], mMethExpr)
-
-                        | DefaultValue -> 
-                            emptyPreBinder, mkDefault(mMethExpr, currCalledArgTy)
-
-                        | Constant fieldInit -> 
-                            match currCalledArgTy with
-                            | NullableTy g inst when fieldInit <> ILFieldInit.Null ->
-                                let nullableTy = mkILNonGenericBoxedTy(g.FindSysILTypeRef "System.Nullable`1")
-                                let ctor = mkILCtorMethSpecForTy(nullableTy, [ILType.TypeVar 0us]).MethodRef
-                                let ctorArgs = [Expr.Const (tcFieldInit mMethExpr fieldInit, mMethExpr, inst)]
-                                emptyPreBinder, Expr.Op (TOp.ILCall (false, false, true, true, NormalValUse, false, false, ctor, [inst], [], [currCalledArgTy]), [], ctorArgs, mMethExpr)
-                            | ByrefTy g inst ->
-                                build inst (PassByRef(inst, currDfltVal))
-                            | _ ->
-                                match calledArg.CallerInfo, eCallerMemberName with
-                                | CallerLineNumber, _ when typeEquiv g currCalledArgTy g.int_ty ->
-                                    emptyPreBinder, Expr.Const (Const.Int32(mMethExpr.StartLine), mMethExpr, currCalledArgTy)
-                                | CallerFilePath, _ when typeEquiv g currCalledArgTy g.string_ty ->
-                                    let fileName = mMethExpr.FileName |> FileSystem.GetFullPathShim |> PathMap.apply g.pathMap
-                                    emptyPreBinder, Expr.Const (Const.String fileName, mMethExpr, currCalledArgTy)
-                                | CallerMemberName, Some callerName when (typeEquiv g currCalledArgTy g.string_ty) ->
-                                    emptyPreBinder, Expr.Const (Const.String callerName, mMethExpr, currCalledArgTy)
-                                | _ ->
-                                    emptyPreBinder, Expr.Const (tcFieldInit mMethExpr fieldInit, mMethExpr, currCalledArgTy)
-                                    
-                        | WrapperForIDispatch ->
-                            match g.TryFindSysILTypeRef "System.Runtime.InteropServices.DispatchWrapper" with
-                            | None -> error(Error(FSComp.SR.fscSystemRuntimeInteropServicesIsRequired(), mMethExpr))
-                            | Some tref ->
-                                let ty = mkILNonGenericBoxedTy tref
-                                let mref = mkILCtorMethSpecForTy(ty, [g.ilg.typ_Object]).MethodRef
-                                let expr = Expr.Op (TOp.ILCall (false, false, false, true, NormalValUse, false, false, mref, [], [], [g.obj_ty]), [], [mkDefault(mMethExpr, currCalledArgTy)], mMethExpr)
-                                emptyPreBinder, expr
-
-                        | WrapperForIUnknown ->
-                            match g.TryFindSysILTypeRef "System.Runtime.InteropServices.UnknownWrapper" with
-                            | None -> error(Error(FSComp.SR.fscSystemRuntimeInteropServicesIsRequired(), mMethExpr))
-                            | Some tref ->
-                                let ty = mkILNonGenericBoxedTy tref
-                                let mref = mkILCtorMethSpecForTy(ty, [g.ilg.typ_Object]).MethodRef
-                                let expr = Expr.Op (TOp.ILCall (false, false, false, true, NormalValUse, false, false, mref, [], [], [g.obj_ty]), [], [mkDefault(mMethExpr, currCalledArgTy)], mMethExpr)
-                                emptyPreBinder, expr
-
-                        | PassByRef (ty, dfltVal2) ->
-                            let v, _ = mkCompGenLocal mMethExpr "defaultByrefArg" ty
-                            let wrapper2, rhs = build currCalledArgTy dfltVal2
-                            (wrapper2 >> mkCompGenLet mMethExpr v rhs), mkValAddr mMethExpr false (mkLocalValRef v)
-                    build calledArgTy dfltVal
-
-                | CalleeSide ->
-                    let calledNonOptTy = 
-                        if isOptionTy g calledArgTy then 
-                            destOptionTy g calledArgTy 
-                        else
-                            calledArgTy // should be unreachable
-
-                    match calledArg.CallerInfo, eCallerMemberName with
-                    | CallerLineNumber, _ when typeEquiv g calledNonOptTy g.int_ty ->
-                        let lineExpr = Expr.Const(Const.Int32 mMethExpr.StartLine, mMethExpr, calledNonOptTy)
-                        emptyPreBinder, mkSome g calledNonOptTy lineExpr mMethExpr
-                    | CallerFilePath, _ when typeEquiv g calledNonOptTy g.string_ty ->
-                        let fileName = mMethExpr.FileName |> FileSystem.GetFullPathShim |> PathMap.apply g.pathMap
-                        let filePathExpr = Expr.Const (Const.String(fileName), mMethExpr, calledNonOptTy)
-                        emptyPreBinder, mkSome g calledNonOptTy filePathExpr mMethExpr
-                    | CallerMemberName, Some(callerName) when typeEquiv g calledNonOptTy g.string_ty ->
-                        let memberNameExpr = Expr.Const (Const.String callerName, mMethExpr, calledNonOptTy)
-                        emptyPreBinder, mkSome g calledNonOptTy memberNameExpr mMethExpr
-                    | _ ->
-                        emptyPreBinder, mkNone g calledNonOptTy mMethExpr
-
-            // Combine the variable allocators (if any)
-            let wrapper = (wrapper >> wrapper2)
-            let callerArg = CallerArg(calledArgTy, mMethExpr, false, expr)
-            { NamedArgIdOpt = None; CalledArg = calledArg; CallerArg = callerArg }, wrapper)
-
-    // Adjust all the optional arguments 
-    let wrapOptionalArg (assignedArg: AssignedCalledArg<_>) =
-        let (CallerArg(callerArgTy, m, isOptCallerArg, callerArgExpr)) = assignedArg.CallerArg
-        match assignedArg.CalledArg.OptArgInfo with 
-        | NotOptional -> 
-            if isOptCallerArg then errorR(Error(FSComp.SR.tcFormalArgumentIsNotOptional(), m))
-            assignedArg
-        | _ -> 
-            let callerArgExpr2 = 
-                match assignedArg.CalledArg.OptArgInfo with 
-                | CallerSide _ -> 
-                    if isOptCallerArg then 
-                        // M(?x=bopt) when M(A) --> M(?x=bopt.Value) for caller-side
-                        // STRUCT OPTIONS: if we allow struct options as optional arguments then we should take
-                        // the address correctly. 
-                        mkUnionCaseFieldGetUnprovenViaExprAddr (callerArgExpr, mkSomeCase g, [destOptionTy g callerArgTy], 0, m) 
-                    else 
-                        // M(x=b) when M(A) --> M(?x=b) for caller-side
-                        callerArgExpr
-
-                | CalleeSide -> 
-                    if isOptCallerArg then 
-                        // M(?x=bopt) when M(A) --> M(?x=Some(bopt.Value))
-                        callerArgExpr 
-                    else                            
-                        // M(x=b) when M(A) --> M(?x=Some(b :> A))
-                        let calledArgTy = assignedArg.CalledArg.CalledArgumentType
-                        if isOptionTy g calledArgTy then 
-                            let calledNonOptTy = destOptionTy g calledArgTy 
-                            mkSome g calledNonOptTy (mkCoerceIfNeeded g calledNonOptTy callerArgTy callerArgExpr) m
-                        else 
-                            callerArgExpr // should be unreachable 
-                            
-                | _ -> failwith "Unreachable"
-            { assignedArg with CallerArg=CallerArg(tyOfExpr g callerArgExpr2, m, isOptCallerArg, callerArgExpr2) }
-
-    let adjustedNormalUnnamedArgs = List.map wrapOptionalArg unnamedArgs
-    let adjustedAssignedNamedArgs = List.map wrapOptionalArg assignedNamedArgs
-
-    optArgs, optArgPreBinder, adjustedNormalUnnamedArgs, adjustedAssignedNamedArgs
-
-/// Adjust any 'out' arguments, passing in the address of a mutable local
-let AdjustOutCallerArgExprs g (calledMeth: CalledMeth<_>) mMethExpr =
-    calledMeth.UnnamedCalledOutArgs |> List.map (fun calledArg -> 
-        let calledArgTy = calledArg.CalledArgumentType
-        let outArgTy = destByrefTy g calledArgTy
-        let outv, outArgExpr = mkMutableCompGenLocal mMethExpr PrettyNaming.outArgCompilerGeneratedName outArgTy // mutable! 
-        let expr = mkDefault (mMethExpr, outArgTy)
-        let callerArg = CallerArg (calledArgTy, mMethExpr, false, mkValAddr mMethExpr false (mkLocalValRef outv))
-        let outArg = { NamedArgIdOpt=None;CalledArg=calledArg;CallerArg=callerArg }
-        outArg, outArgExpr, mkCompGenBind outv expr) 
-        |> List.unzip3
-
-let AdjustParamArrayCallerArgExprs g amap traitCtxt infoReader ad (calledMeth: CalledMeth<_>) mMethExpr =
-    let argSets = calledMeth.ArgSets
-
-    let paramArrayCallerArgs = argSets |> List.collect (fun argSet -> argSet.ParamArrayCallerArgs)
-    match calledMeth.ParamArrayCalledArgOpt with 
-    | None -> 
-        [], []
-    | Some paramArrayCalledArg -> 
-        let paramArrayCalledArgElementType = destArrayTy g paramArrayCalledArg.CalledArgumentType
-
-        let paramArrayPreBinders, es = 
-            paramArrayCallerArgs  
-            |> List.map (fun callerArg -> 
-                let (CallerArg(callerArgTy, m, isOutArg, callerArgExpr)) = callerArg
-                AdjustCallerArgExprForCoercions g amap traitCtxt infoReader ad isOutArg paramArrayCalledArgElementType paramArrayCalledArg.ReflArgInfo callerArgTy m callerArgExpr)
-            |> List.unzip
-
-        let arg = 
-            [ { NamedArgIdOpt = None
-                CalledArg=paramArrayCalledArg
-                CallerArg=CallerArg(paramArrayCalledArg.CalledArgumentType, mMethExpr, false, Expr.Op (TOp.Array, [paramArrayCalledArgElementType], es, mMethExpr)) } ]
-        paramArrayPreBinders, arg
-
-/// Build the argument list for a method call. Adjust for param array, optional arguments, byref arguments and coercions.
-/// For example, if you pass an F# reference cell to a byref then we must get the address of the 
-/// contents of the ref. Likewise lots of adjustments are made for optional arguments etc.
-let AdjustCallerArgExprs tcFieldInit eCallerMemberName g amap traitCtxt infoReader ad (calledMeth: CalledMeth<_>) objArgs lambdaVars mItem mMethExpr =
-    let calledMethInfo = calledMeth.Method
-
-    // Some of the code below must allocate temporary variables or bind other variables to particular values. 
-    // As usual we represent variable allocators by expr -> expr functions 
-    // which we then use to wrap the whole expression. These will either do nothing or pre-bind a variable. It doesn't
-    // matter what order they are applied in as long as they are all composed together.
-    let emptyPreBinder (e: Expr) = e
-    
-    // For unapplied 'e.M' we first evaluate 'e' outside the lambda, i.e. 'let v = e in (fun arg -> v.M(arg))' 
-    let objArgPreBinder, objArgs = 
-        match objArgs, lambdaVars with 
-        | [objArg], Some _ -> 
-            if calledMethInfo.IsExtensionMember && calledMethInfo.ObjArgNeedsAddress(amap, mMethExpr) then
-                error(Error(FSComp.SR.tcCannotPartiallyApplyExtensionMethodForByref(calledMethInfo.DisplayName), mMethExpr))
-            let objArgTy = tyOfExpr g objArg
-            let v, ve = mkCompGenLocal mMethExpr "objectArg" objArgTy
-            (fun body -> mkCompGenLet mMethExpr v objArg body), [ve]
-        | _ -> 
-            emptyPreBinder, objArgs
-
-    // Handle param array and optional arguments
-    let paramArrayPreBinders, paramArrayArgs =
-        AdjustParamArrayCallerArgExprs g amap traitCtxt infoReader ad calledMeth mMethExpr
-
-    let optArgs, optArgPreBinder, adjustedNormalUnnamedArgs, adjustedFinalAssignedNamedArgs = 
-        AdjustOptionalCallerArgExprs tcFieldInit eCallerMemberName g calledMeth mItem mMethExpr
-
-    let outArgs, outArgExprs, outArgTmpBinds =
-        AdjustOutCallerArgExprs g calledMeth mMethExpr
-
-    let allArgs =
-        adjustedNormalUnnamedArgs @
-        adjustedFinalAssignedNamedArgs @
-        paramArrayArgs @
-        optArgs @ 
-        outArgs
-        
-    let allArgs = 
-        allArgs |> List.sortBy (fun x -> x.Position)
-
-    let allArgsPreBinders, allArgsCoerced = 
-        allArgs
-        |> List.map (fun assignedArg -> 
-            let isOutArg = assignedArg.CalledArg.IsOutArg
-            let reflArgInfo = assignedArg.CalledArg.ReflArgInfo
-            let calledArgTy = assignedArg.CalledArg.CalledArgumentType
-            let (CallerArg(callerArgTy, m, _, e)) = assignedArg.CallerArg
-    
-            AdjustCallerArgExprForCoercions g amap traitCtxt infoReader ad isOutArg calledArgTy reflArgInfo callerArgTy m e)
-        |> List.unzip
-
-    objArgPreBinder, objArgs, allArgsPreBinders, allArgs, allArgsCoerced, optArgPreBinder, paramArrayPreBinders, outArgExprs, outArgTmpBinds
-
-//-------------------------------------------------------------------------
-=======
->>>>>>> 19fbfc41
 // Additional helpers for building method calls and doing TAST generation
 //------------------------------------------------------------------------- 
 
@@ -1279,8 +931,8 @@
     Expr.Op (TOp.ILCall (false, false, false, false, CtorValUsedAsSuperInit, false, true, ilMethRef, [], [], [g.obj_ty]), [], [], m)
 
 /// Implements the elaborated form of adhoc conversions from functions to delegates at member callsites
-let BuildNewDelegateExpr (eventInfoOpt: EventInfo option, g, amap, delegateTy, invokeMethInfo: MethInfo, delArgTys, f, fty, m) =
-    let slotsig = invokeMethInfo.GetSlotSig(amap, m)
+let BuildNewDelegateExpr (eventInfoOpt: EventInfo option, g, amap, traitCtxt, delegateTy, invokeMethInfo: MethInfo, delArgTys, f, fty, m) =
+    let slotsig = invokeMethInfo.GetSlotSig(amap, m, traitCtxt)
     let delArgVals, expr = 
         let topValInfo = ValReprInfo([], List.replicate (max 1 (List.length delArgTys)) ValReprInfo.unnamedTopArg, ValReprInfo.unnamedRetVal)
 
@@ -1319,12 +971,12 @@
     let meth = TObjExprMethod(slotsig, [], [], [delArgVals], expr, m)
     mkObjExpr(delegateTy, None, BuildObjCtorCall g m, [meth], [], m)
 
-let CoerceFromFSharpFuncToDelegate g amap infoReader ad callerArgTy m callerArgExpr delegateTy =    
+let CoerceFromFSharpFuncToDelegate g amap traitCtxt infoReader ad callerArgTy m callerArgExpr delegateTy =    
     let (SigOfFunctionForDelegate(invokeMethInfo, delArgTys, _, _)) = GetSigOfFunctionForDelegate infoReader delegateTy m ad
-    BuildNewDelegateExpr (None, g, amap, delegateTy, invokeMethInfo, delArgTys, callerArgExpr, callerArgTy, m)
+    BuildNewDelegateExpr (None, g, amap, traitCtxt, delegateTy, invokeMethInfo, delArgTys, callerArgExpr, callerArgTy, m)
 
 // Handle adhoc argument conversions
-let AdjustCallerArgExprForCoercions (g: TcGlobals) amap infoReader ad isOutArg calledArgTy (reflArgInfo: ReflectedArgInfo) callerArgTy m callerArgExpr = 
+let AdjustCallerArgExprForCoercions (g: TcGlobals) amap traitCtxt infoReader ad isOutArg calledArgTy (reflArgInfo: ReflectedArgInfo) callerArgTy m callerArgExpr = 
 
    if isByrefTy g calledArgTy && isRefCellTy g callerArgTy then 
        None, Expr.Op (TOp.RefAddrGet false, [destRefCellTy g callerArgTy], [callerArgExpr], m) 
@@ -1336,11 +988,11 @@
 #endif
 
    elif isDelegateTy g calledArgTy && isFunTy g callerArgTy then 
-       None, CoerceFromFSharpFuncToDelegate g amap infoReader ad callerArgTy m callerArgExpr calledArgTy
+       None, CoerceFromFSharpFuncToDelegate g amap traitCtxt infoReader ad callerArgTy m callerArgExpr calledArgTy
 
    elif isLinqExpressionTy g calledArgTy && isDelegateTy g (destLinqExpressionTy g calledArgTy) && isFunTy g callerArgTy then 
        let delegateTy = destLinqExpressionTy g calledArgTy
-       let expr = CoerceFromFSharpFuncToDelegate g amap infoReader ad callerArgTy m callerArgExpr delegateTy
+       let expr = CoerceFromFSharpFuncToDelegate g amap traitCtxt infoReader ad callerArgTy m callerArgExpr delegateTy
        None, mkCallQuoteToLinqLambdaExpression g m delegateTy (Expr.Quote (expr, ref None, false, m, mkQuotedExprTy g delegateTy))
 
    // auto conversions to quotations (to match auto conversions to LINQ expressions)
@@ -1591,7 +1243,7 @@
         |> List.unzip3
 
 /// Adjust any '[<ParamArray>]' arguments, converting to an array
-let AdjustParamArrayCallerArgs g amap infoReader ad (calledMeth: CalledMeth<_>) mMethExpr =
+let AdjustParamArrayCallerArgs g amap traitCtxt infoReader ad (calledMeth: CalledMeth<_>) mMethExpr =
     let argSets = calledMeth.ArgSets
 
     let paramArrayCallerArgs = argSets |> List.collect (fun argSet -> argSet.ParamArrayCallerArgs)
@@ -1607,7 +1259,7 @@
             paramArrayCallerArgs  
             |> List.map (fun callerArg -> 
                 let (CallerArg(callerArgTy, m, isOutArg, callerArgExpr)) = callerArg
-                AdjustCallerArgExprForCoercions g amap infoReader ad isOutArg paramArrayCalledArgElementType paramArrayCalledArg.ReflArgInfo callerArgTy m callerArgExpr)
+                AdjustCallerArgExprForCoercions g amap traitCtxt infoReader ad isOutArg paramArrayCalledArgElementType paramArrayCalledArg.ReflArgInfo callerArgTy m callerArgExpr)
             |> List.unzip
 
         let paramArrayExpr = Expr.Op (TOp.Array, [paramArrayCalledArgElementType], paramArrayExprs, mMethExpr)
@@ -1622,7 +1274,7 @@
 /// Build the argument list for a method call. Adjust for param array, optional arguments, byref arguments and coercions.
 /// For example, if you pass an F# reference cell to a byref then we must get the address of the 
 /// contents of the ref. Likewise lots of adjustments are made for optional arguments etc.
-let AdjustCallerArgs tcFieldInit eCallerMemberName (infoReader: InfoReader) ad (calledMeth: CalledMeth<_>) objArgs lambdaVars mItem mMethExpr =
+let AdjustCallerArgs tcFieldInit eCallerMemberName (infoReader: InfoReader) ad traitCtxt (calledMeth: CalledMeth<_>) objArgs lambdaVars mItem mMethExpr =
     let g = infoReader.g
     let amap = infoReader.amap
     let calledMethInfo = calledMeth.Method
@@ -1641,7 +1293,7 @@
 
     // Handle param array and optional arguments
     let paramArrayPreBinders, paramArrayArgs =
-        AdjustParamArrayCallerArgs g amap infoReader ad calledMeth mMethExpr
+        AdjustParamArrayCallerArgs g amap traitCtxt infoReader ad calledMeth mMethExpr
 
     let optArgs, optArgPreBinder, adjustedNormalUnnamedArgs, adjustedFinalAssignedNamedArgs = 
         AdjustCallerArgsForOptionals tcFieldInit eCallerMemberName infoReader calledMeth mItem mMethExpr
@@ -1667,7 +1319,7 @@
             let calledArgTy = assignedArg.CalledArg.CalledArgumentType
             let (CallerArg(callerArgTy, m, _, e)) = assignedArg.CallerArg
     
-            AdjustCallerArgExprForCoercions g amap infoReader ad isOutArg calledArgTy reflArgInfo callerArgTy m e)
+            AdjustCallerArgExprForCoercions g amap traitCtxt infoReader ad isOutArg calledArgTy reflArgInfo callerArgTy m e)
         |> List.unzip
 
     objArgPreBinder, objArgs, allArgsPreBinders, allArgs, allArgsCoerced, optArgPreBinder, paramArrayPreBinders, outArgExprs, outArgTmpBinds
