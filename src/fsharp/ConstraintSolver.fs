--- conflicted
+++ resolved
@@ -2616,7 +2616,9 @@
                                 else
                                     return! ErrorD(Error (FSComp.SR.csMemberIsNotInstance(minfo.LogicalName), m))
                             else
-                                return! MapCombineTDC2D subsumeTypes calledObjArgTys callerObjArgTys
+                                // The object types must be non-null
+                                let nonNullCalledObjArgTys = calledObjArgTys |> List.map (replaceNullnessOfTy g.knownWithoutNull)
+                                return! MapCombineTDC2D subsumeTypes nonNullCalledObjArgTys callerObjArgTys
                     }
 
                 let! usesTDC3 =
@@ -2624,35 +2626,6 @@
                         if argSet.UnnamedCalledArgs.Length <> argSet.UnnamedCallerArgs.Length then 
                             return! ErrorD(Error(FSComp.SR.csArgumentLengthMismatch(), m))
                         else
-<<<<<<< HEAD
-                            return! ErrorD(Error (FSComp.SR.csMemberIsNotInstance(minfo.LogicalName), m))
-                    else
-                        // The object types must be non-null
-                        let nonNullCalledObjArgTys = calledObjArgTys |> List.map (replaceNullnessOfTy g.knownWithoutNull)
-                        do! Iterate2D subsumeTypes nonNullCalledObjArgTys callerObjArgTys
-
-                for argSet in calledMeth.ArgSets do
-                    if argSet.UnnamedCalledArgs.Length <> argSet.UnnamedCallerArgs.Length then 
-                        return! ErrorD(Error(FSComp.SR.csArgumentLengthMismatch(), m))
-                    else
-                        do! Iterate2D subsumeArg argSet.UnnamedCalledArgs argSet.UnnamedCallerArgs
-
-                match calledMeth.ParamArrayCalledArgOpt with
-                | Some calledArg ->
-                    if isArray1DTy g calledArg.CalledArgumentType then 
-                        let paramArrayElemTy = destArrayTy g calledArg.CalledArgumentType
-                        let reflArgInfo = calledArg.ReflArgInfo // propagate the reflected-arg info to each param array argument
-                        match calledMeth.ParamArrayCallerArgs with
-                        | Some args ->
-                            for callerArg in args do
-                                do! subsumeArg (CalledArg((0, 0), false, NotOptional, NoCallerInfo, false, false, None, reflArgInfo, paramArrayElemTy)) callerArg
-                        | _ -> ()
-                | _ -> ()
-                for argSet in calledMeth.ArgSets do
-                    for arg in argSet.AssignedNamedArgs do
-                        do! subsumeArg arg.CalledArg arg.CallerArg
-                for AssignedItemSetter(_, item, caller) in assignedItemSetters do
-=======
                             return! MapCombineTDC2D subsumeOrConvertArg argSet.UnnamedCalledArgs argSet.UnnamedCallerArgs
                     })
 
@@ -2683,7 +2656,6 @@
 
                 let! usesTDC6 =
                   assignedItemSetters |> MapCombineTDCD (fun (AssignedItemSetter(_, item, caller)) ->
->>>>>>> ee93a1b3
                     let name, calledArgTy = 
                         match item with
                         | AssignedPropSetter(_, pminfo, pminst) -> 
