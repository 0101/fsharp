// Copyright (c) Microsoft Corporation.  All Rights Reserved.  See License.txt in the project root for license information.


//-------------------------------------------------------------------------
// Incremental type inference constraint solving.  
//
// Primary constraints are:
//   - type equations        ty1 = ty2
//   - subtype inequations   ty1 :> ty2
//   - trait constraints     tyname: (static member op_Addition: 'a * 'b -> 'c)
//
// Plus some other constraints inherited from .NET generics.
// 
// The constraints are immediately processed into a normal form, in particular
//   - type equations on inference parameters: 'tp = ty
//   - type inequations on inference parameters: 'tp :> ty
//   - other constraints on inference parameters
//
// The state of the inference engine is kept in imperative mutations to inference
// type variables.
//
// The use of the normal form allows the state of the inference engine to 
// be queried for type-directed name resolution, type-directed overload 
// resolution and when generating warning messages.
//
// The inference engine can be used in 'undo' mode to implement
// can-unify predicates used in method overload resolution and trait constraint
// satisfaction.
//
// The two main principles are:
//   1. Ensure any solution that is found is sound (no logic is skipped), 
//   2. Because of method overloading and SRTP constraints and other constructs, processing of
//      constraints is algorithmic and must proceed in a definite, fixed order.
//      Once we start doing resolutions in a particular order we must keep doing them
//      in the same order.
//
// There is little use of back-tracking/undo or "retry" in the constraint solver, except in the
// limited case ofs of SRTP solving and method overloading, and some other adhoc limited cases
// like checking for "printf" format strings.  As a result there are cases involving
// method overloading and SRTP that the solver "can't solve". This is intentional and by-design.
//------------------------------------------------------------------------- 

module internal FSharp.Compiler.ConstraintSolver

open Internal.Utilities.Collections

open FSharp.Compiler 
open FSharp.Compiler.AbstractIL 
open FSharp.Compiler.AbstractIL.Internal.Library
open FSharp.Compiler.AccessibilityLogic
open FSharp.Compiler.AttributeChecking
open FSharp.Compiler.ErrorLogger
open FSharp.Compiler.Features
open FSharp.Compiler.Import
open FSharp.Compiler.InfoReader
open FSharp.Compiler.Infos
open FSharp.Compiler.Lib
open FSharp.Compiler.MethodCalls
open FSharp.Compiler.NameResolution
open FSharp.Compiler.PrettyNaming
open FSharp.Compiler.SyntaxTree
open FSharp.Compiler.SyntaxTreeOps
open FSharp.Compiler.Range
open FSharp.Compiler.Rational
open FSharp.Compiler.TypedTree
open FSharp.Compiler.TypedTreeBasics
open FSharp.Compiler.TypedTreeOps
open FSharp.Compiler.TcGlobals
open FSharp.Compiler.TypeRelations

//-------------------------------------------------------------------------
// Generate type variables and record them in within the scope of the
// compilation environment, which currently corresponds to the scope
// of the constraint resolution carried out by type checking.
//------------------------------------------------------------------------- 
   
let compgenId = mkSynId range0 unassignedTyparName

let NewCompGenTypar (kind, rigid, staticReq, dynamicReq, error) = 
    Construct.NewTypar(kind, rigid, Typar(compgenId, staticReq, true), error, dynamicReq, [], false, false) 
    
let AnonTyparId m = mkSynId m unassignedTyparName

let NewAnonTypar (kind, m, rigid, var, dyn) = 
    Construct.NewTypar (kind, rigid, Typar(AnonTyparId m, var, true), false, dyn, [], false, false)
    
let NewNamedInferenceMeasureVar (_m, rigid, var, id) = 
    Construct.NewTypar(TyparKind.Measure, rigid, Typar(id, var, false), false, TyparDynamicReq.No, [], false, false) 

let NewInferenceMeasurePar () =
    NewCompGenTypar (TyparKind.Measure, TyparRigidity.Flexible, NoStaticReq, TyparDynamicReq.No, false)

let NewErrorTypar () =
    NewCompGenTypar (TyparKind.Type, TyparRigidity.Flexible, NoStaticReq, TyparDynamicReq.No, true)

let NewErrorMeasureVar () =
    NewCompGenTypar (TyparKind.Measure, TyparRigidity.Flexible, NoStaticReq, TyparDynamicReq.No, true)

let NewInferenceType () =
    mkTyparTy (Construct.NewTypar (TyparKind.Type, TyparRigidity.Flexible, Typar(compgenId, NoStaticReq, true), false, TyparDynamicReq.No, [], false, false))

let NewErrorType () =
    mkTyparTy (NewErrorTypar ())

let NewErrorMeasure () = Measure.Var (NewErrorMeasureVar ())

let NewByRefKindInferenceType (g: TcGlobals) m = 
    let tp = Construct.NewTypar (TyparKind.Type, TyparRigidity.Flexible, Typar(compgenId, HeadTypeStaticReq, true), false, TyparDynamicReq.No, [], false, false)
    if g.byrefkind_InOut_tcr.CanDeref then
        tp.SetConstraints [TyparConstraint.DefaultsTo(10, TType_app(g.byrefkind_InOut_tcr, []), m)]
    mkTyparTy tp

let NewInferenceTypes l = l |> List.map (fun _ -> NewInferenceType ()) 

let FreshenAndFixupTypars (traitCtxt: ITraitContext option) m rigid fctps tinst tpsorig = 
    let copy_tyvar (tp: Typar) = NewCompGenTypar (tp.Kind, rigid, tp.StaticReq, (if rigid=TyparRigidity.Rigid then TyparDynamicReq.Yes else TyparDynamicReq.No), false)
    let tps = tpsorig |> List.map copy_tyvar 
    let renaming, tinst = FixupNewTypars traitCtxt m fctps tinst tpsorig tps
    tps, renaming, tinst

let FreshenTypeInst traitCtxt m tpsorig =
    FreshenAndFixupTypars traitCtxt m TyparRigidity.Flexible [] [] tpsorig 

let FreshenMethInst traitCtxt m fctps tinst tpsorig =
    FreshenAndFixupTypars traitCtxt m TyparRigidity.Flexible fctps tinst tpsorig 

let FreshenTypars traitCtxt m tpsorig = 
    match tpsorig with 
    | [] -> []
    | _ -> 
        let _, _, tptys = FreshenTypeInst traitCtxt m tpsorig
        tptys

let FreshenMethInfo traitCtxt m (minfo: MethInfo) =
    let _, _, tptys = FreshenMethInst traitCtxt m (minfo.GetFormalTyparsOfDeclaringType m) minfo.DeclaringTypeInst minfo.FormalMethodTypars
    tptys

//-------------------------------------------------------------------------
// Unification of types: solve/record equality constraints
// Subsumption of types: solve/record subtyping constraints
//------------------------------------------------------------------------- 

[<RequireQualifiedAccess>] 
/// Information about the context of a type equation.
type ContextInfo =

    /// No context was given.
    | NoContext

    /// The type equation comes from an IF expression.
    | IfExpression of range

    /// The type equation comes from an omitted else branch.
    | OmittedElseBranch of range

    /// The type equation comes from a type check of the result of an else branch.
    | ElseBranchResult of range

    /// The type equation comes from the verification of record fields.
    | RecordFields

    /// The type equation comes from the verification of a tuple in record fields.
    | TupleInRecordFields

    /// The type equation comes from a list or array constructor
    | CollectionElement of bool * range

    /// The type equation comes from a return in a computation expression.

    | ReturnInComputationExpression

    /// The type equation comes from a yield in a computation expression.
    | YieldInComputationExpression

    /// The type equation comes from a runtime type test.
    | RuntimeTypeTest of bool

    /// The type equation comes from an downcast where a upcast could be used.
    | DowncastUsedInsteadOfUpcast of bool

    /// The type equation comes from a return type of a pattern match clause (not the first clause).
    | FollowingPatternMatchClause of range

    /// The type equation comes from a pattern match guard.
    | PatternMatchGuard of range

    /// The type equation comes from a sequence expression.
    | SequenceExpression of TType

/// Captures relevant information for a particular failed overload resolution.
type OverloadInformation = 
    {
        methodSlot: CalledMeth<Expr>
        amap : ImportMap
        error: exn
    }

/// Cases for overload resolution failure that exists in the implementation of the compiler.
type OverloadResolutionFailure =
  | NoOverloadsFound   of methodName: string
                        * candidates: OverloadInformation list 
                        * cx: TraitConstraintInfo option
  | PossibleCandidates of methodName: string 
                        * candidates: OverloadInformation list // methodNames may be different (with operators?), this is refactored from original logic to assemble overload failure message
                        * cx: TraitConstraintInfo option

exception ConstraintSolverTupleDiffLengths of displayEnv: DisplayEnv * TType list * TType list * range * range

exception ConstraintSolverInfiniteTypes of displayEnv: DisplayEnv * contextInfo: ContextInfo * TType * TType * range * range

exception ConstraintSolverTypesNotInEqualityRelation of displayEnv: DisplayEnv * TType * TType * range * range * ContextInfo

exception ConstraintSolverTypesNotInSubsumptionRelation of displayEnv: DisplayEnv * argTy: TType * paramTy: TType * callRange: range * parameterRange: range

exception ConstraintSolverMissingConstraint of displayEnv: DisplayEnv * Typar * TyparConstraint * range  * range 

exception ConstraintSolverError of string * range * range

exception ConstraintSolverRelatedInformation of string option * range * exn 

exception ErrorFromApplyingDefault of tcGlobals: TcGlobals * displayEnv: DisplayEnv * Typar * TType * exn * range

exception ErrorFromAddingTypeEquation of tcGlobals: TcGlobals * displayEnv: DisplayEnv * actualTy: TType * expectedTy: TType * exn * range

exception ErrorsFromAddingSubsumptionConstraint of tcGlobals: TcGlobals * displayEnv: DisplayEnv * actualTy: TType * expectedTy: TType * exn * ContextInfo * parameterRange: range

exception ErrorFromAddingConstraint of displayEnv: DisplayEnv * exn * range

exception UnresolvedOverloading of displayEnv: DisplayEnv * callerArgs: CallerArgs<Expr> * failure: OverloadResolutionFailure * range

exception UnresolvedConversionOperator of displayEnv: DisplayEnv * TType * TType * range

type TcValF = (ValRef -> ValUseFlag -> TType list -> range -> Expr * TType)

type ConstraintSolverState = 
    { 
      g: TcGlobals

      amap: Import.ImportMap 

      InfoReader: InfoReader

      /// The function used to freshen values we encounter during trait constraint solving
      TcVal: TcValF

      /// This table stores all unsolved, ungeneralized trait constraints, indexed by free type variable.
      /// That is, there will be one entry in this table for each free type variable in 
      /// each outstanding, unsolved, ungeneralized trait constraint. Constraints are removed from the table and resolved 
      /// each time a solution to an index variable is found. 
      mutable ExtraCxs: HashMultiMap<Stamp, (TraitConstraintInfo * range)>
    }

    static member New(g, amap, infoReader, tcVal) = 
        { g = g 
          amap = amap 
          ExtraCxs = HashMultiMap(10, HashIdentity.Structural)
          InfoReader = infoReader
          TcVal = tcVal } 

type ConstraintSolverEnv = 
    { 
      SolverState: ConstraintSolverState

      eContextInfo: ContextInfo

      MatchingOnly: bool

      m: range

      EquivEnv: TypeEquivEnv

      DisplayEnv: DisplayEnv
    }

    member csenv.InfoReader = csenv.SolverState.InfoReader

    member csenv.g = csenv.SolverState.g

    member csenv.amap = csenv.SolverState.amap
    
    override csenv.ToString() = "<ConstraintSolverEnv> @ " + csenv.m.ToString()

let MakeConstraintSolverEnv contextInfo css m denv = 
    { SolverState = css
      m = m
      eContextInfo = contextInfo
      // Indicates that when unifying ty1 = ty2, only type variables in ty1 may be solved 
      MatchingOnly = false
      EquivEnv = TypeEquivEnv.Empty 
      DisplayEnv = denv }

/// Check whether a type variable occurs in the r.h.s. of a type, e.g. to catch
/// infinite equations such as 
///    'a = list<'a>
let rec occursCheck g un ty = 
    match stripTyEqns g ty with 
    | TType_ucase(_, l)
    | TType_app (_, l) 
    | TType_anon(_, l)
    | TType_tuple (_, l) -> List.exists (occursCheck g un) l
    | TType_fun (d, r) -> occursCheck g un d || occursCheck g un r
    | TType_var r   ->  typarEq un r 
    | TType_forall (_, tau) -> occursCheck g un tau
    | _ -> false 


//-------------------------------------------------------------------------
// Predicates on types
//------------------------------------------------------------------------- 

/// Some additional solutions are forced prior to generalization (permitWeakResolution=true).  These are, roughly speaking, rules
/// for binary-operand constraints arising from constructs such as "1.0 + x" where "x" is an unknown type. THe constraint here
/// involves two type parameters - one for the left, and one for the right.  The left is already known to be Double.
/// In this situation (and in the absence of other evidence prior to generalization), constraint solving forces an assumption that 
/// the right is also Double - this is "weak" because there is only weak evidence for it.
///
/// permitWeakResolution also applies to resolutions of multi-type-variable constraints via method overloads.  Method overloading gets applied even if
/// only one of the two type variables is known.
///
/// During code gen we run with permitWeakResolution on, but we only apply it where one of the argument types for the built-in constraint resolution is
/// a variable type.
type PermitWeakResolution = 

    /// Represents the point where we are generalizing inline code
    | LegacyYesAtInlineGeneralization
    
    /// Represents points where we are choosing a default solution to trait constraints
    | YesAtChooseSolution

    /// Represents invocations of the constraint solver during codegen or inlining to determine witnesses
    | LegacyYesAtCodeGen

    /// No weak resolution allowed
    | No

    /// Determine if the weak resolution flag means we perform overload resolution
    /// based on weak information.
    member x.PerformWeakOverloadResolution (g: TcGlobals) =
        if g.langVersion.SupportsFeature LanguageFeature.ExtensionConstraintSolutions then 
            match x with
            | YesAtChooseSolution -> true
            | LegacyYesAtCodeGen
            | LegacyYesAtInlineGeneralization
            | No -> false
        else
            //legacy 
            match x with
            | YesAtChooseSolution
            | LegacyYesAtCodeGen
            | LegacyYesAtInlineGeneralization -> true
            | No -> false

// Get measure of type, float<_> or float32<_> or decimal<_> but not float=float<1> or float32=float32<1> or decimal=decimal<1> 
let GetMeasureOfType g ty =
    match ty with 
    | AppTy g (tcref, [tyarg]) ->
        match stripTyEqns g tyarg with  
        | TType_measure ms when not (measureEquiv g ms Measure.One) -> Some (tcref, ms)
        | _ -> None
    | _ -> None

let rec isNativeIntegerTy g ty =
    typeEquivAux EraseMeasures g g.nativeint_ty ty || 
    typeEquivAux EraseMeasures g g.unativeint_ty ty ||
    (isEnumTy g ty && isNativeIntegerTy g (underlyingTypeOfEnumTy g ty))

let isSignedIntegerTy g ty =
    typeEquivAux EraseMeasures g g.sbyte_ty ty || 
    typeEquivAux EraseMeasures g g.int16_ty ty || 
    typeEquivAux EraseMeasures g g.int32_ty ty || 
    typeEquivAux EraseMeasures g g.nativeint_ty ty || 
    typeEquivAux EraseMeasures g g.int64_ty ty 

let isUnsignedIntegerTy g ty =
    typeEquivAux EraseMeasures g g.byte_ty ty || 
    typeEquivAux EraseMeasures g g.uint16_ty ty || 
    typeEquivAux EraseMeasures g g.uint32_ty ty || 
    typeEquivAux EraseMeasures g g.unativeint_ty ty || 
    typeEquivAux EraseMeasures g g.uint64_ty ty 

let rec IsIntegerOrIntegerEnumTy g ty =
    isSignedIntegerTy g ty || 
    isUnsignedIntegerTy g ty || 
    (isEnumTy g ty && IsIntegerOrIntegerEnumTy g (underlyingTypeOfEnumTy g ty))
    
let isIntegerTy g ty =
    isSignedIntegerTy g ty || 
    isUnsignedIntegerTy g ty 
    
let isStringTy g ty = typeEquiv g g.string_ty ty 

let isCharTy g ty = typeEquiv g g.char_ty ty 

let isBoolTy g ty = typeEquiv g g.bool_ty ty 

/// float or float32 or float<_> or float32<_> 
let isFpTy g ty =
    typeEquivAux EraseMeasures g g.float_ty ty || 
    typeEquivAux EraseMeasures g g.float32_ty ty 

/// decimal or decimal<_>
let isDecimalTy g ty = 
    typeEquivAux EraseMeasures g g.decimal_ty ty 

// int*, int*<_> float*, float<_>*, enums
//
// Addition is supported on these via built-in resolution.  Note even on enums, so
//    System.DayOfWeek.Monday + System.DayOfWeek.Tuesday
// is allowed 
let IsNonDecimalNumericOrIntegralEnumType g ty = IsIntegerOrIntegerEnumTy g ty || isFpTy g ty

// int*, int*<_> float*, float<_>*, enums, decimal, decimal<_>
//
// This is used for one side of multiplication supported via built-in resolution
let IsNumericOrIntegralEnumType g ty = IsNonDecimalNumericOrIntegralEnumType g ty || isDecimalTy g ty

// decimal<_> but not decimal
let IsUnitizedDecimalType g ty = 
    Option.isSome (GetMeasureOfType g ty) && isDecimalTy g ty

// int*, int*<_> float*, float<_>*, enums, decimal<_> but NOT plain decimal
//
// This is used for other side of multiplication supported via built-in resolution

let IsNonDecimalNumericOrIntegralEnumOrUnitizedDecimalType g ty = 
    IsNonDecimalNumericOrIntegralEnumType g ty || IsUnitizedDecimalType g ty

let IsNonDecimalNumericType g ty = isIntegerTy g ty || isFpTy g ty

let IsNumericType g ty = IsNonDecimalNumericType g ty || isDecimalTy g ty

let IsRelationalType g ty = IsNumericType g ty || isStringTy g ty || isCharTy g ty || isBoolTy g ty

let IsCharOrStringType g ty = isCharTy g ty || isStringTy g ty

/// Checks the argument type for a built-in solution to an op_Addition, op_Subtraction or op_Modulus constraint.
let IsAddSubModType nm g ty =
    IsNonDecimalNumericOrIntegralEnumOrUnitizedDecimalType g ty || (nm = "op_Addition" && IsCharOrStringType g ty)

/// Checks the argument type for a built-in solution to a bitwise operator constraint
let IsBitwiseOpType g ty = IsIntegerOrIntegerEnumTy g ty || (isEnumTy g ty)

// For weak resolution, require a relevant primitive on one side
// For strong resolution
//    - if there are relevant methods require an exact primitive on the other side.
//    - if there are no relevant methods just require a non-variable type on the other side.
let IsBinaryOpArgTypePair p1 p2 permitWeakResolution minfos g ty1 ty2 = 
    p1 ty1 && 
    
    match permitWeakResolution with 
    // During regular inference we apply a builtin resolution if either there are no relevant methods to solve traits (and the type is nominal), or if
    // there are relevant methods we check that the type is precisely correct
    | PermitWeakResolution.No -> 
        if isNil minfos then 
            // compat path
            not (isTyparTy g ty2) &&
            // All built-in rules only apply in cases where left and right operator types are equal (after
            // erasing units)
            typeEquivAux EraseMeasures g ty1 ty2
        else
            // normal path - for builtin binary op solutions we check the underlying types are equivalent
            p2 ty2 &&
            // all built-in rules only apply in cases where left and right operator types are equal (after
            // erasing units)
            typeEquivAux EraseMeasures g ty1 ty2

    // During regular canonicalization (weak resolution) we don't do any check on the other type at all - we 
    // ignore the possibility that method overloads may resolve the constraint
    | PermitWeakResolution.LegacyYesAtInlineGeneralization
    | PermitWeakResolution.YesAtChooseSolution -> 
        // weak resolution lets the other type be a variable type
        isTyparTy g ty2 || 
        // If the other type is not a variable type, it is nominal,
        // and all built-in rules only apply in cases where left and right operator types are equal (after
        // erasing units)
        typeEquivAux EraseMeasures g ty1 ty2
    
    // During codegen we only apply a builtin resolution if both the types are correct
    | PermitWeakResolution.LegacyYesAtCodeGen ->
        p2 ty2 &&
        // All built-in rules only apply in cases where left and right operator types are equal (after
        // erasing units)
        typeEquivAux EraseMeasures g ty1 ty2
    
let IsSymmetricBinaryOpArgTypePair p permitWeakResolution minfos g ty1 ty2 = 
    IsBinaryOpArgTypePair p p permitWeakResolution minfos g ty1 ty2 ||
    IsBinaryOpArgTypePair p p permitWeakResolution minfos g ty2 ty1
    
/// Checks if the knowledge we have of the argument types is enough to commit to a path that simulates that a
/// type supports the op_Addition, op_Subtraction or op_Modulus static members
let IsAddSubModTypePair nm permitWeakResolution minfos g ty1 ty2 =
    IsSymmetricBinaryOpArgTypePair (IsAddSubModType nm g) permitWeakResolution minfos g ty1 ty2  

/// Checks if the knowledge we have of the argument types is enough to commit to a path that simulates that
/// a type supports the op_LessThan, op_LessThanOrEqual, op_GreaterThan, op_GreaterThanOrEqual, op_Equality or op_Inequality static members
let IsRelationalOpArgTypePair permitWeakResolution minfos g ty1 ty2 =
    IsSymmetricBinaryOpArgTypePair (IsRelationalType g) permitWeakResolution minfos g ty1 ty2  

/// Checks if the knowledge we have of the argument types is enough to commit to a path that simulates that
/// a type supports the op_BitwiseAnd, op_BitwiseOr or op_ExclusiveOr static members
let IsBitwiseOpArgTypePair permitWeakResolution minfos g ty1 ty2 =
    IsSymmetricBinaryOpArgTypePair (IsBitwiseOpType g) permitWeakResolution minfos g ty1 ty2  

// So 
//    decimal<_> * decimal<_>
//    decimal<_> * decimal
//    decimal * decimal<_>
// are supported via built-in resolution, but
//    decimal * decimal
// is not since there is an op_Multiply call available for that.
//
// Note 
//     System.DayOfWeek.Monday * System.DayOfWeek.Tuesday
// is allowed for enums, somewhat weirdly but that's how it is
//
let IsMulDivTypeArgPairOneWay permitWeakResolution minfos g ty1 ty2 =
    IsBinaryOpArgTypePair 
        (IsNumericOrIntegralEnumType g) 
        (IsNonDecimalNumericOrIntegralEnumOrUnitizedDecimalType g)
        permitWeakResolution 
        minfos 
        g 
        ty1 ty2  

let IsMulDivTypeArgPair permitWeakResolution minfos g ty1 ty2 =
    IsMulDivTypeArgPairOneWay permitWeakResolution minfos g ty1 ty2 || 
    IsMulDivTypeArgPairOneWay permitWeakResolution minfos g ty2 ty1

/// Checks the argument type for a built-in solution to a get_Sign constraint.
let IsSignType g ty =
    isSignedIntegerTy g ty || isFpTy g ty || isDecimalTy g ty

type TraitConstraintSolution = 
    | TTraitUnsolved
    | TTraitBuiltIn
    | TTraitSolved of MethInfo * TypeInst
    | TTraitSolvedRecdProp of RecdFieldInfo * bool
    | TTraitSolvedAnonRecdProp of AnonRecdTypeInfo * TypeInst * int 

let BakedInTraitConstraintNames =
    [ "op_Division" ; "op_Multiply"; "op_Addition" 
      "op_Equality" ; "op_Inequality"; "op_GreaterThan" ; "op_LessThan"; "op_LessThanOrEqual"; "op_GreaterThanOrEqual"
      "op_Subtraction"; "op_Modulus"
      "get_Zero"; "get_One"
      "DivideByInt";"get_Item"; "set_Item"
      "op_BitwiseAnd"; "op_BitwiseOr"; "op_ExclusiveOr"; "op_LeftShift"
      "op_RightShift"; "op_UnaryPlus"; "op_UnaryNegation"; "get_Sign"; "op_LogicalNot"
      "op_OnesComplement"; "Abs"; "Sqrt"; "Sin"; "Cos"; "Tan"
      "Sinh";  "Cosh"; "Tanh"; "Atan"; "Acos"; "Asin"; "Exp"; "Ceiling"; "Floor"; "Round"; "Log10"; "Log"; "Sqrt"
      "Truncate"; "op_Explicit"
      "Pow"; "Atan2" ]
    |> set
    
//-------------------------------------------------------------------------
// Run the constraint solver with undo (used during method overload resolution)

type Trace = 
    { mutable actions: ((unit -> unit) * (unit -> unit)) list }
    
    static member New () =  { actions = [] }

    member t.Undo () = List.iter (fun (_, a) -> a ()) t.actions
    member t.Push f undo = t.actions <- (f, undo) :: t.actions

type OptionalTrace = 
    | NoTrace
    | WithTrace of Trace

    member x.HasTrace = match x with NoTrace -> false | WithTrace _ -> true

    member t.Exec f undo = 
        match t with        
        | WithTrace trace -> trace.Push f undo; f()
        | NoTrace -> f()

    member t.AddFromReplay source =
        source.actions |> List.rev |>
            match t with        
            | WithTrace trace -> List.iter (fun (action, undo) -> trace.Push action undo; action())
            | NoTrace         -> List.iter (fun (action, _   ) -> action())

    member t.CollectThenUndoOrCommit predicate f =
        let newTrace = Trace.New()
        let res = f newTrace
        match predicate res, t with
        | false, _           -> newTrace.Undo()
        | true, WithTrace t -> t.actions <- newTrace.actions @ t.actions
        | true, NoTrace     -> ()
        res

let CollectThenUndo f = 
    let trace = Trace.New()
    let res = f trace
    trace.Undo()
    res

let FilterEachThenUndo f meths = 
    meths 
    |> List.choose (fun calledMeth -> 
        let trace = Trace.New()        
        let res = f trace calledMeth
        trace.Undo()
        match CheckNoErrorsAndGetWarnings res with 
        | None -> None 
        | Some warns -> Some (calledMeth, warns, trace))

let ShowAccessDomain ad =
    match ad with 
    | AccessibleFromEverywhere -> "public" 
    | AccessibleFrom(_, _) -> "accessible"
    | AccessibleFromSomeFSharpCode -> "public, protected or internal" 
    | AccessibleFromSomewhere -> ""

//-------------------------------------------------------------------------
// Solve

exception NonRigidTypar of displayEnv: DisplayEnv * string option * range * TType * TType * range

/// Signal that there is still an unresolved overload in the constraint problem. The
/// unresolved overload constraint remains in the constraint state, and we skip any
/// further processing related to whichever overall adjustment to constraint solver state
/// is being processed.
///
// NOTE: The addition of this abort+skip appears to be a mistake which has crept into F# type inference,
// and its status is currently under review. See https://github.com/dotnet/fsharp/pull/8294 and others.
//
// Here is the history:
//    1. The local abort was added as part of an attempted performance optimization https://github.com/dotnet/fsharp/pull/1650
//       This change was released in the VS2017 GA release.
//
//    2. However, it also impacts the logic of type inference, by skipping checking.
//       Because of this an attempt was made to revert it in https://github.com/dotnet/fsharp/pull/4173.
//
//       Unfortunately, existing code had begun to depend on the new behaviours enabled by the
//       change, and the revert was abandoned before release in https://github.com/dotnet/fsharp/pull/4348
//
// Comments on soundness:
//    The use of the abort is normally sound because the SRTP constraint
//    will be subject to further processing at a later point.
//
//    However, it seems likely that the abort may result in other processing associated
//    with an overall constraint being skipped (e.g. the processing related to subsequent elements
//    of a tuple constraint).
exception AbortForFailedOverloadResolution

/// This is used at (nearly all) entry points into the constraint solver to make sure that the
/// AbortForFailedOverloadResolution is caught and processing continues.
let inline TryD_IgnoreAbortForFailedOverloadResolution f1 f2 =
    TryD f1 (function AbortForFailedOverloadResolution -> CompleteD | exn -> f2 exn)

/// used to provide detail about non matched argument in overload resolution error message
exception ArgDoesNotMatchError of error: ErrorsFromAddingSubsumptionConstraint * calledMeth: CalledMeth<Expr> * calledArg: CalledArg * callerArg: CallerArg<Expr>

/// Represents a very local condition where we prefer to report errors before stripping type abbreviations.
exception LocallyAbortOperationThatLosesAbbrevs 

let localAbortD = ErrorD LocallyAbortOperationThatLosesAbbrevs

/// Return true if we would rather unify this variable v1 := v2 than vice versa
let PreferUnifyTypar (v1: Typar) (v2: Typar) =
    match v1.Rigidity, v2.Rigidity with 
    // Rigid > all
    | TyparRigidity.Rigid, _ -> false
    // Prefer to unify away WillBeRigid in favour of Rigid
    | TyparRigidity.WillBeRigid, TyparRigidity.Rigid -> true
    | TyparRigidity.WillBeRigid, TyparRigidity.WillBeRigid -> true
    | TyparRigidity.WillBeRigid, TyparRigidity.WarnIfNotRigid -> false
    | TyparRigidity.WillBeRigid, TyparRigidity.Anon -> false
    | TyparRigidity.WillBeRigid, TyparRigidity.Flexible -> false
    // Prefer to unify away WarnIfNotRigid in favour of Rigid
    | TyparRigidity.WarnIfNotRigid, TyparRigidity.Rigid -> true
    | TyparRigidity.WarnIfNotRigid, TyparRigidity.WillBeRigid -> true
    | TyparRigidity.WarnIfNotRigid, TyparRigidity.WarnIfNotRigid -> true
    | TyparRigidity.WarnIfNotRigid, TyparRigidity.Anon -> false
    | TyparRigidity.WarnIfNotRigid, TyparRigidity.Flexible -> false
    // Prefer to unify away anonymous variables in favour of Rigid, WarnIfNotRigid 
    | TyparRigidity.Anon, TyparRigidity.Rigid -> true
    | TyparRigidity.Anon, TyparRigidity.WillBeRigid -> true
    | TyparRigidity.Anon, TyparRigidity.WarnIfNotRigid -> true
    | TyparRigidity.Anon, TyparRigidity.Anon -> true
    | TyparRigidity.Anon, TyparRigidity.Flexible -> false
    // Prefer to unify away Flexible in favour of Rigid, WarnIfNotRigid or Anon
    | TyparRigidity.Flexible, TyparRigidity.Rigid -> true
    | TyparRigidity.Flexible, TyparRigidity.WillBeRigid -> true
    | TyparRigidity.Flexible, TyparRigidity.WarnIfNotRigid -> true
    | TyparRigidity.Flexible, TyparRigidity.Anon -> true
    | TyparRigidity.Flexible, TyparRigidity.Flexible -> 

      // Prefer to unify away compiler generated type vars
      match v1.IsCompilerGenerated, v2.IsCompilerGenerated with
      | true, false -> true
      | false, true -> false
      | _ -> 
         // Prefer to unify away non-error vars - gives better error recovery since we keep
         // error vars lying around, and can avoid giving errors about illegal polymorphism 
         // if they occur 
         match v1.IsFromError, v2.IsFromError with
         | true, false -> false
         | _ -> true

/// Reorder a list of (variable, exponent) pairs so that a variable that is Preferred
/// is at the head of the list, if possible
let FindPreferredTypar vs =
    let rec find vs = 
        match vs with
        | [] -> vs
        | (v: Typar, e) :: vs ->
            match find vs with
            | [] -> [(v, e)]
            | (v', e') :: vs' -> 
                if PreferUnifyTypar v v'
                then (v, e) :: vs
                else (v', e') :: (v, e) :: vs'
    find vs
  
let SubstMeasure (r: Typar) ms = 
    if r.Rigidity = TyparRigidity.Rigid then error(InternalError("SubstMeasure: rigid", r.Range))
    if r.Kind = TyparKind.Type then error(InternalError("SubstMeasure: kind=type", r.Range))

    match r.typar_solution with
    | None -> r.typar_solution <- Some (TType_measure ms)
    | Some _ -> error(InternalError("already solved", r.Range))

let rec TransactStaticReq (csenv: ConstraintSolverEnv) (trace: OptionalTrace) (tpr: Typar) req = 
    let m = csenv.m
    if tpr.Rigidity.ErrorIfUnified && tpr.StaticReq <> req then 
        ErrorD(ConstraintSolverError(FSComp.SR.csTypeCannotBeResolvedAtCompileTime(tpr.Name), m, m)) 
    else
        let orig = tpr.StaticReq
        trace.Exec (fun () -> tpr.SetStaticReq req) (fun () -> tpr.SetStaticReq orig)
        CompleteD

and SolveTypStaticReqTypar (csenv: ConstraintSolverEnv) trace req (tpr: Typar) =
    let orig = tpr.StaticReq
    let req2 = JoinTyparStaticReq req orig
    if orig <> req2 then TransactStaticReq csenv trace tpr req2 else CompleteD

and SolveTypStaticReq (csenv: ConstraintSolverEnv) trace req ty =
    match req with 
    | NoStaticReq -> CompleteD
    | HeadTypeStaticReq -> 
        // requires that a type constructor be known at compile time 
        match stripTyparEqns ty with
        | TType_measure ms ->
            let vs = ListMeasureVarOccsWithNonZeroExponents ms
            trackErrors {
                for (tpr, _) in vs do 
                    return! SolveTypStaticReqTypar csenv trace req tpr
            }
        | _ -> 
            match tryAnyParTy csenv.g ty with
            | ValueSome tpr -> SolveTypStaticReqTypar csenv trace req tpr
            | ValueNone -> CompleteD
      
let TransactDynamicReq (trace: OptionalTrace) (tpr: Typar) req = 
    let orig = tpr.DynamicReq
    trace.Exec (fun () -> tpr.SetDynamicReq req) (fun () -> tpr.SetDynamicReq orig)
    CompleteD

let SolveTypDynamicReq (csenv: ConstraintSolverEnv) trace req ty =
    match req with 
    | TyparDynamicReq.No -> CompleteD
    | TyparDynamicReq.Yes -> 
        match tryAnyParTy csenv.g ty with
        | ValueSome tpr when tpr.DynamicReq <> TyparDynamicReq.Yes ->
            TransactDynamicReq trace tpr TyparDynamicReq.Yes
        | _ -> CompleteD

let TransactIsCompatFlex (trace: OptionalTrace) (tpr: Typar) req = 
    let orig = tpr.IsCompatFlex
    trace.Exec (fun () -> tpr.SetIsCompatFlex req) (fun () -> tpr.SetIsCompatFlex orig)
    CompleteD

let SolveTypIsCompatFlex (csenv: ConstraintSolverEnv) trace req ty =
    if req then 
        match tryAnyParTy csenv.g ty with
        | ValueSome tpr when not tpr.IsCompatFlex -> TransactIsCompatFlex trace tpr req
        | _ -> CompleteD
    else
        CompleteD

let SubstMeasureWarnIfRigid (csenv: ConstraintSolverEnv) trace (v: Typar) ms = trackErrors {
    if v.Rigidity.WarnIfUnified && not (isAnyParTy csenv.g (TType_measure ms)) then         
        // NOTE: we grab the name eagerly to make sure the type variable prints as a type variable 
        let tpnmOpt = if v.IsCompilerGenerated then None else Some v.Name
        do! SolveTypStaticReq csenv trace v.StaticReq (TType_measure ms)
        SubstMeasure v ms
        return! WarnD(NonRigidTypar(csenv.DisplayEnv, tpnmOpt, v.Range, TType_measure (Measure.Var v), TType_measure ms, csenv.m))
    else 
        // Propagate static requirements from 'tp' to 'ty'
        do! SolveTypStaticReq csenv trace v.StaticReq (TType_measure ms)
        SubstMeasure v ms
        if v.Rigidity = TyparRigidity.Anon && measureEquiv csenv.g ms Measure.One then 
            return! WarnD(Error(FSComp.SR.csCodeLessGeneric(), v.Range))
        else 
            ()
  }

/// Imperatively unify the unit-of-measure expression ms against 1.
/// There are three cases
/// - ms is (equivalent to) 1
/// - ms contains no non-rigid unit variables, and so cannot be unified with 1
/// - ms has the form v^e * ms' for some non-rigid variable v, non-zero exponent e, and measure expression ms'
///   the most general unifier is then simply v := ms' ^ -(1/e)
let UnifyMeasureWithOne (csenv: ConstraintSolverEnv) trace ms = 
    // Gather the rigid and non-rigid unit variables in this measure expression together with their exponents
    let rigidVars, nonRigidVars = 
        ListMeasureVarOccsWithNonZeroExponents ms
        |> List.partition (fun (v, _) -> v.Rigidity = TyparRigidity.Rigid) 

    // If there is at least one non-rigid variable v with exponent e, then we can unify 
    match FindPreferredTypar nonRigidVars with
    | (v, e) :: vs ->
        let unexpandedCons = ListMeasureConOccsWithNonZeroExponents csenv.g false ms
        let newms = ProdMeasures (List.map (fun (c, e') -> Measure.RationalPower (Measure.Con c, NegRational (DivRational e' e))) unexpandedCons 
                                @ List.map (fun (v, e') -> Measure.RationalPower (Measure.Var v, NegRational (DivRational e' e))) (vs @ rigidVars))

        SubstMeasureWarnIfRigid csenv trace v newms

    // Otherwise we require ms to be 1
    | [] -> if measureEquiv csenv.g ms Measure.One then CompleteD else localAbortD
    
/// Imperatively unify unit-of-measure expression ms1 against ms2
let UnifyMeasures (csenv: ConstraintSolverEnv) trace ms1 ms2 = 
    UnifyMeasureWithOne csenv trace (Measure.Prod(ms1, Measure.Inv ms2))

/// Simplify a unit-of-measure expression ms that forms part of a type scheme. 
/// We make substitutions for vars, which are the (remaining) bound variables
///   in the scheme that we wish to simplify. 
let SimplifyMeasure g vars ms =
    let rec simp vars = 
        match FindPreferredTypar (List.filter (fun (_, e) -> SignRational e<>0) (List.map (fun v -> (v, MeasureVarExponent v ms)) vars)) with
        | [] -> 
          (vars, None)

        | (v, e) :: vs -> 
          let newvar = if v.IsCompilerGenerated then NewAnonTypar (TyparKind.Measure, v.Range, TyparRigidity.Flexible, v.StaticReq, v.DynamicReq)
                                                else NewNamedInferenceMeasureVar (v.Range, TyparRigidity.Flexible, v.StaticReq, v.Id)
          let remainingvars = ListSet.remove typarEq v vars
          let newvarExpr = if SignRational e < 0 then Measure.Inv (Measure.Var newvar) else Measure.Var newvar
          let newms = (ProdMeasures (List.map (fun (c, e') -> Measure.RationalPower (Measure.Con c, NegRational (DivRational e' e))) (ListMeasureConOccsWithNonZeroExponents g false ms)
                                   @ List.map (fun (v', e') -> if typarEq v v' then newvarExpr else Measure.RationalPower (Measure.Var v', NegRational (DivRational e' e))) (ListMeasureVarOccsWithNonZeroExponents ms)))
          SubstMeasure v newms
          match vs with 
          | [] -> (remainingvars, Some newvar) 
          | _ -> simp (newvar :: remainingvars)
    simp vars

// Normalize a type ty that forms part of a unit-of-measure-polymorphic type scheme. 
//  Generalizable are the unit-of-measure variables that remain to be simplified. Generalized
// is a list of unit-of-measure variables that have already been generalized. 
let rec SimplifyMeasuresInType g resultFirst ((generalizable, generalized) as param) ty =
    match stripTyparEqns ty with 
    | TType_ucase(_, l)
    | TType_app (_, l) 
    | TType_anon (_,l)
    | TType_tuple (_, l) -> SimplifyMeasuresInTypes g param l

    | TType_fun (d, r) -> if resultFirst then SimplifyMeasuresInTypes g param [r;d] else SimplifyMeasuresInTypes g param [d;r]        
    | TType_var _   -> param
    | TType_forall (_, tau) -> SimplifyMeasuresInType g resultFirst param tau
    | TType_measure unt -> 
        let generalizable', newlygeneralized = SimplifyMeasure g generalizable unt   
        match newlygeneralized with
        | None -> (generalizable', generalized)
        | Some v -> (generalizable', v :: generalized)

and SimplifyMeasuresInTypes g param tys = 
    match tys with
    | [] -> param
    | ty :: tys -> 
        let param' = SimplifyMeasuresInType g false param ty 
        SimplifyMeasuresInTypes g param' tys

let SimplifyMeasuresInConstraint g param c =
    match c with
    | TyparConstraint.DefaultsTo (_, ty, _) 
    | TyparConstraint.CoercesTo(ty, _) -> SimplifyMeasuresInType g false param ty
    | TyparConstraint.SimpleChoice (tys, _) -> SimplifyMeasuresInTypes g param tys
    | TyparConstraint.IsDelegate (ty1, ty2, _) -> SimplifyMeasuresInTypes g param [ty1;ty2]
    | _ -> param

let rec SimplifyMeasuresInConstraints g param cs = 
    match cs with
    | [] -> param
    | c :: cs ->
        let param' = SimplifyMeasuresInConstraint g param c
        SimplifyMeasuresInConstraints g param' cs

let rec GetMeasureVarGcdInType v ty =
    match stripTyparEqns ty with 
    | TType_ucase(_, l)
    | TType_app (_, l) 
    | TType_anon (_,l)
    | TType_tuple (_, l) -> GetMeasureVarGcdInTypes v l

    | TType_fun (d, r) -> GcdRational (GetMeasureVarGcdInType v d) (GetMeasureVarGcdInType v r)
    | TType_var _   -> ZeroRational
    | TType_forall (_, tau) -> GetMeasureVarGcdInType v tau
    | TType_measure unt -> MeasureVarExponent v unt

and GetMeasureVarGcdInTypes v tys =
    match tys with
    | [] -> ZeroRational
    | ty :: tys -> GcdRational (GetMeasureVarGcdInType v ty) (GetMeasureVarGcdInTypes v tys)
  
// Normalize the exponents on generalizable variables in a type
// by dividing them by their "rational gcd". For example, the type
// float<'u^(2/3)> -> float<'u^(4/3)> would be normalized to produce
// float<'u> -> float<'u^2> by dividing the exponents by 2/3.
let NormalizeExponentsInTypeScheme uvars ty =
  uvars |> List.map (fun v ->
    let expGcd = AbsRational (GetMeasureVarGcdInType v ty)
    if expGcd = OneRational || expGcd = ZeroRational then
        v 
    else
        let v' = NewAnonTypar (TyparKind.Measure, v.Range, TyparRigidity.Flexible, v.StaticReq, v.DynamicReq)
        SubstMeasure v (Measure.RationalPower (Measure.Var v', DivRational OneRational expGcd))
        v')
    
// We normalize unit-of-measure-polymorphic type schemes. There  
// are three reasons for doing this:
//   (1) to present concise and consistent type schemes to the programmer
//   (2) so that we can compute equivalence of type schemes in signature matching
//   (3) in order to produce a list of type parameters ordered as they appear in the (normalized) scheme.
//
// Representing the normal form as a matrix, with a row for each variable or base unit, 
// and a column for each unit-of-measure expression in the "skeleton" of the type. 
// Entries for generalizable variables are integers; other rows may contain non-integer exponents.
//  
// ( 0...0  a1  as1    b1  bs1    c1  cs1    ...)
// ( 0...0  0   0...0  b2  bs2    c2  cs2    ...)
// ( 0...0  0   0...0  0   0...0  c3  cs3    ...)
//...
// ( 0...0  0   0...0  0   0...0  0   0...0  ...)
//
// The normal form is unique; what's more, it can be used to force a variable ordering 
// because the first occurrence of a variable in a type is in a unit-of-measure expression with no 
// other "new" variables (a1, b2, c3, above). 
//
// The corner entries a1, b2, c3 are all positive. Entries lying above them (b1, c1, c2, etc) are
// non-negative and smaller than the corresponding corner entry. Entries as1, bs1, bs2, etc are arbitrary.
//
// Essentially this is the *reduced row echelon* matrix from linear algebra, with adjustment to ensure that
// exponents are integers where possible (in the reduced row echelon form, a1, b2, etc. would be 1, possibly
// forcing other entries to be non-integers).
let SimplifyMeasuresInTypeScheme g resultFirst (generalizable: Typar list) ty constraints =
    // Only bother if we're generalizing over at least one unit-of-measure variable 
    let uvars, vars = 
        generalizable
        |> List.partition (fun v -> v.Kind = TyparKind.Measure && v.Rigidity <> TyparRigidity.Rigid) 
 
    match uvars with
    | [] -> generalizable
    | _ :: _ ->
    let (_, generalized) = SimplifyMeasuresInType g resultFirst (SimplifyMeasuresInConstraints g (uvars, []) constraints) ty
    let generalized' = NormalizeExponentsInTypeScheme generalized ty 
    vars @ List.rev generalized'

let freshMeasure () = Measure.Var (NewInferenceMeasurePar ())

let CheckWarnIfRigid (csenv: ConstraintSolverEnv) ty1 (r: Typar) ty =
    let g = csenv.g
    let denv = csenv.DisplayEnv
    if not r.Rigidity.WarnIfUnified then CompleteD else
    let needsWarning =
        match tryAnyParTy g ty with
        | ValueNone -> true
        | ValueSome tp2 ->
            not tp2.IsCompilerGenerated &&
                (r.IsCompilerGenerated ||
                 // exclude this warning for two identically named user-specified type parameters, e.g. from different mutually recursive functions or types
                 r.DisplayName <> tp2.DisplayName)

    if needsWarning then
        // NOTE: we grab the name eagerly to make sure the type variable prints as a type variable 
        let tpnmOpt = if r.IsCompilerGenerated then None else Some r.Name 
        WarnD(NonRigidTypar(denv, tpnmOpt, r.Range, ty1, ty, csenv.m)) 
    else 
        CompleteD

/// Add the constraint "ty1 = ty" to the constraint problem, where ty1 is a type variable. 
/// Propagate all effects of adding this constraint, e.g. to solve other variables 
let rec SolveTyparEqualsTypePart1 (csenv: ConstraintSolverEnv) m2 (trace: OptionalTrace) ty1 r ty = trackErrors {
    // The types may still be equivalent due to abbreviations, which we are trying not to eliminate 
    if typeEquiv csenv.g ty1 ty then () else
    // The famous 'occursCheck' check to catch "infinite types" like 'a = list<'a> - see also https://github.com/Microsoft/visualfsharp/issues/1170
    if occursCheck csenv.g r ty then return! ErrorD (ConstraintSolverInfiniteTypes(csenv.DisplayEnv, csenv.eContextInfo, ty1, ty, csenv.m, m2)) else
    // Note: warn _and_ continue! 
    do! CheckWarnIfRigid csenv ty1 r ty
    // Record the solution before we solve the constraints, since 
    // We may need to make use of the equation when solving the constraints. 
    // Record a entry in the undo trace if one is provided 
    trace.Exec (fun () -> r.typar_solution <- Some ty) (fun () -> r.typar_solution <- None)
 }  

and SolveTyparEqualsTypePart2 (csenv: ConstraintSolverEnv) ndeep m2 (trace: OptionalTrace) (r: Typar) ty = trackErrors {
    // Only solve constraints if this is not an error var 
    if r.IsFromError then () else

    // Check to see if this type variable is relevant to any trait constraints. 
    // If so, re-solve the relevant constraints. 
    if csenv.SolverState.ExtraCxs.ContainsKey r.Stamp then 
        do! RepeatWhileD ndeep (fun ndeep -> SolveRelevantMemberConstraintsForTypar csenv ndeep PermitWeakResolution.No trace r)

    // Re-solve the other constraints associated with this type variable 
    return! solveTypMeetsTyparConstraints csenv ndeep m2 trace ty r

  }

/// Apply the constraints on 'typar' to the type 'ty'
and solveTypMeetsTyparConstraints (csenv: ConstraintSolverEnv) ndeep m2 trace ty (r: Typar) = trackErrors {
    let g = csenv.g

    // Propagate compat flex requirements from 'tp' to 'ty'
    do! SolveTypIsCompatFlex csenv trace r.IsCompatFlex ty

    // Propagate dynamic requirements from 'tp' to 'ty'
    do! SolveTypDynamicReq csenv trace r.DynamicReq ty

    // Propagate static requirements from 'tp' to 'ty' 
    do! SolveTypStaticReq csenv trace r.StaticReq ty
    
    // Solve constraints on 'tp' w.r.t. 'ty' 
    for e in r.Constraints do
      do!
      match e with
      | TyparConstraint.DefaultsTo (priority, dty, m) -> 
          if typeEquiv g ty dty then 
              CompleteD
          else
              match tryDestTyparTy g ty with
              | ValueNone -> CompleteD
              | ValueSome destTypar ->
                  AddConstraint csenv ndeep m2 trace destTypar (TyparConstraint.DefaultsTo(priority, dty, m))
          
      | TyparConstraint.SupportsNull m2                -> SolveTypeSupportsNull               csenv ndeep m2 trace ty
      | TyparConstraint.IsEnum(underlying, m2)         -> SolveTypeIsEnum                     csenv ndeep m2 trace ty underlying
      | TyparConstraint.SupportsComparison(m2)         -> SolveTypeSupportsComparison         csenv ndeep m2 trace ty
      | TyparConstraint.SupportsEquality(m2)           -> SolveTypeSupportsEquality           csenv ndeep m2 trace ty
      | TyparConstraint.IsDelegate(aty, bty, m2)       -> SolveTypeIsDelegate                 csenv ndeep m2 trace ty aty bty
      | TyparConstraint.IsNonNullableStruct m2         -> SolveTypeIsNonNullableValueType     csenv ndeep m2 trace ty
      | TyparConstraint.IsUnmanaged m2                 -> SolveTypeIsUnmanaged                csenv ndeep m2 trace ty
      | TyparConstraint.IsReferenceType m2             -> SolveTypeIsReferenceType            csenv ndeep m2 trace ty
      | TyparConstraint.RequiresDefaultConstructor m2  -> SolveTypeRequiresDefaultConstructor csenv ndeep m2 trace ty
      | TyparConstraint.SimpleChoice(tys, m2)          -> SolveTypeChoice                     csenv ndeep m2 trace ty tys
      | TyparConstraint.CoercesTo(ty2, m2)             -> SolveTypeSubsumesTypeKeepAbbrevs    csenv ndeep m2 trace None ty2 ty
      | TyparConstraint.MayResolveMember(traitInfo, m2) -> 
          SolveMemberConstraint csenv false PermitWeakResolution.No ndeep m2 trace traitInfo |> OperationResult.ignore
  }

        
and SolveTyparEqualsType (csenv: ConstraintSolverEnv) ndeep m2 (trace: OptionalTrace) ty1 ty = trackErrors {
    let m = csenv.m
    do! DepthCheck ndeep m
    match ty1 with 
    | TType_var r | TType_measure (Measure.Var r) ->
        do! SolveTyparEqualsTypePart1 csenv m2 trace ty1 r ty 
        do! SolveTyparEqualsTypePart2 csenv ndeep m2 trace r ty 
    | _ -> failwith "SolveTyparEqualsType"
    }

// Like SolveTyparEqualsType but asserts all typar equalities simultaneously instead of one by one
and SolveTyparsEqualTypes (csenv: ConstraintSolverEnv) ndeep m2 (trace: OptionalTrace) tptys tys = trackErrors {
    do! (tptys, tys) ||> Iterate2D (fun tpty ty -> 
            match tpty with 
            | TType_var r | TType_measure (Measure.Var r) -> SolveTyparEqualsTypePart1 csenv m2 trace tpty r ty 
            | _ -> failwith "SolveTyparsEqualTypes")
    do! (tptys, tys) ||> Iterate2D (fun tpty ty -> 
            match tpty with 
            | TType_var r | TType_measure (Measure.Var r) -> SolveTyparEqualsTypePart2 csenv ndeep m2 trace r ty 
            | _ -> failwith "SolveTyparsEqualTypes")
 }

and SolveAnonInfoEqualsAnonInfo (csenv: ConstraintSolverEnv) m2 (anonInfo1: AnonRecdTypeInfo) (anonInfo2: AnonRecdTypeInfo) = 
    if evalTupInfoIsStruct anonInfo1.TupInfo <> evalTupInfoIsStruct anonInfo2.TupInfo then ErrorD (ConstraintSolverError(FSComp.SR.tcTupleStructMismatch(), csenv.m,m2)) else
    (match anonInfo1.Assembly, anonInfo2.Assembly with 
        | ccu1, ccu2 -> if not (ccuEq ccu1 ccu2) then ErrorD (ConstraintSolverError(FSComp.SR.tcAnonRecdCcuMismatch(ccu1.AssemblyName, ccu2.AssemblyName), csenv.m,m2)) else ResultD ()
        ) ++ (fun () -> 

    if not (anonInfo1.SortedNames = anonInfo2.SortedNames) then 
        let (|Subset|Superset|Overlap|CompletelyDifferent|) (first, second) =
            let first = Set first
            let second = Set second
            let secondOnly = Set.toList (second - first)
            let firstOnly = Set.toList (first - second)

            if second.IsSubsetOf first then
                Subset firstOnly
            elif second.IsSupersetOf first then
                Superset secondOnly
            elif Set.intersect first second <> Set.empty then
                Overlap(firstOnly, secondOnly)
            else
                CompletelyDifferent(Seq.toList first)
        
        let message =
            match anonInfo1.SortedNames, anonInfo2.SortedNames with
            | Subset missingFields ->
                FSComp.SR.tcAnonRecdFieldNameSubset(string missingFields)
            | Superset extraFields ->
                FSComp.SR.tcAnonRecdFieldNameSuperset(string extraFields)
            | Overlap (missingFields, extraFields) ->
                FSComp.SR.tcAnonRecdFieldNameMismatch(string missingFields, string extraFields)
            | CompletelyDifferent missingFields ->
                FSComp.SR.tcAnonRecdFieldNameDifferent(string missingFields)
        
        ErrorD (ConstraintSolverError(message, csenv.m,m2)) 
    else 
        ResultD ())

/// Add the constraint "ty1 = ty2" to the constraint problem. 
/// Propagate all effects of adding this constraint, e.g. to solve type variables 
and SolveTypeEqualsType (csenv: ConstraintSolverEnv) ndeep m2 (trace: OptionalTrace) (cxsln:(TraitConstraintInfo * TraitConstraintSln) option) ty1 ty2 = 
    let ndeep = ndeep + 1
    let aenv = csenv.EquivEnv
    let g = csenv.g

    match cxsln with
    | Some (traitInfo, traitSln) when traitInfo.Solution.IsNone -> 
        // If this is an overload resolution at this point it's safe to assume the candidate member being evaluated solves this member constraint.
        TransactMemberConstraintSolution traitInfo trace traitSln
    | _ -> ()

    if ty1 === ty2 then CompleteD else

    let canShortcut = not trace.HasTrace
    let sty1 = stripTyEqnsA csenv.g canShortcut ty1
    let sty2 = stripTyEqnsA csenv.g canShortcut ty2

    match sty1, sty2 with 
    // type vars inside forall-types may be alpha-equivalent 
    | TType_var tp1, TType_var tp2 when typarEq tp1 tp2 || (match aenv.EquivTypars.TryFind tp1 with | Some v when typeEquiv g v ty2 -> true | _ -> false) -> CompleteD

    | TType_var tp1, TType_var tp2 when PreferUnifyTypar tp1 tp2 -> SolveTyparEqualsType csenv ndeep m2 trace sty1 ty2
    | TType_var tp1, TType_var tp2 when not csenv.MatchingOnly && PreferUnifyTypar tp2 tp1 -> SolveTyparEqualsType csenv ndeep m2 trace sty2 ty1

    | TType_var r, _ when (r.Rigidity <> TyparRigidity.Rigid) -> SolveTyparEqualsType csenv ndeep m2 trace sty1 ty2
    | _, TType_var r when (r.Rigidity <> TyparRigidity.Rigid) && not csenv.MatchingOnly -> SolveTyparEqualsType csenv ndeep m2 trace sty2 ty1

    // Catch float<_>=float<1>, float32<_>=float32<1> and decimal<_>=decimal<1> 
    | (_, TType_app (tc2, [ms])) when (tc2.IsMeasureableReprTycon && typeEquiv csenv.g sty1 (reduceTyconRefMeasureableOrProvided csenv.g tc2 [ms]))
        -> SolveTypeEqualsType csenv ndeep m2 trace None ms (TType_measure Measure.One)
    | (TType_app (tc2, [ms]), _) when (tc2.IsMeasureableReprTycon && typeEquiv csenv.g sty2 (reduceTyconRefMeasureableOrProvided csenv.g tc2 [ms]))
        -> SolveTypeEqualsType csenv ndeep m2 trace None ms (TType_measure Measure.One)

    | TType_app (tc1, l1), TType_app (tc2, l2) when tyconRefEq g tc1 tc2  -> SolveTypeEqualsTypeEqns csenv ndeep m2 trace None l1 l2
    | TType_app (_, _), TType_app (_, _)   ->  localAbortD
    | TType_tuple (tupInfo1, l1), TType_tuple (tupInfo2, l2)      -> 
        if evalTupInfoIsStruct tupInfo1 <> evalTupInfoIsStruct tupInfo2 then ErrorD (ConstraintSolverError(FSComp.SR.tcTupleStructMismatch(), csenv.m, m2)) else
        SolveTypeEqualsTypeEqns csenv ndeep m2 trace None l1 l2
    | TType_anon (anonInfo1, l1),TType_anon (anonInfo2, l2)      -> 
        SolveAnonInfoEqualsAnonInfo csenv m2 anonInfo1 anonInfo2 ++ (fun () -> 
        SolveTypeEqualsTypeEqns csenv ndeep m2 trace None l1 l2)
    | TType_fun (d1, r1), TType_fun (d2, r2)   -> SolveFunTypeEqn csenv ndeep m2 trace None d1 d2 r1 r2
    | TType_measure ms1, TType_measure ms2   -> UnifyMeasures csenv trace ms1 ms2
    | TType_forall(tps1, rty1), TType_forall(tps2, rty2) -> 
        if tps1.Length <> tps2.Length then localAbortD else
        let aenv = aenv.BindEquivTypars tps1 tps2 
        let csenv = {csenv with EquivEnv = aenv }
        if not (typarsAEquiv g aenv tps1 tps2) then localAbortD else
        SolveTypeEqualsTypeKeepAbbrevs csenv ndeep m2 trace rty1 rty2 

    | TType_ucase (uc1, l1), TType_ucase (uc2, l2) when g.unionCaseRefEq uc1 uc2  -> SolveTypeEqualsTypeEqns csenv ndeep m2 trace None l1 l2
    | _  -> localAbortD


and SolveTypeEqualsTypeKeepAbbrevs csenv ndeep m2 trace ty1 ty2 = SolveTypeEqualsTypeKeepAbbrevsWithCxsln csenv ndeep m2 trace None ty1 ty2

and private SolveTypeEqualsTypeKeepAbbrevsWithCxsln csenv ndeep m2 trace cxsln ty1 ty2 = 
   // Back out of expansions of type abbreviations to give improved error messages. 
   // Note: any "normalization" of equations on type variables must respect the trace parameter
   TryD (fun () -> SolveTypeEqualsType csenv ndeep m2 trace cxsln ty1 ty2)
        (function
        | LocallyAbortOperationThatLosesAbbrevs -> ErrorD(ConstraintSolverTypesNotInEqualityRelation(csenv.DisplayEnv, ty1, ty2, csenv.m, m2, csenv.eContextInfo))
        | err -> ErrorD err)

and SolveTypeEqualsTypeEqns csenv ndeep m2 trace cxsln origl1 origl2 = 
   match origl1, origl2 with 
   | [], [] -> CompleteD 
   | _ -> 
       // We unwind Iterate2D by hand here for performance reasons.
       let rec loop l1 l2 = 
           match l1, l2 with 
           | [], [] -> CompleteD 
           | h1 :: t1, h2 :: t2 -> 
               SolveTypeEqualsTypeKeepAbbrevsWithCxsln csenv ndeep m2 trace cxsln h1 h2 ++ (fun () -> loop t1 t2) 
           | _ -> 
               ErrorD(ConstraintSolverTupleDiffLengths(csenv.DisplayEnv, origl1, origl2, csenv.m, m2)) 
       loop origl1 origl2

and SolveFunTypeEqn csenv ndeep m2 trace cxsln d1 d2 r1 r2 = trackErrors {
    do! SolveTypeEqualsTypeKeepAbbrevsWithCxsln csenv ndeep m2 trace cxsln d1 d2
    return! SolveTypeEqualsTypeKeepAbbrevsWithCxsln csenv ndeep m2 trace cxsln r1 r2
  }

// ty1: expected
// ty2: actual
//
// "ty2 casts to ty1"
// "a value of type ty2 can be used where a value of type ty1 is expected"
and SolveTypeSubsumesType (csenv: ConstraintSolverEnv) ndeep m2 (trace: OptionalTrace) cxsln ty1 ty2 = 
    // 'a :> obj ---> <solved> 
    let ndeep = ndeep + 1
    let g = csenv.g
    if isObjTy g ty1 then CompleteD else 
    let canShortcut = not trace.HasTrace
    let sty1 = stripTyEqnsA csenv.g canShortcut ty1
    let sty2 = stripTyEqnsA csenv.g canShortcut ty2

    let amap = csenv.amap
    let aenv = csenv.EquivEnv
    let denv = csenv.DisplayEnv

    match sty1, sty2 with 
    | TType_var tp1, _ ->
        match aenv.EquivTypars.TryFind tp1 with
        | Some v -> SolveTypeSubsumesType csenv ndeep m2 trace cxsln v ty2
        | _ ->
        match sty2 with
        | TType_var r2 when typarEq tp1 r2 -> CompleteD
        | TType_var r when not csenv.MatchingOnly -> SolveTyparSubtypeOfType csenv ndeep m2 trace r ty1
        | _ ->  SolveTypeEqualsTypeKeepAbbrevsWithCxsln csenv ndeep m2 trace cxsln ty1 ty2

    | _, TType_var r when not csenv.MatchingOnly -> SolveTyparSubtypeOfType csenv ndeep m2 trace r ty1

    | TType_tuple (tupInfo1, l1), TType_tuple (tupInfo2, l2)      -> 
        if evalTupInfoIsStruct tupInfo1 <> evalTupInfoIsStruct tupInfo2 then ErrorD (ConstraintSolverError(FSComp.SR.tcTupleStructMismatch(), csenv.m, m2)) else
        SolveTypeEqualsTypeEqns csenv ndeep m2 trace cxsln l1 l2 (* nb. can unify since no variance *)

    | TType_anon (anonInfo1, l1), TType_anon (anonInfo2, l2)      -> 
        SolveAnonInfoEqualsAnonInfo csenv m2 anonInfo1 anonInfo2 ++ (fun () -> 
        SolveTypeEqualsTypeEqns csenv ndeep m2 trace cxsln l1 l2) (* nb. can unify since no variance *)

    | TType_fun (d1, r1), TType_fun (d2, r2)   -> SolveFunTypeEqn csenv ndeep m2 trace cxsln d1 d2 r1 r2 (* nb. can unify since no variance *)

    | TType_measure ms1, TType_measure ms2    -> UnifyMeasures csenv trace ms1 ms2

    // Enforce the identities float=float<1>, float32=float32<1> and decimal=decimal<1> 
    | (_, TType_app (tc2, [ms])) when (tc2.IsMeasureableReprTycon && typeEquiv csenv.g sty1 (reduceTyconRefMeasureableOrProvided csenv.g tc2 [ms]))
        -> SolveTypeEqualsTypeKeepAbbrevsWithCxsln csenv ndeep m2 trace cxsln ms (TType_measure Measure.One)

    | (TType_app (tc2, [ms]), _) when (tc2.IsMeasureableReprTycon && typeEquiv csenv.g sty2 (reduceTyconRefMeasureableOrProvided csenv.g tc2 [ms]))
        -> SolveTypeEqualsTypeKeepAbbrevsWithCxsln csenv ndeep m2 trace cxsln ms (TType_measure Measure.One)

    // Special subsumption rule for byref tags
    | TType_app (tc1, l1), TType_app (tc2, l2) when tyconRefEq g tc1 tc2  && g.byref2_tcr.CanDeref && tyconRefEq g g.byref2_tcr tc1 ->
        match l1, l2 with 
        | [ h1; tag1 ], [ h2; tag2 ] -> trackErrors {
            do! SolveTypeEqualsType csenv ndeep m2 trace None h1 h2
            match stripTyEqnsA csenv.g canShortcut tag1, stripTyEqnsA csenv.g canShortcut tag2 with 
            | TType_app(tagc1, []), TType_app(tagc2, []) 
                when (tyconRefEq g tagc2 g.byrefkind_InOut_tcr && 
                      (tyconRefEq g tagc1 g.byrefkind_In_tcr || tyconRefEq g tagc1 g.byrefkind_Out_tcr) ) -> ()
            | _ -> return! SolveTypeEqualsType csenv ndeep m2 trace cxsln tag1 tag2
           }
        | _ -> SolveTypeEqualsTypeEqns csenv ndeep m2 trace cxsln l1 l2

    | TType_app (tc1, l1), TType_app (tc2, l2) when tyconRefEq g tc1 tc2  -> 
        SolveTypeEqualsTypeEqns csenv ndeep m2 trace cxsln l1 l2

    | TType_ucase (uc1, l1), TType_ucase (uc2, l2) when g.unionCaseRefEq uc1 uc2  -> 
        SolveTypeEqualsTypeEqns csenv ndeep m2 trace cxsln l1 l2

    | _ ->  
        // By now we know the type is not a variable type 

        // C :> obj ---> <solved> 
        if isObjTy g ty1 then CompleteD else
        
        let m = csenv.m

        // 'a[] :> IList<'b>   ---> 'a = 'b  
        // 'a[] :> ICollection<'b>   ---> 'a = 'b  
        // 'a[] :> IEnumerable<'b>   ---> 'a = 'b  
        // 'a[] :> IReadOnlyList<'b>   ---> 'a = 'b  
        // 'a[] :> IReadOnlyCollection<'b>   ---> 'a = 'b  
        // Note we don't support co-variance on array types nor 
        // the special .NET conversions for these types 
        match ty1 with
        | AppTy g (tcr1, tinst) when
            isArray1DTy g ty2 &&
                (tyconRefEq g tcr1 g.tcref_System_Collections_Generic_IList || 
                 tyconRefEq g tcr1 g.tcref_System_Collections_Generic_ICollection || 
                 tyconRefEq g tcr1 g.tcref_System_Collections_Generic_IReadOnlyList || 
                 tyconRefEq g tcr1 g.tcref_System_Collections_Generic_IReadOnlyCollection || 
                 tyconRefEq g tcr1 g.tcref_System_Collections_Generic_IEnumerable) ->
            match tinst with 
            | [ty1arg] -> 
                let ty2arg = destArrayTy g ty2
                SolveTypeEqualsTypeKeepAbbrevsWithCxsln csenv ndeep m2 trace cxsln ty1arg ty2arg
            | _ -> error(InternalError("destArrayTy", m))

        | _ ->
            // D<inst> :> Head<_> --> C<inst'> :> Head<_> for the 
            // first interface or super-class C supported by D which 
            // may feasibly convert to Head. 
            match FindUniqueFeasibleSupertype g amap m ty1 ty2 with 
            | None -> ErrorD(ConstraintSolverTypesNotInSubsumptionRelation(denv, ty1, ty2, m, m2))
            | Some t -> SolveTypeSubsumesType csenv ndeep m2 trace cxsln ty1 t

and SolveTypeSubsumesTypeKeepAbbrevs csenv ndeep m2 trace cxsln ty1 ty2 = 
   let denv = csenv.DisplayEnv
   TryD (fun () -> SolveTypeSubsumesType csenv ndeep m2 trace cxsln ty1 ty2)
        (function 
         | LocallyAbortOperationThatLosesAbbrevs -> ErrorD(ConstraintSolverTypesNotInSubsumptionRelation(denv, ty1, ty2, csenv.m, m2))
         | err -> ErrorD err)

//-------------------------------------------------------------------------
// Solve and record non-equality constraints
//------------------------------------------------------------------------- 

and SolveTyparSubtypeOfType (csenv: ConstraintSolverEnv) ndeep m2 trace tp ty1 = 
    let g = csenv.g
    if isObjTy g ty1 then CompleteD
    elif typeEquiv g ty1 (mkTyparTy tp) then CompleteD
    elif isSealedTy g ty1 then 
        SolveTypeEqualsTypeKeepAbbrevs csenv ndeep m2 trace (mkTyparTy tp) ty1
    else
        AddConstraint csenv ndeep m2 trace tp (TyparConstraint.CoercesTo(ty1, csenv.m))

and DepthCheck ndeep m = 
  if ndeep > 300 then error(Error(FSComp.SR.csTypeInferenceMaxDepth(), m)) else CompleteD

// If this is a type that's parameterized on a unit-of-measure (expected to be numeric), unify its measure with 1
and SolveDimensionlessNumericType (csenv: ConstraintSolverEnv) ndeep m2 trace ty =
    match getMeasureOfType csenv.g ty with
    | Some (tcref, _) -> 
        SolveTypeEqualsTypeKeepAbbrevs csenv ndeep m2 trace ty (mkAppTy tcref [TType_measure Measure.One])
    | None ->
        CompleteD

/// Attempt to solve a statically resolved member constraint.
///
/// 1. We do a bunch of fakery to pretend that primitive types have certain members. 
///    We pretend int and other types support a number of operators.  In the actual IL for mscorlib they 
///    don't. The type-directed static optimization rules in the library code that makes use of this 
///    will deal with the problem. 
///
/// 2. Some additional solutions are forced prior to generalization (permitWeakResolution= Yes or YesDuringCodeGen). See above
and SolveMemberConstraint (csenv: ConstraintSolverEnv) ignoreUnresolvedOverload (permitWeakResolution: PermitWeakResolution) ndeep m2 trace traitInfo : OperationResult<bool> = trackErrors {
    let (TTrait(tys, nm, memFlags, traitObjAndArgTys, rty, sln, traitCtxt)) = traitInfo
    let traitAD = match traitCtxt with None -> AccessorDomain.AccessibleFromEverywhere | Some c -> (c.AccessRights :?> AccessorDomain)
    // Do not re-solve if already solved
    if sln.Value.IsSome then return true else
    let g = csenv.g
    let m = csenv.m
    let amap = csenv.amap
    let aenv = csenv.EquivEnv
    let denv = csenv.DisplayEnv
    let ndeep = ndeep + 1
    do! DepthCheck ndeep m

    // Remove duplicates from the set of types in the support 
    let tys = ListSet.setify (typeAEquiv g aenv) tys

    // Rebuild the trait info after removing duplicates 
    let traitInfo = TTrait(tys, nm, memFlags, traitObjAndArgTys, rty, sln, traitCtxt)
    let rty = GetFSharpViewOfReturnType g rty    
    
    // Assert the object type if the constraint is for an instance member    
    if memFlags.IsInstance then 
        match tys, traitObjAndArgTys with 
        | [ty], (h :: _) -> do! SolveTypeEqualsTypeKeepAbbrevs csenv ndeep m2 trace h ty 
        | _ -> do! ErrorD (ConstraintSolverError(FSComp.SR.csExpectedArguments(), m, m2))

    // Trait calls are only supported on pseudo type (variables) 
    for e in tys do
        do! SolveTypStaticReq csenv trace HeadTypeStaticReq e
    
    let argtys = if memFlags.IsInstance then List.tail traitObjAndArgTys else traitObjAndArgTys 

    let minfos = GetRelevantMethodsForTrait csenv permitWeakResolution nm traitInfo
        
    let! res = 
     trackErrors {
      match tys, memFlags.IsInstance, nm, argtys with 
      | _, false, ("op_Division" | "op_Multiply"), [argty1;argty2]
          when 
<<<<<<< HEAD
               IsMulDivTypeArgPair permitWeakResolution minfos g argty1 argty2 ->
=======
               // This simulates the existence of 
               //    float * float -> float
               //    float32 * float32 -> float32
               //    float<'u> * float<'v> -> float<'u 'v>
               //    float32<'u> * float32<'v> -> float32<'u 'v>
               //    decimal<'u> * decimal<'v> -> decimal<'u 'v>
               //    decimal<'u> * decimal -> decimal<'u>
               //    float32<'u> * float32<'v> -> float32<'u 'v>
               //    int * int -> int
               //    int64 * int64 -> int64
               //
               // The rule is triggered by these sorts of inputs when permitWeakResolution=false
               //    float * float 
               //    float * float32 // will give error 
               //    decimal<m> * decimal<m>
               //    decimal<m> * decimal  <-- Note this one triggers even though "decimal" has some possibly-relevant methods
               //    float * Matrix // the rule doesn't trigger for this one since Matrix has overloads we can use and we prefer those instead
               //    float * Matrix // the rule doesn't trigger for this one since Matrix has overloads we can use and we prefer those instead
               //
               // The rule is triggered by these sorts of inputs when permitWeakResolution=true
               //    float * 'a 
               //    'a * float 
               //    decimal<'u> * 'a
                  (let checkRuleAppliesInPreferenceToMethods argty1 argty2 = 
                     // Check that at least one of the argument types is numeric
                     IsNumericOrIntegralEnumType g argty1 && 
                     // Check the other type is nominal, unless using weak resolution
                     IsBinaryOpOtherArgType g permitWeakResolution argty2 &&
                     // This next condition checks that either 
                     //   - Neither type contributes any methods OR
                     //   - We have the special case "decimal<_> * decimal". In this case we have some 
                     //     possibly-relevant methods from "decimal" but we ignore them in this case.
                     (isNil minfos || (Option.isSome (getMeasureOfType g argty1) && isDecimalTy g argty2)) in

                   checkRuleAppliesInPreferenceToMethods argty1 argty2 || 
                   checkRuleAppliesInPreferenceToMethods argty2 argty1) ->
>>>>>>> 51422077
                   
          match getMeasureOfType g argty1 with
          | Some (tcref, ms1) -> 
            let ms2 = freshMeasure ()
            do! SolveTypeEqualsTypeKeepAbbrevs csenv ndeep m2 trace argty2 (mkAppTy tcref [TType_measure ms2])
            do! SolveTypeEqualsTypeKeepAbbrevs csenv ndeep m2 trace rty (mkAppTy tcref [TType_measure (Measure.Prod(ms1, if nm = "op_Multiply" then ms2 else Measure.Inv ms2))])
            return TTraitBuiltIn

          | _ ->

            match getMeasureOfType g argty2 with
            | Some (tcref, ms2) -> 
              let ms1 = freshMeasure ()
              do! SolveTypeEqualsTypeKeepAbbrevs csenv ndeep m2 trace argty1 (mkAppTy tcref [TType_measure ms1]) 
              do! SolveTypeEqualsTypeKeepAbbrevs csenv ndeep m2 trace rty (mkAppTy tcref [TType_measure (Measure.Prod(ms1, if nm = "op_Multiply" then ms2 else Measure.Inv ms2))])
              return TTraitBuiltIn

            | _ -> 

              do! SolveTypeEqualsTypeKeepAbbrevs csenv ndeep m2 trace argty2 argty1
              do! SolveTypeEqualsTypeKeepAbbrevs csenv ndeep m2 trace rty argty1
              return TTraitBuiltIn

      | _, false, ("op_Addition" | "op_Subtraction" | "op_Modulus"), [argty1;argty2] 
          when  IsAddSubModTypePair nm permitWeakResolution minfos g argty1 argty2 -> 

          do! SolveTypeEqualsTypeKeepAbbrevs csenv ndeep m2 trace argty2 argty1
          do! SolveTypeEqualsTypeKeepAbbrevs csenv ndeep m2 trace rty argty1
          return TTraitBuiltIn

      | _, false, ("op_LessThan" | "op_LessThanOrEqual" | "op_GreaterThan" | "op_GreaterThanOrEqual" | "op_Equality" | "op_Inequality" ), [argty1;argty2] 
          when IsRelationalOpArgTypePair permitWeakResolution minfos g argty1 argty2 ->

          do! SolveTypeEqualsTypeKeepAbbrevs csenv ndeep m2 trace argty2 argty1 
          do! SolveTypeEqualsTypeKeepAbbrevs csenv ndeep m2 trace rty g.bool_ty
          return TTraitBuiltIn

      // We pretend for uniformity that the numeric types have a static property called Zero and One 
      // As with constants, only zero is polymorphic in its units
      | [ty], false, "get_Zero", [] 
          when IsNumericType g ty || isCharTy g ty -> 
          do! SolveTypeEqualsTypeKeepAbbrevs csenv ndeep m2 trace rty ty
          return TTraitBuiltIn

      | [ty], false, "get_One", [] 
          when IsNumericType g ty || isCharTy g ty -> 
          do! SolveDimensionlessNumericType csenv ndeep m2 trace ty 
          do! SolveTypeEqualsTypeKeepAbbrevs csenv ndeep m2 trace rty ty
          return TTraitBuiltIn

      | _, false, "DivideByInt", [argty1;argty2] 
          when isFpTy g argty1 || isDecimalTy g argty1 -> 
          do! SolveTypeEqualsTypeKeepAbbrevs csenv ndeep m2 trace argty2 g.int_ty 
          do! SolveTypeEqualsTypeKeepAbbrevs csenv ndeep m2 trace rty argty1
          return TTraitBuiltIn

      // We pretend for uniformity that the 'string' and 'array' types have an indexer property called 'Item' 
      | [ty], true, "get_Item", [argty1] 
          when isStringTy g ty -> 

          do! SolveTypeEqualsTypeKeepAbbrevs csenv ndeep m2 trace argty1 g.int_ty 
          do! SolveTypeEqualsTypeKeepAbbrevs csenv ndeep m2 trace rty g.char_ty
          return TTraitBuiltIn

      | [ty], true, "get_Item", argtys
          when isArrayTy g ty -> 

          if rankOfArrayTy g ty <> argtys.Length then do! ErrorD(ConstraintSolverError(FSComp.SR.csIndexArgumentMismatch((rankOfArrayTy g ty), argtys.Length), m, m2))
          for argty in argtys do
              do! SolveTypeEqualsTypeKeepAbbrevs csenv ndeep m2 trace argty g.int_ty
          let ety = destArrayTy g ty
          do! SolveTypeEqualsTypeKeepAbbrevs csenv ndeep m2 trace rty ety
          return TTraitBuiltIn

      | [ty], true, "set_Item", argtys
          when isArrayTy g ty -> 
          
          if rankOfArrayTy g ty <> argtys.Length - 1 then do! ErrorD(ConstraintSolverError(FSComp.SR.csIndexArgumentMismatch((rankOfArrayTy g ty), (argtys.Length - 1)), m, m2))
          let argtys, ety = List.frontAndBack argtys
          for argty in argtys do
              do! SolveTypeEqualsTypeKeepAbbrevs csenv ndeep m2 trace argty g.int_ty
          let etys = destArrayTy g ty
          do! SolveTypeEqualsTypeKeepAbbrevs csenv ndeep m2 trace ety etys
          return TTraitBuiltIn

      | _, false, ("op_BitwiseAnd" | "op_BitwiseOr" | "op_ExclusiveOr"), [argty1;argty2] 
          when IsBitwiseOpArgTypePair permitWeakResolution minfos g argty1 argty2 -> 

          do! SolveTypeEqualsTypeKeepAbbrevs csenv ndeep m2 trace argty2 argty1
          do! SolveTypeEqualsTypeKeepAbbrevs csenv ndeep m2 trace rty argty1
          do! SolveDimensionlessNumericType csenv ndeep m2 trace argty1
          return TTraitBuiltIn

      | _, false, ("op_LeftShift" | "op_RightShift"), [argty1;argty2] 
          when IsIntegerOrIntegerEnumTy g argty1  -> 

          do! SolveTypeEqualsTypeKeepAbbrevs csenv ndeep m2 trace argty2 g.int_ty
          do! SolveTypeEqualsTypeKeepAbbrevs csenv ndeep m2 trace rty argty1
          do! SolveDimensionlessNumericType csenv ndeep m2 trace argty1
          return TTraitBuiltIn

      | _, false, "op_UnaryPlus", [argty] 
          when IsNumericOrIntegralEnumType g argty -> 

          do! SolveTypeEqualsTypeKeepAbbrevs csenv ndeep m2 trace rty argty
          return TTraitBuiltIn

      | _, false, "op_UnaryNegation", [argty] 
          when isSignedIntegerTy g argty || isFpTy g argty || isDecimalTy g argty -> 

          do! SolveTypeEqualsTypeKeepAbbrevs csenv ndeep m2 trace rty argty
          return TTraitBuiltIn

      | _, true, "get_Sign", [] 
          when IsSignType g tys.Head -> 

          do! SolveTypeEqualsTypeKeepAbbrevs csenv ndeep m2 trace rty g.int32_ty
          return TTraitBuiltIn

      | _, false, ("op_LogicalNot" | "op_OnesComplement"), [argty] 
          when IsIntegerOrIntegerEnumTy g argty  -> 

          do! SolveTypeEqualsTypeKeepAbbrevs csenv ndeep m2 trace rty argty
          do! SolveDimensionlessNumericType csenv ndeep m2 trace argty
          return TTraitBuiltIn

      | _, false, "Abs", [argty] 
          when isSignedIntegerTy g argty || isFpTy g argty || isDecimalTy g argty -> 

          do! SolveTypeEqualsTypeKeepAbbrevs csenv ndeep m2 trace rty argty
          return TTraitBuiltIn

      | _, false, "Sqrt", [argty1] 
          when isFpTy g argty1 ->
          match getMeasureOfType g argty1 with
            | Some (tcref, _) -> 
              let ms1 = freshMeasure () 
              do! SolveTypeEqualsTypeKeepAbbrevs csenv ndeep m2 trace argty1 (mkAppTy tcref [TType_measure (Measure.Prod (ms1, ms1))])
              do! SolveTypeEqualsTypeKeepAbbrevs csenv ndeep m2 trace rty (mkAppTy tcref [TType_measure ms1])
              return TTraitBuiltIn
            | None -> 
              do! SolveTypeEqualsTypeKeepAbbrevs csenv ndeep m2 trace rty argty1
              return TTraitBuiltIn

      | _, false, ("Sin" | "Cos" | "Tan" | "Sinh" | "Cosh" | "Tanh" | "Atan" | "Acos" | "Asin" | "Exp" | "Ceiling" | "Floor" | "Round" | "Truncate" | "Log10" | "Log" | "Sqrt"), [argty] 
          when isFpTy g argty -> 

          do! SolveDimensionlessNumericType csenv ndeep m2 trace argty
          do! SolveTypeEqualsTypeKeepAbbrevs csenv ndeep m2 trace rty argty
          return TTraitBuiltIn

      // Simulate solutions to op_Implicit and op_Explicit
      | _, false, "op_Explicit", [argty] 
          when (// The input type. 
                (IsNonDecimalNumericOrIntegralEnumType g argty || isStringTy g argty || isCharTy g argty) &&
                // The output type
                (IsNonDecimalNumericOrIntegralEnumType g rty || isCharTy g rty) && 
                // Exclusion: IntPtr and UIntPtr do not support .Parse() from string 
                not (isStringTy g argty && isNativeIntegerTy g rty) &&
                // Exclusion: No conversion from char to decimal
                not (isCharTy g argty && isDecimalTy g rty)) -> 

          return TTraitBuiltIn


      | _, false, "op_Explicit", [argty] 
          when (// The input type. 
                (IsNumericOrIntegralEnumType g argty || isStringTy g argty) &&
                // The output type
                (isDecimalTy g rty)) -> 

          return TTraitBuiltIn

      | _, false, "Pow", [argty1; argty2] 
          when isFpTy g argty1 -> 
          
          do! SolveDimensionlessNumericType csenv ndeep m2 trace argty1
          do! SolveTypeEqualsTypeKeepAbbrevs csenv ndeep m2 trace argty2 argty1
          do! SolveTypeEqualsTypeKeepAbbrevs csenv ndeep m2 trace rty argty1 
          return TTraitBuiltIn

      | _, false, "Atan2", [argty1; argty2] 
          when isFpTy g argty1 -> 

          do! SolveTypeEqualsTypeKeepAbbrevs csenv ndeep m2 trace argty2 argty1
          match getMeasureOfType g argty1 with
          | None -> do! SolveTypeEqualsTypeKeepAbbrevs csenv ndeep m2 trace rty argty1
          | Some (tcref, _) -> do! SolveTypeEqualsTypeKeepAbbrevs csenv ndeep m2 trace rty (mkAppTy tcref [TType_measure Measure.One])
          return TTraitBuiltIn

      | _ -> 
          // OK, this is not solved by a built-in constraint.
          // Now look for real solutions

          // First look for a solution by a record property
          let recdPropSearch = 
              let isGetProp = nm.StartsWithOrdinal("get_") 
              let isSetProp = nm.StartsWithOrdinal("set_") 
              if argtys.IsEmpty && isGetProp || isSetProp then 
                  let propName = nm.[4..]
                  let props = 
                    tys |> List.choose (fun ty -> 
                        match TryFindIntrinsicNamedItemOfType csenv.InfoReader (propName, traitAD) FindMemberFlag.IgnoreOverrides m ty with
                        | Some (RecdFieldItem rfinfo) 
                              when (isGetProp || rfinfo.RecdField.IsMutable) && 
                                   (rfinfo.IsStatic = not memFlags.IsInstance) && 
                                   IsRecdFieldAccessible amap m traitAD rfinfo.RecdFieldRef &&
                                   not rfinfo.LiteralValue.IsSome && 
                                   not rfinfo.RecdField.IsCompilerGenerated -> 
                            Some (rfinfo, isSetProp)
                        | _ -> None)
                  match props with 
                  | [ prop ] -> Some prop
                  | _ -> None
              else
                  None

          let anonRecdPropSearch = 
              let isGetProp = nm.StartsWith "get_" 
              if isGetProp && memFlags.IsInstance  then 
                  let propName = nm.[4..]
                  let props = 
                    tys |> List.choose (fun ty -> 
                        match NameResolution.TryFindAnonRecdFieldOfType g ty propName with
                        | Some (NameResolution.Item.AnonRecdField(anonInfo, tinst, i, _)) -> Some (anonInfo, tinst, i)
                        | _ -> None)
                  match props with 
                  | [ prop ] -> Some prop
                  | _ -> None
              else
                  None

          // Now check if there are no feasible solutions at all
          match minfos, recdPropSearch, anonRecdPropSearch with 
          | [], None, None when MemberConstraintIsReadyForStrongResolution csenv traitInfo ->
              if tys |> List.exists (isFunTy g) then 
                  return! ErrorD (ConstraintSolverError(FSComp.SR.csExpectTypeWithOperatorButGivenFunction(DecompileOpName nm), m, m2)) 
              elif tys |> List.exists (isAnyTupleTy g) then 
                  return! ErrorD (ConstraintSolverError(FSComp.SR.csExpectTypeWithOperatorButGivenTuple(DecompileOpName nm), m, m2)) 
              else
                  match nm, argtys with 
                  | "op_Explicit", [argty] -> return! ErrorD (ConstraintSolverError(FSComp.SR.csTypeDoesNotSupportConversion((NicePrint.prettyStringOfTy denv argty), (NicePrint.prettyStringOfTy denv rty)), m, m2))
                  | _ -> 
                      let tyString = 
                         match tys with 
                         | [ty] -> NicePrint.minimalStringOfType denv ty
                         | _ -> tys |> List.map (NicePrint.minimalStringOfType denv) |> String.concat ", "
                      let opName = DecompileOpName nm
                      let err = 
                          match opName with 
                          | "?>="  | "?>"  | "?<="  | "?<"  | "?="  | "?<>" 
                          | ">=?"  | ">?"  | "<=?"  | "<?"  | "=?"  | "<>?" 
                          | "?>=?" | "?>?" | "?<=?" | "?<?" | "?=?" | "?<>?" ->
                             if tys.Length = 1 then FSComp.SR.csTypeDoesNotSupportOperatorNullable(tyString, opName)
                             else FSComp.SR.csTypesDoNotSupportOperatorNullable(tyString, opName)
                          | _ -> 
                             if tys.Length = 1 then FSComp.SR.csTypeDoesNotSupportOperator(tyString, opName)
                             else FSComp.SR.csTypesDoNotSupportOperator(tyString, opName)
                      return! ErrorD(ConstraintSolverError(err, m, m2))

          | _ -> 
              let dummyExpr = mkUnit g m
              let calledMethGroup = 
                  minfos 
                    // curried members may not be used to satisfy constraints
                    |> List.choose (fun minfo ->
                          if minfo.IsCurried then 
                              None 
                          else
                              let callerArgs = 
                                { Unnamed = [ (argtys |> List.map (fun argty -> CallerArg(argty, m, false, dummyExpr))) ]
                                  Named = [ [ ] ] }
                              let minst = FreshenMethInfo traitCtxt m minfo
                              let callerObjTys = if memFlags.IsInstance then [ List.head traitObjAndArgTys  ] else []
                              Some(CalledMeth<Expr>(csenv.InfoReader, None, false, FreshenMethInfo traitCtxt, m, traitAD, minfo, minst, minst, None, callerObjTys, callerArgs, false, false, None)))
              
              let methOverloadResult, errors = 
                  trace.CollectThenUndoOrCommit
                      (fun (a, _) -> Option.isSome a)
                      (fun trace -> ResolveOverloading csenv (WithTrace trace) nm ndeep (Some traitInfo) CallerArgs.Empty traitAD calledMethGroup false (Some rty))

              match anonRecdPropSearch, recdPropSearch, methOverloadResult with 
              | Some (anonInfo, tinst, i), None, None -> 
                  // OK, the constraint is solved by a record property. Assert that the return types match.
                  let rty2 = List.item i tinst
                  do! SolveTypeEqualsTypeKeepAbbrevs csenv ndeep m2 trace rty rty2
                  return TTraitSolvedAnonRecdProp(anonInfo, tinst, i)

              | None, Some (rfinfo, isSetProp), None -> 
                  // OK, the constraint is solved by a record property. Assert that the return types match.
                  let rty2 = if isSetProp then g.unit_ty else rfinfo.FieldType
                  do! SolveTypeEqualsTypeKeepAbbrevs csenv ndeep m2 trace rty rty2
                  return TTraitSolvedRecdProp(rfinfo, isSetProp)

              | None, None, Some (calledMeth: CalledMeth<_>) -> 
                  // OK, the constraint is solved.
                  let minfo = calledMeth.Method

                  do! errors
                  let isInstance = minfo.IsInstance
                  if isInstance <> memFlags.IsInstance then 
                      return!
                          if isInstance then
                              ErrorD(ConstraintSolverError(FSComp.SR.csMethodFoundButIsNotStatic((NicePrint.minimalStringOfType denv minfo.ApparentEnclosingType), (DecompileOpName nm), nm), m, m2 ))
                          else
                              ErrorD(ConstraintSolverError(FSComp.SR.csMethodFoundButIsStatic((NicePrint.minimalStringOfType denv minfo.ApparentEnclosingType), (DecompileOpName nm), nm), m, m2 ))
                  else 
                      do! CheckMethInfoAttributes g m None minfo
                      return TTraitSolved (minfo, calledMeth.CalledTyArgs)
                          
              | _ -> 
                  let support = GetSupportOfMemberConstraint csenv traitInfo
                  let frees = GetFreeTyparsOfMemberConstraint csenv traitInfo

                  // If there's nothing left to learn then raise the errors.
                  // Note: we should likely call MemberConstraintIsReadyForResolution here when permitWeakResolution=false but for stability
                  // reasons we use the more restrictive isNil frees.
                  if (permitWeakResolution.PerformWeakOverloadResolution g && MemberConstraintIsReadyForWeakResolution csenv traitInfo) || isNil frees then 
                      do! errors  
                  else
                      do! AddMemberConstraint csenv ndeep m2 trace traitInfo support frees
                  
                  if g.langVersion.SupportsFeature LanguageFeature.ExtensionConstraintSolutions then 
                      return TTraitUnsolved
                  else
                      match errors with
                      | ErrorResult (_, UnresolvedOverloading _) when not ignoreUnresolvedOverload && (not (nm = "op_Explicit" || nm = "op_Implicit")) ->
                          return! ErrorD AbortForFailedOverloadResolution
                      | _ -> 
                          return TTraitUnsolved
     }
    return! RecordMemberConstraintSolution csenv.SolverState m trace traitInfo res
  }

/// Record the solution to a member constraint in the mutable reference cell attached to 
/// each member constraint.
and RecordMemberConstraintSolution css m trace traitInfo res =
    match res with 
    | TTraitUnsolved -> 
        ResultD false

    | TTraitSolved (minfo, minst) -> 
        let sln = MemberConstraintSolutionOfMethInfo css m traitInfo.TraitContext minfo minst
        TransactMemberConstraintSolution traitInfo trace sln
        ResultD true

    | TTraitBuiltIn -> 
        TransactMemberConstraintSolution traitInfo trace BuiltInSln
        ResultD true

    | TTraitSolvedRecdProp (rfinfo, isSet) -> 
        let sln = FSRecdFieldSln(rfinfo.TypeInst,rfinfo.RecdFieldRef,isSet)
        TransactMemberConstraintSolution traitInfo trace sln
        ResultD true

    | TTraitSolvedAnonRecdProp (anonInfo, tinst, i) -> 
        let sln = FSAnonRecdFieldSln(anonInfo, tinst, i)
        TransactMemberConstraintSolution traitInfo trace sln
        ResultD true

/// Convert a MethInfo into the data we save in the TAST
and MemberConstraintSolutionOfMethInfo css m traitCtxt minfo minst = 
#if !NO_EXTENSIONTYPING
#else
    // to prevent unused parameter warning
    ignore css
#endif
    match minfo with 
    | ILMeth(_, ilMeth, _) ->
       let mref = IL.mkRefToILMethod (ilMeth.DeclaringTyconRef.CompiledRepresentationForNamedType, ilMeth.RawMetadata)
       let iltref = ilMeth.ILExtensionMethodDeclaringTyconRef |> Option.map (fun tcref -> tcref.CompiledRepresentationForNamedType)
       ILMethSln(ilMeth.ApparentEnclosingType, iltref, mref, minst)

    | FSMeth(_, ty, vref, extInfo) ->  
       FSMethSln(ty, vref, minst, extInfo.IsSome)

    | MethInfo.DefaultStructCtor _ -> 
       error(InternalError("the default struct constructor was the unexpected solution to a trait constraint", m))

#if !NO_EXTENSIONTYPING
    | ProvidedMeth(amap, mi, _, m) -> 
        let g = amap.g
        let minst = []   // GENERIC TYPE PROVIDERS: for generics, we would have an minst here
        let allArgVars, allArgs = minfo.GetParamTypes(amap, m, minst) |> List.concat |> List.mapi (fun i ty -> mkLocal m ("arg"+string i) ty) |> List.unzip
        let objArgVars, objArgs = (if minfo.IsInstance then [mkLocal m "this" minfo.ApparentEnclosingType] else []) |> List.unzip
        let callMethInfoOpt, callExpr, callExprTy = ProvidedMethodCalls.BuildInvokerExpressionForProvidedMethodCall css.TcVal (g, amap, traitCtxt, mi, objArgs, NeverMutates, false, ValUseFlag.NormalValUse, allArgs, m) 
        let closedExprSln = ClosedExprSln (mkLambdas m [] (objArgVars@allArgVars) (callExpr, callExprTy) )

        // If the call is a simple call to an IL method with all the arguments in the natural order, then revert to use ILMethSln.
        // This is important for calls to operators on generated provided types. There is an (unchecked) condition
        // that generative providers do not re=order arguments or insert any more information into operator calls.
        match callMethInfoOpt, callExpr with 
        | Some methInfo, Expr.Op (TOp.ILCall (_, _, _, _, NormalValUse, _, _, ilMethRef, _, methInst, _), [], args, m)
             when (args, (objArgVars@allArgVars)) ||> List.lengthsEqAndForall2 (fun a b -> match a with Expr.Val (v, _, _) -> valEq v.Deref b | _ -> false) ->
                let declaringType = Import.ImportProvidedType amap m (methInfo.PApply((fun x -> x.DeclaringType), m))
                if isILAppTy g declaringType then 
                    let extOpt = None  // EXTENSION METHODS FROM TYPE PROVIDERS: for extension methods coming from the type providers we would have something here.
                    ILMethSln(declaringType, extOpt, ilMethRef, methInst)
                else
                    closedExprSln
        | _ -> 
                closedExprSln

#endif

/// Write into the reference cell stored in the TAST and add to the undo trace if necessary
and TransactMemberConstraintSolution traitInfo (trace: OptionalTrace) sln  =
    let prev = traitInfo.Solution 
    trace.Exec (fun () -> traitInfo.Solution <- Some sln) (fun () -> traitInfo.Solution <- prev)

and GetRelevantExtensionMethodsForTrait m (infoReader: InfoReader) (traitInfo: TraitConstraintInfo) =
    match traitInfo.TraitContext with 
    | None -> []
    | Some traitCtxt -> 
        [ for extMethInfo in traitCtxt.SelectExtensionMethods(traitInfo, m, infoReader=infoReader) do
              yield (extMethInfo :?> MethInfo) ]

/// Only consider overload resolution if canonicalizing or all the types are now nominal. 
/// That is, don't perform resolution if more nominal information may influence the set of available overloads 
and GetRelevantMethodsForTrait (csenv: ConstraintSolverEnv) (permitWeakResolution: PermitWeakResolution) nm (TTrait(tys, _, memFlags, argtys, rty, soln, traitCtxt) as traitInfo) : MethInfo list =
    //let traitAD = traitCtxt.AccessRights :?> AccessorDomain
    
    let results = 
        if permitWeakResolution.PerformWeakOverloadResolution csenv.g || MemberConstraintSupportIsReadyForDeterminingOverloads csenv traitInfo then
            let m = csenv.m
            let minfos = 
                match memFlags.MemberKind with
                | MemberKind.Constructor ->
                    tys |> List.map (GetIntrinsicConstructorInfosOfType csenv.SolverState.InfoReader m)
                | _ ->
                    tys |> List.map (GetIntrinsicMethInfosOfType csenv.SolverState.InfoReader (Some nm) AccessibleFromSomeFSharpCode AllowMultiIntfInstantiations.Yes IgnoreOverrides m)

            // Merge the sets so we don't get the same minfo from each side 
            // We merge based on whether minfos use identical metadata or not. 
            let minfos = List.reduce (ListSet.unionFavourLeft MethInfo.MethInfosUseIdenticalDefinitions) minfos
            
            // Get the extension method that may be relevant to solving the constraint as MethInfo objects.
            // Extension members are not used when canonicalizing prior to generalization (permitWeakResolution=true)
            let extMInfos = 
                if MemberConstraintSupportIsReadyForDeterminingOverloads csenv traitInfo then 
                    GetRelevantExtensionMethodsForTrait csenv.m csenv.InfoReader traitInfo
                else []

            let extMInfos = extMInfos |> ListSet.setify MethInfo.MethInfosUseIdenticalDefinitions 

            let minfos = minfos @ extMInfos

            /// Check that the available members aren't hiding a member from the parent (depth 1 only)
            let relevantMinfos = minfos |> List.filter(fun minfo -> not minfo.IsDispatchSlot && not minfo.IsVirtual && minfo.IsInstance)
            minfos
            |> List.filter(fun minfo1 ->
                not(minfo1.IsDispatchSlot && 
                    relevantMinfos
                    |> List.exists (fun minfo2 -> MethInfosEquivByNameAndSig EraseAll true csenv.g csenv.amap m minfo2 minfo1)))
        else 
            []

    // The trait name "op_Explicit" also covers "op_Implicit", so look for that one too.
    if nm = "op_Explicit" then 
        results @ GetRelevantMethodsForTrait csenv permitWeakResolution "op_Implicit" (TTrait(tys, "op_Implicit", memFlags, argtys, rty, soln, traitCtxt))
    else
        results


/// The nominal support of the member constraint 
and GetSupportOfMemberConstraint (csenv: ConstraintSolverEnv) (TTrait(tys, _, _, _, _, _, _)) =
    tys |> List.choose (tryAnyParTyOption csenv.g)
    
/// Check if the support is fully solved.  
and SupportOfMemberConstraintIsFullySolved (csenv: ConstraintSolverEnv) (TTrait(tys, _, _, _, _, _, _)) =
    tys |> List.forall (isAnyParTy csenv.g >> not)

// This may be relevant to future bug fixes, see https://github.com/Microsoft/visualfsharp/issues/3814
// /// Check if some part of the support is solved.  
// and SupportOfMemberConstraintIsPartiallySolved (csenv: ConstraintSolverEnv) (TTrait(tys, _, _, _, _, _)) =
//     tys |> List.exists (isAnyParTy csenv.g >> not)
    
/// Get all the unsolved typars (statically resolved or not) relevant to the member constraint
and GetFreeTyparsOfMemberConstraint (csenv: ConstraintSolverEnv) (TTrait(tys, _, _, argtys, rty, _, _)) =
    freeInTypesLeftToRightSkippingConstraints csenv.g (tys@argtys@ Option.toList rty)

and MemberConstraintIsReadyForWeakResolution csenv traitInfo =
   SupportOfMemberConstraintIsFullySolved csenv traitInfo

and MemberConstraintIsReadyForStrongResolution csenv traitInfo =
   SupportOfMemberConstraintIsFullySolved csenv traitInfo

and MemberConstraintSupportIsReadyForDeterminingOverloads csenv traitInfo =
   SupportOfMemberConstraintIsFullySolved csenv traitInfo

/// Re-solve the global constraints involving any of the given type variables. 
/// Trait constraints can't always be solved using the pessimistic rules. We only canonicalize 
/// them forcefully (permitWeakResolution=true) prior to generalization. 
and SolveRelevantMemberConstraints (csenv: ConstraintSolverEnv) ndeep permitWeakResolution trace tps =
    RepeatWhileD ndeep
        (fun ndeep -> 
            tps 
            |> AtLeastOneD (fun tp -> 
                /// Normalize the typar 
                let ty = mkTyparTy tp
                match tryAnyParTy csenv.g ty with
                | ValueSome tp ->
                    SolveRelevantMemberConstraintsForTypar csenv ndeep permitWeakResolution trace tp
                | ValueNone -> 
                    ResultD false)) 

and SolveRelevantMemberConstraintsForTypar (csenv:ConstraintSolverEnv) ndeep (permitWeakResolution: PermitWeakResolution) (trace:OptionalTrace) tp =
    let cxst = csenv.SolverState.ExtraCxs
    let tpn = tp.Stamp
    let cxs = cxst.FindAll tpn
    if isNil cxs then ResultD false else
    
    trace.Exec (fun () -> cxs |> List.iter (fun _ -> cxst.Remove tpn)) (fun () -> cxs |> List.iter (fun cx -> cxst.Add(tpn, cx)))
    assert (isNil (cxst.FindAll tpn)) 

    cxs 
    |> AtLeastOneD (fun (traitInfo, m2) -> 
        let csenv = { csenv with m = m2 }
        SolveMemberConstraint csenv true permitWeakResolution (ndeep+1) m2 trace traitInfo)

and CanonicalizeRelevantMemberConstraints (csenv: ConstraintSolverEnv) ndeep trace tps isInline =
    let permitWeakResolution = (if isInline then PermitWeakResolution.LegacyYesAtInlineGeneralization else PermitWeakResolution.YesAtChooseSolution)
    SolveRelevantMemberConstraints csenv ndeep permitWeakResolution trace tps
  
and AddMemberConstraint (csenv: ConstraintSolverEnv) ndeep m2 (trace: OptionalTrace) traitInfo support (frees: Typar list) =
    let g = csenv.g
    let aenv = csenv.EquivEnv
    let cxst = csenv.SolverState.ExtraCxs

    // Write the constraint into the global table. That is, 
    // associate the constraint with each type variable in the free variables of the constraint.
    // This will mean the constraint gets resolved whenever one of these free variables gets solved.
    frees 
    |> List.iter (fun tp -> 
        let tpn = tp.Stamp

        let cxs = cxst.FindAll tpn

        // check the constraint is not already listed for this type variable
        if not (cxs |> List.exists (fun (traitInfo2, _valRefs) -> traitsAEquiv g aenv traitInfo traitInfo2)) then 
            trace.Exec (fun () -> csenv.SolverState.ExtraCxs.Add (tpn, (traitInfo, m2))) (fun () -> csenv.SolverState.ExtraCxs.Remove tpn)
    )

    // Associate the constraint with each type variable in the support, so if the type variable
    // gets generalized then this constraint is attached at the binding site.
    trackErrors {
        for tp in support do
            do! AddConstraint csenv ndeep m2 trace tp (TyparConstraint.MayResolveMember(traitInfo, m2))
    }

    
/// Record a constraint on an inference type variable. 
and AddConstraint (csenv: ConstraintSolverEnv) ndeep m2 trace tp newConstraint  =
    let g = csenv.g
    let aenv = csenv.EquivEnv
    let amap = csenv.amap
    let denv = csenv.DisplayEnv
    let m = csenv.m

    // Type variable sets may not have two trait constraints with the same name, nor
    // be constrained by different instantiations of the same interface type.
    //
    // This results in limitations on generic code, especially "inline" code, which 
    // may require type annotations. See FSharp 1.0 bug 6477.
    let consistent tpc1 tpc2 =
        match tpc1, tpc2 with           
        | (TyparConstraint.MayResolveMember(TTrait(tys1, nm1, memFlags1, argtys1, rty1, _, _), _), 
           TyparConstraint.MayResolveMember(TTrait(tys2, nm2, memFlags2, argtys2, rty2, _, _), _))  
              when (memFlags1 = memFlags2 &&
                    nm1 = nm2 &&
                    // Multiple op_Explicit and op_Implicit constraints can exist for the same type variable.
                    // See FSharp 1.0 bug 6477.
                    not (nm1 = "op_Explicit" || nm1 = "op_Implicit") &&
                    argtys1.Length = argtys2.Length &&
                    List.lengthsEqAndForall2 (typeEquiv g) tys1 tys2) -> 

                  let rty1 = GetFSharpViewOfReturnType g rty1
                  let rty2 = GetFSharpViewOfReturnType g rty2
                  trackErrors {
                      do! Iterate2D (SolveTypeEqualsTypeKeepAbbrevs csenv ndeep m2 trace) argtys1 argtys2
                      do! SolveTypeEqualsTypeKeepAbbrevs csenv ndeep m2 trace rty1 rty2
                      ()
                  }
          
        | (TyparConstraint.CoercesTo(ty1, _), 
           TyparConstraint.CoercesTo(ty2, _)) ->
              // Record at most one subtype constraint for each head type. 
              // That is, we forbid constraints by both I<string> and I<int>. 
              // This works because the types on the r.h.s. of subtype 
              // constraints are head-types and so any further inferences are equational. 
              let collect ty = 
                  let mutable res = [] 
                  IterateEntireHierarchyOfType (fun x -> res <- x :: res) g amap m AllowMultiIntfInstantiations.No ty
                  List.rev res
              let parents1 = collect ty1
              let parents2 = collect ty2
              trackErrors {
                  for ty1Parent in parents1 do
                      for ty2Parent in parents2 do
                          do! if not (HaveSameHeadType g ty1Parent ty2Parent) then CompleteD else
                              SolveTypeEqualsTypeKeepAbbrevs csenv ndeep m2 trace ty1Parent ty2Parent
              }

        | (TyparConstraint.IsEnum (u1, _), 
           TyparConstraint.IsEnum (u2, m2)) ->   
            SolveTypeEqualsTypeKeepAbbrevs csenv ndeep m2 trace u1 u2
            
        | (TyparConstraint.IsDelegate (aty1, bty1, _), 
           TyparConstraint.IsDelegate (aty2, bty2, m2)) -> trackErrors {
            do! SolveTypeEqualsTypeKeepAbbrevs csenv ndeep m2 trace aty1 aty2
            return! SolveTypeEqualsTypeKeepAbbrevs csenv ndeep m2 trace bty1 bty2
          }

        | TyparConstraint.SupportsComparison _, TyparConstraint.IsDelegate _  
        | TyparConstraint.IsDelegate _, TyparConstraint.SupportsComparison _
        | TyparConstraint.IsNonNullableStruct _, TyparConstraint.IsReferenceType _     
        | TyparConstraint.IsReferenceType _, TyparConstraint.IsNonNullableStruct _   ->
            ErrorD (Error(FSComp.SR.csStructConstraintInconsistent(), m))


        | TyparConstraint.SupportsComparison _, TyparConstraint.SupportsComparison _  
        | TyparConstraint.SupportsEquality _, TyparConstraint.SupportsEquality _  
        | TyparConstraint.SupportsNull _, TyparConstraint.SupportsNull _  
        | TyparConstraint.IsNonNullableStruct _, TyparConstraint.IsNonNullableStruct _     
        | TyparConstraint.IsUnmanaged _, TyparConstraint.IsUnmanaged _
        | TyparConstraint.IsReferenceType _, TyparConstraint.IsReferenceType _ 
        | TyparConstraint.RequiresDefaultConstructor _, TyparConstraint.RequiresDefaultConstructor _ 
        | TyparConstraint.SimpleChoice (_, _), TyparConstraint.SimpleChoice (_, _) -> 
            CompleteD
            
        | _ -> CompleteD

    // See when one constraint implies implies another. 
    // 'a :> ty1  implies 'a :> 'ty2 if the head type name of ty2 (say T2) occursCheck anywhere in the hierarchy of ty1 
    // If it does occur, e.g. at instantiation T2<inst2>, then the check above will have enforced that 
    // T2<inst2> = ty2 
    let implies tpc1 tpc2 = 
        match tpc1, tpc2 with           
        | TyparConstraint.MayResolveMember(trait1, _), 
          TyparConstraint.MayResolveMember(trait2, _) -> 
            traitsAEquiv g aenv trait1 trait2

        | TyparConstraint.CoercesTo(ty1, _), TyparConstraint.CoercesTo(ty2, _) -> 
            ExistsSameHeadTypeInHierarchy g amap m ty1 ty2

        | TyparConstraint.IsEnum(u1, _), TyparConstraint.IsEnum(u2, _) -> typeEquiv g u1 u2

        | TyparConstraint.IsDelegate(aty1, bty1, _), TyparConstraint.IsDelegate(aty2, bty2, _) -> 
            typeEquiv g aty1 aty2 && typeEquiv g bty1 bty2 

        | TyparConstraint.SupportsComparison _, TyparConstraint.SupportsComparison _
        | TyparConstraint.SupportsEquality _, TyparConstraint.SupportsEquality _
        // comparison implies equality
        | TyparConstraint.SupportsComparison _, TyparConstraint.SupportsEquality _
        | TyparConstraint.SupportsNull _, TyparConstraint.SupportsNull _
        | TyparConstraint.IsNonNullableStruct _, TyparConstraint.IsNonNullableStruct _
        | TyparConstraint.IsUnmanaged _, TyparConstraint.IsUnmanaged _
        | TyparConstraint.IsReferenceType _, TyparConstraint.IsReferenceType _
        | TyparConstraint.RequiresDefaultConstructor _, TyparConstraint.RequiresDefaultConstructor _ -> true
        | TyparConstraint.SimpleChoice (tys1, _), TyparConstraint.SimpleChoice (tys2, _) -> ListSet.isSubsetOf (typeEquiv g) tys1 tys2
        | TyparConstraint.DefaultsTo (priority1, dty1, _), TyparConstraint.DefaultsTo (priority2, dty2, _) -> 
             (priority1 = priority2) && typeEquiv g dty1 dty2
        | _ -> false
        
    
    // First ensure constraint conforms with existing constraints 
    // NOTE: QUADRATIC 
    let existingConstraints = tp.Constraints

    let allCxs = newConstraint :: List.rev existingConstraints
    trackErrors {
        let rec enforceMutualConsistency i cxs = 
            match cxs with 
            | [] ->  CompleteD
            | cx :: rest -> 
                trackErrors {
                    do! IterateIdxD (fun j cx2 -> if i = j then CompleteD else consistent cx cx2) allCxs 
                    return! enforceMutualConsistency (i+1) rest
                }
        do! enforceMutualConsistency 0 allCxs
    
        let impliedByExistingConstraints = existingConstraints |> List.exists (fun tpc2 -> implies tpc2 newConstraint)
    
        if impliedByExistingConstraints then ()
        // "Default" constraints propagate softly and can be omitted from explicit declarations of type parameters
        elif (match tp.Rigidity, newConstraint with 
              | (TyparRigidity.Rigid | TyparRigidity.WillBeRigid), TyparConstraint.DefaultsTo _ -> true
              | _ -> false) then 
            ()
        elif tp.Rigidity = TyparRigidity.Rigid then
            return! ErrorD (ConstraintSolverMissingConstraint(denv, tp, newConstraint, m, m2)) 
        else
            // It is important that we give a warning if a constraint is missing from a 
            // will-be-made-rigid type variable. This is because the existence of these warnings
            // is relevant to the overload resolution rules (see 'candidateWarnCount' in the overload resolution
            // implementation).
            if tp.Rigidity.WarnIfMissingConstraint then
                do! WarnD (ConstraintSolverMissingConstraint(denv, tp, newConstraint, m, m2))

            let newConstraints = 
                  // Eliminate any constraints where one constraint implies another 
                  // Keep constraints in the left-to-right form according to the order they are asserted. 
                  // NOTE: QUADRATIC 
                  let rec eliminateRedundant cxs acc = 
                      match cxs with 
                      | [] -> acc
                      | cx :: rest -> 
                          let acc = 
                              if List.exists (fun cx2 -> implies cx2 cx) acc then acc
                              else (cx :: acc)
                          eliminateRedundant rest acc
                  
                  eliminateRedundant allCxs []

            // Write the constraint into the type variable 
            // Record a entry in the undo trace if one is provided 
            let orig = tp.Constraints
            trace.Exec (fun () -> tp.SetConstraints newConstraints) (fun () -> tp.SetConstraints orig)
            ()
    }


and SolveTypeSupportsNull (csenv: ConstraintSolverEnv) ndeep m2 trace ty =
    let g = csenv.g
    let m = csenv.m
    let denv = csenv.DisplayEnv
    match tryDestTyparTy g ty with
    | ValueSome destTypar ->
        AddConstraint csenv ndeep m2 trace destTypar (TyparConstraint.SupportsNull m)
    | ValueNone ->
        if TypeSatisfiesNullConstraint g m ty then CompleteD else 
        match ty with 
        | NullableTy g _ ->
            ErrorD (ConstraintSolverError(FSComp.SR.csNullableTypeDoesNotHaveNull(NicePrint.minimalStringOfType denv ty), m, m2))
        | _ -> 
            ErrorD (ConstraintSolverError(FSComp.SR.csTypeDoesNotHaveNull(NicePrint.minimalStringOfType denv ty), m, m2))

and SolveTypeSupportsComparison (csenv: ConstraintSolverEnv) ndeep m2 trace ty =
    let g = csenv.g
    let m = csenv.m
    let amap = csenv.amap
    let denv = csenv.DisplayEnv
    match tryDestTyparTy g ty with
    | ValueSome destTypar ->
        AddConstraint csenv ndeep m2 trace destTypar (TyparConstraint.SupportsComparison m)
    | ValueNone ->
        // Check it isn't ruled out by the user
        match tryTcrefOfAppTy g ty with 
        | ValueSome tcref when HasFSharpAttribute g g.attrib_NoComparisonAttribute tcref.Attribs ->
            ErrorD (ConstraintSolverError(FSComp.SR.csTypeDoesNotSupportComparison1(NicePrint.minimalStringOfType denv ty), m, m2))
        | _ ->
            match ty with 
            | SpecialComparableHeadType g tinst -> 
                tinst |> IterateD (SolveTypeSupportsComparison (csenv: ConstraintSolverEnv) ndeep m2 trace)
            | _ -> 
               // Check the basic requirement - IComparable or IStructuralComparable or assumed
               if ExistsSameHeadTypeInHierarchy g amap m2 ty g.mk_IComparable_ty  ||
                  ExistsSameHeadTypeInHierarchy g amap m2 ty g.mk_IStructuralComparable_ty
               then 
                   // The type is comparable because it implements IComparable
                    match ty with
                    | AppTy g (tcref, tinst) ->
                        // Check the (possibly inferred) structural dependencies
                        (tinst, tcref.TyparsNoRange) ||> Iterate2D (fun ty tp -> 
                            if tp.ComparisonConditionalOn then 
                                SolveTypeSupportsComparison (csenv: ConstraintSolverEnv) ndeep m2 trace ty 
                            else 
                                CompleteD) 
                    | _ ->
                        CompleteD

               // Give a good error for structural types excluded from the comparison relation because of their fields
               elif (isAppTy g ty && 
                     let tcref = tcrefOfAppTy g ty 
                     AugmentWithHashCompare.TyconIsCandidateForAugmentationWithCompare g tcref.Deref && 
                     Option.isNone tcref.GeneratedCompareToWithComparerValues) then
 
                   ErrorD (ConstraintSolverError(FSComp.SR.csTypeDoesNotSupportComparison3(NicePrint.minimalStringOfType denv ty), m, m2))

               else 
                   ErrorD (ConstraintSolverError(FSComp.SR.csTypeDoesNotSupportComparison2(NicePrint.minimalStringOfType denv ty), m, m2))

and SolveTypeSupportsEquality (csenv: ConstraintSolverEnv) ndeep m2 trace ty =
    let g = csenv.g
    let m = csenv.m
    let denv = csenv.DisplayEnv
    match tryDestTyparTy g ty with
    | ValueSome destTypar ->
        AddConstraint csenv ndeep m2 trace destTypar (TyparConstraint.SupportsEquality m)
    | _ ->
        match tryTcrefOfAppTy g ty with 
        | ValueSome tcref when HasFSharpAttribute g g.attrib_NoEqualityAttribute tcref.Attribs ->
            ErrorD (ConstraintSolverError(FSComp.SR.csTypeDoesNotSupportEquality1(NicePrint.minimalStringOfType denv ty), m, m2))
        | _ ->
            match ty with 
            | SpecialEquatableHeadType g tinst -> 
                tinst |> IterateD (SolveTypeSupportsEquality (csenv: ConstraintSolverEnv) ndeep m2 trace)
            | SpecialNotEquatableHeadType g _ -> 
                ErrorD (ConstraintSolverError(FSComp.SR.csTypeDoesNotSupportEquality2(NicePrint.minimalStringOfType denv ty), m, m2))
            | _ -> 
               // The type is equatable because it has Object.Equals(...)
               match ty with
               | AppTy g (tcref, tinst) ->
                   // Give a good error for structural types excluded from the equality relation because of their fields
                   if AugmentWithHashCompare.TyconIsCandidateForAugmentationWithEquals g tcref.Deref && 
                       Option.isNone tcref.GeneratedHashAndEqualsWithComparerValues 
                   then
                       ErrorD (ConstraintSolverError(FSComp.SR.csTypeDoesNotSupportEquality3(NicePrint.minimalStringOfType denv ty), m, m2))
                   else
                       // Check the (possibly inferred) structural dependencies
                       (tinst, tcref.TyparsNoRange) ||> Iterate2D (fun ty tp -> 
                           if tp.EqualityConditionalOn then 
                               SolveTypeSupportsEquality (csenv: ConstraintSolverEnv) ndeep m2 trace ty 
                           else 
                               CompleteD) 
               | _ ->
                   CompleteD
           
and SolveTypeIsEnum (csenv: ConstraintSolverEnv) ndeep m2 trace ty underlying =
    trackErrors {
        let g = csenv.g
        let m = csenv.m
        let denv = csenv.DisplayEnv
        match tryDestTyparTy g ty with
        | ValueSome destTypar ->
            return! AddConstraint csenv ndeep m2 trace destTypar (TyparConstraint.IsEnum(underlying, m))
        | _ ->
            if isEnumTy g ty then 
                do! SolveTypeEqualsTypeKeepAbbrevs csenv ndeep m2 trace underlying (underlyingTypeOfEnumTy g ty) 
                return! CompleteD
            else 
                return! ErrorD (ConstraintSolverError(FSComp.SR.csTypeIsNotEnumType(NicePrint.minimalStringOfType denv ty), m, m2))
    }

and SolveTypeIsDelegate (csenv: ConstraintSolverEnv) ndeep m2 trace ty aty bty =
    trackErrors {
        let g = csenv.g
        let m = csenv.m
        let denv = csenv.DisplayEnv
        match tryDestTyparTy g ty with
        | ValueSome destTypar ->
            return! AddConstraint csenv ndeep m2 trace destTypar (TyparConstraint.IsDelegate(aty, bty, m))
        | _ ->
            if isDelegateTy g ty then 
                match TryDestStandardDelegateType csenv.InfoReader m AccessibleFromSomewhere ty with 
                | Some (tupledArgTy, rty) ->
                    do! SolveTypeEqualsTypeKeepAbbrevs csenv ndeep m2 trace aty tupledArgTy 
                    do! SolveTypeEqualsTypeKeepAbbrevs csenv ndeep m2 trace bty rty 
                | None ->
                    return! ErrorD (ConstraintSolverError(FSComp.SR.csTypeHasNonStandardDelegateType(NicePrint.minimalStringOfType denv ty), m, m2))
            else 
                return! ErrorD (ConstraintSolverError(FSComp.SR.csTypeIsNotDelegateType(NicePrint.minimalStringOfType denv ty), m, m2))
    }
    
and SolveTypeIsNonNullableValueType (csenv: ConstraintSolverEnv) ndeep m2 trace ty =
    trackErrors {
        let g = csenv.g
        let m = csenv.m
        let denv = csenv.DisplayEnv
        match tryDestTyparTy g ty with
        | ValueSome destTypar ->
            return! AddConstraint csenv ndeep m2 trace destTypar (TyparConstraint.IsNonNullableStruct m)
        | _ ->
            let underlyingTy = stripTyEqnsAndMeasureEqns g ty
            if isStructTy g underlyingTy then
                if isNullableTy g underlyingTy then
                    return! ErrorD (ConstraintSolverError(FSComp.SR.csTypeParameterCannotBeNullable(), m, m))
                else
                    return! CompleteD
            else
                return! ErrorD (ConstraintSolverError(FSComp.SR.csGenericConstructRequiresStructType(NicePrint.minimalStringOfType denv ty), m, m2))
    }            

and SolveTypeIsUnmanaged (csenv: ConstraintSolverEnv) ndeep m2 trace ty =
    let g = csenv.g
    let m = csenv.m
    let denv = csenv.DisplayEnv
    match tryDestTyparTy g ty with
    | ValueSome destTypar ->
        AddConstraint csenv ndeep m2 trace destTypar (TyparConstraint.IsUnmanaged m)
    | _ ->
        if isUnmanagedTy g ty then
            CompleteD
        else
            ErrorD (ConstraintSolverError(FSComp.SR.csGenericConstructRequiresUnmanagedType(NicePrint.minimalStringOfType denv ty), m, m2))


and SolveTypeChoice (csenv: ConstraintSolverEnv) ndeep m2 trace ty tys =
    let g = csenv.g
    let m = csenv.m
    let denv = csenv.DisplayEnv
    match tryDestTyparTy g ty with
    | ValueSome destTypar ->
        AddConstraint csenv ndeep m2 trace destTypar (TyparConstraint.SimpleChoice(tys, m)) 
    | _ ->
        if List.exists (typeEquivAux Erasure.EraseMeasures g ty) tys then CompleteD
        else ErrorD (ConstraintSolverError(FSComp.SR.csTypeNotCompatibleBecauseOfPrintf((NicePrint.minimalStringOfType denv ty), (String.concat "," (List.map (NicePrint.prettyStringOfTy denv) tys))), m, m2))


and SolveTypeIsReferenceType (csenv: ConstraintSolverEnv) ndeep m2 trace ty =
    let g = csenv.g
    let m = csenv.m
    let denv = csenv.DisplayEnv
    match tryDestTyparTy g ty with
    | ValueSome destTypar ->
        AddConstraint csenv ndeep m2 trace destTypar (TyparConstraint.IsReferenceType m)
    | _ ->
        if isRefTy g ty then CompleteD
        else ErrorD (ConstraintSolverError(FSComp.SR.csGenericConstructRequiresReferenceSemantics(NicePrint.minimalStringOfType denv ty), m, m))

and SolveTypeRequiresDefaultConstructor (csenv: ConstraintSolverEnv) ndeep m2 trace origTy =
    let g = csenv.g
    let amap = csenv.amap
    let m = csenv.m
    let denv = csenv.DisplayEnv
    let ty = stripTyEqnsAndMeasureEqns g origTy
    match tryDestTyparTy g ty with
    | ValueSome tp ->
        AddConstraint csenv ndeep m2 trace tp (TyparConstraint.RequiresDefaultConstructor m)
    | _ ->
        if isStructTy g ty then
            if isStructTupleTy g ty then 
                destStructTupleTy g ty |> IterateD (SolveTypeRequiresDefaultValue csenv ndeep m trace)
            elif isStructAnonRecdTy g ty then 
                match tryDestAnonRecdTy g ty with
                | ValueNone -> CompleteD
                | ValueSome (_, ptys) -> ptys |> IterateD (SolveTypeRequiresDefaultValue csenv ndeep m trace)
            elif TypeHasDefaultValue g m ty then
                CompleteD
            else
                ErrorD (ConstraintSolverError(FSComp.SR.csGenericConstructRequiresPublicDefaultConstructor(NicePrint.minimalStringOfType denv origTy), m, m2))
        else
            if GetIntrinsicConstructorInfosOfType csenv.InfoReader m ty 
               |> List.exists (fun x -> x.IsNullary && IsMethInfoAccessible amap m AccessibleFromEverywhere x)
            then 
                match tryTcrefOfAppTy g ty with
                | ValueSome tcref when HasFSharpAttribute g g.attrib_AbstractClassAttribute tcref.Attribs ->
                    ErrorD (ConstraintSolverError(FSComp.SR.csGenericConstructRequiresNonAbstract(NicePrint.minimalStringOfType denv origTy), m, m2))
                | _ ->
                    CompleteD
            else
                match tryTcrefOfAppTy g ty with
                | ValueSome tcref when
                    tcref.PreEstablishedHasDefaultConstructor || 
                    // F# 3.1 feature: records with CLIMutable attribute should satisfy 'default constructor' constraint
                    (tcref.IsRecordTycon && HasFSharpAttribute g g.attrib_CLIMutableAttribute tcref.Attribs) ->
                    CompleteD
                | _ -> 
                    ErrorD (ConstraintSolverError(FSComp.SR.csGenericConstructRequiresPublicDefaultConstructor(NicePrint.minimalStringOfType denv origTy), m, m2))

// Note, this constraint arises structurally when processing the element types of struct tuples and struct anonymous records.
//
// In the case of type variables, it requires that the type variable already have been pre-established to be either a (non-nullable) struct
// or a reference type.
and SolveTypeRequiresDefaultValue (csenv: ConstraintSolverEnv) ndeep m2 trace origTy =
    let g = csenv.g
    let m = csenv.m
    let ty = stripTyEqnsAndMeasureEqns g origTy
    if isTyparTy g ty then
        if isNonNullableStructTyparTy g ty then
            SolveTypeRequiresDefaultConstructor csenv ndeep m2 trace ty 
        elif isReferenceTyparTy g ty then
            SolveTypeSupportsNull csenv ndeep m2 trace ty
        else
            ErrorD (ConstraintSolverError(FSComp.SR.csGenericConstructRequiresStructOrReferenceConstraint(), m, m2))
    else
        if isStructTy g ty then
             SolveTypeRequiresDefaultConstructor csenv ndeep m2 trace ty 
        else
             SolveTypeSupportsNull csenv ndeep m2 trace ty

// Parameterized compatibility relation between member signatures.  The real work
// is done by "equateTypes" and "subsumeTypes" and "subsumeArg"
and CanMemberSigsMatchUpToCheck 
      (csenv: ConstraintSolverEnv) 
      permitOptArgs // are we allowed to supply optional and/or "param" arguments?
      alwaysCheckReturn // always check the return type?
      unifyTypes   // used to equate the formal method instantiation with the actual method instantiation for a generic method, and the return types
      subsumeTypes  // used to compare the "obj" type 
      (subsumeArg: CalledArg -> CallerArg<_> -> OperationResult<unit>)    // used to compare the arguments for compatibility
      reqdRetTyOpt 
      (calledMeth: CalledMeth<_>): ImperativeOperationResult =
        trackErrors {
            let g    = csenv.g
            let amap = csenv.amap
            let m    = csenv.m
    
            let minfo = calledMeth.Method
            let minst = calledMeth.CalledTyArgs
            let uminst = calledMeth.CallerTyArgs
            let callerObjArgTys = calledMeth.CallerObjArgTys
            let assignedItemSetters = calledMeth.AssignedItemSetters
            let unnamedCalledOptArgs = calledMeth.UnnamedCalledOptArgs
            let unnamedCalledOutArgs = calledMeth.UnnamedCalledOutArgs

            // First equate the method instantiation (if any) with the method type parameters 
            if minst.Length <> uminst.Length then 
                return! ErrorD(Error(FSComp.SR.csTypeInstantiationLengthMismatch(), m))
            else
                do! Iterate2D unifyTypes minst uminst
                if not (permitOptArgs || isNil unnamedCalledOptArgs) then 
                    return! ErrorD(Error(FSComp.SR.csOptionalArgumentNotPermittedHere(), m)) 
                else
                    let calledObjArgTys = calledMeth.CalledObjArgTys(m)
    
                    // Check all the argument types. 

                    if calledObjArgTys.Length <> callerObjArgTys.Length then 
                        if calledObjArgTys.Length <> 0 then
                            return! ErrorD(Error (FSComp.SR.csMemberIsNotStatic(minfo.LogicalName), m))
                        else
                            return! ErrorD(Error (FSComp.SR.csMemberIsNotInstance(minfo.LogicalName), m))
                    else
                        do! Iterate2D subsumeTypes calledObjArgTys callerObjArgTys
                for argSet in calledMeth.ArgSets do
                    if argSet.UnnamedCalledArgs.Length <> argSet.UnnamedCallerArgs.Length then 
                        return! ErrorD(Error(FSComp.SR.csArgumentLengthMismatch(), m))
                    else
                        do! Iterate2D subsumeArg argSet.UnnamedCalledArgs argSet.UnnamedCallerArgs
                match calledMeth.ParamArrayCalledArgOpt with
                | Some calledArg ->
                    if isArray1DTy g calledArg.CalledArgumentType then 
                        let paramArrayElemTy = destArrayTy g calledArg.CalledArgumentType
                        let reflArgInfo = calledArg.ReflArgInfo // propagate the reflected-arg info to each param array argument
                        match calledMeth.ParamArrayCallerArgs with
                        | Some args ->
                            for callerArg in args do
                                do! subsumeArg (CalledArg((0, 0), false, NotOptional, NoCallerInfo, false, false, None, reflArgInfo, paramArrayElemTy)) callerArg
                        | _ -> ()
                | _ -> ()
                for argSet in calledMeth.ArgSets do
                    for arg in argSet.AssignedNamedArgs do
                        do! subsumeArg arg.CalledArg arg.CallerArg
                for (AssignedItemSetter(_, item, caller)) in assignedItemSetters do
                    let name, calledArgTy = 
                        match item with
                        | AssignedPropSetter(_, pminfo, pminst) -> 
                            let calledArgTy = List.head (List.head (pminfo.GetParamTypes(amap, m, pminst)))
                            pminfo.LogicalName, calledArgTy

                        | AssignedILFieldSetter(finfo) ->
                            (* Get or set instance IL field *)
                            let calledArgTy = finfo.FieldType(amap, m)
                            finfo.FieldName, calledArgTy
                
                        | AssignedRecdFieldSetter(rfinfo) ->
                            let calledArgTy = rfinfo.FieldType
                            rfinfo.Name, calledArgTy
            
                    do! subsumeArg (CalledArg((-1, 0), false, NotOptional, NoCallerInfo, false, false, Some (mkSynId m name), ReflectedArgInfo.None, calledArgTy)) caller
                // - Always take the return type into account for
                //      -- op_Explicit, op_Implicit
                //      -- methods using tupling of unfilled out args
                // - Never take into account return type information for constructors 
                match reqdRetTyOpt with
                | Some _  when (minfo.IsConstructor || not alwaysCheckReturn && isNil unnamedCalledOutArgs) -> ()
                | Some reqdRetTy ->
                    let methodRetTy = calledMeth.CalledReturnTypeAfterOutArgTupling
                    return! unifyTypes reqdRetTy methodRetTy
                | _ -> ()
        }

// Assert a subtype constraint, and wrap an ErrorsFromAddingSubsumptionConstraint error around any failure 
// to allow us to report the outer types involved in the constraint 
//
// ty1: expected
// ty2: actual
//
// "ty2 casts to ty1"
// "a value of type ty2 can be used where a value of type ty1 is expected"
and private SolveTypeSubsumesTypeWithWrappedContextualReport (csenv: ConstraintSolverEnv) ndeep m trace cxsln ty1 ty2 wrapper =
    TryD_IgnoreAbortForFailedOverloadResolution
        (fun () -> SolveTypeSubsumesTypeKeepAbbrevs csenv ndeep m trace cxsln ty1 ty2)
        (fun res ->
            match csenv.eContextInfo with
            | ContextInfo.RuntimeTypeTest isOperator ->
                // test if we can cast other way around
                match CollectThenUndo (fun newTrace -> SolveTypeSubsumesTypeKeepAbbrevs csenv ndeep m (OptionalTrace.WithTrace newTrace) cxsln ty2 ty1) with 
                | OkResult _ -> ErrorD (wrapper (ErrorsFromAddingSubsumptionConstraint(csenv.g, csenv.DisplayEnv, ty1, ty2, res, ContextInfo.DowncastUsedInsteadOfUpcast isOperator, m)))
                | _ -> ErrorD (wrapper (ErrorsFromAddingSubsumptionConstraint(csenv.g, csenv.DisplayEnv, ty1, ty2, res, ContextInfo.NoContext, m)))
            | _ -> ErrorD (wrapper (ErrorsFromAddingSubsumptionConstraint(csenv.g, csenv.DisplayEnv, ty1, ty2, res, csenv.eContextInfo, m))))

and private SolveTypeSubsumesTypeWithReport (csenv: ConstraintSolverEnv) ndeep m trace cxsln ty1 ty2 =
        SolveTypeSubsumesTypeWithWrappedContextualReport (csenv) ndeep m trace cxsln ty1 ty2 id
        
// ty1: actual
// ty2: expected
and private SolveTypeEqualsTypeWithReport (csenv: ConstraintSolverEnv) ndeep  m trace cxsln actual expected = 
    TryD_IgnoreAbortForFailedOverloadResolution
        (fun () -> SolveTypeEqualsTypeKeepAbbrevsWithCxsln csenv ndeep m trace cxsln actual expected)
        (fun res -> ErrorD (ErrorFromAddingTypeEquation(csenv.g, csenv.DisplayEnv, actual, expected, res, m)))
  
and ArgsMustSubsumeOrConvert 
        (csenv: ConstraintSolverEnv)
        ndeep
        trace
        cxsln
        isConstraint
        enforceNullableOptionalsKnownTypes // use known types from nullable optional args?
        (calledArg: CalledArg) 
        (callerArg: CallerArg<'T>)  = trackErrors {
        
    let g = csenv.g
    let m = callerArg.Range
    let calledArgTy = AdjustCalledArgType csenv.InfoReader isConstraint enforceNullableOptionalsKnownTypes calledArg callerArg    
    do! SolveTypeSubsumesTypeWithReport csenv ndeep m trace cxsln calledArgTy callerArg.CallerArgumentType
    if calledArg.IsParamArray && isArray1DTy g calledArgTy && not (isArray1DTy g callerArg.CallerArgumentType) then 
        return! ErrorD(Error(FSComp.SR.csMethodExpectsParams(), m))
    else ()
  }

and MustUnify csenv ndeep trace cxsln ty1 ty2 = 
    SolveTypeEqualsTypeWithReport csenv ndeep csenv.m trace cxsln ty1 ty2

and MustUnifyInsideUndo csenv ndeep trace cxsln ty1 ty2 = 
    SolveTypeEqualsTypeWithReport csenv ndeep csenv.m (WithTrace trace) cxsln ty1 ty2

and ArgsMustSubsumeOrConvertInsideUndo (csenv: ConstraintSolverEnv) ndeep trace cxsln isConstraint calledMeth calledArg (CallerArg(callerArgTy, m, _, _) as callerArg) = 
    let calledArgTy = AdjustCalledArgType csenv.InfoReader isConstraint true calledArg callerArg
    SolveTypeSubsumesTypeWithWrappedContextualReport csenv ndeep  m (WithTrace trace) cxsln calledArgTy callerArgTy (fun e -> ArgDoesNotMatchError(e :?> _, calledMeth, calledArg, callerArg))  

and TypesMustSubsumeOrConvertInsideUndo (csenv: ConstraintSolverEnv) ndeep trace cxsln m calledArgTy callerArgTy = 
    SolveTypeSubsumesTypeWithReport csenv ndeep m trace cxsln calledArgTy callerArgTy 

and ArgsEquivInsideUndo (csenv: ConstraintSolverEnv) isConstraint calledArg (CallerArg(callerArgTy, m, _, _) as callerArg) = 
    let calledArgTy = AdjustCalledArgType csenv.InfoReader isConstraint true calledArg callerArg
    if typeEquiv csenv.g calledArgTy callerArgTy then CompleteD else ErrorD(Error(FSComp.SR.csArgumentTypesDoNotMatch(), m))

and ReportNoCandidatesError (csenv: ConstraintSolverEnv) (nUnnamedCallerArgs, nNamedCallerArgs) methodName ad (calledMethGroup: CalledMeth<_> list) isSequential =

    let amap = csenv.amap
    let m    = csenv.m
    let denv = csenv.DisplayEnv

    match (calledMethGroup |> List.partition (CalledMeth.GetMethod >> IsMethInfoAccessible amap m ad)), 
          (calledMethGroup |> List.partition (fun cmeth -> cmeth.HasCorrectObjArgs(m))), 
          (calledMethGroup |> List.partition (fun cmeth -> cmeth.HasCorrectArity)), 
          (calledMethGroup |> List.partition (fun cmeth -> cmeth.HasCorrectGenericArity)), 
          (calledMethGroup |> List.partition (fun cmeth -> cmeth.AssignsAllNamedArgs)) with

    // No version accessible 
    | ([], others), _, _, _, _ ->  
        if isNil others then
            Error (FSComp.SR.csMemberIsNotAccessible(methodName, (ShowAccessDomain ad)), m)
        else
            Error (FSComp.SR.csMemberIsNotAccessible2(methodName, (ShowAccessDomain ad)), m)
    | _, ([], (cmeth :: _)), _, _, _ ->  
    
        // Check all the argument types.
        if cmeth.CalledObjArgTys(m).Length <> 0 then
            Error (FSComp.SR.csMethodIsNotAStaticMethod(methodName), m)
        else
            Error (FSComp.SR.csMethodIsNotAnInstanceMethod(methodName), m)

    // One method, incorrect name/arg assignment 
    | _, _, _, _, ([], [cmeth]) -> 
        let minfo = cmeth.Method
        let msgNum, msgText = FSComp.SR.csRequiredSignatureIs(NicePrint.stringOfMethInfo amap m denv minfo)
        match cmeth.UnassignedNamedArgs with 
        | CallerNamedArg(id, _) :: _ -> 
            if minfo.IsConstructor then
                let suggestFields (addToBuffer: string -> unit) =
                    for p in minfo.DeclaringTyconRef.AllInstanceFieldsAsList do
                        addToBuffer(p.Name.Replace("@", ""))

                ErrorWithSuggestions((msgNum, FSComp.SR.csCtorHasNoArgumentOrReturnProperty(methodName, id.idText, msgText)), id.idRange, id.idText, suggestFields)
            else
                Error((msgNum, FSComp.SR.csMemberHasNoArgumentOrReturnProperty(methodName, id.idText, msgText)), id.idRange)
        | [] -> Error((msgNum, msgText), m)

    // One method, incorrect number of arguments provided by the user
    | _, _, ([], [cmeth]), _, _ when not cmeth.HasCorrectArity ->  
        let minfo = cmeth.Method
        let nReqd = cmeth.TotalNumUnnamedCalledArgs
        let nActual = cmeth.TotalNumUnnamedCallerArgs
        let signature = NicePrint.stringOfMethInfo amap m denv minfo
        if nActual = nReqd then 
            let nreqdTyArgs = cmeth.NumCalledTyArgs
            let nactualTyArgs = cmeth.NumCallerTyArgs
            Error (FSComp.SR.csMemberSignatureMismatchArityType(methodName, nreqdTyArgs, nactualTyArgs, signature), m)
        else
            let nReqdNamed = cmeth.TotalNumAssignedNamedArgs

            if nReqdNamed = 0 && cmeth.NumAssignedProps = 0 then
                if minfo.IsConstructor then
                    let couldBeNameArgs =
                        cmeth.ArgSets
                        |> List.exists (fun argSet ->
                            argSet.UnnamedCallerArgs 
                            |> List.exists (fun c -> isSequential c.Expr))

                    if couldBeNameArgs then
                        Error (FSComp.SR.csCtorSignatureMismatchArityProp(methodName, nReqd, nActual, signature), m)
                    else
                        Error (FSComp.SR.csCtorSignatureMismatchArity(methodName, nReqd, nActual, signature), m)
                else
                    Error (FSComp.SR.csMemberSignatureMismatchArity(methodName, nReqd, nActual, signature), m)
            else
                if nReqd > nActual then
                    let diff = nReqd - nActual
                    let missingArgs = List.skip nReqd cmeth.AllUnnamedCalledArgs
                    match NamesOfCalledArgs missingArgs with 
                    | [] ->
                        if nActual = 0 then 
                            Error (FSComp.SR.csMemberSignatureMismatch(methodName, diff, signature), m)
                        else 
                            Error (FSComp.SR.csMemberSignatureMismatch2(methodName, diff, signature), m)
                    | names -> 
                        let str = String.concat ";" (pathOfLid names)
                        if nActual = 0 then 
                            Error (FSComp.SR.csMemberSignatureMismatch3(methodName, diff, signature, str), m)
                        else 
                            Error (FSComp.SR.csMemberSignatureMismatch4(methodName, diff, signature, str), m)
                else 
                    Error (FSComp.SR.csMemberSignatureMismatchArityNamed(methodName, (nReqd+nReqdNamed), nActual, nReqdNamed, signature), m)

    // One or more accessible, all the same arity, none correct 
    | ((cmeth :: cmeths2), _), _, _, _, _ when not cmeth.HasCorrectArity && cmeths2 |> List.forall (fun cmeth2 -> cmeth.TotalNumUnnamedCalledArgs = cmeth2.TotalNumUnnamedCalledArgs) -> 
        Error (FSComp.SR.csMemberNotAccessible(methodName, nUnnamedCallerArgs, methodName, cmeth.TotalNumUnnamedCalledArgs), m)
    // Many methods, all with incorrect number of generic arguments
    | _, _, _, ([], (cmeth :: _)), _ -> 
        let msg = FSComp.SR.csIncorrectGenericInstantiation((ShowAccessDomain ad), methodName, cmeth.NumCallerTyArgs)
        Error (msg, m)
    // Many methods of different arities, all incorrect 
    | _, _, ([], (cmeth :: _)), _, _ -> 
        let minfo = cmeth.Method
        Error (FSComp.SR.csMemberOverloadArityMismatch(methodName, cmeth.TotalNumUnnamedCallerArgs, (List.sum minfo.NumArgs)), m)
    | _ -> 
        let msg = 
            if nNamedCallerArgs = 0 then 
                FSComp.SR.csNoMemberTakesTheseArguments((ShowAccessDomain ad), methodName, nUnnamedCallerArgs)
            else 
                let s = calledMethGroup |> List.map (fun cmeth -> cmeth.UnassignedNamedArgs |> List.map (fun na -> na.Name)|> Set.ofList) |> Set.intersectMany
                if s.IsEmpty then 
                    FSComp.SR.csNoMemberTakesTheseArguments2((ShowAccessDomain ad), methodName, nUnnamedCallerArgs, nNamedCallerArgs)
                else 
                    let sample = s.MinimumElement
                    FSComp.SR.csNoMemberTakesTheseArguments3((ShowAccessDomain ad), methodName, nUnnamedCallerArgs, sample)
        Error (msg, m)
    |> ErrorD

and ReportNoCandidatesErrorExpr csenv callerArgCounts methodName ad calledMethGroup =
    let isSequential e = match e with | Expr.Sequential (_, _, _, _, _) -> true | _ -> false
    ReportNoCandidatesError csenv callerArgCounts methodName ad calledMethGroup isSequential

and ReportNoCandidatesErrorSynExpr csenv callerArgCounts methodName ad calledMethGroup =
    let isSequential e = match e with | SynExpr.Sequential (_, _, _, _, _) -> true | _ -> false
    ReportNoCandidatesError csenv callerArgCounts methodName ad calledMethGroup isSequential

// Resolve the overloading of a method 
// This is used after analyzing the types of arguments 
and ResolveOverloading 
         (csenv: ConstraintSolverEnv) 
         trace           // The undo trace, if any
         methodName      // The name of the method being called, for error reporting
         ndeep           // Depth of inference
         cx              // We're doing overload resolution as part of constraint solving, where special rules apply for op_Explicit and op_Implicit constraints.
         (callerArgs: CallerArgs<Expr>)
         ad              // The access domain of the caller, e.g. a module, type etc. 
         calledMethGroup // The set of methods being called 
         permitOptArgs   // Can we supply optional arguments?
         reqdRetTyOpt    // The expected return type, if known 
     =
    let g = csenv.g
    let amap = csenv.amap
    let m    = csenv.m
    let denv = csenv.DisplayEnv
    let isOpConversion = methodName = "op_Explicit" || methodName = "op_Implicit"
    // See what candidates we have based on name and arity 
    let candidates = calledMethGroup |> List.filter (fun cmeth -> cmeth.IsCandidate(m, ad))
    let calledMethOpt, errors, calledMethTrace = 

        match calledMethGroup, candidates with 
        | _, [calledMeth] when not isOpConversion -> 
            Some calledMeth, CompleteD, NoTrace

        | [], _ when not isOpConversion -> 
            None, ErrorD (Error (FSComp.SR.csMethodNotFound(methodName), m)), NoTrace

        | _, [] when not isOpConversion -> 
            None, ReportNoCandidatesErrorExpr csenv callerArgs.CallerArgCounts methodName ad calledMethGroup, NoTrace
            
        | _, _ -> 

          // - Always take the return type into account for
          //      -- op_Explicit, op_Implicit
          //      -- candidate method sets that potentially use tupling of unfilled out args or overloading on return type
          let alwaysCheckReturn =
              isOpConversion ||
              candidates |> List.exists (fun cmeth -> 
                 cmeth.HasOutArgs ||
                 (g.langVersion.SupportsFeature LanguageFeature.ExtensionConstraintSolutions &&
                  AttributeChecking.MethInfoHasAttribute g m g.attrib_AllowOverloadByReturnTypeAttribute cmeth.Method))

          // Exact match rule.
          //
          // See what candidates we have based on current inferred type information 
          // and _exact_ matches of argument types. 
          match candidates |> FilterEachThenUndo (fun newTrace calledMeth -> 
                     let cxsln = cx |> Option.map (fun traitInfo -> (traitInfo, MemberConstraintSolutionOfMethInfo csenv.SolverState m traitInfo.TraitContext calledMeth.Method calledMeth.CalledTyArgs)) 
                     CanMemberSigsMatchUpToCheck 
                         csenv 
                         permitOptArgs 
                         alwaysCheckReturn
                         (MustUnifyInsideUndo csenv ndeep newTrace cxsln) 
                         (TypesMustSubsumeOrConvertInsideUndo csenv ndeep (WithTrace newTrace) cxsln m)
                         (ArgsEquivInsideUndo csenv cx.IsSome) 
                         reqdRetTyOpt 
                         calledMeth) with
          | [(calledMeth, warns, _)] ->
              Some calledMeth, OkResult (warns, ()), NoTrace // Can't re-play the trace since ArgsEquivInsideUndo was used

          | _ -> 
            // Now determine the applicable methods.
            // Subsumption on arguments is allowed.
            let applicable = candidates |> FilterEachThenUndo (fun newTrace candidate -> 
                               let cxsln = cx |> Option.map (fun traitInfo -> (traitInfo, MemberConstraintSolutionOfMethInfo csenv.SolverState m traitInfo.TraitContext candidate.Method candidate.CalledTyArgs))
                               CanMemberSigsMatchUpToCheck 
                                   csenv 
                                   permitOptArgs
                                   alwaysCheckReturn
                                   (MustUnifyInsideUndo csenv ndeep newTrace cxsln) 
                                   (TypesMustSubsumeOrConvertInsideUndo csenv ndeep (WithTrace newTrace) cxsln m)
                                   (ArgsMustSubsumeOrConvertInsideUndo csenv ndeep newTrace cxsln cx.IsSome candidate) 
                                   reqdRetTyOpt 
                                   candidate)

            let failOverloading overloadResolutionFailure = 
                // Try to extract information to give better error for ambiguous op_Explicit and op_Implicit 
                let convOpData = 
                    if isOpConversion then 
                        match calledMethGroup, reqdRetTyOpt with 
                        | h :: _, Some rty -> 
                            Some (h.Method.ApparentEnclosingType, rty)
                        | _ -> None 
                    else
                        None

                match convOpData with 
                | Some (fromTy, toTy) -> 
                    UnresolvedConversionOperator (denv, fromTy, toTy, m)
                | None -> 
                    // Otherwise pass the overload resolution failure for error printing in CompileOps
                    UnresolvedOverloading (denv, callerArgs, overloadResolutionFailure, m)

            match applicable with 
            | [] ->
                // OK, we failed. Collect up the errors from overload resolution and the possible overloads
                let errors = 
                    candidates 
                    |> List.choose (fun calledMeth -> 
                            match CollectThenUndo (fun newTrace -> 
                                         let cxsln = cx |> Option.map (fun traitInfo -> (traitInfo, MemberConstraintSolutionOfMethInfo csenv.SolverState m traitInfo.TraitContext calledMeth.Method calledMeth.CalledTyArgs))
                                         CanMemberSigsMatchUpToCheck 
                                             csenv 
                                             permitOptArgs
                                             alwaysCheckReturn
                                             (MustUnifyInsideUndo csenv ndeep newTrace cxsln) 
                                             (TypesMustSubsumeOrConvertInsideUndo csenv ndeep (WithTrace newTrace) cxsln m)
                                             (ArgsMustSubsumeOrConvertInsideUndo csenv ndeep newTrace cxsln cx.IsSome calledMeth) 
                                             reqdRetTyOpt 
                                             calledMeth) with 
                            | OkResult _ -> None
                            | ErrorResult(_warnings, exn) ->
                                Some {methodSlot = calledMeth; amap = amap; error = exn })

                None, ErrorD (failOverloading (NoOverloadsFound (methodName, errors, cx))), NoTrace

            | [(calledMeth, warns, t)] ->
                Some calledMeth, OkResult (warns, ()), WithTrace t

            | applicableMeths -> 
                
                /// Compare two things by the given predicate. 
                /// If the predicate returns true for x1 and false for x2, then x1 > x2
                /// If the predicate returns false for x1 and true for x2, then x1 < x2
                /// Otherwise x1 = x2
                
                // Note: Relies on 'compare' respecting true > false
                let compareCond (p: 'T -> 'T -> bool) x1 x2 = 
                    compare (p x1 x2) (p x2 x1)

                /// Compare types under the feasibly-subsumes ordering
                let compareTypes ty1 ty2 = 
                    (ty1, ty2) ||> compareCond (fun x1 x2 -> TypeFeasiblySubsumesType ndeep csenv.g csenv.amap m x2 CanCoerce x1) 
                    
                /// Compare arguments under the feasibly-subsumes ordering and the adhoc Func-is-better-than-other-delegates rule
                let compareArg (calledArg1: CalledArg) (calledArg2: CalledArg) =
                    let c = compareTypes calledArg1.CalledArgumentType calledArg2.CalledArgumentType
                    if c <> 0 then c else

                    let c = 
                        (calledArg1.CalledArgumentType, calledArg2.CalledArgumentType) ||> compareCond (fun ty1 ty2 -> 

                            // Func<_> is always considered better than any other delegate type
                            match tryTcrefOfAppTy csenv.g ty1 with 
                            | ValueSome tcref1 when 
                                tcref1.DisplayName = "Func" &&  
                                (match tcref1.PublicPath with Some p -> p.EnclosingPath = [| "System" |] | _ -> false) && 
                                isDelegateTy g ty1 &&
                                isDelegateTy g ty2 -> true

                            // T is always better than inref<T>
                            | _ when isInByrefTy csenv.g ty2 && typeEquiv csenv.g ty1 (destByrefTy csenv.g ty2) -> 
                                true

                            // T is always better than Nullable<T> from F# 5.0 onwards
                            | _ when g.langVersion.SupportsFeature(Features.LanguageFeature.NullableOptionalInterop) &&
                                     isNullableTy csenv.g ty2 &&
                                     typeEquiv csenv.g ty1 (destNullableTy csenv.g ty2) -> 
                                true

                            | _ -> false)
                                 
                    if c <> 0 then c else
                    0

                /// Check whether one overload is better than another
                let better (candidate: CalledMeth<_>, candidateWarnings, _) (other: CalledMeth<_>, otherWarnings, _) =
                    let candidateWarnCount = List.length candidateWarnings
                    let otherWarnCount = List.length otherWarnings
                    // Prefer methods that don't give "this code is less generic" warnings
                    // Note: Relies on 'compare' respecting true > false
                    let c = compare (candidateWarnCount = 0) (otherWarnCount = 0)
                    if c <> 0 then c else
                    
                    // Prefer methods that don't use param array arg
                    // Note: Relies on 'compare' respecting true > false
                    let c =  compare (not candidate.UsesParamArrayConversion) (not other.UsesParamArrayConversion) 
                    if c <> 0 then c else

                    // Prefer methods with more precise param array arg type
                    let c = 
                        if candidate.UsesParamArrayConversion && other.UsesParamArrayConversion then
                            compareTypes (candidate.GetParamArrayElementType()) (other.GetParamArrayElementType())
                        else
                            0
                    if c <> 0 then c else
                    
                    // Prefer methods that don't use out args
                    // Note: Relies on 'compare' respecting true > false
                    let c = compare (not candidate.HasOutArgs) (not other.HasOutArgs)
                    if c <> 0 then c else

                    // Prefer methods that don't use optional args
                    // Note: Relies on 'compare' respecting true > false
                    let c = compare (not candidate.HasOptArgs) (not other.HasOptArgs)
                    if c <> 0 then c else

                    // check regular unnamed args. The argument counts will only be different if one is using param args
                    let c = 
                        if candidate.TotalNumUnnamedCalledArgs = other.TotalNumUnnamedCalledArgs then
                           // For extension members, we also include the object argument type, if any in the comparison set
                           // This matches C#, where all extension members are treated and resolved as "static" methods calls
                           let cs = 
                               (if candidate.Method.IsExtensionMember && other.Method.IsExtensionMember then 
                                   let objArgTys1 = candidate.CalledObjArgTys(m) 
                                   let objArgTys2 = other.CalledObjArgTys(m) 
                                   if objArgTys1.Length = objArgTys2.Length then 
                                       List.map2 compareTypes objArgTys1 objArgTys2
                                   else
                                       []
                                else 
                                    []) @
                               ((candidate.AllUnnamedCalledArgs, other.AllUnnamedCalledArgs) ||> List.map2 compareArg) 
                           // "all args are at least as good, and one argument is actually better"
                           if cs |> List.forall (fun x -> x >= 0) && cs |> List.exists (fun x -> x > 0) then 
                               1
                           // "all args are at least as bad, and one argument is actually worse"
                           elif cs |> List.forall (fun x -> x <= 0) && cs |> List.exists (fun x -> x < 0) then 
                               -1
                           // "argument lists are incomparable"
                           else
                               0
                        else
                            0
                    if c <> 0 then c else

                    // prefer non-extension methods 
                    let c = compare (not candidate.Method.IsExtensionMember) (not other.Method.IsExtensionMember)
                    if c <> 0 then c else

                    // between extension methods, prefer most recently opened
                    let c = 
                        if candidate.Method.IsExtensionMember && other.Method.IsExtensionMember then 
                            compare candidate.Method.ExtensionMemberPriority other.Method.ExtensionMemberPriority 
                        else 
                            0
                    if c <> 0 then c else

                    // Prefer non-generic methods 
                    // Note: Relies on 'compare' respecting true > false
                    let c = compare candidate.CalledTyArgs.IsEmpty other.CalledTyArgs.IsEmpty
                    if c <> 0 then c else
                    
                    // F# 5.0 rule - prior to F# 5.0 named arguments (on the caller side) were not being taken 
                    // into account when comparing overloads.  So adding a name to an argument might mean 
                    // overloads ould no longer be distinguished.  We thus look at *all* arguments (whether
                    // optional or not) as an additional comparison technique.
                    let c = 
                        if g.langVersion.SupportsFeature(Features.LanguageFeature.NullableOptionalInterop) then
                            let cs = 
                                let args1 = candidate.AllCalledArgs |> List.concat
                                let args2 = other.AllCalledArgs |> List.concat
                                if args1.Length = args2.Length then 
                                    (args1, args2) ||> List.map2 compareArg
                                else
                                    []
                            // "all args are at least as good, and one argument is actually better"
                            if cs |> List.forall (fun x -> x >= 0) && cs |> List.exists (fun x -> x > 0) then 
                                1
                            // "all args are at least as bad, and one argument is actually worse"
                            elif cs |> List.forall (fun x -> x <= 0) && cs |> List.exists (fun x -> x < 0) then 
                                -1
                            // "argument lists are incomparable"
                            else
                                0
                        else
                            0
                    if c <> 0 then c else

                    0
                    

                let bestMethods =
                    let indexedApplicableMeths = applicableMeths |> List.indexed
                    indexedApplicableMeths |> List.choose (fun (i, candidate) -> 
                        if indexedApplicableMeths |> List.forall (fun (j, other) -> 
                             i = j ||
                             let res = better candidate other
                             //eprintfn "\n-------\nCandidate: %s\nOther: %s\nResult: %d\n" (NicePrint.stringOfMethInfo amap m denv (fst candidate).Method) (NicePrint.stringOfMethInfo amap m denv (fst other).Method) res
                             res > 0) then 
                           Some candidate
                        else 
                           None) 
                match bestMethods with 
                | [(calledMeth, warns, t)] -> Some calledMeth, OkResult (warns, ()), WithTrace t
                | bestMethods -> 
                    let methods = 
                        let getMethodSlotsAndErrors methodSlot errors =
                            [ match errors with
                              | [] -> yield { methodSlot = methodSlot; error = Unchecked.defaultof<exn>; amap = amap }
                              | errors -> for error in errors do yield { methodSlot = methodSlot; error = error; amap = amap } ]


                        // use the most precise set
                        // - if after filtering bestMethods still contains something - use it
                        // - otherwise use applicableMeths or initial set of candidate methods
                        [ match bestMethods with
                          | [] -> 
                              match applicableMeths with
                              | [] -> for methodSlot in candidates do yield getMethodSlotsAndErrors methodSlot []
                              | m -> for (methodSlot, errors, _) in m do yield getMethodSlotsAndErrors methodSlot errors
                          | m -> for (methodSlot, errors, _) in m do yield getMethodSlotsAndErrors methodSlot errors ]

                    let methods = List.concat methods

                    None, ErrorD (failOverloading (PossibleCandidates(methodName, methods,cx))), NoTrace

    // If we've got a candidate solution: make the final checks - no undo here! 
    // Allow subsumption on arguments. Include the return type.
    // Unify return types.
    match calledMethOpt with 
    | Some calledMeth ->
    
        // Static IL interfaces methods are not supported in lower F# versions.
        if calledMeth.Method.IsILMethod && not calledMeth.Method.IsInstance && isInterfaceTy g calledMeth.Method.ApparentEnclosingType then
            checkLanguageFeatureRuntimeErrorRecover csenv.InfoReader LanguageFeature.DefaultInterfaceMemberConsumption m
            checkLanguageFeatureErrorRecover g.langVersion LanguageFeature.DefaultInterfaceMemberConsumption m

        calledMethOpt, 
        trackErrors {
                        do! errors
                        let cxsln = cx |> Option.map (fun traitInfo -> (traitInfo, MemberConstraintSolutionOfMethInfo csenv.SolverState m traitInfo.TraitContext calledMeth.Method calledMeth.CalledTyArgs))
                        match calledMethTrace with
                        | NoTrace ->
                           return!
                            // No trace available for CanMemberSigsMatchUpToCheck with ArgsMustSubsumeOrConvert
                            CanMemberSigsMatchUpToCheck 
                                 csenv 
                                 permitOptArgs
                                 true
                                 (MustUnify csenv ndeep trace cxsln) 
                                 (TypesMustSubsumeOrConvertInsideUndo csenv ndeep trace cxsln m)// REVIEW: this should not be an "InsideUndo" operation
                                 (ArgsMustSubsumeOrConvert csenv ndeep trace cxsln cx.IsSome true) 
                                 reqdRetTyOpt 
                                 calledMeth
                        | WithTrace calledMethTrc ->

                            // Re-play existing trace
                            trace.AddFromReplay calledMethTrc

                            // Unify return type
                            match reqdRetTyOpt with 
                            | None -> () 
                            | Some _  when calledMeth.Method.IsConstructor -> ()
                            | Some reqdRetTy ->
                                let actualRetTy = calledMeth.CalledReturnTypeAfterOutArgTupling
                                if isByrefTy g reqdRetTy then 
                                    return! ErrorD(Error(FSComp.SR.tcByrefReturnImplicitlyDereferenced(), m))
                                else
                                    return! MustUnify csenv ndeep trace cxsln reqdRetTy actualRetTy
        }

    | None -> 
        None, errors        

let ResolveOverloadingForCall denv css m  methodName ndeep cx callerArgs ad calledMethGroup permitOptArgs reqdRetTyOpt =
    let csenv = MakeConstraintSolverEnv ContextInfo.NoContext css m denv
    ResolveOverloading csenv NoTrace methodName ndeep cx callerArgs ad calledMethGroup permitOptArgs reqdRetTyOpt

/// This is used before analyzing the types of arguments in a single overload resolution
let UnifyUniqueOverloading 
         denv
         css 
         m 
         callerArgCounts 
         methodName 
         ad 
         (calledMethGroup: CalledMeth<SynExpr> list) 
         reqdRetTy    // The expected return type, if known 
   =
    let csenv = MakeConstraintSolverEnv ContextInfo.NoContext css m denv
    let m = csenv.m
    // See what candidates we have based on name and arity 
    let candidates = calledMethGroup |> List.filter (fun cmeth -> cmeth.IsCandidate(m, ad)) 
    let ndeep = 0
    match calledMethGroup, candidates with 
    | _, [calledMeth] ->  trackErrors {
      do! 
        // Only one candidate found - we thus know the types we expect of arguments 
        CanMemberSigsMatchUpToCheck 
            csenv 
            true // permitOptArgs
            true // always check return type
            (MustUnify csenv ndeep NoTrace None) 
            (TypesMustSubsumeOrConvertInsideUndo csenv ndeep NoTrace None m)
            (ArgsMustSubsumeOrConvert csenv ndeep NoTrace None false false) // UnifyUniqueOverloading is not called in case of trait call - pass isConstraint=false 
            (Some reqdRetTy)
            calledMeth
      return true
     }
        
    | [], _ -> 
        ErrorD (Error (FSComp.SR.csMethodNotFound(methodName), m))
    | _, [] -> trackErrors {
        do! ReportNoCandidatesErrorSynExpr csenv callerArgCounts methodName ad calledMethGroup 
        return false
      }
    | _ -> 
        ResultD false

/// Remove the global constraints where these type variables appear in the support of the constraint 
let EliminateConstraintsForGeneralizedTypars denv css m (trace: OptionalTrace) (generalizedTypars: Typars) =
    let csenv = MakeConstraintSolverEnv ContextInfo.NoContext css m denv
    for tp in generalizedTypars do
        let tpn = tp.Stamp
        let cxst = csenv.SolverState.ExtraCxs
        let cxs = cxst.FindAll tpn
        for cx in cxs do 
            trace.Exec
                (fun () -> cxst.Remove tpn)
                (fun () -> (csenv.SolverState.ExtraCxs.Add (tpn, cx)))


//-------------------------------------------------------------------------
// Main entry points to constraint solver (some backdoors are used for 
// some constructs)
//
// No error recovery here: we do that on a per-expression basis.
//------------------------------------------------------------------------- 

let AddCxTypeEqualsType contextInfo denv css m actual expected  = 
    let csenv = MakeConstraintSolverEnv contextInfo css m denv
    SolveTypeEqualsTypeWithReport csenv 0 m NoTrace None actual expected
    |> RaiseOperationResult

let UndoIfFailed f =
    let trace = Trace.New()
    let res = 
        try 
            f trace 
            |> CheckNoErrorsAndGetWarnings
        with e -> None
    match res with 
    | None -> 
        // Don't report warnings if we failed
        trace.Undo()
        false
    | Some warns -> 
        // Report warnings if we succeeded
        ReportWarnings warns
        true

let UndoIfFailedOrWarnings f =
    let trace = Trace.New()
    let res = 
        try 
            f trace 
            |> CheckNoErrorsAndGetWarnings
        with e -> None
    match res with 
    | Some [] -> 
        true
    | _ -> 
        trace.Undo()
        false

let AddCxTypeEqualsTypeUndoIfFailed denv css m ty1 ty2 =
    UndoIfFailed (fun trace -> 
     let csenv = MakeConstraintSolverEnv ContextInfo.NoContext css m denv
     SolveTypeEqualsTypeKeepAbbrevs csenv 0 m (WithTrace trace) ty1 ty2)

let AddCxTypeEqualsTypeUndoIfFailedOrWarnings denv css m ty1 ty2 =
    UndoIfFailedOrWarnings (fun trace -> 
        let csenv = MakeConstraintSolverEnv ContextInfo.NoContext css m denv
        SolveTypeEqualsTypeKeepAbbrevs csenv 0 m (WithTrace trace) ty1 ty2)

let AddCxTypeEqualsTypeMatchingOnlyUndoIfFailed denv css m ty1 ty2 =
    let csenv = { MakeConstraintSolverEnv ContextInfo.NoContext css m denv with MatchingOnly = true }
    UndoIfFailed (fun trace -> SolveTypeEqualsTypeKeepAbbrevs csenv 0 m (WithTrace trace) ty1 ty2)

let AddCxTypeMustSubsumeTypeUndoIfFailed denv css m ty1 ty2 = 
    UndoIfFailed (fun trace ->
        let csenv = MakeConstraintSolverEnv ContextInfo.NoContext css m denv
        SolveTypeSubsumesTypeKeepAbbrevs csenv 0 m (WithTrace trace) None ty1 ty2)

let AddCxTypeMustSubsumeTypeMatchingOnlyUndoIfFailed denv css m ty1 ty2 = 
    let csenv = MakeConstraintSolverEnv ContextInfo.NoContext css m denv
    let csenv = { csenv with MatchingOnly = true }
    UndoIfFailed (fun trace -> SolveTypeSubsumesTypeKeepAbbrevs csenv 0 m (WithTrace trace) None ty1 ty2)

let AddCxTypeMustSubsumeType contextInfo denv css m trace ty1 ty2 = 
    let csenv = MakeConstraintSolverEnv contextInfo css m denv
    SolveTypeSubsumesTypeWithReport csenv 0 m trace None ty1 ty2
    |> RaiseOperationResult

let AddCxMethodConstraint denv css m trace traitInfo  =
    let csenv = MakeConstraintSolverEnv ContextInfo.NoContext css m denv
    TryD_IgnoreAbortForFailedOverloadResolution
        (fun () ->
            trackErrors {
                do! 
                    SolveMemberConstraint csenv true PermitWeakResolution.No 0 m trace traitInfo
                    |> OperationResult.ignore
            })
        (fun res -> ErrorD (ErrorFromAddingConstraint(denv, res, m)))
    |> RaiseOperationResult

let AddCxTypeMustSupportNull denv css m trace ty =
    let csenv = MakeConstraintSolverEnv ContextInfo.NoContext css m denv
    TryD_IgnoreAbortForFailedOverloadResolution
        (fun () -> SolveTypeSupportsNull csenv 0 m trace ty)
        (fun res -> ErrorD (ErrorFromAddingConstraint(denv, res, m)))
    |> RaiseOperationResult

let AddCxTypeMustSupportComparison denv css m trace ty =
    let csenv = MakeConstraintSolverEnv ContextInfo.NoContext css m denv
    TryD_IgnoreAbortForFailedOverloadResolution
        (fun () -> SolveTypeSupportsComparison csenv 0 m trace ty)
        (fun res -> ErrorD (ErrorFromAddingConstraint(denv, res, m)))
    |> RaiseOperationResult

let AddCxTypeMustSupportEquality denv css m trace ty =
    let csenv = MakeConstraintSolverEnv ContextInfo.NoContext css m denv
    TryD_IgnoreAbortForFailedOverloadResolution
        (fun () -> SolveTypeSupportsEquality csenv 0 m trace ty)
        (fun res -> ErrorD (ErrorFromAddingConstraint(denv, res, m)))
    |> RaiseOperationResult

let AddCxTypeMustSupportDefaultCtor denv css m trace ty =
    let csenv = MakeConstraintSolverEnv ContextInfo.NoContext css m denv
    TryD_IgnoreAbortForFailedOverloadResolution
        (fun () -> SolveTypeRequiresDefaultConstructor csenv 0 m trace ty)
        (fun res -> ErrorD (ErrorFromAddingConstraint(denv, res, m)))
    |> RaiseOperationResult

let AddCxTypeIsReferenceType denv css m trace ty =
    let csenv = MakeConstraintSolverEnv ContextInfo.NoContext css m denv
    TryD_IgnoreAbortForFailedOverloadResolution
        (fun () -> SolveTypeIsReferenceType csenv 0 m trace ty)
        (fun res -> ErrorD (ErrorFromAddingConstraint(denv, res, m)))
    |> RaiseOperationResult

let AddCxTypeIsValueType denv css m trace ty =
    let csenv = MakeConstraintSolverEnv ContextInfo.NoContext css m denv
    TryD_IgnoreAbortForFailedOverloadResolution
        (fun () -> SolveTypeIsNonNullableValueType csenv 0 m trace ty)
        (fun res -> ErrorD (ErrorFromAddingConstraint(denv, res, m)))
    |> RaiseOperationResult
    
let AddCxTypeIsUnmanaged denv css m trace ty =
    let csenv = MakeConstraintSolverEnv ContextInfo.NoContext css m denv
    TryD_IgnoreAbortForFailedOverloadResolution
        (fun () -> SolveTypeIsUnmanaged csenv 0 m trace ty)
        (fun res -> ErrorD (ErrorFromAddingConstraint(denv, res, m)))
    |> RaiseOperationResult

let AddCxTypeIsEnum denv css m trace ty underlying =
    let csenv = MakeConstraintSolverEnv ContextInfo.NoContext css m denv
    TryD_IgnoreAbortForFailedOverloadResolution
        (fun () -> SolveTypeIsEnum csenv 0 m trace ty underlying)
        (fun res -> ErrorD (ErrorFromAddingConstraint(denv, res, m)))
    |> RaiseOperationResult

let AddCxTypeIsDelegate denv css m trace ty aty bty =
    let csenv = MakeConstraintSolverEnv ContextInfo.NoContext css m denv
    TryD_IgnoreAbortForFailedOverloadResolution
        (fun () -> SolveTypeIsDelegate csenv 0 m trace ty aty bty)
        (fun res -> ErrorD (ErrorFromAddingConstraint(denv, res, m)))
    |> RaiseOperationResult

let AddCxTyparDefaultsTo denv css m ctxtInfo tp ridx ty =
    let csenv = MakeConstraintSolverEnv ctxtInfo css m denv
    TryD_IgnoreAbortForFailedOverloadResolution
        (fun () -> AddConstraint csenv 0 m NoTrace tp (TyparConstraint.DefaultsTo(ridx, ty, m)))
        (fun res -> ErrorD (ErrorFromAddingConstraint(denv, res, m)))
    |> RaiseOperationResult

let SolveTypeAsError denv css m ty =
    let ty2 = NewErrorType ()
    assert((destTyparTy css.g ty2).IsFromError)
    let csenv = MakeConstraintSolverEnv ContextInfo.NoContext css m denv
    SolveTypeEqualsTypeKeepAbbrevs csenv 0 m NoTrace ty ty2 |> ignore
    
let ApplyTyparDefaultAtPriority denv css priority (tp: Typar) =
    tp.Constraints |> List.iter (fun tpc -> 
        match tpc with 
        | TyparConstraint.DefaultsTo(priority2, ty2, m) when priority2 = priority -> 
            let ty1 = mkTyparTy tp
            if not tp.IsSolved && not (typeEquiv css.g ty1 ty2) then
                let csenv = MakeConstraintSolverEnv ContextInfo.NoContext css m denv
                TryD_IgnoreAbortForFailedOverloadResolution
                    (fun () ->
                        SolveTyparEqualsType csenv 0 m NoTrace ty1 ty2)
                    (fun res -> 
                        SolveTypeAsError denv css m ty1
                        ErrorD(ErrorFromApplyingDefault(css.g, denv, tp, ty2, res, m)))
                |> RaiseOperationResult
        | _ -> ())

let CreateCodegenState tcVal g amap = 
    { g = g
      amap = amap
      TcVal = tcVal
      ExtraCxs = HashMultiMap(10, HashIdentity.Structural)
      InfoReader = new InfoReader(g, amap) }

<<<<<<< HEAD
=======
/// Generate a witness expression if none is otherwise available, e.g. in legacy non-witness-passing code
let CodegenWitnessExprForTraitConstraint tcVal g amap m (traitInfo:TraitConstraintInfo) argExprs = trackErrors {
    let css = CreateCodegenState tcVal g amap
    let csenv = MakeConstraintSolverEnv ContextInfo.NoContext css m (DisplayEnv.Empty g)
    let! _res = SolveMemberConstraint csenv true PermitWeakResolution.Yes 0 m NoTrace traitInfo
    return GenWitnessExpr amap g m traitInfo argExprs
  }

/// Generate the lambda argument passed for a use of a generic construct that accepts trait witnesses
let CodegenWitnessesForTyparInst tcVal g amap m typars tyargs = trackErrors {
    let css = CreateCodegenState tcVal g amap
    let csenv = MakeConstraintSolverEnv ContextInfo.NoContext css m (DisplayEnv.Empty g)
    let ftps, _renaming, tinst = FreshenTypeInst m typars
    let traitInfos = GetTraitConstraintInfosOfTypars g ftps 
    do! SolveTyparsEqualTypes csenv 0 m NoTrace tinst tyargs
    return MethodCalls.GenWitnessArgs amap g m traitInfos
  }

/// Generate the lambda argument passed for a use of a generic construct that accepts trait witnesses
let CodegenWitnessArgForTraitConstraint tcVal g amap m traitInfo = trackErrors {
    let css = CreateCodegenState tcVal g amap
    let csenv = MakeConstraintSolverEnv ContextInfo.NoContext css m (DisplayEnv.Empty g)
    let! _res = SolveMemberConstraint csenv true PermitWeakResolution.Yes 0 m NoTrace traitInfo
    return MethodCalls.GenWitnessExprLambda amap g m traitInfo
  }

>>>>>>> 51422077
/// For some code like "let f() = ([] = [])", a free choice is made for a type parameter
/// for an interior type variable.  This chooses a solution for a type parameter subject
/// to its constraints and applies that solution by using a constraint.
let ChooseTyparSolutionAndSolve css denv tp =
    let g = css.g
    let amap = css.amap
    let max, m = ChooseTyparSolutionAndRange g amap tp 
    let csenv = MakeConstraintSolverEnv ContextInfo.NoContext css m denv
    TryD_IgnoreAbortForFailedOverloadResolution
        (fun () -> SolveTyparEqualsType csenv 0 m NoTrace (mkTyparTy tp) max)
        (fun err -> ErrorD(ErrorFromApplyingDefault(g, denv, tp, max, err, m)))
    |> RaiseOperationResult

let CheckDeclaredTypars denv css m typars1 typars2 = 
    let csenv = MakeConstraintSolverEnv ContextInfo.NoContext css m denv
    TryD_IgnoreAbortForFailedOverloadResolution
        (fun () -> 
            CollectThenUndo (fun trace -> 
               SolveTypeEqualsTypeEqns csenv 0 m (WithTrace trace) None 
                   (List.map mkTyparTy typars1) 
                   (List.map mkTyparTy typars2)))
        (fun res ->
            ErrorD (ErrorFromAddingConstraint(denv, res, m)))
    |> RaiseOperationResult

let CanonicalizePartialInferenceProblem css denv m tps isInline =
    // Canonicalize constraints prior to generalization 
    let csenv = MakeConstraintSolverEnv ContextInfo.NoContext css m denv
    TryD_IgnoreAbortForFailedOverloadResolution
        (fun () -> CanonicalizeRelevantMemberConstraints csenv 0 NoTrace tps isInline)
        (fun res -> ErrorD (ErrorFromAddingConstraint(denv, res, m))) 
    |> RaiseOperationResult

/// Apply defaults arising from 'default' constraints in FSharp.Core
/// for any unsolved free inference type variables.
/// Defaults get applied before the module signature is checked and before the implementation conditions on virtuals/overrides. 
/// Defaults get applied in priority order. Defaults listed last get priority 0 (lowest), 2nd last priority 1 etc. 
let ApplyDefaultsForUnsolved css denv (unsolved: Typar list) =

    // The priority order comes from the order of declaration of the defaults in FSharp.Core.
    for priority = 10 downto 0 do
        unsolved |> List.iter (fun tp -> 
            if not tp.IsSolved then 
                // Apply the first default. If we're defaulting one type variable to another then 
                // the defaults will be propagated to the new type variable. 
                ApplyTyparDefaultAtPriority denv css priority tp)

    // OK, now apply defaults for any unsolved HeadTypeStaticReq 
    unsolved |> List.iter (fun tp ->     
        if not tp.IsSolved then 
            if (tp.StaticReq <> NoStaticReq) then
                ChooseTyparSolutionAndSolve css denv tp)

/// Choose solutions for any remaining unsolved free inference type variables.
let ChooseSolutionsForUnsolved css denv (unsolved: Typar list) =
    unsolved |> List.iter (fun tp -> 
        if (tp.Rigidity <> TyparRigidity.Rigid) && not tp.IsSolved then 
            ChooseTyparSolutionAndSolve css denv tp)

let ApplyDefaultsAfterWitnessGeneration (g: TcGlobals) amap css denv sln = 
    // The process of generating witnesses can cause free inference type variables to arise from use
    // of generic methods as extension constraint solutions. We eliminate these using the same
    // sequence (ApplyDefault, ChooseSolutions) used at the end of type inference.
    if g.langVersion.SupportsFeature LanguageFeature.ExtensionConstraintSolutions then 
        sln |> Option.iter (fun slnExpr -> 
            // Apply all defaults
            let unsolved = FSharp.Compiler.FindUnsolved.UnsolvedTyparsOfExpr g amap denv slnExpr
            ApplyDefaultsForUnsolved css denv unsolved

            // Search again and choose solutions
            let unsolved2 = FSharp.Compiler.FindUnsolved.UnsolvedTyparsOfExpr g amap denv slnExpr
            ChooseSolutionsForUnsolved css denv unsolved2)

/// Generate a witness expression if none is otherwise available, e.g. in legacy non-witness-passing code
let CodegenWitnessForTraitConstraint tcVal g amap m (traitInfo:TraitConstraintInfo) argExprs = trackErrors {
    let css = CreateCodegenState tcVal g amap
    let denv = DisplayEnv.Empty g
    let csenv = MakeConstraintSolverEnv ContextInfo.NoContext css m denv
    let! _res = SolveMemberConstraint csenv true PermitWeakResolution.LegacyYesAtCodeGen 0 m NoTrace traitInfo
    let sln = GenWitnessExpr amap g m traitInfo argExprs
    ApplyDefaultsAfterWitnessGeneration g amap css denv sln
    return sln
  }

/// Generate the lambda argument passed for a use of a generic construct that accepts trait witnesses
let CodegenWitnessesForTyparInst tcVal g amap m typars tyargs = trackErrors {
    // Witnesses ignore units of measure
    let tyargs = tyargs |> List.map (stripTyEqnsWrtErasure EraseAll g)
    let css = CreateCodegenState tcVal g amap
    let denv = DisplayEnv.Empty g
    let csenv = MakeConstraintSolverEnv ContextInfo.NoContext css m denv
     // TODO: check traitCtxtNone here, feels wrong. We should simply not be re-freshening here during codegen.
     // This is invoked every time codegen or quotation calls a witness-accepting
     // method. TBH the witnesses need to be generated during type checking and passed all the way down,
     // or at least be left in the tree as WitnessArg nodes.
    let ftps, _renaming, tinst = FreshenTypeInst traitCtxtNone m typars
    let traitInfos = GetTraitConstraintInfosOfTypars g ftps 
    do! SolveTyparsEqualTypes csenv 0 m NoTrace tinst tyargs
    let witnessArgs = MethodCalls.GenWitnessArgs amap g m traitInfos
    for witnessArg in witnessArgs do
        match witnessArg with 
        | Choice1Of2 _traitInfo -> ()
        | Choice2Of2 sln -> ApplyDefaultsAfterWitnessGeneration g amap css denv (Some sln)
    return witnessArgs
  }

/// Generate the lambda argument passed for a use of a generic construct that accepts trait witnesses
let CodegenWitnessesForTraitWitness tcVal g amap m traitInfo = trackErrors {
    let css = CreateCodegenState tcVal g amap
    let denv = DisplayEnv.Empty g
    let csenv = MakeConstraintSolverEnv ContextInfo.NoContext css m denv
    let! _res = SolveMemberConstraint csenv true PermitWeakResolution.LegacyYesAtCodeGen 0 m NoTrace traitInfo
    let witnessLambda = MethodCalls.GenWitnessExprLambda amap g m traitInfo
    match witnessLambda with 
    | Choice1Of2 _traitInfo -> ()
    | Choice2Of2 sln -> ApplyDefaultsAfterWitnessGeneration g amap css denv (Some sln)
    return witnessLambda
  }

/// An approximation used during name resolution for intellisense to eliminate extension members which will not
/// apply to a particular object argument. This is given as the isApplicableMeth argument to the partial name resolution
/// functions in nameres.fs.
let IsApplicableMethApprox g amap m traitCtxt (minfo: MethInfo) availObjTy = 
    // Prepare an instance of a constraint solver
    // If it's an instance method, then try to match the object argument against the required object argument
    if minfo.IsExtensionMember then 
        let css = 
            { g = g
              amap = amap
              TcVal = (fun _ -> failwith "should not be called")
              ExtraCxs = HashMultiMap(10, HashIdentity.Structural)
              InfoReader = new InfoReader(g, amap) }
        let csenv = MakeConstraintSolverEnv ContextInfo.NoContext css m (DisplayEnv.Empty g)
        let minst = FreshenMethInfo traitCtxt m minfo
        match minfo.GetObjArgTypes(amap, m, minst) with
        | [reqdObjTy] -> 
            let reqdObjTy = if isByrefTy g reqdObjTy then destByrefTy g reqdObjTy else reqdObjTy // This is to support byref extension methods.
            TryD (fun () -> SolveTypeSubsumesType csenv 0 m NoTrace None reqdObjTy availObjTy ++ (fun () -> ResultD true))
                 (fun _err -> ResultD false)
            |> CommitOperationResult
        | _ -> true
    else
        true
<|MERGE_RESOLUTION|>--- conflicted
+++ resolved
@@ -1377,46 +1377,7 @@
       match tys, memFlags.IsInstance, nm, argtys with 
       | _, false, ("op_Division" | "op_Multiply"), [argty1;argty2]
           when 
-<<<<<<< HEAD
                IsMulDivTypeArgPair permitWeakResolution minfos g argty1 argty2 ->
-=======
-               // This simulates the existence of 
-               //    float * float -> float
-               //    float32 * float32 -> float32
-               //    float<'u> * float<'v> -> float<'u 'v>
-               //    float32<'u> * float32<'v> -> float32<'u 'v>
-               //    decimal<'u> * decimal<'v> -> decimal<'u 'v>
-               //    decimal<'u> * decimal -> decimal<'u>
-               //    float32<'u> * float32<'v> -> float32<'u 'v>
-               //    int * int -> int
-               //    int64 * int64 -> int64
-               //
-               // The rule is triggered by these sorts of inputs when permitWeakResolution=false
-               //    float * float 
-               //    float * float32 // will give error 
-               //    decimal<m> * decimal<m>
-               //    decimal<m> * decimal  <-- Note this one triggers even though "decimal" has some possibly-relevant methods
-               //    float * Matrix // the rule doesn't trigger for this one since Matrix has overloads we can use and we prefer those instead
-               //    float * Matrix // the rule doesn't trigger for this one since Matrix has overloads we can use and we prefer those instead
-               //
-               // The rule is triggered by these sorts of inputs when permitWeakResolution=true
-               //    float * 'a 
-               //    'a * float 
-               //    decimal<'u> * 'a
-                  (let checkRuleAppliesInPreferenceToMethods argty1 argty2 = 
-                     // Check that at least one of the argument types is numeric
-                     IsNumericOrIntegralEnumType g argty1 && 
-                     // Check the other type is nominal, unless using weak resolution
-                     IsBinaryOpOtherArgType g permitWeakResolution argty2 &&
-                     // This next condition checks that either 
-                     //   - Neither type contributes any methods OR
-                     //   - We have the special case "decimal<_> * decimal". In this case we have some 
-                     //     possibly-relevant methods from "decimal" but we ignore them in this case.
-                     (isNil minfos || (Option.isSome (getMeasureOfType g argty1) && isDecimalTy g argty2)) in
-
-                   checkRuleAppliesInPreferenceToMethods argty1 argty2 || 
-                   checkRuleAppliesInPreferenceToMethods argty2 argty1) ->
->>>>>>> 51422077
                    
           match getMeasureOfType g argty1 with
           | Some (tcref, ms1) -> 
@@ -3265,35 +3226,6 @@
       ExtraCxs = HashMultiMap(10, HashIdentity.Structural)
       InfoReader = new InfoReader(g, amap) }
 
-<<<<<<< HEAD
-=======
-/// Generate a witness expression if none is otherwise available, e.g. in legacy non-witness-passing code
-let CodegenWitnessExprForTraitConstraint tcVal g amap m (traitInfo:TraitConstraintInfo) argExprs = trackErrors {
-    let css = CreateCodegenState tcVal g amap
-    let csenv = MakeConstraintSolverEnv ContextInfo.NoContext css m (DisplayEnv.Empty g)
-    let! _res = SolveMemberConstraint csenv true PermitWeakResolution.Yes 0 m NoTrace traitInfo
-    return GenWitnessExpr amap g m traitInfo argExprs
-  }
-
-/// Generate the lambda argument passed for a use of a generic construct that accepts trait witnesses
-let CodegenWitnessesForTyparInst tcVal g amap m typars tyargs = trackErrors {
-    let css = CreateCodegenState tcVal g amap
-    let csenv = MakeConstraintSolverEnv ContextInfo.NoContext css m (DisplayEnv.Empty g)
-    let ftps, _renaming, tinst = FreshenTypeInst m typars
-    let traitInfos = GetTraitConstraintInfosOfTypars g ftps 
-    do! SolveTyparsEqualTypes csenv 0 m NoTrace tinst tyargs
-    return MethodCalls.GenWitnessArgs amap g m traitInfos
-  }
-
-/// Generate the lambda argument passed for a use of a generic construct that accepts trait witnesses
-let CodegenWitnessArgForTraitConstraint tcVal g amap m traitInfo = trackErrors {
-    let css = CreateCodegenState tcVal g amap
-    let csenv = MakeConstraintSolverEnv ContextInfo.NoContext css m (DisplayEnv.Empty g)
-    let! _res = SolveMemberConstraint csenv true PermitWeakResolution.Yes 0 m NoTrace traitInfo
-    return MethodCalls.GenWitnessExprLambda amap g m traitInfo
-  }
-
->>>>>>> 51422077
 /// For some code like "let f() = ([] = [])", a free choice is made for a type parameter
 /// for an interior type variable.  This chooses a solution for a type parameter subject
 /// to its constraints and applies that solution by using a constraint.
@@ -3368,7 +3300,7 @@
             ChooseSolutionsForUnsolved css denv unsolved2)
 
 /// Generate a witness expression if none is otherwise available, e.g. in legacy non-witness-passing code
-let CodegenWitnessForTraitConstraint tcVal g amap m (traitInfo:TraitConstraintInfo) argExprs = trackErrors {
+let CodegenWitnessExprForTraitConstraint tcVal g amap m (traitInfo:TraitConstraintInfo) argExprs = trackErrors {
     let css = CreateCodegenState tcVal g amap
     let denv = DisplayEnv.Empty g
     let csenv = MakeConstraintSolverEnv ContextInfo.NoContext css m denv
@@ -3401,7 +3333,7 @@
   }
 
 /// Generate the lambda argument passed for a use of a generic construct that accepts trait witnesses
-let CodegenWitnessesForTraitWitness tcVal g amap m traitInfo = trackErrors {
+let CodegenWitnessArgForTraitConstraint tcVal g amap m traitInfo = trackErrors {
     let css = CreateCodegenState tcVal g amap
     let denv = DisplayEnv.Empty g
     let csenv = MakeConstraintSolverEnv ContextInfo.NoContext css m denv
