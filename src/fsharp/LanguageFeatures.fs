// Copyright (c) Microsoft Corporation. All Rights Reserved. See License.txt in the project root for license information.

/// Coordinating compiler operations - configuration, loading initial context, reporting errors etc.
module internal FSharp.Compiler.Features

//------------------------------------------------------------------------------------------------------------------
// Language version command line switch
//------------------------------------------------------------------------------------------------------------------
// Add your features to this List - in code use languageVersion.SupportsFeature(LanguageFeatures.yourFeature) 
// a return value of false means your feature is not supported by the user's language selection
// All new language features added from now on must be protected by this.
// Note:
//   *  The fslang design process will require a decision about feature name and whether it is required.
//   *  When a feature is assigned a release language, we will scrub the code of feature references and apply
//      the Release Language version.

[<RequireQualifiedAccess>]
type LanguageFeature =
    | SingleUnderscorePattern
    | WildCardInForLoop
    | RelaxWhitespace
    | RelaxWhitespace2
    | NameOf
    | ImplicitYield
    | OpenTypeDeclaration
    | DotlessFloat32Literal
    | PackageManagement
    | FromEndSlicing
    | FixedIndexSlice3d4d
    | AndBang
    | ResumableStateMachines
    | NullableOptionalInterop
    | DefaultInterfaceMemberConsumption
    | WitnessPassing
    | ErasedUnions
    | AdditionalTypeDirectedConversions
    | InterfacesWithMultipleGenericInstantiation
    | StringInterpolation
    | OverloadsForCustomOperations
    | ExpandedMeasurables
    | StructActivePattern
    | PrintfBinaryFormat
    | IndexerNotationWithoutDot
    | RefCellNotationInformationals
    | UseBindingValueDiscard
    | NonVariablePatternsToRightOfAsPatterns
    | AttributesToRightOfModuleKeyword
    | MLCompatRevisions
    | BetterExceptionPrinting

/// LanguageVersion management
type LanguageVersion (versionText) =

    // When we increment language versions here preview is higher than current RTM version
    static let languageVersion46 = 4.6m
    static let languageVersion47 = 4.7m
    static let languageVersion50 = 5.0m
    static let languageVersion60 = 6.0m
    static let previewVersion = 9999m                   // Language version when preview specified
    static let defaultVersion = languageVersion60       // Language version when default specified
    static let latestVersion = defaultVersion           // Language version when latest specified
    static let latestMajorVersion = languageVersion60   // Language version when latestmajor specified

    static let validOptions = [| "preview"; "default"; "latest"; "latestmajor" |]
    static let languageVersions = set [| languageVersion46; languageVersion47; languageVersion50; languageVersion60 |]

    static let features =
        dict [
            // F# 4.7
            LanguageFeature.SingleUnderscorePattern, languageVersion47
            LanguageFeature.WildCardInForLoop, languageVersion47
            LanguageFeature.RelaxWhitespace, languageVersion47
            LanguageFeature.ImplicitYield, languageVersion47

            // F# 5.0
            LanguageFeature.FixedIndexSlice3d4d, languageVersion50
            LanguageFeature.DotlessFloat32Literal, languageVersion50
            LanguageFeature.AndBang, languageVersion50
            LanguageFeature.NullableOptionalInterop, languageVersion50
            LanguageFeature.DefaultInterfaceMemberConsumption, languageVersion50
            LanguageFeature.OpenTypeDeclaration, languageVersion50
            LanguageFeature.PackageManagement, languageVersion50
            LanguageFeature.WitnessPassing, languageVersion50
            LanguageFeature.InterfacesWithMultipleGenericInstantiation, languageVersion50
            LanguageFeature.NameOf, languageVersion50
            LanguageFeature.StringInterpolation, languageVersion50

            // F# 6.0
            LanguageFeature.AdditionalTypeDirectedConversions, languageVersion60
            LanguageFeature.RelaxWhitespace2, languageVersion60
            LanguageFeature.OverloadsForCustomOperations, languageVersion60
            LanguageFeature.ExpandedMeasurables, languageVersion60
            LanguageFeature.ResumableStateMachines, languageVersion60
            LanguageFeature.StructActivePattern, languageVersion60
            LanguageFeature.PrintfBinaryFormat, languageVersion60
            LanguageFeature.IndexerNotationWithoutDot, languageVersion60
            LanguageFeature.RefCellNotationInformationals, languageVersion60
            LanguageFeature.UseBindingValueDiscard, languageVersion60
            LanguageFeature.NonVariablePatternsToRightOfAsPatterns, languageVersion60
            LanguageFeature.AttributesToRightOfModuleKeyword, languageVersion60

            // F# preview
<<<<<<< HEAD
            LanguageFeature.ErasedUnions, previewVersion
            LanguageFeature.AdditionalTypeDirectedConversions, previewVersion
            LanguageFeature.RelaxWhitespace2, previewVersion
            LanguageFeature.OverloadsForCustomOperations, previewVersion
            LanguageFeature.ExpandedMeasurables, previewVersion
=======
>>>>>>> 597446a4
            LanguageFeature.FromEndSlicing, previewVersion
            LanguageFeature.MLCompatRevisions,previewVersion
            LanguageFeature.BetterExceptionPrinting,previewVersion
        ]

    static let defaultLanguageVersion = LanguageVersion("default")

    static let getVersionFromString (version:string) =
        match version.ToUpperInvariant() with
        | "?" -> 0m
        | "PREVIEW" -> previewVersion
        | "DEFAULT" -> defaultVersion
        | "LATEST" -> latestVersion
        | "LATESTMAJOR" -> latestMajorVersion
        | "4.6" -> languageVersion46
        | "4.7" -> languageVersion47
        | "5.0" | "5" -> languageVersion50
        | "6.0" | "6" -> languageVersion60
        | _ -> 0m

    let specified = getVersionFromString versionText

    let versionToString v =
        if v = previewVersion then "'PREVIEW'"
        else string v

    let specifiedString = versionToString specified

    /// Check if this feature is supported by the selected langversion
    member _.SupportsFeature featureId =
        match features.TryGetValue featureId with
        | true, v -> v <= specified
        | false, _ -> false

    /// Has preview been explicitly specified
    member _.IsExplicitlySpecifiedAs50OrBefore() =
        let v = getVersionFromString versionText
        v <> 0.0m && v <= 5.0m

    /// Has preview been explicitly specified
    member _.IsPreviewEnabled =
        specified = previewVersion

    /// Does the languageVersion support this version string
    member _.ContainsVersion version =
        let langVersion = getVersionFromString version
        langVersion <> 0m && languageVersions.Contains langVersion

    /// Get a list of valid strings for help text
    member _.ValidOptions = validOptions

    /// Get a list of valid versions for help text
    member _.ValidVersions =
        [|
            for v in languageVersions |> Seq.sort ->
                sprintf "%M%s" v (if v = defaultVersion then " (Default)" else "")
        |]

    /// Get the text used to specify the version
    member _.VersionText = versionText

    /// Get the specified LanguageVersion
    member _.SpecifiedVersion = specified

    /// Get the specified LanguageVersion as a string
    member _.SpecifiedVersionString = specifiedString

    /// Get a string name for the given feature.
    member _.GetFeatureString feature =
        match feature with
        | LanguageFeature.SingleUnderscorePattern -> FSComp.SR.featureSingleUnderscorePattern()
        | LanguageFeature.WildCardInForLoop -> FSComp.SR.featureWildCardInForLoop()
        | LanguageFeature.RelaxWhitespace -> FSComp.SR.featureRelaxWhitespace()
        | LanguageFeature.RelaxWhitespace2 -> FSComp.SR.featureRelaxWhitespace2()
        | LanguageFeature.NameOf -> FSComp.SR.featureNameOf()
        | LanguageFeature.ImplicitYield -> FSComp.SR.featureImplicitYield()
        | LanguageFeature.OpenTypeDeclaration -> FSComp.SR.featureOpenTypeDeclaration()
        | LanguageFeature.DotlessFloat32Literal -> FSComp.SR.featureDotlessFloat32Literal()
        | LanguageFeature.PackageManagement -> FSComp.SR.featurePackageManagement()
        | LanguageFeature.FromEndSlicing -> FSComp.SR.featureFromEndSlicing()
        | LanguageFeature.FixedIndexSlice3d4d -> FSComp.SR.featureFixedIndexSlice3d4d()
        | LanguageFeature.AndBang -> FSComp.SR.featureAndBang()
        | LanguageFeature.ResumableStateMachines -> FSComp.SR.featureResumableStateMachines()
        | LanguageFeature.NullableOptionalInterop -> FSComp.SR.featureNullableOptionalInterop()
        | LanguageFeature.DefaultInterfaceMemberConsumption -> FSComp.SR.featureDefaultInterfaceMemberConsumption()
        | LanguageFeature.WitnessPassing -> FSComp.SR.featureWitnessPassing()
        | LanguageFeature.ErasedUnions -> FSComp.SR.featureErasedUnions()
        | LanguageFeature.AdditionalTypeDirectedConversions -> FSComp.SR.featureAdditionalImplicitConversions()
        | LanguageFeature.InterfacesWithMultipleGenericInstantiation -> FSComp.SR.featureInterfacesWithMultipleGenericInstantiation()
        | LanguageFeature.StringInterpolation -> FSComp.SR.featureStringInterpolation()
        | LanguageFeature.OverloadsForCustomOperations -> FSComp.SR.featureOverloadsForCustomOperations()
        | LanguageFeature.ExpandedMeasurables -> FSComp.SR.featureExpandedMeasurables()
        | LanguageFeature.StructActivePattern -> FSComp.SR.featureStructActivePattern()
        | LanguageFeature.PrintfBinaryFormat -> FSComp.SR.featurePrintfBinaryFormat()
        | LanguageFeature.IndexerNotationWithoutDot -> FSComp.SR.featureIndexerNotationWithoutDot()
        | LanguageFeature.RefCellNotationInformationals -> FSComp.SR.featureRefCellNotationInformationals()
        | LanguageFeature.UseBindingValueDiscard -> FSComp.SR.featureDiscardUseValue()
        | LanguageFeature.NonVariablePatternsToRightOfAsPatterns -> FSComp.SR.featureNonVariablePatternsToRightOfAsPatterns()
        | LanguageFeature.AttributesToRightOfModuleKeyword -> FSComp.SR.featureAttributesToRightOfModuleKeyword()
        | LanguageFeature.MLCompatRevisions -> FSComp.SR.featureMLCompatRevisions()
        | LanguageFeature.BetterExceptionPrinting -> FSComp.SR.featureBetterExceptionPrinting()

    /// Get a version string associated with the given feature.
    member _.GetFeatureVersionString feature =
        match features.TryGetValue feature with
        | true, v -> versionToString v
        | _ -> invalidArg "feature" "Internal error: Unable to find feature."

    override x.Equals(yobj: obj) =
        match yobj with 
        | :? LanguageVersion as y -> x.SpecifiedVersion = y.SpecifiedVersion
        | _ -> false

    override x.GetHashCode() = hash x.SpecifiedVersion

    static member Default = defaultLanguageVersion<|MERGE_RESOLUTION|>--- conflicted
+++ resolved
@@ -100,14 +100,7 @@
             LanguageFeature.AttributesToRightOfModuleKeyword, languageVersion60
 
             // F# preview
-<<<<<<< HEAD
             LanguageFeature.ErasedUnions, previewVersion
-            LanguageFeature.AdditionalTypeDirectedConversions, previewVersion
-            LanguageFeature.RelaxWhitespace2, previewVersion
-            LanguageFeature.OverloadsForCustomOperations, previewVersion
-            LanguageFeature.ExpandedMeasurables, previewVersion
-=======
->>>>>>> 597446a4
             LanguageFeature.FromEndSlicing, previewVersion
             LanguageFeature.MLCompatRevisions,previewVersion
             LanguageFeature.BetterExceptionPrinting,previewVersion
