// Copyright (c) Microsoft Corporation. All Rights Reserved. See License.txt in the project root for license information.

/// The ILX generator.
module internal FSharp.Compiler.IlxGen

open System.IO
open System.Reflection
open System.Collections.Generic

open FSharp.Compiler.IO
open Internal.Utilities
open Internal.Utilities.Collections
open Internal.Utilities.Library
open Internal.Utilities.Library.Extras

open FSharp.Compiler
open FSharp.Compiler.AbstractIL
open FSharp.Compiler.AbstractIL.IL
open FSharp.Compiler.AbstractIL
open FSharp.Compiler.AbstractIL.BinaryConstants
open FSharp.Compiler.AbstractIL.ILX
open FSharp.Compiler.AbstractIL.ILX.Types
open FSharp.Compiler.AttributeChecking
open FSharp.Compiler.CompilerGlobalState
open FSharp.Compiler.ErrorLogger
open FSharp.Compiler.Features
open FSharp.Compiler.Infos
open FSharp.Compiler.Import
open FSharp.Compiler.Infos
open FSharp.Compiler.LowerCallsAndSeqs
open FSharp.Compiler.LowerStateMachines
open FSharp.Compiler.Syntax
open FSharp.Compiler.Syntax.PrettyNaming
open FSharp.Compiler.SyntaxTreeOps
open FSharp.Compiler.TcGlobals
open FSharp.Compiler.Text.Range
open FSharp.Compiler.Text
open FSharp.Compiler.Text.LayoutRender
open FSharp.Compiler.Xml
open FSharp.Compiler.TypedTree
open FSharp.Compiler.TypedTreeBasics
open FSharp.Compiler.TypedTreeOps
open FSharp.Compiler.TypedTreeOps.DebugPrint
open FSharp.Compiler.TypeRelations

let IsNonErasedTypar (tp: Typar) =
    not tp.IsErased

let DropErasedTypars (tps: Typar list) =
    tps |> List.filter IsNonErasedTypar

let DropErasedTyargs tys =
    tys |> List.filter (fun ty -> match ty with TType_measure _ -> false | _ -> true)

let AddNonUserCompilerGeneratedAttribs (g: TcGlobals) (mdef: ILMethodDef) =
    g.AddMethodGeneratedAttributes mdef

let debugDisplayMethodName = "__DebugDisplay"

let useHiddenInitCode = true

let iLdcZero = AI_ldc (DT_I4, ILConst.I4 0)

let iLdcInt64 i = AI_ldc (DT_I8, ILConst.I8 i)

let iLdcDouble i = AI_ldc (DT_R8, ILConst.R8 i)

let iLdcSingle i = AI_ldc (DT_R4, ILConst.R4 i)

/// Make a method that simply loads a field
let mkLdfldMethodDef (ilMethName, reprAccess, isStatic, ilTy, ilFieldName, ilPropType) =
   let ilFieldSpec = mkILFieldSpecInTy(ilTy, ilFieldName, ilPropType)
   let ilReturn = mkILReturn ilPropType
   let ilMethodDef =
       if isStatic then
           mkILNonGenericStaticMethod (ilMethName, reprAccess, [], ilReturn, mkMethodBody(true, [], 2, nonBranchingInstrsToCode [mkNormalLdsfld ilFieldSpec], None))
       else
           mkILNonGenericInstanceMethod (ilMethName, reprAccess, [], ilReturn, mkMethodBody (true, [], 2, nonBranchingInstrsToCode [ mkLdarg0; mkNormalLdfld ilFieldSpec], None))
   ilMethodDef.WithSpecialName

/// Choose the constructor parameter names for fields
let ChooseParamNames fieldNamesAndTypes =
    let takenFieldNames = fieldNamesAndTypes |> List.map p23 |> Set.ofList

    fieldNamesAndTypes
    |> List.map (fun (ilPropName, ilFieldName, ilPropType) ->
        let lowerPropName = String.uncapitalize ilPropName
        let ilParamName = if takenFieldNames.Contains lowerPropName then ilPropName else lowerPropName
        ilParamName, ilFieldName, ilPropType)

/// Approximation for purposes of optimization and giving a warning when compiling definition-only files as EXEs
let rec CheckCodeDoesSomething (code: ILCode) =
    code.Instrs |> Array.exists (function AI_ldnull | AI_nop | AI_pop | I_ret | I_seqpoint _ -> false | _ -> true)

/// Choose the field names for variables captured by closures
let ChooseFreeVarNames takenNames ts =
    let tns = List.map (fun t -> (t, None)) ts
    let rec chooseName names (t, nOpt) =
        let tn = match nOpt with None -> t | Some n -> t + string n
        if Zset.contains tn names then
          chooseName names (t, Some(match nOpt with None -> 0 | Some n -> (n+1)))
        else
          let names = Zset.add tn names
          tn, names

    let names = Zset.empty String.order |> Zset.addList takenNames
    let ts, _names = List.mapFold chooseName names tns
    ts

/// We can't tailcall to methods taking byrefs. This helper helps search for them
let IsILTypeByref = function ILType.Byref _ -> true | _ -> false

let mainMethName = CompilerGeneratedName "main"

/// Used to query custom attributes when emitting COM interop code.
type AttributeDecoder(namedArgs) =

    let nameMap = namedArgs |> List.map (fun (AttribNamedArg(s, _, _, c)) -> s, c) |> NameMap.ofList
    let findConst x = match NameMap.tryFind x nameMap with | Some(AttribExpr(_, Expr.Const (c, _, _))) -> Some c | _ -> None
    let findAppTr x = match NameMap.tryFind x nameMap with | Some(AttribExpr(_, Expr.App (_, _, [TType_app(tr, _, _)], _, _))) -> Some tr | _ -> None

    member _.FindInt16 x dflt = match findConst x with | Some(Const.Int16 x) -> x | _ -> dflt

    member _.FindInt32 x dflt = match findConst x with | Some(Const.Int32 x) -> x | _ -> dflt

    member _.FindBool x dflt = match findConst x with | Some(Const.Bool x) -> x | _ -> dflt

    member _.FindString x dflt = match findConst x with | Some(Const.String x) -> x | _ -> dflt

    member _.FindTypeName x dflt = match findAppTr x with | Some tr -> tr.DisplayName | _ -> dflt

//--------------------------------------------------------------------------
// Statistics
//--------------------------------------------------------------------------

let mutable reports = (fun _ -> ())

let AddReport f =
    let old = reports
    reports <- (fun oc -> old oc; f oc)

let ReportStatistics (oc: TextWriter) =
    reports oc

let NewCounter nm =
    let count = ref 0
    AddReport (fun oc -> if !count <> 0 then oc.WriteLine (string !count + " " + nm))
    (fun () -> incr count)

let CountClosure = NewCounter "closures"

let CountMethodDef = NewCounter "IL method definitions corresponding to values"

let CountStaticFieldDef = NewCounter "IL field definitions corresponding to values"

let CountCallFuncInstructions = NewCounter "callfunc instructions (indirect calls)"

/// Non-local information related to internals of code generation within an assembly
type IlxGenIntraAssemblyInfo =
    {
      /// A table recording the generated name of the static backing fields for each mutable top level value where
      /// we may need to take the address of that value, e.g. static mutable module-bound values which are structs. These are
      /// only accessible intra-assembly. Across assemblies, taking the address of static mutable module-bound values is not permitted.
      /// The key to the table is the method ref for the property getter for the value, which is a stable name for the Val's
      /// that come from both the signature and the implementation.
      StaticFieldInfo: Dictionary<ILMethodRef, ILFieldSpec>
    }

/// Helper to make sure we take tailcalls in some situations
type FakeUnit = | Fake

/// Indicates how the generated IL code is ultimately emitted
type IlxGenBackend =
    /// Indicates we are emitting code for ilwrite
    | IlWriteBackend

    /// Indicates we are emitting code for Reflection.Emit in F# Interactive.
    | IlReflectBackend

[<NoEquality; NoComparison>]
type IlxGenOptions =
    {
      /// Indicates the "fragment name" for the part of the assembly we are emitting, particularly for incremental
      /// emit using Reflection.Emit in F# Interactive.
      fragName: string

      /// Indicates if we are generating filter blocks
      generateFilterBlocks: bool

      /// Indicates if we are working around historical Reflection.Emit bugs
      workAroundReflectionEmitBugs: bool

      /// Indicates if we should/shouldn't emit constant arrays as static data blobs
      emitConstantArraysUsingStaticDataBlobs: bool

      /// If this is set, then the last module becomes the "main" module and its toplevel bindings are executed at startup
      mainMethodInfo: Attribs option

      /// Indicates if local optimizations are on
      localOptimizationsAreOn: bool

      /// Indicates if we are generating debug symbols
      generateDebugSymbols: bool

      /// Indicates that FeeFee debug values should be emitted as value 100001 for
      /// easier detection in debug output
      testFlagEmitFeeFeeAs100001: bool

      ilxBackend: IlxGenBackend

      /// Indicates the code is being generated in FSI.EXE and is executed immediately after code generation
      /// This includes all interactively compiled code, including #load, definitions, and expressions
      isInteractive: bool

      /// Indicates the code generated is an interactive 'it' expression. We generate a setter to allow clearing of the underlying
      /// storage, even though 'it' is not logically mutable
      isInteractiveItExpr: bool

      /// Whenever possible, use callvirt instead of call
      alwaysCallVirt: bool
    }

/// Compilation environment for compiling a fragment of an assembly
[<NoEquality; NoComparison>]
type cenv =
    {
      /// The TcGlobals for the compilation
      g: TcGlobals

      /// The ImportMap for reading IL
      amap: ImportMap

      /// A callback for TcVal in the typechecker.  Used to generalize values when finding witnesses.
      /// It is unfortunate this is needed but it is until we supply witnesses through the compilation.
      tcVal: ConstraintSolver.TcValF

      /// The TAST for the assembly being emitted
      viewCcu: CcuThunk

      /// The options for ILX code generation
      opts: IlxGenOptions

      /// Cache the generation of the "unit" type
      mutable ilUnitTy: ILType option

      /// Other information from the emit of this assembly
      intraAssemblyInfo: IlxGenIntraAssemblyInfo

      /// Cache methods with SecurityAttribute applied to them, to prevent unnecessary calls to ExistsInEntireHierarchyOfType
      casApplied: Dictionary<Stamp, bool>

      /// Used to apply forced inlining optimizations to witnesses generated late during codegen
      mutable optimizeDuringCodeGen: bool -> Expr -> Expr

      /// What depth are we at when generating an expression?
      mutable exprRecursionDepth: int

      /// Delayed Method Generation - prevents stack overflows when we need to generate methods that are split into many methods by the optimizer.
      delayedGenMethods: Queue<cenv -> unit>
    }

    override x.ToString() = "<cenv>"


let mkTypeOfExpr cenv m ilty =
    let g = cenv.g
    mkAsmExpr ([ mkNormalCall (mspec_Type_GetTypeFromHandle g) ], [],
                   [mkAsmExpr ([ I_ldtoken (ILToken.ILType ilty) ], [], [], [g.system_RuntimeTypeHandle_ty], m)],
                   [g.system_Type_ty], m)

let mkGetNameExpr cenv (ilt: ILType) m =
    mkAsmExpr ([I_ldstr ilt.BasicQualifiedName], [], [], [cenv.g.string_ty], m)

let useCallVirt cenv boxity (mspec: ILMethodSpec) isBaseCall =
    cenv.opts.alwaysCallVirt &&
    (boxity = AsObject) &&
    not mspec.CallingConv.IsStatic &&
    not isBaseCall

/// Describes where items are to be placed within the generated IL namespace/typespace.
/// This should be cleaned up.
type CompileLocation =
    { Scope: ILScopeRef

      TopImplQualifiedName: string

      Namespace: string option

      Enclosing: string list

      QualifiedNameOfFile: string
    }

//--------------------------------------------------------------------------
// Access this and other assemblies
//--------------------------------------------------------------------------

let mkTopName ns n = String.concat "." (match ns with Some x -> [x;n] | None -> [n])

let CompLocForFragment fragName (ccu: CcuThunk) =
   { QualifiedNameOfFile = fragName
     TopImplQualifiedName = fragName
     Scope = ccu.ILScopeRef
     Namespace = None
     Enclosing = []}

let CompLocForCcu (ccu: CcuThunk) = CompLocForFragment ccu.AssemblyName ccu

let CompLocForSubModuleOrNamespace cloc (submod: ModuleOrNamespace) =
    let n = submod.CompiledName
    match submod.ModuleOrNamespaceType.ModuleOrNamespaceKind with
    | FSharpModuleWithSuffix | ModuleOrType -> { cloc with Enclosing= cloc.Enclosing @ [n]}
    | Namespace -> {cloc with Namespace=Some (mkTopName cloc.Namespace n)}

let CompLocForFixedPath fragName qname (CompPath(sref, cpath)) =
    let ns, t = List.takeUntil (fun (_, mkind) -> mkind <> Namespace) cpath
    let ns = List.map fst ns
    let ns = textOfPath ns
    let encl = t |> List.map (fun (s, _)-> s)
    let ns = if ns = "" then None else Some ns
    { QualifiedNameOfFile = fragName
      TopImplQualifiedName = qname
      Scope = sref
      Namespace = ns
      Enclosing = encl }

let CompLocForFixedModule fragName qname (mspec: ModuleOrNamespace) =
   let cloc = CompLocForFixedPath fragName qname mspec.CompilationPath
   let cloc = CompLocForSubModuleOrNamespace cloc mspec
   cloc

let NestedTypeRefForCompLoc cloc n =
    match cloc.Enclosing with
    | [] ->
        let tyname = mkTopName cloc.Namespace n
        mkILTyRef(cloc.Scope, tyname)
    | h :: t -> mkILNestedTyRef(cloc.Scope, mkTopName cloc.Namespace h :: t, n)

let CleanUpGeneratedTypeName (nm: string) =
    if nm.IndexOfAny IllegalCharactersInTypeAndNamespaceNames = -1 then
        nm
    else
        (nm, IllegalCharactersInTypeAndNamespaceNames) ||> Array.fold (fun nm c -> nm.Replace(string c, "-"))

let TypeNameForInitClass cloc =
    "<StartupCode$" + (CleanUpGeneratedTypeName cloc.QualifiedNameOfFile) + ">.$" + cloc.TopImplQualifiedName

let TypeNameForImplicitMainMethod cloc =
    TypeNameForInitClass cloc + "$Main"

let TypeNameForPrivateImplementationDetails cloc =
    "<PrivateImplementationDetails$" + (CleanUpGeneratedTypeName cloc.QualifiedNameOfFile) + ">"

let CompLocForInitClass cloc =
    {cloc with Enclosing=[TypeNameForInitClass cloc]; Namespace=None}

let CompLocForImplicitMainMethod cloc =
    {cloc with Enclosing=[TypeNameForImplicitMainMethod cloc]; Namespace=None}

let CompLocForPrivateImplementationDetails cloc =
    {cloc with
        Enclosing=[TypeNameForPrivateImplementationDetails cloc]; Namespace=None}

/// Compute an ILTypeRef for a CompilationLocation
let rec TypeRefForCompLoc cloc =
    match cloc.Enclosing with
    | [] ->
      mkILTyRef(cloc.Scope, TypeNameForPrivateImplementationDetails cloc)
    | [h] ->
      let tyname = mkTopName cloc.Namespace h
      mkILTyRef(cloc.Scope, tyname)
    | _ ->
      let encl, n = List.frontAndBack cloc.Enclosing
      NestedTypeRefForCompLoc {cloc with Enclosing=encl} n

/// Compute an ILType for a CompilationLocation for a non-generic type
let mkILTyForCompLoc cloc = mkILNonGenericBoxedTy (TypeRefForCompLoc cloc)

let ComputeMemberAccess hidden = if hidden then ILMemberAccess.Assembly else ILMemberAccess.Public

// Under --publicasinternal change types from Public to Private (internal for types)
let ComputePublicTypeAccess() = ILTypeDefAccess.Public

let ComputeTypeAccess (tref: ILTypeRef) hidden =
    match tref.Enclosing with
    | [] -> if hidden then ILTypeDefAccess.Private else ComputePublicTypeAccess()
    | _ -> ILTypeDefAccess.Nested (ComputeMemberAccess hidden)

//--------------------------------------------------------------------------
// TypeReprEnv
//--------------------------------------------------------------------------

/// Indicates how type parameters are mapped to IL type variables
[<NoEquality; NoComparison>]
type TypeReprEnv(reprs: Map<Stamp, uint16>, count: int, templateReplacement: (TyconRef * ILType * TyparInst) option) =

    static let empty = TypeReprEnv(count = 0, reprs = Map.empty, templateReplacement = None)
    /// Get the template replacement information used when using struct types for state machines based on a "template" struct
    member __.TemplateReplacement = templateReplacement

    member __.WithTemplateReplacement(tcref, ilty, tpinst) = TypeReprEnv(reprs, count, Some (tcref, ilty, tpinst)) 

    /// Lookup a type parameter
    member _.Item (tp: Typar, m: range) =
        try reprs.[tp.Stamp]
        with :? KeyNotFoundException ->
          errorR(InternalError("Undefined or unsolved type variable: " + showL(typarL tp), m))
          // Random value for post-hoc diagnostic analysis on generated tree *
          uint16 666

    /// Add an additional type parameter to the environment. If the parameter is a units-of-measure parameter
    /// then it is ignored, since it doesn't correspond to a .NET type parameter.
    member tyenv.AddOne (tp: Typar) =
        if IsNonErasedTypar tp then
            TypeReprEnv(reprs.Add (tp.Stamp, uint16 count), count + 1, templateReplacement)
        else
            tyenv

    /// Add multiple additional type parameters to the environment.
    member tyenv.Add tps =
        (tyenv, tps) ||> List.fold (fun tyenv tp -> tyenv.AddOne tp)

    /// Get the count of the non-erased type parameters in scope.
    member _.Count = count

    /// Get the empty environment, where no type parameters are in scope.
    static member Empty = empty

    /// Reset to the empty environment, where no type parameters are in scope.
    member eenv.ResetTypars() =
        TypeReprEnv(count = 0, reprs = Map.empty, templateReplacement = eenv.TemplateReplacement)

    /// Get the environment for a fixed set of type parameters
    member eenv.ForTypars tps =
        eenv.ResetTypars().Add tps

    /// Get the environment for within a type definition
    member eenv.ForTycon (tycon: Tycon) =
        eenv.ForTypars tycon.TyparsNoRange

    /// Get the environment for generating a reference to items within a type definition
    member eenv.ForTyconRef (tycon: TyconRef) =
        eenv.ForTycon tycon.Deref

//--------------------------------------------------------------------------
// Generate type references
//--------------------------------------------------------------------------

/// Get the ILTypeRef or other representation information for a type
let GenTyconRef (tcref: TyconRef) =
    assert(not tcref.IsTypeAbbrev)
    tcref.CompiledRepresentation

type VoidNotOK =
    | VoidNotOK
    | VoidOK

#if DEBUG
let voidCheck m g permits ty =
   if permits=VoidNotOK && isVoidTy g ty then
       error(InternalError("System.Void unexpectedly detected in IL code generation. This should not occur.", m))
#endif

/// When generating parameter and return types generate precise .NET IL pointer types.
/// These can't be generated for generic instantiations, since .NET generics doesn't
/// permit this. But for 'naked' values (locals, parameters, return values etc.) machine
/// integer values and native pointer values are compatible (though the code is unverifiable).
type PtrsOK =
    | PtrTypesOK
    | PtrTypesNotOK

let GenReadOnlyAttributeIfNecessary (g: TcGlobals) ty =
    let add = isInByrefTy g ty && g.attrib_IsReadOnlyAttribute.TyconRef.CanDeref
    if add then
        let attr = mkILCustomAttribute (g.attrib_IsReadOnlyAttribute.TypeRef, [], [], [])
        Some attr
    else
        None

/// Generate "modreq([mscorlib]System.Runtime.InteropServices.InAttribute)" on inref types.
let GenReadOnlyModReqIfNecessary (g: TcGlobals) ty ilTy =
    let add = isInByrefTy g ty && g.attrib_InAttribute.TyconRef.CanDeref
    if add then
        ILType.Modified(true, g.attrib_InAttribute.TypeRef, ilTy)
    else
        ilTy

let rec GenTypeArgAux amap m tyenv tyarg =
    GenTypeAux amap m tyenv VoidNotOK PtrTypesNotOK tyarg

and GenTypeArgsAux amap m tyenv tyargs =
    List.map (GenTypeArgAux amap m tyenv) (DropErasedTyargs tyargs)

and GenTyAppAux amap m tyenv repr tinst =
    match repr with
    | CompiledTypeRepr.ILAsmOpen ty ->
        let ilTypeInst = GenTypeArgsAux amap m tyenv tinst
        let ty = instILType ilTypeInst ty
        ty
    | CompiledTypeRepr.ILAsmNamed (tref, boxity, ilTypeOpt) ->
        GenILTyAppAux amap m tyenv (tref, boxity, ilTypeOpt) tinst

and GenILTyAppAux amap m tyenv (tref, boxity, ilTypeOpt) tinst =
    match ilTypeOpt with
    | None ->
        let ilTypeInst = GenTypeArgsAux amap m tyenv tinst
        mkILTy boxity (mkILTySpec (tref, ilTypeInst))
    | Some ilType ->
        ilType // monomorphic types include a cached ilType to avoid reallocation of an ILType node

and GenNamedTyAppAux (amap: ImportMap) m (tyenv: TypeReprEnv) ptrsOK tcref tinst =
    let g = amap.g
    match tyenv.TemplateReplacement with
    | Some (tcref2, ilty, _) when tyconRefEq g tcref tcref2 -> ilty
    | _ ->
    let tinst = DropErasedTyargs tinst
    // See above note on ptrsOK
    if ptrsOK = PtrTypesOK && tyconRefEq g tcref g.nativeptr_tcr && (freeInTypes CollectTypars tinst).FreeTypars.IsEmpty then
        GenNamedTyAppAux amap m tyenv ptrsOK g.ilsigptr_tcr tinst
    else
#if !NO_EXTENSIONTYPING
        match tcref.TypeReprInfo with
        // Generate the base type, because that is always the representation of the erased type, unless the assembly is being injected
        | TProvidedTypeExtensionPoint info when info.IsErased ->
            GenTypeAux amap m tyenv VoidNotOK ptrsOK (info.BaseTypeForErased (m, g.obj_ty))
        | _ ->
#endif
            GenTyAppAux amap m tyenv (GenTyconRef tcref) tinst

and GenTypeAux amap m (tyenv: TypeReprEnv) voidOK ptrsOK ty =
    let g = amap.g
#if DEBUG
    voidCheck m g voidOK ty
#else
    ignore voidOK
#endif
    match stripTyEqnsAndMeasureEqns g ty with
    | TType_app (tcref, tinst, _nullness) ->
        GenNamedTyAppAux amap m tyenv ptrsOK tcref tinst

    | TType_tuple (tupInfo, args) ->
        GenTypeAux amap m tyenv VoidNotOK ptrsOK (mkCompiledTupleTy g (evalTupInfoIsStruct tupInfo) args)

    | TType_fun (dty, returnTy, _nullness) ->
        EraseClosures.mkILFuncTy g.ilxPubCloEnv  (GenTypeArgAux amap m tyenv dty) (GenTypeArgAux amap m tyenv returnTy)

    | TType_anon (anonInfo, tinst) ->
        let tref = anonInfo.ILTypeRef
        let boxity = if evalAnonInfoIsStruct anonInfo then ILBoxity.AsValue else ILBoxity.AsObject
        GenILTyAppAux amap m tyenv (tref, boxity, None) tinst

    | TType_ucase (ucref, args) ->
        let cuspec, idx = GenUnionCaseSpec amap m tyenv ucref args
        EraseUnions.GetILTypeForAlternative cuspec idx

    | TType_forall (tps, tau) ->
        let tps = DropErasedTypars tps
        if tps.IsEmpty then GenTypeAux amap m tyenv VoidNotOK ptrsOK tau
        else EraseClosures.mkILTyFuncTy g.ilxPubCloEnv

    | TType_var (tp, _nullness) -> mkILTyvarTy tyenv.[tp, m]

    | TType_measure _ -> g.ilg.typ_Int32

//--------------------------------------------------------------------------
// Generate ILX references to closures, classunions etc. given a tyenv
//--------------------------------------------------------------------------

and GenUnionCaseRef (amap: ImportMap) m tyenv i (fspecs: RecdField[]) =
    let g = amap.g
    fspecs |> Array.mapi (fun j fspec ->
        let ilFieldDef = mkILInstanceField(fspec.Name, GenType amap m tyenv fspec.FormalType, None, ILMemberAccess.Public)
        // These properties on the "field" of an alternative end up going on a property generated by cu_erase.fs
        IlxUnionCaseField
          (ilFieldDef.With(customAttrs = mkILCustomAttrs [(mkCompilationMappingAttrWithVariantNumAndSeqNum g (int SourceConstructFlags.Field) i j )])))


and GenUnionRef (amap: ImportMap) m (tcref: TyconRef) =
    let g = amap.g
    let tycon = tcref.Deref
    assert(not tycon.IsTypeAbbrev)
    match tycon.UnionTypeInfo with
    | ValueNone -> failwith "GenUnionRef m"
    | ValueSome funion ->
      cached funion.CompiledRepresentation (fun () ->
          let tyenvinner = TypeReprEnv.Empty.ForTycon tycon
          match tcref.CompiledRepresentation with
          | CompiledTypeRepr.ILAsmOpen _ -> failwith "GenUnionRef m: unexpected ASM tyrep"
          | CompiledTypeRepr.ILAsmNamed (tref, _, _) ->
              let alternatives =
                  tycon.UnionCasesArray |> Array.mapi (fun i cspec ->
                      { altName=cspec.CompiledName
                        altCustomAttrs=emptyILCustomAttrs
                        altFields=GenUnionCaseRef amap m tyenvinner i cspec.RecdFieldsArray })
              let nullPermitted = IsUnionTypeWithNullAsTrueValue g tycon
              let hasHelpers = ComputeUnionHasHelpers g tcref
              let boxity = (if tcref.IsStructOrEnumTycon then ILBoxity.AsValue else ILBoxity.AsObject)
              IlxUnionRef(boxity, tref, alternatives, nullPermitted, hasHelpers))

and ComputeUnionHasHelpers g (tcref: TyconRef) =
    if tyconRefEq g tcref g.unit_tcr_canon then NoHelpers
    elif tyconRefEq g tcref g.list_tcr_canon then SpecialFSharpListHelpers
    elif tyconRefEq g tcref g.option_tcr_canon then SpecialFSharpOptionHelpers
    else
     match TryFindFSharpAttribute g g.attrib_DefaultAugmentationAttribute tcref.Attribs with
     | Some(Attrib(_, _, [ AttribBoolArg b ], _, _, _, _)) ->
         if b then AllHelpers else NoHelpers
     | Some (Attrib(_, _, _, _, _, _, m)) ->
         errorR(Error(FSComp.SR.ilDefaultAugmentationAttributeCouldNotBeDecoded(), m))
         AllHelpers
     | _ ->
         AllHelpers (* not hiddenRepr *)

and GenUnionSpec amap m tyenv tcref tyargs =
    let curef = GenUnionRef amap m tcref
    let tinst = GenTypeArgs amap m tyenv tyargs
    IlxUnionSpec(curef, tinst)

and GenUnionCaseSpec amap m tyenv (ucref: UnionCaseRef) tyargs =
    let cuspec = GenUnionSpec amap m tyenv ucref.TyconRef tyargs
    cuspec, ucref.Index

and GenType amap m tyenv ty =
    GenTypeAux amap m tyenv VoidNotOK PtrTypesNotOK ty

and GenTypes amap m tyenv tys = List.map (GenType amap m tyenv) tys

and GenTypePermitVoid amap m tyenv ty = (GenTypeAux amap m tyenv VoidOK PtrTypesNotOK ty)

and GenTypesPermitVoid amap m tyenv tys = List.map (GenTypePermitVoid amap m tyenv) tys

and GenTyApp amap m tyenv repr tyargs = GenTyAppAux amap m tyenv repr tyargs

and GenNamedTyApp amap m tyenv tcref tinst = GenNamedTyAppAux amap m tyenv PtrTypesNotOK tcref tinst

/// IL void types are only generated for return types
and GenReturnType amap m tyenv returnTyOpt =
    match returnTyOpt with
    | None -> ILType.Void
    | Some returnTy ->
        let ilTy = GenTypeAux amap m tyenv VoidNotOK(*1*) PtrTypesOK returnTy (*1: generate void from unit, but not accept void *)
        GenReadOnlyModReqIfNecessary amap.g returnTy ilTy

and GenParamType amap m tyenv isSlotSig ty =
    let ilTy = GenTypeAux amap m tyenv VoidNotOK PtrTypesOK ty
    if isSlotSig then
        GenReadOnlyModReqIfNecessary amap.g ty ilTy
    else
        ilTy

and GenParamTypes amap m tyenv isSlotSig tys =
    tys |> List.map (GenParamType amap m tyenv isSlotSig)

and GenTypeArgs amap m tyenv tyargs = GenTypeArgsAux amap m tyenv tyargs

and GenTypePermitVoidAux amap m tyenv ty = GenTypeAux amap m tyenv VoidOK PtrTypesNotOK ty

// Static fields generally go in a private InitializationCodeAndBackingFields section. This is to ensure all static
// fields are initialized only in their class constructors (we generate one primary
// cctor for each file to ensure initialization coherence across the file, regardless
// of how many modules are in the file). This means F# passes an extra check applied by SQL Server when it
// verifies stored procedures: SQL Server checks that all 'initionly' static fields are only initialized from
// their own class constructor.
//
// However, mutable static fields must be accessible across compilation units. This means we place them in their "natural" location
// which may be in a nested module etc. This means mutable static fields can't be used in code to be loaded by SQL Server.
//
// Computes the location where the static field for a value lives.
//     - Literals go in their type/module.
//     - For interactive code, we always place fields in their type/module with an accurate name
let GenFieldSpecForStaticField (isInteractive, g, ilContainerTy, vspec: Val, nm, m, cloc, ilTy) =
    if isInteractive || HasFSharpAttribute g g.attrib_LiteralAttribute vspec.Attribs then
        let fieldName = vspec.CompiledName g.CompilerGlobalState
        let fieldName = if isInteractive then CompilerGeneratedName fieldName else fieldName
        mkILFieldSpecInTy (ilContainerTy, fieldName, ilTy)
    else
        let fieldName =
            // Ensure that we have an g.CompilerGlobalState
            assert(g.CompilerGlobalState |> Option.isSome)
            g.CompilerGlobalState.Value.IlxGenNiceNameGenerator.FreshCompilerGeneratedName (nm, m)
        let ilFieldContainerTy = mkILTyForCompLoc (CompLocForInitClass cloc)
        mkILFieldSpecInTy (ilFieldContainerTy, fieldName, ilTy)


let GenRecdFieldRef m cenv (tyenv: TypeReprEnv) (rfref: RecdFieldRef) tyargs =
    // Fixup references to the fields of a struct machine template
    match tyenv.TemplateReplacement with
    | Some (tcref2, ilty, inst) when tyconRefEq cenv.g rfref.TyconRef tcref2 -> 
        mkILFieldSpecInTy(ilty,
                      ComputeFieldName rfref.Tycon rfref.RecdField,
                      GenType cenv.amap m tyenv (instType inst rfref.RecdField.FormalType))
    | _ -> 
        let tyenvinner = TypeReprEnv.Empty.ForTycon rfref.Tycon
        let ilty = GenTyApp cenv.amap m tyenv rfref.TyconRef.CompiledRepresentation tyargs
        mkILFieldSpecInTy(ilty,
                      ComputeFieldName rfref.Tycon rfref.RecdField,
                      GenType cenv.amap m tyenvinner rfref.RecdField.FormalType)

let GenExnType amap m tyenv (ecref: TyconRef) = GenTyApp amap m tyenv ecref.CompiledRepresentation []

type ArityInfo = int list

//--------------------------------------------------------------------------
// Closure summaries
//
// Function, Object, Delegate and State Machine Closures
// =====================================================
//
// For a normal expression closure, we generate:
//
//    class Implementation<cloFreeTyvars> : FSharpFunc<...> {
//        override Invoke(..) { expr }
//    }
//
// Local Type Functions
// ====================
//
// The input expression is:
//   let input-val : FORALL<directTypars>. body-type = LAM <directTypars>. body-expr : body-type
//   ...
//
// This is called at some point:
//
//   input-val<directTyargs>
//
// Note 'input-val' is never used without applying it to some type arguments.
//
// Basic examples - first define some functions that extract information from generic parameters, and which are constrained:
//
//    type TypeInfo<'T> = TypeInfo of System.Type
//    type TypeName = TypeName of string
//
//    let typeinfo<'T when 'T :> System.IComparable) = TypeInfo (typeof<'T>)
//    let typename<'T when 'T :> System.IComparable) = TypeName (typeof<'T>.Name)
//
// Then here are examples:
//
//    LAM <'T>{addWitness}.  (typeinfo<'T>, typeinfo<'T[]>, (incr{ : 'T -> 'T)) :  TypeInfo<'T> * TypeInfo<'T[]> * ('T -> 'T)
//    directTypars = 'T
//    cloFreeTyvars = empty
//
// or
//    LAM <'T>.  (typeinfo<'T>, typeinfo<'U>) :  TypeInfo<'T> * TypeInfo<'U>
//    directTypars = 'T
//    cloFreeTyvars = 'U
//
// or
//    LAM <'T>.  (typeinfo<'T>, typeinfo<'U>, typename<'V>) :  TypeInfo<'T> * TypeInfo<'U> * TypeName
//    directTypars = 'T
//    cloFreeTyvars = 'U,'V
//
// or, for witnesses:
//
//    let inline incr{addWitnessForT} (x: 'T) = x + GenericZero<'T> // has witness argment for '+'
//
//    LAM <'T when 'T :... op_Addition ...>{addWitnessForT}.  (incr<'T>{addWitnessForT}, incr<'U>{addWitnessForU}, incr<'V>{addWitnessForV}) :  ('T -> 'T) * ('U -> 'U) * ('V -> 'V)
//    directTypars = 'T
//    cloFreeTyvars = 'U,'V
//    cloFreeTyvarsWitnesses = witnesses implied by cloFreeTyvars = {addWitnessForU, addWitnessForV}
//    directTyparsWitnesses = witnesses implied by directTypars = {addWitnessForT}
//
// Define the free variable sets:
//
//    cloFreeTyvars = free-tyvars-of(input-expr)
//
// where IsNamedLocalTypeFuncVal is true.
//
// The directTypars may have constraints that require some witnesses.  Making those explicit with "{ ... }" syntax for witnesses:
//    input-expr = {LAM <directTypars>{directWitnessInfoArgs}. body-expr : body-type }
//
//    let x : FORALL<'T ... constrained ...> ... = clo<directTyargs>{directWitnessInfos}
//
// Given this, we generate this shape of code:
//
//    type Implementation<cloFreeTyvars>(cloFreeTyvarsWitnesses) =
//        member DirectInvoke<directTypars>(directTyparsWitnesses) : body-type =
//             body-expr
//
//    local x : obj = new Implementation<cloFreeTyvars>(cloFreeTyvarsWitnesses)
//    ....
//    ldloc x
//    unbox Implementation<cloFreeTyvars>
//    call Implementation<cloFreeTyvars>::DirectInvoke<directTypars>(directTyparsWitnesses)
//
// First-class Type Functions
// ==========================
//
// If IsNamedLocalTypeFuncVal is false, we have a "non-local" or "first-class" type function closure
// that implements FSharpTypeFunc, and we generate:
//
//    class Implementation<cloFreeTyvars> : FSharpTypeFunc {
//        override Specialize<directTypars> : overall-type { expr }
//    }
//

[<NoEquality; NoComparison>]
type IlxClosureInfo =
    { /// The whole expression for the closure
      cloExpr: Expr

      /// The name of the generated closure class
      cloName: string

      /// The counts of curried arguments for the closure
      cloArityInfo: ArityInfo

      /// The formal return type
      ilCloFormalReturnTy: ILType

      /// An immutable array of free variable descriptions for the closure
      ilCloAllFreeVars: IlxClosureFreeVar[]

      /// The ILX specification for the closure
      cloSpec: IlxClosureSpec

      /// The generic parameters for the closure, i.e. the type variables it captures
      cloILGenericParams: ILGenericParameterDefs

      /// The captured variables for the closure
      cloFreeVars: Val list

      cloFreeTyvars: Typars

      cloWitnessInfos: TraitWitnessInfos

      /// ILX view of the lambdas for the closures
      ilCloLambdas: IlxClosureLambdas

    }


//--------------------------------------------------------------------------
// ValStorage
//--------------------------------------------------------------------------


/// Describes the storage for a value
[<NoEquality; NoComparison>]
type ValStorage =
    /// Indicates the value is always null
    | Null

    /// Indicates the value is stored in a static field.
    | StaticField of ILFieldSpec * ValRef * (*hasLiteralAttr:*)bool * ILType * string * ILType * ILMethodRef * ILMethodRef * OptionalShadowLocal

    /// Indicates the value is represented as a property that recomputes it each time it is referenced. Used for simple constants that do not cause initialization triggers
    | StaticProperty of ILMethodSpec * OptionalShadowLocal

    /// Indicates the value is represented as an IL method (in a "main" class for a F#
    /// compilation unit, or as a member) according to its inferred or specified arity.
    | Method of ValReprInfo * ValRef * ILMethodSpec * ILMethodSpec * range * Typars * Typars * CurriedArgInfos * ArgReprInfo list * TraitWitnessInfos * TType list * ArgReprInfo

    /// Indicates the value is stored at the given position in the closure environment accessed via "ldarg 0"
    | Env of ILType * ILFieldSpec * (FreeTyvars * NamedLocalIlxClosureInfo ref) option

    /// Indicates that the value is an argument of a method being generated
    | Arg of int

    /// Indicates that the value is stored in local of the method being generated. NamedLocalIlxClosureInfo is normally empty.
    /// It is non-empty for 'local type functions', see comments on definition of NamedLocalIlxClosureInfo.
    | Local of idx: int * realloc: bool * (FreeTyvars * NamedLocalIlxClosureInfo ref) option

/// Indicates if there is a shadow local storage for a local, to make sure it gets a good name in debugging
and OptionalShadowLocal =
    | NoShadowLocal
    | ShadowLocal of ValStorage

/// The representation of a NamedLocalClosure is based on a cloinfo. However we can't generate a cloinfo until we've
/// decided the representations of other items in the recursive set. Hence we use two phases to decide representations in
/// a recursive set. Yuck.
and NamedLocalIlxClosureInfo =
    | NamedLocalIlxClosureInfoGenerator of (IlxGenEnv -> IlxClosureInfo)
    | NamedLocalIlxClosureInfoGenerated of IlxClosureInfo

    override _.ToString() = "<NamedLocalIlxClosureInfo>"

/// Indicates the overall representation decisions for all the elements of a namespace of module
and ModuleStorage =
    {
      Vals: Lazy<NameMap<ValStorage>>

      SubModules: Lazy<NameMap<ModuleStorage>>
    }

    override _.ToString() = "<ModuleStorage>"

/// Indicate whether a call to the value can be implemented as
/// a branch. At the moment these are only used for generating branch calls back to
/// the entry label of the method currently being generated when a direct tailcall is
/// made in the method itself.
and BranchCallItem =

    | BranchCallClosure of ArityInfo

    | BranchCallMethod of
        // Argument counts for compiled form of F# method or value
        ArityInfo *
        // Arg infos for compiled form of F# method or value
        (TType * ArgReprInfo) list list *
        // Typars for F# method or value
        Typars *
        // num obj args in IL
        int *
        // num witness args in IL
        int *
        // num actual args in IL
        int

    override _.ToString() = "<BranchCallItem>"

/// Represents a place we can branch to
and Mark =
    | Mark of ILCodeLabel
    member x.CodeLabel = (let (Mark lab) = x in lab)

/// Represents "what to do next after we generate this expression"
and sequel =
  | EndFilter

  /// Exit a 'handler' block. The integer says which local to save result in
  | LeaveHandler of
      isFinally: bool *
      whereToSaveOpt: (int * ILType) option *
      afterHandler: Mark *
      hasResult: bool

  /// Branch to the given mark
  | Br of Mark

  /// Execute the given comparison-then-branch instructions on the result of the expression
  /// If the branch isn't taken then drop through.
  | CmpThenBrOrContinue of Pops * ILInstr list

  /// Continue and leave the value on the IL computation stack
  | Continue

  /// The value then do something else
  | DiscardThen of sequel

  /// Return from the method
  | Return

  /// End a scope of local variables. Used at end of 'let' and 'let rec' blocks to get tail recursive setting
  /// of end-of-scope marks
  | EndLocalScope of sequel * Mark

  /// Return from a method whose return type is void
  | ReturnVoid

and Pushes = ILType list
and Pops = int

/// The overall environment at a particular point in an expression tree.
and IlxGenEnv =
    { /// The representation decisions for the (non-erased) type parameters that are in scope
      tyenv: TypeReprEnv

      /// An ILType for some random type in this assembly
      someTypeInThisAssembly: ILType

      /// Indicates if we are generating code for the last file in a .EXE
      isFinalFile: bool

      /// Indicates the default "place" for stuff we're currently generating
      cloc: CompileLocation

      /// The sequel to use for an "early exit" in a state machine, e.g. a return from the middle of an 
      /// async block
      exitSequel: sequel

      /// Hiding information down the signature chain, used to compute what's public to the assembly
      sigToImplRemapInfo: (Remap * SignatureHidingInfo) list

      /// All values in scope
      valsInScope: ValMap<Lazy<ValStorage>>

      /// All witnesses in scope and their mapping to storage for the witness value.
      witnessesInScope: TraitWitnessInfoHashMap<ValStorage>

      /// Suppress witnesses when not generating witness-passing code
      suppressWitnesses: bool

      /// For optimizing direct tail recursion to a loop - mark says where to branch to.  Length is 0 or 1.
      /// REVIEW: generalize to arbitrary nested local loops??
      innerVals: (ValRef * (BranchCallItem * Mark)) list

      /// Full list of enclosing bound values. First non-compiler-generated element is used to help give nice names for closures and other expressions.
      letBoundVars: ValRef list

      /// The set of IL local variable indexes currently in use by lexically scoped variables, to allow reuse on different branches.
      /// Really an integer set.
      liveLocals: IntMap<unit>

      /// Are we under the scope of a try, catch or finally? If so we can't tailcall. SEH = structured exception handling
      withinSEH: bool

      /// Are we inside of a recursive let binding, while loop, or a for loop?
      isInLoop: bool

      /// Indicates that the .locals init flag should be set on a method and all its nested methods and lambdas
      initLocals: bool
    }

    override _.ToString() = "<IlxGenEnv>"

let discard = DiscardThen Continue
let discardAndReturnVoid = DiscardThen ReturnVoid

let SetIsInLoop isInLoop eenv =
    if eenv.isInLoop = isInLoop then eenv
    else { eenv with isInLoop = isInLoop }

let EnvForTypars tps eenv = {eenv with tyenv = eenv.tyenv.ForTypars tps }

let EnvForTycon tps eenv = {eenv with tyenv = eenv.tyenv.ForTycon tps }

let AddTyparsToEnv typars (eenv: IlxGenEnv) = {eenv with tyenv = eenv.tyenv.Add typars}

let AddSignatureRemapInfo _msg (rpi, mhi) eenv =
    { eenv with sigToImplRemapInfo = (mkRepackageRemapping rpi, mhi) :: eenv.sigToImplRemapInfo }

let OutputStorage (pps: TextWriter) s =
    match s with
    | StaticField _ -> pps.Write "(top)"
    | StaticProperty _ -> pps.Write "(top)"
    | Method _ -> pps.Write "(top)"
    | Local _ -> pps.Write "(local)"
    | Arg _ -> pps.Write "(arg)"
    | Env _ -> pps.Write "(env)"
    | Null -> pps.Write "(null)"

//--------------------------------------------------------------------------
// Augment eenv with values
//--------------------------------------------------------------------------

let AddStorageForVal (g: TcGlobals) (v, s) eenv =
    let eenv = { eenv with valsInScope = eenv.valsInScope.Add v s }
    // If we're compiling fslib then also bind the value as a non-local path to
    // allow us to resolve the compiler-non-local-references that arise from env.fs
    //
    // Do this by generating a fake "looking from the outside in" non-local value reference for
    // v, dereferencing it to find the corresponding signature Val, and adding an entry for the signature val.
    //
    // A similar code path exists in ilxgen.fs for the tables of "optimization data" for values
    if g.compilingFslib then
        // Passing an empty remap is sufficient for FSharp.Core.dll because it turns out the remapped type signature can
        // still be resolved.
        match tryRescopeVal g.fslibCcu Remap.Empty v with
        | ValueNone -> eenv
        | ValueSome vref ->
            match vref.TryDeref with
            | ValueNone ->
                //let msg = sprintf "could not dereference external value reference to something in FSharp.Core.dll during code generation, v.MangledName = '%s', v.Range = %s" v.MangledName (stringOfRange v.Range)
                //System.Diagnostics.Debug.Assert(false, msg)
                eenv
            | ValueSome gv ->
                { eenv with valsInScope = eenv.valsInScope.Add gv s }
    else
        eenv

let AddStorageForLocalVals g vals eenv =
    List.foldBack (fun (v, s) acc -> AddStorageForVal g (v, notlazy s) acc) vals eenv

let AddTemplateReplacement eenv (tcref, ilty, inst) =
    { eenv with tyenv = eenv.tyenv.WithTemplateReplacement (tcref, ilty, inst) }

let AddStorageForLocalWitness eenv (w,s) =
    { eenv with witnessesInScope = eenv.witnessesInScope.SetItem (w, s) }

let AddStorageForLocalWitnesses witnesses eenv =
    (eenv, witnesses) ||> List.fold AddStorageForLocalWitness

//--------------------------------------------------------------------------
// Lookup eenv
//--------------------------------------------------------------------------

let StorageForVal g m v eenv =
    let v =
        try eenv.valsInScope.[v]
        with :? KeyNotFoundException ->
          assert false
          errorR(Error(FSComp.SR.ilUndefinedValue(showL(valAtBindL g v)), m))
          notlazy (Arg 668(* random value for post-hoc diagnostic analysis on generated tree *) )
    v.Force()

let StorageForValRef g m (v: ValRef) eenv = StorageForVal g m v.Deref eenv

let ComputeGenerateWitnesses (g: TcGlobals) eenv =
    g.generateWitnesses && not eenv.witnessesInScope.IsEmpty && not eenv.suppressWitnesses

let TryStorageForWitness (_g: TcGlobals) eenv (w: TraitWitnessInfo) =
    match eenv.witnessesInScope.TryGetValue w with
    | true, storage -> Some storage
    | _ -> None

let IsValRefIsDllImport g (vref: ValRef) =
    vref.Attribs |> HasFSharpAttributeOpt g g.attrib_DllImportAttribute

/// Determine how a top level value is represented, when it is being represented
/// as a method.
let GetMethodSpecForMemberVal amap g (memberInfo: ValMemberInfo) (vref: ValRef) =
    let m = vref.Range
    let numEnclosingTypars = CountEnclosingTyparsOfActualParentOfVal vref.Deref
    let tps, witnessInfos, curriedArgInfos, returnTy, retInfo =
         assert vref.ValReprInfo.IsSome
         GetTopValTypeInCompiledForm g vref.ValReprInfo.Value numEnclosingTypars vref.Type m
    let tyenvUnderTypars = TypeReprEnv.Empty.ForTypars tps
    let flatArgInfos = List.concat curriedArgInfos
    let isCtor = (memberInfo.MemberFlags.MemberKind = SynMemberKind.Constructor)
    let cctor = (memberInfo.MemberFlags.MemberKind = SynMemberKind.ClassConstructor)
    let parentTcref = vref.TopValDeclaringEntity
    let parentTypars = parentTcref.TyparsNoRange
    let numParentTypars = parentTypars.Length
    if tps.Length < numParentTypars then error(InternalError("CodeGen check: type checking did not ensure that this method is sufficiently generic", m))
    let ctps, mtps = List.splitAt numParentTypars tps
    let isCompiledAsInstance = ValRefIsCompiledAsInstanceMember g vref

    let ilActualRetTy =
        let ilRetTy = GenReturnType amap m tyenvUnderTypars returnTy
        if isCtor || cctor then ILType.Void else ilRetTy

    let ilTy = GenType amap m tyenvUnderTypars (mkAppTy parentTcref (List.map mkTyparTy ctps))

    let nm = vref.CompiledName g.CompilerGlobalState
    if isCompiledAsInstance || isCtor then
        // Find the 'this' argument type if any
        let thisTy, flatArgInfos =
            if isCtor then (GetFSharpViewOfReturnType g returnTy), flatArgInfos
            else
               match flatArgInfos with
               | [] -> error(InternalError("This instance method '" + vref.LogicalName + "' has no arguments", m))
               | (h, _) :: t -> h, t

        let thisTy = if isByrefTy g thisTy then destByrefTy g thisTy else thisTy
        let thisArgTys = argsOfAppTy g thisTy
        if numParentTypars <> thisArgTys.Length then
           let msg =
               sprintf
                   "CodeGen check: type checking did not quantify the correct number of type variables for this method, #parentTypars = %d, #mtps = %d, #thisArgTys = %d"
                   numParentTypars mtps.Length thisArgTys.Length
           warning(InternalError(msg, m))
        else
           List.iter2
              (fun gtp ty2 ->
                if not (typeEquiv g (mkTyparTy gtp) ty2) then
                  warning(InternalError("CodeGen check: type checking did not quantify the correct type variables for this method: generalization list contained "
                                           + gtp.Name + "#" + string gtp.Stamp + " and list from 'this' pointer contained " + (showL(typeL ty2)), m)))
              ctps
              thisArgTys
        let methodArgTys, paramInfos = List.unzip flatArgInfos
        let isSlotSig = memberInfo.MemberFlags.IsDispatchSlot || memberInfo.MemberFlags.IsOverrideOrExplicitImpl
        let ilMethodArgTys = GenParamTypes amap m tyenvUnderTypars isSlotSig methodArgTys
        let ilMethodInst = GenTypeArgs amap m tyenvUnderTypars (List.map mkTyparTy mtps)
        let mspec = mkILInstanceMethSpecInTy (ilTy, nm, ilMethodArgTys, ilActualRetTy, ilMethodInst)
        let mspecW =
            if not g.generateWitnesses || witnessInfos.IsEmpty then
                mspec
            else
                let ilWitnessArgTys = GenTypes amap m tyenvUnderTypars (GenWitnessTys g witnessInfos)
                let nmW = ExtraWitnessMethodName nm
                mkILInstanceMethSpecInTy (ilTy, nmW, ilWitnessArgTys @ ilMethodArgTys, ilActualRetTy, ilMethodInst)

        mspec, mspecW, ctps, mtps, curriedArgInfos, paramInfos, retInfo, witnessInfos, methodArgTys, returnTy
    else
        let methodArgTys, paramInfos = List.unzip flatArgInfos
        let ilMethodArgTys = GenParamTypes amap m tyenvUnderTypars false methodArgTys
        let ilMethodInst = GenTypeArgs amap m tyenvUnderTypars (List.map mkTyparTy mtps)
        let mspec = mkILStaticMethSpecInTy (ilTy, nm, ilMethodArgTys, ilActualRetTy, ilMethodInst)
        let mspecW =
            if not g.generateWitnesses || witnessInfos.IsEmpty then
                mspec
            else
                let ilWitnessArgTys = GenTypes amap m tyenvUnderTypars (GenWitnessTys g witnessInfos)
                let nmW = ExtraWitnessMethodName nm
                mkILStaticMethSpecInTy (ilTy, nmW, ilWitnessArgTys @ ilMethodArgTys, ilActualRetTy, ilMethodInst)

        mspec, mspecW, ctps, mtps, curriedArgInfos, paramInfos, retInfo, witnessInfos, methodArgTys, returnTy

/// Determine how a top-level value is represented, when representing as a field, by computing an ILFieldSpec
let ComputeFieldSpecForVal(optIntraAssemblyInfo: IlxGenIntraAssemblyInfo option, isInteractive, g, ilTyForProperty, vspec: Val, nm, m, cloc, ilTy, ilGetterMethRef) =
    assert vspec.IsCompiledAsTopLevel
    let generate() = GenFieldSpecForStaticField (isInteractive, g, ilTyForProperty, vspec, nm, m, cloc, ilTy)
    match optIntraAssemblyInfo with
    | None -> generate()
    | Some intraAssemblyInfo ->
        if vspec.IsMutable && vspec.IsCompiledAsTopLevel && isStructTy g vspec.Type then
            let ok, res = intraAssemblyInfo.StaticFieldInfo.TryGetValue ilGetterMethRef
            if ok then
                res
            else
                let res = generate()
                intraAssemblyInfo.StaticFieldInfo.[ilGetterMethRef] <- res
                res
        else
            generate()

/// Compute the representation information for an F#-declared value (not a member nor a function).
/// Mutable and literal static fields must have stable names and live in the "public" location
let ComputeStorageForFSharpValue amap (g:TcGlobals) cloc optIntraAssemblyInfo optShadowLocal isInteractive returnTy (vref: ValRef) m =
    let nm = vref.CompiledName g.CompilerGlobalState
    let vspec = vref.Deref
    let ilTy = GenType amap m TypeReprEnv.Empty returnTy (* TypeReprEnv.Empty ok: not a field in a generic class *)
    let ilTyForProperty = mkILTyForCompLoc cloc
    let attribs = vspec.Attribs
    let hasLiteralAttr = HasFSharpAttribute g g.attrib_LiteralAttribute attribs
    let ilTypeRefForProperty = ilTyForProperty.TypeRef
    let ilGetterMethRef = mkILMethRef (ilTypeRefForProperty, ILCallingConv.Static, "get_"+nm, 0, [], ilTy)
    let ilSetterMethRef = mkILMethRef (ilTypeRefForProperty, ILCallingConv.Static, "set_"+nm, 0, [ilTy], ILType.Void)
    let ilFieldSpec = ComputeFieldSpecForVal(optIntraAssemblyInfo, isInteractive, g, ilTyForProperty, vspec, nm, m, cloc, ilTy, ilGetterMethRef)
    StaticField (ilFieldSpec, vref, hasLiteralAttr, ilTyForProperty, nm, ilTy, ilGetterMethRef, ilSetterMethRef, optShadowLocal)

/// Compute the representation information for an F#-declared member
let ComputeStorageForFSharpMember amap g topValInfo memberInfo (vref: ValRef) m =
    let mspec, mspecW, ctps, mtps, curriedArgInfos, paramInfos, retInfo, witnessInfos, methodArgTys, _ = GetMethodSpecForMemberVal amap g memberInfo vref
    Method (topValInfo, vref, mspec, mspecW, m, ctps, mtps, curriedArgInfos, paramInfos, witnessInfos, methodArgTys, retInfo)

/// Compute the representation information for an F#-declared function in a module or an F#-declared extension member.
/// Note, there is considerable overlap with ComputeStorageForFSharpMember/GetMethodSpecForMemberVal and these could be
/// rationalized.
let ComputeStorageForFSharpFunctionOrFSharpExtensionMember amap (g: TcGlobals) cloc topValInfo (vref: ValRef) m =
    let nm = vref.CompiledName g.CompilerGlobalState
    let numEnclosingTypars = CountEnclosingTyparsOfActualParentOfVal vref.Deref
    let tps, witnessInfos, curriedArgInfos, returnTy, retInfo = GetTopValTypeInCompiledForm g topValInfo numEnclosingTypars vref.Type m
    let tyenvUnderTypars = TypeReprEnv.Empty.ForTypars tps
    let methodArgTys, paramInfos = curriedArgInfos |> List.concat |> List.unzip
    let ilMethodArgTys = GenParamTypes amap m tyenvUnderTypars false methodArgTys
    let ilRetTy = GenReturnType amap m tyenvUnderTypars returnTy
    let ilLocTy = mkILTyForCompLoc cloc
    let ilMethodInst = GenTypeArgs amap m tyenvUnderTypars (List.map mkTyparTy tps)
    let mspec = mkILStaticMethSpecInTy (ilLocTy, nm, ilMethodArgTys, ilRetTy, ilMethodInst)
    let mspecW =
        if not g.generateWitnesses || witnessInfos.IsEmpty then
            mspec
        else
            let ilWitnessArgTys = GenTypes amap m tyenvUnderTypars (GenWitnessTys g witnessInfos)
            mkILStaticMethSpecInTy (ilLocTy, ExtraWitnessMethodName nm, (ilWitnessArgTys @ ilMethodArgTys), ilRetTy, ilMethodInst)
    Method (topValInfo, vref, mspec, mspecW, m, [], tps, curriedArgInfos, paramInfos, witnessInfos, methodArgTys, retInfo)

/// Determine if an F#-declared value, method or function is compiled as a method.
let IsFSharpValCompiledAsMethod g (v: Val) =
    match v.ValReprInfo with
    | None -> false
    | Some topValInfo ->
        not (isUnitTy g v.Type && not v.IsMemberOrModuleBinding && not v.IsMutable) &&
        not v.IsCompiledAsStaticPropertyWithoutField &&
        match GetTopValTypeInFSharpForm g topValInfo v.Type v.Range with
        | [], [], _, _ when not v.IsMember -> false
        | _ -> true

/// Determine how a top level value is represented, when it is being represented
/// as a method. This depends on its type and other representation information.
/// If it's a function or is polymorphic, then it gets represented as a
/// method (possibly and instance method). Otherwise it gets represented as a
/// static field and property.
let ComputeStorageForTopVal (amap, g, optIntraAssemblyInfo: IlxGenIntraAssemblyInfo option, isInteractive, optShadowLocal, vref: ValRef, cloc) =

  if isUnitTy g vref.Type && not vref.IsMemberOrModuleBinding && not vref.IsMutable then
      Null
  else
    let topValInfo =
        match vref.ValReprInfo with
        | None -> error(InternalError("ComputeStorageForTopVal: no arity found for " + showL(valRefL vref), vref.Range))
        | Some a -> a

    let m = vref.Range
    let nm = vref.CompiledName g.CompilerGlobalState

    if vref.Deref.IsCompiledAsStaticPropertyWithoutField then
        let nm = "get_"+nm
        let tyenvUnderTypars = TypeReprEnv.Empty.ForTypars []
        let ilRetTy = GenType amap m tyenvUnderTypars vref.Type
        let ty = mkILTyForCompLoc cloc
        let mspec = mkILStaticMethSpecInTy (ty, nm, [], ilRetTy, [])

        StaticProperty (mspec, optShadowLocal)
    else

        // Determine when a static field is required.
        //
        // REVIEW: This call to GetTopValTypeInFSharpForm is only needed to determine if this is a (type) function or a value
        // We should just look at the arity
        match GetTopValTypeInFSharpForm g topValInfo vref.Type vref.Range with
        | [], [], returnTy, _ when not vref.IsMember ->
            ComputeStorageForFSharpValue amap g cloc optIntraAssemblyInfo optShadowLocal isInteractive returnTy vref m
        | _ ->
            match vref.MemberInfo with
            | Some memberInfo when not vref.IsExtensionMember ->
                ComputeStorageForFSharpMember amap g topValInfo memberInfo vref m
            | _ ->
                ComputeStorageForFSharpFunctionOrFSharpExtensionMember amap g cloc topValInfo vref m

/// Determine how an F#-declared value, function or member is represented, if it is in the assembly being compiled.
let ComputeAndAddStorageForLocalTopVal (amap, g, intraAssemblyFieldTable, isInteractive, optShadowLocal) cloc (v: Val) eenv =
    let storage = ComputeStorageForTopVal (amap, g, Some intraAssemblyFieldTable, isInteractive, optShadowLocal, mkLocalValRef v, cloc)
    AddStorageForVal g (v, notlazy storage) eenv

/// Determine how an F#-declared value, function or member is represented, if it is an external assembly.
let ComputeStorageForNonLocalTopVal amap g cloc modref (v: Val) =
    match v.ValReprInfo with
    | None -> error(InternalError("ComputeStorageForNonLocalTopVal, expected an arity for " + v.LogicalName, v.Range))
    | Some _ -> ComputeStorageForTopVal (amap, g, None, false, NoShadowLocal, mkNestedValRef modref v, cloc)

/// Determine how all the F#-declared top level values, functions and members are represented, for an external module or namespace.
let rec AddStorageForNonLocalModuleOrNamespaceRef amap g cloc acc (modref: ModuleOrNamespaceRef) (modul: ModuleOrNamespace) =
    let acc =
        (acc, modul.ModuleOrNamespaceType.ModuleAndNamespaceDefinitions) ||> List.fold (fun acc smodul ->
            AddStorageForNonLocalModuleOrNamespaceRef amap g (CompLocForSubModuleOrNamespace cloc smodul) acc (modref.NestedTyconRef smodul) smodul)

    let acc =
        (acc, modul.ModuleOrNamespaceType.AllValsAndMembers) ||> Seq.fold (fun acc v ->
            AddStorageForVal g (v, lazy (ComputeStorageForNonLocalTopVal amap g cloc modref v)) acc)
    acc

/// Determine how all the F#-declared top level values, functions and members are represented, for an external assembly.
let AddStorageForExternalCcu amap g eenv (ccu: CcuThunk) =
    if not ccu.IsFSharp then eenv else
    let cloc = CompLocForCcu ccu
    let eenv =
       List.foldBack
           (fun smodul acc ->
               let cloc = CompLocForSubModuleOrNamespace cloc smodul
               let modref = mkNonLocalCcuRootEntityRef ccu smodul
               AddStorageForNonLocalModuleOrNamespaceRef amap g cloc acc modref smodul)
           ccu.RootModulesAndNamespaces
           eenv
    let eenv =
        let eref = ERefNonLocalPreResolved ccu.Contents (mkNonLocalEntityRef ccu [| |])
        (eenv, ccu.Contents.ModuleOrNamespaceType.AllValsAndMembers) ||> Seq.fold (fun acc v ->
            AddStorageForVal g (v, lazy (ComputeStorageForNonLocalTopVal amap g cloc eref v)) acc)
    eenv

/// Record how all the top level F#-declared values, functions and members are represented, for a local module or namespace.
let rec AddBindingsForLocalModuleType allocVal cloc eenv (mty: ModuleOrNamespaceType) =
    let eenv = List.fold (fun eenv submodul -> AddBindingsForLocalModuleType allocVal (CompLocForSubModuleOrNamespace cloc submodul) eenv submodul.ModuleOrNamespaceType) eenv mty.ModuleAndNamespaceDefinitions
    let eenv = Seq.fold (fun eenv v -> allocVal cloc v eenv) eenv mty.AllValsAndMembers
    eenv

/// Record how all the top level F#-declared values, functions and members are represented, for a set of referenced assemblies.
let AddExternalCcusToIlxGenEnv amap g eenv ccus =
    List.fold (AddStorageForExternalCcu amap g) eenv ccus

/// Record how all the unrealized abstract slots are represented, for a type definition.
let AddBindingsForTycon allocVal (cloc: CompileLocation) (tycon: Tycon) eenv =
    let unrealizedSlots =
        if tycon.IsFSharpObjectModelTycon
        then tycon.FSharpObjectModelTypeInfo.fsobjmodel_vslots
        else []
    (eenv, unrealizedSlots) ||> List.fold (fun eenv vref -> allocVal cloc vref.Deref eenv)

/// Record how constructs are represented, for a sequence of definitions in a module or namespace fragment.
let rec AddBindingsForModuleDefs allocVal (cloc: CompileLocation) eenv mdefs =
    List.fold (AddBindingsForModuleDef allocVal cloc) eenv mdefs

/// Record how constructs are represented, for a module or namespace fragment definition.
and AddBindingsForModuleDef allocVal cloc eenv x =
    match x with
    | TMDefRec(_isRec, tycons, mbinds, _) ->
        // Virtual don't have 'let' bindings and must be added to the environment
        let eenv = List.foldBack (AddBindingsForTycon allocVal cloc) tycons eenv
        let eenv = List.foldBack (AddBindingsForModule allocVal cloc) mbinds eenv
        eenv
    | TMDefLet(bind, _) ->
        allocVal cloc bind.Var eenv
    | TMDefDo _ ->
        eenv
    | TMAbstract(ModuleOrNamespaceExprWithSig(mtyp, _, _)) ->
        AddBindingsForLocalModuleType allocVal cloc eenv mtyp
    | TMDefs mdefs ->
        AddBindingsForModuleDefs allocVal cloc eenv mdefs

/// Record how constructs are represented, for a module or namespace.
and AddBindingsForModule allocVal cloc x eenv =
    match x with
    | ModuleOrNamespaceBinding.Binding bind ->
        allocVal cloc bind.Var eenv
    | ModuleOrNamespaceBinding.Module (mspec, mdef) ->
        let cloc =
            if mspec.IsNamespace then cloc
            else CompLocForFixedModule cloc.QualifiedNameOfFile cloc.TopImplQualifiedName mspec

        AddBindingsForModuleDef allocVal cloc eenv mdef

/// Record how constructs are represented, for the values and functions defined in a module or namespace fragment.
and AddBindingsForModuleTopVals _g allocVal _cloc eenv vs =
    List.foldBack allocVal vs eenv


/// Put the partial results for a generated fragment (i.e. a part of a CCU generated by FSI)
/// into the stored results for the whole CCU.
/// isIncrementalFragment = true --> "typed input"
/// isIncrementalFragment = false --> "#load"
let AddIncrementalLocalAssemblyFragmentToIlxGenEnv (amap: ImportMap, isIncrementalFragment, g, ccu, fragName, intraAssemblyInfo, eenv, typedImplFiles) =
    let cloc = CompLocForFragment fragName ccu
    let allocVal = ComputeAndAddStorageForLocalTopVal (amap, g, intraAssemblyInfo, true, NoShadowLocal)
    (eenv, typedImplFiles) ||> List.fold (fun eenv (TImplFile (qname, _, mexpr, _, _, _)) ->
        let cloc = { cloc with TopImplQualifiedName = qname.Text }
        if isIncrementalFragment then
            match mexpr with
            | ModuleOrNamespaceExprWithSig(_, mdef, _) -> AddBindingsForModuleDef allocVal cloc eenv mdef
        else
            AddBindingsForLocalModuleType allocVal cloc eenv mexpr.Type)

//--------------------------------------------------------------------------
// Generate debugging marks
//--------------------------------------------------------------------------

/// Generate IL debugging information.
let GenILSourceMarker (g: TcGlobals) (m: range) =
    ILSourceMarker.Create(document=g.memoize_file m.FileIndex,
                          line=m.StartLine,
                          /// NOTE: .NET && VS measure first column as column 1
                          column= m.StartColumn+1,
                          endLine= m.EndLine,
                          endColumn=m.EndColumn+1)

/// Optionally generate IL debugging information.
let GenPossibleILSourceMarker cenv m =
    if cenv.opts.generateDebugSymbols then
        Some (GenILSourceMarker cenv.g m )
    else
        None

//--------------------------------------------------------------------------
// Helpers for merging property definitions
//--------------------------------------------------------------------------

let HashRangeSorted (ht: IDictionary<_, int * _>) =
    [ for KeyValue(_k, v) in ht -> v ] |> List.sortBy fst |> List.map snd

let MergeOptions m o1 o2 =
    match o1, o2 with
    | Some x, None | None, Some x -> Some x
    | None, None -> None
    | Some x, Some _ ->
#if DEBUG
       // This warning fires on some code that also triggers this warning:
       //    The implementation of a specified generic interface
       //    required a method implementation not fully supported by F# Interactive. In
       //    the unlikely event that the resulting class fails to load then compile
       //    the interface type into a statically-compiled DLL and reference it using '#r'
       // The code is OK so we don't print this.
       errorR(InternalError("MergeOptions: two values given", m))
#else
       ignore m
#endif
       Some x

let MergePropertyPair m (pd: ILPropertyDef) (pdef: ILPropertyDef) =
    pd.With(getMethod=MergeOptions m pd.GetMethod pdef.GetMethod,
            setMethod=MergeOptions m pd.SetMethod pdef.SetMethod)

type PropKey = PropKey of string * ILTypes * ILThisConvention

let AddPropertyDefToHash (m: range) (ht: Dictionary<PropKey, int * ILPropertyDef>) (pdef: ILPropertyDef) =
    let nm = PropKey(pdef.Name, pdef.Args, pdef.CallingConv)
    match ht.TryGetValue nm with
    | true, (idx, pd) ->
        ht.[nm] <- (idx, MergePropertyPair m pd pdef)
    | _ ->
        ht.[nm] <- (ht.Count, pdef)


/// Merge a whole group of properties all at once
let MergePropertyDefs m ilPropertyDefs =
    let ht = new Dictionary<_, _>(3, HashIdentity.Structural)
    ilPropertyDefs |> List.iter (AddPropertyDefToHash m ht)
    HashRangeSorted ht

//--------------------------------------------------------------------------
// Buffers for compiling modules. The entire assembly gets compiled via an AssemblyBuilder
//--------------------------------------------------------------------------

/// Information collected imperatively for each type definition
type TypeDefBuilder(tdef: ILTypeDef, tdefDiscards) =
    let gmethods = new ResizeArray<ILMethodDef>(0)
    let gfields = new ResizeArray<ILFieldDef>(0)
    let gproperties: Dictionary<PropKey, int * ILPropertyDef> = new Dictionary<_, _>(3, HashIdentity.Structural)
    let gevents = new ResizeArray<ILEventDef>(0)
    let gnested = new TypeDefsBuilder()

    member b.Close() =
        tdef.With(methods = mkILMethods (tdef.Methods.AsList @ ResizeArray.toList gmethods),
                  fields = mkILFields (tdef.Fields.AsList @ ResizeArray.toList gfields),
                  properties = mkILProperties (tdef.Properties.AsList @ HashRangeSorted gproperties ),
                  events = mkILEvents (tdef.Events.AsList @ ResizeArray.toList gevents),
                  nestedTypes = mkILTypeDefs (tdef.NestedTypes.AsList @ gnested.Close()))

    member b.AddEventDef edef = gevents.Add edef

    member b.AddFieldDef ilFieldDef = gfields.Add ilFieldDef

    member b.AddMethodDef ilMethodDef =
        let discard =
            match tdefDiscards with
            | Some (mdefDiscard, _) -> mdefDiscard ilMethodDef
            | None -> false
        if not discard then
            gmethods.Add ilMethodDef

    member b.NestedTypeDefs = gnested

    member b.GetCurrentFields() = gfields |> Seq.readonly

    /// Merge Get and Set property nodes, which we generate independently for F# code
    /// when we come across their corresponding methods.
    member b.AddOrMergePropertyDef(pdef, m) =
        let discard =
            match tdefDiscards with
            | Some (_, pdefDiscard) -> pdefDiscard pdef
            | None -> false
        if not discard then
            AddPropertyDefToHash m gproperties pdef

    member b.PrependInstructionsToSpecificMethodDef(cond, instrs, tag) =
        match ResizeArray.tryFindIndex cond gmethods with
        | Some idx -> gmethods.[idx] <- prependInstrsToMethod instrs gmethods.[idx]
        | None -> gmethods.Add(mkILClassCtor (mkMethodBody (false, [], 1, nonBranchingInstrsToCode instrs, tag)))


and TypeDefsBuilder() =
    let tdefs: HashMultiMap<string, int * (TypeDefBuilder * bool)> = HashMultiMap(0, HashIdentity.Structural)
    let mutable countDown = System.Int32.MaxValue

    member b.Close() =
        //The order we emit type definitions is not deterministic since it is using the reverse of a range from a hash table. We should use an approximation of source order.
        // Ideally it shouldn't matter which order we use.
        // However, for some tests FSI generated code appears sensitive to the order, especially for nested types.

        [ for b, eliminateIfEmpty in HashRangeSorted tdefs do
              let tdef = b.Close()
              // Skip the <PrivateImplementationDetails$> type if it is empty
              if not eliminateIfEmpty
                 || not tdef.NestedTypes.AsList.IsEmpty
                 || not tdef.Fields.AsList.IsEmpty
                 || not tdef.Events.AsList.IsEmpty
                 || not tdef.Properties.AsList.IsEmpty
                 || not (Array.isEmpty tdef.Methods.AsArray) then
                  yield tdef ]

    member b.FindTypeDefBuilder nm =
        try tdefs.[nm] |> snd |> fst
        with :? KeyNotFoundException -> failwith ("FindTypeDefBuilder: " + nm + " not found")

    member b.FindNestedTypeDefsBuilder path =
        List.fold (fun (acc: TypeDefsBuilder) x -> acc.FindTypeDefBuilder(x).NestedTypeDefs) b path

    member b.FindNestedTypeDefBuilder(tref: ILTypeRef) =
        b.FindNestedTypeDefsBuilder(tref.Enclosing).FindTypeDefBuilder(tref.Name)

    member b.AddTypeDef(tdef: ILTypeDef, eliminateIfEmpty, addAtEnd, tdefDiscards) =
        let idx = if addAtEnd then (countDown <- countDown - 1; countDown) else tdefs.Count
        tdefs.Add (tdef.Name, (idx, (new TypeDefBuilder(tdef, tdefDiscards), eliminateIfEmpty)))

type AnonTypeGenerationTable() =
    // Dictionary is safe here as it will only be used during the codegen stage - will happen on a single thread.
    let dict = Dictionary<Stamp, ILMethodRef * ILMethodRef[] * ILType>(HashIdentity.Structural)
    member _.Table = dict

/// Assembly generation buffers
type AssemblyBuilder(cenv: cenv, anonTypeTable: AnonTypeGenerationTable) as mgbuf =
    let g = cenv.g
    // The Abstract IL table of types
    let gtdefs= new TypeDefsBuilder()

    // The definitions of top level values, as quotations.
    // Dictionary is safe here as it will only be used during the codegen stage - will happen on a single thread.
    let mutable reflectedDefinitions: Dictionary<Val, string * int * Expr> = Dictionary(HashIdentity.Reference)
    let mutable extraBindingsToGenerate = []

    // A memoization table for generating value types for big constant arrays
    let rawDataValueTypeGenerator =
         new MemoizationTable<CompileLocation * int, ILTypeSpec>
              ((fun (cloc, size) ->
                 let name = CompilerGeneratedName ("T" + string(newUnique()) + "_" + string size + "Bytes") // Type names ending ...$T<unique>_37Bytes
                 let vtdef = mkRawDataValueTypeDef g.iltyp_ValueType (name, size, 0us)
                 let vtref = NestedTypeRefForCompLoc cloc vtdef.Name
                 let vtspec = mkILTySpec(vtref, [])
                 let vtdef = vtdef.WithAccess(ComputeTypeAccess vtref true)
                 mgbuf.AddTypeDef(vtref, vtdef, false, true, None)
                 vtspec),
               keyComparer=HashIdentity.Structural)

    let generateAnonType genToStringMethod (isStruct, ilTypeRef, nms) =

        let propTys = [ for i, nm in Array.indexed nms -> nm, ILType.TypeVar (uint16 i) ]

        // Note that this alternative below would give the same names as C#, but the generated
        // comparison/equality doesn't know about these names.
        //let flds = [ for (i, nm) in Array.indexed nms -> (nm, "<" + nm + ">" + "i__Field", ILType.TypeVar (uint16 i)) ]
        let ilCtorRef = mkILMethRef(ilTypeRef, ILCallingConv.Instance, ".ctor", 0, List.map snd propTys, ILType.Void)

        let ilMethodRefs =
            [| for propName, propTy in propTys ->
                   mkILMethRef (ilTypeRef, ILCallingConv.Instance, "get_" + propName, 0, [], propTy) |]

        let ilTy = mkILNamedTy (if isStruct then ILBoxity.AsValue else ILBoxity.AsObject) ilTypeRef (List.map snd propTys)

        if ilTypeRef.Scope.IsLocalRef then

            let flds = [ for i, nm in Array.indexed nms -> (nm, nm + "@", ILType.TypeVar (uint16 i)) ]

            let ilGenericParams =
                [ for nm in nms ->
                    { Name = sprintf "<%s>j__TPar" nm
                      Constraints = []
                      Variance=NonVariant
                      CustomAttrsStored = storeILCustomAttrs emptyILCustomAttrs
                      HasReferenceTypeConstraint=false
                      HasNotNullableValueTypeConstraint=false
                      HasDefaultConstructorConstraint= false
                      MetadataIndex = NoMetadataIdx } ]

            let ilTy = mkILFormalNamedTy (if isStruct then ILBoxity.AsValue else ILBoxity.AsObject) ilTypeRef ilGenericParams

            // Generate the IL fields
            let ilFieldDefs =
                mkILFields
                    [ for _, fldName, fldTy in flds ->
                        let fdef = mkILInstanceField (fldName, fldTy, None, ILMemberAccess.Private)
                        fdef.With(customAttrs = mkILCustomAttrs [ g.DebuggerBrowsableNeverAttribute ]) ]

            // Generate property definitions for the fields compiled as properties
            let ilProperties =
                mkILProperties
                    [ for i, (propName, _fldName, fldTy) in List.indexed flds ->
                            ILPropertyDef(name=propName,
                              attributes=PropertyAttributes.None,
                              setMethod=None,
                              getMethod=Some(mkILMethRef(ilTypeRef, ILCallingConv.Instance, "get_" + propName, 0, [], fldTy )),
                              callingConv=ILCallingConv.Instance.ThisConv,
                              propertyType=fldTy,
                              init= None,
                              args=[],
                              customAttrs=mkILCustomAttrs [ mkCompilationMappingAttrWithSeqNum g (int SourceConstructFlags.Field) i ]) ]

            let ilMethods =
                [ for propName, fldName, fldTy in flds ->
                        mkLdfldMethodDef ("get_" + propName, ILMemberAccess.Public, false, ilTy, fldName, fldTy)
                  yield! genToStringMethod ilTy ]

            let ilBaseTy = (if isStruct then g.iltyp_ValueType else g.ilg.typ_Object)

            let ilCtorDef = mkILSimpleStorageCtorWithParamNames(None, (if isStruct then None else Some ilBaseTy.TypeSpec), ilTy, [], flds, ILMemberAccess.Public)

            // Create a tycon that looks exactly like a record definition, to help drive the generation of equality/comparison code
            let m = range0
            let tps =
                [ for nm in nms ->
                    let stp = SynTypar(mkSynId m ("T"+nm), TyparStaticReq.None, true)
                    Construct.NewTypar (TyparKind.Type, TyparRigidity.WarnIfNotRigid, stp, false, TyparDynamicReq.Yes, [], true, true) ]

            let tycon =
                let lmtyp = MaybeLazy.Strict (Construct.NewEmptyModuleOrNamespaceType ModuleOrType)
                let cpath = CompPath(ilTypeRef.Scope, [])
                Construct.NewTycon(Some cpath, ilTypeRef.Name, m, taccessPublic, taccessPublic, TyparKind.Type, LazyWithContext.NotLazy tps, XmlDoc.Empty, false, false, false, lmtyp)

            if isStruct then
                tycon.SetIsStructRecordOrUnion true

            tycon.entity_tycon_repr <-
                TRecdRepr
                  (Construct.MakeRecdFieldsTable
                    ((tps, flds) ||> List.map2 (fun tp (propName, _fldName, _fldTy) ->
                            Construct.NewRecdField false None (mkSynId m propName) false (mkTyparTy tp) true false [] [] XmlDoc.Empty taccessPublic false)))

            let tcref = mkLocalTyconRef tycon
            let _, typ = generalizeTyconRef cenv.g tcref
            let tcaug = tcref.TypeContents

            tcaug.tcaug_interfaces <-
                [ (g.mk_IStructuralComparable_ty, true, m)
                  (g.mk_IComparable_ty, true, m)
                  (mkAppTy g.system_GenericIComparable_tcref [typ], true, m)
                  (g.mk_IStructuralEquatable_ty, true, m)
                  (mkAppTy g.system_GenericIEquatable_tcref [typ], true, m) ]

            let vspec1, vspec2 = AugmentWithHashCompare.MakeValsForEqualsAugmentation g tcref
            let evspec1, evspec2, evspec3 = AugmentWithHashCompare.MakeValsForEqualityWithComparerAugmentation g tcref
            let cvspec1, cvspec2 = AugmentWithHashCompare.MakeValsForCompareAugmentation g tcref
            let cvspec3 = AugmentWithHashCompare.MakeValsForCompareWithComparerAugmentation g tcref

            tcaug.SetCompare (mkLocalValRef cvspec1, mkLocalValRef cvspec2)
            tcaug.SetCompareWith (mkLocalValRef cvspec3)
            tcaug.SetEquals (mkLocalValRef vspec1, mkLocalValRef vspec2)
            tcaug.SetHashAndEqualsWith (mkLocalValRef evspec1, mkLocalValRef evspec2, mkLocalValRef evspec3)

            // Build the ILTypeDef. We don't rely on the normal record generation process because we want very specific field names

            let ilTypeDefAttribs = mkILCustomAttrs [ g.CompilerGeneratedAttribute; mkCompilationMappingAttr g (int SourceConstructFlags.RecordType) ]

            let ilInterfaceTys = [ for ity, _, _ in tcaug.tcaug_interfaces -> GenType cenv.amap m (TypeReprEnv.Empty.ForTypars tps) ity ]

            let ilTypeDef =
                mkILGenericClass (ilTypeRef.Name, ILTypeDefAccess.Public, ilGenericParams, ilBaseTy, ilInterfaceTys,
                                    mkILMethods (ilCtorDef :: ilMethods), ilFieldDefs, emptyILTypeDefs,
                                    ilProperties, mkILEvents [], ilTypeDefAttribs,
                                    ILTypeInit.BeforeField)

            let ilTypeDef = ilTypeDef.WithSealed(true).WithSerializable(true)

            mgbuf.AddTypeDef(ilTypeRef, ilTypeDef, false, true, None)

            let extraBindings =
                [ yield! AugmentWithHashCompare.MakeBindingsForCompareAugmentation g tycon
                  yield! AugmentWithHashCompare.MakeBindingsForCompareWithComparerAugmentation g tycon
                  yield! AugmentWithHashCompare.MakeBindingsForEqualityWithComparerAugmentation g tycon
                  yield! AugmentWithHashCompare.MakeBindingsForEqualsAugmentation g tycon ]

            let optimizedExtraBindings =
                extraBindings |> List.map (fun (TBind(a, b, c)) ->
                    // Disable method splitting for bindings related to anonymous records
                    TBind(a, cenv.optimizeDuringCodeGen true b, c))

            extraBindingsToGenerate <- optimizedExtraBindings @ extraBindingsToGenerate

        (ilCtorRef, ilMethodRefs, ilTy)

    let mutable explicitEntryPointInfo: ILTypeRef option = None

    /// static init fields on script modules.
    let mutable scriptInitFspecs: (ILFieldSpec * range) list = []

    member _.AddScriptInitFieldSpec (fieldSpec, range) =
        scriptInitFspecs <- (fieldSpec, range) :: scriptInitFspecs

    /// This initializes the script in #load and fsc command-line order causing their
    /// side effects to be executed.
    member mgbuf.AddInitializeScriptsInOrderToEntryPoint () =
        // Get the entry point and initialized any scripts in order.
        match explicitEntryPointInfo with
        | Some tref ->
            let InitializeCompiledScript(fspec, m) =
                mgbuf.AddExplicitInitToSpecificMethodDef((fun (md: ILMethodDef) -> md.IsEntryPoint), tref, fspec, GenPossibleILSourceMarker cenv m, [], [])
            scriptInitFspecs |> List.iter InitializeCompiledScript
        | None -> ()

    member _.GenerateRawDataValueType (cloc, size) =
        // Byte array literals require a ValueType of size the required number of bytes.
        // With fsi.exe, S.R.Emit TypeBuilder CreateType has restrictions when a ValueType VT is nested inside a type T, and T has a field of type VT.
        // To avoid this situation, these ValueTypes are generated under the private implementation rather than in the current cloc. [was bug 1532].
        let cloc = CompLocForPrivateImplementationDetails cloc
        rawDataValueTypeGenerator.Apply((cloc, size))

    member _.GenerateAnonType (genToStringMethod, anonInfo: AnonRecdTypeInfo) =
        let isStruct = evalAnonInfoIsStruct anonInfo
        let key = anonInfo.Stamp
        if not (anonTypeTable.Table.ContainsKey key) then
            let info = generateAnonType genToStringMethod (isStruct, anonInfo.ILTypeRef, anonInfo.SortedNames)
            anonTypeTable.Table.[key] <- info

    member this.LookupAnonType (genToStringMethod, anonInfo: AnonRecdTypeInfo) =
        match anonTypeTable.Table.TryGetValue anonInfo.Stamp with
        | true, res -> res
        | _ ->
           if anonInfo.ILTypeRef.Scope.IsLocalRef then
               failwithf "the anonymous record %A has not been generated in the pre-phase of generating this module" anonInfo.ILTypeRef
           this.GenerateAnonType (genToStringMethod, anonInfo)
           anonTypeTable.Table.[anonInfo.Stamp]

    member _.GrabExtraBindingsToGenerate () =
        let result = extraBindingsToGenerate
        extraBindingsToGenerate <- []
        result

    member _.AddTypeDef (tref: ILTypeRef, tdef, eliminateIfEmpty, addAtEnd, tdefDiscards) =
        gtdefs.FindNestedTypeDefsBuilder(tref.Enclosing).AddTypeDef(tdef, eliminateIfEmpty, addAtEnd, tdefDiscards)

    member _.GetCurrentFields (tref: ILTypeRef) =
        gtdefs.FindNestedTypeDefBuilder(tref).GetCurrentFields()

    member _.AddReflectedDefinition (vspec: Val, expr) =
        // preserve order by storing index of item
        let n = reflectedDefinitions.Count
        reflectedDefinitions.Add(vspec, (vspec.CompiledName cenv.g.CompilerGlobalState, n, expr))

    member _.ReplaceNameOfReflectedDefinition (vspec, newName) =
        match reflectedDefinitions.TryGetValue vspec with
        | true, (name, n, expr) when name <> newName -> reflectedDefinitions.[vspec] <- (newName, n, expr)
        | _ -> ()

    member _.AddMethodDef (tref: ILTypeRef, ilMethodDef) =
        gtdefs.FindNestedTypeDefBuilder(tref).AddMethodDef(ilMethodDef)
        if ilMethodDef.IsEntryPoint then
            explicitEntryPointInfo <- Some tref

    member _.AddExplicitInitToSpecificMethodDef (cond, tref, fspec, sourceOpt, feefee, seqpt) =
        // Authoring a .cctor with effects forces the cctor for the 'initialization' module by doing a dummy store & load of a field
        // Doing both a store and load keeps FxCop happier because it thinks the field is useful
        let instrs =
            [ yield! (if condition "NO_ADD_FEEFEE_TO_CCTORS" then [] elif condition "ADD_SEQPT_TO_CCTORS" then seqpt else feefee) // mark start of hidden code
              yield mkLdcInt32 0
              yield mkNormalStsfld fspec
              yield mkNormalLdsfld fspec
              yield AI_pop]
        gtdefs.FindNestedTypeDefBuilder(tref).PrependInstructionsToSpecificMethodDef(cond, instrs, sourceOpt)

    member _.AddEventDef (tref, edef) =
        gtdefs.FindNestedTypeDefBuilder(tref).AddEventDef(edef)

    member _.AddFieldDef (tref, ilFieldDef) =
        gtdefs.FindNestedTypeDefBuilder(tref).AddFieldDef(ilFieldDef)

    member _.AddOrMergePropertyDef (tref, pdef, m) =
        gtdefs.FindNestedTypeDefBuilder(tref).AddOrMergePropertyDef(pdef, m)

    member _.Close() =
        // old implementation adds new element to the head of list so result was accumulated in reversed order
        let orderedReflectedDefinitions =
            [for KeyValue(vspec, (name, n, expr)) in reflectedDefinitions -> n, ((name, vspec), expr)]
            |> List.sortBy (fst >> (~-)) // invert the result to get 'order-by-descending' behavior (items in list are 0..* so we don't need to worry about int.MinValue)
            |> List.map snd
        gtdefs.Close(), orderedReflectedDefinitions

    member _.cenv = cenv

    member _.GetExplicitEntryPointInfo() = explicitEntryPointInfo

/// Record the types of the things on the evaluation stack.
/// Used for the few times we have to flush the IL evaluation stack and to compute maxStack.
let pop (i: int) : Pops = i
let Push tys: Pushes = tys
let Push0 = Push []

let FeeFee (cenv: cenv) = (if cenv.opts.testFlagEmitFeeFeeAs100001 then 100001 else 0x00feefee)
let FeeFeeInstr (cenv: cenv) doc =
      I_seqpoint (ILSourceMarker.Create(document = doc,
                                        line = FeeFee cenv,
                                        column = 0,
                                        endLine = FeeFee cenv,
                                        endColumn = 0))

/// Buffers for IL code generation
type CodeGenBuffer(m: range,
                   mgbuf: AssemblyBuilder,
                   methodName,
                   alreadyUsedArgs: int) =

    let g = mgbuf.cenv.g
    let locals = new ResizeArray<(string * (Mark * Mark)) list * ILType * bool>(10)
    let codebuf = new ResizeArray<ILInstr>(200)
    let exnSpecs = new ResizeArray<ILExceptionSpec>(10)

    // Keep track of the current stack so we can spill stuff when we hit a "try" when some stuff
    // is on the stack.
    let mutable stack: ILType list = []
    let mutable nstack = 0
    let mutable maxStack = 0
    let mutable hasDebugPoints = false
    let mutable anyDocument = None // we collect an arbitrary document in order to emit the header FeeFee if needed

    let codeLabelToPC: Dictionary<ILCodeLabel, int> = new Dictionary<_, _>(10)
    let codeLabelToCodeLabel: Dictionary<ILCodeLabel, ILCodeLabel> = new Dictionary<_, _>(10)

    let rec lab2pc n lbl =
        if n = System.Int32.MaxValue then error(InternalError("recursive label graph", m))
        match codeLabelToCodeLabel.TryGetValue lbl with
        | true, l -> lab2pc (n + 1) l
        | _ -> codeLabelToPC.[lbl]

    let mutable lastSeqPoint = None

    // Add a nop to make way for the first sequence point.
    do if mgbuf.cenv.opts.generateDebugSymbols then
          let doc = g.memoize_file m.FileIndex
          let i = FeeFeeInstr mgbuf.cenv doc
          codebuf.Add i // for the FeeFee or a better sequence point

    member _.DoPushes (pushes: Pushes) =
        for ty in pushes do
           stack <- ty :: stack
           nstack <- nstack + 1
           maxStack <- Operators.max maxStack nstack

    member _.DoPops (n: Pops) =
        for i = 0 to n - 1 do
           match stack with
           | [] ->
               let msg = sprintf "pop on empty stack during code generation, methodName = %s, m = %s" methodName (stringOfRange m)
               System.Diagnostics.Debug.Assert(false, msg)
               warning(InternalError(msg, m))
           | _ :: t ->
               stack <- t
               nstack <- nstack - 1

    member _.GetCurrentStack() = stack
    member _.AssertEmptyStack() =
        if not (isNil stack) then
            let msg =
                sprintf "stack flush didn't work, or extraneous expressions left on stack before stack restore, methodName = %s, stack = %+A, m = %s"
                   methodName stack (stringOfRange m)
            System.Diagnostics.Debug.Assert(false, msg)
            warning(InternalError(msg, m))
        ()

    member cgbuf.EmitInstr(pops, pushes, i) =
        cgbuf.DoPops pops
        cgbuf.DoPushes pushes
        codebuf.Add i

    member cgbuf.EmitInstrs (pops, pushes, is) =
        cgbuf.DoPops pops
        cgbuf.DoPushes pushes
        is |> List.iter codebuf.Add

    member _.GetLastDebugPoint() =
        lastSeqPoint

    member private _.EnsureNopBetweenDebugPoints() =
        // Always add a nop between sequence points to help .NET get the stepping right
        // Don't do this after a FeeFee marker for hidden code
        if (codebuf.Count > 0 &&
             (match codebuf.[codebuf.Count-1] with
              | I_seqpoint sm when sm.Line <> FeeFee mgbuf.cenv -> true
              | _ -> false)) then

            codebuf.Add(AI_nop)

    member cgbuf.EmitSeqPoint src =
        if mgbuf.cenv.opts.generateDebugSymbols then
            let attr = GenILSourceMarker g src
            let i = I_seqpoint attr
            hasDebugPoints <- true

            // Replace the FeeFee seqpoint at the entry with a better sequence point
            if codebuf.Count = 1 then
                assert (match codebuf.[0] with I_seqpoint _ -> true | _ -> false)
                codebuf.[0] <- i

            else
                cgbuf.EnsureNopBetweenDebugPoints()
                codebuf.Add i

            // Save the last sequence point away so we can make a decision graph look consistent (i.e. reassert the sequence point at each target)
            lastSeqPoint <- Some src
            anyDocument <- Some attr.Document

    // Emit FeeFee breakpoints for hidden code, see https://blogs.msdn.microsoft.com/jmstall/2005/06/19/line-hidden-and-0xfeefee-sequence-points/
    member cgbuf.EmitStartOfHiddenCode() =
        if mgbuf.cenv.opts.generateDebugSymbols then
            let doc = g.memoize_file m.FileIndex
            let i = FeeFeeInstr mgbuf.cenv doc
            hasDebugPoints <- true

            // don't emit just after another FeeFee
            match codebuf.[codebuf.Count-1] with
            | I_seqpoint sm when sm.Line = FeeFee mgbuf.cenv -> ()
            | _ ->
                cgbuf.EnsureNopBetweenDebugPoints()
                codebuf.Add i

    member _.EmitExceptionClause clause =
         exnSpecs.Add clause

    member _.GenerateDelayMark(_nm) =
         let lab = generateCodeLabel()
         Mark lab

    member _.SetCodeLabelToCodeLabel(lab1, lab2) =
#if DEBUG
        if codeLabelToCodeLabel.ContainsKey lab1 then
            let msg = sprintf "two values given for label %s, methodName = %s, m = %s" (formatCodeLabel lab1) methodName (stringOfRange m)
            System.Diagnostics.Debug.Assert(false, msg)
            warning(InternalError(msg, m))
#endif
        codeLabelToCodeLabel.[lab1] <- lab2

    member _.SetCodeLabelToPC(lab, pc) =
#if DEBUG
        if codeLabelToPC.ContainsKey lab then
            let msg = sprintf "two values given for label %s, methodName = %s, m = %s" (formatCodeLabel lab) methodName (stringOfRange m)
            System.Diagnostics.Debug.Assert(false, msg)
            warning(InternalError(msg, m))
#endif
        codeLabelToPC.[lab] <- pc

    member cgbuf.SetMark (mark1: Mark, mark2: Mark) =
        cgbuf.SetCodeLabelToCodeLabel(mark1.CodeLabel, mark2.CodeLabel)

    member cgbuf.SetMarkToHere (Mark lab) =
        cgbuf.SetCodeLabelToPC(lab, codebuf.Count)

    member cgbuf.SetMarkToHereIfNecessary (inplabOpt: Mark option) =
        match inplabOpt with
        | None -> ()
        | Some inplab -> cgbuf.SetMarkToHere inplab

    member cgbuf.SetMarkOrEmitBranchIfNecessary (inplabOpt: Mark option, target: Mark) =
        match inplabOpt with
        | None -> cgbuf.EmitInstr (pop 0, Push0, I_br target.CodeLabel)
        | Some inplab -> cgbuf.SetMark(inplab, target)

    member cgbuf.SetStack s =
        stack <- s
        nstack <- s.Length

    member cgbuf.Mark s =
        let res = cgbuf.GenerateDelayMark s
        cgbuf.SetMarkToHere res
        res

    member _.mgbuf = mgbuf

    member _.MethodName = methodName

    member _.PreallocatedArgCount = alreadyUsedArgs

    member _.AllocLocal(ranges, ty, isFixed) =
        let j = locals.Count
        locals.Add((ranges, ty, isFixed))
        j

    member cgbuf.ReallocLocal(cond, ranges, ty, isFixed) =
        match ResizeArray.tryFindIndexi cond locals with
        | Some j ->
            let prevRanges, _, isFixed = locals.[j]
            locals.[j] <- ((ranges@prevRanges), ty, isFixed)
            j, true
        | None ->
            cgbuf.AllocLocal(ranges, ty, isFixed), false

    member _.Close() =

        let instrs = codebuf.ToArray()

        // Fixup the first instruction to be a FeeFee sequence point if needed
        let instrs =
            instrs |> Array.mapi (fun idx i2 ->
                if idx = 0 && (match i2 with AI_nop -> true | _ -> false) && anyDocument.IsSome then
                    // This special dummy sequence point says skip the start of the method
                    hasDebugPoints <- true
                    FeeFeeInstr mgbuf.cenv anyDocument.Value
                else
                    i2)

        let codeLabels =
            let dict = Dictionary.newWithSize (codeLabelToPC.Count + codeLabelToCodeLabel.Count)
            for kvp in codeLabelToPC do dict.Add(kvp.Key, lab2pc 0 kvp.Key)
            for kvp in codeLabelToCodeLabel do dict.Add(kvp.Key, lab2pc 0 kvp.Key)
            dict

        (ResizeArray.toList locals, maxStack, codeLabels, instrs, ResizeArray.toList exnSpecs, hasDebugPoints)

module CG =
    let EmitInstr (cgbuf: CodeGenBuffer) pops pushes i = cgbuf.EmitInstr(pops, pushes, i)
    let EmitInstrs (cgbuf: CodeGenBuffer) pops pushes is = cgbuf.EmitInstrs(pops, pushes, is)
    let EmitSeqPoint (cgbuf: CodeGenBuffer) src = cgbuf.EmitSeqPoint src
    let GenerateDelayMark (cgbuf: CodeGenBuffer) nm = cgbuf.GenerateDelayMark nm
    let SetMark (cgbuf: CodeGenBuffer) m1 m2 = cgbuf.SetMark(m1, m2)
    let SetMarkToHere (cgbuf: CodeGenBuffer) m1 = cgbuf.SetMarkToHere m1
    let SetStack (cgbuf: CodeGenBuffer) s = cgbuf.SetStack s
    let GenerateMark (cgbuf: CodeGenBuffer) s = cgbuf.Mark s

//--------------------------------------------------------------------------
// Compile constants
//--------------------------------------------------------------------------

let GenString cenv cgbuf s =
    CG.EmitInstrs cgbuf (pop 0) (Push [cenv.g.ilg.typ_String]) [ I_ldstr s ]

let GenConstArray cenv (cgbuf: CodeGenBuffer) eenv ilElementType (data:'a[]) (write: ByteBuffer -> 'a -> unit) =
    let g = cenv.g
    use buf = ByteBuffer.Create data.Length
    data |> Array.iter (write buf)
    let bytes = buf.AsMemory().ToArray()
    let ilArrayType = mkILArr1DTy ilElementType
    if data.Length = 0 then
        CG.EmitInstrs cgbuf (pop 0) (Push [ilArrayType]) [ mkLdcInt32 0; I_newarr (ILArrayShape.SingleDimensional, ilElementType); ]
    else
        let vtspec = cgbuf.mgbuf.GenerateRawDataValueType(eenv.cloc, bytes.Length)
        let ilFieldName = CompilerGeneratedName ("field" + string(newUnique()))
        let fty = ILType.Value vtspec
        let ilFieldDef = mkILStaticField (ilFieldName, fty, None, Some bytes, ILMemberAccess.Assembly)
        let ilFieldDef = ilFieldDef.With(customAttrs = mkILCustomAttrs [ g.DebuggerBrowsableNeverAttribute ])
        let fspec = mkILFieldSpecInTy (mkILTyForCompLoc eenv.cloc, ilFieldName, fty)
        CountStaticFieldDef()
        cgbuf.mgbuf.AddFieldDef(fspec.DeclaringTypeRef, ilFieldDef)
        CG.EmitInstrs cgbuf
          (pop 0)
          (Push [ ilArrayType; ilArrayType; g.iltyp_RuntimeFieldHandle ])
          [ mkLdcInt32 data.Length
            I_newarr (ILArrayShape.SingleDimensional, ilElementType)
            AI_dup
            I_ldtoken (ILToken.ILField fspec) ]
        CG.EmitInstrs cgbuf
          (pop 2)
          Push0
          [ mkNormalCall (mkInitializeArrayMethSpec g) ]

//-------------------------------------------------------------------------
// This is the main code generation routine. It is used to generate
// the bodies of methods in a couple of places
//-------------------------------------------------------------------------

let CodeGenThen cenv mgbuf (entryPointInfo, methodName, eenv, alreadyUsedArgs, codeGenFunction, m) =
    let cgbuf = new CodeGenBuffer(m, mgbuf, methodName, alreadyUsedArgs)
    let start = CG.GenerateMark cgbuf "mstart"
    let innerVals = entryPointInfo |> List.map (fun (v, kind) -> (v, (kind, start)))

    (* Call the given code generator *)
    codeGenFunction cgbuf {eenv with withinSEH=false
                                     liveLocals=IntMap.empty()
                                     innerVals = innerVals}

    let locals, maxStack, lab2pc, code, exnSpecs, hasDebugPoints = cgbuf.Close()

    let localDebugSpecs: ILLocalDebugInfo list =
        locals
        |> List.mapi (fun i (nms, _, _isFixed) -> List.map (fun nm -> (i, nm)) nms)
        |> List.concat
        |> List.map (fun (i, (nm, (start, finish))) ->
            { Range=(start.CodeLabel, finish.CodeLabel)
              DebugMappings= [{ LocalIndex=i; LocalName=nm }] })

    let ilLocals =
        locals
        |> List.map (fun (infos, ty, isFixed) ->
          let loc =
            // in interactive environment, attach name and range info to locals to improve debug experience
            if cenv.opts.isInteractive && cenv.opts.generateDebugSymbols then
                match infos with
                | [(nm, (start, finish))] -> mkILLocal ty (Some(nm, start.CodeLabel, finish.CodeLabel))
                // REVIEW: what do these cases represent?
                | _ :: _
                | [] -> mkILLocal ty None
            // if not interactive, don't bother adding this info
            else
                mkILLocal ty None
          if isFixed then { loc with IsPinned=true } else loc)

    (ilLocals,
     maxStack,
     lab2pc,
     code,
     exnSpecs,
     localDebugSpecs,
     hasDebugPoints)

let CodeGenMethod cenv mgbuf (entryPointInfo, methodName, eenv, alreadyUsedArgs, codeGenFunction, m) =

    let locals, maxStack, lab2pc, instrs, exns, localDebugSpecs, hasDebugPoints =
      CodeGenThen cenv mgbuf (entryPointInfo, methodName, eenv, alreadyUsedArgs, codeGenFunction, m)

    let code = buildILCode methodName lab2pc instrs exns localDebugSpecs

    // Attach a source range to the method. Only do this is it has some sequence points, because .NET 2.0/3.5
    // ILDASM has issues if you emit symbols with a source range but without any sequence points
    let sourceRange = if hasDebugPoints then GenPossibleILSourceMarker cenv m else None

    // The old union erasure phase increased maxstack by 2 since the code pushes some items, we do the same here
    let maxStack = maxStack + 2

    // Build an Abstract IL method
    instrs, mkILMethodBody (eenv.initLocals, locals, maxStack, code, sourceRange)

let StartDelayedLocalScope nm cgbuf =
    let startScope = CG.GenerateDelayMark cgbuf ("start_" + nm)
    let endScope = CG.GenerateDelayMark cgbuf ("end_" + nm)
    startScope, endScope

let StartLocalScope nm cgbuf =
    let startScope = CG.GenerateMark cgbuf ("start_" + nm)
    let endScope = CG.GenerateDelayMark cgbuf ("end_" + nm)
    startScope, endScope

let LocalScope nm cgbuf (f: Mark * Mark -> 'a) : 'a =
    let _, endScope as scopeMarks = StartLocalScope nm cgbuf
    let res = f scopeMarks
    CG.SetMarkToHere cgbuf endScope
    res

let compileSequenceExpressions = true // try (System.Environment.GetEnvironmentVariable("FSHARP_COMPILED_SEQ") <> null) with _ -> false
let compileStateMachineExpressions = true // try (System.Environment.GetEnvironmentVariable("FSHARP_COMPILED_STATEMACHINES") <> null) with _ -> false

//-------------------------------------------------------------------------
// Sequence Point Logic
//-------------------------------------------------------------------------

type EmitDebugPointState =
    /// Indicates that we need a sequence point at first opportunity. Used on entrance to a method
    /// and whenever we drop into an expression within the stepping control structure.
    | SPAlways

    /// Indicates we are not forced to emit a sequence point
    | SPSuppress

/// Determines if any code at all will be emitted for a binding
let BindingEmitsNoCode g (b: Binding) = IsFSharpValCompiledAsMethod g b.Var

/// Determines what sequence point should be emitted when generating the r.h.s of a binding.
/// For example, if the r.h.s is a lambda then no sequence point is emitted.
///
/// Returns (isSticky, sequencePointForBind, sequencePointGenerationFlagForRhsOfBind)
let ComputeDebugPointForBinding g (TBind(_, e, spBind) as bind) =
    if BindingEmitsNoCode g bind then
        false, None, SPSuppress
    else
        match spBind, stripExpr e with
        | DebugPointAtBinding.NoneAtInvisible, _ -> false, None, SPSuppress
        | DebugPointAtBinding.NoneAtSticky, _ -> true, None, SPSuppress
        | DebugPointAtBinding.NoneAtDo, _ -> false, None, SPAlways
        | DebugPointAtBinding.NoneAtLet, _ -> false, None, SPSuppress
        // Don't emit sequence points for lambdas.
        // SEQUENCE POINT REVIEW: don't emit for lazy either, nor any builder expressions, nor interface-implementing object expressions
        | _, (Expr.Lambda _ | Expr.TyLambda _) -> false, None, SPSuppress
        | DebugPointAtBinding.Yes m, _ -> false, Some m, SPSuppress


/// Determines if a sequence will be emitted when we generate the code for a binding.
///
/// False for Lambdas, BindingEmitsNoCode, DebugPointAtBinding.NoneAtSticky, DebugPointAtBinding.NoneAtInvisible, and DebugPointAtBinding.NoneAtLet.
/// True for DebugPointAtBinding.Yes, DebugPointAtBinding.NoneAtDo.
let BindingEmitsDebugPoint g bind =
    match ComputeDebugPointForBinding g bind with
    | _, None, SPSuppress -> false
    | _ -> true

let BindingIsInvisible (TBind(_, _, spBind)) =
    match spBind with
    | DebugPointAtBinding.NoneAtInvisible _ -> true
    | _ -> false

/// Determines if the code generated for a binding is to be marked as hidden, e.g. the 'newobj' for a local function definition.
let BindingEmitsHiddenCode (TBind(_, e, spBind)) =
    match spBind, stripExpr e with
    | _, (Expr.Lambda _ | Expr.TyLambda _) -> true
    | _ -> false

/// Determines if generating the code for a compound expression will emit a sequence point as the first instruction
/// through the processing of the constituent parts. Used to prevent the generation of sequence points for
/// compound expressions.
let rec FirstEmittedCodeWillBeDebugPoint g sp expr =
    match sp with
    | SPAlways ->
        match stripExpr expr with
        | Expr.Let (bind, body, _, _) ->
            BindingEmitsDebugPoint g bind ||
            FirstEmittedCodeWillBeDebugPoint g sp bind.Expr ||
            (BindingEmitsNoCode g bind && FirstEmittedCodeWillBeDebugPoint g sp body)
        | Expr.LetRec (binds, body, _, _) ->
            binds |> List.exists (BindingEmitsDebugPoint g) ||
            (binds |> List.forall (BindingEmitsNoCode g) && FirstEmittedCodeWillBeDebugPoint g sp body)
        | Expr.Sequential (stmt1, expr2, NormalSeq, spSeq, _) ->
            match spSeq with
            | DebugPointAtSequential.SuppressNeither -> FirstEmittedCodeWillBeDebugPoint g sp stmt1
            | DebugPointAtSequential.SuppressExpr -> FirstEmittedCodeWillBeDebugPoint g sp stmt1
            | DebugPointAtSequential.SuppressStmt -> FirstEmittedCodeWillBeDebugPoint g sp expr2
            | DebugPointAtSequential.SuppressBoth -> false
        | Expr.Sequential (expr1, stmt2, ThenDoSeq, spSeq, _) ->
            match spSeq with
            | DebugPointAtSequential.SuppressNeither -> FirstEmittedCodeWillBeDebugPoint g sp expr1
            | DebugPointAtSequential.SuppressExpr -> FirstEmittedCodeWillBeDebugPoint g sp stmt2
            | DebugPointAtSequential.SuppressStmt -> FirstEmittedCodeWillBeDebugPoint g sp expr1
            | DebugPointAtSequential.SuppressBoth -> false
        | Expr.Match (DebugPointAtBinding.Yes _, _, _, _, _, _) -> true
        | Expr.Op ((TOp.TryWith (DebugPointAtTry.Yes _, _)
                  | TOp.TryFinally (DebugPointAtTry.Yes _, _)
                  | TOp.For (DebugPointAtFor.Yes _, _)
                  | TOp.While (DebugPointAtWhile.Yes _, _)), _, _, _) -> true
        | _ -> false

     | SPSuppress ->
        false

/// Suppress sequence points for some compound expressions - though not all - even if "SPAlways" is set.
///
/// Note this is only used when FirstEmittedCodeWillBeDebugPoint is false.
let EmitDebugPointForWholeExpr g sp expr =
    assert (not (FirstEmittedCodeWillBeDebugPoint g sp expr))
    match sp with
    | SPAlways ->
        match stripExpr expr with

        // In some cases, we emit sequence points for the 'whole' of a 'let' expression.
        // Specifically, when
        //    + SPAlways (i.e. a sequence point is required as soon as meaningful)
        //    + binding is DebugPointAtBinding.NoneAtSticky, or DebugPointAtBinding.NoneAtLet.
        //    + not FirstEmittedCodeWillBeDebugPoint
        // For example if we start with
        //    let someCode () = f x
        // and by inlining 'f' the expression becomes
        //    let someCode () = (let sticky = x in y)
        // then we place the sequence point for the whole TAST expression 'let sticky = x in y', i.e. textual range 'f x' in the source code, but
        // _before_ the evaluation of 'x'. This will only happen for sticky 'let' introduced by inlining and other code generation
        // steps. We do _not_ do this for 'invisible' let which can be skipped.
        | Expr.Let (bind, _, _, _) when BindingIsInvisible bind -> false
        | Expr.LetRec (binds, _, _, _) when binds |> List.forall BindingIsInvisible -> false

        // If the binding is a lambda then we don't emit a sequence point.
        | Expr.Let (bind, _, _, _) when BindingEmitsHiddenCode bind -> false
        | Expr.LetRec (binds, _, _, _) when binds |> List.forall BindingEmitsHiddenCode -> false

        // If the binding is represented by a top-level generated constant value then we don't emit a sequence point.
        | Expr.Let (bind, _, _, _) when BindingEmitsNoCode g bind -> false
        | Expr.LetRec (binds, _, _, _) when binds |> List.forall (BindingEmitsNoCode g) -> false

        // Suppress sequence points for the whole 'a;b' and do it at 'a' instead.
        | Expr.Sequential _ -> false

        // Suppress sequence points at labels and gotos, it makes no sense to emit sequence points at these. We emit FeeFee instead
        | Expr.Op (TOp.Label _, _, _, _) -> false
        | Expr.Op (TOp.Goto _, _, _, _) -> false

        // We always suppress at the whole 'match'/'try'/... expression because we do it at the individual parts.
        //
        // These cases need documenting. For example, a typical 'match' gets compiled to
        //    let tmp = expr   // generates a sequence point, BEFORE tmp is evaluated
        //    match tmp with  // a match marked with NoDebugPointAtInvisibleLetBinding
        // So since the 'let tmp = expr' has a sequence point, then no sequence point is needed for the 'match'. But the processing
        // of the 'let' requests SPAlways for the body.
        | Expr.Match _ -> false
        | Expr.Op (TOp.TryWith _, _, _, _) -> false
        | Expr.Op (TOp.TryFinally _, _, _, _) -> false
        | Expr.Op (TOp.For _, _, _, _) -> false
        | Expr.Op (TOp.While _, _, _, _) -> false
        | _ -> true
    | SPSuppress ->
        false

/// Emit hidden code markers for some compound expressions. Specifically, emit a hidden code marker for 'let f() = a in body'
/// because the binding for 'f' will emit some code which we don't want to be visible.
///     let someCode x =
///         let f () = a
///         body
let EmitHiddenCodeMarkerForWholeExpr g sp expr =
    assert (not (FirstEmittedCodeWillBeDebugPoint g sp expr))
    assert (not (EmitDebugPointForWholeExpr g sp expr))
    match sp with
    | SPAlways ->
        match stripExpr expr with
        | Expr.Let (bind, _, _, _) when BindingEmitsHiddenCode bind -> true
        | Expr.LetRec (binds, _, _, _) when binds |> List.exists BindingEmitsHiddenCode -> true
        | _ -> false
    | SPSuppress ->
        false

/// Some expressions must emit some preparation code, then emit the actual code.
let rec RangeOfDebugPointForWholeExpr g expr =
    match stripExpr expr with
    | Expr.Let (bind, body, _, _) ->
        match ComputeDebugPointForBinding g bind with
        // For sticky bindings, prefer the range of the overall expression.
        | true, _, _ -> expr.Range
        | _, None, SPSuppress -> RangeOfDebugPointForWholeExpr g body
        | _, Some m, _ -> m
        | _, None, SPAlways -> RangeOfDebugPointForWholeExpr g bind.Expr
    | Expr.LetRec (_, body, _, _) -> RangeOfDebugPointForWholeExpr g body
    | Expr.Sequential (expr1, _, NormalSeq, _, _) -> RangeOfDebugPointForWholeExpr g expr1
    | _ -> expr.Range

/// Used to avoid emitting multiple sequence points in decision tree generation
let DoesGenExprStartWithDebugPoint g sp expr =
    FirstEmittedCodeWillBeDebugPoint g sp expr ||
    EmitDebugPointForWholeExpr g sp expr

let ProcessDebugPointForExpr (cenv: cenv) (cgbuf: CodeGenBuffer) sp expr =
    let g = cenv.g
    if not (FirstEmittedCodeWillBeDebugPoint g sp expr) then
      if EmitDebugPointForWholeExpr g sp expr then
          CG.EmitSeqPoint cgbuf (RangeOfDebugPointForWholeExpr g expr)
      elif EmitHiddenCodeMarkerForWholeExpr g sp expr then
          cgbuf.EmitStartOfHiddenCode()

//-------------------------------------------------------------------------
// Generate expressions
//-------------------------------------------------------------------------

let rec GenExpr cenv cgbuf eenv sp (expr: Expr) sequel =
    cenv.exprRecursionDepth <- cenv.exprRecursionDepth + 1

    if cenv.exprRecursionDepth > 1 then
        StackGuard.EnsureSufficientExecutionStack cenv.exprRecursionDepth
        GenExprAux cenv cgbuf eenv sp expr sequel
    else
        GenExprWithStackGuard cenv cgbuf eenv sp expr sequel

    cenv.exprRecursionDepth <- cenv.exprRecursionDepth - 1

    if cenv.exprRecursionDepth = 0 then
        ProcessDelayedGenMethods cenv

and ProcessDelayedGenMethods cenv =
    while cenv.delayedGenMethods.Count > 0 do
        let gen = cenv.delayedGenMethods.Dequeue ()
        gen cenv

and GenExprWithStackGuard cenv cgbuf eenv sp expr sequel =
    assert (cenv.exprRecursionDepth = 1)
    try
        GenExprAux cenv cgbuf eenv sp expr sequel
        assert (cenv.exprRecursionDepth = 1)
    with
    | :? System.InsufficientExecutionStackException ->
        error(InternalError(sprintf "Expression is too large and/or complex to emit. Method name: '%s'. Recursive depth: %i." cgbuf.MethodName cenv.exprRecursionDepth, expr.Range))

/// Process the debug point and check for alternative ways to generate this expression.
/// Returns 'true' if the expression was processed by alternative means.
and GenExprPreSteps (cenv: cenv) (cgbuf: CodeGenBuffer) eenv sp expr sequel =
    let g = cenv.g

    ProcessDebugPointForExpr cenv cgbuf sp expr

    match (if compileSequenceExpressions then LowerComputedListOrArrayExpr cenv.tcVal g cenv.amap expr else None) with
    | Some altExpr ->
        GenExpr cenv cgbuf eenv sp altExpr sequel
        true
    | None ->

    match (if compileSequenceExpressions then ConvertSequenceExprToObject g cenv.amap expr else None) with
    | Some info ->
        GenSequenceExpr cenv cgbuf eenv info sequel
        true
    | None ->

    match LowerStateMachineExpr cenv.g expr with
    | LoweredStateMachineResult.Lowered res ->
        checkLanguageFeatureError cenv.g.langVersion LanguageFeature.ResumableStateMachines expr.Range
        GenStructStateMachine cenv cgbuf eenv res sequel
        true
    | LoweredStateMachineResult.UseAlternative (msg, altExpr) ->
        checkLanguageFeatureError cenv.g.langVersion LanguageFeature.ResumableStateMachines expr.Range
        warning(Error(FSComp.SR.reprStateMachineNotCompilable(msg), expr.Range))
        GenExpr cenv cgbuf eenv sp altExpr sequel
        true
    | LoweredStateMachineResult.NoAlternative msg ->
        checkLanguageFeatureError cenv.g.langVersion LanguageFeature.ResumableStateMachines expr.Range
        errorR(Error(FSComp.SR.reprStateMachineNotCompilableNoAlternative(msg), expr.Range))
        GenDefaultValue cenv cgbuf eenv (tyOfExpr cenv.g expr, expr.Range)
        true
    | LoweredStateMachineResult.NotAStateMachine ->
        match expr with 
        | IfUseResumableStateMachinesExpr g (_thenExpr, elseExpr) ->
            GenExpr cenv cgbuf eenv sp elseExpr sequel
            true
        | _ -> 
            false

and GenExprAux (cenv: cenv) (cgbuf: CodeGenBuffer) eenv sp expr sequel =
    let g = cenv.g
    let expr = stripExpr expr

    // Process the debug point and see if there's a replacement technique to process this expression
    if GenExprPreSteps cenv cgbuf eenv sp expr sequel then () else

    match expr with
    // Most generation of linear expressions is implemented routinely using tailcalls and the correct sequels.
    // This is because the element of expansion happens to be the final thing generated in most cases. However
    // for large lists we have to process the linearity separately
    | Expr.Sequential _
    | Expr.Let _
    | LinearOpExpr _
    | Expr.Match _ ->
        GenLinearExpr cenv cgbuf eenv sp expr sequel false id |> ignore<FakeUnit>

    | Expr.Const (c, m, ty) ->
        GenConstant cenv cgbuf eenv (c, m, ty) sequel

    | Expr.LetRec (binds, body, m, _) ->
        GenLetRec cenv cgbuf eenv (binds, body, m) sequel

    | Expr.Lambda _ | Expr.TyLambda _ ->
        GenLambda cenv cgbuf eenv false [] expr sequel

    | Expr.App (Expr.Val (vref, _, m) as v, _, tyargs, [], _) when
          List.forall (isMeasureTy g) tyargs &&
          (
              // inline only values that are stored in local variables
              match StorageForValRef g m vref eenv with
              | ValStorage.Local _ -> true
              | _ -> false
          ) ->
        // application of local type functions with type parameters = measure types and body = local value - inline the body
        GenExpr cenv cgbuf eenv sp v sequel

    | Expr.App (f, fty, tyargs, curriedArgs, m) ->
        GenApp cenv cgbuf eenv (f, fty, tyargs, curriedArgs, m) sequel

    | Expr.Val (v, _, m) ->
        GenGetVal cenv cgbuf eenv (v, m) sequel

    | Expr.Op (op, tyargs, args, m) ->
        match op, args, tyargs with
        | TOp.ExnConstr c, _, _ ->
            GenAllocExn cenv cgbuf eenv (c, args, m) sequel
        | TOp.UnionCase c, _, _ ->
            GenAllocUnionCase cenv cgbuf eenv (c, tyargs, args, m) sequel
        | TOp.Recd (isCtor, tycon), _, _ ->
            GenAllocRecd cenv cgbuf eenv isCtor (tycon, tyargs, args, m) sequel
        | TOp.AnonRecd anonInfo, _, _ ->
            GenAllocAnonRecd cenv cgbuf eenv (anonInfo, tyargs, args, m) sequel
        | TOp.AnonRecdGet (anonInfo, n), [e], _ ->
            GenGetAnonRecdField cenv cgbuf eenv (anonInfo, e, tyargs, n, m) sequel
        | TOp.TupleFieldGet (tupInfo, n), [e], _ ->
            GenGetTupleField cenv cgbuf eenv (tupInfo, e, tyargs, n, m) sequel
        | TOp.ExnFieldGet (ecref, n), [e], _ ->
            GenGetExnField cenv cgbuf eenv (e, ecref, n, m) sequel
        | TOp.UnionCaseFieldGet (ucref, n), [e], _ ->
            GenGetUnionCaseField cenv cgbuf eenv (e, ucref, tyargs, n, m) sequel
        | TOp.UnionCaseFieldGetAddr (ucref, n, _readonly), [e], _ ->
            GenGetUnionCaseFieldAddr cenv cgbuf eenv (e, ucref, tyargs, n, m) sequel
        | TOp.UnionCaseTagGet ucref, [e], _ ->
            GenGetUnionCaseTag cenv cgbuf eenv (e, ucref, tyargs, m) sequel
        | TOp.UnionCaseProof ucref, [e], _ ->
            GenUnionCaseProof cenv cgbuf eenv (e, ucref, tyargs, m) sequel
        | TOp.ExnFieldSet (ecref, n), [e;e2], _ ->
            GenSetExnField cenv cgbuf eenv (e, ecref, n, e2, m) sequel
        | TOp.UnionCaseFieldSet (ucref, n), [e;e2], _ ->
            GenSetUnionCaseField cenv cgbuf eenv (e, ucref, tyargs, n, e2, m) sequel
        | TOp.ValFieldGet f, [e], _ ->
            GenGetRecdField cenv cgbuf eenv (e, f, tyargs, m) sequel
        | TOp.ValFieldGet f, [], _ ->
            GenGetStaticField cenv cgbuf eenv (f, tyargs, m) sequel
        | TOp.ValFieldGetAddr (f, _readonly), [e], _ ->
            GenGetRecdFieldAddr cenv cgbuf eenv (e, f, tyargs, m) sequel
        | TOp.ValFieldGetAddr (f, _readonly), [], _ ->
            GenGetStaticFieldAddr cenv cgbuf eenv (f, tyargs, m) sequel
        | TOp.ValFieldSet f, [e1;e2], _ ->
            GenSetRecdField cenv cgbuf eenv (e1, f, tyargs, e2, m) sequel
        | TOp.ValFieldSet f, [e2], _ ->
            GenSetStaticField cenv cgbuf eenv (f, tyargs, e2, m) sequel
        | TOp.Tuple tupInfo, _, _ ->
            GenAllocTuple cenv cgbuf eenv (tupInfo, args, tyargs, m) sequel
        | TOp.ILAsm (instrs, retTypes), _, _ ->
            GenAsmCode cenv cgbuf eenv (instrs, tyargs, args, retTypes, m) sequel
        | TOp.While (sp, _), [Expr.Lambda (_, _, _, [_], e1, _, _);Expr.Lambda (_, _, _, [_], e2, _, _)], [] ->
            GenWhileLoop cenv cgbuf eenv (sp, e1, e2, m) sequel
        | TOp.For (spStart, dir), [Expr.Lambda (_, _, _, [_], e1, _, _);Expr.Lambda (_, _, _, [_], e2, _, _);Expr.Lambda (_, _, _, [v], e3, _, _)], [] ->
            GenForLoop cenv cgbuf eenv (spStart, v, e1, dir, e2, e3, m) sequel
        | TOp.TryFinally (spTry, spFinally), [Expr.Lambda (_, _, _, [_], e1, _, _); Expr.Lambda (_, _, _, [_], e2, _, _)], [resty] ->
            GenTryFinally cenv cgbuf eenv (e1, e2, m, resty, spTry, spFinally) sequel
        | TOp.TryWith (spTry, spWith), [Expr.Lambda (_, _, _, [_], e1, _, _); Expr.Lambda (_, _, _, [vf], ef, _, _);Expr.Lambda (_, _, _, [vh], eh, _, _)], [resty] ->
            GenTryWith cenv cgbuf eenv (e1, vf, ef, vh, eh, m, resty, spTry, spWith) sequel
        | TOp.ILCall (isVirtual, _, isStruct, isCtor, valUseFlag, _, noTailCall, ilMethRef, enclTypeInst, methInst, returnTypes), args, [] ->
            GenILCall cenv cgbuf eenv (isVirtual, isStruct, isCtor, valUseFlag, noTailCall, ilMethRef, enclTypeInst, methInst, args, returnTypes, m) sequel
        | TOp.RefAddrGet _readonly, [e], [ty] -> GenGetAddrOfRefCellField cenv cgbuf eenv (e, ty, m) sequel
        | TOp.Coerce, [e], [tgty;srcty] -> GenCoerce cenv cgbuf eenv (e, tgty, m, srcty) sequel
        | TOp.Reraise, [], [rtnty] -> GenReraise cenv cgbuf eenv (rtnty, m) sequel
        | TOp.TraitCall ss, args, [] -> GenTraitCall cenv cgbuf eenv (ss, args, m) expr sequel
        | TOp.LValueOp (LSet, v), [e], [] -> GenSetVal cenv cgbuf eenv (v, e, m) sequel
        | TOp.LValueOp (LByrefGet, v), [], [] -> GenGetByref cenv cgbuf eenv (v, m) sequel
        | TOp.LValueOp (LByrefSet, v), [e], [] -> GenSetByref cenv cgbuf eenv (v, e, m) sequel
        | TOp.LValueOp (LAddrOf _, v), [], [] -> GenGetValAddr cenv cgbuf eenv (v, m) sequel
        | TOp.Array, elems, [elemTy] -> GenNewArray cenv cgbuf eenv (elems, elemTy, m) sequel
        | TOp.Bytes bytes, [], [] ->
            if cenv.opts.emitConstantArraysUsingStaticDataBlobs then
                GenConstArray cenv cgbuf eenv g.ilg.typ_Byte bytes (fun buf b -> buf.EmitByte b)
                GenSequel cenv eenv.cloc cgbuf sequel
            else
                GenNewArraySimple cenv cgbuf eenv (List.ofArray (Array.map (mkByte g m) bytes), g.byte_ty, m) sequel
        | TOp.UInt16s arr, [], [] ->
            if cenv.opts.emitConstantArraysUsingStaticDataBlobs then
                GenConstArray cenv cgbuf eenv g.ilg.typ_UInt16 arr (fun buf b -> buf.EmitUInt16 b)
                GenSequel cenv eenv.cloc cgbuf sequel
            else
                GenNewArraySimple cenv cgbuf eenv (List.ofArray (Array.map (mkUInt16 g m) arr), g.uint16_ty, m) sequel
        | TOp.Goto label, _, _ ->
            if cgbuf.mgbuf.cenv.opts.generateDebugSymbols then
               cgbuf.EmitStartOfHiddenCode()
               CG.EmitInstr cgbuf (pop 0) Push0 AI_nop
            CG.EmitInstr cgbuf (pop 0) Push0 (I_br label)
            // NOTE: discard sequel
        | TOp.Return, [e], _ ->
            GenExpr cenv cgbuf eenv SPSuppress e eenv.exitSequel
            // NOTE: discard sequel
        | TOp.Return, [], _ ->
            GenSequel cenv eenv.cloc cgbuf ReturnVoid
            // NOTE: discard sequel
        | TOp.Label label, _, _ ->
            cgbuf.SetMarkToHere (Mark label)
            GenUnitThenSequel cenv eenv m eenv.cloc cgbuf sequel
        | _ -> error(InternalError("Unexpected operator node expression", expr.Range))

    | Expr.StaticOptimization (constraints, e2, e3, m) ->
        GenStaticOptimization cenv cgbuf eenv (constraints, e2, e3, m) sequel

    | Expr.Obj (_, ty, _, _, [meth], [], m) when isDelegateTy g ty ->
        GenDelegateExpr cenv cgbuf eenv expr (meth, m) sequel

    | Expr.Obj (_, ty, basev, basecall, overrides, interfaceImpls, m) ->
        GenObjectExpr cenv cgbuf eenv expr (ty, basev, basecall, overrides, interfaceImpls, m) sequel

    | Expr.Quote (ast, conv, _, m, ty) ->
        GenQuotation cenv cgbuf eenv (ast, conv, m, ty) sequel

    | Expr.WitnessArg (traitInfo, m) ->
       GenWitnessArgFromTraitInfo cenv cgbuf eenv m traitInfo
       GenSequel cenv eenv.cloc cgbuf sequel

    | Expr.Link _ -> failwith "Unexpected reclink"

    | Expr.TyChoose (_, _, m) -> error(InternalError("Unexpected Expr.TyChoose", m))

and GenExprs cenv cgbuf eenv es =
    List.iter (fun e -> GenExpr cenv cgbuf eenv SPSuppress e Continue) es

and CodeGenMethodForExpr cenv mgbuf (spReq, entryPointInfo, methodName, eenv, alreadyUsedArgs, expr0, sequel0) =
    let eenv = { eenv with exitSequel = sequel0 }
    let _, code =
        CodeGenMethod cenv mgbuf (entryPointInfo, methodName, eenv, alreadyUsedArgs,
                                   (fun cgbuf eenv -> GenExpr cenv cgbuf eenv spReq expr0 sequel0),
                                   expr0.Range)
    code

//--------------------------------------------------------------------------
// Generate sequels
//--------------------------------------------------------------------------

/// Adjust the sequel for an implicit discard (e.g. a discard that occurs by
/// not generating a 'unit' expression at all)
and sequelAfterDiscard sequel =
  match sequel with
   | LeaveHandler (isFinally, whereToSaveResultOpt, afterHandler, true) ->
      // If we're not saving the result as we leave a handler and we're doing a discard
      // then we can just adjust the sequel to record the fact we've implicitly done a discard
      if isFinally || whereToSaveResultOpt.IsNone then
          Some (LeaveHandler (isFinally, whereToSaveResultOpt, afterHandler, false))
      else 
          None
   | DiscardThen sequel -> Some sequel
   | EndLocalScope(sq, mark) -> sequelAfterDiscard sq |> Option.map (fun sq -> EndLocalScope(sq, mark))
   | _ -> None

and sequelIgnoringEndScopesAndDiscard sequel =
    let sequel = sequelIgnoreEndScopes sequel
    match sequelAfterDiscard sequel with
    | Some sq -> sq
    | None -> sequel

and sequelIgnoreEndScopes sequel =
    match sequel with
    | EndLocalScope(sq, _) -> sequelIgnoreEndScopes sq
    | sq -> sq

(* commit any 'EndLocalScope' nodes in the sequel and return the residue *)
and GenSequelEndScopes cgbuf sequel =
    match sequel with
    | EndLocalScope(sq, m) -> CG.SetMarkToHere cgbuf m; GenSequelEndScopes cgbuf sq
    | _ -> ()

and StringOfSequel sequel =
    match sequel with
    | Continue -> "continue"
    | DiscardThen sequel -> "discard; " + StringOfSequel sequel
    | ReturnVoid -> "ReturnVoid"
    | CmpThenBrOrContinue _ -> "CmpThenBrOrContinue"
    | Return -> "Return"
    | EndLocalScope (sq, Mark k) -> "EndLocalScope(" + StringOfSequel sq + "," + formatCodeLabel k + ")"
    | Br (Mark x) -> sprintf "Br L%s" (formatCodeLabel x)
    | LeaveHandler _ -> "LeaveHandler"
    | EndFilter -> "EndFilter"

and GenSequel cenv cloc cgbuf sequel =
  let sq = sequelIgnoreEndScopes sequel
  (match sq with
  | Continue -> ()
  | DiscardThen sq ->
      CG.EmitInstr cgbuf (pop 1) Push0 AI_pop
      GenSequel cenv cloc cgbuf sq
  | ReturnVoid ->
      CG.EmitInstr cgbuf (pop 0) Push0 I_ret
  | CmpThenBrOrContinue(pops, bri) ->
      CG.EmitInstrs cgbuf pops Push0 bri
  | Return ->
      CG.EmitInstr cgbuf (pop 1) Push0 I_ret
  | EndLocalScope _ -> failwith "EndLocalScope unexpected"
  | Br x ->
      // Emit a NOP in debug code in case the branch instruction gets eliminated
      // because it is a "branch to next instruction". This prevents two unrelated sequence points
      // (the one before the branch and the one after) being coalesced together
      if cgbuf.mgbuf.cenv.opts.generateDebugSymbols then
         cgbuf.EmitStartOfHiddenCode()
         CG.EmitInstr cgbuf (pop 0) Push0 AI_nop
      CG.EmitInstr cgbuf (pop 0) Push0 (I_br x.CodeLabel)
  | LeaveHandler (isFinally, whereToSaveResultOpt, afterHandler, hasResult) ->
      if hasResult then
          if isFinally then
            CG.EmitInstr cgbuf (pop 1) Push0 AI_pop
          else
            match whereToSaveResultOpt with
            | None -> 
               CG.EmitInstr cgbuf (pop 1) Push0 AI_pop
            | Some (whereToSaveResult, _) ->
                EmitSetLocal cgbuf whereToSaveResult
      CG.EmitInstr cgbuf (pop 0) Push0 (if isFinally then I_endfinally else I_leave(afterHandler.CodeLabel))
  | EndFilter ->
      CG.EmitInstr cgbuf (pop 1) Push0 I_endfilter
  )
  GenSequelEndScopes cgbuf sequel


//--------------------------------------------------------------------------
// Generate constants
//--------------------------------------------------------------------------

and GenConstant cenv cgbuf eenv (c, m, ty) sequel =
  let g = cenv.g
  let ilTy = GenType cenv.amap m eenv.tyenv ty
  // Check if we need to generate the value at all
  match sequelAfterDiscard sequel with
  | None ->
      match TryEliminateDesugaredConstants g m c with
      | Some e ->
          GenExpr cenv cgbuf eenv SPSuppress e Continue
      | None ->
          let emitInt64Constant i =
            // see https://github.com/dotnet/fsharp/pull/3620
            // and https://github.com/dotnet/fsharp/issue/8683
            // and https://github.com/dotnet/roslyn/blob/98f12bb/src/Compilers/Core/Portable/CodeGen/ILBuilderEmit.cs#L679
            if i >= int64 System.Int32.MinValue && i <= int64 System.Int32.MaxValue then
                CG.EmitInstrs cgbuf (pop 0) (Push [ilTy]) [ mkLdcInt32 (int32 i); AI_conv DT_I8 ]
            elif i >= int64 System.UInt32.MinValue && i <= int64 System.UInt32.MaxValue then
                CG.EmitInstrs cgbuf (pop 0) (Push [ilTy]) [ mkLdcInt32 (int32 i); AI_conv DT_U8 ]
            else
                CG.EmitInstr cgbuf (pop 0) (Push [ilTy]) (iLdcInt64 i)
          match c with
          | Const.Bool b -> CG.EmitInstr cgbuf (pop 0) (Push [g.ilg.typ_Bool]) (mkLdcInt32 (if b then 1 else 0))
          | Const.SByte i -> CG.EmitInstr cgbuf (pop 0) (Push [ilTy]) (mkLdcInt32 (int32 i))
          | Const.Int16 i -> CG.EmitInstr cgbuf (pop 0) (Push [ilTy]) (mkLdcInt32 (int32 i))
          | Const.Int32 i -> CG.EmitInstr cgbuf (pop 0) (Push [ilTy]) (mkLdcInt32 i)
          | Const.Int64 i -> emitInt64Constant i
          | Const.IntPtr i -> CG.EmitInstrs cgbuf (pop 0) (Push [ilTy]) [iLdcInt64 i; AI_conv DT_I ]
          | Const.Byte i -> CG.EmitInstr cgbuf (pop 0) (Push [ilTy]) (mkLdcInt32 (int32 i))
          | Const.UInt16 i -> CG.EmitInstr cgbuf (pop 0) (Push [ilTy]) (mkLdcInt32 (int32 i))
          | Const.UInt32 i -> CG.EmitInstr cgbuf (pop 0) (Push [ilTy]) (mkLdcInt32 (int32 i))
          | Const.UInt64 i -> emitInt64Constant (int64 i)
          | Const.UIntPtr i -> CG.EmitInstrs cgbuf (pop 0) (Push [ilTy]) [iLdcInt64 (int64 i); AI_conv DT_U ]
          | Const.Double f -> CG.EmitInstr cgbuf (pop 0) (Push [ilTy]) (AI_ldc (DT_R8, ILConst.R8 f))
          | Const.Single f -> CG.EmitInstr cgbuf (pop 0) (Push [ilTy]) (AI_ldc (DT_R4, ILConst.R4 f))
          | Const.Char c -> CG.EmitInstr cgbuf (pop 0) (Push [ilTy]) ( mkLdcInt32 (int c))
          | Const.String s -> GenString cenv cgbuf s
          | Const.Unit -> GenUnit cenv eenv m cgbuf
          | Const.Zero -> GenDefaultValue cenv cgbuf eenv (ty, m)
          | Const.Decimal _ -> failwith "unreachable"
      GenSequel cenv eenv.cloc cgbuf sequel
  | Some sq ->
      // Even if we didn't need to generate the value then maybe we still have to branch or return
      GenSequel cenv eenv.cloc cgbuf sq

and GenUnitTy cenv eenv m =
    match cenv.ilUnitTy with
    | None ->
        let res = GenType cenv.amap m eenv.tyenv cenv.g.unit_ty
        cenv.ilUnitTy <- Some res
        res
    | Some res -> res

and GenUnit cenv eenv m cgbuf =
    CG.EmitInstr cgbuf (pop 0) (Push [GenUnitTy cenv eenv m]) AI_ldnull

and GenUnitThenSequel cenv eenv m cloc cgbuf sequel =
    match sequelAfterDiscard sequel with
    | Some sq -> GenSequel cenv cloc cgbuf sq
    | None -> GenUnit cenv eenv m cgbuf; GenSequel cenv cloc cgbuf sequel


//--------------------------------------------------------------------------
// Generate simple data-related constructs
//--------------------------------------------------------------------------

and GenAllocTuple cenv cgbuf eenv (tupInfo, args, argtys, m) sequel =

    let tupInfo = evalTupInfoIsStruct tupInfo
    let tcref, tys, args, newm = mkCompiledTuple cenv.g tupInfo (argtys, args, m)
    let ty = GenNamedTyApp cenv.amap newm eenv.tyenv tcref tys
    let ntyvars = if (tys.Length - 1) < goodTupleFields then (tys.Length - 1) else goodTupleFields
    let formalTyvars = [ for n in 0 .. ntyvars do yield mkILTyvarTy (uint16 n) ]

    GenExprs cenv cgbuf eenv args
    // Generate a reference to the constructor
    CG.EmitInstr cgbuf (pop args.Length) (Push [ty])
      (mkNormalNewobj
          (mkILCtorMethSpecForTy (ty, formalTyvars)))
    GenSequel cenv eenv.cloc cgbuf sequel

and GenGetTupleField cenv cgbuf eenv (tupInfo, e, tys, n, m) sequel =
    let tupInfo = evalTupInfoIsStruct tupInfo
    let rec getCompiledTupleItem g (e, tys: TTypes, n, m) =
        let ar = tys.Length
        if ar <= 0 then failwith "getCompiledTupleItem"
        elif ar < maxTuple then
            let tcr' = mkCompiledTupleTyconRef g tupInfo ar
            let ty = GenNamedTyApp cenv.amap m eenv.tyenv tcr' tys
            mkGetTupleItemN g m n ty tupInfo e tys.[n]
        else
            let tysA, tysB = List.splitAfter goodTupleFields tys
            let tyB = mkCompiledTupleTy g tupInfo tysB
            let tys' = tysA@[tyB]
            let tcr' = mkCompiledTupleTyconRef g tupInfo (List.length tys')
            let ty' = GenNamedTyApp cenv.amap m eenv.tyenv tcr' tys'
            let n' = (min n goodTupleFields)
            let elast = mkGetTupleItemN g m n' ty' tupInfo e tys'.[n']
            if n < goodTupleFields then
                elast
            else
                getCompiledTupleItem g (elast, tysB, n-goodTupleFields, m)
    GenExpr cenv cgbuf eenv SPSuppress (getCompiledTupleItem cenv.g (e, tys, n, m)) sequel

and GenAllocExn cenv cgbuf eenv (c, args, m) sequel =
    GenExprs cenv cgbuf eenv args
    let ty = GenExnType cenv.amap m eenv.tyenv c
    let flds = recdFieldsOfExnDefRef c
    let argtys = flds |> List.map (fun rfld -> GenType cenv.amap m eenv.tyenv rfld.FormalType)
    let mspec = mkILCtorMethSpecForTy (ty, argtys)
    CG.EmitInstr cgbuf
      (pop args.Length) (Push [ty])
      (mkNormalNewobj mspec)
    GenSequel cenv eenv.cloc cgbuf sequel

and GenAllocUnionCaseCore cenv cgbuf eenv (c,tyargs,n,m) =
    let cuspec,idx = GenUnionCaseSpec cenv.amap m eenv.tyenv c tyargs
    CG.EmitInstrs cgbuf (pop n) (Push [cuspec.DeclaringType]) (EraseUnions.mkNewData cenv.g.ilg (cuspec, idx))

and GenAllocUnionCase cenv cgbuf eenv (c,tyargs,args,m) sequel =
    GenExprs cenv cgbuf eenv args
    GenAllocUnionCaseCore cenv cgbuf eenv (c,tyargs,args.Length,m)
    GenSequel cenv eenv.cloc cgbuf sequel

and GenLinearExpr cenv cgbuf eenv sp expr sequel preSteps (contf: FakeUnit -> FakeUnit) =
    let expr = stripExpr expr
    match expr with
    | Expr.Sequential (e1, e2, specialSeqFlag, spSeq, _) ->
        // Process the debug point and see if there's a replacement technique to process this expression
        if preSteps && GenExprPreSteps cenv cgbuf eenv sp expr sequel then contf Fake else

        // Compiler generated sequential executions result in suppressions of sequence points on both
        // left and right of the sequence
        let spStmt, spExpr =
            (match spSeq with
             | DebugPointAtSequential.SuppressNeither -> SPAlways, SPAlways
             | DebugPointAtSequential.SuppressStmt -> SPSuppress, sp
             | DebugPointAtSequential.SuppressExpr -> sp, SPSuppress
             | DebugPointAtSequential.SuppressBoth -> SPSuppress, SPSuppress)
        match specialSeqFlag with
        | NormalSeq ->
            GenExpr cenv cgbuf eenv spStmt e1 discard
            GenLinearExpr cenv cgbuf eenv spExpr e2 sequel true contf
        | ThenDoSeq ->
            let g = cenv.g
            let isUnit = isUnitTy g (tyOfExpr g e1) 
            if isUnit then
                GenExpr cenv cgbuf eenv spExpr e1 discard
                GenExpr cenv cgbuf eenv spStmt e2 discard
                GenUnitThenSequel cenv eenv e2.Range eenv.cloc cgbuf sequel
            else
                GenExpr cenv cgbuf eenv spExpr e1 Continue
                GenExpr cenv cgbuf eenv spStmt e2 discard
                GenSequel cenv eenv.cloc cgbuf sequel
            contf Fake

    | Expr.Let (bind, body, _, _) ->
        // Process the debug point and see if there's a replacement technique to process this expression
        if preSteps && GenExprPreSteps cenv cgbuf eenv sp expr sequel then contf Fake else

        // This case implemented here to get a guaranteed tailcall
        // Make sure we generate the sequence point outside the scope of the variable
        let startScope, endScope as scopeMarks = StartDelayedLocalScope "let" cgbuf
        let eenv = AllocStorageForBind cenv cgbuf scopeMarks eenv bind
        let spBind = GenDebugPointForBind cenv cgbuf bind
        GenBindingAfterDebugPoint cenv cgbuf eenv spBind bind false (Some startScope)

        // Work out if we need a sequence point for the body. For any "user" binding then the body gets SPAlways.
        // For invisible compiler-generated bindings we just use "sp", unless its body is another invisible binding
        // For sticky bindings arising from inlining we suppress any immediate sequence point in the body
        let spBody =
           match bind.DebugPoint with
           | DebugPointAtBinding.Yes _
           | DebugPointAtBinding.NoneAtLet
           | DebugPointAtBinding.NoneAtDo -> SPAlways
           | DebugPointAtBinding.NoneAtInvisible -> sp
           | DebugPointAtBinding.NoneAtSticky -> SPSuppress

        // Generate the body
        GenLinearExpr cenv cgbuf eenv spBody body (EndLocalScope(sequel, endScope)) true contf

    | Expr.Match (spBind, _exprm, tree, targets, m, ty) ->
        // Process the debug point and see if there's a replacement technique to process this expression
        if preSteps && GenExprPreSteps cenv cgbuf eenv sp expr sequel then contf Fake else

        match spBind with
        | DebugPointAtBinding.Yes m -> CG.EmitSeqPoint cgbuf m
        | DebugPointAtBinding.NoneAtDo
        | DebugPointAtBinding.NoneAtLet
        | DebugPointAtBinding.NoneAtInvisible
        | DebugPointAtBinding.NoneAtSticky -> ()

        // The target of branch needs a sequence point.
        // If we don't give it one it will get entirely the wrong sequence point depending on earlier codegen
        // Note we're not interested in having pattern matching and decision trees reveal their inner working.
        // Hence at each branch target we 'reassert' the overall sequence point that was active as we came into the match.
        //
        // NOTE: sadly this causes multiple sequence points to appear for the "initial" location of an if/then/else or match.
        let activeSP = cgbuf.GetLastDebugPoint()
        let repeatSP() =
            match activeSP with
            | None -> ()
            | Some src ->
                if activeSP <> cgbuf.GetLastDebugPoint() then
                    CG.EmitSeqPoint cgbuf src

        // First try the common cases where we don't need a join point.
        match tree with
        | TDSuccess _ ->
            failwith "internal error: matches that immediately succeed should have been normalized using mkAndSimplifyMatch"

        | _ ->
            // Create a join point
            let stackAtTargets = cgbuf.GetCurrentStack() // the stack at the target of each clause
            let sequelOnBranches, afterJoin, stackAfterJoin, sequelAfterJoin = GenJoinPoint cenv cgbuf "match" eenv ty m sequel

            // Stack: "stackAtTargets" is "stack prior to any match-testing" and also "stack at the start of each branch-RHS".
            //        match-testing (dtrees) should not contribute to the stack.
            //        Each branch-RHS (targets) may contribute to the stack, leaving it in the "stackAfterJoin" state, for the join point.
            //        Since code is branching and joining, the cgbuf stack is maintained manually.
            GenDecisionTreeAndTargets cenv cgbuf stackAtTargets eenv tree targets repeatSP sequelOnBranches (contf << (fun Fake ->
                CG.SetMarkToHere cgbuf afterJoin

                //assert(cgbuf.GetCurrentStack() = stackAfterJoin)  // REVIEW: Since gen_dtree* now sets stack, stack should be stackAfterJoin at this point...
                CG.SetStack cgbuf stackAfterJoin
                // If any values are left on the stack after the join then we're certainly going to do something with them
                // For example, we may be about to execute a 'stloc' for
                //
                //   let y2 = if System.DateTime.Now.Year < 2000 then 1 else 2
                //
                // or a 'stelem' for
                //
                //   arr.[0] <- if System.DateTime.Now.Year > 2000 then 1 else 2
                //
                // In both cases, any instructions that come after this point will be falsely associated with the last branch of the control
                // prior to the join point. This is base, e.g. see FSharp 1.0 bug 5155
                if not (isNil stackAfterJoin) then
                    cgbuf.EmitStartOfHiddenCode()

                GenSequel cenv eenv.cloc cgbuf sequelAfterJoin
                Fake))

    | LinearOpExpr (TOp.UnionCase c, tyargs, argsFront, argLast, m) ->
        // Process the debug point and see if there's a replacement technique to process this expression
        if preSteps && GenExprPreSteps cenv cgbuf eenv sp expr sequel then contf Fake else

        GenExprs cenv cgbuf eenv argsFront
        GenLinearExpr cenv cgbuf eenv SPSuppress argLast Continue true (contf << (fun Fake ->
            GenAllocUnionCaseCore cenv cgbuf eenv (c, tyargs, argsFront.Length + 1, m)
            GenSequel cenv eenv.cloc cgbuf sequel
            Fake))

    | _ ->
        GenExpr cenv cgbuf eenv sp expr sequel
        contf Fake

and GenAllocRecd cenv cgbuf eenv ctorInfo (tcref,argtys,args,m) sequel =
    let ty = GenNamedTyApp cenv.amap m eenv.tyenv tcref argtys

    // Filter out fields with default initialization
    let relevantFields =
        tcref.AllInstanceFieldsAsList
        |> List.filter (fun f -> not f.IsZeroInit)
        |> List.filter (fun f -> not f.IsCompilerGenerated)

    match ctorInfo with
    | RecdExprIsObjInit ->
        (args, relevantFields) ||> List.iter2 (fun e f ->
                CG.EmitInstr cgbuf (pop 0) (Push (if tcref.IsStructOrEnumTycon then [ILType.Byref ty] else [ty])) mkLdarg0
                GenExpr cenv cgbuf eenv SPSuppress e Continue
                GenFieldStore false cenv cgbuf eenv (tcref.MakeNestedRecdFieldRef f, argtys, m) discard)
        // Object construction doesn't generate a true value.
        // Object constructions will always just get thrown away so this is safe
        GenSequel cenv eenv.cloc cgbuf sequel
    | RecdExpr ->
        GenExprs cenv cgbuf eenv args
        // generate a reference to the record constructor
        let tyenvinner = eenv.tyenv.ForTyconRef tcref
        CG.EmitInstr cgbuf (pop args.Length) (Push [ty])
          (mkNormalNewobj
             (mkILCtorMethSpecForTy (ty, relevantFields |> List.map (fun f -> GenType cenv.amap m tyenvinner f.FormalType) )))
        GenSequel cenv eenv.cloc cgbuf sequel

and GenAllocAnonRecd cenv cgbuf eenv (anonInfo: AnonRecdTypeInfo, tyargs, args, m) sequel =
    let anonCtor, _anonMethods, anonType = cgbuf.mgbuf.LookupAnonType ((fun ilThisTy -> GenToStringMethod cenv eenv ilThisTy m), anonInfo)
    let boxity = anonType.Boxity
    GenExprs cenv cgbuf eenv args
    let ilTypeArgs = GenTypeArgs cenv.amap m eenv.tyenv tyargs
    let anonTypeWithInst = mkILTy boxity (mkILTySpec(anonType.TypeSpec.TypeRef, ilTypeArgs))
    CG.EmitInstr cgbuf (pop args.Length) (Push [anonTypeWithInst]) (mkNormalNewobj (mkILMethSpec(anonCtor, boxity, ilTypeArgs, [])))
    GenSequel cenv eenv.cloc cgbuf sequel

and GenGetAnonRecdField cenv cgbuf eenv (anonInfo: AnonRecdTypeInfo, e, tyargs, n, m) sequel =
    let _anonCtor, anonMethods, anonType = cgbuf.mgbuf.LookupAnonType ((fun ilThisTy -> GenToStringMethod cenv eenv ilThisTy m), anonInfo)
    let boxity = anonType.Boxity
    let ilTypeArgs = GenTypeArgs cenv.amap m eenv.tyenv tyargs
    let anonMethod = anonMethods.[n]
    let anonFieldType = ilTypeArgs.[n]
    GenExpr cenv cgbuf eenv SPSuppress e Continue
    CG.EmitInstr cgbuf (pop 1) (Push [anonFieldType]) (mkNormalCall (mkILMethSpec(anonMethod, boxity, ilTypeArgs, [])))
    GenSequel cenv eenv.cloc cgbuf sequel

and GenNewArraySimple cenv cgbuf eenv (elems, elemTy, m) sequel =
    let ilElemTy = GenType cenv.amap m eenv.tyenv elemTy
    let ilArrTy = mkILArr1DTy ilElemTy

    if List.isEmpty elems && cenv.g.isArrayEmptyAvailable then
        mkNormalCall (mkILMethSpecInTy (cenv.g.ilg.typ_Array, ILCallingConv.Static, "Empty", [], mkILArr1DTy (mkILTyvarTy 0us), [ilElemTy]))
        |> CG.EmitInstr cgbuf (pop 0) (Push [ilArrTy])
    else
        CG.EmitInstrs cgbuf (pop 0) (Push [ilArrTy]) [ (AI_ldc (DT_I4, ILConst.I4 elems.Length)); I_newarr (ILArrayShape.SingleDimensional, ilElemTy) ]
        elems |> List.iteri (fun i e ->
            CG.EmitInstrs cgbuf (pop 0) (Push [ilArrTy; cenv.g.ilg.typ_Int32]) [ AI_dup; (AI_ldc (DT_I4, ILConst.I4 i)) ]
            GenExpr cenv cgbuf eenv SPSuppress e Continue
            CG.EmitInstr cgbuf (pop 3) Push0 (I_stelem_any (ILArrayShape.SingleDimensional, ilElemTy)))
  
    GenSequel cenv eenv.cloc cgbuf sequel

and GenNewArray cenv cgbuf eenv (elems: Expr list, elemTy, m) sequel =
  // REVIEW: The restriction against enum types here has to do with Dev10/Dev11 bug 872799
  // GenConstArray generates a call to RuntimeHelpers.InitializeArray. On CLR 2.0/x64 and CLR 4.0/x64/x86,
  // InitializeArray is a JIT intrinsic that will result in invalid runtime CodeGen when initializing an array
  // of enum types. Until bug 872799 is fixed, we'll need to generate arrays the "simple" way for enum types
  // Also note - C# never uses InitializeArray for enum types, so this change puts us on equal footing with them.
  if elems.Length <= 5 || not cenv.opts.emitConstantArraysUsingStaticDataBlobs || (isEnumTy cenv.g elemTy) then
      GenNewArraySimple cenv cgbuf eenv (elems, elemTy, m) sequel
  else
      // Try to emit a constant byte-blob array
      let elems' = Array.ofList elems
      let test, write =
          match elems'.[0] with
          | Expr.Const (Const.Bool _, _, _) ->
              (function Const.Bool _ -> true | _ -> false),
              (fun (buf: ByteBuffer) -> function Const.Bool b -> buf.EmitBoolAsByte b | _ -> failwith "unreachable")
          | Expr.Const (Const.Char _, _, _) ->
              (function Const.Char _ -> true | _ -> false),
              (fun buf -> function Const.Char b -> buf.EmitInt32AsUInt16 (int b) | _ -> failwith "unreachable")
          | Expr.Const (Const.Byte _, _, _) ->
              (function Const.Byte _ -> true | _ -> false),
              (fun buf -> function Const.Byte b -> buf.EmitByte b | _ -> failwith "unreachable")
          | Expr.Const (Const.UInt16 _, _, _) ->
              (function Const.UInt16 _ -> true | _ -> false),
              (fun buf -> function Const.UInt16 b -> buf.EmitUInt16 b | _ -> failwith "unreachable")
          | Expr.Const (Const.UInt32 _, _, _) ->
              (function Const.UInt32 _ -> true | _ -> false),
              (fun buf -> function Const.UInt32 b -> buf.EmitInt32 (int32 b) | _ -> failwith "unreachable")
          | Expr.Const (Const.UInt64 _, _, _) ->
              (function Const.UInt64 _ -> true | _ -> false),
              (fun buf -> function Const.UInt64 b -> buf.EmitInt64 (int64 b) | _ -> failwith "unreachable")
          | Expr.Const (Const.SByte _, _, _) ->
              (function Const.SByte _ -> true | _ -> false),
              (fun buf -> function Const.SByte b -> buf.EmitByte (byte b) | _ -> failwith "unreachable")
          | Expr.Const (Const.Int16 _, _, _) ->
              (function Const.Int16 _ -> true | _ -> false),
              (fun buf -> function Const.Int16 b -> buf.EmitUInt16 (uint16 b) | _ -> failwith "unreachable")
          | Expr.Const (Const.Int32 _, _, _) ->
              (function Const.Int32 _ -> true | _ -> false),
              (fun buf -> function Const.Int32 b -> buf.EmitInt32 b | _ -> failwith "unreachable")
          | Expr.Const (Const.Int64 _, _, _) ->
              (function Const.Int64 _ -> true | _ -> false),
              (fun buf -> function Const.Int64 b -> buf.EmitInt64 b | _ -> failwith "unreachable")
          | _ -> (function _ -> false), (fun _ _ -> failwith "unreachable")

      if elems' |> Array.forall (function Expr.Const (c, _, _) -> test c | _ -> false) then
           let ilElemTy = GenType cenv.amap m eenv.tyenv elemTy
           GenConstArray cenv cgbuf eenv ilElemTy elems' (fun buf -> function Expr.Const (c, _, _) -> write buf c | _ -> failwith "unreachable")
           GenSequel cenv eenv.cloc cgbuf sequel

      else
           GenNewArraySimple cenv cgbuf eenv (elems, elemTy, m) sequel

and GenCoerce cenv cgbuf eenv (e, tgty, m, srcty) sequel =
    let g = cenv.g
    // Is this an upcast?
    if TypeDefinitelySubsumesTypeNoCoercion 0 g cenv.amap m tgty srcty &&
        // Do an extra check - should not be needed
        TypeFeasiblySubsumesType 0 g cenv.amap m tgty NoCoerce srcty
    then
        if isInterfaceTy g tgty then
            GenExpr cenv cgbuf eenv SPSuppress e Continue
            let ilToTy = GenType cenv.amap m eenv.tyenv tgty
            // Section "III.1.8.1.3 Merging stack states" of ECMA-335 implies that no unboxing
            // is required, but we still push the coerced type on to the code gen buffer.
            CG.EmitInstrs cgbuf (pop 1) (Push [ilToTy]) []
            GenSequel cenv eenv.cloc cgbuf sequel
        else
            GenExpr cenv cgbuf eenv SPSuppress e sequel
    else
        GenExpr cenv cgbuf eenv SPSuppress e Continue
        if not (isObjTy g srcty) then
            let ilFromTy = GenType cenv.amap m eenv.tyenv srcty
            CG.EmitInstrs cgbuf (pop 1) (Push [g.ilg.typ_Object]) [ I_box ilFromTy ]
        if not (isObjTy g tgty) then
            let ilToTy = GenType cenv.amap m eenv.tyenv tgty
            CG.EmitInstrs cgbuf (pop 1) (Push [ilToTy]) [ I_unbox_any ilToTy ]
        GenSequel cenv eenv.cloc cgbuf sequel

and GenReraise cenv cgbuf eenv (rtnty, m) sequel =
    let ilReturnTy = GenType cenv.amap m eenv.tyenv rtnty
    CG.EmitInstrs cgbuf (pop 0) Push0 [I_rethrow]
    // [See comment related to I_throw].
    // Rethrow does not return. Required to push dummy value on the stack.
    // This follows prior behaviour by prim-types reraise<_>.
    CG.EmitInstrs cgbuf (pop 0) (Push [ilReturnTy]) [AI_ldnull; I_unbox_any ilReturnTy ]
    GenSequel cenv eenv.cloc cgbuf sequel

and GenGetExnField cenv cgbuf eenv (e, ecref, fieldNum, m) sequel =
    GenExpr cenv cgbuf eenv SPSuppress e Continue
    let exnc = stripExnEqns ecref
    let ty = GenExnType cenv.amap m eenv.tyenv ecref
    CG.EmitInstrs cgbuf (pop 0) Push0 [ I_castclass ty]

    let fld = List.item fieldNum exnc.TrueInstanceFieldsAsList
    let ftyp = GenType cenv.amap m eenv.tyenv fld.FormalType

    let mspec = mkILNonGenericInstanceMethSpecInTy (ty, "get_" + fld.Name, [], ftyp)
    CG.EmitInstr cgbuf (pop 1) (Push [ftyp]) (mkNormalCall mspec)

    GenSequel cenv eenv.cloc cgbuf sequel

and GenSetExnField cenv cgbuf eenv (e, ecref, fieldNum, e2, m) sequel =
    GenExpr cenv cgbuf eenv SPSuppress e Continue
    let exnc = stripExnEqns ecref
    let ty = GenExnType cenv.amap m eenv.tyenv ecref
    CG.EmitInstrs cgbuf (pop 0) Push0 [ I_castclass ty ]
    let fld = List.item fieldNum exnc.TrueInstanceFieldsAsList
    let ftyp = GenType cenv.amap m eenv.tyenv fld.FormalType
    let ilFieldName = ComputeFieldName exnc fld
    GenExpr cenv cgbuf eenv SPSuppress e2 Continue
    CG.EmitInstr cgbuf (pop 2) Push0 (mkNormalStfld(mkILFieldSpecInTy (ty, ilFieldName, ftyp)))
    GenUnitThenSequel cenv eenv m eenv.cloc cgbuf sequel

and UnionCodeGen (cgbuf: CodeGenBuffer) =
    { new EraseUnions.ICodeGen<Mark> with
        member _.CodeLabel m = m.CodeLabel
        member _.GenerateDelayMark() = CG.GenerateDelayMark cgbuf "unionCodeGenMark"
        member _.GenLocal ilty = cgbuf.AllocLocal([], ilty, false) |> uint16
        member _.SetMarkToHere m = CG.SetMarkToHere cgbuf m
        member _.MkInvalidCastExnNewobj () = mkInvalidCastExnNewobj cgbuf.mgbuf.cenv.g
        member _.EmitInstr x = CG.EmitInstr cgbuf (pop 0) (Push []) x
        member _.EmitInstrs xs = CG.EmitInstrs cgbuf (pop 0) (Push []) xs }

and GenUnionCaseProof cenv cgbuf eenv (e, ucref, tyargs, m) sequel =
    let g = cenv.g
    GenExpr cenv cgbuf eenv SPSuppress e Continue
    let cuspec, idx = GenUnionCaseSpec cenv.amap m eenv.tyenv ucref tyargs
    let fty = EraseUnions.GetILTypeForAlternative cuspec idx
    let avoidHelpers = entityRefInThisAssembly g.compilingFslib ucref.TyconRef
    EraseUnions.emitCastData g.ilg (UnionCodeGen cgbuf) (false, avoidHelpers, cuspec, idx)
    CG.EmitInstrs cgbuf (pop 1) (Push [fty]) [ ]  // push/pop to match the line above
    GenSequel cenv eenv.cloc cgbuf sequel

and GenGetUnionCaseField cenv cgbuf eenv (e, ucref, tyargs, n, m) sequel =
    let g = cenv.g
    assert (ucref.Tycon.IsStructOrEnumTycon || isProvenUnionCaseTy (tyOfExpr g e))

    GenExpr cenv cgbuf eenv SPSuppress e Continue
    let cuspec, idx = GenUnionCaseSpec cenv.amap m eenv.tyenv ucref tyargs
    let fty = actualTypOfIlxUnionField cuspec idx n
    let avoidHelpers = entityRefInThisAssembly g.compilingFslib ucref.TyconRef
    CG.EmitInstrs cgbuf (pop 1) (Push [fty]) (EraseUnions.mkLdData (avoidHelpers, cuspec, idx, n))
    GenSequel cenv eenv.cloc cgbuf sequel

and GenGetUnionCaseFieldAddr cenv cgbuf eenv (e, ucref, tyargs, n, m) sequel =
    let g = cenv.g
    assert (ucref.Tycon.IsStructOrEnumTycon || isProvenUnionCaseTy (tyOfExpr g e))

    GenExpr cenv cgbuf eenv SPSuppress e Continue
    let cuspec, idx = GenUnionCaseSpec cenv.amap m eenv.tyenv ucref tyargs
    let fty = actualTypOfIlxUnionField cuspec idx n
    let avoidHelpers = entityRefInThisAssembly g.compilingFslib ucref.TyconRef
    CG.EmitInstrs cgbuf (pop 1) (Push [ILType.Byref fty]) (EraseUnions.mkLdDataAddr (avoidHelpers, cuspec, idx, n))
    GenSequel cenv eenv.cloc cgbuf sequel

and GenGetUnionCaseTag cenv cgbuf eenv (e, tcref, tyargs, m) sequel =
    let g = cenv.g
    GenExpr cenv cgbuf eenv SPSuppress e Continue
    let cuspec = GenUnionSpec cenv.amap m eenv.tyenv tcref tyargs
    let avoidHelpers = entityRefInThisAssembly g.compilingFslib tcref
    EraseUnions.emitLdDataTag g.ilg (UnionCodeGen cgbuf) (avoidHelpers, cuspec)
    CG.EmitInstrs cgbuf (pop 1) (Push [g.ilg.typ_Int32]) [ ] // push/pop to match the line above
    GenSequel cenv eenv.cloc cgbuf sequel

and GenSetUnionCaseField cenv cgbuf eenv (e, ucref, tyargs, n, e2, m) sequel =
    let g = cenv.g
    GenExpr cenv cgbuf eenv SPSuppress e Continue
    let cuspec, idx = GenUnionCaseSpec cenv.amap m eenv.tyenv ucref tyargs
    let avoidHelpers = entityRefInThisAssembly g.compilingFslib ucref.TyconRef
    EraseUnions.emitCastData g.ilg (UnionCodeGen cgbuf) (false, avoidHelpers, cuspec, idx)
    CG.EmitInstrs cgbuf (pop 1) (Push [cuspec.DeclaringType]) [ ] // push/pop to match the line above
    GenExpr cenv cgbuf eenv SPSuppress e2 Continue
    CG.EmitInstrs cgbuf (pop 2) Push0 (EraseUnions.mkStData (cuspec, idx, n))
    GenUnitThenSequel cenv eenv m eenv.cloc cgbuf sequel

and GenGetRecdFieldAddr cenv cgbuf eenv (e, f, tyargs, m) sequel =
    GenExpr cenv cgbuf eenv SPSuppress e Continue
    let fref = GenRecdFieldRef m cenv eenv.tyenv f tyargs
    CG.EmitInstrs cgbuf (pop 1) (Push [ILType.Byref fref.ActualType]) [ I_ldflda fref ]
    GenSequel cenv eenv.cloc cgbuf sequel

and GenGetStaticFieldAddr cenv cgbuf eenv (f, tyargs, m) sequel =
    let fspec = GenRecdFieldRef m cenv eenv.tyenv f tyargs
    CG.EmitInstrs cgbuf (pop 0) (Push [ILType.Byref fspec.ActualType]) [ I_ldsflda fspec ]
    GenSequel cenv eenv.cloc cgbuf sequel

and GenGetRecdField cenv cgbuf eenv (e, f, tyargs, m) sequel =
    GenExpr cenv cgbuf eenv SPSuppress e Continue
    GenFieldGet false cenv cgbuf eenv (f, tyargs, m)
    GenSequel cenv eenv.cloc cgbuf sequel

and GenSetRecdField cenv cgbuf eenv (e1, f, tyargs, e2, m) sequel =
    GenExpr cenv cgbuf eenv SPSuppress e1 Continue
    GenExpr cenv cgbuf eenv SPSuppress e2 Continue
    GenFieldStore false cenv cgbuf eenv (f, tyargs, m) sequel

and GenGetStaticField cenv cgbuf eenv (f, tyargs, m) sequel =
    GenFieldGet true cenv cgbuf eenv (f, tyargs, m)
    GenSequel cenv eenv.cloc cgbuf sequel

and GenSetStaticField cenv cgbuf eenv (f, tyargs, e2, m) sequel =
    GenExpr cenv cgbuf eenv SPSuppress e2 Continue
    GenFieldStore true cenv cgbuf eenv (f, tyargs, m) sequel

and mk_field_pops isStatic n = if isStatic then pop n else pop (n+1)


and GenFieldGet isStatic cenv cgbuf eenv (rfref: RecdFieldRef, tyargs, m) =
    let fspec = GenRecdFieldRef m cenv eenv.tyenv rfref tyargs
    let vol = if rfref.RecdField.IsVolatile then Volatile else Nonvolatile
    if useGenuineField rfref.Tycon rfref.RecdField || entityRefInThisAssembly cenv.g.compilingFslib rfref.TyconRef then
        let instr = if isStatic then I_ldsfld(vol, fspec) else I_ldfld (ILAlignment.Aligned, vol, fspec)
        CG.EmitInstrs cgbuf (mk_field_pops isStatic 0) (Push [fspec.ActualType]) [ instr ]
    else
        let cconv = if isStatic then ILCallingConv.Static else ILCallingConv.Instance
        let mspec = mkILMethSpecInTy (fspec.DeclaringType, cconv, "get_" + rfref.RecdField.rfield_id.idText, [], fspec.FormalType, [])
        CG.EmitInstr cgbuf (mk_field_pops isStatic 0) (Push [fspec.ActualType]) (mkNormalCall mspec)

and GenFieldStore isStatic cenv cgbuf eenv (rfref: RecdFieldRef, tyargs, m) sequel =
    let fspec = GenRecdFieldRef m cenv eenv.tyenv rfref tyargs
    let fld = rfref.RecdField
    if fld.IsMutable && not (useGenuineField rfref.Tycon fld) then
        let cconv = if isStatic then ILCallingConv.Static else ILCallingConv.Instance
        let mspec = mkILMethSpecInTy (fspec.DeclaringType, cconv, "set_" + fld.rfield_id.idText, [fspec.FormalType], ILType.Void, [])
        CG.EmitInstr cgbuf (mk_field_pops isStatic 1) Push0 (mkNormalCall mspec)
    else
        let vol = if rfref.RecdField.IsVolatile then Volatile else Nonvolatile
        let instr = if isStatic then I_stsfld (vol, fspec) else I_stfld (ILAlignment.Aligned, vol, fspec)
        CG.EmitInstr cgbuf (mk_field_pops isStatic 1) Push0 instr
    GenUnitThenSequel cenv eenv m eenv.cloc cgbuf sequel

//--------------------------------------------------------------------------
// Generate arguments to calls
//--------------------------------------------------------------------------

/// Generate arguments to a call, unless the argument is the single lone "unit" value
/// to a method or value compiled as a method taking no arguments
and GenUntupledArgsDiscardingLoneUnit cenv cgbuf eenv m numObjArgs curriedArgInfos args =
    let g = cenv.g
    match curriedArgInfos, args with
    // Type.M()
    // new C()
    | [[]], [arg] when numObjArgs = 0 ->
        assert isUnitTy g (tyOfExpr g arg)
        GenExpr cenv cgbuf eenv SPSuppress arg discard
    // obj.M()
    | [[_];[]], [arg1;arg2] when numObjArgs = 1 ->
        assert isUnitTy g (tyOfExpr g arg2)
        GenExpr cenv cgbuf eenv SPSuppress arg1 Continue
        GenExpr cenv cgbuf eenv SPSuppress arg2 discard
    | _ ->
        (curriedArgInfos, args) ||> List.iter2 (fun argInfos x ->
            GenUntupledArgExpr cenv cgbuf eenv m argInfos x)

/// Codegen arguments
and GenUntupledArgExpr cenv cgbuf eenv m argInfos expr =
    let g = cenv.g
    let numRequiredExprs = List.length argInfos
    if numRequiredExprs = 0 then
        ()
    elif numRequiredExprs = 1 then
        GenExpr cenv cgbuf eenv SPSuppress expr Continue
    elif isRefTupleExpr expr then
        let es = tryDestRefTupleExpr expr
        if es.Length <> numRequiredExprs then error(InternalError("GenUntupledArgExpr (2)", m))
        es |> List.iter (fun x -> GenExpr cenv cgbuf eenv SPSuppress x Continue)
    else
        let ty = tyOfExpr g expr
        let locv, loce = mkCompGenLocal m "arg" ty
        let bind = mkCompGenBind locv expr
        LocalScope "untuple" cgbuf (fun scopeMarks ->
            let eenvinner = AllocStorageForBind cenv cgbuf scopeMarks eenv bind
            GenBinding cenv cgbuf eenvinner bind false
            let tys = destRefTupleTy g ty
            assert (tys.Length = numRequiredExprs)
            argInfos |> List.iteri (fun i _ -> GenGetTupleField cenv cgbuf eenvinner (tupInfoRef, loce, tys, i, m) Continue)
        )


//--------------------------------------------------------------------------
// Generate calls (try to detect direct calls)
//--------------------------------------------------------------------------

and GenWitnessArgFromTraitInfo cenv cgbuf eenv m traitInfo =
    let g = cenv.g
    let storage = TryStorageForWitness g eenv traitInfo.TraitKey
    match storage with
    | None ->
        let witnessExpr =
           ConstraintSolver.CodegenWitnessArgForTraitConstraint cenv.tcVal g cenv.amap m traitInfo
            |> CommitOperationResult
        match witnessExpr with
        | Choice1Of2 _traitInfo ->
            System.Diagnostics.Debug.Assert(false, "expected storage for witness")
            failwith "unexpected non-generation of witness "
        | Choice2Of2 arg ->
            let eenv = { eenv with suppressWitnesses = true }
            GenExpr cenv cgbuf eenv SPSuppress arg Continue
    | Some storage ->
        let ty = GenWitnessTy g traitInfo.TraitKey
        GenGetStorageAndSequel cenv cgbuf eenv m (ty, GenType cenv.amap m eenv.tyenv ty) storage None

and GenWitnessArgFromWitnessInfo cenv cgbuf eenv m witnessInfo =
    let g = cenv.g
    let storage = TryStorageForWitness g eenv witnessInfo
    match storage with
    | None ->
        System.Diagnostics.Debug.Assert(false, "expected storage for witness")
        failwith "unexpected non-generation of witness "
    | Some storage ->
        let ty = GenWitnessTy g witnessInfo
        GenGetStorageAndSequel cenv cgbuf eenv m (ty, GenType cenv.amap m eenv.tyenv ty) storage None

and GenWitnessArgsFromWitnessInfos cenv cgbuf eenv m witnessInfos =
    let g = cenv.g
    let generateWitnesses = ComputeGenerateWitnesses g eenv
    // Witness arguments are only generated in emitted 'inline' code where witness parameters are available.
    if generateWitnesses then
        for witnessInfo in witnessInfos do
            GenWitnessArgFromWitnessInfo cenv cgbuf eenv m witnessInfo

and GenWitnessArgs cenv cgbuf eenv m tps tyargs =
    let g = cenv.g
    let generateWitnesses = ComputeGenerateWitnesses g eenv
    // Witness arguments are only generated in emitted 'inline' code where witness parameters are available.
    if generateWitnesses then
        let mwitnesses =
            ConstraintSolver.CodegenWitnessesForTyparInst cenv.tcVal g cenv.amap m tps tyargs
            |> CommitOperationResult

        for witnessArg in mwitnesses do
            match witnessArg with
            | Choice1Of2 traitInfo ->
                GenWitnessArgFromTraitInfo cenv cgbuf eenv m traitInfo
            | Choice2Of2 arg ->
                GenExpr cenv cgbuf eenv SPSuppress arg Continue

and GenApp (cenv: cenv) cgbuf eenv (f, fty, tyargs, curriedArgs, m) sequel =
  let g = cenv.g
  match (f, tyargs, curriedArgs) with
  // Look for tailcall to turn into branch
  | Expr.Val (v, _, _), _, _ when
        match ListAssoc.tryFind g.valRefEq v eenv.innerVals with
        | Some (kind, _) ->
           (not v.IsConstructor &&
            // when branch-calling methods we must have the right type parameters
            (match kind with
             | BranchCallClosure _ -> true
             | BranchCallMethod (_, _, tps, _, _, _) ->
                  (List.lengthsEqAndForall2 (fun ty tp -> typeEquiv g ty (mkTyparTy tp)) tyargs tps)) &&
            // must be exact #args, ignoring tupling - we untuple if needed below
            (let arityInfo =
               match kind with
               | BranchCallClosure arityInfo
               | BranchCallMethod (arityInfo, _, _, _, _, _)  -> arityInfo
             arityInfo.Length = curriedArgs.Length
            ) &&
            (* no tailcall out of exception handler, etc. *)
            (match sequelIgnoringEndScopesAndDiscard sequel with Return | ReturnVoid -> true | _ -> false))
        | None -> false
    ->
        let kind, mark = ListAssoc.find g.valRefEq v eenv.innerVals // already checked above in when guard

        // Generate the arguments for the direct tail call.
        // We push all the arguments on the IL stack then write them back to the argument slots using
        // I_starg.  This seems a little sloppy, we could generate-then-write for each of the arguments.
        //
        // The arguments pushed don't include the 'this' argument for a recursive closure call (in PreallocatedArgCount)
        // The arguments _do_ include the 'this' argument for instance method calls.  The arguments do _not_ include witness arguments.
        match kind with
        | BranchCallClosure arityInfo ->
            GenExprs cenv cgbuf eenv curriedArgs

            let numArgs = List.sum arityInfo

            for i = numArgs - 1 downto 0 do
                CG.EmitInstrs cgbuf (pop 1) Push0 [ I_starg (uint16 (cgbuf.PreallocatedArgCount+i)) ]

        | BranchCallMethod (arityInfo, curriedArgInfos, _, numObjArgs, numWitnessArgs, numMethodArgs) ->
            assert (curriedArgInfos.Length = arityInfo.Length )
            assert (curriedArgInfos.Length = curriedArgs.Length)

            //assert (curriedArgInfos.Length = numArgs )
            // NOTE: we are not generating the witness arguments here
            GenUntupledArgsDiscardingLoneUnit cenv cgbuf eenv m numObjArgs curriedArgInfos curriedArgs

            // Extension methods with empty arguments are evidently not quite in sufficiently normalized form,
            // so apply a fixup here. This feels like a mistake associated with BindUnitVars, where that is not triggering
            // in this case.
            let numArgs =
                if v.IsExtensionMember then
                    match curriedArgInfos, curriedArgs with
                    // static extension method with empty arguments.
                    | [[]], [_] when numObjArgs = 0 -> 0
                    // instance extension method with empty arguments.
                    | [[_];[]], [_;_] when numObjArgs = 0 -> 1
                    | _ -> numMethodArgs
                else numMethodArgs

            for i = numArgs - 1 downto 0 do
                CG.EmitInstrs cgbuf (pop 1) Push0 [ I_starg (uint16 (cgbuf.PreallocatedArgCount+numObjArgs+numWitnessArgs+i)) ]

            // Note, we don't reassign the witness arguments as these wont' have changed, because the type parameters are identical

            for i = numObjArgs - 1 downto 0 do
                CG.EmitInstrs cgbuf (pop 1) Push0 [ I_starg (uint16 (cgbuf.PreallocatedArgCount+i)) ]

        CG.EmitInstrs cgbuf (pop 0) Push0 [ I_br mark.CodeLabel ]

        GenSequelEndScopes cgbuf sequel

  // PhysicalEquality becomes cheap reference equality once
  // a nominal type is known. We can't replace it for variable types since
  // a "ceq" instruction can't be applied to variable type values.
  | Expr.Val (v, _, _), [ty], [arg1;arg2] when
    (valRefEq g v g.reference_equality_inner_vref)
    && isAppTy g ty ->

      GenExpr cenv cgbuf eenv SPSuppress arg1 Continue
      GenExpr cenv cgbuf eenv SPSuppress arg2 Continue
      CG.EmitInstr cgbuf (pop 2) (Push [g.ilg.typ_Bool]) AI_ceq
      GenSequel cenv eenv.cloc cgbuf sequel

  | Expr.Val (v, _, m), _, _ 
      when valRefEq g v g.cgh__resumeAt_vref || 
           valRefEq g v g.cgh__resumableEntry_vref || 
           valRefEq g v g.cgh__stateMachine_vref
           ->
        errorR(Error(FSComp.SR.ilxgenInvalidConstructInStateMachineDuringCodegen(v.DisplayName), m))
        CG.EmitInstr cgbuf (pop 0) (Push [g.ilg.typ_Object]) AI_ldnull
        GenSequel cenv eenv.cloc cgbuf sequel

  // Emit "methodhandleof" calls as ldtoken instructions
  //
  // The token for the "GenericMethodDefinition" is loaded
  | Expr.Val (v, _, m), _, [arg] when valRefEq g v g.methodhandleof_vref ->
        let (|OptionalCoerce|) = function Expr.Op (TOp.Coerce _, _, [arg], _) -> arg | x -> x
        let (|OptionalTyapp|) = function Expr.App (f, _, [_], [], _) -> f | x -> x
        match arg with
        // Generate ldtoken instruction for "methodhandleof(fun (a, b, c) -> f(a, b, c))"
        // where f is an F# function value or F# method
        | Expr.Lambda (_, _, _, _, Expr.App (OptionalCoerce(OptionalTyapp(Expr.Val (vref, _, _))), _, _, _, _), _, _) ->

            let storage = StorageForValRef g m vref eenv
            match storage with
            | Method (_, _, mspec, _, _, _, _, _, _, _, _, _) ->
                CG.EmitInstr cgbuf (pop 0) (Push [g.iltyp_RuntimeMethodHandle]) (I_ldtoken (ILToken.ILMethod mspec))
            | _ ->
                errorR(Error(FSComp.SR.ilxgenUnexpectedArgumentToMethodHandleOfDuringCodegen(), m))

        // Generate ldtoken instruction for "methodhandleof(fun (a, b, c) -> obj.M(a, b, c))"
        // where M is an IL method.
        | Expr.Lambda (_, _, _, _, Expr.Op (TOp.ILCall (_, _, isStruct, _, _, _, _, ilMethRef, enclTypeInst, methInst, _), _, _, _), _, _) ->

            let boxity = (if isStruct then AsValue else AsObject)
            let mkFormalParams gparams = gparams |> DropErasedTyargs |> List.mapi (fun n _gf -> mkILTyvarTy (uint16 n))
            let ilGenericMethodSpec = mkILMethSpec (ilMethRef, boxity, mkFormalParams enclTypeInst, mkFormalParams methInst)
            let i = I_ldtoken (ILToken.ILMethod ilGenericMethodSpec)
            CG.EmitInstr cgbuf (pop 0) (Push [g.iltyp_RuntimeMethodHandle]) i

        | _ ->
            System.Diagnostics.Debug.Assert(false, sprintf "Break for invalid methodhandleof argument expression")
            //System.Diagnostics.Debugger.Break()
            errorR(Error(FSComp.SR.ilxgenUnexpectedArgumentToMethodHandleOfDuringCodegen(), m))

        GenSequel cenv eenv.cloc cgbuf sequel

  // Optimize calls to top methods when given "enough" arguments.
  | Expr.Val (vref, valUseFlags, _), _, _
                when
                     (let storage = StorageForValRef g m vref eenv
                      match storage with
                      | Method (topValInfo, vref, _, _, _, _, _, _, _, _, _, _) ->
                          (let tps, argtys, _, _ = GetTopValTypeInFSharpForm g topValInfo vref.Type m
                           tps.Length = tyargs.Length &&
                           argtys.Length <= curriedArgs.Length)
                      | _ -> false) ->

      let storage = StorageForValRef g m vref eenv
      match storage with
      | Method (topValInfo, vref, mspec, mspecW, _, ctps, mtps, curriedArgInfos, _, _, _, _) ->

          let nowArgs, laterArgs = List.splitAt curriedArgInfos.Length curriedArgs

          let actualRetTy = applyTys cenv.g vref.Type (tyargs, nowArgs)

          let _, witnessInfos, curriedArgInfos, returnTy, _ = GetTopValTypeInCompiledForm cenv.g topValInfo ctps.Length vref.Type m

          let mspec =
              let generateWitnesses = ComputeGenerateWitnesses g eenv
              if not generateWitnesses || witnessInfos.IsEmpty then
                  mspec
              else
                  mspecW

          let ilTyArgs = GenTypeArgs cenv.amap m eenv.tyenv tyargs

          // For instance method calls chop off some type arguments, which are already
          // carried by the class.  Also work out if it's a virtual call.
          let _, virtualCall, newobj, isSuperInit, isSelfInit, takesInstanceArg, _, _ = GetMemberCallInfo g (vref, valUseFlags)

          // numEnclILTypeArgs will include unit-of-measure args, unfortunately. For now, just cut-and-paste code from GetMemberCallInfo
          // @REVIEW: refactor this
          let numEnclILTypeArgs =
              match vref.MemberInfo with
              | Some _ when not vref.IsExtensionMember ->
                  List.length(vref.MemberApparentEntity.TyparsNoRange |> DropErasedTypars)
              | _ -> 0

          let ilEnclArgTys, ilMethArgTys =
              if ilTyArgs.Length < numEnclILTypeArgs then error(InternalError("length mismatch", m))
              List.splitAt numEnclILTypeArgs ilTyArgs

          let boxity = mspec.DeclaringType.Boxity
          let mspec = mkILMethSpec (mspec.MethodRef, boxity, ilEnclArgTys, ilMethArgTys)

          // "Unit" return types on static methods become "void"
          let mustGenerateUnitAfterCall = Option.isNone returnTy

          let ccallInfo =
              match valUseFlags with
              | PossibleConstrainedCall ty -> Some ty
              | _ -> None

          let isBaseCall = match valUseFlags with VSlotDirectCall -> true | _ -> false

          let isTailCall =
              if isNil laterArgs && not isSelfInit then
                  let isDllImport = IsValRefIsDllImport g vref
                  let hasByrefArg = mspec.FormalArgTypes |> List.exists (function ILType.Byref _ -> true | _ -> false)
                  let makesNoCriticalTailcalls = vref.MakesNoCriticalTailcalls
                  let hasStructObjArg = (boxity=AsValue) && takesInstanceArg
                  CanTailcall(hasStructObjArg, ccallInfo, eenv.withinSEH, hasByrefArg, mustGenerateUnitAfterCall, isDllImport, isSelfInit, makesNoCriticalTailcalls, sequel)
              else
                  Normalcall

          let useICallVirt = virtualCall || useCallVirt cenv boxity mspec isBaseCall

          let callInstr =
              match valUseFlags with
              | PossibleConstrainedCall ty ->
                  let ilThisTy = GenType cenv.amap m eenv.tyenv ty
                  I_callconstraint ( isTailCall, ilThisTy, mspec, None)
              | _ ->
                  if newobj then I_newobj (mspec, None)
                  elif useICallVirt then I_callvirt (isTailCall, mspec, None)
                  else I_call (isTailCall, mspec, None)

          // ok, now we're ready to generate
          if isSuperInit || isSelfInit then
              CG.EmitInstrs cgbuf (pop 0) (Push [mspec.DeclaringType ]) [ mkLdarg0 ]

          if not cenv.g.generateWitnesses || witnessInfos.IsEmpty then
              () // no witness args
          else
              let _ctyargs, mtyargs = List.splitAt ctps.Length tyargs
              GenWitnessArgs cenv cgbuf eenv m mtps mtyargs

          GenUntupledArgsDiscardingLoneUnit cenv cgbuf eenv m vref.NumObjArgs curriedArgInfos nowArgs

          // Generate laterArgs (for effects) and save
          LocalScope "callstack" cgbuf (fun scopeMarks ->
                let whereSaved, eenv =
                    (eenv, laterArgs) ||> List.mapFold (fun eenv laterArg ->
                        // Only save arguments that have effects
                        if Optimizer.ExprHasEffect g laterArg then
                            let ilTy = laterArg |> tyOfExpr g |> GenType cenv.amap m eenv.tyenv
                            let locName =
                                // Ensure that we have an g.CompilerGlobalState
                                assert(g.CompilerGlobalState |> Option.isSome)
                                g.CompilerGlobalState.Value.IlxGenNiceNameGenerator.FreshCompilerGeneratedName ("arg", m), ilTy, false
                            let loc, _realloc, eenv = AllocLocal cenv cgbuf eenv true locName scopeMarks
                            GenExpr cenv cgbuf eenv SPSuppress laterArg Continue
                            EmitSetLocal cgbuf loc
                            Choice1Of2 (ilTy, loc), eenv
                        else
                            Choice2Of2 laterArg, eenv)

                let nargs = mspec.FormalArgTypes.Length
                let pushes = if mustGenerateUnitAfterCall || isSuperInit || isSelfInit then Push0 else (Push [(GenType cenv.amap m eenv.tyenv actualRetTy)])
                CG.EmitInstr cgbuf (pop (nargs + (if mspec.CallingConv.IsStatic || newobj then 0 else 1))) pushes callInstr

                // For isSuperInit, load the 'this' pointer as the pretend 'result' of the operation. It will be popped again in most cases
                if isSuperInit then CG.EmitInstrs cgbuf (pop 0) (Push [mspec.DeclaringType]) [ mkLdarg0 ]

                // When generating debug code, generate a 'nop' after a 'call' that returns 'void'
                // This is what C# does, as it allows the call location to be maintained correctly in the stack frame
                if cenv.opts.generateDebugSymbols && mustGenerateUnitAfterCall && (isTailCall = Normalcall) then
                    CG.EmitInstrs cgbuf (pop 0) Push0 [ AI_nop ]

                if isNil laterArgs then
                    assert isNil whereSaved
                    // Generate the "unit" value if necessary
                    CommitCallSequel cenv eenv m eenv.cloc cgbuf mustGenerateUnitAfterCall sequel
                else
                    //printfn "%d EXTRA ARGS IN TOP APP at %s" laterArgs.Length (stringOfRange m)
                    whereSaved |> List.iter (function
                        | Choice1Of2 (ilTy, loc) -> EmitGetLocal cgbuf ilTy loc
                        | Choice2Of2 expr -> GenExpr cenv cgbuf eenv SPSuppress expr Continue)
                    GenIndirectCall cenv cgbuf eenv (actualRetTy, [], laterArgs, m) sequel)

      | _ -> failwith "??"

    // This case is for getting/calling a value, when we can't call it directly.
    // However, we know the type instantiation for the value.
    // In this case we can often generate a type-specific local expression for the value.
    // This reduces the number of dynamic type applications.
  | Expr.Val (vref, _, _), _, _ ->
     GenGetValRefAndSequel cenv cgbuf eenv m vref (Some (tyargs, curriedArgs, m, sequel))

  | _ ->
    (* worst case: generate a first-class function value and call *)
    GenExpr cenv cgbuf eenv SPSuppress f Continue
    GenCurriedArgsAndIndirectCall cenv cgbuf eenv (fty, tyargs, curriedArgs, m) sequel

and CanTailcall (hasStructObjArg, ccallInfo, withinSEH, hasByrefArg, mustGenerateUnitAfterCall, isDllImport, isSelfInit, makesNoCriticalTailcalls, sequel) =

    // Can't tailcall with a struct object arg since it involves a byref
    // Can't tailcall with a .NET 2.0 generic constrained call since it involves a byref
    if not hasStructObjArg && Option.isNone ccallInfo && not withinSEH && not hasByrefArg &&
       not isDllImport && not isSelfInit && not makesNoCriticalTailcalls &&

        // We can tailcall even if we need to generate "unit", as long as we're about to throw the value away anyway as par of the return.
        // We can tailcall if we don't need to generate "unit", as long as we're about to return.
        (match sequelIgnoreEndScopes sequel with
         | ReturnVoid | Return -> not mustGenerateUnitAfterCall
         | DiscardThen ReturnVoid -> mustGenerateUnitAfterCall
         | _ -> false)
    then Tailcall
    else Normalcall

/// Choose the names for TraitWitnessInfo representations in arguments and free variables
and ChooseWitnessInfoNames takenNames (witnessInfos: TraitWitnessInfo list) =
    witnessInfos
    |> List.map (fun w -> String.uncapitalize w.MemberName)
    |> ChooseFreeVarNames takenNames

/// Represent the TraitWitnessInfos as arguments, e.g. in local type functions
and ArgStorageForWitnessInfos (cenv: cenv) (eenv: IlxGenEnv) takenNames pretakenArgs m (witnessInfos: TraitWitnessInfo list) =
    let names = ChooseWitnessInfoNames takenNames witnessInfos
    (witnessInfos, List.indexed names)
    ||> List.map2 (fun w (i, nm) ->
        let ty = GenWitnessTy cenv.g w
        let ilTy =  GenType cenv.amap m eenv.tyenv ty
        let ilParam = mkILParam (Some nm, ilTy)
        let storage =  Arg (i+pretakenArgs)
        ilParam, (w, storage))
    |> List.unzip

/// Represent the TraitWitnessInfos as free variables, e.g. in closures
and FreeVarStorageForWitnessInfos (cenv: cenv) (eenv: IlxGenEnv) takenNames ilCloTyInner m (witnessInfos: TraitWitnessInfo list) =
    let names = ChooseWitnessInfoNames takenNames witnessInfos
    (witnessInfos, names)
    ||> List.map2 (fun w nm ->
        let ty = GenWitnessTy cenv.g w
        let ilTy =  GenType cenv.amap m eenv.tyenv ty
        let ilFv = mkILFreeVar (nm, true, ilTy)
        let storage =
            let ilField = mkILFieldSpecInTy (ilCloTyInner, ilFv.fvName, ilFv.fvType)
            Env(ilCloTyInner, ilField, None)
        ilFv, (w, storage))
    |> List.unzip

//--------------------------------------------------------------------------
// Named local type functions
//--------------------------------------------------------------------------

and IsNamedLocalTypeFuncVal g (v: Val) expr =
    not v.IsCompiledAsTopLevel &&
    IsGenericValWithGenericConstraints g v &&
    (match stripExpr expr with Expr.TyLambda _ -> true | _ -> false)

and AddDirectTyparWitnessParams cenv eenv cloinfo m =
    let directTypars =
        match cloinfo.cloExpr with
        | Expr.TyLambda (_, tvs, _, _, _) -> tvs
        | _ -> []

    let directWitnessInfos =
        let generateWitnesses = ComputeGenerateWitnesses cenv.g eenv
        if generateWitnesses then
            // The 0 here represents that a closure doesn't reside within a generic class - there are no "enclosing class type parameters" to lop off.
            GetTraitWitnessInfosOfTypars cenv.g 0 directTypars
        else
            []

    // Direct witnesses get passed as arguments to DirectInvoke
    let ilDirectWitnessParams, ilDirectWitnessParamsStorage =
        let pretakenArgs = 1
        ArgStorageForWitnessInfos cenv eenv [] pretakenArgs m directWitnessInfos
    let eenv = eenv |> AddStorageForLocalWitnesses ilDirectWitnessParamsStorage

    directTypars, ilDirectWitnessParams, directWitnessInfos, eenv

and GenNamedLocalTyFuncCall cenv (cgbuf: CodeGenBuffer) eenv ty cloinfo tyargs m =
    let g = cenv.g

    let ilTyArgs = tyargs |> GenTypeArgs cenv.amap m eenv.tyenv

    let ilCloTy = cloinfo.cloSpec.ILType
    let ilDirectGenericParams, ilDirectWitnessParams, directWitnessInfos =
        let eenvinner = EnvForTypars cloinfo.cloFreeTyvars eenv
        let directTypars =
            match cloinfo.cloExpr with
            | Expr.TyLambda (_, tvs, _, _, _) -> tvs
            | _ -> []

        let eenvinner = AddTyparsToEnv directTypars eenvinner

        let ilDirectGenericParams = GenGenericParams cenv eenvinner directTypars
        let _directTypars, ilDirectWitnessParams, directWitnessInfos, _eenv = AddDirectTyparWitnessParams cenv eenvinner cloinfo m
        ilDirectGenericParams, ilDirectWitnessParams, directWitnessInfos

    if not (List.length ilDirectGenericParams = ilTyArgs.Length) then errorR(Error(FSComp.SR.ilIncorrectNumberOfTypeArguments(), m))

    // Recover result (value or reference types) via unbox_any.
    CG.EmitInstrs cgbuf (pop 1) (Push [ilCloTy]) [I_unbox_any ilCloTy]

    let actualRetTy = applyTys g ty (tyargs, [])

    let ilDirectWitnessParamsTys = ilDirectWitnessParams |> List.map (fun p -> p.Type)
    let ilDirectInvokeMethSpec = mkILInstanceMethSpecInTy(ilCloTy, "DirectInvoke", ilDirectWitnessParamsTys, cloinfo.ilCloFormalReturnTy, ilTyArgs)

    GenWitnessArgsFromWitnessInfos cenv cgbuf eenv m directWitnessInfos

    let ilActualRetTy = GenType cenv.amap m eenv.tyenv actualRetTy
    CountCallFuncInstructions()
    CG.EmitInstr cgbuf (pop (1+ilDirectWitnessParamsTys.Length)) (Push [ilActualRetTy]) (mkNormalCall ilDirectInvokeMethSpec)
    actualRetTy


/// Generate an indirect call, converting to an ILX callfunc instruction
and GenCurriedArgsAndIndirectCall cenv cgbuf eenv (functy, tyargs, curriedArgs, m) sequel =

    // Generate the curried arguments to the indirect call
    GenExprs cenv cgbuf eenv curriedArgs
    GenIndirectCall cenv cgbuf eenv (functy, tyargs, curriedArgs, m) sequel

/// Generate an indirect call, converting to an ILX callfunc instruction
and GenIndirectCall cenv cgbuf eenv (functy, tyargs, curriedArgs, m) sequel =
    let g = cenv.g

    // Fold in the new types into the environment as we generate the formal types.
    let ilxClosureApps =
        // keep only non-erased type arguments when computing indirect call
        let tyargs = DropErasedTyargs tyargs

        let typars, formalFuncTy = tryDestForallTy g functy

        let feenv = eenv.tyenv.Add typars

        // This does two phases: REVIEW: the code is too complex for what it's achieving and should be rewritten
        let formalRetTy, appBuilder =
            ((formalFuncTy, id), curriedArgs) ||> List.fold (fun (formalFuncTy, appBuilder) _ ->
                let dty, rty = destFunTy cenv.g formalFuncTy
                (rty, (fun acc -> appBuilder (Apps_app(GenType cenv.amap m feenv dty, acc)))))

        let ilxRetApps = Apps_done (GenType cenv.amap m feenv formalRetTy)

        List.foldBack (fun tyarg acc -> Apps_tyapp(GenType cenv.amap m eenv.tyenv tyarg, acc)) tyargs (appBuilder ilxRetApps)

    let actualRetTy = applyTys g functy (tyargs, curriedArgs)
    let ilActualRetTy = GenType cenv.amap m eenv.tyenv actualRetTy

    // Check if any byrefs are involved to make sure we don't tailcall
    let hasByrefArg =
        let rec check x =
          match x with
          | Apps_tyapp(_, apps) -> check apps
          | Apps_app(arg, apps) -> IsILTypeByref arg || check apps
          | _ -> false
        check ilxClosureApps

    let isTailCall = CanTailcall(false, None, eenv.withinSEH, hasByrefArg, false, false, false, false, sequel)
    CountCallFuncInstructions()

    // Generate the code code an ILX callfunc operation
    let instrs = EraseClosures.mkCallFunc g.ilxPubCloEnv (fun ty -> cgbuf.AllocLocal([], ty, false) |> uint16) eenv.tyenv.Count isTailCall ilxClosureApps
    CG.EmitInstrs cgbuf (pop (1+curriedArgs.Length)) (Push [ilActualRetTy]) instrs

    // Done compiling indirect call...
    GenSequel cenv eenv.cloc cgbuf sequel

//--------------------------------------------------------------------------
// Generate try expressions
//--------------------------------------------------------------------------

and GenTry cenv cgbuf eenv scopeMarks (e1, m, resultTy, spTry) =
    let g = cenv.g
    let sp =
        match spTry with
        | DebugPointAtTry.Yes m -> CG.EmitSeqPoint cgbuf m; SPAlways
        | DebugPointAtTry.Body -> SPAlways
        | DebugPointAtTry.No -> SPSuppress

    let stack, eenvinner = EmitSaveStack cenv cgbuf eenv m scopeMarks
    let startTryMark = CG.GenerateMark cgbuf "startTryMark"
    let endTryMark = CG.GenerateDelayMark cgbuf "endTryMark"
    let afterHandler = CG.GenerateDelayMark cgbuf "afterHandler"
    let ilResultTyOpt = 
        if isUnitTy g resultTy then
            None
        else
            Some (GenType cenv.amap m eenvinner.tyenv resultTy)

    let whereToSaveOpt, eenvinner =
        match ilResultTyOpt with 
        | None -> None, eenvinner
        | Some ilResultTy ->
            // Ensure that we have an g.CompilerGlobalState
            assert(cenv.g.CompilerGlobalState |> Option.isSome)
            let whereToSave, _realloc, eenvinner =
                AllocLocal cenv cgbuf eenvinner true (cenv.g.CompilerGlobalState.Value.IlxGenNiceNameGenerator.FreshCompilerGeneratedName ("tryres", m), ilResultTy, false) (startTryMark, endTryMark)
            Some (whereToSave, ilResultTy), eenvinner

    let exitSequel = LeaveHandler (false, whereToSaveOpt, afterHandler, true)
    let eenvinner = {eenvinner with withinSEH = true; exitSequel = exitSequel}

    // Generate the body of the try. In the normal case (DebugPointAtTry.Yes) we generate a sequence point
    // both on the 'try' keyword and on the start of the expression in the 'try'. For inlined code and
    // compiler generated 'try' blocks (i.e. DebugPointAtTry.No, used for the try/finally implicit
    // in a 'use' or 'foreach'), we suppress the sequence point
    GenExpr cenv cgbuf eenvinner sp e1 exitSequel
    CG.SetMarkToHere cgbuf endTryMark
    let tryMarks = (startTryMark.CodeLabel, endTryMark.CodeLabel)
    whereToSaveOpt, eenvinner, stack, tryMarks, afterHandler

and GenTryWith cenv cgbuf eenv (e1, vf: Val, ef, vh: Val, eh, m, resty, spTry, spWith) sequel =
    let g = cenv.g

    // Save the stack - gross because IL flushes the stack at the exn. handler
    // note: eenvinner notes spill vars are live
    LocalScope "trystack" cgbuf (fun scopeMarks ->
       let whereToSaveOpt, eenvinner, stack, tryMarks, afterHandler = GenTry cenv cgbuf eenv scopeMarks (e1, m, resty, spTry)

       // Now the filter and catch blocks

       let seh =
           if cenv.opts.generateFilterBlocks then
               let startOfFilter = CG.GenerateMark cgbuf "startOfFilter"
               let afterFilter = CG.GenerateDelayMark cgbuf "afterFilter"
               let sequelOnBranches, afterJoin, stackAfterJoin, sequelAfterJoin = GenJoinPoint cenv cgbuf "filter" eenv g.int_ty m EndFilter
               let eenvinner = { eenvinner with exitSequel = sequelOnBranches }
               // We emit the sequence point for the 'with' keyword span on the start of the filter
               // block. However the targets of the filter block pattern matching should not get any
               // sequence points (they will be 'true'/'false' values indicating if the exception has been
               // caught or not).
               //
               // The targets of the handler block DO get sequence points. Thus the expected behaviour
               // for a try/with with a complex pattern is that we hit the "with" before the filter is run
               // and then jump to the handler for the successful catch (or continue with exception handling
               // if the filter fails)
               match spWith with
               | DebugPointAtWith.Yes m -> CG.EmitSeqPoint cgbuf m
               | DebugPointAtWith.No -> ()


               CG.SetStack cgbuf [g.ilg.typ_Object]
               let _, eenvinner = AllocLocalVal cenv cgbuf vf eenvinner None (startOfFilter, afterFilter)
               CG.EmitInstr cgbuf (pop 1) (Push [g.iltyp_Exception]) (I_castclass g.iltyp_Exception)

               GenStoreVal cenv cgbuf eenvinner vf.Range vf

               // Why SPSuppress? Because we do not emit a sequence point at the start of the List.filter - we've already put one on
               // the 'with' keyword above
               GenExpr cenv cgbuf eenvinner SPSuppress ef sequelOnBranches
               CG.SetMarkToHere cgbuf afterJoin
               CG.SetStack cgbuf stackAfterJoin
               GenSequel cenv eenv.cloc cgbuf sequelAfterJoin
               let endOfFilter = CG.GenerateMark cgbuf "endOfFilter"
               let filterMarks = (startOfFilter.CodeLabel, endOfFilter.CodeLabel)
               CG.SetMarkToHere cgbuf afterFilter

               let startOfHandler = CG.GenerateMark cgbuf "startOfHandler"

               CG.SetStack cgbuf [g.ilg.typ_Object]
               let _, eenvinner = AllocLocalVal cenv cgbuf vh eenvinner None (startOfHandler, afterHandler)
               CG.EmitInstr cgbuf (pop 1) (Push [g.iltyp_Exception]) (I_castclass g.iltyp_Exception)
               GenStoreVal cenv cgbuf eenvinner vh.Range vh

               let exitSequel = LeaveHandler (false, whereToSaveOpt, afterHandler, true)
               GenExpr cenv cgbuf eenvinner SPAlways eh exitSequel

               let endOfHandler = CG.GenerateMark cgbuf "endOfHandler"
               let handlerMarks = (startOfHandler.CodeLabel, endOfHandler.CodeLabel)
               ILExceptionClause.FilterCatch(filterMarks, handlerMarks)
           else
               let startOfHandler = CG.GenerateMark cgbuf "startOfHandler"

               match spWith with
               | DebugPointAtWith.Yes m -> CG.EmitSeqPoint cgbuf m
               | DebugPointAtWith.No -> ()

               CG.SetStack cgbuf [g.ilg.typ_Object]
               let _, eenvinner = AllocLocalVal cenv cgbuf vh eenvinner None (startOfHandler, afterHandler)
               CG.EmitInstr cgbuf (pop 1) (Push [g.iltyp_Exception]) (I_castclass g.iltyp_Exception)

               GenStoreVal cenv cgbuf eenvinner m vh

               let exitSequel = LeaveHandler (false, whereToSaveOpt, afterHandler, true)
               let eenvinner = { eenvinner with exitSequel = exitSequel }
               GenExpr cenv cgbuf eenvinner SPAlways eh exitSequel
               
               let endOfHandler = CG.GenerateMark cgbuf "endOfHandler"
               let handlerMarks = (startOfHandler.CodeLabel, endOfHandler.CodeLabel)
               ILExceptionClause.TypeCatch(g.ilg.typ_Object, handlerMarks)

       cgbuf.EmitExceptionClause
         { Clause = seh
           Range= tryMarks }

       CG.SetMarkToHere cgbuf afterHandler
       CG.SetStack cgbuf []

       cgbuf.EmitStartOfHiddenCode()

       (* Restore the stack and load the result *)
       EmitRestoreStack cgbuf stack (* RESTORE *)

       match whereToSaveOpt with
       | Some (whereToSave, ilResultTy) ->
           EmitGetLocal cgbuf ilResultTy whereToSave
           GenSequel cenv eenv.cloc cgbuf sequel
       | None ->
           GenUnitThenSequel cenv eenv m eenv.cloc cgbuf sequel
   )


and GenTryFinally cenv cgbuf eenv (bodyExpr, handlerExpr, m, resty, spTry, spFinally) sequel =
    // Save the stack - needed because IL flushes the stack at the exn. handler
    // note: eenvinner notes spill vars are live
    LocalScope "trystack" cgbuf (fun scopeMarks ->

       let whereToSaveOpt, eenvinner, stack, tryMarks, afterHandler = GenTry cenv cgbuf eenv scopeMarks (bodyExpr, m, resty, spTry)

       // Now the catch/finally block
       let startOfHandler = CG.GenerateMark cgbuf "startOfHandler"
       CG.SetStack cgbuf []

       let sp =
           match spFinally with
           | DebugPointAtFinally.Yes m -> CG.EmitSeqPoint cgbuf m; SPAlways
           | DebugPointAtFinally.Body -> SPAlways
           | DebugPointAtFinally.No -> SPSuppress

       let exitSequel = LeaveHandler (true, whereToSaveOpt, afterHandler, true)
       GenExpr cenv cgbuf eenvinner sp handlerExpr exitSequel
       let endOfHandler = CG.GenerateMark cgbuf "endOfHandler"
       let handlerMarks = (startOfHandler.CodeLabel, endOfHandler.CodeLabel)
       cgbuf.EmitExceptionClause
         { Clause = ILExceptionClause.Finally handlerMarks
           Range = tryMarks }

       CG.SetMarkToHere cgbuf afterHandler
       CG.SetStack cgbuf []

       // Restore the stack and load the result
       cgbuf.EmitStartOfHiddenCode()
       EmitRestoreStack cgbuf stack
       match whereToSaveOpt with
       | Some (whereToSave, ilResultTy) ->
           EmitGetLocal cgbuf ilResultTy whereToSave
           GenSequel cenv eenv.cloc cgbuf sequel
       | None ->
           GenUnitThenSequel cenv eenv m eenv.cloc cgbuf sequel
   )

//--------------------------------------------------------------------------
// Generate for-loop
//--------------------------------------------------------------------------

and GenForLoop cenv cgbuf eenv (spFor, v, e1, dir, e2, loopBody, m) sequel =
    let eenv = SetIsInLoop true eenv
    let g = cenv.g

    // The JIT/NGen eliminate array-bounds checks for C# loops of form:
    //   for(int i=0; i < (#ldlen arr#); i++) { ... arr[i] ... }
    // Here
    //     dir = BI_blt indicates an optimized for loop that fits C# form that evaluates its 'end' argument each time around
    //     dir = BI_ble indicates a normal F# for loop that evaluates its argument only once
    //
    // It is also important that we follow C# IL-layout exactly "prefix, jmp test, body, test, finish" for JIT/NGEN.
    let start = CG.GenerateMark cgbuf "for_start"
    let finish = CG.GenerateDelayMark cgbuf "for_finish"
    let inner = CG.GenerateDelayMark cgbuf "for_inner"
    let test = CG.GenerateDelayMark cgbuf "for_test"
    let stack, eenvinner = EmitSaveStack cenv cgbuf eenv m (start, finish)

    let isUp = (match dir with | FSharpForLoopUp | CSharpForLoopUp -> true | FSharpForLoopDown -> false)
    let isFSharpStyle = (match dir with FSharpForLoopUp | FSharpForLoopDown -> true | CSharpForLoopUp -> false)

    let finishIdx, eenvinner =
        if isFSharpStyle then
            // Ensure that we have an g.CompilerGlobalState
            assert(g.CompilerGlobalState |> Option.isSome)
            let vName = g.CompilerGlobalState.Value.IlxGenNiceNameGenerator.FreshCompilerGeneratedName ("endLoop", m)
            let v, _realloc, eenvinner = AllocLocal cenv cgbuf eenvinner true (vName, g.ilg.typ_Int32, false) (start, finish)
            v, eenvinner
        else
            -1, eenvinner

    let _, eenvinner = AllocLocalVal cenv cgbuf v eenvinner None (start, finish)

    match spFor with
    | DebugPointAtFor.Yes spStart -> CG.EmitSeqPoint cgbuf spStart
    | DebugPointAtFor.No -> ()

    GenExpr cenv cgbuf eenv SPSuppress e1 Continue
    GenStoreVal cenv cgbuf eenvinner m v
    if isFSharpStyle then
        GenExpr cenv cgbuf eenvinner SPSuppress e2 Continue
        EmitSetLocal cgbuf finishIdx
        EmitGetLocal cgbuf g.ilg.typ_Int32 finishIdx
        GenGetLocalVal cenv cgbuf eenvinner e2.Range v None
        CG.EmitInstr cgbuf (pop 2) Push0 (I_brcmp ((if isUp then BI_blt else BI_bgt), finish.CodeLabel))

    else
        CG.EmitInstr cgbuf (pop 0) Push0 (I_br test.CodeLabel)

    // .inner
    CG.SetMarkToHere cgbuf inner
    //    <loop body>
    GenExpr cenv cgbuf eenvinner SPAlways loopBody discard
    //    v++ or v--
    GenGetLocalVal cenv cgbuf eenvinner e2.Range v None

    CG.EmitInstr cgbuf (pop 0) (Push [g.ilg.typ_Int32]) (mkLdcInt32 1)
    CG.EmitInstr cgbuf (pop 1) Push0 (if isUp then AI_add else AI_sub)
    GenStoreVal cenv cgbuf eenvinner m v

    // .text
    CG.SetMarkToHere cgbuf test

    // FSharpForLoopUp: if v <> e2 + 1 then goto .inner
    // FSharpForLoopDown: if v <> e2 - 1 then goto .inner
    // CSharpStyle: if v < e2 then goto .inner
    match spFor with
    | DebugPointAtFor.Yes spStart -> CG.EmitSeqPoint cgbuf spStart
    | DebugPointAtFor.No -> () //CG.EmitSeqPoint cgbuf e2.Range

    GenGetLocalVal cenv cgbuf eenvinner e2.Range v None

    let cmp = match dir with FSharpForLoopUp | FSharpForLoopDown -> BI_bne_un | CSharpForLoopUp -> BI_blt
    let e2Sequel = (CmpThenBrOrContinue (pop 2, [ I_brcmp(cmp, inner.CodeLabel) ]))

    if isFSharpStyle then
        EmitGetLocal cgbuf g.ilg.typ_Int32 finishIdx
        CG.EmitInstr cgbuf (pop 0) (Push [g.ilg.typ_Int32]) (mkLdcInt32 1)
        CG.EmitInstr cgbuf (pop 1) Push0 (if isUp then AI_add else AI_sub)
        GenSequel cenv eenv.cloc cgbuf e2Sequel
    else
        GenExpr cenv cgbuf eenv SPSuppress e2 e2Sequel

    // .finish - loop-exit here
    CG.SetMarkToHere cgbuf finish

    // Restore the stack and load the result
    EmitRestoreStack cgbuf stack
    GenUnitThenSequel cenv eenv m eenv.cloc cgbuf sequel

//--------------------------------------------------------------------------
// Generate while-loop
//--------------------------------------------------------------------------

and GenWhileLoop cenv cgbuf eenv (spWhile, condExpr, bodyExpr, m) sequel =
    let eenv = SetIsInLoop true eenv
    let finish = CG.GenerateDelayMark cgbuf "while_finish"
    let startTest = CG.GenerateMark cgbuf "startTest"

    let spCondition =
        match spWhile with
        | DebugPointAtWhile.Yes spStart -> CG.EmitSeqPoint cgbuf spStart; SPSuppress
        | DebugPointAtWhile.No -> SPSuppress

    // SEQUENCE POINTS: Emit a sequence point to cover all of 'while e do'
    GenExpr cenv cgbuf eenv spCondition condExpr (CmpThenBrOrContinue (pop 1, [ I_brcmp(BI_brfalse, finish.CodeLabel) ]))

    GenExpr cenv cgbuf eenv SPAlways bodyExpr (DiscardThen (Br startTest))
    CG.SetMarkToHere cgbuf finish

    // SEQUENCE POINTS: Emit a sequence point to cover 'done' if present
    GenUnitThenSequel cenv eenv m eenv.cloc cgbuf sequel

//--------------------------------------------------------------------------
// Generate IL assembly code.
// Polymorphic IL/ILX instructions may be instantiated when polymorphic code is inlined.
// We must implement this for the few uses of polymorphic instructions
// in the standard libarary.
//--------------------------------------------------------------------------

and GenAsmCode cenv cgbuf eenv (il, tyargs, args, returnTys, m) sequel =
    let g = cenv.g
    let ilTyArgs = GenTypesPermitVoid cenv.amap m eenv.tyenv tyargs
    let ilReturnTys = GenTypesPermitVoid cenv.amap m eenv.tyenv returnTys
    let ilAfterInst =
      il |> List.filter (function AI_nop -> false | _ -> true)
         |> List.map (fun i ->
          let err s =
              errorR(InternalError(sprintf "%s: bad instruction: %A" s i, m))

          let modFieldSpec fspec =
              if isNil ilTyArgs then
                fspec
              else
                {fspec with DeclaringType=
                                   let ty = fspec.DeclaringType
                                   let tspec = ty.TypeSpec
                                   mkILTy ty.Boxity (mkILTySpec(tspec.TypeRef, ilTyArgs)) }
          match i, ilTyArgs with
            | I_unbox_any (ILType.TypeVar _), [tyarg] -> I_unbox_any tyarg
            | I_box (ILType.TypeVar _), [tyarg] -> I_box tyarg
            | I_isinst (ILType.TypeVar _), [tyarg] -> I_isinst tyarg
            | I_castclass (ILType.TypeVar _), [tyarg] -> I_castclass tyarg
            | I_newarr (shape, ILType.TypeVar _), [tyarg] -> I_newarr (shape, tyarg)
            | I_ldelem_any (shape, ILType.TypeVar _), [tyarg] -> I_ldelem_any (shape, tyarg)
            | I_ldelema (ro, _, shape, ILType.TypeVar _), [tyarg] -> I_ldelema (ro, false, shape, tyarg)
            | I_stelem_any (shape, ILType.TypeVar _), [tyarg] -> I_stelem_any (shape, tyarg)
            | I_ldobj (a, b, ILType.TypeVar _), [tyarg] -> I_ldobj (a, b, tyarg)
            | I_stobj (a, b, ILType.TypeVar _), [tyarg] -> I_stobj (a, b, tyarg)
            | I_ldtoken (ILToken.ILType (ILType.TypeVar _)), [tyarg] -> I_ldtoken (ILToken.ILType tyarg)
            | I_sizeof (ILType.TypeVar _), [tyarg] -> I_sizeof tyarg
            | I_cpobj (ILType.TypeVar _), [tyarg] -> I_cpobj tyarg
            | I_initobj (ILType.TypeVar _), [tyarg] -> I_initobj tyarg
            | I_ldfld (al, vol, fspec), _ -> I_ldfld (al, vol, modFieldSpec fspec)
            | I_ldflda fspec, _ -> I_ldflda (modFieldSpec fspec)
            | I_stfld (al, vol, fspec), _ -> I_stfld (al, vol, modFieldSpec fspec)
            | I_stsfld (vol, fspec), _ -> I_stsfld (vol, modFieldSpec fspec)
            | I_ldsfld (vol, fspec), _ -> I_ldsfld (vol, modFieldSpec fspec)
            | I_ldsflda fspec, _ -> I_ldsflda (modFieldSpec fspec)
            | EI_ilzero(ILType.TypeVar _), [tyarg] -> EI_ilzero tyarg
            | AI_nop, _ -> i
                // These are embedded in the IL for a an initonly ldfld, i.e.
                // here's the relevant comment from tc.fs
                //     "Add an I_nop if this is an initonly field to make sure we never recognize it as an lvalue. See mkExprAddrOfExpr."

            | _ ->
                if not (isNil tyargs) then err "Bad polymorphic IL instruction"
                i)
    match ilAfterInst, args, sequel, ilReturnTys with

    | [ EI_ilzero _ ], _, _, _ ->
          match tyargs with
          | [ty] ->
              GenDefaultValue cenv cgbuf eenv (ty, m)
              GenSequel cenv eenv.cloc cgbuf sequel
          | _ -> failwith "Bad polymorphic IL instruction"

    // Strip off any ("ceq" x false) when the sequel is a comparison branch and change the BI_brfalse to a BI_brtrue
    // This is the instruction sequence for "not"
    // For these we can just generate the argument and change the test (from a brfalse to a brtrue and vice versa)
    | ([ AI_ceq ],
       [arg1; Expr.Const ((Const.Bool false | Const.SByte 0y| Const.Int16 0s | Const.Int32 0 | Const.Int64 0L | Const.Byte 0uy| Const.UInt16 0us | Const.UInt32 0u | Const.UInt64 0UL), _, _) ],
       CmpThenBrOrContinue(1, [I_brcmp (BI_brfalse | BI_brtrue as bi, label1) ]),
       _) ->

            let bi = match bi with BI_brtrue -> BI_brfalse | _ -> BI_brtrue
            GenExpr cenv cgbuf eenv SPSuppress arg1 (CmpThenBrOrContinue(pop 1, [ I_brcmp (bi, label1) ]))

    // Query; when do we get a 'ret' in IL assembly code?
    | [ I_ret ], [arg1], sequel, [_ilRetTy] ->
          GenExpr cenv cgbuf eenv SPSuppress arg1 Continue
          CG.EmitInstr cgbuf (pop 1) Push0 I_ret
          GenSequelEndScopes cgbuf sequel

    // Query; when do we get a 'ret' in IL assembly code?
    | [ I_ret ], [], sequel, [_ilRetTy] ->
          CG.EmitInstr cgbuf (pop 1) Push0 I_ret
          GenSequelEndScopes cgbuf sequel

    // 'throw' instructions are a bit of a problem - e.g. let x = (throw ...) in ... expects a value *)
    // to be left on the stack. But dead-code checking by some versions of the .NET verifier *)
    // mean that we can't just have fake code after the throw to generate the fake value *)
    // (nb. a fake value can always be generated by a "ldnull unbox.any ty" sequence *)
    // So in the worst case we generate a fake (never-taken) branch to a piece of code to generate *)
    // the fake value *)
    | [ I_throw ], [arg1], sequel, [ilRetTy] ->
        match sequelIgnoreEndScopes sequel with
        | s when IsSequelImmediate s ->
            (* In most cases we can avoid doing this... *)
            GenExpr cenv cgbuf eenv SPSuppress arg1 Continue
            CG.EmitInstr cgbuf (pop 1) Push0 I_throw
            GenSequelEndScopes cgbuf sequel
        | _ ->
            let after1 = CG.GenerateDelayMark cgbuf "fake_join"
            let after2 = CG.GenerateDelayMark cgbuf "fake_join"
            let after3 = CG.GenerateDelayMark cgbuf "fake_join"
            CG.EmitInstrs cgbuf (pop 0) Push0 [mkLdcInt32 0; I_brcmp (BI_brfalse, after2.CodeLabel) ]

            CG.SetMarkToHere cgbuf after1
            CG.EmitInstrs cgbuf (pop 0) (Push [ilRetTy]) [AI_ldnull; I_unbox_any ilRetTy; I_br after3.CodeLabel ]

            CG.SetMarkToHere cgbuf after2
            GenExpr cenv cgbuf eenv SPSuppress arg1 Continue
            CG.EmitInstr cgbuf (pop 1) Push0 I_throw
            CG.SetMarkToHere cgbuf after3
            GenSequel cenv eenv.cloc cgbuf sequel
    | _ ->
      // float or float32 or float<_> or float32<_>
      let anyfpType ty = typeEquivAux EraseMeasures g g.float_ty ty || typeEquivAux EraseMeasures g g.float32_ty ty

      // Otherwise generate the arguments, and see if we can use a I_brcmp rather than a comparison followed by an I_brfalse/I_brtrue
      GenExprs cenv cgbuf eenv args
      match ilAfterInst, sequel with

      // NOTE: THESE ARE NOT VALID ON FLOATING POINT DUE TO NaN. Hence INLINE ASM ON FP. MUST BE CAREFULLY WRITTEN

      | [ AI_clt ], CmpThenBrOrContinue(1, [ I_brcmp (BI_brfalse, label1) ]) when not (anyfpType (tyOfExpr g args.Head)) ->
        CG.EmitInstr cgbuf (pop 2) Push0 (I_brcmp(BI_bge, label1))
      | [ AI_cgt ], CmpThenBrOrContinue(1, [ I_brcmp (BI_brfalse, label1) ]) when not (anyfpType (tyOfExpr g args.Head)) ->
        CG.EmitInstr cgbuf (pop 2) Push0 (I_brcmp(BI_ble, label1))
      | [ AI_clt_un ], CmpThenBrOrContinue(1, [ I_brcmp (BI_brfalse, label1) ]) when not (anyfpType (tyOfExpr g args.Head)) ->
        CG.EmitInstr cgbuf (pop 2) Push0 (I_brcmp(BI_bge_un, label1))
      | [ AI_cgt_un ], CmpThenBrOrContinue(1, [I_brcmp (BI_brfalse, label1) ]) when not (anyfpType (tyOfExpr g args.Head)) ->
        CG.EmitInstr cgbuf (pop 2) Push0 (I_brcmp(BI_ble_un, label1))
      | [ AI_ceq ], CmpThenBrOrContinue(1, [ I_brcmp (BI_brfalse, label1) ]) when not (anyfpType (tyOfExpr g args.Head)) ->
        CG.EmitInstr cgbuf (pop 2) Push0 (I_brcmp(BI_bne_un, label1))

      // THESE ARE VALID ON FP w.r.t. NaN

      | [ AI_clt ], CmpThenBrOrContinue(1, [ I_brcmp (BI_brtrue, label1) ]) ->
        CG.EmitInstr cgbuf (pop 2) Push0 (I_brcmp(BI_blt, label1))
      | [ AI_cgt ], CmpThenBrOrContinue(1, [ I_brcmp (BI_brtrue, label1) ]) ->
        CG.EmitInstr cgbuf (pop 2) Push0 (I_brcmp(BI_bgt, label1))
      | [ AI_clt_un ], CmpThenBrOrContinue(1, [ I_brcmp (BI_brtrue, label1) ]) ->
        CG.EmitInstr cgbuf (pop 2) Push0 (I_brcmp(BI_blt_un, label1))
      | [ AI_cgt_un ], CmpThenBrOrContinue(1, [ I_brcmp (BI_brtrue, label1) ]) ->
        CG.EmitInstr cgbuf (pop 2) Push0 (I_brcmp(BI_bgt_un, label1))
      | [ AI_ceq ], CmpThenBrOrContinue(1, [ I_brcmp (BI_brtrue, label1) ]) ->
        CG.EmitInstr cgbuf (pop 2) Push0 (I_brcmp(BI_beq, label1))
      | _ ->
        // Failing that, generate the real IL leaving value(s) on the stack
        CG.EmitInstrs cgbuf (pop args.Length) (Push ilReturnTys) ilAfterInst

        // If no return values were specified generate a "unit"
        if isNil returnTys then
          GenUnitThenSequel cenv eenv m eenv.cloc cgbuf sequel
        else
          GenSequel cenv eenv.cloc cgbuf sequel

//--------------------------------------------------------------------------
// Generate expression quotations
//--------------------------------------------------------------------------

and GenQuotation cenv cgbuf eenv (ast, qdataCell, m, ety) sequel =
    let g = cenv.g
    let suppressWitnesses = eenv.suppressWitnesses
    let referencedTypeDefs, typeSplices, exprSplices, astSpec =
        match qdataCell.Value with
        | Some (data1, data2) ->
            if suppressWitnesses then data1 else data2

        | None ->
            try
                let qscope = QuotationTranslator.QuotationGenerationScope.Create (g, cenv.amap, cenv.viewCcu, cenv.tcVal, QuotationTranslator.IsReflectedDefinition.No)
                let astSpec = QuotationTranslator.ConvExprPublic qscope suppressWitnesses ast
                let referencedTypeDefs, typeSplices, exprSplices = qscope.Close()
                referencedTypeDefs, List.map fst typeSplices, List.map fst exprSplices, astSpec
            with
                QuotationTranslator.InvalidQuotedTerm e -> error e

    let astSerializedBytes = QuotationPickler.pickle astSpec

    let someTypeInModuleExpr = mkTypeOfExpr cenv m eenv.someTypeInThisAssembly
    let rawTy = mkRawQuotedExprTy g
    let typeSpliceExprs = List.map (GenType cenv.amap m eenv.tyenv >> (mkTypeOfExpr cenv m)) typeSplices

    let bytesExpr = Expr.Op (TOp.Bytes astSerializedBytes, [], [], m)

    let deserializeExpr =
        let qf = QuotationTranslator.QuotationGenerationScope.ComputeQuotationFormat g
        if qf.SupportsDeserializeEx then
            let referencedTypeDefExprs = List.map (mkILNonGenericBoxedTy >> mkTypeOfExpr cenv m) referencedTypeDefs
            let referencedTypeDefsExpr = mkArray (g.system_Type_ty, referencedTypeDefExprs, m)
            let typeSplicesExpr = mkArray (g.system_Type_ty, typeSpliceExprs, m)
            let spliceArgsExpr = mkArray (rawTy, exprSplices, m)
            mkCallDeserializeQuotationFSharp40Plus g m someTypeInModuleExpr referencedTypeDefsExpr typeSplicesExpr spliceArgsExpr bytesExpr
        else
            let mkList ty els = List.foldBack (mkCons g ty) els (mkNil g m ty)
            let typeSplicesExpr = mkList g.system_Type_ty typeSpliceExprs
            let spliceArgsExpr = mkList rawTy exprSplices
            mkCallDeserializeQuotationFSharp20Plus g m someTypeInModuleExpr typeSplicesExpr spliceArgsExpr bytesExpr

    let afterCastExpr =
        // Detect a typed quotation and insert the cast if needed. The cast should not fail but does
        // unfortunately involve a "typeOf" computation over a quotation tree.
        if tyconRefEq g (tcrefOfAppTy g ety) g.expr_tcr then
            mkCallCastQuotation g m (List.head (argsOfAppTy g ety)) deserializeExpr
        else
            deserializeExpr
    GenExpr cenv cgbuf eenv SPSuppress afterCastExpr sequel

//--------------------------------------------------------------------------
// Generate calls to IL methods
//--------------------------------------------------------------------------

and GenILCall cenv cgbuf eenv (virt, valu, newobj, valUseFlags, isDllImport, ilMethRef: ILMethodRef, enclArgTys, methArgTys, argExprs, returnTys, m) sequel =
    let hasByrefArg = ilMethRef.ArgTypes |> List.exists IsILTypeByref
    let isSuperInit = match valUseFlags with CtorValUsedAsSuperInit -> true | _ -> false
    let isBaseCall = match valUseFlags with VSlotDirectCall -> true | _ -> false
    let ccallInfo = match valUseFlags with PossibleConstrainedCall ty -> Some ty | _ -> None
    let boxity = (if valu then AsValue else AsObject)
    let mustGenerateUnitAfterCall = isNil returnTys
    let makesNoCriticalTailcalls = (newobj || not virt) // Don't tailcall for 'newobj', or 'call' to IL code
    let hasStructObjArg = valu && ilMethRef.CallingConv.IsInstance
    let tail = CanTailcall(hasStructObjArg, ccallInfo, eenv.withinSEH, hasByrefArg, mustGenerateUnitAfterCall, isDllImport, false, makesNoCriticalTailcalls, sequel)

    let ilEnclArgTys = GenTypeArgs cenv.amap m eenv.tyenv enclArgTys
    let ilMethArgTys = GenTypeArgs cenv.amap m eenv.tyenv methArgTys
    let ilReturnTys = GenTypes cenv.amap m eenv.tyenv returnTys
    let ilMethSpec = mkILMethSpec (ilMethRef, boxity, ilEnclArgTys, ilMethArgTys)
    let useICallVirt = virt || useCallVirt cenv boxity ilMethSpec isBaseCall

    // Load the 'this' pointer to pass to the superclass constructor. This argument is not
    // in the expression tree since it can't be treated like an ordinary value
    if isSuperInit then CG.EmitInstrs cgbuf (pop 0) (Push [ilMethSpec.DeclaringType]) [ mkLdarg0 ]
    GenExprs cenv cgbuf eenv argExprs
    let il =
        if newobj then [ I_newobj(ilMethSpec, None) ]
        else
            match ccallInfo with
            | Some objArgTy ->
                let ilObjArgTy = GenType cenv.amap m eenv.tyenv objArgTy
                [ I_callconstraint(tail, ilObjArgTy, ilMethSpec, None) ]
            | None ->
                if useICallVirt then [ I_callvirt(tail, ilMethSpec, None) ]
                else [ I_call(tail, ilMethSpec, None) ]

    CG.EmitInstrs cgbuf (pop (argExprs.Length + (if isSuperInit then 1 else 0))) (if isSuperInit then Push0 else Push ilReturnTys) il

    // Load the 'this' pointer as the pretend 'result' of the isSuperInit operation.
    // It will be immediately popped in most cases, but may also be used as the target of some "property set" operations.
    if isSuperInit then CG.EmitInstrs cgbuf (pop 0) (Push [ilMethSpec.DeclaringType]) [ mkLdarg0 ]
    CommitCallSequel cenv eenv m eenv.cloc cgbuf mustGenerateUnitAfterCall sequel

and CommitCallSequel cenv eenv m cloc cgbuf mustGenerateUnitAfterCall sequel =
    if mustGenerateUnitAfterCall
    then GenUnitThenSequel cenv eenv m cloc cgbuf sequel
    else GenSequel cenv cloc cgbuf sequel


and MakeNotSupportedExnExpr cenv eenv (argExpr, m) =
    let g = cenv.g
    let ety = mkAppTy (g.FindSysTyconRef ["System"] "NotSupportedException") []
    let ilty = GenType cenv.amap m eenv.tyenv ety
    let mref = mkILCtorMethSpecForTy(ilty, [g.ilg.typ_String]).MethodRef
    Expr.Op (TOp.ILCall (false, false, false, true, NormalValUse, false, false, mref, [], [], [ety]), [], [argExpr], m)

and GenTraitCall (cenv: cenv) cgbuf eenv (traitInfo: TraitConstraintInfo, argExprs, m) expr sequel =
    let g = cenv.g
    let generateWitnesses = ComputeGenerateWitnesses g eenv
    let witness =
        if generateWitnesses then
            TryStorageForWitness g eenv traitInfo.TraitKey
        else
            None

    match witness with
    | Some storage ->

        let ty = GenWitnessTy g traitInfo.TraitKey
        let argExprs = if argExprs.Length = 0 then [ mkUnit g m ] else argExprs
        GenGetStorageAndSequel cenv cgbuf eenv m (ty, GenType cenv.amap m eenv.tyenv ty) storage (Some([], argExprs, m, sequel))

    | None ->

    // If witnesses are available, we should now always find trait witnesses in scope
    assert not generateWitnesses

    let minfoOpt = CommitOperationResult (ConstraintSolver.CodegenWitnessExprForTraitConstraint cenv.tcVal g cenv.amap m traitInfo argExprs)
    match minfoOpt with
    | None ->
        let exnArg = mkString g m (FSComp.SR.ilDynamicInvocationNotSupported(traitInfo.MemberName))
        let exnExpr = MakeNotSupportedExnExpr cenv eenv (exnArg, m)
        let replacementExpr = mkThrow m (tyOfExpr g expr) exnExpr
        GenExpr cenv cgbuf eenv SPSuppress replacementExpr sequel
    | Some expr ->
        let expr = cenv.optimizeDuringCodeGen false expr
        GenExpr cenv cgbuf eenv SPSuppress expr sequel

//--------------------------------------------------------------------------
// Generate byref-related operations
//--------------------------------------------------------------------------

and GenGetAddrOfRefCellField cenv cgbuf eenv (e, ty, m) sequel =
    GenExpr cenv cgbuf eenv SPSuppress e Continue
    let fref = GenRecdFieldRef m cenv eenv.tyenv (mkRefCellContentsRef cenv.g) [ty]
    CG.EmitInstrs cgbuf (pop 1) (Push [ILType.Byref fref.ActualType]) [ I_ldflda fref ]
    GenSequel cenv eenv.cloc cgbuf sequel

and GenGetValAddr cenv cgbuf eenv (v: ValRef, m) sequel =
    let vspec = v.Deref
    let ilTy = GenTypeOfVal cenv eenv vspec
    let storage = StorageForValRef cenv.g m v eenv

    match storage with
    | Local (idx, _, None) ->
        CG.EmitInstrs cgbuf (pop 0) (Push [ILType.Byref ilTy]) [ I_ldloca (uint16 idx) ]

    | Arg idx ->
        CG.EmitInstrs cgbuf (pop 0) (Push [ILType.Byref ilTy]) [ I_ldarga (uint16 idx) ]

    | StaticField (fspec, _vref, hasLiteralAttr, _ilTyForProperty, _, ilTy, _, _, _) ->
        if hasLiteralAttr then errorR(Error(FSComp.SR.ilAddressOfLiteralFieldIsInvalid(), m))
        let ilTy = if ilTy.IsNominal && ilTy.Boxity = ILBoxity.AsValue then ILType.Byref ilTy else ilTy
        EmitGetStaticFieldAddr cgbuf ilTy fspec

    | Env (_, ilField, _) ->
        CG.EmitInstrs cgbuf (pop 0) (Push [ILType.Byref ilTy]) [ mkLdarg0; mkNormalLdflda ilField ]

    | Local (_, _, Some _) | StaticProperty _ | Method _ | Env _ | Null ->
        errorR(Error(FSComp.SR.ilAddressOfValueHereIsInvalid(v.DisplayName), m))
        CG.EmitInstrs cgbuf (pop 1) (Push [ILType.Byref ilTy]) [ I_ldarga (uint16 669 (* random value for post-hoc diagnostic analysis on generated tree *) ) ]

    GenSequel cenv eenv.cloc cgbuf sequel

and GenGetByref cenv cgbuf eenv (v: ValRef, m) sequel =
    GenGetLocalVRef cenv cgbuf eenv m v None
    let ilty = GenType cenv.amap m eenv.tyenv (destByrefTy cenv.g v.Type)
    CG.EmitInstrs cgbuf (pop 1) (Push [ilty]) [ mkNormalLdobj ilty ]
    GenSequel cenv eenv.cloc cgbuf sequel

and GenSetByref cenv cgbuf eenv (v: ValRef, e, m) sequel =
    GenGetLocalVRef cenv cgbuf eenv m v None
    GenExpr cenv cgbuf eenv SPSuppress e Continue
    let ilty = GenType cenv.amap m eenv.tyenv (destByrefTy cenv.g v.Type)
    CG.EmitInstrs cgbuf (pop 2) Push0 [ mkNormalStobj ilty ]
    GenUnitThenSequel cenv eenv m eenv.cloc cgbuf sequel

and GenDefaultValue cenv cgbuf eenv (ty, m) =
    let g = cenv.g
    let ilTy = GenType cenv.amap m eenv.tyenv ty
    if isRefTy g ty then
        CG.EmitInstr cgbuf (pop 0) (Push [ilTy]) AI_ldnull
    else
        match tryTcrefOfAppTy g ty with
        | ValueSome tcref when (tyconRefEq g g.system_SByte_tcref tcref ||
                                   tyconRefEq g g.system_Int16_tcref tcref ||
                                   tyconRefEq g g.system_Int32_tcref tcref ||
                                   tyconRefEq g g.system_Bool_tcref tcref ||
                                   tyconRefEq g g.system_Byte_tcref tcref ||
                                   tyconRefEq g g.system_Char_tcref tcref ||
                                   tyconRefEq g g.system_UInt16_tcref tcref ||
                                   tyconRefEq g g.system_UInt32_tcref tcref) ->
            CG.EmitInstr cgbuf (pop 0) (Push [ilTy]) iLdcZero
        | ValueSome tcref when (tyconRefEq g g.system_Int64_tcref tcref ||
                                 tyconRefEq g g.system_UInt64_tcref tcref) ->
            CG.EmitInstr cgbuf (pop 0) (Push [ilTy]) (iLdcInt64 0L)
        | ValueSome tcref when (tyconRefEq g g.system_Single_tcref tcref) ->
            CG.EmitInstr cgbuf (pop 0) (Push [ilTy]) (iLdcSingle 0.0f)
        | ValueSome tcref when (tyconRefEq g g.system_Double_tcref tcref) ->
            CG.EmitInstr cgbuf (pop 0) (Push [ilTy]) (iLdcDouble 0.0)
        | _ ->
            let ilTy = GenType cenv.amap m eenv.tyenv ty
            LocalScope "ilzero" cgbuf (fun scopeMarks ->
                let locIdx, realloc, _ =
                    // Ensure that we have an g.CompilerGlobalState
                    assert(g.CompilerGlobalState |> Option.isSome)
                    AllocLocal cenv cgbuf eenv true (g.CompilerGlobalState.Value.IlxGenNiceNameGenerator.FreshCompilerGeneratedName ("default", m), ilTy, false) scopeMarks
                // "initobj" (Generated by EmitInitLocal) doesn't work on byref types
                // But ilzero(&ty) only gets generated in the built-in get-address function so
                // we can just rely on zeroinit of all IL locals.
                if realloc then
                    match ilTy with
                    | ILType.Byref _ -> ()
                    | _ -> EmitInitLocal cgbuf ilTy locIdx
                EmitGetLocal cgbuf ilTy locIdx
            )

//--------------------------------------------------------------------------
// Generate generic parameters
//--------------------------------------------------------------------------

and GenGenericParam cenv eenv (tp: Typar) =
    let g = cenv.g
    let subTypeConstraints =
        tp.Constraints
        |> List.choose (function | TyparConstraint.CoercesTo(ty, _) -> Some ty | _ -> None)
        |> List.map (GenTypeAux cenv.amap tp.Range eenv.tyenv VoidNotOK PtrTypesNotOK)

    let refTypeConstraint =
        tp.Constraints
        |> List.exists (function TyparConstraint.IsReferenceType _ -> true | TyparConstraint.SupportsNull _ -> true | _ -> false)

    let notNullableValueTypeConstraint =
        tp.Constraints |> List.exists (function TyparConstraint.IsNonNullableStruct _ -> true | _ -> false)

    let defaultConstructorConstraint =
        tp.Constraints |> List.exists (function TyparConstraint.RequiresDefaultConstructor _ -> true | _ -> false)

    let tpName =
          // use the CompiledName if given
          // Inference variables get given an IL name "TA, TB" etc.
          let nm =
              match tp.ILName with
              | None -> tp.Name
              | Some nm -> nm
          // Some special rules apply when compiling Fsharp.Core.dll to avoid a proliferation of [<CompiledName>] attributes on type parameters
          if g.compilingFslib then
              match nm with
              | "U" -> "TResult"
              | "U1" -> "TResult1"
              | "U2" -> "TResult2"
              | _ ->
                  if nm.TrimEnd([| '0' .. '9' |]).Length = 1 then nm
                  elif nm.Length >= 1 && nm.[0] = 'T' && (nm.Length = 1 || not (System.Char.IsLower nm.[1])) then nm
                  else "T" + (String.capitalize nm)
          else
               nm

    let tpAttrs = mkILCustomAttrs (GenAttrs cenv eenv tp.Attribs)

    { Name = tpName
      Constraints = subTypeConstraints
      Variance = NonVariant
      CustomAttrsStored = storeILCustomAttrs tpAttrs
      MetadataIndex = NoMetadataIdx
      HasReferenceTypeConstraint = refTypeConstraint
      HasNotNullableValueTypeConstraint = notNullableValueTypeConstraint
      HasDefaultConstructorConstraint = defaultConstructorConstraint }

//--------------------------------------------------------------------------
// Generate object expressions as ILX "closures"
//--------------------------------------------------------------------------

/// Generates the data used for parameters at definitions of abstract method slots such as interface methods or override methods.
and GenSlotParam m cenv eenv (TSlotParam(nm, ty, inFlag, outFlag, optionalFlag, attribs)) : ILParameter =
    let ilTy = GenParamType cenv.amap m eenv.tyenv true ty
    let inFlag2, outFlag2, optionalFlag2, defaultParamValue, paramMarshal2, attribs = GenParamAttribs cenv ty attribs

    let ilAttribs = GenAttrs cenv eenv attribs

    let ilAttribs =
        match GenReadOnlyAttributeIfNecessary cenv.g ty with
        | Some attr -> ilAttribs @ [attr]
        | None -> ilAttribs

    { Name=nm
      Type= ilTy
      Default=defaultParamValue
      Marshal=paramMarshal2
      IsIn=inFlag || inFlag2
      IsOut=outFlag || outFlag2
      IsOptional=optionalFlag || optionalFlag2
      CustomAttrsStored = storeILCustomAttrs (mkILCustomAttrs ilAttribs)
      MetadataIndex = NoMetadataIdx }

and GenFormalSlotsig m cenv eenv (TSlotSig(_, ty, ctps, mtps, paraml, returnTy)) =
    let paraml = List.concat paraml
    let ilTy = GenType cenv.amap m eenv.tyenv ty
    let eenvForSlotSig = EnvForTypars (ctps @ mtps) eenv
    let ilParams = paraml |> List.map (GenSlotParam m cenv eenvForSlotSig)
    let ilRet = GenFormalReturnType m cenv eenvForSlotSig returnTy
    ilTy, ilParams, ilRet

and GenOverridesSpec cenv eenv slotsig m =
    let (TSlotSig(nameOfOverridenMethod, _, _, methodTypars, _, _)) = slotsig
    let ilOverrideTy, ilOverrideParams, ilOverrideRet = GenFormalSlotsig m cenv eenv slotsig
    let ilOverrideTyRef = ilOverrideTy.TypeRef
    let ilOverrideMethRef = mkILMethRef(ilOverrideTyRef, ILCallingConv.Instance, nameOfOverridenMethod, List.length (DropErasedTypars methodTypars), typesOfILParams ilOverrideParams, ilOverrideRet.Type)
    OverridesSpec(ilOverrideMethRef, ilOverrideTy)

and GenFormalReturnType m cenv eenvFormal returnTy : ILReturn =
    let ilRetTy = GenReturnType cenv.amap m eenvFormal.tyenv returnTy
    let ilRet = mkILReturn ilRetTy
    match returnTy with
    | None -> ilRet
    | Some ty ->
    match GenReadOnlyAttributeIfNecessary cenv.g ty with
    | Some attr -> ilRet.WithCustomAttrs (mkILCustomAttrs (ilRet.CustomAttrs.AsList @ [attr]))
    | None -> ilRet

and instSlotParam inst (TSlotParam(nm, ty, inFlag, fl2, fl3, attrs)) =
    TSlotParam(nm, instType inst ty, inFlag, fl2, fl3, attrs)

and GenActualSlotsig m cenv eenv (TSlotSig(_, ty, ctps, mtps, ilSlotParams, ilSlotRetTy)) methTyparsOfOverridingMethod (methodParams: Val list) =
    let ilSlotParams = List.concat ilSlotParams
    let instForSlotSig = mkTyparInst (ctps@mtps) (argsOfAppTy cenv.g ty @ generalizeTypars methTyparsOfOverridingMethod)
    let ilParams = ilSlotParams |> List.map (instSlotParam instForSlotSig >> GenSlotParam m cenv eenv)

    // Use the better names if available
    let ilParams =
        if ilParams.Length = methodParams.Length then
            (ilParams, methodParams) ||> List.map2 (fun p pv -> { p with Name = Some (nameOfVal pv) })
        else ilParams

    let ilRetTy = GenReturnType cenv.amap m eenv.tyenv (Option.map (instType instForSlotSig) ilSlotRetTy)
    let iLRet = mkILReturn ilRetTy
    ilParams, iLRet

and GenNameOfOverridingMethod cenv (useMethodImpl, slotsig) =
    let (TSlotSig(nameOfOverridenMethod, enclTypOfOverridenMethod, _, _, _, _)) = slotsig
    if useMethodImpl then
        qualifiedInterfaceImplementationName cenv.g enclTypOfOverridenMethod nameOfOverridenMethod
    else
        nameOfOverridenMethod

and GenMethodImpl cenv eenv (useMethodImpl, slotsig) m =
    let ilOverridesSpec = GenOverridesSpec cenv eenv slotsig m

    let nameOfOverridingMethod = GenNameOfOverridingMethod cenv (useMethodImpl, slotsig)
    nameOfOverridingMethod,
    (fun (ilTyForOverriding, methTyparsOfOverridingMethod) ->
        let eenvForOverrideBy = AddTyparsToEnv methTyparsOfOverridingMethod eenv
        let ilParamsOfOverridingMethod, ilReturnOfOverridingMethod = GenActualSlotsig m cenv eenvForOverrideBy slotsig methTyparsOfOverridingMethod []
        let ilOverrideMethGenericParams = GenGenericParams cenv eenvForOverrideBy methTyparsOfOverridingMethod
        let ilOverrideMethGenericArgs = mkILFormalGenericArgs 0 ilOverrideMethGenericParams
        let ilOverrideBy = mkILInstanceMethSpecInTy(ilTyForOverriding, nameOfOverridingMethod, typesOfILParams ilParamsOfOverridingMethod, ilReturnOfOverridingMethod.Type, ilOverrideMethGenericArgs)
        { Overrides = ilOverridesSpec
          OverrideBy = ilOverrideBy })

and bindBaseOrThisVarOpt cenv eenv baseValOpt =
    match baseValOpt with
    | None -> eenv
    | Some basev -> AddStorageForVal cenv.g (basev, notlazy (Arg 0)) eenv

and fixupVirtualSlotFlags (mdef: ILMethodDef) =
    mdef.WithHideBySig()

and renameMethodDef nameOfOverridingMethod (mdef: ILMethodDef) =
    mdef.With(name=nameOfOverridingMethod)

and fixupMethodImplFlags (mdef: ILMethodDef) =
    mdef.WithAccess(ILMemberAccess.Private).WithHideBySig().WithFinal(true).WithNewSlot

and GenObjectMethod cenv eenvinner (cgbuf: CodeGenBuffer) useMethodImpl tmethod =
    let g = cenv.g

    // Check if we're compiling the property as a .NET event
    let (TObjExprMethod(slotsig, attribs, methTyparsOfOverridingMethod, methodParams, moveNextExpr, m)) = tmethod
    let (TSlotSig(nameOfOverridenMethod, _, _, _, _, _)) = slotsig
    if CompileAsEvent g attribs then
        []
    else
        let eenvUnderTypars = AddTyparsToEnv methTyparsOfOverridingMethod eenvinner
        let methodParams = List.concat methodParams
        let methodParamsNonSelf = match methodParams with [] -> [] | _ :: t -> t // drop the 'this' arg when computing better argument names for IL parameters
        let ilParamsOfOverridingMethod, ilReturnOfOverridingMethod =
            GenActualSlotsig m cenv eenvUnderTypars slotsig methTyparsOfOverridingMethod methodParamsNonSelf

        let ilAttribs = GenAttrs cenv eenvinner attribs

        // Args are stored starting at #1
        let eenvForMeth = AddStorageForLocalVals g (methodParams |> List.mapi (fun i v -> (v, Arg i))) eenvUnderTypars
        let sequel = (if slotSigHasVoidReturnTy slotsig then discardAndReturnVoid else Return)
        let ilMethodBody = CodeGenMethodForExpr cenv cgbuf.mgbuf (SPAlways, [], nameOfOverridenMethod, eenvForMeth, 0, moveNextExpr, sequel)

        let nameOfOverridingMethod, methodImplGenerator = GenMethodImpl cenv eenvinner (useMethodImpl, slotsig) moveNextExpr.Range

        let mdef =
            mkILGenericVirtualMethod
              (nameOfOverridingMethod,
               ILMemberAccess.Public,
               GenGenericParams cenv eenvUnderTypars methTyparsOfOverridingMethod,
               ilParamsOfOverridingMethod,
               ilReturnOfOverridingMethod,
               MethodBody.IL (lazy ilMethodBody))
        // fixup attributes to generate a method impl
        let mdef = if useMethodImpl then fixupMethodImplFlags mdef else mdef
        let mdef = fixupVirtualSlotFlags mdef
        let mdef = mdef.With(customAttrs = mkILCustomAttrs ilAttribs)
        [(useMethodImpl, methodImplGenerator, methTyparsOfOverridingMethod), mdef]

and GenStructStateMachine cenv cgbuf eenvouter (res: LoweredStateMachine) sequel =

    let (LoweredStateMachine 
            (templateStructTy, dataTy, stateVars, thisVars, 
                (moveNextThisVar, moveNextBody), 
                (setStateMachineThisVar, setStateMachineStateVar, setStateMachineBody), 
                (afterCodeThisVar, afterCodeBody))) = res
    let m = moveNextBody.Range
    let g = cenv.g
    let amap = cenv.amap

    let stateVarsSet = stateVars |> List.map (fun vref -> vref.Deref) |> Zset.ofList valOrder

    // Find the free variables of the closure, to make them further fields of the object.
    let cloinfo, _, eenvinner = 
        // State vars are only populated for state machine objects 
        //
        // Like in GenSequenceExpression we pretend any stateVars and the stateMachineVar are bound in the outer environment. This prevents the being
        // considered true free variables that need to be passed to the constructor.
        //
        // Note, the 'let' bindings for the stateVars have already been transformed to 'set' expressions, and thus the stateVars are now
        // free variables of the expression.
        let eenvouter = eenvouter |> AddStorageForLocalVals g (stateVars |> List.map (fun v -> v.Deref, Local(0, false, None)))
        let eenvouter = eenvouter |> AddStorageForLocalVals g (thisVars |> List.map (fun v -> v.Deref, Local(0, false, None)))
        let eenvouter = eenvouter |> AddStorageForLocalVals g [ (moveNextThisVar, Local(0, false, None)) ]
        GetIlxClosureInfo cenv m ILBoxity.AsValue false false (mkLocalValRef moveNextThisVar :: thisVars) eenvouter moveNextBody

    let cloFreeVars = cloinfo.cloFreeVars

    let ilCloFreeVars = cloinfo.ilCloAllFreeVars
    let ilCloGenericFormals = cloinfo.cloILGenericParams
    let ilCloGenericActuals = cloinfo.cloSpec.GenericArgs
    let ilCloTypeRef = cloinfo.cloSpec.TypeRef
    let ilCloTy = mkILValueTy ilCloTypeRef ilCloGenericActuals

    // The closure implements what ever interfaces the template implements. 
    let interfaceTys = GetImmediateInterfacesOfType SkipUnrefInterfaces.Yes g cenv.amap m templateStructTy 

    let ilInterfaceTys = List.map (GenType cenv.amap m eenvinner.tyenv) interfaceTys

    let super = g.iltyp_ValueType

    let templateTyconRef, templateTypeArgs = destAppTy g templateStructTy
    let templateTypeInst = mkTyconRefInst templateTyconRef templateTypeArgs
    let eenvinner = AddTemplateReplacement eenvinner (templateTyconRef, ilCloTy, templateTypeInst)

    let infoReader = InfoReader.InfoReader(g, cenv.amap)

    // We codegen the IResumableStateMachine implementation for each generated struct type
    let getResumptionPointThisVar, getResumptionPointBody = 
        let fieldName = "ResumptionPoint"
        let thisVar = moveNextThisVar // reusing the this var from the MoveNext implementation
        let finfo = 
            match infoReader.GetRecordOrClassFieldsOfType(Some fieldName, AccessibilityLogic.AccessorDomain.AccessibleFromSomewhere, m, templateStructTy) with
            | [finfo] -> finfo
            | _ -> error(InternalError(sprintf "expected class field %s not found" fieldName, m))
        thisVar, mkRecdFieldGetViaExprAddr (exprForVal m thisVar, finfo.RecdFieldRef, finfo.TypeInst, m)

    let (getDataThisVar, getDataBody), (setDataThisVar, setDataValueVar, setDataBody) = 
        let fieldName = "Data"
        let thisVar = moveNextThisVar // reusing the this var from the MoveNext implementation
        let setDataValueVar, setDataValueExpr = mkCompGenLocal m "value" dataTy 
        let finfo = 
            match infoReader.GetRecordOrClassFieldsOfType(Some fieldName, AccessibilityLogic.AccessorDomain.AccessibleFromSomewhere, m, templateStructTy) with
            | [finfo] -> finfo
            | _ -> error(InternalError(sprintf "expected class field %s not found" fieldName, m))
        (thisVar, mkRecdFieldGetViaExprAddr (exprForVal m thisVar, finfo.RecdFieldRef, finfo.TypeInst, m)),
        (thisVar, setDataValueVar, mkRecdFieldSetViaExprAddr (exprForVal m thisVar, finfo.RecdFieldRef, finfo.TypeInst, setDataValueExpr, m))

    let methods =
        [ ((mkLocalValRef moveNextThisVar::thisVars), [], g.mk_IAsyncStateMachine_ty, "MoveNext", moveNextBody); 
          ([mkLocalValRef setStateMachineThisVar], [setStateMachineStateVar], g.mk_IAsyncStateMachine_ty, "SetStateMachine", setStateMachineBody); 
          ([mkLocalValRef getResumptionPointThisVar], [], g.mk_IResumableStateMachine_ty dataTy, "get_ResumptionPoint", getResumptionPointBody); 
          ([mkLocalValRef getDataThisVar], [], g.mk_IResumableStateMachine_ty dataTy, "get_Data", getDataBody); 
          ([mkLocalValRef setDataThisVar], [setDataValueVar], g.mk_IResumableStateMachine_ty dataTy, "set_Data", setDataBody); ]

    let mdefs =
        [ for (thisVals, argVals, interfaceTy, imethName, bodyR) in methods do
            let eenvinner = eenvinner |> AddStorageForLocalVals g [(moveNextThisVar, Arg 0) ] 
            let m = bodyR.Range
            let implementedMeth = 
                match InfoReader.TryFindIntrinsicMethInfo infoReader m AccessibilityLogic.AccessorDomain.AccessibleFromSomewhere imethName interfaceTy with
                | [meth] when meth.IsInstance -> meth
                | _ -> error(InternalError(sprintf "expected method %s not found" imethName, m))
            let argTys = implementedMeth.GetParamTypes(cenv.amap, m, []) |> List.concat
            let retTy = implementedMeth.GetCompiledReturnTy(cenv.amap, m, [])
            let ilRetTy = GenReturnType cenv.amap m eenvinner.tyenv retTy
            let ilArgTys = argTys  |> GenTypes cenv.amap m eenvinner.tyenv
            if ilArgTys.Length  <> argVals.Length then
                error(InternalError(sprintf "expected method arg count of %d, got %d for method %s" argVals.Length ilArgTys.Length imethName, m))
            let eenvinner = eenvinner |> AddStorageForLocalVals g (thisVals |> List.map (fun v -> (v.Deref, Arg 0)))
            let eenvinner = eenvinner |> AddStorageForLocalVals g (argVals |> List.mapi (fun i v -> v, Arg (i+1)))
            let sequel = if retTy.IsNone then discardAndReturnVoid else Return
            let ilCode = CodeGenMethodForExpr cenv cgbuf.mgbuf (SPSuppress, [], imethName, eenvinner, 1+argVals.Length, bodyR, sequel)
            let ilParams = (ilArgTys,argVals) ||> List.map2 (fun ty v -> mkILParamNamed(v.LogicalName, ty))
            mkILNonGenericVirtualMethod(imethName, ILMemberAccess.Public, ilParams, mkILReturn ilRetTy, MethodBody.IL (notlazy ilCode)) ]

    let mimpls =
        [ for ((_thisVals, _argVals, interfaceTy, imethName, bodyR), mdef) in (List.zip methods mdefs) do
            let m = bodyR.Range
            let implementedMeth = 
                match InfoReader.TryFindIntrinsicMethInfo infoReader m AccessibilityLogic.AccessorDomain.AccessibleFromSomewhere imethName interfaceTy with
                | [meth] when meth.IsInstance -> meth
                | _ -> error(InternalError(sprintf "expected method %s not found" imethName, m))

            let slotsig = implementedMeth.GetSlotSig(amap, m)
            let ilOverridesSpec = GenOverridesSpec cenv eenvinner slotsig m
            let ilOverrideBy = mkILInstanceMethSpecInTy(ilCloTy, imethName, mdef.ParameterTypes, mdef.Return.Type, [])
            { Overrides = ilOverridesSpec
              OverrideBy = ilOverrideBy } ]

    let fdefs =
        [ // Fields copied from the template struct
          for templateFld in infoReader.GetRecordOrClassFieldsOfType (None, AccessibilityLogic.AccessorDomain.AccessibleFromSomewhere, m, templateStructTy) do
            // Suppress the "ResumptionDynamicInfo" from generated state machines
            if templateFld.Name <> "ResumptionDynamicInfo" then
              let access = ComputeMemberAccess false
              let fty = GenType cenv.amap m eenvinner.tyenv templateFld.FieldType
              let fdef =
                  ILFieldDef(name = templateFld.Name, fieldType = fty, attributes = enum 0, data = None, literalValue = None, offset = None, marshal = None, customAttrs = mkILCustomAttrs [])
                      .WithAccess(access)
                      .WithStatic(false)
              yield fdef 
                
          // Fields for captured variables
          for ilCloFreeVar in ilCloFreeVars do
              let access = ComputeMemberAccess false
              let fdef =
                  ILFieldDef(name = ilCloFreeVar.fvName, fieldType = ilCloFreeVar.fvType, attributes = enum 0,
                             data = None, literalValue = None, offset = None, marshal = None, customAttrs = mkILCustomAttrs [])
                      .WithAccess(access)
                      .WithStatic(false)
              yield fdef ]

    let cloTypeDef =
        ILTypeDef(name = ilCloTypeRef.Name,
                  layout = ILTypeDefLayout.Auto,
                  attributes = enum 0,
                  genericParams = ilCloGenericFormals,
                  customAttrs = mkILCustomAttrs([ g.CompilerGeneratedAttribute; mkCompilationMappingAttr g (int SourceConstructFlags.Closure) ]),
                  fields = mkILFields fdefs,
                  events= emptyILEvents,
                  properties = emptyILProperties,
                  methods= mkILMethods mdefs,
                  methodImpls = mkILMethodImpls mimpls,
                  nestedTypes = emptyILTypeDefs,
                  implements = ilInterfaceTys,
                  extends = Some super,
                  securityDecls = emptyILSecurityDecls)
            .WithSealed(true)
            .WithSpecialName(true)
            .WithAccess(ComputeTypeAccess ilCloTypeRef true)
            .WithLayout(ILTypeDefLayout.Auto)
            .WithEncoding(ILDefaultPInvokeEncoding.Auto)
            .WithInitSemantics(ILTypeInit.BeforeField)

    cgbuf.mgbuf.AddTypeDef(ilCloTypeRef, cloTypeDef, false, false, None)

    CountClosure()
    LocalScope "machine" cgbuf (fun scopeMarks ->
        let ilMachineAddrTy = ILType.Byref ilCloTy

        // The local for the state machine
        let locIdx, realloc, _ = AllocLocal cenv cgbuf eenvinner true (g.CompilerGlobalState.Value.IlxGenNiceNameGenerator.FreshCompilerGeneratedName ("machine", m), ilCloTy, false) scopeMarks

        // The local for the state machine address
        let locIdx2, _realloc2, _ = AllocLocal cenv cgbuf eenvinner true (g.CompilerGlobalState.Value.IlxGenNiceNameGenerator.FreshCompilerGeneratedName (afterCodeThisVar.DisplayName, m), ilMachineAddrTy, false) scopeMarks

        // Zero-initialize the machine 
        EmitInitLocal cgbuf ilCloTy locIdx

        // Initialize the address-of-machine local
        CG.EmitInstr cgbuf (pop 0) (Push [ ilMachineAddrTy ]) (I_ldloca (uint16 locIdx) )
        CG.EmitInstr cgbuf (pop 1) (Push [ ]) (I_stloc (uint16 locIdx2) )

        let eenvinner = eenvinner |> AddStorageForLocalVals g [(afterCodeThisVar, Local (locIdx2, realloc, None)) ] 

        // Initialize the closure variables
        for (fv, ilv) in Seq.zip cloFreeVars cloinfo.ilCloAllFreeVars do
            if stateVarsSet.Contains fv then
                // zero-initialize the state var
                if realloc then 
                    CG.EmitInstr cgbuf (pop 0) (Push [ ilMachineAddrTy ]) (I_ldloc (uint16 locIdx2) )
                    GenDefaultValue cenv cgbuf eenvouter (fv.Type, m)
                    CG.EmitInstr cgbuf (pop 2) (Push [ ]) (mkNormalStfld (mkILFieldSpecInTy (ilCloTy, ilv.fvName, ilv.fvType)))
            else
                // initialize the captured var
                CG.EmitInstr cgbuf (pop 0) (Push [ ilMachineAddrTy ]) (I_ldloc (uint16 locIdx2) )
                GenGetLocalVal cenv cgbuf eenvouter m fv None
                CG.EmitInstr cgbuf (pop 2) (Push [ ]) (mkNormalStfld (mkILFieldSpecInTy (ilCloTy, ilv.fvName, ilv.fvType)))

        // Generate the start expression - eenvinner is used as it contains the binding for machineAddrVar
        GenExpr cenv cgbuf eenvinner SPSuppress afterCodeBody sequel
   
    )

and GenObjectExpr cenv cgbuf eenvouter objExpr (baseType, baseValOpt, basecall, overrides, interfaceImpls, m) sequel =
    let g = cenv.g

    // Find the free variables of the closure, to make them further fields of the object.
    //
    // Note, the 'let' bindings for the stateVars have already been transformed to 'set' expressions, and thus the stateVars are now
    // free variables of the expression.
    let cloinfo, _, eenvinner = GetIlxClosureInfo cenv m ILBoxity.AsObject false false [] eenvouter objExpr

    let ilCloLambdas = cloinfo.ilCloLambdas
    let cloName = cloinfo.cloName
    let cloSpec = cloinfo.cloSpec

    let ilCloAllFreeVars = cloinfo.ilCloAllFreeVars
    let ilCloGenericFormals = cloinfo.cloILGenericParams
    let ilCloGenericActuals = cloinfo.cloSpec.GenericArgs
    let ilCloRetTy = cloinfo.ilCloFormalReturnTy
    let ilCloTypeRef = cloSpec.TypeRef
    let ilTyForOverriding = mkILBoxedTy ilCloTypeRef ilCloGenericActuals

    let eenvinner = bindBaseOrThisVarOpt cenv eenvinner baseValOpt
    let ilCtorBody = CodeGenMethodForExpr cenv cgbuf.mgbuf (SPAlways, [], cloName, eenvinner, 1, basecall, discardAndReturnVoid)

    let genMethodAndOptionalMethodImpl tmethod useMethodImpl =
        [ for (useMethodImpl, methodImplGeneratorFunction, methTyparsOfOverridingMethod), mdef in GenObjectMethod cenv eenvinner cgbuf useMethodImpl tmethod do
              let mimpl = (if useMethodImpl then Some(methodImplGeneratorFunction (ilTyForOverriding, methTyparsOfOverridingMethod)) else None)
              yield (mimpl, mdef) ]

    let mimpls, mdefs =
        [ for ov in overrides do
              yield! genMethodAndOptionalMethodImpl ov (isInterfaceTy g baseType)
          for _, tmethods in interfaceImpls do
             for tmethod in tmethods do
                 yield! genMethodAndOptionalMethodImpl tmethod true ]
        |> List.unzip

    let mimpls = mimpls |> List.choose id // choose the ones that actually have method impls

    let interfaceTys = interfaceImpls |> List.map (fst >> GenType cenv.amap m eenvinner.tyenv)

    let super = (if isInterfaceTy g baseType then g.ilg.typ_Object else ilCloRetTy)
    let interfaceTys = interfaceTys @ (if isInterfaceTy g baseType then [ilCloRetTy] else [])
    let cloTypeDefs = GenClosureTypeDefs cenv (ilCloTypeRef, ilCloGenericFormals, [], ilCloAllFreeVars, ilCloLambdas, ilCtorBody, mdefs, mimpls, super, interfaceTys, Some cloinfo.cloSpec)

    for cloTypeDef in cloTypeDefs do
        cgbuf.mgbuf.AddTypeDef(ilCloTypeRef, cloTypeDef, false, false, None)

    CountClosure()
    GenWitnessArgsFromWitnessInfos cenv cgbuf eenvouter m cloinfo.cloWitnessInfos
    for fv in cloinfo.cloFreeVars do
       GenGetLocalVal cenv cgbuf eenvouter m fv None
   
    CG.EmitInstr cgbuf (pop ilCloAllFreeVars.Length) (Push [ EraseClosures.mkTyOfLambdas g.ilxPubCloEnv ilCloLambdas]) (I_newobj (cloSpec.Constructor, None))
    GenSequel cenv eenvouter.cloc cgbuf sequel

and GenSequenceExpr
        cenv
        (cgbuf: CodeGenBuffer)
        eenvouter
        (nextEnumeratorValRef: ValRef, pcvref: ValRef, currvref: ValRef, stateVars, generateNextExpr, closeExpr, checkCloseExpr: Expr, seqElemTy, m) sequel =

    let g = cenv.g
    let stateVars = [ pcvref; currvref ] @ stateVars
    let stateVarsSet = stateVars |> List.map (fun vref -> vref.Deref) |> Zset.ofList valOrder

    // pretend that the state variables are bound
    let eenvouter =
        eenvouter |> AddStorageForLocalVals g (stateVars |> List.map (fun v -> v.Deref, Local(0, false, None)))

    // Get the free variables. Make a lambda to pretend that the 'nextEnumeratorValRef' is bound (it is an argument to GenerateNext)
    let (cloFreeTyvars, cloWitnessInfos, cloFreeVars, ilCloTypeRef: ILTypeRef, ilCloAllFreeVars, eenvinner) =
         GetIlxClosureFreeVars cenv m [] ILBoxity.AsObject eenvouter [] (mkLambda m nextEnumeratorValRef.Deref (generateNextExpr, g.int32_ty))

    let ilCloSeqElemTy = GenType cenv.amap m eenvinner.tyenv seqElemTy
    let cloRetTy = mkSeqTy g seqElemTy
    let ilCloRetTyInner = GenType cenv.amap m eenvinner.tyenv cloRetTy
    let ilCloRetTyOuter = GenType cenv.amap m eenvouter.tyenv cloRetTy
    let ilCloEnumeratorTy = GenType cenv.amap m eenvinner.tyenv (mkIEnumeratorTy g seqElemTy)
    let ilCloEnumerableTy = GenType cenv.amap m eenvinner.tyenv (mkSeqTy g seqElemTy)
    let ilCloBaseTy = GenType cenv.amap m eenvinner.tyenv (g.mk_GeneratedSequenceBase_ty seqElemTy)
    let ilCloGenericParams = GenGenericParams cenv eenvinner cloFreeTyvars

    // Create a new closure class with a single "MoveNext" method that implements the iterator.
    let ilCloTyInner = mkILFormalBoxedTy ilCloTypeRef ilCloGenericParams
    let ilCloLambdas = Lambdas_return ilCloRetTyInner
    let cloref = IlxClosureRef(ilCloTypeRef, ilCloLambdas, ilCloAllFreeVars)
    let ilxCloSpec = IlxClosureSpec.Create(cloref, GenGenericArgs m eenvouter.tyenv cloFreeTyvars, false)
    let formalClospec = IlxClosureSpec.Create(cloref, mkILFormalGenericArgs 0 ilCloGenericParams, false)

    let getFreshMethod =
        let _, mbody =
            CodeGenMethod cenv cgbuf.mgbuf
                ([], "GetFreshEnumerator", eenvinner, 1,
                 (fun cgbuf eenv ->
                    GenWitnessArgsFromWitnessInfos cenv cgbuf eenv m cloWitnessInfos
                    for fv in cloFreeVars do
                        // State variables always get zero-initialized
                        if stateVarsSet.Contains fv then
                            GenDefaultValue cenv cgbuf eenv (fv.Type, m)
                        else
                            GenGetLocalVal cenv cgbuf eenv m fv None
                    CG.EmitInstr cgbuf (pop ilCloAllFreeVars.Length) (Push [ilCloRetTyInner]) (I_newobj (formalClospec.Constructor, None))
                    GenSequel cenv eenv.cloc cgbuf Return),
                 m)
        mkILNonGenericVirtualMethod("GetFreshEnumerator", ILMemberAccess.Public, [], mkILReturn ilCloEnumeratorTy, MethodBody.IL (lazy mbody))
        |> AddNonUserCompilerGeneratedAttribs g

    let closeMethod =
        // Note: We suppress the first sequence point in the body of this method since it is the initial state machine jump
        let spReq = SPSuppress
        let ilCode = CodeGenMethodForExpr cenv cgbuf.mgbuf (spReq, [], "Close", eenvinner, 1, closeExpr, discardAndReturnVoid)
        mkILNonGenericVirtualMethod("Close", ILMemberAccess.Public, [], mkILReturn ILType.Void, MethodBody.IL (lazy ilCode))

    let checkCloseMethod =
        // Note: We suppress the first sequence point in the body of this method since it is the initial state machine jump
        let spReq = SPSuppress
        let ilCode = CodeGenMethodForExpr cenv cgbuf.mgbuf (spReq, [], "get_CheckClose", eenvinner, 1, checkCloseExpr, Return)
        mkILNonGenericVirtualMethod("get_CheckClose", ILMemberAccess.Public, [], mkILReturn g.ilg.typ_Bool, MethodBody.IL (lazy ilCode))

    let generateNextMethod =
        // Note: We suppress the first sequence point in the body of this method since it is the initial state machine jump
        let spReq = SPSuppress
        // the 'next enumerator' byref arg is at arg position 1
        let eenvinner = eenvinner |> AddStorageForLocalVals g [ (nextEnumeratorValRef.Deref, Arg 1) ]
        let ilParams = [mkILParamNamed("next", ILType.Byref ilCloEnumerableTy)]
        let ilReturn = mkILReturn g.ilg.typ_Int32
        let ilCode = MethodBody.IL (lazy (CodeGenMethodForExpr cenv cgbuf.mgbuf (spReq, [], "GenerateNext", eenvinner, 2, generateNextExpr, Return)))
        mkILNonGenericVirtualMethod("GenerateNext", ILMemberAccess.Public, ilParams, ilReturn, ilCode)

    let lastGeneratedMethod =
        let ilCode = CodeGenMethodForExpr cenv cgbuf.mgbuf (SPSuppress, [], "get_LastGenerated", eenvinner, 1, exprForValRef m currvref, Return)
        mkILNonGenericVirtualMethod("get_LastGenerated", ILMemberAccess.Public, [], mkILReturn ilCloSeqElemTy, MethodBody.IL (lazy ilCode))
        |> AddNonUserCompilerGeneratedAttribs g

    let ilCtorBody =
        mkILSimpleStorageCtor(None, Some ilCloBaseTy.TypeSpec, ilCloTyInner, [], [], ILMemberAccess.Assembly).MethodBody

    let cloMethods = [generateNextMethod; closeMethod; checkCloseMethod; lastGeneratedMethod; getFreshMethod]
    let cloTypeDefs = GenClosureTypeDefs cenv (ilCloTypeRef, ilCloGenericParams, [], ilCloAllFreeVars, ilCloLambdas, ilCtorBody, cloMethods, [], ilCloBaseTy, [], Some ilxCloSpec)

    for cloTypeDef in cloTypeDefs do
        cgbuf.mgbuf.AddTypeDef(ilCloTypeRef, cloTypeDef, false, false, None)

    CountClosure()

    GenWitnessArgsFromWitnessInfos cenv cgbuf eenvouter m cloWitnessInfos
    for fv in cloFreeVars do
       /// State variables always get zero-initialized
       if stateVarsSet.Contains fv then
           GenDefaultValue cenv cgbuf eenvouter (fv.Type, m)
       else
           GenGetLocalVal cenv cgbuf eenvouter m fv None

    CG.EmitInstr cgbuf (pop ilCloAllFreeVars.Length) (Push [ilCloRetTyOuter]) (I_newobj (ilxCloSpec.Constructor, None))
    GenSequel cenv eenvouter.cloc cgbuf sequel

/// Generate the class for a closure type definition
and GenClosureTypeDefs cenv (tref: ILTypeRef, ilGenParams, attrs, ilCloAllFreeVars, ilCloLambdas, ilCtorBody, mdefs, mimpls, ext, ilIntfTys, cloSpec: IlxClosureSpec option) =
  let g = cenv.g
  let cloInfo =
      { cloFreeVars=ilCloAllFreeVars
        cloStructure=ilCloLambdas
        cloCode=notlazy ilCtorBody
        cloUseStaticField = (match cloSpec with None -> false | Some cloSpec -> cloSpec.UseStaticField)
      }

  let mdefs, fdefs =
      if cloInfo.cloUseStaticField then
          let cloSpec = cloSpec.Value
          let cloTy = mkILFormalBoxedTy cloSpec.TypeRef (mkILFormalTypars cloSpec.GenericArgs)
          let fspec = mkILFieldSpec (cloSpec.GetStaticFieldSpec().FieldRef, cloTy)
          let ctorSpec = mkILMethSpecForMethRefInTy (cloSpec.Constructor.MethodRef, cloTy, [])
          let ilCode = mkILMethodBody (true, [], 8, nonBranchingInstrsToCode [ I_newobj (ctorSpec, None); mkNormalStsfld fspec ], None)
          let cctor = mkILClassCtor (MethodBody.IL (lazy ilCode))
          let ilFieldDef = mkILStaticField(fspec.Name, fspec.FormalType, None, None, ILMemberAccess.Assembly).WithInitOnly(true)
          (cctor :: mdefs), [ ilFieldDef ]
      else
          mdefs, []

  let tdef =
    ILTypeDef(name = tref.Name,
              layout = ILTypeDefLayout.Auto,
              attributes = enum 0,
              genericParams = ilGenParams,
              customAttrs = mkILCustomAttrs(attrs @ [mkCompilationMappingAttr g (int SourceConstructFlags.Closure) ]),
              fields = mkILFields fdefs,
              events= emptyILEvents,
              properties = emptyILProperties,
              methods= mkILMethods mdefs,
              methodImpls= mkILMethodImpls mimpls,
              nestedTypes=emptyILTypeDefs,
              implements = ilIntfTys,
              extends= Some ext,
              securityDecls= emptyILSecurityDecls)
        .WithSealed(true)
        .WithSerializable(true)
        .WithSpecialName(true)
        .WithAccess(ComputeTypeAccess tref true)
        .WithLayout(ILTypeDefLayout.Auto)
        .WithEncoding(ILDefaultPInvokeEncoding.Auto)
        .WithInitSemantics(ILTypeInit.BeforeField)

  let tdefs = EraseClosures.convIlxClosureDef g.ilxPubCloEnv tref.Enclosing tdef cloInfo
  tdefs

and GenStaticDelegateClosureTypeDefs cenv (tref: ILTypeRef, ilGenParams, attrs, ilCloAllFreeVars, ilCloLambdas, ilCtorBody, mdefs, mimpls, ext, ilIntfTys, staticCloInfo) =
    let tdefs = GenClosureTypeDefs cenv (tref, ilGenParams, attrs, ilCloAllFreeVars, ilCloLambdas, ilCtorBody, mdefs, mimpls, ext, ilIntfTys, staticCloInfo)

    // Apply the abstract attribute, turning the sealed class into abstract sealed (i.e. static class).
    // Remove the redundant constructor.
    tdefs |> List.map (fun td -> td.WithAbstract(true)
                                   .With(methods= mkILMethodsFromArray (td.Methods.AsArray |> Array.filter (fun m -> not m.IsConstructor))))

and GenGenericParams cenv eenv tps =
    tps |> DropErasedTypars |> List.map (GenGenericParam cenv eenv)

and GenGenericArgs m (tyenv: TypeReprEnv) tps =
    tps |> DropErasedTypars |> List.map (fun c -> (mkILTyvarTy tyenv.[c, m]))

/// Generate a local type function contract class and implementation
and GenClosureAsLocalTypeFunction cenv (cgbuf: CodeGenBuffer) eenv isLocalTypeFunc thisVars expr m =
    let g = cenv.g
    let cloinfo, body, eenvinner = GetIlxClosureInfo cenv m ILBoxity.AsObject isLocalTypeFunc true thisVars eenv expr
    let ilCloTypeRef = cloinfo.cloSpec.TypeRef
    let entryPointInfo = thisVars |> List.map (fun v -> (v, BranchCallClosure cloinfo.cloArityInfo))
    // Now generate the actual closure implementation w.r.t. eenvinner
    let directTypars, ilDirectWitnessParams, _directWitnessInfos, eenvinner =
        AddDirectTyparWitnessParams cenv eenvinner cloinfo m

    let ilDirectGenericParams = GenGenericParams cenv eenvinner directTypars

    // The type-lambdas are dealt with by the local type function
    let ilCloFormalReturnTy, ilCloLambdas =
        let rec strip lambdas =
            match lambdas with
            | Lambdas_forall(_, r) -> strip r
            | Lambdas_return returnTy -> returnTy, lambdas
            | _ -> failwith "AdjustNamedLocalTypeFuncIlxClosureInfo: local functions can currently only be type functions"
        strip cloinfo.ilCloLambdas

    let ilCloBody = CodeGenMethodForExpr cenv cgbuf.mgbuf (SPAlways, entryPointInfo, cloinfo.cloName, eenvinner, 1, body, Return)
    let ilCtorBody = mkILMethodBody (true, [], 8, nonBranchingInstrsToCode (mkCallBaseConstructor(g.ilg.typ_Object, [])), None )
    let cloMethods = [ mkILGenericVirtualMethod("DirectInvoke", ILMemberAccess.Assembly, ilDirectGenericParams, ilDirectWitnessParams, mkILReturn ilCloFormalReturnTy, MethodBody.IL(lazy ilCloBody)) ]

    let cloTypeDefs = GenClosureTypeDefs cenv (ilCloTypeRef, cloinfo.cloILGenericParams, [], cloinfo.ilCloAllFreeVars, ilCloLambdas, ilCtorBody, cloMethods, [], g.ilg.typ_Object, [], Some cloinfo.cloSpec)
    cloinfo, ilCloTypeRef, cloTypeDefs

and GenClosureAsFirstClassFunction cenv (cgbuf: CodeGenBuffer) eenv isLocalTypeFunc thisVars m expr =
    let g = cenv.g
    let cloinfo, body, eenvinner = GetIlxClosureInfo cenv m ILBoxity.AsObject isLocalTypeFunc true thisVars eenv expr
    let entryPointInfo = thisVars |> List.map (fun v -> (v, BranchCallClosure cloinfo.cloArityInfo))
    let ilCloTypeRef = cloinfo.cloSpec.TypeRef

    let ilCloBody = CodeGenMethodForExpr cenv cgbuf.mgbuf (SPAlways, entryPointInfo, cloinfo.cloName, eenvinner, 1, body, Return)
    let cloTypeDefs = GenClosureTypeDefs cenv (ilCloTypeRef, cloinfo.cloILGenericParams, [], cloinfo.ilCloAllFreeVars, cloinfo.ilCloLambdas, ilCloBody, [], [], g.ilg.typ_Object, [], Some cloinfo.cloSpec)
    cloinfo, ilCloTypeRef, cloTypeDefs

/// Generate the closure class for a function
and GenLambdaClosure cenv (cgbuf: CodeGenBuffer) eenv isLocalTypeFunc thisVars expr =
    match expr with
    | Expr.Lambda (_, _, _, _, _, m, _)
    | Expr.TyLambda (_, _, _, m, _) ->

        let cloinfo, ilCloTypeRef, cloTypeDefs =
            if isLocalTypeFunc then
                GenClosureAsLocalTypeFunction cenv cgbuf eenv isLocalTypeFunc thisVars expr m
            else
                GenClosureAsFirstClassFunction cenv cgbuf eenv isLocalTypeFunc thisVars m expr

        CountClosure()
        for cloTypeDef in cloTypeDefs do
            cgbuf.mgbuf.AddTypeDef(ilCloTypeRef, cloTypeDef, false, false, None)
        cloinfo, m

    | _ -> failwith "GenLambda: not a lambda"

and GenClosureAlloc cenv (cgbuf: CodeGenBuffer) eenv (cloinfo, m) =
    let g = cenv.g
    CountClosure()
    if cloinfo.cloSpec.UseStaticField then
        let fspec = cloinfo.cloSpec.GetStaticFieldSpec()
        CG.EmitInstr cgbuf
            (pop 0)
            (Push [EraseClosures.mkTyOfLambdas g.ilxPubCloEnv cloinfo.ilCloLambdas])
            (mkNormalLdsfld fspec)
    else
        GenWitnessArgsFromWitnessInfos cenv cgbuf eenv m cloinfo.cloWitnessInfos
        GenGetLocalVals cenv cgbuf eenv m cloinfo.cloFreeVars
        CG.EmitInstr cgbuf
            (pop cloinfo.ilCloAllFreeVars.Length)
            (Push [EraseClosures.mkTyOfLambdas g.ilxPubCloEnv cloinfo.ilCloLambdas])
            (I_newobj (cloinfo.cloSpec.Constructor, None))

and GenLambda cenv cgbuf eenv isLocalTypeFunc thisVars expr sequel =
    let cloinfo, m = GenLambdaClosure cenv cgbuf eenv isLocalTypeFunc thisVars expr
    GenClosureAlloc cenv cgbuf eenv (cloinfo, m)
    GenSequel cenv eenv.cloc cgbuf sequel

and GenTypeOfVal cenv eenv (v: Val) =
    GenType cenv.amap v.Range eenv.tyenv v.Type

and GenFreevar cenv m eenvouter tyenvinner (fv: Val) =
    let g = cenv.g
    match StorageForVal cenv.g m fv eenvouter with
    // Local type functions
    | Local(_, _, Some _) | Env(_, _, Some _) -> g.ilg.typ_Object
#if DEBUG
    // Check for things that should never make it into the free variable set. Only do this in debug for performance reasons
    | StaticField _ | StaticProperty _ | Method _ | Null -> error(InternalError("GenFreevar: compiler error: unexpected unrealized value", fv.Range))
#endif
    | _ -> GenType cenv.amap m tyenvinner fv.Type

and GetIlxClosureFreeVars cenv m (thisVars: ValRef list) boxity eenvouter takenNames expr =
    let g = cenv.g

    // Choose a base name for the closure
    let basename =
        let boundv = eenvouter.letBoundVars |> List.tryFind (fun v -> not v.IsCompilerGenerated)
        match boundv with
        | Some v -> v.CompiledName cenv.g.CompilerGlobalState
        | None -> "clo"

    // Get a unique stamp for the closure. This must be stable for things that can be part of a let rec.
    let uniq =
        match expr with
        | Expr.Obj (uniq, _, _, _, _, _, _)
        | Expr.Lambda (uniq, _, _, _, _, _, _)
        | Expr.TyLambda (uniq, _, _, _, _) -> uniq
        | _ -> newUnique()

    // Choose a name for the closure
    let ilCloTypeRef =
        // FSharp 1.0 bug 3404: System.Reflection doesn't like '.' and '`' in type names
        let basenameSafeForUseAsTypename = CleanUpGeneratedTypeName basename
        let suffixmark = expr.Range
        let cloName =
            // Ensure that we have an g.CompilerGlobalState
            assert(g.CompilerGlobalState |> Option.isSome)
            g.CompilerGlobalState.Value.StableNameGenerator.GetUniqueCompilerGeneratedName(basenameSafeForUseAsTypename, suffixmark, uniq)
        NestedTypeRefForCompLoc eenvouter.cloc cloName

    // Collect the free variables of the closure
    let cloFreeVarResults = freeInExpr CollectTyparsAndLocals expr

    // Partition the free variables when some can be accessed from places besides the immediate environment
    // Also filter out the current value being bound, if any, as it is available from the "this"
    // pointer which gives the current closure itself. This is in the case e.g. let rec f = ... f ...
    let freeLocals = cloFreeVarResults.FreeLocals |> Zset.elements
    let cloFreeVars =
        freeLocals
        |> List.filter (fun fv ->
            (thisVars |> List.forall (fun v -> not (valRefEq g (mkLocalValRef fv) v))) &&
            (match StorageForVal cenv.g m fv eenvouter with
             | StaticField _ | StaticProperty _ | Method _ | Null -> false
             | _ -> true))

    // Any closure using values represented as local type functions also captures the type variables captured 
    // by that local type function 
    let cloFreeTyvars = 
        (cloFreeVarResults.FreeTyvars, freeLocals) ||> List.fold (fun ftyvs fv ->
            match StorageForVal cenv.g m fv eenvouter with
            | Env (_, _, Some (moreFtyvs, _)) 
            | Local (_, _, Some (moreFtyvs, _)) -> unionFreeTyvars ftyvs moreFtyvs
            | _ -> ftyvs)

    let cloFreeTyvars = cloFreeTyvars.FreeTypars |> Zset.elements

    let eenvinner = eenvouter |> EnvForTypars cloFreeTyvars

    let ilCloTyInner =
        let ilCloGenericParams = GenGenericParams cenv eenvinner cloFreeTyvars
        mkILFormalNamedTy boxity ilCloTypeRef ilCloGenericParams

    // If generating a named closure, add the closure itself as a var, available via "arg0" .
    // The latter doesn't apply for the delegate implementation of closures.
    // Build the environment that is active inside the closure itself
    let eenvinner = eenvinner |> AddStorageForLocalVals g (thisVars |> List.map (fun v -> (v.Deref, Arg 0)))

    // Work out if the closure captures any witnesses.
    let cloWitnessInfos =
        let generateWitnesses = ComputeGenerateWitnesses g eenvinner
        if generateWitnesses then
            // The 0 here represents that a closure doesn't reside within a generic class - there are no "enclosing class type parameters" to lop off.
            GetTraitWitnessInfosOfTypars g 0 cloFreeTyvars
        else
            []

    // Captured witnesses get captured in free variable fields
    let ilCloWitnessFreeVars, ilCloWitnessStorage =
        FreeVarStorageForWitnessInfos cenv eenvinner takenNames ilCloTyInner m cloWitnessInfos

    // Allocate storage in the environment for the witnesses
    let eenvinner = eenvinner |> AddStorageForLocalWitnesses ilCloWitnessStorage

    let ilCloFreeVars, ilCloFreeVarStorage =
        let names =
            cloFreeVars
            |> List.map nameOfVal
            |> ChooseFreeVarNames takenNames

        (cloFreeVars, names)
        ||> List.map2 (fun fv nm ->
            let localCloInfo =
                match StorageForVal g m fv eenvouter with
                | Local(_, _, localCloInfo)
                | Env(_, _, localCloInfo) -> localCloInfo
                | _ -> None
            let ilFv = mkILFreeVar (nm, fv.IsCompilerGenerated, GenFreevar cenv m eenvouter eenvinner.tyenv fv)
            let storage =
                let ilField = mkILFieldSpecInTy (ilCloTyInner, ilFv.fvName, ilFv.fvType)
                Env(ilCloTyInner, ilField, localCloInfo)
            ilFv, (fv, storage))
        |> List.unzip

    let ilCloAllFreeVars = Array.ofList (ilCloWitnessFreeVars @ ilCloFreeVars)

    let eenvinner = eenvinner |> AddStorageForLocalVals g ilCloFreeVarStorage

    // Return a various results
    (cloFreeTyvars, cloWitnessInfos, cloFreeVars, ilCloTypeRef, ilCloAllFreeVars, eenvinner)


and GetIlxClosureInfo cenv m boxity isLocalTypeFunc canUseStaticField thisVars eenvouter expr =
    let g = cenv.g
    let returnTy =
      match expr with
      | Expr.Lambda (_, _, _, _, _, _, returnTy) | Expr.TyLambda (_, _, _, _, returnTy) -> returnTy
      | _ -> tyOfExpr g expr

    // Determine the structure of the closure. We do this before analyzing free variables to
    // determine the taken argument names.
    let tvsl, vs, body, returnTy =
        let rec getCallStructure tvacc vacc (e, ety) =
            match e with
            | Expr.TyLambda (_, tvs, body, _m, bty) ->
                getCallStructure ((DropErasedTypars tvs) :: tvacc) vacc (body, bty)
            | Expr.Lambda (_, _, _, vs, body, _, bty) when not isLocalTypeFunc ->
                // Transform a lambda taking untupled arguments into one
                // taking only a single tupled argument if necessary. REVIEW: do this earlier
                let tupledv, body = MultiLambdaToTupledLambda g vs body
                getCallStructure tvacc (tupledv :: vacc) (body, bty)
            | _ ->
                (List.rev tvacc, List.rev vacc, e, ety)
        getCallStructure [] [] (expr, returnTy)

    let takenNames = vs |> List.map (fun v -> v.CompiledName g.CompilerGlobalState)

    // Get the free variables and the information about the closure, add the free variables to the environment
    let cloFreeTyvars, cloWitnessInfos, cloFreeVars, ilCloTypeRef, ilCloAllFreeVars, eenvinner =
        GetIlxClosureFreeVars cenv m thisVars boxity eenvouter takenNames expr

    // Put the type and value arguments into the environment
    let rec getClosureArgs eenv numArgs tvsl (vs: Val list) =
        match tvsl, vs with
        | tvs :: rest, _ ->
            let eenv = AddTyparsToEnv tvs eenv
            let l, eenv = getClosureArgs eenv numArgs rest vs
            let lambdas = (tvs, l) ||> List.foldBack (fun tv sofar -> Lambdas_forall(GenGenericParam cenv eenv tv, sofar))
            lambdas, eenv
        | [], v :: rest ->
            let nm = v.CompiledName g.CompilerGlobalState
            let l, eenv =
                let eenv = AddStorageForVal g (v, notlazy (Arg numArgs)) eenv
                getClosureArgs eenv (numArgs+1) [] rest
            let lambdas = Lambdas_lambda (mkILParamNamed(nm, GenTypeOfVal cenv eenv v), l)
            lambdas, eenv
        | _ ->
            let returnTy' = GenType cenv.amap m eenv.tyenv returnTy
            Lambdas_return returnTy', eenv

    // start at arg number 1 as "this" pointer holds the current closure
    let ilCloLambdas, eenvinner = getClosureArgs eenvinner 1 tvsl vs

    // Arity info: one argument at each position
    let narginfo = vs |> List.map (fun _ -> 1)

    // Generate the ILX view of the lambdas
    let ilCloReturnTy = GenType cenv.amap m eenvinner.tyenv returnTy

    /// Compute the contract if it is a local type function
    let ilCloGenericFormals = GenGenericParams cenv eenvinner cloFreeTyvars
    let ilCloGenericActuals = GenGenericArgs m eenvouter.tyenv cloFreeTyvars

    let useStaticField = canUseStaticField && (ilCloAllFreeVars.Length = 0)

    let ilxCloSpec = IlxClosureSpec.Create(IlxClosureRef(ilCloTypeRef, ilCloLambdas, ilCloAllFreeVars), ilCloGenericActuals, useStaticField)

    let cloinfo =
        { cloExpr=expr
          cloName=ilCloTypeRef.Name
          cloArityInfo =narginfo
          ilCloLambdas=ilCloLambdas
          ilCloAllFreeVars = ilCloAllFreeVars
          ilCloFormalReturnTy = ilCloReturnTy
          cloSpec = ilxCloSpec
          cloILGenericParams = ilCloGenericFormals
          cloFreeVars=cloFreeVars
          cloFreeTyvars=cloFreeTyvars
          cloWitnessInfos = cloWitnessInfos }
    cloinfo, body, eenvinner

/// Generate a new delegate construction including a closure class if necessary. This is a lot like generating function closures
/// and object expression closures, and most of the code is shared.
and GenDelegateExpr cenv cgbuf eenvouter expr (TObjExprMethod(TSlotSig(_, delegateTy, _, _, _, _) as slotsig, _attribs, methTyparsOfOverridingMethod, tmvs, body, _), m) sequel =
    let g = cenv.g

    // Get the instantiation of the delegate type
    let ilCtxtDelTy = GenType cenv.amap m eenvouter.tyenv delegateTy
    let tmvs = List.concat tmvs

    // Yuck. TLBIMP.EXE generated APIs use UIntPtr for the delegate ctor.
    let useUIntPtrForDelegateCtor =
        try
            if isILAppTy g delegateTy then
                let tcref = tcrefOfAppTy g delegateTy
                let tdef = tcref.ILTyconRawMetadata
                match tdef.Methods.FindByName ".ctor" with
                | [ctorMDef] ->
                    match ctorMDef.Parameters with
                    | [ _;p2 ] -> (p2.Type.TypeSpec.Name = "System.UIntPtr")
                    | _ -> false
                | _ -> false
            else
                false
         with _ ->
            false

    // Work out the free type variables for the morphing thunk
    let takenNames = List.map nameOfVal tmvs
    let cloFreeTyvars, cloWitnessInfos, cloFreeVars, ilDelegeeTypeRef, ilCloAllFreeVars, eenvinner =
        GetIlxClosureFreeVars cenv m [] ILBoxity.AsObject eenvouter takenNames expr

    let ilDelegeeGenericParams = GenGenericParams cenv eenvinner cloFreeTyvars
    let ilDelegeeGenericActualsInner = mkILFormalGenericArgs 0 ilDelegeeGenericParams

    // When creating a delegate that does not capture any variables, we can instead create a static closure and directly reference the method.
    let useStaticClosure = cloFreeVars.IsEmpty

    // Create a new closure class with a single "delegee" method that implements the delegate.
    let delegeeMethName = "Invoke"
    let ilDelegeeTyInner = mkILBoxedTy ilDelegeeTypeRef ilDelegeeGenericActualsInner

    let envForDelegeeUnderTypars = AddTyparsToEnv methTyparsOfOverridingMethod eenvinner

    let numthis = if useStaticClosure then 0 else 1
    let tmvs, body = BindUnitVars g (tmvs, List.replicate (List.concat slotsig.FormalParams).Length ValReprInfo.unnamedTopArg1, body)

    // The slot sig contains a formal instantiation. When creating delegates we're only
    // interested in the actual instantiation since we don't have to emit a method impl.
    let ilDelegeeParams, ilDelegeeRet = GenActualSlotsig m cenv envForDelegeeUnderTypars slotsig methTyparsOfOverridingMethod tmvs

    let envForDelegeeMeth = AddStorageForLocalVals g (List.mapi (fun i v -> (v, Arg (i+numthis))) tmvs) envForDelegeeUnderTypars
    let ilMethodBody = CodeGenMethodForExpr cenv cgbuf.mgbuf (SPAlways, [], delegeeMethName, envForDelegeeMeth, 1, body, (if slotSigHasVoidReturnTy slotsig then discardAndReturnVoid else Return))
    let delegeeInvokeMeth =
        (if useStaticClosure then mkILNonGenericStaticMethod else mkILNonGenericInstanceMethod)
            (delegeeMethName,
             ILMemberAccess.Assembly,
             ilDelegeeParams,
             ilDelegeeRet,
             MethodBody.IL(lazy ilMethodBody))
    let delegeeCtorMeth = mkILSimpleStorageCtor(None, Some g.ilg.typ_Object.TypeSpec, ilDelegeeTyInner, [], [], ILMemberAccess.Assembly)
    let ilCtorBody = delegeeCtorMeth.MethodBody

    let ilCloLambdas = Lambdas_return ilCtxtDelTy
    let cloTypeDefs =
        (if useStaticClosure then GenStaticDelegateClosureTypeDefs else GenClosureTypeDefs)
            cenv (ilDelegeeTypeRef, ilDelegeeGenericParams, [], ilCloAllFreeVars, ilCloLambdas, ilCtorBody, [delegeeInvokeMeth], [], g.ilg.typ_Object, [], None)
    for cloTypeDef in cloTypeDefs do
        cgbuf.mgbuf.AddTypeDef(ilDelegeeTypeRef, cloTypeDef, false, false, None)
    CountClosure()

    // Push the constructor for the delegee
    let ctxtGenericArgsForDelegee = GenGenericArgs m eenvouter.tyenv cloFreeTyvars
    if useStaticClosure then
        GenUnit cenv eenvouter m cgbuf
    else
        let ilxCloSpec = IlxClosureSpec.Create(IlxClosureRef(ilDelegeeTypeRef, ilCloLambdas, ilCloAllFreeVars), ctxtGenericArgsForDelegee, false)

        GenWitnessArgsFromWitnessInfos cenv cgbuf eenvouter m cloWitnessInfos
        GenGetLocalVals cenv cgbuf eenvouter m cloFreeVars

        CG.EmitInstr cgbuf (pop ilCloAllFreeVars.Length) (Push [EraseClosures.mkTyOfLambdas g.ilxPubCloEnv ilCloLambdas]) (I_newobj (ilxCloSpec.Constructor, None))

    // Push the function pointer to the Invoke method of the delegee
    let ilDelegeeTyOuter = mkILBoxedTy ilDelegeeTypeRef ctxtGenericArgsForDelegee
    let ilDelegeeInvokeMethOuter =
        (if useStaticClosure then mkILNonGenericStaticMethSpecInTy else mkILNonGenericInstanceMethSpecInTy)
            (ilDelegeeTyOuter,
             "Invoke",
             typesOfILParams ilDelegeeParams,
             ilDelegeeRet.Type)
    CG.EmitInstr cgbuf (pop 0) (Push [g.ilg.typ_IntPtr]) (I_ldftn ilDelegeeInvokeMethOuter)

    // Instantiate the delegate
    let ilDelegeeCtorMethOuter = mkCtorMethSpecForDelegate g.ilg (ilCtxtDelTy, useUIntPtrForDelegateCtor)
    CG.EmitInstr cgbuf (pop 2) (Push [ilCtxtDelTy]) (I_newobj(ilDelegeeCtorMethOuter, None))
    GenSequel cenv eenvouter.cloc cgbuf sequel

/// Generate statically-resolved conditionals used for type-directed optimizations.
and GenStaticOptimization cenv cgbuf eenv (constraints, e2, e3, _m) sequel =
    // Note: during IlxGen, even if answer is StaticOptimizationAnswer.Unknown we discard the static optimization
    // This means 'when ^T : ^T' is discarded if not resolved.
    //
    // This doesn't apply when witnesses are available. In that case, "when ^T : ^T" is resolved as 'Yes',
    // this is because all the uses of "when ^T : ^T" in FSharp.Core (e.g. for are for deciding between the
    // witness-based implementation and the legacy dynamic implementation, e.g.
    //
    //    let inline ( * ) (x: ^T) (y: ^U) : ^V =
    //         MultiplyDynamic<(^T),(^U),(^V)>  x y
    //         ...
    //         when ^T : ^T = ((^T or ^U): (static member (*) : ^T * ^U -> ^V) (x,y))
    //
    // When witnesses are not available we use the dynamic implementation.

    let e =
        let generateWitnesses = ComputeGenerateWitnesses cenv.g eenv
        if DecideStaticOptimizations cenv.g constraints generateWitnesses = StaticOptimizationAnswer.Yes then
            e2
        else
            e3
    GenExpr cenv cgbuf eenv SPSuppress e sequel

//-------------------------------------------------------------------------
// Generate discrimination trees
//-------------------------------------------------------------------------

and IsSequelImmediate sequel =
    match sequel with
    (* All of these can be done at the end of each branch - we don't need a real join point *)
    | Return | ReturnVoid | Br _ | LeaveHandler _ -> true
    | DiscardThen sequel -> IsSequelImmediate sequel
    | _ -> false

/// Generate a point where several branches of control flow can merge back together, e.g. after a conditional
/// or 'match'.
and GenJoinPoint cenv cgbuf pos eenv ty m sequel =

    // What the join point does depends on the contents of the sequel. For example, if the sequal is "return" then
    // each branch can just return and no true join point is needed.
    match sequel with
    // All of these can be done at the end of each branch - we don't need a real join point
    | _ when IsSequelImmediate sequel ->
        let stackAfterJoin = cgbuf.GetCurrentStack()
        let afterJoin = CG.GenerateDelayMark cgbuf (pos + "_join")
        sequel, afterJoin, stackAfterJoin, Continue

    // We end scopes at the join point, if any
    | EndLocalScope(sq, mark) ->
        let sequelNow, afterJoin, stackAfterJoin, sequelAfterJoin = GenJoinPoint cenv cgbuf pos eenv ty m sq
        sequelNow, afterJoin, stackAfterJoin, EndLocalScope(sequelAfterJoin, mark)

    // If something non-trivial happens after a discard then generate a join point, but first discard the value (often this means we won't generate it at all)
    | DiscardThen sequel ->
        let stackAfterJoin = cgbuf.GetCurrentStack()
        let afterJoin = CG.GenerateDelayMark cgbuf (pos + "_join")
        DiscardThen (Br afterJoin), afterJoin, stackAfterJoin, sequel

    // The others (e.g. Continue, LeaveFilter and CmpThenBrOrContinue) can't be done at the end of each branch. We must create a join point.
    | _ ->
        let pushed = GenType cenv.amap m eenv.tyenv ty
        let stackAfterJoin = (pushed :: (cgbuf.GetCurrentStack()))
        let afterJoin = CG.GenerateDelayMark cgbuf (pos + "_join")
        // go to the join point
        Br afterJoin, afterJoin, stackAfterJoin, sequel

// Accumulate the decision graph as we go
and GenDecisionTreeAndTargets cenv cgbuf stackAtTargets eenv tree targets repeatSP sequel contf =
    let targetCounts = accTargetsOfDecisionTree tree [] |> List.countBy id |> Dictionary.ofList
    let targetNext = ref 0 // used to make sure we generate the targets in-order, postponing if necessary
    GenDecisionTreeAndTargetsInner cenv cgbuf None stackAtTargets eenv tree targets (targetNext, targetCounts) repeatSP (IntMap.empty()) sequel (fun targetInfos ->
        let sortedTargetInfos =
            targetInfos
            |> Seq.sortBy (fun (KeyValue(targetIdx, _)) -> targetIdx)
            |> Seq.filter (fun (KeyValue(_, (_, isTargetPostponed))) -> isTargetPostponed)
            |> Seq.map (fun (KeyValue(_, (targetInfo, _))) -> targetInfo)
            |> List.ofSeq
        GenPostponedDecisionTreeTargets cenv cgbuf sortedTargetInfos stackAtTargets sequel contf
    )

and GenPostponedDecisionTreeTargets cenv cgbuf targetInfos stackAtTargets sequel contf =
    match targetInfos with
    | [] -> contf Fake
    | targetInfo :: rest ->
        let eenvAtTarget, spExprAtTarget, exprAtTarget, sequelAtTarget = GenDecisionTreeTarget cenv cgbuf stackAtTargets targetInfo sequel
        GenLinearExpr cenv cgbuf eenvAtTarget spExprAtTarget exprAtTarget sequelAtTarget true (fun Fake ->
            GenPostponedDecisionTreeTargets cenv cgbuf rest stackAtTargets sequel contf
        )

/// When inplabOpt is None, we are assuming a branch or fallthrough to the current code location
///
/// When inplabOpt is "Some inplab", we are assuming an existing branch to "inplab" and can optionally
/// set inplab to point to another location if no codegen is required.
and GenDecisionTreeAndTargetsInner cenv cgbuf inplabOpt stackAtTargets eenv tree targets targetCounts repeatSP targetInfos sequel (contf: Zmap<_,_> -> FakeUnit) =
    CG.SetStack cgbuf stackAtTargets              // Set the expected initial stack.
    match tree with
    | TDBind(bind, rest) ->
       cgbuf.SetMarkToHereIfNecessary inplabOpt
       let startScope, endScope as scopeMarks = StartDelayedLocalScope "dtreeBind" cgbuf
       let eenv = AllocStorageForBind cenv cgbuf scopeMarks eenv bind
       let sp = GenDebugPointForBind cenv cgbuf bind
       GenBindingAfterDebugPoint cenv cgbuf eenv sp bind false (Some startScope)
       // We don't get the scope marks quite right for dtree-bound variables. This is because
       // we effectively lose an EndLocalScope for all dtrees that go to the same target
       // So we just pretend that the variable goes out of scope here.
       CG.SetMarkToHere cgbuf endScope
       GenDecisionTreeAndTargetsInner cenv cgbuf None stackAtTargets eenv rest targets targetCounts repeatSP targetInfos sequel contf

    | TDSuccess(es, targetIdx) ->
        let targetInfos, genTargetInfoOpt = GenDecisionTreeSuccess cenv cgbuf inplabOpt stackAtTargets eenv es targetIdx targets targetCounts repeatSP targetInfos sequel
        match genTargetInfoOpt with
        | Some (eenvAtTarget, spExprAtTarget, exprAtTarget, sequelAtTarget) ->
            GenLinearExpr cenv cgbuf eenvAtTarget spExprAtTarget exprAtTarget sequelAtTarget true (fun Fake -> contf targetInfos)
        | _ ->
            contf targetInfos

    | TDSwitch(e, cases, dflt, m) ->
       GenDecisionTreeSwitch cenv cgbuf inplabOpt stackAtTargets eenv e cases dflt m targets targetCounts repeatSP targetInfos sequel contf

and GetTarget (targets:_[]) n =
    if n >= targets.Length then failwith "GetTarget: target not found in decision tree"
    targets.[n]

/// Generate a success node of a decision tree, binding the variables and going to the target
/// If inplabOpt is present, this label must get set to the first logical place to execute.
/// For example, if no variables get bound this can just be set to jump straight to the target.
and GenDecisionTreeSuccess cenv cgbuf inplabOpt stackAtTargets eenv es targetIdx targets (targetNext: int ref, targetCounts: Dictionary<int,int>) repeatSP targetInfos sequel =
    let (TTarget(vs, successExpr, spTarget, flags)) = GetTarget targets targetIdx
    match IntMap.tryFind targetIdx targetInfos with
    | Some (targetInfo, isTargetPostponed) ->

        let (targetMarkBeforeBinds, targetMarkAfterBinds: Mark, eenvAtTarget, _, _, _, _, _, _, _, _) = targetInfo

        // We have encountered this target before. See if we should generate it now
        let targetCount = targetCounts.[targetIdx]
        let generateTargetNow = isTargetPostponed && cenv.opts.localOptimizationsAreOn && targetCount = 1 && targetNext.Value = targetIdx
        targetCounts.[targetIdx] <- targetCount - 1

        // If not binding anything we can go directly to the targetMarkBeforeBinds point
        // This is useful to avoid lots of branches e.g. in match A | B | C -> e
        // In this case each case will just go straight to "e"
        if isNil vs then
            cgbuf.SetMarkOrEmitBranchIfNecessary (inplabOpt, targetMarkBeforeBinds)
        else
            cgbuf.SetMarkToHereIfNecessary inplabOpt
            repeatSP()

            (vs, es) ||> List.iter2 (fun v e ->

                GetStoreValCtxt cenv cgbuf eenvAtTarget v
                // Emit the expression
                GenBindingRhs cenv cgbuf eenv SPSuppress v e)

            vs |> List.rev |> List.iter (fun v ->
                // Store the results
                GenStoreVal cenv cgbuf eenvAtTarget v.Range v)

            CG.EmitInstr cgbuf (pop 0) Push0 (I_br targetMarkAfterBinds.CodeLabel)
        
        let genTargetInfoOpt =
            if generateTargetNow then
                incr targetNext // generate the targets in-order only
                Some(GenDecisionTreeTarget cenv cgbuf stackAtTargets targetInfo sequel)
            else
                None

        // Update the targetInfos
        let isTargetStillPostponed = isTargetPostponed && not generateTargetNow
        let targetInfos = IntMap.add targetIdx (targetInfo, isTargetStillPostponed) targetInfos
        targetInfos, genTargetInfoOpt

    | None ->
        // We have not encountered this target before. Set up the generation of the target, even if we're
        // going to postpone it

        let targetMarkBeforeBinds = CG.GenerateDelayMark cgbuf "targetBeforeBinds"
        let targetMarkAfterBinds = CG.GenerateDelayMark cgbuf "targetAfterBinds"
        let startScope, endScope as scopeMarks = StartDelayedLocalScope "targetBinds" cgbuf
        // Allocate storage for variables (except those lifted to be state machine variables)
        let binds = 
            match flags with 
            | None -> mkInvisibleBinds vs es
            | Some stateVarFlags -> 
                 (vs, es, stateVarFlags) 
                 |||> List.zip3 
                 |> List.choose (fun (v, e, flag) -> if flag then None else Some (mkInvisibleBind v e))
        let eenvAtTarget = AllocStorageForBinds cenv cgbuf scopeMarks eenv binds
        let targetInfo = (targetMarkBeforeBinds, targetMarkAfterBinds, eenvAtTarget, successExpr, spTarget, repeatSP, vs, es, flags, startScope, endScope)

        let targetCount = targetCounts.[targetIdx]

        // In debug mode, postpone all decision tree targets to after the switching.
        // In release mode, if a target is the target of multiple incoming success nodes, postpone it to avoid 
        // making any backward branches
        let generateTargetNow = cenv.opts.localOptimizationsAreOn && targetCount = 1 && targetNext.Value = targetIdx
        targetCounts.[targetIdx] <- targetCount - 1

        let genTargetInfoOpt =
            if generateTargetNow then
                // Here we are generating the target immediately
                incr targetNext // generate the targets in-order only
                cgbuf.SetMarkToHereIfNecessary inplabOpt
                Some(GenDecisionTreeTarget cenv cgbuf stackAtTargets targetInfo sequel)
            else
                // Here we are postponing the generation of the target.
                cgbuf.SetMarkOrEmitBranchIfNecessary (inplabOpt, targetMarkBeforeBinds)
                None

        let isTargetPostponed = not generateTargetNow
        let targetInfos = IntMap.add targetIdx (targetInfo, isTargetPostponed) targetInfos
        targetInfos, genTargetInfoOpt

and GenDecisionTreeTarget cenv cgbuf stackAtTargets targetInfo sequel =
    let (targetMarkBeforeBinds, targetMarkAfterBinds, eenvAtTarget, successExpr, spTarget, repeatSP, vs, es, flags, startScope, endScope) = targetInfo
    CG.SetMarkToHere cgbuf targetMarkBeforeBinds
    let spExpr = (match spTarget with DebugPointForTarget.Yes -> SPAlways | DebugPointForTarget.No _ -> SPSuppress)

    // Repeat the sequence point to make sure each target branch has some sequence point (instead of inheriting
    // a random sequence point from the previously generated IL code from the previous block. See comment on
    // repeatSP() above.
    //
    // Only repeat the sequence point if we really have to, i.e. if the target expression doesn't start with a
    // sequence point anyway
    if isNil vs && DoesGenExprStartWithDebugPoint cenv.g spExpr successExpr then
       ()
    else
       match spTarget with
       | DebugPointForTarget.Yes -> repeatSP()
       | DebugPointForTarget.No -> cgbuf.EmitStartOfHiddenCode()

    CG.SetMarkToHere cgbuf startScope
    let binds = mkInvisibleBinds vs es
    GenBindings cenv cgbuf eenvAtTarget binds flags
    CG.SetMarkToHere cgbuf targetMarkAfterBinds
    CG.SetStack cgbuf stackAtTargets
    (eenvAtTarget, spExpr, successExpr, (EndLocalScope(sequel, endScope)))

and GenDecisionTreeSwitch cenv cgbuf inplabOpt stackAtTargets eenv e cases defaultTargetOpt switchm targets targetCounts repeatSP targetInfos sequel contf =
    let g = cenv.g
    let m = e.Range
    cgbuf.SetMarkToHereIfNecessary inplabOpt

    repeatSP()
    match cases with
      // optimize a test against a boolean value, i.e. the all-important if-then-else
      | TCase(DecisionTreeTest.Const(Const.Bool b), successTree) :: _ ->
       let failureTree = (match defaultTargetOpt with None -> cases.Tail.Head.CaseTree | Some d -> d)
       GenDecisionTreeTest cenv eenv.cloc cgbuf stackAtTargets e None false eenv (if b then successTree else failureTree) (if b then failureTree else successTree) targets targetCounts repeatSP targetInfos sequel contf

      // // Remove a single test for a union case . Union case tests are always exa
      //| [ TCase(DecisionTreeTest.UnionCase _, successTree) ] when (defaultTargetOpt.IsNone) ->
      //  GenDecisionTreeAndTargetsInner cenv cgbuf inplabOpt stackAtTargets eenv successTree targets repeatSP targetInfos sequel
      //   //GenDecisionTree cenv eenv.cloc cgbuf stackAtTargets e (Some (pop 1, Push [g.ilg.typ_Bool], Choice1Of2 (avoidHelpers, cuspec, idx))) eenv successTree failureTree targets repeatSP targetInfos sequel

      // Optimize a single test for a union case to an "isdata" test - much
      // more efficient code, and this case occurs in the generated equality testers where perf is important
      | TCase(DecisionTreeTest.UnionCase(c, tyargs), successTree) :: rest when rest.Length = (match defaultTargetOpt with None -> 1 | Some _ -> 0) ->
        let failureTree =
            match defaultTargetOpt with
            | None -> rest.Head.CaseTree
            | Some tg -> tg
        let cuspec = GenUnionSpec cenv.amap m eenv.tyenv c.TyconRef tyargs
        let idx = c.Index
        let avoidHelpers = entityRefInThisAssembly g.compilingFslib c.TyconRef
        let tester = (Some (pop 1, Push [g.ilg.typ_Bool], Choice1Of2 (avoidHelpers, cuspec, idx)))
        GenDecisionTreeTest cenv eenv.cloc cgbuf stackAtTargets e tester false eenv successTree failureTree targets targetCounts repeatSP targetInfos sequel contf

      // Use GenDecisionTreeTest to generate a single test for null (when no box required) where the success
      // is going to the immediate first node in the tree
      | TCase(DecisionTreeTest.IsNull _, (TDSuccess([], 0) as successTree)) :: rest 
           when rest.Length = (match defaultTargetOpt with None -> 1 | Some _ -> 0) 
                && not (isTyparTy g (tyOfExpr g e)) ->
        let failureTree =
            match defaultTargetOpt with
            | None -> rest.Head.CaseTree
            | Some tg -> tg
        GenDecisionTreeTest cenv eenv.cloc cgbuf stackAtTargets e None true eenv successTree failureTree targets targetCounts repeatSP targetInfos sequel contf

      | _ ->
        let caseLabels = List.map (fun _ -> CG.GenerateDelayMark cgbuf "switch_case") cases
        let firstDiscrim = cases.Head.Discriminator
        match firstDiscrim with
        // Iterated tests, e.g. exception constructors, nulltests, typetests and active patterns.
        // These should always have one positive and one negative branch
        | DecisionTreeTest.IsInst _
        | DecisionTreeTest.ArrayLength _
        | DecisionTreeTest.IsNull
        | DecisionTreeTest.Const(Const.Zero) ->
            if not (isSingleton cases) || Option.isNone defaultTargetOpt then failwith "internal error: GenDecisionTreeSwitch: DecisionTreeTest.IsInst/isnull/query"
            let bi =
              match firstDiscrim with
              | DecisionTreeTest.Const(Const.Zero) ->
                  GenExpr cenv cgbuf eenv SPSuppress e Continue
                  BI_brfalse
              | DecisionTreeTest.IsNull -> 
                  GenExpr cenv cgbuf eenv SPSuppress e Continue
                  let srcTy = tyOfExpr g e
                  if isTyparTy g srcTy then
                      let ilFromTy = GenType cenv.amap m eenv.tyenv srcTy
                      CG.EmitInstr cgbuf (pop 1) (Push [g.ilg.typ_Object]) (I_box ilFromTy)
                  BI_brfalse
              | DecisionTreeTest.IsInst (_srcty, tgty) ->
                  let e = mkCallTypeTest g m tgty e
                  GenExpr cenv cgbuf eenv SPSuppress e Continue
                  BI_brtrue
              | _ -> failwith "internal error: GenDecisionTreeSwitch"
            CG.EmitInstr cgbuf (pop 1) Push0 (I_brcmp (bi, (List.head caseLabels).CodeLabel))
            GenDecisionTreeCases cenv cgbuf stackAtTargets eenv defaultTargetOpt targets targetCounts repeatSP targetInfos sequel caseLabels cases contf

        | DecisionTreeTest.ActivePatternCase _ -> error(InternalError("internal error in codegen: DecisionTreeTest.ActivePatternCase", switchm))
        | DecisionTreeTest.UnionCase (hdc, tyargs) ->
            GenExpr cenv cgbuf eenv SPSuppress e Continue
            let cuspec = GenUnionSpec cenv.amap m eenv.tyenv hdc.TyconRef tyargs
            let dests =
              if cases.Length <> caseLabels.Length then failwith "internal error: DecisionTreeTest.UnionCase"
              (cases, caseLabels) ||> List.map2 (fun case label ->
                  match case with
                  | TCase(DecisionTreeTest.UnionCase (c, _), _) -> (c.Index, label.CodeLabel)
                  | _ -> failwith "error: mixed constructor/const test?")

            let avoidHelpers = entityRefInThisAssembly g.compilingFslib hdc.TyconRef
            EraseUnions.emitDataSwitch g.ilg (UnionCodeGen cgbuf) (avoidHelpers, cuspec, dests)
            CG.EmitInstrs cgbuf (pop 1) Push0 [ ] // push/pop to match the line above
            GenDecisionTreeCases cenv cgbuf stackAtTargets eenv defaultTargetOpt targets targetCounts repeatSP targetInfos sequel caseLabels cases contf

        | DecisionTreeTest.Const c ->
            GenExpr cenv cgbuf eenv SPSuppress e Continue
            match c with
            | Const.Bool _ -> failwith "should have been done earlier"
            | Const.SByte _
            | Const.Int16 _
            | Const.Int32 _
            | Const.Byte _
            | Const.UInt16 _
            | Const.UInt32 _
            | Const.Char _ ->
                if List.length cases <> List.length caseLabels then failwith "internal error: "
                let dests =
                  (cases, caseLabels) ||> List.map2 (fun case label ->
                      let i =
                        match case.Discriminator with
                          DecisionTreeTest.Const c' ->
                            match c' with
                            | Const.SByte i -> int32 i
                            | Const.Int16 i -> int32 i
                            | Const.Int32 i -> i
                            | Const.Byte i -> int32 i
                            | Const.UInt16 i -> int32 i
                            | Const.UInt32 i -> int32 i
                            | Const.Char c -> int32 c
                            | _ -> failwith "internal error: badly formed const test"

                        | _ -> failwith "internal error: badly formed const test"
                      (i, label.CodeLabel))
                let mn = List.foldBack (fst >> Operators.min) dests (fst(List.head dests))
                let mx = List.foldBack (fst >> Operators.max) dests (fst(List.head dests))
                // Check if it's worth using a switch
                // REVIEW: this is using switches even for single integer matches!
                if mx - mn = (List.length dests - 1) then
                    let destinationLabels = dests |> List.sortBy fst |> List.map snd
                    if mn <> 0 then
                      CG.EmitInstrs cgbuf (pop 0) (Push [g.ilg.typ_Int32]) [ mkLdcInt32 mn]
                      CG.EmitInstrs cgbuf (pop 1) Push0 [ AI_sub ]
                    CG.EmitInstr cgbuf (pop 1) Push0 (I_switch destinationLabels)
                else
                  error(InternalError("non-dense integer matches not implemented in codegen - these should have been removed by the pattern match compiler", switchm))
                GenDecisionTreeCases cenv cgbuf stackAtTargets eenv defaultTargetOpt targets targetCounts repeatSP targetInfos sequel caseLabels cases contf
            | _ -> error(InternalError("these matches should never be needed", switchm))
        | DecisionTreeTest.Error m -> error(InternalError("Trying to compile error recovery branch", m))

and GenDecisionTreeCases cenv cgbuf stackAtTargets eenv defaultTargetOpt targets targetCounts repeatSP targetInfos sequel caseLabels cases (contf: Zmap<_,_> -> FakeUnit) =

    match defaultTargetOpt with
    | Some defaultTarget ->
        GenDecisionTreeAndTargetsInner cenv cgbuf None stackAtTargets eenv defaultTarget targets targetCounts repeatSP targetInfos sequel (fun targetInfos ->
            GenDecisionTreeCases cenv cgbuf stackAtTargets eenv None targets targetCounts repeatSP targetInfos sequel caseLabels cases contf
        )
    | None ->
        match caseLabels, cases with
        | caseLabel :: caseLabelsTail, TCase(_, caseTree) :: casesTail ->
            GenDecisionTreeAndTargetsInner cenv cgbuf (Some caseLabel) stackAtTargets eenv caseTree targets targetCounts repeatSP targetInfos sequel (fun targetInfos ->
                GenDecisionTreeCases cenv cgbuf stackAtTargets eenv None targets targetCounts repeatSP targetInfos sequel caseLabelsTail casesTail contf
            )
        | _ ->
            contf targetInfos

// Used for the peephole optimization below
and (|BoolExpr|_|) = function Expr.Const (Const.Bool b1, _, _) -> Some b1 | _ -> None

and GenDecisionTreeTest cenv cloc cgbuf stackAtTargets e tester isNullTest eenv successTree failureTree targets targetCounts repeatSP targetInfos sequel contf =
    let g = cenv.g
    match successTree, failureTree with

    // Peephole: if generating a boolean value or its negation then just leave it on the stack
    // This comes up in the generated equality functions. REVIEW: do this as a peephole optimization elsewhere
    | TDSuccess(es1, n1),
      TDSuccess(es2, n2) when
         not isNullTest && 
         isNil es1 && isNil es2 &&
         (match GetTarget targets n1, GetTarget targets n2 with
          | TTarget(_, BoolExpr b1, _, _), TTarget(_, BoolExpr b2, _, _) -> b1 = not b2
          | _ -> false) ->

             match GetTarget targets n1, GetTarget targets n2 with

             | TTarget(_, BoolExpr b1, _, _), _ ->
                 GenExpr cenv cgbuf eenv SPSuppress e Continue
                 match tester with
                 | Some (pops, pushes, i) ->
                    match i with
                    | Choice1Of2 (avoidHelpers, cuspec, idx) -> CG.EmitInstrs cgbuf pops pushes (EraseUnions.mkIsData g.ilg (avoidHelpers, cuspec, idx))
                    | Choice2Of2 i -> CG.EmitInstr cgbuf pops pushes i
                 | _ -> ()
                 if not b1 then
                   CG.EmitInstrs cgbuf (pop 0) (Push [g.ilg.typ_Bool]) [mkLdcInt32 0 ]
                   CG.EmitInstrs cgbuf (pop 1) Push0 [AI_ceq]
                 GenSequel cenv cloc cgbuf sequel
                 contf targetInfos

             | _ -> failwith "internal error: GenDecisionTreeTest during bool elim"

    | _ ->
        match tester with
        | None ->

            // Check if there is more logic in the decision tree for the failure branch
            // (and no more logic for the success branch), for example
            // when emitting the first part of 'expr1 || expr2'.
            //
            // If so, emit the failure logic, then came back and do the success target, then
            // do any postponed failure target.
            match successTree, failureTree with
            | TDSuccess _, (TDBind _ | TDSwitch _) ->
                
                // OK, there is more logic in the decision tree on the failure branch
                let success = CG.GenerateDelayMark cgbuf "testSuccess"
                let testForSuccess = if isNullTest then BI_brfalse else BI_brtrue
                GenExpr cenv cgbuf eenv SPSuppress e (CmpThenBrOrContinue(pop 1, [ I_brcmp (testForSuccess, success.CodeLabel) ]))
                GenDecisionTreeAndTargetsInner cenv cgbuf None stackAtTargets eenv failureTree targets targetCounts repeatSP targetInfos sequel (fun targetInfos ->
                    GenDecisionTreeAndTargetsInner cenv cgbuf (Some success) stackAtTargets eenv successTree targets targetCounts repeatSP targetInfos sequel contf
                )

            | _ ->

                // Either we're not yet done with the success branch, or there is no more logic
                // in the decision tree on the failure branch. Continue doing the success branch
                // logic first.
                let failure = CG.GenerateDelayMark cgbuf "testFailure"
                let testForFailure = if isNullTest then BI_brtrue else BI_brfalse
                GenExpr cenv cgbuf eenv SPSuppress e (CmpThenBrOrContinue(pop 1, [ I_brcmp (testForFailure, failure.CodeLabel) ]))
                GenDecisionTreeAndTargetsInner cenv cgbuf None stackAtTargets eenv successTree targets targetCounts repeatSP targetInfos sequel (fun targetInfos ->
                    GenDecisionTreeAndTargetsInner cenv cgbuf (Some failure) stackAtTargets eenv failureTree targets targetCounts repeatSP targetInfos sequel contf
                )

        // Turn 'isdata' tests that branch into EI_brisdata tests
        | Some (_, _, Choice1Of2 (avoidHelpers, cuspec, idx)) ->
            let failure = CG.GenerateDelayMark cgbuf "testFailure"
            GenExpr cenv cgbuf eenv SPSuppress e (CmpThenBrOrContinue(pop 1, EraseUnions.mkBrIsData g.ilg false (avoidHelpers, cuspec, idx, failure.CodeLabel)))

            GenDecisionTreeAndTargetsInner cenv cgbuf None stackAtTargets eenv successTree targets targetCounts repeatSP targetInfos sequel (fun targetInfos ->
                GenDecisionTreeAndTargetsInner cenv cgbuf (Some failure) stackAtTargets eenv failureTree targets targetCounts repeatSP targetInfos sequel contf
            )

        | Some (pops, pushes, i) ->
            let failure = CG.GenerateDelayMark cgbuf "testFailure"
            GenExpr cenv cgbuf eenv SPSuppress e Continue
            match i with
            | Choice1Of2 (avoidHelpers, cuspec, idx) -> CG.EmitInstrs cgbuf pops pushes (EraseUnions.mkIsData g.ilg (avoidHelpers, cuspec, idx))
            | Choice2Of2 i -> CG.EmitInstr cgbuf pops pushes i
            CG.EmitInstr cgbuf (pop 1) Push0 (I_brcmp (BI_brfalse, failure.CodeLabel))

            GenDecisionTreeAndTargetsInner cenv cgbuf None stackAtTargets eenv successTree targets targetCounts repeatSP targetInfos sequel (fun targetInfos ->
                GenDecisionTreeAndTargetsInner cenv cgbuf (Some failure) stackAtTargets eenv failureTree targets targetCounts repeatSP targetInfos sequel contf
            )

/// Generate fixups for letrec bindings
and GenLetRecFixup cenv cgbuf eenv (ilxCloSpec: IlxClosureSpec, e, ilField: ILFieldSpec, e2, _m) =
    GenExpr cenv cgbuf eenv SPSuppress e Continue
    CG.EmitInstrs cgbuf (pop 0) Push0 [ I_castclass ilxCloSpec.ILType ]
    GenExpr cenv cgbuf eenv SPSuppress e2 Continue
    CG.EmitInstrs cgbuf (pop 2) Push0 [ mkNormalStfld (mkILFieldSpec(ilField.FieldRef, ilxCloSpec.ILType)) ]

/// Generate letrec bindings
and GenLetRecBindings cenv (cgbuf: CodeGenBuffer) eenv (allBinds: Bindings, m) =
    let eenv = SetIsInLoop true eenv
    // Fix up recursion for non-toplevel recursive bindings
    let bindsPossiblyRequiringFixup =
        allBinds |> List.filter (fun b ->
            match (StorageForVal cenv.g m b.Var eenv) with
            | StaticProperty _
            | Method _
            // Note: Recursive data stored in static fields may require fixups e.g. let x = C(x)
            // | StaticField _
            | Null -> false
            | _ -> true)

    let computeFixupsForOneRecursiveVar boundv forwardReferenceSet fixups thisVars access set e =
        match e with
        | Expr.Lambda _ | Expr.TyLambda _ | Expr.Obj _ ->
            let isLocalTypeFunc = Option.isSome thisVars && (IsNamedLocalTypeFuncVal cenv.g (Option.get thisVars) e)
            let thisVars = (match e with Expr.Obj _ -> [] | _ when isLocalTypeFunc -> [] | _ -> Option.map mkLocalValRef thisVars |> Option.toList)
            let canUseStaticField = (match e with Expr.Obj _ -> false | _ -> true)
            let clo, _, eenvclo = GetIlxClosureInfo cenv m ILBoxity.AsObject isLocalTypeFunc canUseStaticField thisVars {eenv with letBoundVars=(mkLocalValRef boundv) :: eenv.letBoundVars} e
            clo.cloFreeVars |> List.iter (fun fv ->
                if Zset.contains fv forwardReferenceSet then
                    match StorageForVal cenv.g m fv eenvclo with
                    | Env (_, ilField, _) -> fixups := (boundv, fv, (fun () -> GenLetRecFixup cenv cgbuf eenv (clo.cloSpec, access, ilField, exprForVal m fv, m))) :: !fixups
                    | _ -> error (InternalError("GenLetRec: " + fv.LogicalName + " was not in the environment", m)) )

        | Expr.Val (vref, _, _) ->
            let fv = vref.Deref
            let needsFixup = Zset.contains fv forwardReferenceSet
            if needsFixup then fixups := (boundv, fv, (fun () -> GenExpr cenv cgbuf eenv SPSuppress (set e) discard)) :: !fixups
        | _ -> failwith "compute real fixup vars"


    let fixups = ref []
    let recursiveVars = Zset.addList (bindsPossiblyRequiringFixup |> List.map (fun v -> v.Var)) (Zset.empty valOrder)
    let _ =
        (recursiveVars, bindsPossiblyRequiringFixup) ||> List.fold (fun forwardReferenceSet (bind: Binding) ->
            // Compute fixups
            bind.Expr |> IterateRecursiveFixups cenv.g (Some bind.Var)
                               (computeFixupsForOneRecursiveVar bind.Var forwardReferenceSet fixups)
                               (exprForVal m bind.Var,
                                  (fun _ -> failwith ("internal error: should never need to set non-delayed recursive val: " + bind.Var.LogicalName)))
            // Record the variable as defined
            let forwardReferenceSet = Zset.remove bind.Var forwardReferenceSet
            forwardReferenceSet)

    // Generate the actual bindings
    let _ =
        (recursiveVars, allBinds) ||> List.fold (fun forwardReferenceSet (bind: Binding) ->
            GenBinding cenv cgbuf eenv bind false
            // Record the variable as defined
            let forwardReferenceSet = Zset.remove bind.Var forwardReferenceSet
            // Execute and discard any fixups that can now be committed
            fixups := !fixups |> List.filter (fun (boundv, fv, action) -> if (Zset.contains boundv forwardReferenceSet || Zset.contains fv forwardReferenceSet) then true else (action(); false))
            forwardReferenceSet)
    ()

and GenLetRec cenv cgbuf eenv (binds, body, m) sequel =
    let _, endScope as scopeMarks = StartLocalScope "letrec" cgbuf
    let eenv = AllocStorageForBinds cenv cgbuf scopeMarks eenv binds
    GenLetRecBindings cenv cgbuf eenv (binds, m)
    GenExpr cenv cgbuf eenv SPAlways body (EndLocalScope(sequel, endScope))

//-------------------------------------------------------------------------
// Generate simple bindings
//-------------------------------------------------------------------------

and GenDebugPointForBind cenv cgbuf bind =
    let _, pt, sp = ComputeDebugPointForBinding cenv.g bind
    pt |> Option.iter (CG.EmitSeqPoint cgbuf)
    sp

and GenBinding cenv cgbuf eenv (bind: Binding) (isStateVar: bool) =
    let sp = GenDebugPointForBind cenv cgbuf bind
    GenBindingAfterDebugPoint cenv cgbuf eenv sp bind isStateVar None

and ComputeMemberAccessRestrictedBySig eenv vspec =
    let isHidden =
        IsHiddenVal eenv.sigToImplRemapInfo vspec ||  // anything hidden by a signature gets assembly visibility
        not vspec.IsMemberOrModuleBinding ||          // anything that's not a module or member binding gets assembly visibility
        vspec.IsIncrClassGeneratedMember              // compiler generated members for class function 'let' bindings get assembly visibility
    ComputeMemberAccess isHidden

and ComputeMethodAccessRestrictedBySig eenv vspec =
    let isHidden =
        IsHiddenVal eenv.sigToImplRemapInfo vspec ||  // anything hidden by a signature gets assembly visibility
        not vspec.IsMemberOrModuleBinding ||          // anything that's not a module or member binding gets assembly visibility
        vspec.IsIncrClassGeneratedMember              // compiler generated members for class function 'let' bindings get assembly visibility
    ComputeMemberAccess isHidden

and GenBindingAfterDebugPoint cenv cgbuf eenv sp (TBind(vspec, rhsExpr, _)) isStateVar startScopeMarkOpt =
    let g = cenv.g

    // Record the closed reflection definition if publishing
    // There is no real reason we're doing this so late in the day
    match vspec.PublicPath, vspec.ReflectedDefinition with
    | Some _, Some e when not isStateVar -> cgbuf.mgbuf.AddReflectedDefinition(vspec, e)
    | _ -> ()

    let eenv =
        if isStateVar then eenv 
        else { eenv with letBoundVars = (mkLocalValRef vspec) :: eenv.letBoundVars;
                         initLocals = eenv.initLocals && (match vspec.ApparentEnclosingEntity with Parent ref -> not (HasFSharpAttribute g g.attrib_SkipLocalsInitAttribute ref.Attribs) | _ -> true) }

    let access = ComputeMethodAccessRestrictedBySig eenv vspec

    // Workaround for .NET and Visual Studio restriction w.r.t debugger type proxys
    // Mark internal constructors in internal classes as public.
    let access =
        if access = ILMemberAccess.Assembly && vspec.IsConstructor && IsHiddenTycon eenv.sigToImplRemapInfo vspec.MemberApparentEntity.Deref then
            ILMemberAccess.Public
        else
            access

    let m = vspec.Range

    match StorageForVal cenv.g m vspec eenv with

    | Null ->
        GenExpr cenv cgbuf eenv SPSuppress rhsExpr discard
        CommitStartScope cgbuf startScopeMarkOpt

    // The initialization code for static 'let' and 'do' bindings gets compiled into the initialization .cctor for the whole file
    | _ when vspec.IsClassConstructor && isNil vspec.TopValDeclaringEntity.TyparsNoRange && not isStateVar ->
        let tps, _, _, _, cctorBody, _ = IteratedAdjustArityOfLambda g cenv.amap vspec.ValReprInfo.Value rhsExpr
        let eenv = EnvForTypars tps eenv
        CommitStartScope cgbuf startScopeMarkOpt
        GenExpr cenv cgbuf eenv SPSuppress cctorBody discard
    
    | Method (topValInfo, _, mspec, mspecW, _, ctps, mtps, curriedArgInfos, paramInfos, witnessInfos, argTys, retInfo) when not isStateVar ->

        let methLambdaTypars, methLambdaCtorThisValOpt, methLambdaBaseValOpt, methLambdaCurriedVars, methLambdaBody, methLambdaBodyTy =
            IteratedAdjustArityOfLambda g cenv.amap topValInfo rhsExpr

        let methLambdaVars = List.concat methLambdaCurriedVars

        CommitStartScope cgbuf startScopeMarkOpt

        let generator = GenMethodForBinding
        let hasWitnessEntry = cenv.g.generateWitnesses && not witnessInfos.IsEmpty

        generator cenv cgbuf.mgbuf eenv (vspec, mspec, hasWitnessEntry, false, access, ctps, mtps, [], curriedArgInfos, paramInfos, argTys, retInfo, topValInfo, methLambdaCtorThisValOpt, methLambdaBaseValOpt, methLambdaTypars, methLambdaVars, methLambdaBody, methLambdaBodyTy)

        // If generating witnesses, then generate the second entry point with additional arguments.
        // Take a copy of the expression to ensure generated names are unique.
        if hasWitnessEntry then
            let copyOfLambdaBody = copyExpr cenv.g CloneAll methLambdaBody
            generator cenv cgbuf.mgbuf eenv (vspec, mspecW, hasWitnessEntry, true, access, ctps, mtps, witnessInfos, curriedArgInfos, paramInfos, argTys, retInfo, topValInfo, methLambdaCtorThisValOpt, methLambdaBaseValOpt, methLambdaTypars, methLambdaVars, copyOfLambdaBody, methLambdaBodyTy)

    | StaticProperty (ilGetterMethSpec, optShadowLocal) when not isStateVar ->

        let ilAttribs = GenAttrs cenv eenv vspec.Attribs
        let ilTy = ilGetterMethSpec.FormalReturnType
        let ilPropDef =
            ILPropertyDef(name = ChopPropertyName ilGetterMethSpec.Name,
                          attributes = PropertyAttributes.None,
                          setMethod = None,
                          getMethod = Some ilGetterMethSpec.MethodRef,
                          callingConv = ILThisConvention.Static,
                          propertyType = ilTy,
                          init = None,
                          args = [],
                          customAttrs = mkILCustomAttrs ilAttribs)
        cgbuf.mgbuf.AddOrMergePropertyDef(ilGetterMethSpec.MethodRef.DeclaringTypeRef, ilPropDef, m)

        let ilMethodDef =
            let ilCode = CodeGenMethodForExpr cenv cgbuf.mgbuf (SPSuppress, [], ilGetterMethSpec.Name, eenv, 0, rhsExpr, Return)
            let ilMethodBody = MethodBody.IL(lazy ilCode)
            (mkILStaticMethod ([], ilGetterMethSpec.Name, access, [], mkILReturn ilTy, ilMethodBody)).WithSpecialName
            |> AddNonUserCompilerGeneratedAttribs g

        CountMethodDef()
        cgbuf.mgbuf.AddMethodDef(ilGetterMethSpec.MethodRef.DeclaringTypeRef, ilMethodDef)

        CommitStartScope cgbuf startScopeMarkOpt
        match optShadowLocal with
        | NoShadowLocal -> ()
        | ShadowLocal storage ->
            CG.EmitInstr cgbuf (pop 0) (Push [ilTy]) (I_call (Normalcall, ilGetterMethSpec, None))
            GenSetStorage m cgbuf storage

    | StaticField (fspec, vref, hasLiteralAttr, ilTyForProperty, ilPropName, fty, ilGetterMethRef, ilSetterMethRef, optShadowLocal) ->
        let mut = vspec.IsMutable

        let canTarget(targets, goal: System.AttributeTargets) =
            match targets with
            | None -> true
            | Some tgts -> 0 <> int(tgts &&& goal)

        /// Generate a static field definition...
        let ilFieldDefs =
            let access = ComputeMemberAccess (not hasLiteralAttr || IsHiddenVal eenv.sigToImplRemapInfo vspec)
            let ilFieldDef = mkILStaticField (fspec.Name, fty, None, None, access)
            let ilFieldDef =
                match vref.LiteralValue with
                | Some konst -> ilFieldDef.WithLiteralDefaultValue( Some (GenFieldInit m konst) )
                | None -> ilFieldDef

            let ilFieldDef =
                let isClassInitializer = (cgbuf.MethodName = ".cctor")
                ilFieldDef.WithInitOnly(not (mut || cenv.opts.isInteractiveItExpr || not isClassInitializer || hasLiteralAttr))

            let ilAttribs =
                if not hasLiteralAttr then
                    vspec.Attribs
                    |> List.filter (fun (Attrib(_, _, _, _, _, targets, _)) -> canTarget(targets, System.AttributeTargets.Field))
                    |> GenAttrs cenv eenv // backing field only gets attributes that target fields
                else
                    GenAttrs cenv eenv vspec.Attribs  // literals have no property, so preserve all the attributes on the field itself

            let ilFieldDef = ilFieldDef.With(customAttrs = mkILCustomAttrs (ilAttribs @ [ g.DebuggerBrowsableNeverAttribute ]))

            [ (fspec.DeclaringTypeRef, ilFieldDef) ]

        let ilTypeRefForProperty = ilTyForProperty.TypeRef

        for tref, ilFieldDef in ilFieldDefs do
            cgbuf.mgbuf.AddFieldDef(tref, ilFieldDef)
            CountStaticFieldDef()

        // ... and the get/set properties to access it.
        if not hasLiteralAttr then
            let ilAttribs =
                vspec.Attribs
                |> List.filter (fun (Attrib(_, _, _, _, _, targets, _)) -> canTarget(targets, System.AttributeTargets.Property))
                |> GenAttrs cenv eenv // property only gets attributes that target properties
            let ilPropDef =
                ILPropertyDef(name=ilPropName,
                              attributes = PropertyAttributes.None,
                              setMethod=(if mut || cenv.opts.isInteractiveItExpr then Some ilSetterMethRef else None),
                              getMethod=Some ilGetterMethRef,
                              callingConv=ILThisConvention.Static,
                              propertyType=fty,
                              init=None,
                              args = [],
                              customAttrs=mkILCustomAttrs (ilAttribs @ [mkCompilationMappingAttr g (int SourceConstructFlags.Value)]))
            cgbuf.mgbuf.AddOrMergePropertyDef(ilTypeRefForProperty, ilPropDef, m)

            let getterMethod =
                mkILStaticMethod([], ilGetterMethRef.Name, access, [], mkILReturn fty,
                               mkMethodBody(true, [], 2, nonBranchingInstrsToCode [ mkNormalLdsfld fspec ], None)).WithSpecialName
            cgbuf.mgbuf.AddMethodDef(ilTypeRefForProperty, getterMethod)
            if mut || cenv.opts.isInteractiveItExpr then
                let setterMethod =
                    mkILStaticMethod([], ilSetterMethRef.Name, access, [mkILParamNamed("value", fty)], mkILReturn ILType.Void,
                                   mkMethodBody(true, [], 2, nonBranchingInstrsToCode [ mkLdarg0;mkNormalStsfld fspec], None)).WithSpecialName
                cgbuf.mgbuf.AddMethodDef(ilTypeRefForProperty, setterMethod)

            GenBindingRhs cenv cgbuf eenv sp vspec rhsExpr
            match optShadowLocal with
            | NoShadowLocal ->
                CommitStartScope cgbuf startScopeMarkOpt
                EmitSetStaticField cgbuf fspec
            | ShadowLocal storage->
                CommitStartScope cgbuf startScopeMarkOpt
                CG.EmitInstr cgbuf (pop 0) (Push [fty]) AI_dup
                EmitSetStaticField cgbuf fspec
                GenSetStorage m cgbuf storage

    | _ ->
        let storage = StorageForVal cenv.g m vspec eenv
        match storage, rhsExpr with
        // locals are zero-init, no need to initialize them, except if you are in a loop and the local is mutable.
        | Local (_, realloc, _), Expr.Const (Const.Zero, _, _) when not realloc && not (eenv.isInLoop && vspec.IsMutable) ->
            CommitStartScope cgbuf startScopeMarkOpt
        | _ ->
            GetStoreValCtxt cenv cgbuf eenv vspec
            GenBindingRhs cenv cgbuf eenv SPSuppress vspec rhsExpr
            CommitStartScope cgbuf startScopeMarkOpt
            GenStoreVal cenv cgbuf eenv vspec.Range vspec

and GetStoreValCtxt cenv cgbuf eenv (vspec: Val) =
    // Emit the ldarg0 if needed
    match StorageForVal cenv.g vspec.Range vspec eenv with
    | Env (ilCloTy, _, _) -> CG.EmitInstr cgbuf (pop 0) (Push [ilCloTy]) mkLdarg0
    | _ -> ()

//-------------------------------------------------------------------------
// Generate method bindings
//-------------------------------------------------------------------------

/// Generate encoding P/Invoke and COM marshalling information
and GenMarshal cenv attribs =
    let g = cenv.g
    let otherAttribs =
        // For IlReflect backend, we rely on Reflection.Emit API to emit the pseudo-custom attributes
        // correctly, so we do not filter them out.
        // For IlWriteBackend, we filter MarshalAs attributes
        match cenv.opts.ilxBackend with
        | IlReflectBackend -> attribs
        | IlWriteBackend ->
            attribs |> List.filter (IsMatchingFSharpAttributeOpt g g.attrib_MarshalAsAttribute >> not)

    match TryFindFSharpAttributeOpt g g.attrib_MarshalAsAttribute attribs with
    | Some (Attrib(_, _, [ AttribInt32Arg unmanagedType ], namedArgs, _, _, m)) ->
        let decoder = AttributeDecoder namedArgs
        let rec decodeUnmanagedType unmanagedType =
            // enumeration values for System.Runtime.InteropServices.UnmanagedType taken from mscorlib.il
            match unmanagedType with
            | 0x0 -> ILNativeType.Empty
            | 0x01 -> ILNativeType.Void
            | 0x02 -> ILNativeType.Bool
            | 0x03 -> ILNativeType.Int8
            | 0x04 -> ILNativeType.Byte
            | 0x05 -> ILNativeType.Int16
            | 0x06 -> ILNativeType.UInt16
            | 0x07 -> ILNativeType.Int32
            | 0x08 -> ILNativeType.UInt32
            | 0x09 -> ILNativeType.Int64
            | 0x0A -> ILNativeType.UInt64
            | 0x0B -> ILNativeType.Single
            | 0x0C -> ILNativeType.Double
            | 0x0F -> ILNativeType.Currency
            | 0x13 -> ILNativeType.BSTR
            | 0x14 -> ILNativeType.LPSTR
            | 0x15 -> ILNativeType.LPWSTR
            | 0x16 -> ILNativeType.LPTSTR
            | 0x17 -> ILNativeType.FixedSysString (decoder.FindInt32 "SizeConst" 0x0)
            | 0x19 -> ILNativeType.IUnknown
            | 0x1A -> ILNativeType.IDispatch
            | 0x1B -> ILNativeType.Struct
            | 0x1C -> ILNativeType.Interface
            | 0x1D ->
                let safeArraySubType =
                    match decoder.FindInt32 "SafeArraySubType" 0x0 with
                    (* enumeration values for System.Runtime.InteropServices.VarType taken from mscorlib.il *)
                    | 0x0 -> ILNativeVariant.Empty
                    | 0x1 -> ILNativeVariant.Null
                    | 0x02 -> ILNativeVariant.Int16
                    | 0x03 -> ILNativeVariant.Int32
                    | 0x0C -> ILNativeVariant.Variant
                    | 0x04 -> ILNativeVariant.Single
                    | 0x05 -> ILNativeVariant.Double
                    | 0x06 -> ILNativeVariant.Currency
                    | 0x07 -> ILNativeVariant.Date
                    | 0x08 -> ILNativeVariant.BSTR
                    | 0x09 -> ILNativeVariant.IDispatch
                    | 0x0a -> ILNativeVariant.Error
                    | 0x0b -> ILNativeVariant.Bool
                    | 0x0d -> ILNativeVariant.IUnknown
                    | 0x0e -> ILNativeVariant.Decimal
                    | 0x10 -> ILNativeVariant.Int8
                    | 0x11 -> ILNativeVariant.UInt8
                    | 0x12 -> ILNativeVariant.UInt16
                    | 0x13 -> ILNativeVariant.UInt32
                    | 0x15 -> ILNativeVariant.UInt64
                    | 0x16 -> ILNativeVariant.Int
                    | 0x17 -> ILNativeVariant.UInt
                    | 0x18 -> ILNativeVariant.Void
                    | 0x19 -> ILNativeVariant.HRESULT
                    | 0x1a -> ILNativeVariant.PTR
                    | 0x1c -> ILNativeVariant.CArray
                    | 0x1d -> ILNativeVariant.UserDefined
                    | 0x1e -> ILNativeVariant.LPSTR
                    | 0x1B -> ILNativeVariant.SafeArray
                    | 0x1f -> ILNativeVariant.LPWSTR
                    | 0x24 -> ILNativeVariant.Record
                    | 0x40 -> ILNativeVariant.FileTime
                    | 0x41 -> ILNativeVariant.Blob
                    | 0x42 -> ILNativeVariant.Stream
                    | 0x43 -> ILNativeVariant.Storage
                    | 0x44 -> ILNativeVariant.StreamedObject
                    | 0x45 -> ILNativeVariant.StoredObject
                    | 0x46 -> ILNativeVariant.BlobObject
                    | 0x47 -> ILNativeVariant.CF
                    | 0x48 -> ILNativeVariant.CLSID
                    | 0x14 -> ILNativeVariant.Int64
                    | _ -> ILNativeVariant.Empty
                let safeArrayUserDefinedSubType =
                    // the argument is a System.Type obj, but it's written to MD as a UTF8 string
                    match decoder.FindTypeName "SafeArrayUserDefinedSubType" "" with
                    | "" -> None
                    | res -> if (safeArraySubType = ILNativeVariant.IDispatch) || (safeArraySubType = ILNativeVariant.IUnknown) then Some res else None
                ILNativeType.SafeArray(safeArraySubType, safeArrayUserDefinedSubType)
            | 0x1E -> ILNativeType.FixedArray (decoder.FindInt32 "SizeConst" 0x0)
            | 0x1F -> ILNativeType.Int
            | 0x20 -> ILNativeType.UInt
            | 0x22 -> ILNativeType.ByValStr
            | 0x23 -> ILNativeType.ANSIBSTR
            | 0x24 -> ILNativeType.TBSTR
            | 0x25 -> ILNativeType.VariantBool
            | 0x26 -> ILNativeType.Method
            | 0x28 -> ILNativeType.AsAny
            | 0x2A ->
               let sizeParamIndex =
                    match decoder.FindInt16 "SizeParamIndex" -1s with
                    | -1s -> None
                    | res -> Some (int res, None)
               let arraySubType =
                    match decoder.FindInt32 "ArraySubType" -1 with
                    | -1 -> None
                    | res -> Some (decodeUnmanagedType res)
               ILNativeType.Array(arraySubType, sizeParamIndex)
            | 0x2B -> ILNativeType.LPSTRUCT
            | 0x2C ->
               error(Error(FSComp.SR.ilCustomMarshallersCannotBeUsedInFSharp(), m))
               (* ILNativeType.Custom of bytes * string * string * bytes (* GUID, nativeTypeName, custMarshallerName, cookieString *) *)
               //ILNativeType.Error
            | 0x2D -> ILNativeType.Error
            | 0x30 -> ILNativeType.LPUTF8STR
            | _ -> ILNativeType.Empty
        Some(decodeUnmanagedType unmanagedType), otherAttribs
    | Some (Attrib(_, _, _, _, _, _, m)) ->
        errorR(Error(FSComp.SR.ilMarshalAsAttributeCannotBeDecoded(), m))
        None, attribs
    | _ ->
        // No MarshalAs detected
        None, attribs

/// Generate special attributes on an IL parameter
and GenParamAttribs cenv paramTy attribs =
    let g = cenv.g
    let inFlag = HasFSharpAttribute g g.attrib_InAttribute attribs || isInByrefTy g paramTy
    let outFlag = HasFSharpAttribute g g.attrib_OutAttribute attribs || isOutByrefTy g paramTy
    let optionalFlag = HasFSharpAttributeOpt g g.attrib_OptionalAttribute attribs

    let defaultValue = TryFindFSharpAttributeOpt g g.attrib_DefaultParameterValueAttribute attribs
                       |> Option.bind OptionalArgInfo.FieldInitForDefaultParameterValueAttrib
    // Return the filtered attributes. Do not generate In, Out, Optional or DefaultParameterValue attributes
    // as custom attributes in the code - they are implicit from the IL bits for these
    let attribs =
        attribs
        |> List.filter (IsMatchingFSharpAttribute g g.attrib_InAttribute >> not)
        |> List.filter (IsMatchingFSharpAttribute g g.attrib_OutAttribute >> not)
        |> List.filter (IsMatchingFSharpAttributeOpt g g.attrib_OptionalAttribute >> not)
        |> List.filter (IsMatchingFSharpAttributeOpt g g.attrib_DefaultParameterValueAttribute >> not)

    let Marshal, attribs = GenMarshal cenv attribs
    inFlag, outFlag, optionalFlag, defaultValue, Marshal, attribs

/// Generate IL parameters
and GenParams (cenv: cenv) eenv m (mspec: ILMethodSpec) witnessInfos (argInfos: ArgReprInfo list) methArgTys (implValsOpt: Val list option) =
    let g = cenv.g
    let ilWitnessParams = GenWitnessParams cenv eenv m witnessInfos
    let ilArgTys = mspec.FormalArgTypes |> List.skip witnessInfos.Length

    let ilArgTysAndInfos =
        if argInfos.Length = ilArgTys.Length then
            List.zip ilArgTys argInfos
        else
            assert false
            ilArgTys |> List.map (fun ilArgTy -> ilArgTy, ValReprInfo.unnamedTopArg1)

    let ilArgTysAndInfoAndVals =
        match implValsOpt with
        | Some implVals when (implVals.Length = ilArgTys.Length) ->
            List.map2 (fun x y -> x, Some y) ilArgTysAndInfos implVals
        | _ ->
            List.map (fun x -> x, None) ilArgTysAndInfos

    let ilParams, _ =
        (Set.empty, List.zip methArgTys ilArgTysAndInfoAndVals)
        ||> List.mapFold (fun takenNames (methodArgTy, ((ilArgTy, topArgInfo), implValOpt)) ->
            let inFlag, outFlag, optionalFlag, defaultParamValue, Marshal, attribs = GenParamAttribs cenv methodArgTy topArgInfo.Attribs

            let idOpt =
                match topArgInfo.Name with
                | Some v -> Some v
                | None ->
                match implValOpt with
                | Some v -> Some v.Id
                | None -> None

            let nmOpt, takenNames =
                match idOpt with
                | Some id ->
                    let nm =
                        if takenNames.Contains(id.idText) then
                            // Ensure that we have an g.CompilerGlobalState
                            assert(g.CompilerGlobalState |> Option.isSome)
                            g.CompilerGlobalState.Value.NiceNameGenerator.FreshCompilerGeneratedName (id.idText, id.idRange)
                        else
                            id.idText
                    Some nm, takenNames.Add(nm)
                | None ->
                    None, takenNames


            let ilAttribs = GenAttrs cenv eenv attribs

            let ilAttribs =
                match GenReadOnlyAttributeIfNecessary g methodArgTy with
                | Some attr -> ilAttribs @ [attr]
                | None -> ilAttribs

            let param : ILParameter =
                { Name = nmOpt
                  Type = ilArgTy
                  Default = defaultParamValue
                  Marshal = Marshal
                  IsIn = inFlag
                  IsOut = outFlag
                  IsOptional = optionalFlag
                  CustomAttrsStored = storeILCustomAttrs (mkILCustomAttrs ilAttribs)
                  MetadataIndex = NoMetadataIdx }

            param, takenNames)

    ilWitnessParams @ ilParams

/// Generate IL method return information
and GenReturnInfo cenv eenv returnTy ilRetTy (retInfo: ArgReprInfo) : ILReturn =
    let marshal, attribs = GenMarshal cenv retInfo.Attribs
    let ilAttribs = GenAttrs cenv eenv attribs

    let ilAttribs =
        match returnTy with
        | Some retTy ->
            match GenReadOnlyAttributeIfNecessary cenv.g retTy with
            | Some attr -> ilAttribs @ [attr]
            | None -> ilAttribs
        | _ ->
            ilAttribs

    let ilAttrs = mkILCustomAttrs ilAttribs
    { Type=ilRetTy
      Marshal=marshal
      CustomAttrsStored= storeILCustomAttrs ilAttrs
      MetadataIndex = NoMetadataIdx }

/// Generate an IL property for a member
and GenPropertyForMethodDef compileAsInstance tref mdef (v: Val) (memberInfo: ValMemberInfo) ilArgTys ilPropTy ilAttrs compiledName =
    let name = match compiledName with | Some n -> n | _ -> v.PropertyName in (* chop "get_" *)

    ILPropertyDef(name = name,
                  attributes = PropertyAttributes.None,
                  setMethod = (if memberInfo.MemberFlags.MemberKind= SynMemberKind.PropertySet then Some(mkRefToILMethod(tref, mdef)) else None),
                  getMethod = (if memberInfo.MemberFlags.MemberKind= SynMemberKind.PropertyGet then Some(mkRefToILMethod(tref, mdef)) else None),
                  callingConv = (if compileAsInstance then ILThisConvention.Instance else ILThisConvention.Static),
                  propertyType = ilPropTy,
                  init = None,
                  args = ilArgTys,
                  customAttrs = ilAttrs)

/// Generate an ILEventDef for a [<CLIEvent>] member
and GenEventForProperty cenv eenvForMeth (mspec: ILMethodSpec) (v: Val) ilAttrsThatGoOnPrimaryItem m returnTy =
    let evname = v.PropertyName
    let delegateTy = FindDelegateTypeOfPropertyEvent cenv.g cenv.amap evname m returnTy
    let ilDelegateTy = GenType cenv.amap m eenvForMeth.tyenv delegateTy
    let ilThisTy = mspec.DeclaringType
    let addMethRef = mkILMethRef (ilThisTy.TypeRef, mspec.CallingConv, "add_" + evname, 0, [ilDelegateTy], ILType.Void)
    let removeMethRef = mkILMethRef (ilThisTy.TypeRef, mspec.CallingConv, "remove_" + evname, 0, [ilDelegateTy], ILType.Void)
    ILEventDef(eventType = Some ilDelegateTy,
               name= evname,
               attributes = EventAttributes.None,
               addMethod = addMethRef,
               removeMethod = removeMethRef,
               fireMethod= None,
               otherMethods= [],
               customAttrs = mkILCustomAttrs ilAttrsThatGoOnPrimaryItem)

and ComputeUseMethodImpl cenv (v: Val, slotsig: SlotSig) =
    let oty = slotsig.ImplementedType
    let otcref = tcrefOfAppTy cenv.g oty
    let tcref = v.MemberApparentEntity
    // REVIEW: it would be good to get rid of this special casing of Compare and GetHashCode during code generation
    isInterfaceTy cenv.g oty &&
    (let isCompare =
        Option.isSome tcref.GeneratedCompareToValues &&
         (typeEquiv cenv.g oty cenv.g.mk_IComparable_ty ||
          tyconRefEq cenv.g cenv.g.system_GenericIComparable_tcref otcref)

     not isCompare) &&

    (let isGenericEquals =
        Option.isSome tcref.GeneratedHashAndEqualsWithComparerValues && tyconRefEq cenv.g cenv.g.system_GenericIEquatable_tcref otcref

     not isGenericEquals) &&
    (let isStructural =
        (Option.isSome tcref.GeneratedCompareToWithComparerValues && typeEquiv cenv.g oty cenv.g.mk_IStructuralComparable_ty) ||
        (Option.isSome tcref.GeneratedHashAndEqualsWithComparerValues && typeEquiv cenv.g oty cenv.g.mk_IStructuralEquatable_ty)

     not isStructural)

and ComputeMethodImplNameFixupForMemberBinding cenv (v: Val, memberInfo: ValMemberInfo) =
     if isNil memberInfo.ImplementedSlotSigs then
         None
     else
         let slotsig = memberInfo.ImplementedSlotSigs |> List.last
         let useMethodImpl = ComputeUseMethodImpl cenv (v, slotsig)
         let nameOfOverridingMethod = GenNameOfOverridingMethod cenv (useMethodImpl, slotsig)
         Some nameOfOverridingMethod

and ComputeFlagFixupsForMemberBinding cenv (v: Val, memberInfo: ValMemberInfo) =
     [ if isNil memberInfo.ImplementedSlotSigs then
           yield fixupVirtualSlotFlags
       else
           for slotsig in memberInfo.ImplementedSlotSigs do
             let useMethodImpl = ComputeUseMethodImpl cenv (v, slotsig)

             if useMethodImpl then
                yield fixupMethodImplFlags
             else
                yield fixupVirtualSlotFlags
           match ComputeMethodImplNameFixupForMemberBinding cenv (v, memberInfo) with
           | Some nm -> yield renameMethodDef nm
           | None -> () ]

and ComputeMethodImplAttribs cenv (_v: Val) attrs =
    let g = cenv.g
    let implflags =
        match TryFindFSharpAttribute g g.attrib_MethodImplAttribute attrs with
        | Some (Attrib(_, _, [ AttribInt32Arg flags ], _, _, _, _)) -> flags
        | _ -> 0x0

    let hasPreserveSigAttr =
        match TryFindFSharpAttributeOpt g g.attrib_PreserveSigAttribute attrs with
        | Some _ -> true
        | _ -> false

    // strip the MethodImpl pseudo-custom attribute
    // The following method implementation flags are used here
    // 0x80 - hasPreserveSigImplFlag
    // 0x20 - synchronize
    // (See ECMA 335, Partition II, section 23.1.11 - Flags for methods [MethodImplAttributes])
    let attrs =
        attrs
        |> List.filter (IsMatchingFSharpAttribute g g.attrib_MethodImplAttribute >> not)
        |> List.filter (IsMatchingFSharpAttributeOpt g g.attrib_PreserveSigAttribute >> not)

    let hasPreserveSigImplFlag = ((implflags &&& 0x80) <> 0x0) || hasPreserveSigAttr
    let hasSynchronizedImplFlag = (implflags &&& 0x20) <> 0x0
    let hasNoInliningImplFlag = (implflags &&& 0x08) <> 0x0
    let hasAggressiveInliningImplFlag = (implflags &&& 0x0100) <> 0x0
    hasPreserveSigImplFlag, hasSynchronizedImplFlag, hasNoInliningImplFlag, hasAggressiveInliningImplFlag, attrs

and GenMethodForBinding
        cenv mgbuf eenv
        (v: Val, mspec, hasWitnessEntry, generateWitnessArgs, access, ctps, mtps, witnessInfos, curriedArgInfos, paramInfos, argTys, retInfo, topValInfo,
         ctorThisValOpt, baseValOpt, methLambdaTypars, methLambdaVars, methLambdaBody, returnTy) =
    let g = cenv.g
    let m = v.Range

    // If a method has a witness-passing version of the code, then suppress
    // the generation of any witness in the non-witness passing version of the code
    let eenv = { eenv with suppressWitnesses = hasWitnessEntry && not generateWitnessArgs }

    let selfMethodVars, nonSelfMethodVars, compileAsInstance =
        match v.MemberInfo with
        | Some _ when ValSpecIsCompiledAsInstance g v ->
            match methLambdaVars with
            | [] -> error(InternalError("Internal error: empty argument list for instance method", v.Range))
            | h :: t -> [h], t, true
        | _ -> [], methLambdaVars, false

    let nonUnitNonSelfMethodVars, body = BindUnitVars cenv.g (nonSelfMethodVars, paramInfos, methLambdaBody)

    let eenv = bindBaseOrThisVarOpt cenv eenv ctorThisValOpt
    let eenv = bindBaseOrThisVarOpt cenv eenv baseValOpt

    // The type parameters of the method's type are different to the type parameters
    // for the big lambda ("tlambda") of the implementation of the method.
    let eenvUnderMethLambdaTypars = EnvForTypars methLambdaTypars eenv
    let eenvUnderMethTypeClassTypars = EnvForTypars ctps eenv
    let eenvUnderMethTypeTypars = AddTyparsToEnv mtps eenvUnderMethTypeClassTypars

    // Add the arguments to the environment. We add an implicit 'this' argument to constructors
    let isCtor = v.IsConstructor

    let methLambdaWitnessInfos =
        if generateWitnessArgs then
            GetTraitWitnessInfosOfTypars cenv.g ctps.Length methLambdaTypars
        else
            []

    // If this assert fails then there is a mismatch in the number of trait constraints on the method type and the number
    // on the method implementation.
    assert (methLambdaWitnessInfos.Length = witnessInfos.Length)

    let eenvForMeth =
        let eenvForMeth = eenvUnderMethLambdaTypars
        let numArgsUsed = 0
        let numArgsUsed = numArgsUsed + (if isCtor then 1 else 0)
        let eenvForMeth = eenvForMeth |> AddStorageForLocalVals cenv.g (selfMethodVars |> List.mapi (fun i v -> (v, Arg (numArgsUsed+i))))
        let numArgsUsed = numArgsUsed + selfMethodVars.Length
        let eenvForMeth = eenvForMeth |> AddStorageForLocalWitnesses (methLambdaWitnessInfos |> List.mapi (fun i w -> (w, Arg (numArgsUsed+i))))
        let numArgsUsed = numArgsUsed + methLambdaWitnessInfos.Length
        let eenvForMeth = eenvForMeth |> AddStorageForLocalVals cenv.g (List.mapi (fun i v -> (v, Arg (numArgsUsed+i))) nonUnitNonSelfMethodVars)
        let eenvForMeth = if eenvForMeth.initLocals && HasFSharpAttribute g g.attrib_SkipLocalsInitAttribute v.Attribs then { eenvForMeth with initLocals = false } else eenvForMeth
        eenvForMeth

    let tailCallInfo =
        [(mkLocalValRef v, BranchCallMethod (topValInfo.AritiesOfArgs, curriedArgInfos, methLambdaTypars, selfMethodVars.Length, methLambdaWitnessInfos.Length, nonUnitNonSelfMethodVars.Length))]

    // Discard the result on a 'void' return type. For a constructor just return 'void'
    let sequel =
        if isUnitTy g returnTy then discardAndReturnVoid
        elif isCtor then ReturnVoid
        else Return

    // Now generate the code.
    let hasPreserveSigNamedArg, ilMethodBody, hasDllImport =
        match TryFindFSharpAttributeOpt g g.attrib_DllImportAttribute v.Attribs with
        | Some (Attrib(_, _, [ AttribStringArg dll ], namedArgs, _, _, m)) ->
            if not (isNil methLambdaTypars) then error(Error(FSComp.SR.ilSignatureForExternalFunctionContainsTypeParameters(), m))
            let hasPreserveSigNamedArg, mbody = GenPInvokeMethod (v.CompiledName g.CompilerGlobalState, dll, namedArgs)
            hasPreserveSigNamedArg, mbody, true

        | Some (Attrib(_, _, _, _, _, _, m)) ->
            error(Error(FSComp.SR.ilDllImportAttributeCouldNotBeDecoded(), m))

        | _ ->
            // Replace the body of ValInline.PseudoVal "must inline" methods with a 'throw'
            // For witness-passing methods, don't do this if `isLegacy` flag specified
            // on the attribute. Older compilers
            let bodyExpr =
                let attr = TryFindFSharpBoolAttributeAssumeFalse cenv.g cenv.g.attrib_NoDynamicInvocationAttribute v.Attribs
                if (not generateWitnessArgs && attr.IsSome) ||
                   (generateWitnessArgs && attr = Some false) then
                    let exnArg = mkString cenv.g m (FSComp.SR.ilDynamicInvocationNotSupported(v.CompiledName g.CompilerGlobalState))
                    let exnExpr = MakeNotSupportedExnExpr cenv eenv (exnArg, m)
                    mkThrow m returnTy exnExpr
                else
                    body

            let ilCodeLazy = lazy CodeGenMethodForExpr cenv mgbuf (SPAlways, tailCallInfo, mspec.Name, eenvForMeth, 0, bodyExpr, sequel)

            // This is the main code generation for most methods
            false, MethodBody.IL(ilCodeLazy), false

    match ilMethodBody with
    | MethodBody.IL(ilCodeLazy) ->
        if cenv.exprRecursionDepth > 0 then
            cenv.delayedGenMethods.Enqueue(fun _ -> ilCodeLazy.Force() |> ignore)
        else
            // Eagerly codegen if we are not in an expression depth.
            ilCodeLazy.Force() |> ignore
    | _ ->
        ()

    // Do not generate DllImport attributes into the code - they are implicit from the P/Invoke
    let attrs =
        v.Attribs
            |> List.filter (IsMatchingFSharpAttributeOpt g g.attrib_DllImportAttribute >> not)
            |> List.filter (IsMatchingFSharpAttribute g g.attrib_CompiledNameAttribute >> not)

    let attrsAppliedToGetterOrSetter, attrs =
        List.partition (fun (Attrib(_, _, _, _, isAppliedToGetterOrSetter, _, _)) -> isAppliedToGetterOrSetter) attrs

    let sourceNameAttribs, compiledName =
        match v.Attribs |> List.tryFind (IsMatchingFSharpAttribute g g.attrib_CompiledNameAttribute) with
        | Some (Attrib(_, _, [ AttribStringArg b ], _, _, _, _)) -> [ mkCompilationSourceNameAttr g v.LogicalName ], Some b
        | _ -> [], None

    // check if the hasPreserveSigNamedArg and hasSynchronizedImplFlag implementation flags have been specified
    let hasPreserveSigImplFlag, hasSynchronizedImplFlag, hasNoInliningFlag, hasAggressiveInliningImplFlag, attrs = ComputeMethodImplAttribs cenv v attrs

    let securityAttributes, attrs = attrs |> List.partition (fun a -> IsSecurityAttribute g cenv.amap cenv.casApplied a m)

    let permissionSets = CreatePermissionSets cenv eenv securityAttributes

    let secDecls = if List.isEmpty securityAttributes then emptyILSecurityDecls else mkILSecurityDecls permissionSets

    // Do not push the attributes to the method for events and properties
    let ilAttrsCompilerGenerated = if v.IsCompilerGenerated then [ g.CompilerGeneratedAttribute ] else []

    let ilAttrsThatGoOnPrimaryItem =
        [ yield! GenAttrs cenv eenv attrs
          yield! GenCompilationArgumentCountsAttr cenv v

          match v.MemberInfo with
          | Some memberInfo when
            memberInfo.MemberFlags.MemberKind = SynMemberKind.PropertyGet ||
            memberInfo.MemberFlags.MemberKind = SynMemberKind.PropertySet ||
            memberInfo.MemberFlags.MemberKind = SynMemberKind.PropertyGetSet ->
                match GenReadOnlyAttributeIfNecessary g returnTy with Some ilAttr -> ilAttr | _ -> ()
          | _ -> () ]

    let ilTypars = GenGenericParams cenv eenvUnderMethLambdaTypars methLambdaTypars
    let ilParams = GenParams cenv eenvUnderMethTypeTypars m mspec witnessInfos paramInfos argTys (Some nonUnitNonSelfMethodVars)
    let ilReturn = GenReturnInfo cenv eenvUnderMethTypeTypars (Some returnTy) mspec.FormalReturnType retInfo
    let methName = mspec.Name
    let tref = mspec.MethodRef.DeclaringTypeRef

    match v.MemberInfo with
    // don't generate unimplemented abstracts
    | Some memberInfo when memberInfo.MemberFlags.IsDispatchSlot && not memberInfo.IsImplemented ->
         // skipping unimplemented abstract method
         ()

    // compiling CLIEvent properties
    | Some memberInfo
         when not v.IsExtensionMember &&
              (match memberInfo.MemberFlags.MemberKind with
               | SynMemberKind.PropertySet | SynMemberKind.PropertyGet -> CompileAsEvent cenv.g v.Attribs
               | _ -> false) ->

        let useMethodImpl =
            if compileAsInstance &&
               ((memberInfo.MemberFlags.IsDispatchSlot && memberInfo.IsImplemented) ||
                memberInfo.MemberFlags.IsOverrideOrExplicitImpl) then

                let useMethodImpl = memberInfo.ImplementedSlotSigs |> List.exists (fun slotsig -> ComputeUseMethodImpl cenv (v, slotsig))

                let nameOfOverridingMethod =
                    match ComputeMethodImplNameFixupForMemberBinding cenv (v, memberInfo) with
                    | None -> mspec.Name
                    | Some nm -> nm

                // Fixup can potentially change name of reflected definition that was already recorded - patch it if necessary
                mgbuf.ReplaceNameOfReflectedDefinition(v, nameOfOverridingMethod)
                useMethodImpl
            else
                false

        // skip method generation for compiling the property as a .NET event
        // Instead emit the pseudo-property as an event.
        // on't do this if it's a private method impl.
        if not useMethodImpl then
            let edef = GenEventForProperty cenv eenvForMeth mspec v ilAttrsThatGoOnPrimaryItem m returnTy
            mgbuf.AddEventDef(tref, edef)

    | _ ->

    let mdef =
        match v.MemberInfo with
        | Some memberInfo when not v.IsExtensionMember ->

           let ilMethTypars = ilTypars |> List.skip mspec.DeclaringType.GenericArgs.Length
           if memberInfo.MemberFlags.MemberKind = SynMemberKind.Constructor then
               assert (isNil ilMethTypars)
               let mdef = mkILCtor (access, ilParams, ilMethodBody)
               let mdef = mdef.With(customAttrs= mkILCustomAttrs (ilAttrsThatGoOnPrimaryItem @ sourceNameAttribs @ ilAttrsCompilerGenerated))
               mdef

           elif memberInfo.MemberFlags.MemberKind = SynMemberKind.ClassConstructor then
               assert (isNil ilMethTypars)
               let mdef = mkILClassCtor ilMethodBody
               let mdef = mdef.With(customAttrs= mkILCustomAttrs (ilAttrsThatGoOnPrimaryItem @ sourceNameAttribs @ ilAttrsCompilerGenerated))
               mdef

           // Generate virtual/override methods + method-impl information if needed
           else
               let mdef =
                   if not compileAsInstance then
                       mkILStaticMethod (ilMethTypars, mspec.Name, access, ilParams, ilReturn, ilMethodBody)

                   elif (memberInfo.MemberFlags.IsDispatchSlot && memberInfo.IsImplemented) ||
                        memberInfo.MemberFlags.IsOverrideOrExplicitImpl then

                       let flagFixups = ComputeFlagFixupsForMemberBinding cenv (v, memberInfo)
                       let mdef = mkILGenericVirtualMethod (mspec.Name, ILMemberAccess.Public, ilMethTypars, ilParams, ilReturn, ilMethodBody)
                       let mdef = List.fold (fun mdef f -> f mdef) mdef flagFixups

                       // fixup can potentially change name of reflected definition that was already recorded - patch it if necessary
                       mgbuf.ReplaceNameOfReflectedDefinition(v, mdef.Name)
                       mdef
                   else
                       mkILGenericNonVirtualMethod (mspec.Name, access, ilMethTypars, ilParams, ilReturn, ilMethodBody)

               let isAbstract =
                   memberInfo.MemberFlags.IsDispatchSlot &&
                   let tcref = v.MemberApparentEntity
                   not tcref.Deref.IsFSharpDelegateTycon

               let mdef =
                   if mdef.IsVirtual then
                        mdef.WithFinal(memberInfo.MemberFlags.IsFinal).WithAbstract(isAbstract)
                   else mdef

               match memberInfo.MemberFlags.MemberKind with

               | SynMemberKind.PropertySet | SynMemberKind.PropertyGet ->
                   if not (isNil ilMethTypars) then
                       error(InternalError("A property may not be more generic than the enclosing type - constrain the polymorphism in the expression", v.Range))

                   // Check if we're compiling the property as a .NET event
                   assert not (CompileAsEvent cenv.g v.Attribs)

                   // Emit the property, but not if its a private method impl
                   if mdef.Access <> ILMemberAccess.Private then
                       let vtyp = ReturnTypeOfPropertyVal g v
                       let ilPropTy = GenType cenv.amap m eenvUnderMethTypeTypars.tyenv vtyp
                       let ilPropTy = GenReadOnlyModReqIfNecessary g vtyp ilPropTy
                       let ilArgTys = v |> ArgInfosOfPropertyVal g |> List.map fst |> GenTypes cenv.amap m eenvUnderMethTypeTypars.tyenv
                       let ilPropDef = GenPropertyForMethodDef compileAsInstance tref mdef v memberInfo ilArgTys ilPropTy (mkILCustomAttrs ilAttrsThatGoOnPrimaryItem) compiledName
                       mgbuf.AddOrMergePropertyDef(tref, ilPropDef, m)

                   // Add the special name flag for all properties
                   let mdef = mdef.WithSpecialName.With(customAttrs= mkILCustomAttrs ((GenAttrs cenv eenv attrsAppliedToGetterOrSetter) @ sourceNameAttribs @ ilAttrsCompilerGenerated))
                   mdef

               | _ ->
                   let mdef = mdef.With(customAttrs= mkILCustomAttrs (ilAttrsThatGoOnPrimaryItem @ sourceNameAttribs @ ilAttrsCompilerGenerated))
                   mdef

        | _ ->
            let mdef = mkILStaticMethod (ilTypars, methName, access, ilParams, ilReturn, ilMethodBody)

            // For extension properties, also emit attrsAppliedToGetterOrSetter on the getter or setter method
            let ilAttrs =
                match v.MemberInfo with
                | Some memberInfo when v.IsExtensionMember ->
                     match memberInfo.MemberFlags.MemberKind with
                     | SynMemberKind.PropertySet | SynMemberKind.PropertyGet -> ilAttrsThatGoOnPrimaryItem @ GenAttrs cenv eenv attrsAppliedToGetterOrSetter
                     | _ -> ilAttrsThatGoOnPrimaryItem
                | _ -> ilAttrsThatGoOnPrimaryItem

            let ilCustomAttrs = mkILCustomAttrs (ilAttrs @ sourceNameAttribs @ ilAttrsCompilerGenerated)
            let mdef = mdef.With(customAttrs= ilCustomAttrs)
            mdef

    // Does the function have an explicit [<EntryPoint>] attribute?
    let isExplicitEntryPoint = HasFSharpAttribute g g.attrib_EntryPointAttribute attrs

    let mdef =
        mdef
          .WithSecurity(not (List.isEmpty securityAttributes))
          .WithPInvoke(hasDllImport)
          .WithPreserveSig(hasPreserveSigImplFlag || hasPreserveSigNamedArg)
          .WithSynchronized(hasSynchronizedImplFlag)
          .WithNoInlining(hasNoInliningFlag)
          .WithAggressiveInlining(hasAggressiveInliningImplFlag)
          .With(isEntryPoint=isExplicitEntryPoint, securityDecls=secDecls)

    let mdef =
        if // operator names
           mdef.Name.StartsWithOrdinal("op_") ||
           // active pattern names
           mdef.Name.StartsWithOrdinal("|") ||
           // event add/remove method
           v.val_flags.IsGeneratedEventVal then
            mdef.WithSpecialName
        else
            mdef
    CountMethodDef()
    mgbuf.AddMethodDef(tref, mdef)

and GenPInvokeMethod (nm, dll, namedArgs) =
    let decoder = AttributeDecoder namedArgs

    let hasPreserveSigNamedArg = decoder.FindBool "PreserveSig" true
    hasPreserveSigNamedArg,
    let pinvoke =
      { Where=mkSimpleModRef dll
        Name=decoder.FindString "EntryPoint" nm
        CallingConv=
            match decoder.FindInt32 "CallingConvention" 0 with
            | 1 -> PInvokeCallingConvention.WinApi
            | 2 -> PInvokeCallingConvention.Cdecl
            | 3 -> PInvokeCallingConvention.Stdcall
            | 4 -> PInvokeCallingConvention.Thiscall
            | 5 -> PInvokeCallingConvention.Fastcall
            | _ -> PInvokeCallingConvention.WinApi
        CharEncoding=
            match decoder.FindInt32 "CharSet" 0 with
            | 1 -> PInvokeCharEncoding.None
            | 2 -> PInvokeCharEncoding.Ansi
            | 3 -> PInvokeCharEncoding.Unicode
            | 4 -> PInvokeCharEncoding.Auto
            | _ -> PInvokeCharEncoding.None
        NoMangle= decoder.FindBool "ExactSpelling" false
        LastError= decoder.FindBool "SetLastError" false
        ThrowOnUnmappableChar= if (decoder.FindBool "ThrowOnUnmappableChar" false) then PInvokeThrowOnUnmappableChar.Enabled else PInvokeThrowOnUnmappableChar.UseAssembly
        CharBestFit=if (decoder.FindBool "BestFitMapping" false) then PInvokeCharBestFit.Enabled else PInvokeCharBestFit.UseAssembly } : PInvokeMethod
    MethodBody.PInvoke(lazy pinvoke)
  
and GenBindings cenv cgbuf eenv binds flags =
    match flags with 
    | None -> 
        binds |> List.iter (fun bind -> GenBinding cenv cgbuf eenv bind false)
    | Some flags -> 
        (binds, flags) ||> List.iter2 (fun bind flag -> GenBinding cenv cgbuf eenv bind flag)

//-------------------------------------------------------------------------
// Generate locals and other storage of values
//-------------------------------------------------------------------------

and GenSetVal cenv cgbuf eenv (vref, e, m) sequel =
    let storage = StorageForValRef cenv.g m vref eenv
    GetStoreValCtxt cenv cgbuf eenv vref.Deref
    GenExpr cenv cgbuf eenv SPSuppress e Continue
    GenSetStorage vref.Range cgbuf storage
    GenUnitThenSequel cenv eenv m eenv.cloc cgbuf sequel

and GenGetValRefAndSequel cenv cgbuf eenv m (v: ValRef) storeSequel =
    let ty = v.Type
    GenGetStorageAndSequel cenv cgbuf eenv m (ty, GenType cenv.amap m eenv.tyenv ty) (StorageForValRef cenv.g m v eenv) storeSequel

and GenGetVal cenv cgbuf eenv (v: ValRef, m) sequel =
    GenGetValRefAndSequel cenv cgbuf eenv m v None
    GenSequel cenv eenv.cloc cgbuf sequel

and GenBindingRhs cenv cgbuf eenv sp (vspec: Val) e =
    let g = cenv.g
    match e with
    | Expr.TyLambda _ | Expr.Lambda _ ->
        let isLocalTypeFunc = IsNamedLocalTypeFuncVal g vspec e

        match e with
        | Expr.TyLambda (_, tyargs, body, _, ttype) when
            (
                tyargs |> List.forall (fun tp -> tp.IsErased) &&
                (match StorageForVal g vspec.Range vspec eenv with Local _ -> true | _ -> false) &&
                (isLocalTypeFunc || isStructOrEnumTyconTy g ttype)
            ) ->
            // type lambda with erased type arguments that is stored as local variable (not method or property)- inline body
            GenExpr cenv cgbuf eenv sp body Continue
        | _ ->
            let thisVars = if isLocalTypeFunc then [] else [ mkLocalValRef vspec ]
            GenLambda cenv cgbuf eenv isLocalTypeFunc thisVars e Continue
    | _ ->
        GenExpr cenv cgbuf eenv sp e Continue

and CommitStartScope cgbuf startScopeMarkOpt =
    match startScopeMarkOpt with
    | None -> ()
    | Some ss -> cgbuf.SetMarkToHere ss

and EmitInitLocal cgbuf ty idx = CG.EmitInstrs cgbuf (pop 0) Push0 [I_ldloca (uint16 idx); (I_initobj ty) ]

and EmitSetLocal cgbuf idx = CG.EmitInstr cgbuf (pop 1) Push0 (mkStloc (uint16 idx))

and EmitGetLocal cgbuf ty idx = CG.EmitInstr cgbuf (pop 0) (Push [ty]) (mkLdloc (uint16 idx))

and EmitSetStaticField cgbuf fspec = CG.EmitInstr cgbuf (pop 1) Push0 (mkNormalStsfld fspec)

and EmitGetStaticFieldAddr cgbuf ty fspec = CG.EmitInstr cgbuf (pop 0) (Push [ty]) (I_ldsflda fspec)

and EmitGetStaticField cgbuf ty fspec = CG.EmitInstr cgbuf (pop 0) (Push [ty]) (mkNormalLdsfld fspec)

and GenSetStorage m cgbuf storage =
    match storage with
    | Local (idx, _, _) ->
        EmitSetLocal cgbuf idx

    | StaticField (_, _, hasLiteralAttr, ilContainerTy, _, _, _, ilSetterMethRef, _) ->
        if hasLiteralAttr then errorR(Error(FSComp.SR.ilLiteralFieldsCannotBeSet(), m))
        CG.EmitInstr cgbuf (pop 1) Push0 (I_call(Normalcall, mkILMethSpecForMethRefInTy(ilSetterMethRef, ilContainerTy, []), None))

    | StaticProperty (ilGetterMethSpec, _) ->
        error(Error(FSComp.SR.ilStaticMethodIsNotLambda(ilGetterMethSpec.Name), m))

    | Method (_, _, mspec, _, m, _, _, _, _, _, _, _) ->
        error(Error(FSComp.SR.ilStaticMethodIsNotLambda(mspec.Name), m))

    | Null ->
        CG.EmitInstr cgbuf (pop 1) Push0 AI_pop

    | Arg _ ->
        error(Error(FSComp.SR.ilMutableVariablesCannotEscapeMethod(), m))

    | Env (_, ilField, _) ->
        // Note: ldarg0 has already been emitted in GenSetVal
        CG.EmitInstr cgbuf (pop 2) Push0 (mkNormalStfld ilField)

and CommitGetStorageSequel cenv cgbuf eenv m ty localCloInfo storeSequel =
    match localCloInfo, storeSequel with
    | Some (_, {contents =NamedLocalIlxClosureInfoGenerator _cloinfo}), _ ->
        error(InternalError("Unexpected generator", m))

    | Some (_, {contents =NamedLocalIlxClosureInfoGenerated cloinfo}), Some (tyargs, args, m, sequel) when not (isNil tyargs) ->
        let actualRetTy = GenNamedLocalTyFuncCall cenv cgbuf eenv ty cloinfo tyargs m
        CommitGetStorageSequel cenv cgbuf eenv m actualRetTy None (Some ([], args, m, sequel))

    | _, None -> ()

    | _, Some ([], [], _, sequel) ->
        GenSequel cenv eenv.cloc cgbuf sequel

    | _, Some (tyargs, args, m, sequel) ->
        GenCurriedArgsAndIndirectCall cenv cgbuf eenv (ty, tyargs, args, m) sequel

and GenGetStorageAndSequel (cenv: cenv) cgbuf eenv m (ty, ilTy) storage storeSequel =
    let g = cenv.g
    match storage with
    | Local (idx, _, localCloInfo) ->
        EmitGetLocal cgbuf ilTy idx
        CommitGetStorageSequel cenv cgbuf eenv m ty localCloInfo storeSequel

    | StaticField (fspec, _, hasLiteralAttr, ilContainerTy, _, _, ilGetterMethRef, _, _) ->
        // References to literals go directly to the field - no property is used
        if hasLiteralAttr then
            EmitGetStaticField cgbuf ilTy fspec
        else
            CG.EmitInstr cgbuf (pop 0) (Push [ilTy]) (I_call(Normalcall, mkILMethSpecForMethRefInTy (ilGetterMethRef, ilContainerTy, []), None))
        CommitGetStorageSequel cenv cgbuf eenv m ty None storeSequel

    | StaticProperty (ilGetterMethSpec, _) ->
        CG.EmitInstr cgbuf (pop 0) (Push [ilTy]) (I_call (Normalcall, ilGetterMethSpec, None))
        CommitGetStorageSequel cenv cgbuf eenv m ty None storeSequel

    | Method (topValInfo, vref, _, _, _, _, _, _, _, _, _, _) ->
        // Get a toplevel value as a first-class value.
        // We generate a lambda expression and that simply calls
        // the toplevel method. However we optimize the case where we are
        // immediately applying the value anyway (to insufficient arguments).

        // First build a lambda expression for the saturated use of the toplevel value...
        // REVIEW: we should NOT be doing this in the backend...
        let expr, exprty = AdjustValForExpectedArity g m vref NormalValUse topValInfo

        // Then reduce out any arguments (i.e. apply the sequel immediately if we can...)
        match storeSequel with
        | None ->
            GenLambda cenv cgbuf eenv false [] expr Continue
        | Some (tyargs', args, m, sequel) ->
            let specializedExpr =
                if isNil args && isNil tyargs' then failwith ("non-lambda at use of method " + vref.LogicalName)
                MakeApplicationAndBetaReduce cenv.g (expr, exprty, [tyargs'], args, m)
            GenExpr cenv cgbuf eenv SPSuppress specializedExpr sequel

    | Null ->
        CG.EmitInstr cgbuf (pop 0) (Push [ilTy]) AI_ldnull
        CommitGetStorageSequel cenv cgbuf eenv m ty None storeSequel

    | Arg i ->
        CG.EmitInstr cgbuf (pop 0) (Push [ilTy]) (mkLdarg (uint16 i))
        CommitGetStorageSequel cenv cgbuf eenv m ty None storeSequel

    | Env (_, ilField, localCloInfo) ->
        // Note: ldarg 0 is emitted in 'cu_erase' erasure of the ldenv instruction
        CG.EmitInstrs cgbuf (pop 0) (Push [ilTy]) [ mkLdarg0; mkNormalLdfld ilField ]
        CommitGetStorageSequel cenv cgbuf eenv m ty localCloInfo storeSequel

and GenGetLocalVals cenv cgbuf eenvouter m fvs =
    List.iter (fun v -> GenGetLocalVal cenv cgbuf eenvouter m v None) fvs

and GenGetLocalVal cenv cgbuf eenv m (vspec: Val) storeSequel =
    GenGetStorageAndSequel cenv cgbuf eenv m (vspec.Type, GenTypeOfVal cenv eenv vspec) (StorageForVal cenv.g m vspec eenv) storeSequel

and GenGetLocalVRef cenv cgbuf eenv m (vref: ValRef) storeSequel =
    GenGetStorageAndSequel cenv cgbuf eenv m (vref.Type, GenTypeOfVal cenv eenv vref.Deref) (StorageForValRef cenv.g m vref eenv) storeSequel

and GenStoreVal cenv cgbuf eenv m (vspec: Val) =
    GenSetStorage vspec.Range cgbuf (StorageForVal cenv.g m vspec eenv)

/// Allocate IL locals
and AllocLocal cenv cgbuf eenv compgen (v, ty, isFixed) (scopeMarks: Mark * Mark) : int * _ * _ =
     // The debug range for the local
     let ranges = if compgen then [] else [(v, scopeMarks)]
     // Get an index for the local
     let j, realloc =
        if cenv.opts.localOptimizationsAreOn then
            cgbuf.ReallocLocal((fun i (_, ty', isFixed') -> not isFixed' && not isFixed && not (IntMap.mem i eenv.liveLocals) && (ty = ty')), ranges, ty, isFixed)
        else
            cgbuf.AllocLocal(ranges, ty, isFixed), false
     j, realloc, { eenv with liveLocals = IntMap.add j () eenv.liveLocals }

/// Decide storage for local value and if necessary allocate an ILLocal for it
and AllocLocalVal cenv cgbuf v eenv repr scopeMarks =
    let g = cenv.g
    let repr, eenv =
        let ty = v.Type
        if isUnitTy g ty && not v.IsMutable then Null, eenv
        else
            match repr with
            | Some r when IsNamedLocalTypeFuncVal g v r ->
                let ftyvs = (freeInExpr CollectTypars r).FreeTyvars
                // known, named, non-escaping type functions
                let cloinfoGenerate eenv =
                    let eenvinner =
                        {eenv with
                             letBoundVars=(mkLocalValRef v) :: eenv.letBoundVars}
                    let cloinfo, _, _ = GetIlxClosureInfo cenv v.Range ILBoxity.AsObject true true [] eenvinner r
                    cloinfo

                let idx, realloc, eenv = AllocLocal cenv cgbuf eenv v.IsCompilerGenerated (v.CompiledName g.CompilerGlobalState, g.ilg.typ_Object, false) scopeMarks
                Local (idx, realloc, Some(ftyvs, ref (NamedLocalIlxClosureInfoGenerator cloinfoGenerate))), eenv
            | _ ->
                // normal local
                let idx, realloc, eenv = AllocLocal cenv cgbuf eenv v.IsCompilerGenerated (v.CompiledName g.CompilerGlobalState, GenTypeOfVal cenv eenv v, v.IsFixed) scopeMarks
                Local (idx, realloc, None), eenv
    let eenv = AddStorageForVal g (v, notlazy repr) eenv
    Some repr, eenv

and AllocStorageForBind cenv cgbuf scopeMarks eenv bind =
    AllocStorageForBinds cenv cgbuf scopeMarks eenv [bind]

and AllocStorageForBinds cenv cgbuf scopeMarks eenv binds =
    // phase 1 - decide representations - most are very simple.
    let reps, eenv = List.mapFold (AllocValForBind cenv cgbuf scopeMarks) eenv binds

    // Phase 2 - run the cloinfo generators for NamedLocalClosure values against the environment recording the
    // representation choices.
    reps |> List.iter (fun reprOpt ->
       match reprOpt with
       | Some repr ->
           match repr with
           | Local(_, _, Some (_, g))
           | Env(_, _, Some (_, g)) ->
               match !g with
               | NamedLocalIlxClosureInfoGenerator f -> g := NamedLocalIlxClosureInfoGenerated (f eenv)
               | NamedLocalIlxClosureInfoGenerated _ -> ()
           | _ -> ()
       | _ -> ())

    eenv

and AllocValForBind cenv cgbuf (scopeMarks: Mark * Mark) eenv (TBind(v, repr, _)) =
    match v.ValReprInfo with
    | None ->
        AllocLocalVal cenv cgbuf v eenv (Some repr) scopeMarks
    | Some _ ->
        None, AllocTopValWithinExpr cenv cgbuf eenv.cloc scopeMarks v eenv


and AllocTopValWithinExpr cenv cgbuf cloc scopeMarks v eenv =
    let g = cenv.g
    // decide whether to use a shadow local or not
    let useShadowLocal =
        cenv.opts.generateDebugSymbols &&
        not cenv.opts.localOptimizationsAreOn &&
        not v.IsCompilerGenerated &&
        not v.IsMutable &&
        // Don't use shadow locals for things like functions which are not compiled as static values/properties
        IsCompiledAsStaticProperty g v

    let optShadowLocal, eenv =
        if useShadowLocal then
            let storageOpt, eenv = AllocLocalVal cenv cgbuf v eenv None scopeMarks
            match storageOpt with
            | None -> NoShadowLocal, eenv
            | Some storage -> ShadowLocal storage, eenv
        else
            NoShadowLocal, eenv

    ComputeAndAddStorageForLocalTopVal (cenv.amap, g, cenv.intraAssemblyInfo, cenv.opts.isInteractive, optShadowLocal) cloc v eenv

//--------------------------------------------------------------------------
// Generate stack save/restore and assertions - pulled into letrec by alloc*
//--------------------------------------------------------------------------

/// Save the stack
/// - [gross] because IL flushes the stack at the exn. handler
/// - and because IL requires empty stack following a forward br (jump).
and EmitSaveStack cenv cgbuf eenv m scopeMarks =
    let savedStack = (cgbuf.GetCurrentStack())
    let savedStackLocals, eenvinner =
        (eenv, savedStack) ||> List.mapFold (fun eenv ty ->
            let idx, _realloc, eenv =
                // Ensure that we have an g.CompilerGlobalState
                assert(cenv.g.CompilerGlobalState |> Option.isSome)
                AllocLocal cenv cgbuf eenv true (cenv.g.CompilerGlobalState.Value.IlxGenNiceNameGenerator.FreshCompilerGeneratedName ("spill", m), ty, false) scopeMarks
            idx, eenv)
    List.iter (EmitSetLocal cgbuf) savedStackLocals
    cgbuf.AssertEmptyStack()
    (savedStack, savedStackLocals), eenvinner (* need to return, it marks locals "live" *)

/// Restore the stack and load the result
and EmitRestoreStack cgbuf (savedStack, savedStackLocals) =
    cgbuf.AssertEmptyStack()
    List.iter2 (EmitGetLocal cgbuf) (List.rev savedStack) (List.rev savedStackLocals)

//-------------------------------------------------------------------------
//GenAttr: custom attribute generation
//-------------------------------------------------------------------------

and GenAttribArg amap g eenv x (ilArgTy: ILType) =
    let exprL expr = exprL g expr

    match x, ilArgTy with
    // Detect 'null' used for an array argument
    | Expr.Const (Const.Zero, _, _), ILType.Array _ ->
        ILAttribElem.Null

    // Detect standard constants
    | Expr.Const (c, m, _), _ ->
        let tynm = ilArgTy.TypeSpec.Name
        let isobj = (tynm = "System.Object")

        match c with
        | Const.Bool b -> ILAttribElem.Bool b
        | Const.Int32 i when isobj || tynm = "System.Int32" -> ILAttribElem.Int32 i
        | Const.Int32 i when tynm = "System.SByte" -> ILAttribElem.SByte (sbyte i)
        | Const.Int32 i when tynm = "System.Int16" -> ILAttribElem.Int16 (int16 i)
        | Const.Int32 i when tynm = "System.Byte" -> ILAttribElem.Byte (byte i)
        | Const.Int32 i when tynm = "System.UInt16" ->ILAttribElem.UInt16 (uint16 i)
        | Const.Int32 i when tynm = "System.UInt32" ->ILAttribElem.UInt32 (uint32 i)
        | Const.Int32 i when tynm = "System.UInt64" ->ILAttribElem.UInt64 (uint64 (int64 i))
        | Const.SByte i -> ILAttribElem.SByte i
        | Const.Int16 i -> ILAttribElem.Int16 i
        | Const.Int32 i -> ILAttribElem.Int32 i
        | Const.Int64 i -> ILAttribElem.Int64 i
        | Const.Byte i -> ILAttribElem.Byte i
        | Const.UInt16 i -> ILAttribElem.UInt16 i
        | Const.UInt32 i -> ILAttribElem.UInt32 i
        | Const.UInt64 i -> ILAttribElem.UInt64 i
        | Const.Double i -> ILAttribElem.Double i
        | Const.Single i -> ILAttribElem.Single i
        | Const.Char i -> ILAttribElem.Char i
        | Const.Zero when isobj -> ILAttribElem.Null
        | Const.Zero when tynm = "System.String" -> ILAttribElem.String None
        | Const.Zero when tynm = "System.Type" -> ILAttribElem.Type None
        | Const.String i when isobj || tynm = "System.String" -> ILAttribElem.String (Some i)
        | _ -> error (InternalError ( "The type '" + tynm + "' may not be used as a custom attribute value", m))

    // Detect '[| ... |]' nodes
    | Expr.Op (TOp.Array, [elemTy], args, m), _ ->
        let ilElemTy = GenType amap m eenv.tyenv elemTy
        ILAttribElem.Array (ilElemTy, List.map (fun arg -> GenAttribArg amap g eenv arg ilElemTy) args)

    // Detect 'typeof<ty>' calls
    | TypeOfExpr g ty, _ ->
        ILAttribElem.Type (Some (GenType amap x.Range eenv.tyenv ty))

    // Detect 'typedefof<ty>' calls
    | TypeDefOfExpr g ty, _ ->
        ILAttribElem.TypeRef (Some (GenType amap x.Range eenv.tyenv ty).TypeRef)

    // Ignore upcasts
    | Expr.Op (TOp.Coerce, _, [arg2], _), _ ->
        GenAttribArg amap g eenv arg2 ilArgTy

    // Detect explicit enum values
    | EnumExpr g arg1, _ ->
        GenAttribArg amap g eenv arg1 ilArgTy


    // Detect bitwise or of attribute flags: one case of constant folding (a more general treatment is needed)

    | AttribBitwiseOrExpr g (arg1, arg2), _ ->
        let v1 = GenAttribArg amap g eenv arg1 ilArgTy
        let v2 = GenAttribArg amap g eenv arg2 ilArgTy
        match v1, v2 with
        | ILAttribElem.SByte i1, ILAttribElem.SByte i2 -> ILAttribElem.SByte (i1 ||| i2)
        | ILAttribElem.Int16 i1, ILAttribElem.Int16 i2-> ILAttribElem.Int16 (i1 ||| i2)
        | ILAttribElem.Int32 i1, ILAttribElem.Int32 i2-> ILAttribElem.Int32 (i1 ||| i2)
        | ILAttribElem.Int64 i1, ILAttribElem.Int64 i2-> ILAttribElem.Int64 (i1 ||| i2)
        | ILAttribElem.Byte i1, ILAttribElem.Byte i2-> ILAttribElem.Byte (i1 ||| i2)
        | ILAttribElem.UInt16 i1, ILAttribElem.UInt16 i2-> ILAttribElem.UInt16 (i1 ||| i2)
        | ILAttribElem.UInt32 i1, ILAttribElem.UInt32 i2-> ILAttribElem.UInt32 (i1 ||| i2)
        | ILAttribElem.UInt64 i1, ILAttribElem.UInt64 i2-> ILAttribElem.UInt64 (i1 ||| i2)
        | _ -> error (InternalError ("invalid custom attribute value (not a valid constant): " + showL (exprL x), x.Range))

    // Other expressions are not valid custom attribute values
    | _ ->
        error (InternalError ("invalid custom attribute value (not a constant): " + showL (exprL x), x.Range))


and GenAttr amap g eenv (Attrib(_, k, args, props, _, _, _)) =
    let props =
        props |> List.map (fun (AttribNamedArg(s, ty, fld, AttribExpr(_, expr))) ->
            let m = expr.Range
            let ilTy = GenType amap m eenv.tyenv ty
            let cval = GenAttribArg amap g eenv expr ilTy
            (s, ilTy, fld, cval))
    let mspec =
        match k with
        | ILAttrib mref -> mkILMethSpec(mref, AsObject, [], [])
        | FSAttrib vref ->
             assert vref.IsMember
             let mspec, _, _, _, _, _, _, _, _, _ = GetMethodSpecForMemberVal amap g (Option.get vref.MemberInfo) vref
             mspec
    let ilArgs = List.map2 (fun (AttribExpr(_, vexpr)) ty -> GenAttribArg amap g eenv vexpr ty) args mspec.FormalArgTypes
    mkILCustomAttribMethRef (mspec, ilArgs, props)

and GenAttrs cenv eenv attrs =
    List.map (GenAttr cenv.amap cenv.g eenv) attrs

and GenCompilationArgumentCountsAttr cenv (v: Val) =
    let g = cenv.g
    [ match v.ValReprInfo with
      | Some tvi when v.IsMemberOrModuleBinding ->
          let arities = if ValSpecIsCompiledAsInstance g v then List.tail tvi.AritiesOfArgs else tvi.AritiesOfArgs
          if arities.Length > 1 then
              yield mkCompilationArgumentCountsAttr g arities
      | _ ->
          () ]

// Create a permission set for a list of security attributes
and CreatePermissionSets cenv eenv (securityAttributes: Attrib list) =
    let g = cenv.g
    [for Attrib(tcref, _, actions, _, _, _, _) as attr in securityAttributes do
        let action = match actions with | [AttribInt32Arg act] -> act | _ -> failwith "internal error: unrecognized security action"
        let secaction = (List.assoc action (Lazy.force ILSecurityActionRevMap))
        let tref = tcref.CompiledRepresentationForNamedType
        let ilattr = GenAttr cenv.amap g eenv attr
        let _, ilNamedArgs =
            match TryDecodeILAttribute tref (mkILCustomAttrs [ilattr]) with
            | Some(ae, na) -> ae, na
            | _ -> [], []
        let setArgs = ilNamedArgs |> List.map (fun (n, ilt, _, ilae) -> (n, ilt, ilae))
        yield mkPermissionSet (secaction, [(tref, setArgs)])]

//--------------------------------------------------------------------------
// Generate the set of modules for an assembly, and the declarations in each module
//--------------------------------------------------------------------------

/// Generate a static class at the given cloc
and GenTypeDefForCompLoc (cenv, eenv, mgbuf: AssemblyBuilder, cloc, hidden, attribs, initTrigger, eliminateIfEmpty, addAtEnd) =
    let g = cenv.g
    let tref = TypeRefForCompLoc cloc
    let tdef =
      mkILSimpleClass g.ilg
        (tref.Name,
         ComputeTypeAccess tref hidden,
         emptyILMethods,
         emptyILFields,
         emptyILTypeDefs,
         emptyILProperties,
         emptyILEvents,
         mkILCustomAttrs
           (GenAttrs cenv eenv attribs @
            (if List.contains tref.Name [TypeNameForImplicitMainMethod cloc; TypeNameForInitClass cloc; TypeNameForPrivateImplementationDetails cloc]
             then [ ]
             else [mkCompilationMappingAttr g (int SourceConstructFlags.Module)])),
         initTrigger)
    let tdef = tdef.WithSealed(true).WithAbstract(true)
    mgbuf.AddTypeDef(tref, tdef, eliminateIfEmpty, addAtEnd, None)


and GenModuleExpr cenv cgbuf qname lazyInitInfo eenv x =
    let (ModuleOrNamespaceExprWithSig(mty, def, _)) = x
    // REVIEW: the scopeMarks are used for any shadow locals we create for the module bindings
    // We use one scope for all the bindings in the module, which makes them all appear with their "default" values
    // rather than incrementally as we step through the initializations in the module. This is a little unfortunate
    // but stems from the way we add module values all at once before we generate the module itself.
    LocalScope "module" cgbuf (fun scopeMarks ->
        let sigToImplRemapInfo = ComputeRemappingFromImplementationToSignature cenv.g def mty
        let eenv = AddSignatureRemapInfo "defs" sigToImplRemapInfo eenv
        let eenv =
            // Allocate all the values, including any shadow locals for static fields
            let allocVal cloc v = AllocTopValWithinExpr cenv cgbuf cloc scopeMarks v
            AddBindingsForModuleDef allocVal eenv.cloc eenv def
        GenModuleDef cenv cgbuf qname lazyInitInfo eenv def)

and GenModuleDefs cenv cgbuf qname lazyInitInfo eenv mdefs =
    mdefs |> List.iter (GenModuleDef cenv cgbuf qname lazyInitInfo eenv)

and GenModuleDef cenv (cgbuf: CodeGenBuffer) qname lazyInitInfo eenv x =
    match x with
    | TMDefRec(_isRec, tycons, mbinds, m) ->
        tycons |> List.iter (fun tc ->
            if tc.IsExceptionDecl
            then GenExnDef cenv cgbuf.mgbuf eenv m tc
            else GenTypeDef cenv cgbuf.mgbuf lazyInitInfo eenv m tc)
        mbinds |> List.iter (GenModuleBinding cenv cgbuf qname lazyInitInfo eenv m)

    | TMDefLet(bind, _) ->
        GenBindings cenv cgbuf eenv [bind] None

    | TMDefDo(e, _) ->
        GenExpr cenv cgbuf eenv SPAlways e discard

    | TMAbstract mexpr ->
        GenModuleExpr cenv cgbuf qname lazyInitInfo eenv mexpr

    | TMDefs mdefs ->
        GenModuleDefs cenv cgbuf qname lazyInitInfo eenv mdefs


// Generate a module binding
and GenModuleBinding cenv (cgbuf: CodeGenBuffer) (qname: QualifiedNameOfFile) lazyInitInfo eenv m x =
  match x with
  | ModuleOrNamespaceBinding.Binding bind ->
    GenLetRecBindings cenv cgbuf eenv ([bind], m)

  | ModuleOrNamespaceBinding.Module (mspec, mdef) ->
    let hidden = IsHiddenTycon eenv.sigToImplRemapInfo mspec

    let eenvinner =
        if mspec.IsNamespace then eenv else
        { eenv with cloc = CompLocForFixedModule cenv.opts.fragName qname.Text mspec; initLocals = eenv.initLocals && not (HasFSharpAttribute cenv.g cenv.g.attrib_SkipLocalsInitAttribute mspec.Attribs) }

    // Create the class to hold the contents of this module. No class needed if
    // we're compiling it as a namespace.
    //
    // Most module static fields go into the "InitClass" static class.
    // However mutable static fields go into the class for the module itself.
    // So this static class ends up with a .cctor if it has mutable fields.
    //
    if not mspec.IsNamespace then
        // The use of ILTypeInit.OnAny prevents the execution of the cctor before the
        // "main" method in the case where the "main" method is implicit.
        let staticClassTrigger = (* if eenv.isFinalFile then *) ILTypeInit.OnAny (* else ILTypeInit.BeforeField *)

        GenTypeDefForCompLoc (cenv, eenvinner, cgbuf.mgbuf, eenvinner.cloc, hidden, mspec.Attribs, staticClassTrigger, false, (* atEnd= *) true)

    // Generate the declarations in the module and its initialization code
    GenModuleDef cenv cgbuf qname lazyInitInfo eenvinner mdef

    // If the module has a .cctor for some mutable fields, we need to ensure that when
    // those fields are "touched" the InitClass .cctor is forced. The InitClass .cctor will
    // then fill in the value of the mutable fields.
    if not mspec.IsNamespace && (cgbuf.mgbuf.GetCurrentFields(TypeRefForCompLoc eenvinner.cloc) |> Seq.isEmpty |> not) then
        GenForceWholeFileInitializationAsPartOfCCtor cenv cgbuf.mgbuf lazyInitInfo (TypeRefForCompLoc eenvinner.cloc) mspec.Range


/// Generate the namespace fragments in a single file
and GenImplFile cenv (mgbuf: AssemblyBuilder) mainInfoOpt eenv (implFile: TypedImplFileAfterOptimization) =
    let (TImplFile (qname, _, mexpr, hasExplicitEntryPoint, isScript, anonRecdTypes)) = implFile.ImplFile
    let optimizeDuringCodeGen = implFile.OptimizeDuringCodeGen
    let g = cenv.g
    let m = qname.Range

    // Generate all the anonymous record types mentioned anywhere in this module
    for anonInfo in anonRecdTypes.Values do
        mgbuf.GenerateAnonType((fun ilThisTy -> GenToStringMethod cenv eenv ilThisTy m), anonInfo)

    let eenv = {eenv with cloc = { eenv.cloc with TopImplQualifiedName = qname.Text } }

    cenv.optimizeDuringCodeGen <- optimizeDuringCodeGen

    // This is used to point the inner classes back to the startup module for initialization purposes
    let isFinalFile = Option.isSome mainInfoOpt

    let initClassCompLoc = CompLocForInitClass eenv.cloc
    let initClassTy = mkILTyForCompLoc initClassCompLoc

    let initClassTrigger = (* if isFinalFile then *) ILTypeInit.OnAny (* else ILTypeInit.BeforeField *)

    let eenv = {eenv with cloc = initClassCompLoc
                          isFinalFile = isFinalFile
                          someTypeInThisAssembly = initClassTy }

    // Create the class to hold the initialization code and static fields for this file.
    //     internal static class $<StartupCode...> {}
    // Put it at the end since that gives an approximation of dependency order (to aid FSI.EXE's code generator - see FSharp 1.0 5548)
    GenTypeDefForCompLoc (cenv, eenv, mgbuf, initClassCompLoc, useHiddenInitCode, [], initClassTrigger, false, (*atEnd=*)true)

    // lazyInitInfo is an accumulator of functions which add the forced initialization of the storage module to
    //    - mutable fields in public modules
    //    - static "let" bindings in types
    // These functions only get executed/committed if we actually end up producing some code for the .cctor for the storage module.
    // The existence of .cctors adds costs to execution, so this is a half-sensible attempt to avoid adding them when possible.
    let lazyInitInfo = new ResizeArray<ILFieldSpec -> ILInstr list -> ILInstr list -> unit>()

    // codegen .cctor/main for outer module
    let clocCcu = CompLocForCcu cenv.viewCcu

    // This method name is only used internally in ilxgen.fs to aid debugging
    let methodName =
        match mainInfoOpt with
        //   Library file
        | None -> ".cctor"
        //   Final file, explicit entry point
        | Some _ when hasExplicitEntryPoint -> ".cctor"
        //   Final file, implicit entry point
        | Some _ -> mainMethName

    // topInstrs is ILInstr[] and contains the abstract IL for this file's top-level actions. topCode is the ILMethodBody for that same code.
    let topInstrs, topCode =
        CodeGenMethod cenv mgbuf
            ([], methodName, eenv, 0,
             (fun cgbuf eenv ->
                  GenModuleExpr cenv cgbuf qname lazyInitInfo eenv mexpr
                  CG.EmitInstr cgbuf (pop 0) Push0 I_ret), m)

    // The code generation for the initialization is now complete and the IL code is in topCode.
    // Make a .cctor and/or main method to contain the code. This initializes all modules.
    //   Library file (mainInfoOpt = None) : optional .cctor if topCode has initialization effect
    //   Final file, explicit entry point (mainInfoOpt = Some _, GetExplicitEntryPointInfo() = Some) : main + optional .cctor if topCode has initialization effect
    //   Final file, implicit entry point (mainInfoOpt = Some _, GetExplicitEntryPointInfo() = None) : main + initialize + optional .cctor calling initialize
    let doesSomething = CheckCodeDoesSomething topCode.Code

    // Make a FEEFEE instruction to mark hidden code regions
    // We expect the first instruction to be a sequence point when generating debug symbols
    let feefee, seqpt =
        if topInstrs.Length > 1 then
            match topInstrs.[0] with
            | I_seqpoint sp as i -> [ FeeFeeInstr cenv sp.Document ], [ i ]
            | _ -> [], []
        else
            [], []


    match mainInfoOpt with
    // Final file in .EXE
    | Some mainInfo ->
        // Generate an explicit main method. If necessary, make a class constructor as
        // well for the bindings earlier in the file containing the entry point.
        match mgbuf.GetExplicitEntryPointInfo() with
        // Final file, explicit entry point: place the code in a .cctor, and add code to main that forces the .cctor (if topCode has initialization effect).
        | Some tref ->
            if doesSomething then
                lazyInitInfo.Add (fun fspec feefee seqpt ->
                    // This adds the explicit init of the .cctor to the explicit entry point main method
                    mgbuf.AddExplicitInitToSpecificMethodDef((fun md -> md.IsEntryPoint), tref, fspec, GenPossibleILSourceMarker cenv m, feefee, seqpt))

                let cctorMethDef = mkILClassCtor (MethodBody.IL (lazy topCode))
                mgbuf.AddMethodDef(initClassTy.TypeRef, cctorMethDef)

        // Final file, implicit entry point. We generate no .cctor.
        //       void main@() {
        //             <topCode>
        //    }
        | None ->
            let ilAttrs = mkILCustomAttrs (GenAttrs cenv eenv mainInfo)
            if not cenv.opts.isInteractive && not doesSomething then
                let errorM = m.EndRange
                warning (Error(FSComp.SR.ilMainModuleEmpty(), errorM))

            // generate main@
            let ilMainMethodDef =
                let mdef = mkILNonGenericStaticMethod(mainMethName, ILMemberAccess.Public, [], mkILReturn ILType.Void, MethodBody.IL (lazy topCode))
                mdef.With(isEntryPoint= true, customAttrs = ilAttrs)

            mgbuf.AddMethodDef(initClassTy.TypeRef, ilMainMethodDef)


    //   Library file: generate an optional .cctor if topCode has initialization effect
    | None ->
        if doesSomething then
            // Add the cctor
            let cctorMethDef = mkILClassCtor (MethodBody.IL (lazy topCode))
            mgbuf.AddMethodDef(initClassTy.TypeRef, cctorMethDef)

    // Commit the directed initializations
    if doesSomething then
        // Create the field to act as the target for the forced initialization.
        // Why do this for the final file?
        // There is no need to do this for a final file with an implicit entry point. For an explicit entry point in lazyInitInfo.
        let initFieldName = CompilerGeneratedName "init"
        let ilFieldDef =
            mkILStaticField (initFieldName, g.ilg.typ_Int32, None, None, ComputeMemberAccess true)
            |> g.AddFieldNeverAttrs
            |> g.AddFieldGeneratedAttrs

        let fspec = mkILFieldSpecInTy (initClassTy, initFieldName, cenv. g.ilg.typ_Int32)
        CountStaticFieldDef()
        mgbuf.AddFieldDef(initClassTy.TypeRef, ilFieldDef)

        // Run the imperative (yuck!) actions that force the generation
        // of references to the cctor for nested modules etc.
        lazyInitInfo |> Seq.iter (fun f -> f fspec feefee seqpt)

        if isScript && not isFinalFile then
            mgbuf.AddScriptInitFieldSpec(fspec, m)

    // Compute the ilxgenEnv after the generation of the module, i.e. the residue need to generate anything that
    // uses the constructs exported from this module.
    // We add the module type all over again. Note no shadow locals for static fields needed here since they are only relevant to the main/.cctor
    let eenvafter =
        let allocVal = ComputeAndAddStorageForLocalTopVal (cenv.amap, g, cenv.intraAssemblyInfo, cenv.opts.isInteractive, NoShadowLocal)
        AddBindingsForLocalModuleType allocVal clocCcu eenv mexpr.Type

    eenvafter

and GenForceWholeFileInitializationAsPartOfCCtor cenv (mgbuf: AssemblyBuilder) (lazyInitInfo: ResizeArray<_>) tref m =
    // Authoring a .cctor with effects forces the cctor for the 'initialization' module by doing a dummy store & load of a field
    // Doing both a store and load keeps FxCop happier because it thinks the field is useful
    lazyInitInfo.Add (fun fspec feefee seqpt -> mgbuf.AddExplicitInitToSpecificMethodDef((fun md -> md.Name = ".cctor"), tref, fspec, GenPossibleILSourceMarker cenv m, feefee, seqpt))


/// Generate an Equals method.
and GenEqualsOverrideCallingIComparable cenv (tcref: TyconRef, ilThisTy, _ilThatTy) =
    let g = cenv.g
    let mspec = mkILNonGenericInstanceMethSpecInTy (g.iltyp_IComparable, "CompareTo", [g.ilg.typ_Object], g.ilg.typ_Int32)

    mkILNonGenericVirtualMethod
        ("Equals", ILMemberAccess.Public,
         [mkILParamNamed ("obj", g.ilg.typ_Object)],
         mkILReturn g.ilg.typ_Bool,
         mkMethodBody(true, [], 2,
                         nonBranchingInstrsToCode
                            [ yield mkLdarg0
                              yield mkLdarg 1us
                              if tcref.IsStructOrEnumTycon then
                                  yield I_callconstraint ( Normalcall, ilThisTy, mspec, None)
                              else
                                  yield I_callvirt ( Normalcall, mspec, None)
                              yield mkLdcInt32 0
                              yield AI_ceq ],
                         None))
    |> AddNonUserCompilerGeneratedAttribs g

and GenFieldInit m c =
    match c with
    | ConstToILFieldInit fieldInit -> fieldInit
    | _ -> error(Error(FSComp.SR.ilTypeCannotBeUsedForLiteralField(), m))

and GenWitnessParams cenv eenv m (witnessInfos: TraitWitnessInfos) =
    ((Set.empty, 0), witnessInfos) ||> List.mapFold (fun (used,i) witnessInfo ->
        let ty = GenWitnessTy cenv.g witnessInfo
        let nm = String.uncapitalize witnessInfo.MemberName
        let nm = if used.Contains nm then nm + string i else nm
        let ilParam =
            { Name=Some nm
              Type= GenType cenv.amap m eenv.tyenv ty
              Default=None
              Marshal=None
              IsIn=false
              IsOut=false
              IsOptional=false
              CustomAttrsStored = storeILCustomAttrs (mkILCustomAttrs [])
              MetadataIndex = NoMetadataIdx }: ILParameter
        ilParam, (used.Add nm, i + 1))
    |> fst

and GenAbstractBinding cenv eenv tref (vref: ValRef) =
    assert vref.IsMember
    let g = cenv.g
    let m = vref.Range
    let memberInfo = Option.get vref.MemberInfo
    let attribs = vref.Attribs
    let hasPreserveSigImplFlag, hasSynchronizedImplFlag, hasNoInliningFlag, hasAggressiveInliningImplFlag, attribs = ComputeMethodImplAttribs cenv vref.Deref attribs
    if memberInfo.MemberFlags.IsDispatchSlot && not memberInfo.IsImplemented then
        let mspec, _mspecW, ctps, mtps, _curriedArgInfos, argInfos, retInfo, witnessInfos, methArgTys, returnTy =
            GetMethodSpecForMemberVal cenv.amap cenv.g memberInfo vref

        let ilAttrs =
            [ yield! GenAttrs cenv eenv attribs
              yield! GenCompilationArgumentCountsAttr cenv vref.Deref

              match vref.MemberInfo, returnTy with
              | Some memberInfo, Some returnTy when
                memberInfo.MemberFlags.MemberKind = SynMemberKind.PropertyGet ||
                memberInfo.MemberFlags.MemberKind = SynMemberKind.PropertySet ||
                memberInfo.MemberFlags.MemberKind = SynMemberKind.PropertyGetSet ->
                   match GenReadOnlyAttributeIfNecessary g returnTy with Some ilAttr -> ilAttr | _ -> ()
              | _ -> () ]

        assert witnessInfos.IsEmpty

        let eenvForMeth = EnvForTypars (ctps@mtps) eenv
        let ilMethTypars = GenGenericParams cenv eenvForMeth mtps
        let ilReturn = GenReturnInfo cenv eenvForMeth returnTy mspec.FormalReturnType retInfo
        let ilParams = GenParams cenv eenvForMeth m mspec [] argInfos methArgTys None

        let compileAsInstance = ValRefIsCompiledAsInstanceMember g vref
        let mdef = mkILGenericVirtualMethod (vref.CompiledName g.CompilerGlobalState, ILMemberAccess.Public, ilMethTypars, ilParams, ilReturn, MethodBody.Abstract)

        let mdef = fixupVirtualSlotFlags mdef
        let mdef =
            if mdef.IsVirtual then
                mdef.WithFinal(memberInfo.MemberFlags.IsFinal).WithAbstract(memberInfo.MemberFlags.IsDispatchSlot)
            else mdef
        let mdef =
             mdef.WithPreserveSig(hasPreserveSigImplFlag)
                 .WithSynchronized(hasSynchronizedImplFlag)
                 .WithNoInlining(hasNoInliningFlag)
                 .WithAggressiveInlining(hasAggressiveInliningImplFlag)

        match memberInfo.MemberFlags.MemberKind with
        | SynMemberKind.ClassConstructor
        | SynMemberKind.Constructor
        | SynMemberKind.Member ->
             let mdef = mdef.With(customAttrs= mkILCustomAttrs ilAttrs)
             [mdef], [], []
        | SynMemberKind.PropertyGetSet -> error(Error(FSComp.SR.ilUnexpectedGetSetAnnotation(), m))
        | SynMemberKind.PropertySet | SynMemberKind.PropertyGet ->
             let v = vref.Deref
             let vtyp = ReturnTypeOfPropertyVal g v
             if CompileAsEvent g attribs then

                 let edef = GenEventForProperty cenv eenvForMeth mspec v ilAttrs m vtyp
                 [], [], [edef]
             else
                 let ilPropDef =
                     let ilPropTy = GenType cenv.amap m eenvForMeth.tyenv vtyp
                     let ilPropTy = GenReadOnlyModReqIfNecessary g vtyp ilPropTy
                     let ilArgTys = v |> ArgInfosOfPropertyVal g |> List.map fst |> GenTypes cenv.amap m eenvForMeth.tyenv
                     GenPropertyForMethodDef compileAsInstance tref mdef v memberInfo ilArgTys ilPropTy (mkILCustomAttrs ilAttrs) None
                 let mdef = mdef.WithSpecialName
                 [mdef], [ilPropDef], []

    else
        [], [], []

/// Generate a ToString method that calls 'sprintf "%A"'
and GenToStringMethod cenv eenv ilThisTy m =
    let g = cenv.g
    [ match (eenv.valsInScope.TryFind g.sprintf_vref.Deref,
             eenv.valsInScope.TryFind g.new_format_vref.Deref) with
      | Some(Lazy(Method(_, _, sprintfMethSpec, _, _, _, _, _, _, _, _, _))), Some(Lazy(Method(_, _, newFormatMethSpec, _, _, _, _, _, _, _, _, _))) ->
               // The type returned by the 'sprintf' call
               let funcTy = EraseClosures.mkILFuncTy g.ilxPubCloEnv ilThisTy g.ilg.typ_String
               // Give the instantiation of the printf format object, i.e. a Format`5 object compatible with StringFormat<ilThisTy>
               let newFormatMethSpec = mkILMethSpec(newFormatMethSpec.MethodRef, AsObject,
                                               [// 'T -> string'
                                               funcTy
                                               // rest follow from 'StringFormat<T>'
                                               GenUnitTy cenv eenv m
                                               g.ilg.typ_String
                                               g.ilg.typ_String
                                               ilThisTy], [])
               // Instantiate with our own type
               let sprintfMethSpec = mkILMethSpec(sprintfMethSpec.MethodRef, AsObject, [], [funcTy])
               // Here's the body of the method. Call printf, then invoke the function it returns
               let callInstrs = EraseClosures.mkCallFunc g.ilxPubCloEnv (fun _ -> 0us) eenv.tyenv.Count Normalcall (Apps_app(ilThisTy, Apps_done g.ilg.typ_String))
               let mdef =
                   mkILNonGenericVirtualMethod ("ToString", ILMemberAccess.Public, [],
                        mkILReturn g.ilg.typ_String,
                        mkMethodBody (true, [], 2, nonBranchingInstrsToCode
                                ([ // load the hardwired format string
                                    yield I_ldstr "%+A"
                                    // make the printf format object
                                    yield mkNormalNewobj newFormatMethSpec
                                    // call sprintf
                                    yield mkNormalCall sprintfMethSpec
                                    // call the function returned by sprintf
                                    yield mkLdarg0
                                    if ilThisTy.Boxity = ILBoxity.AsValue then
                                        yield mkNormalLdobj ilThisTy ] @
                                    callInstrs),
                                None))
               let mdef = mdef.With(customAttrs = mkILCustomAttrs [ g.CompilerGeneratedAttribute ])
               yield mdef
      | _ -> () ]

and GenTypeDef cenv mgbuf lazyInitInfo eenv m (tycon: Tycon) =
    let g = cenv.g
    let tcref = mkLocalTyconRef tycon
    if tycon.IsTypeAbbrev then () else
    match tycon.TypeReprInfo with
#if !NO_EXTENSIONTYPING
    | TProvidedNamespaceExtensionPoint _ -> ()
    | TProvidedTypeExtensionPoint _ -> ()
#endif
    | TNoRepr -> ()
    | TAsmRepr _ | TILObjectRepr _ | TMeasureableRepr _ -> ()
    | TFSharpObjectRepr _ | TRecdRepr _ | TUnionRepr _ ->
<<<<<<< HEAD
        let eenvinner = ReplaceTyenv (TypeReprEnv.ForTycon tycon) eenv
        let thisTy = generalizedTyconRef g tcref
=======
        let eenvinner = EnvForTycon tycon eenv
        let thisTy = generalizedTyconRef tcref
>>>>>>> 9d4fb7d1

        let ilThisTy = GenType cenv.amap m eenvinner.tyenv thisTy
        let tref = ilThisTy.TypeRef
        let ilGenParams = GenGenericParams cenv eenvinner tycon.TyparsNoRange
        let ilIntfTys = tycon.ImmediateInterfaceTypesOfFSharpTycon |> List.map (GenType cenv.amap m eenvinner.tyenv)
        let ilTypeName = tref.Name

        let hidden = IsHiddenTycon eenv.sigToImplRemapInfo tycon
        let hiddenRepr = hidden || IsHiddenTyconRepr eenv.sigToImplRemapInfo tycon
        let access = ComputeTypeAccess tref hidden

        // The implicit augmentation doesn't actually create CompareTo(object) or Object.Equals
        // So we do it here.
        //
        // Note you only have to implement 'System.IComparable' to customize structural comparison AND equality on F# types
        // See also FinalTypeDefinitionChecksAtEndOfInferenceScope in tc.fs
        //
        // Generate an Equals method implemented via IComparable if the type EXPLICITLY implements IComparable.
        // HOWEVER, if the type doesn't override Object.Equals already.
        let augmentOverrideMethodDefs =

              (if Option.isNone tycon.GeneratedCompareToValues &&
                  Option.isNone tycon.GeneratedHashAndEqualsValues &&
                  tycon.HasInterface g g.mk_IComparable_ty &&
                  not (tycon.HasOverride g "Equals" [g.obj_ty]) &&
                  not tycon.IsFSharpInterfaceTycon
               then
                  [ GenEqualsOverrideCallingIComparable cenv (tcref, ilThisTy, ilThisTy) ]
               else [])

        // Generate the interface slots and abstract slots.
        let abstractMethodDefs, abstractPropDefs, abstractEventDefs =
            if tycon.IsFSharpDelegateTycon then
                [], [], []
            else
                // sort by order of declaration
                // REVIEW: this should be based off tcaug_adhoc_list, which is in declaration order
                tycon.MembersOfFSharpTyconSorted
                |> List.sortWith (fun v1 v2 -> rangeOrder.Compare(v1.DefinitionRange, v2.DefinitionRange))
                |> List.map (GenAbstractBinding cenv eenv tref)
                |> List.unzip3
                |> mapTriple (List.concat, List.concat, List.concat)


        let abstractPropDefs = abstractPropDefs |> MergePropertyDefs m
        let isAbstract = isAbstractTycon tycon

        // Generate all the method impls showing how various abstract slots and interface slots get implemented
        // REVIEW: no method impl generated for IStructuralHash or ICompare
        let methodImpls =
            [ for vref in tycon.MembersOfFSharpTyconByName |> NameMultiMap.range do
                 assert vref.IsMember
                 let memberInfo = vref.MemberInfo.Value
                 if memberInfo.MemberFlags.IsOverrideOrExplicitImpl && not (CompileAsEvent g vref.Attribs) then

                     for slotsig in memberInfo.ImplementedSlotSigs do

                         if isInterfaceTy g slotsig.ImplementedType then

                             match vref.ValReprInfo with
                             | Some _ ->

                                 let memberParentTypars, memberMethodTypars =
                                     match PartitionValRefTypars g vref with
                                     | Some(_, memberParentTypars, memberMethodTypars, _, _) -> memberParentTypars, memberMethodTypars
                                     | None -> [], []

                                 let useMethodImpl = true
                                 let eenvUnderTypars = EnvForTypars memberParentTypars eenv
                                 let _, methodImplGenerator = GenMethodImpl cenv eenvUnderTypars (useMethodImpl, slotsig) m
                                 if useMethodImpl then
                                     yield methodImplGenerator (ilThisTy, memberMethodTypars)

                             | _ -> () ]

        // Try to add a DefaultMemberAttribute for the 'Item' property
        let defaultMemberAttrs =
            // REVIEW: this should be based off tcaug_adhoc_list, which is in declaration order
            tycon.MembersOfFSharpTyconSorted
            |> List.tryPick (fun vref ->
                let name = vref.DisplayName
                match vref.MemberInfo with
                | None -> None
                | Some memberInfo ->
                    match name, memberInfo.MemberFlags.MemberKind with
                    | ("Item" | "op_IndexedLookup"), (SynMemberKind.PropertyGet | SynMemberKind.PropertySet) when not (isNil (ArgInfosOfPropertyVal g vref.Deref)) ->
                        Some( mkILCustomAttribute (g.FindSysILTypeRef "System.Reflection.DefaultMemberAttribute", [g.ilg.typ_String], [ILAttribElem.String(Some name)], []) )
                    | _ -> None)
            |> Option.toList

        let tyconRepr = tycon.TypeReprInfo

        // DebugDisplayAttribute gets copied to the subtypes generated as part of DU compilation
        let debugDisplayAttrs, normalAttrs = tycon.Attribs |> List.partition (IsMatchingFSharpAttribute g g.attrib_DebuggerDisplayAttribute)
        let securityAttrs, normalAttrs = normalAttrs |> List.partition (fun a -> IsSecurityAttribute g cenv.amap cenv.casApplied a m)
        let generateDebugDisplayAttribute = not g.compilingFslib && tycon.IsUnionTycon && isNil debugDisplayAttrs
        let generateDebugProxies =
            (not (tyconRefEq g tcref g.unit_tcr_canon) &&
             not (HasFSharpAttribute g g.attrib_DebuggerTypeProxyAttribute tycon.Attribs))

        let permissionSets = CreatePermissionSets cenv eenv securityAttrs
        let secDecls = if List.isEmpty securityAttrs then emptyILSecurityDecls else mkILSecurityDecls permissionSets

        let ilDebugDisplayAttributes =
            [ yield! GenAttrs cenv eenv debugDisplayAttrs
              if generateDebugDisplayAttribute then
                  yield g.mkDebuggerDisplayAttribute ("{" + debugDisplayMethodName + "(),nq}") ]

        let ilCustomAttrs =
          [ yield! defaultMemberAttrs
            yield! normalAttrs
                      |> List.filter (IsMatchingFSharpAttribute g g.attrib_StructLayoutAttribute >> not)
                      |> GenAttrs cenv eenv
            yield! ilDebugDisplayAttributes ]

        let reprAccess = ComputeMemberAccess hiddenRepr


        let ilTypeDefKind =
           match tyconRepr with
           | TFSharpObjectRepr o ->
               match o.fsobjmodel_kind with
               | TTyconClass -> ILTypeDefKind.Class
               | TTyconStruct -> ILTypeDefKind.ValueType
               | TTyconInterface -> ILTypeDefKind.Interface
               | TTyconEnum -> ILTypeDefKind.Enum
               | TTyconDelegate _ -> ILTypeDefKind.Delegate
           | TRecdRepr _ | TUnionRepr _ when tycon.IsStructOrEnumTycon -> ILTypeDefKind.ValueType
           | _ -> ILTypeDefKind.Class

        let requiresExtraField =
            let isEmptyStruct =
                (match ilTypeDefKind with ILTypeDefKind.ValueType -> true | _ -> false) &&
                // All structs are sequential by default
                // Structs with no instance fields get size 1, pack 0
                tycon.AllFieldsArray |> Array.forall (fun f -> f.IsStatic)

            isEmptyStruct && cenv.opts.workAroundReflectionEmitBugs && not tycon.TyparsNoRange.IsEmpty

        // Compute a bunch of useful things for each field
        let isCLIMutable = (TryFindFSharpBoolAttribute g g.attrib_CLIMutableAttribute tycon.Attribs = Some true)
        let fieldSummaries =

             [ for fspec in tycon.AllFieldsArray do

                   let useGenuineField = useGenuineField tycon fspec

                   // The property (or genuine IL field) is hidden in these circumstances:
                   //     - secret fields apart from "__value" fields for enums
                   //     - the representation of the type is hidden
                   //     - the F# field is hidden by a signature or private declaration
                   let isPropHidden =
                        // Enums always have public cases irrespective of Enum Visibility
                        if tycon.IsEnumTycon then false
                        else
                            (fspec.IsCompilerGenerated || hiddenRepr ||
                             IsHiddenRecdField eenv.sigToImplRemapInfo (tcref.MakeNestedRecdFieldRef fspec))
                   let ilType = GenType cenv.amap m eenvinner.tyenv fspec.FormalType
                   let ilFieldName = ComputeFieldName tycon fspec

                   yield (useGenuineField, ilFieldName, fspec.IsMutable, fspec.IsStatic, fspec.PropertyAttribs, ilType, isPropHidden, fspec) ]

        // Generate the IL fields
        let ilFieldDefs =
             [ for useGenuineField, ilFieldName, isFSharpMutable, isStatic, _, ilPropType, isPropHidden, fspec in fieldSummaries do

                  let ilFieldOffset =
                     match TryFindFSharpAttribute g g.attrib_FieldOffsetAttribute fspec.FieldAttribs with
                     | Some (Attrib(_, _, [ AttribInt32Arg fieldOffset ], _, _, _, _)) ->
                         Some fieldOffset
                     | Some (Attrib(_, _, _, _, _, _, m)) ->
                         errorR(Error(FSComp.SR.ilFieldOffsetAttributeCouldNotBeDecoded(), m))
                         None
                     | _ ->
                         None

                  let attribs =
                      [ // If using a field then all the attributes go on the field
                        // See also FSharp 1.0 Bug 4727: once we start compiling them as real mutable fields, you should not be able to target both "property" for "val mutable" fields in classes

                        if useGenuineField then yield! fspec.PropertyAttribs
                        yield! fspec.FieldAttribs ]


                  let ilNotSerialized = HasFSharpAttributeOpt g g.attrib_NonSerializedAttribute attribs

                  let fattribs =
                      attribs
                      // Do not generate FieldOffset as a true CLI custom attribute, since it is implied by other corresponding CLI metadata
                      |> List.filter (IsMatchingFSharpAttribute g g.attrib_FieldOffsetAttribute >> not)
                      // Do not generate NonSerialized as a true CLI custom attribute, since it is implied by other corresponding CLI metadata
                      |> List.filter (IsMatchingFSharpAttributeOpt g g.attrib_NonSerializedAttribute >> not)

                  let ilFieldMarshal, fattribs = GenMarshal cenv fattribs

                  // The IL field is hidden if the property/field is hidden OR we're using a property
                  // AND the field is not mutable (because we can take the address of a mutable field).
                  // Otherwise fields are always accessed via their property getters/setters
                  let isFieldHidden = isPropHidden || (not useGenuineField && not isFSharpMutable)

                  let extraAttribs =
                     match tyconRepr with
                     | TRecdRepr _ when not useGenuineField -> [ g.DebuggerBrowsableNeverAttribute ] // hide fields in records in debug display
                     | _ -> [] // don't hide fields in classes in debug display

                  let access = ComputeMemberAccess isFieldHidden
                  let literalValue = Option.map (GenFieldInit m) fspec.LiteralValue

                  let fdef =
                      ILFieldDef(name = ilFieldName,
                                 fieldType = ilPropType,
                                 attributes = enum 0,
                                 data = None,
                                 literalValue = None,
                                 offset = ilFieldOffset,
                                 marshal = None,
                                 customAttrs = mkILCustomAttrs (GenAttrs cenv eenv fattribs @ extraAttribs))
                        .WithAccess(access)
                        .WithStatic(isStatic)
                        .WithSpecialName(ilFieldName="value__" && tycon.IsEnumTycon)
                        .WithNotSerialized(ilNotSerialized)
                        .WithLiteralDefaultValue(literalValue)
                        .WithFieldMarshal(ilFieldMarshal)
                  yield fdef

               if requiresExtraField then
                   yield mkILInstanceField("__dummy", g.ilg.typ_Int32, None, ILMemberAccess.Assembly) ]

        // Generate property definitions for the fields compiled as properties
        let ilPropertyDefsForFields =
             [ for i, (useGenuineField, _, isFSharpMutable, isStatic, propAttribs, ilPropType, _, fspec) in Seq.indexed fieldSummaries do
                 if not useGenuineField then
                     let ilCallingConv = if isStatic then ILCallingConv.Static else ILCallingConv.Instance
                     let ilPropName = fspec.Name
                     let ilHasSetter = isCLIMutable || isFSharpMutable
                     let ilFieldAttrs = GenAttrs cenv eenv propAttribs @ [mkCompilationMappingAttrWithSeqNum g (int SourceConstructFlags.Field) i]
                     yield
                       ILPropertyDef(name= ilPropName,
                                     attributes= PropertyAttributes.None,
                                     setMethod= (if ilHasSetter then Some(mkILMethRef(tref, ilCallingConv, "set_" + ilPropName, 0, [ilPropType], ILType.Void)) else None),
                                     getMethod= Some(mkILMethRef(tref, ilCallingConv, "get_" + ilPropName, 0, [], ilPropType)),
                                     callingConv= ilCallingConv.ThisConv,
                                     propertyType= ilPropType,
                                     init= None,
                                     args= [],
                                     customAttrs = mkILCustomAttrs ilFieldAttrs) ]

        let methodDefs =
            [ // Generate property getter methods for those fields that have properties
              for useGenuineField, ilFieldName, _, isStatic, _, ilPropType, isPropHidden, fspec in fieldSummaries do
                if not useGenuineField then
                    let ilPropName = fspec.Name
                    let ilMethName = "get_" + ilPropName
                    let access = ComputeMemberAccess isPropHidden
                    yield mkLdfldMethodDef (ilMethName, access, isStatic, ilThisTy, ilFieldName, ilPropType)

              // Generate property setter methods for the mutable fields
              for useGenuineField, ilFieldName, isFSharpMutable, isStatic, _, ilPropType, isPropHidden, fspec in fieldSummaries do
                let ilHasSetter = (isCLIMutable || isFSharpMutable) && not useGenuineField
                if ilHasSetter then
                    let ilPropName = fspec.Name
                    let ilFieldSpec = mkILFieldSpecInTy(ilThisTy, ilFieldName, ilPropType)
                    let ilMethName = "set_" + ilPropName
                    let ilParams = [mkILParamNamed("value", ilPropType)]
                    let ilReturn = mkILReturn ILType.Void
                    let iLAccess = ComputeMemberAccess isPropHidden
                    let ilMethodDef =
                         if isStatic then
                             mkILNonGenericStaticMethod
                               (ilMethName, iLAccess, ilParams, ilReturn,
                                  mkMethodBody(true, [], 2, nonBranchingInstrsToCode [ mkLdarg0;mkNormalStsfld ilFieldSpec], None))
                         else
                             mkILNonGenericInstanceMethod
                               (ilMethName, iLAccess, ilParams, ilReturn,
                                  mkMethodBody(true, [], 2, nonBranchingInstrsToCode [ mkLdarg0;mkLdarg 1us;mkNormalStfld ilFieldSpec], None))
                    yield ilMethodDef.WithSpecialName

              if generateDebugDisplayAttribute then
                  let (|Lazy|) (x: Lazy<_>) = x.Force()
                  match (eenv.valsInScope.TryFind g.sprintf_vref.Deref,
                         eenv.valsInScope.TryFind g.new_format_vref.Deref) with
                  | Some(Lazy(Method(_, _, sprintfMethSpec, _, _, _, _, _, _, _, _, _))), Some(Lazy(Method(_, _, newFormatMethSpec, _, _, _, _, _, _, _, _, _))) ->
                      // The type returned by the 'sprintf' call
                      let funcTy = EraseClosures.mkILFuncTy g.ilxPubCloEnv ilThisTy g.ilg.typ_String
                      // Give the instantiation of the printf format object, i.e. a Format`5 object compatible with StringFormat<ilThisTy>
                      let newFormatMethSpec = mkILMethSpec(newFormatMethSpec.MethodRef, AsObject,
                                                      [// 'T -> string'
                                                       funcTy
                                                       // rest follow from 'StringFormat<T>'
                                                       GenUnitTy cenv eenv m
                                                       g.ilg.typ_String
                                                       g.ilg.typ_String
                                                       g.ilg.typ_String], [])
                      // Instantiate with our own type
                      let sprintfMethSpec = mkILMethSpec(sprintfMethSpec.MethodRef, AsObject, [], [funcTy])
                      // Here's the body of the method. Call printf, then invoke the function it returns
                      let callInstrs = EraseClosures.mkCallFunc g.ilxPubCloEnv (fun _ -> 0us) eenv.tyenv.Count Normalcall (Apps_app(ilThisTy, Apps_done g.ilg.typ_String))
                      let ilMethodDef = mkILNonGenericInstanceMethod (debugDisplayMethodName, ILMemberAccess.Assembly, [],
                                                   mkILReturn g.ilg.typ_Object,
                                                   mkMethodBody
                                                         (true, [], 2,
                                                          nonBranchingInstrsToCode
                                                            ([ // load the hardwired format string
                                                               yield I_ldstr "%+0.8A"
                                                               // make the printf format object
                                                               yield mkNormalNewobj newFormatMethSpec
                                                               // call sprintf
                                                               yield mkNormalCall sprintfMethSpec
                                                               // call the function returned by sprintf
                                                               yield mkLdarg0
                                                               if ilThisTy.Boxity = ILBoxity.AsValue then
                                                                  yield mkNormalLdobj ilThisTy ] @
                                                             callInstrs),
                                                          None))
                      yield ilMethodDef.WithSpecialName |> AddNonUserCompilerGeneratedAttribs g
                  | None, _ ->
                      //printfn "sprintf not found"
                      ()
                  | _, None ->
                      //printfn "new format not found"
                      ()
                  | _ ->
                      //printfn "neither found, or non-method"
                      ()

              // Build record constructors and the funky methods that go with records and delegate types.
              // Constructors and delegate methods have the same access as the representation
              match tyconRepr with
              | TRecdRepr _ when not tycon.IsEnumTycon ->
                 // No constructor for enum types
                 // Otherwise find all the non-static, non zero-init fields and build a constructor
                 let relevantFields =
                     fieldSummaries
                     |> List.filter (fun (_, _, _, isStatic, _, _, _, fspec) -> not isStatic && not fspec.IsZeroInit)

                 let fieldNamesAndTypes =
                     relevantFields
                     |> List.map (fun (_, ilFieldName, _, _, _, ilPropType, _, fspec) -> (fspec.Name, ilFieldName, ilPropType))

                 let isStructRecord = tycon.IsStructRecordOrUnionTycon

                 // No type spec if the record is a value type
                 let spec = if isStructRecord then None else Some(g.ilg.typ_Object.TypeSpec)
                 let ilMethodDef = mkILSimpleStorageCtorWithParamNames(None, spec, ilThisTy, [], ChooseParamNames fieldNamesAndTypes, reprAccess)

                 yield ilMethodDef
                 // FSharp 1.0 bug 1988: Explicitly setting the ComVisible(true) attribute on an F# type causes an F# record to be emitted in a way that enables mutation for COM interop scenarios
                 // FSharp 3.0 feature: adding CLIMutable to a record type causes emit of default constructor, and all fields get property setters
                 // Records that are value types do not create a default constructor with CLIMutable or ComVisible
                 if not isStructRecord && (isCLIMutable || (TryFindFSharpBoolAttribute g g.attrib_ComVisibleAttribute tycon.Attribs = Some true)) then
                     yield mkILSimpleStorageCtor(None, Some g.ilg.typ_Object.TypeSpec, ilThisTy, [], [], reprAccess)

                 if not (tycon.HasMember g "ToString" []) then
                    yield! GenToStringMethod cenv eenv ilThisTy m

              | TFSharpObjectRepr r when tycon.IsFSharpDelegateTycon ->

                 // Build all the methods that go with a delegate type
                 match r.fsobjmodel_kind with
                 | TTyconDelegate ss ->
                     let p, r =
                         // When "type delegateTy = delegate of unit -> returnTy",
                         // suppress the unit arg from delegate .Invoke vslot.
                         let (TSlotSig(nm, ty, ctps, mtps, paraml, returnTy)) = ss
                         let paraml =
                             match paraml with
                             | [[tsp]] when isUnitTy g tsp.Type -> [] (* suppress unit arg *)
                             | paraml -> paraml
                         GenActualSlotsig m cenv eenvinner (TSlotSig(nm, ty, ctps, mtps, paraml, returnTy)) [] []
                     yield! mkILDelegateMethods reprAccess g.ilg (g.iltyp_AsyncCallback, g.iltyp_IAsyncResult) (p, r)
                 | _ ->
                     ()
              | TUnionRepr _ when not (tycon.HasMember g "ToString" []) ->
                  yield! GenToStringMethod cenv eenv ilThisTy m
              | _ -> () ]

        let ilMethods = methodDefs @ augmentOverrideMethodDefs @ abstractMethodDefs
        let ilProperties = mkILProperties (ilPropertyDefsForFields @ abstractPropDefs)
        let ilEvents = mkILEvents abstractEventDefs
        let ilFields = mkILFields ilFieldDefs

        let tdef, tdefDiscards =
           let isSerializable = (TryFindFSharpBoolAttribute g g.attrib_AutoSerializableAttribute tycon.Attribs <> Some false)

           match tycon.TypeReprInfo with
           | TILObjectRepr _ ->
               let tdef = tycon.ILTyconRawMetadata.WithAccess access
               let tdef = tdef.With(customAttrs = mkILCustomAttrs ilCustomAttrs, genericParams = ilGenParams)
               tdef, None

           | TRecdRepr _ | TFSharpObjectRepr _ as tyconRepr ->
               let super = superOfTycon g tycon
               let ilBaseTy = GenType cenv.amap m eenvinner.tyenv super

               // Build a basic type definition
               let isObjectType = (match tyconRepr with TFSharpObjectRepr _ -> true | _ -> false)
               let ilAttrs =
                   ilCustomAttrs @
                   [mkCompilationMappingAttr g
                       (int (if isObjectType
                             then SourceConstructFlags.ObjectType
                             elif hiddenRepr then SourceConstructFlags.RecordType ||| SourceConstructFlags.NonPublicRepresentation
                             else SourceConstructFlags.RecordType)) ]

               // For now, generic types always use ILTypeInit.BeforeField. This is because
               // there appear to be some cases where ILTypeInit.OnAny causes problems for
               // the .NET CLR when used in conjunction with generic classes in cross-DLL
               // and NGEN scenarios.
               //
               // We don't apply this rule to the final file. This is because ALL classes with .cctors in
               // the final file (which may in turn trigger the .cctor for the .EXE itself, which
               // in turn calls the main() method) must have deterministic initialization
               // that is not triggered prior to execution of the main() method.
               // If this property doesn't hold then the .cctor can end up running
               // before the main method even starts.
               let typeDefTrigger =
                   if eenv.isFinalFile || tycon.TyparsNoRange.IsEmpty then
                       ILTypeInit.OnAny
                   else
                       ILTypeInit.BeforeField

               let tdef = mkILGenericClass (ilTypeName, access, ilGenParams, ilBaseTy, ilIntfTys,
                                            mkILMethods ilMethods, ilFields, emptyILTypeDefs, ilProperties, ilEvents, mkILCustomAttrs ilAttrs,
                                            typeDefTrigger)

               // Set some the extra entries in the definition
               let isTheSealedAttribute = tyconRefEq g tcref g.attrib_SealedAttribute.TyconRef

               let tdef =
                   tdef.WithSealed(isSealedTy g thisTy || isTheSealedAttribute)
                       .WithSerializable(isSerializable)
                       .WithAbstract(isAbstract)
                       .WithImport(isComInteropTy g thisTy)
                       .With(methodImpls=mkILMethodImpls methodImpls)

               let tdLayout, tdEncoding =
                    match TryFindFSharpAttribute g g.attrib_StructLayoutAttribute tycon.Attribs with
                    | Some (Attrib(_, _, [ AttribInt32Arg layoutKind ], namedArgs, _, _, _)) ->
                        let decoder = AttributeDecoder namedArgs
                        let ilPack = decoder.FindInt32 "Pack" 0x0
                        let ilSize = decoder.FindInt32 "Size" 0x0
                        let tdEncoding =
                            match (decoder.FindInt32 "CharSet" 0x0) with
                            (* enumeration values for System.Runtime.InteropServices.CharSet taken from mscorlib.il *)
                            | 0x03 -> ILDefaultPInvokeEncoding.Unicode
                            | 0x04 -> ILDefaultPInvokeEncoding.Auto
                            | _ -> ILDefaultPInvokeEncoding.Ansi
                        let layoutInfo =
                            if ilPack = 0x0 && ilSize = 0x0
                            then { Size=None; Pack=None }
                            else { Size = Some ilSize; Pack = Some (uint16 ilPack) }
                        let tdLayout =
                          match layoutKind with
                          (* enumeration values for System.Runtime.InteropServices.LayoutKind taken from mscorlib.il *)
                          | 0x0 -> ILTypeDefLayout.Sequential layoutInfo
                          | 0x2 -> ILTypeDefLayout.Explicit layoutInfo
                          | _ -> ILTypeDefLayout.Auto
                        tdLayout, tdEncoding
                    | Some (Attrib(_, _, _, _, _, _, m)) ->
                        errorR(Error(FSComp.SR.ilStructLayoutAttributeCouldNotBeDecoded(), m))
                        ILTypeDefLayout.Auto, ILDefaultPInvokeEncoding.Ansi

                    | _ when (match ilTypeDefKind with ILTypeDefKind.ValueType -> true | _ -> false) ->

                        // All structs are sequential by default
                        // Structs with no instance fields get size 1, pack 0
                        if tycon.AllFieldsArray |> Array.exists (fun f -> not f.IsStatic) ||
                            // Reflection emit doesn't let us emit 'pack' and 'size' for generic structs.
                            // In that case we generate a dummy field instead
                           (cenv.opts.workAroundReflectionEmitBugs && not tycon.TyparsNoRange.IsEmpty)
                           then
                            ILTypeDefLayout.Sequential { Size=None; Pack=None }, ILDefaultPInvokeEncoding.Ansi
                        else
                            ILTypeDefLayout.Sequential { Size=Some 1; Pack=Some 0us }, ILDefaultPInvokeEncoding.Ansi

                    | _ ->
                        ILTypeDefLayout.Auto, ILDefaultPInvokeEncoding.Ansi

               // if the type's layout is Explicit, ensure that each field has a valid offset
               let validateExplicit (fdef: ILFieldDef) =
                    match fdef.Offset with
                    // Remove field suffix "@" for pretty printing
                    | None -> errorR(Error(FSComp.SR.ilFieldDoesNotHaveValidOffsetForStructureLayout(tdef.Name, fdef.Name.Replace("@", "")), (trimRangeToLine m)))
                    | _ -> ()

               // if the type's layout is Sequential, no offsets should be applied
               let validateSequential (fdef: ILFieldDef) =
                    match fdef.Offset with
                    | Some _ -> errorR(Error(FSComp.SR.ilFieldHasOffsetForSequentialLayout(), (trimRangeToLine m)))
                    | _ -> ()

               match tdLayout with
               | ILTypeDefLayout.Explicit _ -> List.iter validateExplicit ilFieldDefs
               | ILTypeDefLayout.Sequential _ -> List.iter validateSequential ilFieldDefs
               | _ -> ()

               let tdef = tdef.WithKind(ilTypeDefKind).WithLayout(tdLayout).WithEncoding(tdEncoding)
               tdef, None

           | TUnionRepr _ ->
               let alternatives =
                   tycon.UnionCasesArray |> Array.mapi (fun i ucspec ->
                       { altName=ucspec.CompiledName
                         altFields=GenUnionCaseRef cenv.amap m eenvinner.tyenv i ucspec.RecdFieldsArray
                         altCustomAttrs= mkILCustomAttrs (GenAttrs cenv eenv ucspec.Attribs @ [mkCompilationMappingAttrWithSeqNum g (int SourceConstructFlags.UnionCase) i]) })
               let cuinfo =
                  { cudReprAccess=reprAccess
                    cudNullPermitted=IsUnionTypeWithNullAsTrueValue g tycon
                    cudHelpersAccess=reprAccess
                    cudHasHelpers=ComputeUnionHasHelpers g tcref
                    cudDebugProxies= generateDebugProxies
                    cudDebugDisplayAttributes= ilDebugDisplayAttributes
                    cudAlternatives= alternatives
                    cudWhere = None}

               let layout =
                   if isStructTy g thisTy then
                       if (match ilTypeDefKind with ILTypeDefKind.ValueType -> true | _ -> false) then
                           // Structs with no instance fields get size 1, pack 0
                           ILTypeDefLayout.Sequential { Size=Some 1; Pack=Some 0us }
                       else
                           ILTypeDefLayout.Sequential { Size=None; Pack=None }
                   else
                       ILTypeDefLayout.Auto

               let cattrs =
                   mkILCustomAttrs (ilCustomAttrs @
                                    [mkCompilationMappingAttr g
                                        (int (if hiddenRepr
                                              then SourceConstructFlags.SumType ||| SourceConstructFlags.NonPublicRepresentation
                                              else SourceConstructFlags.SumType)) ])
               let tdef =
                   ILTypeDef(name = ilTypeName,
                             layout = layout,
                             attributes = enum 0,
                             genericParams = ilGenParams,
                             customAttrs = cattrs,
                             fields = ilFields,
                             events= ilEvents,
                             properties = ilProperties,
                             methods= mkILMethods ilMethods,
                             methodImpls= mkILMethodImpls methodImpls,
                             nestedTypes=emptyILTypeDefs,
                             implements = ilIntfTys,
                             extends= Some (if tycon.IsStructOrEnumTycon then g.iltyp_ValueType else g.ilg.typ_Object),
                             securityDecls= emptyILSecurityDecls)
                         .WithLayout(layout)
                         .WithSerializable(isSerializable)
                         .WithSealed(true)
                         .WithEncoding(ILDefaultPInvokeEncoding.Auto)
                         .WithAccess(access)
                         .WithInitSemantics(ILTypeInit.BeforeField)

               let tdef2 = g.EraseClassUnionDef tref tdef cuinfo

               // Discard the user-supplied (i.e. prim-type.fs) implementations of the get_Empty, get_IsEmpty, get_Value and get_None and Some methods.
               // This is because we will replace their implementations by ones that load the unique
               // private static field for lists etc.
               //
               // Also discard the F#-compiler supplied implementation of the Empty, IsEmpty, Value and None properties.
               let tdefDiscards =
                  Some ((fun (md: ILMethodDef) ->
                            (cuinfo.cudHasHelpers = SpecialFSharpListHelpers && (md.Name = "get_Empty" || md.Name = "Cons" || md.Name = "get_IsEmpty")) ||
                            (cuinfo.cudHasHelpers = SpecialFSharpOptionHelpers && (md.Name = "get_Value" || md.Name = "get_None" || md.Name = "Some"))),

                        (fun (pd: ILPropertyDef) ->
                            (cuinfo.cudHasHelpers = SpecialFSharpListHelpers && (pd.Name = "Empty" || pd.Name = "IsEmpty" )) ||
                            (cuinfo.cudHasHelpers = SpecialFSharpOptionHelpers && (pd.Name = "Value" || pd.Name = "None"))))

               tdef2, tdefDiscards

           | _ -> failwith "??"

        let tdef = tdef.WithHasSecurity(not (List.isEmpty securityAttrs))
        let tdef = tdef.With(securityDecls = secDecls)
        mgbuf.AddTypeDef(tref, tdef, false, false, tdefDiscards)

        // If a non-generic type is written with "static let" and "static do" (i.e. it has a ".cctor")
        // then the code for the .cctor is placed into .cctor for the backing static class for the file.
        // It is not placed in its own .cctor as there is no feasible way for this to be given a coherent
        // order in the sequential initialization of the file.
        //
        // In this case, the .cctor for this type must force the .cctor of the backing static class for the file.
        if tycon.TyparsNoRange.IsEmpty && tycon.MembersOfFSharpTyconSorted |> List.exists (fun vref -> vref.Deref.IsClassConstructor) then
          GenForceWholeFileInitializationAsPartOfCCtor cenv mgbuf lazyInitInfo tref m



/// Generate the type for an F# exception declaration.
and GenExnDef cenv mgbuf eenv m (exnc: Tycon) =
    let g = cenv.g
    let exncref = mkLocalEntityRef exnc
    match exnc.ExceptionInfo with
    | TExnAbbrevRepr _ | TExnAsmRepr _ | TExnNone -> ()
    | TExnFresh _ ->
        let ilThisTy = GenExnType cenv.amap m eenv.tyenv exncref
        let tref = ilThisTy.TypeRef
        let isHidden = IsHiddenTycon eenv.sigToImplRemapInfo exnc
        let access = ComputeTypeAccess tref isHidden
        let reprAccess = ComputeMemberAccess isHidden
        let fspecs = exnc.TrueInstanceFieldsAsList

        let ilMethodDefsForProperties, ilFieldDefs, ilPropertyDefs, fieldNamesAndTypes =
            [ for i, fld in Seq.indexed fspecs do
               let ilPropName = fld.Name
               let ilPropType = GenType cenv.amap m eenv.tyenv fld.FormalType
               let ilMethName = "get_" + fld.Name
               let ilFieldName = ComputeFieldName exnc fld
               let ilMethodDef = mkLdfldMethodDef (ilMethName, reprAccess, false, ilThisTy, ilFieldName, ilPropType)
               let ilFieldDef = mkILInstanceField(ilFieldName, ilPropType, None, ILMemberAccess.Assembly)
               let ilPropDef =
                   ILPropertyDef(name = ilPropName,
                                 attributes = PropertyAttributes.None,
                                 setMethod = None,
                                 getMethod = Some(mkILMethRef(tref, ILCallingConv.Instance, ilMethName, 0, [], ilPropType)),
                                 callingConv = ILThisConvention.Instance,
                                 propertyType = ilPropType,
                                 init = None,
                                 args = [],
                                 customAttrs=mkILCustomAttrs (GenAttrs cenv eenv fld.PropertyAttribs @ [mkCompilationMappingAttrWithSeqNum g (int SourceConstructFlags.Field) i]))
               yield (ilMethodDef, ilFieldDef, ilPropDef, (ilPropName, ilFieldName, ilPropType)) ]
             |> List.unzip4

        let ilCtorDef =
            mkILSimpleStorageCtorWithParamNames(None, Some g.iltyp_Exception.TypeSpec, ilThisTy, [], ChooseParamNames fieldNamesAndTypes, reprAccess)

        // In compiled code, all exception types get a parameterless constructor for use with XML serialization
        // This does default-initialization of all fields
        let ilCtorDefNoArgs =
            if not (isNil fieldNamesAndTypes) then
                [ mkILSimpleStorageCtor(None, Some g.iltyp_Exception.TypeSpec, ilThisTy, [], [], reprAccess) ]
            else
                []

        let serializationRelatedMembers =
          // do not emit serialization related members if target framework lacks SerializationInfo or StreamingContext
          match g.iltyp_SerializationInfo, g.iltyp_StreamingContext with
          | Some serializationInfoType, Some streamingContextType ->
            let ilCtorDefForSerialization =
                mkILCtor(ILMemberAccess.Family,
                        [mkILParamNamed("info", serializationInfoType);mkILParamNamed("context", streamingContextType)],
                        mkMethodBody
                          (false, [], 8,
                           nonBranchingInstrsToCode
                              [ mkLdarg0
                                mkLdarg 1us
                                mkLdarg 2us
                                mkNormalCall (mkILCtorMethSpecForTy (g.iltyp_Exception, [serializationInfoType; streamingContextType])) ],
                           None))

            [ilCtorDefForSerialization]
(*
            let getObjectDataMethodForSerialization =
                let ilMethodDef =
                    mkILNonGenericVirtualMethod
                        ("GetObjectData", ILMemberAccess.Public,
                         [mkILParamNamed ("info", serializationInfoType);mkILParamNamed("context", g.iltyp_StreamingContext)],
                         mkILReturn ILType.Void,
                         (let code =
                            nonBranchingInstrsToCode
                              [ mkLdarg0
                                mkLdarg 1us
                                mkLdarg 2us
                                mkNormalCall (mkILNonGenericInstanceMethSpecInTy (g.iltyp_Exception, "GetObjectData", [serializationInfoType; g.iltyp_StreamingContext], ILType.Void))
                              ]
                          mkMethodBody(true, [], 8, code, None)))
                // Here we must encode: [SecurityPermission(SecurityAction.Demand, SerializationFormatter = true)]
                // In ILDASM this is: .permissionset demand = {[mscorlib]System.Security.Permissions.SecurityPermissionAttribute = {property bool 'SerializationFormatter' = bool(true)}}
                match g.tref_SecurityPermissionAttribute with
                | None -> ilMethodDef
                | Some securityPermissionAttributeType ->
                    { ilMethodDef with
                           SecurityDecls=mkILSecurityDecls [ IL.mkPermissionSet g.ilg (ILSecurityAction.Demand, [(securityPermissionAttributeType, [("SerializationFormatter", g.ilg.typ_Bool, ILAttribElem.Bool true)])])]
                           HasSecurity=true }
            [ilCtorDefForSerialization; getObjectDataMethodForSerialization]
*)
//#endif
          | _ -> []

        let ilTypeName = tref.Name

        let interfaces = exnc.ImmediateInterfaceTypesOfFSharpTycon |> List.map (GenType cenv.amap m eenv.tyenv)
        let tdef =
          mkILGenericClass
            (ilTypeName, access, [], g.iltyp_Exception,
             interfaces,
             mkILMethods ([ilCtorDef] @ ilCtorDefNoArgs @ serializationRelatedMembers @ ilMethodDefsForProperties),
             mkILFields ilFieldDefs,
             emptyILTypeDefs,
             mkILProperties ilPropertyDefs,
             emptyILEvents,
             mkILCustomAttrs [mkCompilationMappingAttr g (int SourceConstructFlags.Exception)],
             ILTypeInit.BeforeField)
        let tdef = tdef.WithSerializable(true)
        mgbuf.AddTypeDef(tref, tdef, false, false, None)


let CodegenAssembly cenv eenv mgbuf implFiles =
    if not (isNil implFiles) then
        let a, b = List.frontAndBack implFiles
        let eenv = List.fold (GenImplFile cenv mgbuf None) eenv a
        let eenv = GenImplFile cenv mgbuf cenv.opts.mainMethodInfo eenv b

        // Some constructs generate residue types and bindings. Generate these now. They don't result in any
        // top-level initialization code.
        let extraBindings = mgbuf.GrabExtraBindingsToGenerate()
        //printfn "#extraBindings = %d" extraBindings.Length
        if not (isNil extraBindings) then
            let mexpr = TMDefs [ for b in extraBindings -> TMDefLet(b, range0) ]
            let _emptyTopInstrs, _emptyTopCode =
                CodeGenMethod cenv mgbuf ([], "unused", eenv, 0, (fun cgbuf eenv ->
                    let lazyInitInfo = ResizeArray()
                    let qname = QualifiedNameOfFile(mkSynId range0 "unused")
                    LocalScope "module" cgbuf (fun scopeMarks ->
                    let eenv = AddBindingsForModuleDef (fun cloc v -> AllocTopValWithinExpr cenv cgbuf cloc scopeMarks v) eenv.cloc eenv mexpr
                    GenModuleDef cenv cgbuf qname lazyInitInfo eenv mexpr)), range0)
            //printfn "#_emptyTopInstrs = %d" _emptyTopInstrs.Length
            ()

        mgbuf.AddInitializeScriptsInOrderToEntryPoint()

//-------------------------------------------------------------------------
// When generating a module we just write into mutable
// structures representing the contents of the module.
//-------------------------------------------------------------------------

let GetEmptyIlxGenEnv (g: TcGlobals) ccu =
    let thisCompLoc = CompLocForCcu ccu
    { tyenv=TypeReprEnv.Empty
      cloc = thisCompLoc
      exitSequel = Return
      valsInScope=ValMap<_>.Empty
      witnessesInScope = EmptyTraitWitnessInfoHashMap g
      suppressWitnesses = false
      someTypeInThisAssembly= g.ilg.typ_Object // dummy value
      isFinalFile = false
      letBoundVars=[]
      liveLocals=IntMap.empty()
      innerVals = []
      sigToImplRemapInfo = [] (* "module remap info" *)
      withinSEH = false
      isInLoop = false
      initLocals = true }

type IlxGenResults =
    { ilTypeDefs: ILTypeDef list
      ilAssemAttrs: ILAttribute list
      ilNetModuleAttrs: ILAttribute list
      topAssemblyAttrs: Attribs
      permissionSets: ILSecurityDecl list
      quotationResourceInfo: (ILTypeRef list * byte[]) list }


let GenerateCode (cenv, anonTypeTable, eenv, TypedAssemblyAfterOptimization implFiles, assemAttribs, moduleAttribs) =

    use unwindBuildPhase = PushThreadBuildPhaseUntilUnwind BuildPhase.IlxGen
    let g = cenv.g

    // Generate the implementations into the mgbuf
    let mgbuf = new AssemblyBuilder(cenv, anonTypeTable)
    let eenv = { eenv with cloc = CompLocForFragment cenv.opts.fragName cenv.viewCcu }

    // Generate the PrivateImplementationDetails type
    GenTypeDefForCompLoc (cenv, eenv, mgbuf, CompLocForPrivateImplementationDetails eenv.cloc, useHiddenInitCode, [], ILTypeInit.BeforeField, true, (* atEnd= *) true)

    // Generate the whole assembly
    CodegenAssembly cenv eenv mgbuf implFiles

    let ilAssemAttrs = GenAttrs cenv eenv assemAttribs

    let tdefs, reflectedDefinitions = mgbuf.Close()


    // Generate the quotations
    let quotationResourceInfo =
        match reflectedDefinitions with
        | [] -> []
        | _ ->
            let qscope = QuotationTranslator.QuotationGenerationScope.Create (g, cenv.amap, cenv.viewCcu, cenv.tcVal, QuotationTranslator.IsReflectedDefinition.Yes)
            let defns =
              reflectedDefinitions |> List.choose (fun ((methName, v), e) ->
                    try
                      let mbaseR, astExpr = QuotationTranslator.ConvReflectedDefinition qscope methName v e

                      Some(mbaseR, astExpr)
                    with
                    | QuotationTranslator.InvalidQuotedTerm e -> warning e; None)

            let referencedTypeDefs, typeSplices, exprSplices = qscope.Close()

            for _typeSplice, m in typeSplices do
                error(InternalError("A free type variable was detected in a reflected definition", m))

            for _exprSplice, m in exprSplices do
                error(Error(FSComp.SR.ilReflectedDefinitionsCannotUseSliceOperator(), m))

            let defnsResourceBytes = defns |> QuotationPickler.PickleDefns

            [ (referencedTypeDefs, defnsResourceBytes) ]

    let ilNetModuleAttrs = GenAttrs cenv eenv moduleAttribs

    let casApplied = new Dictionary<Stamp, bool>()
    let securityAttrs, topAssemblyAttrs = assemAttribs |> List.partition (fun a -> IsSecurityAttribute g cenv.amap casApplied a rangeStartup)
    // remove any security attributes from the top-level assembly attribute list
    let permissionSets = CreatePermissionSets cenv eenv securityAttrs

    { ilTypeDefs= tdefs
      ilAssemAttrs = ilAssemAttrs
      ilNetModuleAttrs = ilNetModuleAttrs
      topAssemblyAttrs = topAssemblyAttrs
      permissionSets = permissionSets
      quotationResourceInfo = quotationResourceInfo }


//-------------------------------------------------------------------------
// For printing values in fsi we want to lookup the value of given vrefs.
// The storage in the eenv says if the vref is stored in a static field.
// If we know how/where the field was generated, then we can lookup via reflection.
//-------------------------------------------------------------------------

open System

/// The lookup* functions are the conversions available from ilreflect.
type ExecutionContext =
    { LookupFieldRef: ILFieldRef -> FieldInfo
      LookupMethodRef: ILMethodRef -> MethodInfo
      LookupTypeRef: ILTypeRef -> Type
      LookupType: ILType -> Type }

// A helper to generate a default value for any System.Type. I couldn't find a System.Reflection
// method to do this.
let defaultOf =
    let gminfo =
       lazy
          (match <@@ Unchecked.defaultof<int> @@> with
           | Quotations.Patterns.Call(_, minfo, _) -> minfo.GetGenericMethodDefinition()
           | _ -> failwith "unexpected failure decoding quotation at ilxgen startup")
    fun ty -> gminfo.Value.MakeGenericMethod([| ty |]).Invoke(null, [| |])

/// Top-level val bindings are stored (for example) in static fields.
/// In the FSI case, these fields are be created and initialised, so we can recover the object.
/// IlxGen knows how v was stored, and then ilreflect knows how this storage was generated.
/// IlxGen converts (v: Tast.Val) to AbsIL data structures.
/// Ilreflect converts from AbsIL data structures to emitted Type, FieldInfo, MethodInfo etc.
let LookupGeneratedValue (amap: ImportMap) (ctxt: ExecutionContext) eenv (v: Val) =
  try
    // Convert the v.Type into a System.Type according to ilxgen and ilreflect.
    let objTyp() =
        let ilTy = GenType amap v.Range TypeReprEnv.Empty v.Type (* TypeReprEnv.Empty ok, not expecting typars *)
        ctxt.LookupType ilTy
    // Lookup the compiled v value (as an object).
    match StorageForVal amap.g v.Range v eenv with
      | StaticField (fspec, _, hasLiteralAttr, ilContainerTy, _, _, ilGetterMethRef, _, _) ->
          let obj =
              if hasLiteralAttr then
                  let staticTy = ctxt.LookupTypeRef fspec.DeclaringTypeRef
                  // Checked: This FieldInfo (FieldBuilder) supports GetValue().
                  staticTy.GetField(fspec.Name).GetValue(null: obj)
              else
                  let staticTy = ctxt.LookupTypeRef ilContainerTy.TypeRef
                  // We can't call .Invoke on the ILMethodRef's MethodInfo,
                  // because it is the MethodBuilder and that does not support Invoke.
                  // Rather, we look for the getter MethodInfo from the built type and .Invoke on that.
                  let methInfo = staticTy.GetMethod(ilGetterMethRef.Name, BindingFlags.Static ||| BindingFlags.Public ||| BindingFlags.NonPublic)
                  methInfo.Invoke((null: obj), (null: obj[]))
          Some (obj, objTyp())

      | StaticProperty (ilGetterMethSpec, _) ->
          let obj =
              let staticTy = ctxt.LookupTypeRef ilGetterMethSpec.MethodRef.DeclaringTypeRef
              // We can't call .Invoke on the ILMethodRef's MethodInfo,
              // because it is the MethodBuilder and that does not support Invoke.
              // Rather, we look for the getter MethodInfo from the built type and .Invoke on that.
              let methInfo = staticTy.GetMethod(ilGetterMethSpec.Name, BindingFlags.Static ||| BindingFlags.Public ||| BindingFlags.NonPublic)
              methInfo.Invoke((null: obj), (null: obj[]))
          Some (obj, objTyp())

      | Null ->
          Some (null, objTyp())
      | Local _ -> None
      | Method _ -> None
      | Arg _ -> None
      | Env _ -> None
  with
    e ->
#if DEBUG
      printf "ilxGen.LookupGeneratedValue for v=%s caught exception:\n%A\n\n" v.LogicalName e
#endif
      None

// Invoke the set_Foo method for a declaration with a value. Used to create variables with values programatically in fsi.exe.
let SetGeneratedValue (ctxt: ExecutionContext) (g: TcGlobals) eenv isForced (v: Val) (value: obj) =
  try
    match StorageForVal g v.Range v eenv with
      | StaticField (fspec, _, hasLiteralAttr, _, _, _, _f, ilSetterMethRef, _) ->
          if not hasLiteralAttr && (v.IsMutable || isForced) then
              if isForced then
                  let staticTy = ctxt.LookupTypeRef fspec.DeclaringTypeRef

                  let fieldInfo = staticTy.GetField(fspec.Name, BindingFlags.Static ||| BindingFlags.Public ||| BindingFlags.NonPublic)
                  fieldInfo.SetValue(null, value)
              else
                  let staticTy = ctxt.LookupTypeRef ilSetterMethRef.DeclaringTypeRef

                  let methInfo = staticTy.GetMethod(ilSetterMethRef.Name, BindingFlags.Static ||| BindingFlags.Public ||| BindingFlags.NonPublic)
                  methInfo.Invoke (null, [| value |]) |> ignore
      | _ -> ()
  with
    e ->
#if DEBUG
      printf "ilxGen.SetGeneratedValue for v=%s caught exception:\n%A\n\n" v.LogicalName e
#endif
      ()

// Invoke the set_Foo method for a declaration with a default/null value. Used to release storage in fsi.exe
let ClearGeneratedValue (ctxt: ExecutionContext) (g: TcGlobals) eenv (v: Val) =
  try
    match StorageForVal g v.Range v eenv with
      | StaticField (fspec, _, hasLiteralAttr, _, _, _, _ilGetterMethRef, _ilSetterMethRef, _) ->
          if not hasLiteralAttr && v.IsMutable then
              let ty = ctxt.LookupType fspec.ActualType
              SetGeneratedValue ctxt g eenv false v (defaultOf ty)
      | _ -> ()
  with
    e ->
#if DEBUG
      printf "ilxGen.ClearGeneratedValue for v=%s caught exception:\n%A\n\n" v.LogicalName e
#endif
      ()

/// The published API from the ILX code generator
type IlxAssemblyGenerator(amap: ImportMap, tcGlobals: TcGlobals, tcVal: ConstraintSolver.TcValF, ccu: CcuThunk) =

    // The incremental state held by the ILX code generator
    let mutable ilxGenEnv = GetEmptyIlxGenEnv tcGlobals ccu
    let anonTypeTable = AnonTypeGenerationTable()
    // Dictionaries are safe here as they will only be used during the codegen stage - will happen on a single thread.
    let intraAssemblyInfo = { StaticFieldInfo = new Dictionary<_, _>(HashIdentity.Structural) }
    let casApplied = new Dictionary<Stamp, bool>()

    /// Register a set of referenced assemblies with the ILX code generator
    member _.AddExternalCcus ccus =
        ilxGenEnv <- AddExternalCcusToIlxGenEnv amap tcGlobals ilxGenEnv ccus

    /// Register a fragment of the current assembly with the ILX code generator. If 'isIncrementalFragment' is true then the input
    /// is assumed to be a fragment 'typed' into FSI.EXE, otherwise the input is assumed to be the result of a '#load'
    member _.AddIncrementalLocalAssemblyFragment (isIncrementalFragment, fragName, typedImplFiles) =
        ilxGenEnv <- AddIncrementalLocalAssemblyFragmentToIlxGenEnv (amap, isIncrementalFragment, tcGlobals, ccu, fragName, intraAssemblyInfo, ilxGenEnv, typedImplFiles)

    /// Generate ILX code for an assembly fragment
    member _.GenerateCode (codeGenOpts, typedAssembly, assemAttribs, moduleAttribs) =
        let cenv: cenv =
            { g=tcGlobals
              tcVal = tcVal
              viewCcu = ccu
              ilUnitTy = None
              amap = amap
              casApplied = casApplied
              intraAssemblyInfo = intraAssemblyInfo
              opts = codeGenOpts
              optimizeDuringCodeGen = (fun _flag expr -> expr)
              exprRecursionDepth = 0
              delayedGenMethods = Queue () }
        GenerateCode (cenv, anonTypeTable, ilxGenEnv, typedAssembly, assemAttribs, moduleAttribs)

    /// Invert the compilation of the given value and clear the storage of the value
    member _.ClearGeneratedValue (ctxt, v) = ClearGeneratedValue ctxt tcGlobals ilxGenEnv v

    /// Invert the compilation of the given value and set the storage of the value, even if it is immutable
    member _.ForceSetGeneratedValue (ctxt, v, value: obj) = SetGeneratedValue ctxt tcGlobals ilxGenEnv true v value

    /// Invert the compilation of the given value and return its current dynamic value and its compiled System.Type
    member _.LookupGeneratedValue (ctxt, v) = LookupGeneratedValue amap ctxt ilxGenEnv v<|MERGE_RESOLUTION|>--- conflicted
+++ resolved
@@ -7752,13 +7752,8 @@
     | TNoRepr -> ()
     | TAsmRepr _ | TILObjectRepr _ | TMeasureableRepr _ -> ()
     | TFSharpObjectRepr _ | TRecdRepr _ | TUnionRepr _ ->
-<<<<<<< HEAD
-        let eenvinner = ReplaceTyenv (TypeReprEnv.ForTycon tycon) eenv
+        let eenvinner = EnvForTycon tycon eenv
         let thisTy = generalizedTyconRef g tcref
-=======
-        let eenvinner = EnvForTycon tycon eenv
-        let thisTy = generalizedTyconRef tcref
->>>>>>> 9d4fb7d1
 
         let ilThisTy = GenType cenv.amap m eenvinner.tyenv thisTy
         let tref = ilThisTy.TypeRef
