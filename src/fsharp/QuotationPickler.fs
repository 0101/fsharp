--- conflicted
+++ resolved
@@ -114,11 +114,7 @@
   
 let mkVar v = VarExpr v 
 
-<<<<<<< HEAD
-let mkHole (v, idx) = HoleExpr (v , idx)
-=======
 let mkHole (v, idx) = HoleExpr (v, idx)
->>>>>>> 88d18d99
 
 let mkApp (a, b) = CombExpr(AppOp, [], [a; b]) 
 
