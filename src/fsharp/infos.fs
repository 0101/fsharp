// Copyright (c) Microsoft Corporation.  All Rights Reserved.  See License.txt in the project root for license information.

module internal FSharp.Compiler.Infos

open System
open Internal.Utilities.Library
open Internal.Utilities.Library.Extras
open FSharp.Compiler
open FSharp.Compiler.AbstractIL.IL
open FSharp.Compiler.ErrorLogger
open FSharp.Compiler.Syntax
open FSharp.Compiler.SyntaxTreeOps
open FSharp.Compiler.TcGlobals
open FSharp.Compiler.Text
open FSharp.Compiler.Xml
open FSharp.Compiler.TypedTree
open FSharp.Compiler.TypedTreeBasics
open FSharp.Compiler.TypedTreeOps
open FSharp.Compiler.TypedTreeOps.DebugPrint

#if !NO_EXTENSIONTYPING
open FSharp.Compiler.ExtensionTyping
#endif

//-------------------------------------------------------------------------
// From IL types to F# types
//-------------------------------------------------------------------------

/// Import an IL type as an F# type. importInst gives the context for interpreting type variables.
let ImportILType scoref amap m importInst ilty =
    ilty |> rescopeILType scoref |>  Import.ImportILType amap m importInst

let CanImportILType scoref amap m ilty =
    ilty |> rescopeILType scoref |>  Import.CanImportILType amap m

//-------------------------------------------------------------------------
// Fold the hierarchy.
//  REVIEW: this code generalizes the iteration used below for member lookup.
//-------------------------------------------------------------------------

/// Indicates if an F# type is the type associated with an F# exception declaration
let isExnDeclTy g ty =
    match tryTcrefOfAppTy g ty with
    | ValueSome tcref -> tcref.IsExceptionDecl
    | _ -> false

/// Get the base type of a type, taking into account type instantiations. Return None if the
/// type has no base type.
let GetSuperTypeOfType g amap m ty =
#if !NO_EXTENSIONTYPING
    let ty =
        match tryTcrefOfAppTy g ty with
        | ValueSome tcref when tcref.IsProvided -> stripTyEqns g ty 
        | _ -> stripTyEqnsAndMeasureEqns g ty
#else
    let ty = stripTyEqnsAndMeasureEqns g ty
#endif

    let resBeforeNull = 
      match metadataOfTy g ty with 
#if !NO_EXTENSIONTYPING
      | ProvidedTypeMetadata info -> 
        let st = info.ProvidedType
        let superOpt = st.PApplyOption((fun st -> match st.BaseType with null -> None | t -> Some (nonNull t)), m)
        match superOpt with 
        | None -> None
        | Some super -> Some(Import.ImportProvidedType amap m super)
#endif
      | ILTypeMetadata (TILObjectReprData(scoref,_,tdef)) -> 
        let tinst = argsOfAppTy g ty
        match tdef.Extends with
        | None -> None
        | Some ilty -> 
            let superTy = ImportILType scoref amap m tinst ilty
            Some superTy

      | FSharpOrArrayOrByrefOrTupleOrExnTypeMetadata -> 
        if isFSharpObjModelTy g ty || isExnDeclTy g ty then 
            let tcref = tcrefOfAppTy g ty
            let superTy = instType (mkInstForAppTy g ty) (superOfTycon g tcref.Deref)
            Some superTy
        elif isArrayTy g ty then
            Some g.system_Array_ty
        elif isRefTy g ty && not (isObjTy g ty) then
            Some g.obj_ty
        elif isStructTupleTy g ty then
            Some g.system_Value_ty
        elif isFSharpStructOrEnumTy g ty then
            if isFSharpEnumTy g ty then
                Some g.system_Enum_ty
            else
                Some g.system_Value_ty
        elif isStructAnonRecdTy g ty then
            Some g.system_Value_ty
        elif isAnonRecdTy g ty then
            Some g.obj_ty
        elif isRecdTy g ty || isUnionTy g ty then
            Some g.obj_ty
        else
            None
    match resBeforeNull with 
    | Some superTy ->
        let nullness = nullnessOfTy g ty
        let superTyWithNull = addNullnessToTy nullness superTy
        Some superTyWithNull
    | None -> 
        None

/// Make a type for System.Collections.Generic.IList<ty>
let mkSystemCollectionsGenericIListTy (g: TcGlobals) ty =
    TType_app(g.tcref_System_Collections_Generic_IList, [ty], g.knownWithoutNull)

/// Indicates whether we can skip interface types that lie outside the reference set
[<RequireQualifiedAccess>]
type SkipUnrefInterfaces = Yes | No

let GetImmediateInterfacesOfMetadataType g amap m skipUnref ty (tcref: TyconRef) tinst =
    [
        match metadataOfTy g ty with
#if !NO_EXTENSIONTYPING
        | ProvidedTypeMetadata info ->
<<<<<<< HEAD
            [ for ity in info.ProvidedType.PApplyArray((fun st -> st.GetInterfaces()), "GetInterfaces", m) do
                // TODO NULLNESS: the nullness of ty should propagate to each of these
                yield Import.ImportProvidedType amap m ity ]
=======
            for ity in info.ProvidedType.PApplyArray((fun st -> st.GetInterfaces()), "GetInterfaces", m) do
                Import.ImportProvidedType amap m ity
>>>>>>> e907eaaa
#endif
        | ILTypeMetadata (TILObjectReprData(scoref, _, tdef)) ->
            // ImportILType may fail for an interface if the assembly load set is incomplete and the interface
            // comes from another assembly. In this case we simply skip the interface:
            // if we don't skip it, then compilation will just fail here, and if type checking
            // succeeds with fewer non-dereferencable interfaces reported then it would have
            // succeeded with more reported. There are pathological corner cases where this
            // doesn't apply: e.g. for mscorlib interfaces like IComparable, but we can always
            // assume those are present.
            for ity in tdef.Implements do
                if skipUnref = SkipUnrefInterfaces.No || CanImportILType scoref amap m ity then
                    ImportILType scoref amap m tinst ity
        | FSharpOrArrayOrByrefOrTupleOrExnTypeMetadata ->
            for ity in tcref.ImmediateInterfaceTypesOfFSharpTycon do
               instType (mkInstForAppTy g ty) ity ]

/// Collect the set of immediate declared interface types for an F# type, but do not
/// traverse the type hierarchy to collect further interfaces.
//
// NOTE: Anonymous record types are not directly considered to implement IComparable,
// IComparable<T> or IEquatable<T>. This is because whether they support these interfaces depend on their
// consitutent types, which may not yet be known in type inference.
let rec GetImmediateInterfacesOfType skipUnref g amap m ty =
    [
        match tryAppTy g ty with
        | ValueSome(tcref, tinst) ->
            // Check if this is a measure-annotated type
            match tcref.TypeReprInfo with
            | TMeasureableRepr reprTy ->
                yield! GetImmediateInterfacesOfMeasureAnnotatedType skipUnref g amap m ty reprTy
            | _ ->
                yield! GetImmediateInterfacesOfMetadataType g amap m skipUnref ty tcref tinst

        | ValueNone ->
            // For tuple types, func types, check if we can eliminate to a type with metadata.
            let tyWithMetadata = convertToTypeWithMetadataIfPossible g ty
            match tryAppTy g tyWithMetadata with
            | ValueSome (tcref, tinst) ->
                if isAnyTupleTy g ty then
                    yield! GetImmediateInterfacesOfMetadataType g amap m skipUnref tyWithMetadata tcref tinst
            | _ -> ()

        // .NET array types are considered to implement IList<T>
        if isArray1DTy g ty then
            mkSystemCollectionsGenericIListTy g (destArrayTy g ty)
    ]

// Report the interfaces supported by a measure-annotated type.
//
// For example, consider:
//
//     [<MeasureAnnotatedAbbreviation>]
//     type A<[<Measure>] 'm> = A
//
// This measure-annotated type is considered to support the interfaces on its representation type A,
// with the exception that
//
//   1. we rewrite the IComparable and IEquatable interfaces, so that
//    IComparable<A> --> IComparable<A<'m>>
//    IEquatable<A> --> IEquatable<A<'m>>
//
//   2. we emit any other interfaces that derive from IComparable and IEquatable interfaces
//
// This rule is conservative and only applies to IComparable and IEquatable interfaces.
//
// This rule may in future be extended to rewrite the "trait" interfaces associated with .NET 7.
and GetImmediateInterfacesOfMeasureAnnotatedType skipUnref g amap m ty reprTy =
    [
        // Report any interfaces that don't derive from IComparable<_> or IEquatable<_>
        for ity in GetImmediateInterfacesOfType skipUnref g amap m reprTy do
            if not (ExistsHeadTypeInInterfaceHierarchy g.system_GenericIComparable_tcref skipUnref g amap m ity) &&
               not (ExistsHeadTypeInInterfaceHierarchy g.system_GenericIEquatable_tcref skipUnref g amap m ity) then
                ity

        // NOTE: we should really only report the IComparable<A<'m>> interface for measure-annotated types
        // if the original type supports IComparable<A> somewhere in the hierarchy, likeiwse IEquatable<A<'m>>.
        //
        // However since F# 2.0 we have always reported these interfaces for all measure-annotated types.

        //if ExistsInInterfaceHierarchy (typeEquiv g (mkAppTy g.system_GenericIComparable_tcref [reprTy])) skipUnref g amap m ty then
        mkAppTy g.system_GenericIComparable_tcref [ty]

        //if ExistsInInterfaceHierarchy (typeEquiv g (mkAppTy g.system_GenericIEquatable_tcref [reprTy])) skipUnref g amap m ty then
        mkAppTy g.system_GenericIEquatable_tcref [ty]
    ]

// Check for IComparable<A>, IEquatable<A> and interfaces that derive from these
and ExistsHeadTypeInInterfaceHierarchy target skipUnref g amap m ity =
    ExistsInInterfaceHierarchy (function AppTy g (tcref,_) -> tyconRefEq g tcref target | _ -> false) skipUnref g amap m ity

// Check for IComparable<A>, IEquatable<A> and interfaces that derive from these
and ExistsInInterfaceHierarchy p skipUnref g amap m ity =
    match ity with
    | AppTy g (tcref, tinst) ->
        p ity ||
        (GetImmediateInterfacesOfMetadataType g amap m skipUnref ity tcref tinst 
         |> List.exists (ExistsInInterfaceHierarchy p skipUnref g amap m))
    | _ -> false

/// Indicates whether we should visit multiple instantiations of the same generic interface or not
[<RequireQualifiedAccess>]
type AllowMultiIntfInstantiations = Yes | No

/// Traverse the type hierarchy, e.g. f D (f C (f System.Object acc)).
/// Visit base types and interfaces first.
let private FoldHierarchyOfTypeAux followInterfaces allowMultiIntfInst skipUnref visitor g amap m ty acc =
    let rec loop ndeep ty (visitedTycon, visited: TyconRefMultiMap<_>, acc as state) =

        let seenThisTycon = 
            match tryTcrefOfAppTy g ty with
            | ValueSome tcref -> Set.contains tcref.Stamp visitedTycon
            | _ -> false

        // Do not visit the same type twice. Could only be doing this if we've seen this tycon
        if seenThisTycon && List.exists (typeEquiv g ty) (visited.Find (tcrefOfAppTy g ty)) then state else

        // Do not visit the same tycon twice, e.g. I<int> and I<string>, collect I<int> only, unless directed to allow this
        if seenThisTycon && allowMultiIntfInst = AllowMultiIntfInstantiations.No then state else

        let state =
            match tryTcrefOfAppTy g ty with
            | ValueSome tcref ->
                let visitedTycon = Set.add tcref.Stamp visitedTycon
                visitedTycon, visited.Add (tcref, ty), acc
            | _ ->
                state

        if ndeep > 100 then (errorR(Error((FSComp.SR.recursiveClassHierarchy (showType ty)), m)); (visitedTycon, visited, acc)) else
        let visitedTycon, visited, acc =
            if isInterfaceTy g ty then
                List.foldBack
                   (loop (ndeep+1))
                   (GetImmediateInterfacesOfType skipUnref g amap m ty)
                      (loop ndeep g.obj_ty state)
            else
                match tryDestTyparTy g ty with
                | ValueSome tp ->
                    let state = loop (ndeep+1) g.obj_ty state
                    List.foldBack
                        (fun x vacc ->
                          match x with
                          | TyparConstraint.MayResolveMember _
                          | TyparConstraint.DefaultsTo _
                          | TyparConstraint.SupportsComparison _
                          | TyparConstraint.SupportsEquality _
                          | TyparConstraint.IsEnum _
                          | TyparConstraint.IsDelegate _
                          | TyparConstraint.SupportsNull _
                          | TyparConstraint.NotSupportsNull _
                          | TyparConstraint.IsNonNullableStruct _ 
                          | TyparConstraint.IsUnmanaged _ 
                          | TyparConstraint.IsReferenceType _ 
                          | TyparConstraint.SimpleChoice _ 
                          | TyparConstraint.RequiresDefaultConstructor _ -> vacc
                          | TyparConstraint.CoercesTo(cty, _) ->
                                  loop (ndeep + 1)  cty vacc)
                        tp.Constraints
                        state
                | _ ->
                    let state =
                        if followInterfaces then
                            List.foldBack
                              (loop (ndeep+1))
                              (GetImmediateInterfacesOfType skipUnref g amap m ty)
                              state
                        else
                            state
                    let state =
                        Option.foldBack
                          (loop (ndeep+1))
                          (GetSuperTypeOfType g amap m ty)
                          state
                    state
        let acc = visitor ty acc
        (visitedTycon, visited, acc)
    loop 0 ty (Set.empty, TyconRefMultiMap<_>.Empty, acc)  |> p33

/// Fold, do not follow interfaces (unless the type is itself an interface)
let FoldPrimaryHierarchyOfType f g amap m allowMultiIntfInst ty acc =
    FoldHierarchyOfTypeAux false allowMultiIntfInst SkipUnrefInterfaces.No f g amap m ty acc

/// Fold, following interfaces. Skipping interfaces that lie outside the referenced assembly set is allowed.
let FoldEntireHierarchyOfType f g amap m allowMultiIntfInst ty acc =
    FoldHierarchyOfTypeAux true allowMultiIntfInst SkipUnrefInterfaces.Yes f g amap m ty acc

/// Iterate, following interfaces. Skipping interfaces that lie outside the referenced assembly set is allowed.
let IterateEntireHierarchyOfType f g amap m allowMultiIntfInst ty =
    FoldHierarchyOfTypeAux true allowMultiIntfInst SkipUnrefInterfaces.Yes (fun ty () -> f ty) g amap m ty ()

/// Search for one element satisfying a predicate, following interfaces
let ExistsInEntireHierarchyOfType f g amap m allowMultiIntfInst ty =
    FoldHierarchyOfTypeAux true allowMultiIntfInst SkipUnrefInterfaces.Yes (fun ty acc -> acc || f ty ) g amap m ty false

/// Search for one element where a function returns a 'Some' result, following interfaces
let SearchEntireHierarchyOfType f g amap m ty =
    FoldHierarchyOfTypeAux true AllowMultiIntfInstantiations.Yes SkipUnrefInterfaces.Yes
        (fun ty acc ->
            match acc with
            | None -> if f ty then Some ty else None
            | Some _ -> acc)
        g amap m ty None

/// Get all super types of the type, including the type itself
let AllSuperTypesOfType g amap m allowMultiIntfInst ty =
    FoldHierarchyOfTypeAux true allowMultiIntfInst SkipUnrefInterfaces.No (ListSet.insert (typeEquiv g)) g amap m ty []

/// Get all interfaces of a type, including the type itself if it is an interface
let AllInterfacesOfType g amap m allowMultiIntfInst ty =
    AllSuperTypesOfType g amap m allowMultiIntfInst ty |> List.filter (isInterfaceTy g)

/// Check if two types have the same nominal head type
let HaveSameHeadType g ty1 ty2 =
    match tryTcrefOfAppTy g ty1 with
    | ValueSome tcref1 ->
        match tryTcrefOfAppTy g ty2 with
        | ValueSome tcref2 -> tyconRefEq g tcref1 tcref2
        | _ -> false
    | _ -> false

/// Check if a type has a particular head type
let HasHeadType g tcref ty2 =
    match tryTcrefOfAppTy g ty2 with
    | ValueSome tcref2 -> tyconRefEq g tcref tcref2
    | ValueNone -> false

/// Check if a type exists somewhere in the hierarchy which has the same head type as the given type (note, the given type need not have a head type at all)
let ExistsSameHeadTypeInHierarchy g amap m typeToSearchFrom typeToLookFor =
    ExistsInEntireHierarchyOfType (HaveSameHeadType g typeToLookFor)  g amap m AllowMultiIntfInstantiations.Yes typeToSearchFrom

/// Check if a type exists somewhere in the hierarchy which has the given head type.
let ExistsHeadTypeInEntireHierarchy g amap m typeToSearchFrom tcrefToLookFor =
    ExistsInEntireHierarchyOfType (HasHeadType g tcrefToLookFor) g amap m AllowMultiIntfInstantiations.Yes typeToSearchFrom

/// Read an Abstract IL type from metadata and convert to an F# type.
let ImportILTypeFromMetadata amap m scoref tinst minst ilty =
    ImportILType scoref amap m (tinst@minst) ilty

/// Read an Abstract IL type from metadata, including any attributes that may affect the type itself, and convert to an F# type.
let ImportILTypeFromMetadataWithAttributes amap m scoref tinst minst ilty cattrs =
    let ty = ImportILType scoref amap m (tinst@minst) ilty
    // If the type is a byref and one of attributes from a return or parameter has IsReadOnly, then it's a inref.
    if isByrefTy amap.g ty && TryFindILAttribute amap.g.attrib_IsReadOnlyAttribute cattrs then
        mkInByrefTy amap.g (destByrefTy amap.g ty)
    else
        ty

/// Get the parameter type of an IL method.
let ImportParameterTypeFromMetadata amap m ilty cattrs scoref tinst mist =
    ImportILTypeFromMetadataWithAttributes amap m scoref tinst mist ilty cattrs

/// Get the return type of an IL method, taking into account instantiations for type, return attributes and method generic parameters, and
/// translating 'void' to 'None'.
let ImportReturnTypeFromMetadata amap m ilty cattrs scoref tinst minst =
    match ilty with
    | ILType.Void -> None
    | retTy -> Some(ImportILTypeFromMetadataWithAttributes amap m scoref tinst minst retTy cattrs)


/// Copy constraints.  If the constraint comes from a type parameter associated
/// with a type constructor then we are simply renaming type variables.  If it comes
/// from a generic method in a generic class (e.g. ty.M<_>) then we may be both substituting the
/// instantiation associated with 'ty' as well as copying the type parameters associated with
/// M and instantiating their constraints
///
/// Note: this now looks identical to constraint instantiation.

let CopyTyparConstraints m tprefInst (tporig: Typar) =
    tporig.Constraints
    |>  List.map (fun tpc ->
           match tpc with
           | TyparConstraint.CoercesTo(ty, _) ->
               TyparConstraint.CoercesTo (instType tprefInst ty, m)
           | TyparConstraint.DefaultsTo(priority, ty, _) ->
               TyparConstraint.DefaultsTo (priority, instType tprefInst ty, m)
           | TyparConstraint.SupportsNull _ ->
               TyparConstraint.SupportsNull m
           | TyparConstraint.IsEnum (uty, _) ->
               TyparConstraint.IsEnum (instType tprefInst uty, m)
           | TyparConstraint.SupportsComparison _ ->
               TyparConstraint.SupportsComparison m
           | TyparConstraint.NotSupportsNull _ -> 
               TyparConstraint.NotSupportsNull m
           | TyparConstraint.SupportsEquality _ -> 
               TyparConstraint.SupportsEquality m
           | TyparConstraint.IsDelegate(aty, bty, _) ->
               TyparConstraint.IsDelegate (instType tprefInst aty, instType tprefInst bty, m)
           | TyparConstraint.IsNonNullableStruct _ ->
               TyparConstraint.IsNonNullableStruct m
           | TyparConstraint.IsUnmanaged _ ->
               TyparConstraint.IsUnmanaged m
           | TyparConstraint.IsReferenceType _ ->
               TyparConstraint.IsReferenceType m
           | TyparConstraint.SimpleChoice (tys, _) ->
               TyparConstraint.SimpleChoice (List.map (instType tprefInst) tys, m)
           | TyparConstraint.RequiresDefaultConstructor _ ->
               TyparConstraint.RequiresDefaultConstructor m
           | TyparConstraint.MayResolveMember(traitInfo, _) ->
               TyparConstraint.MayResolveMember (instTrait tprefInst traitInfo, m))

/// The constraints for each typar copied from another typar can only be fixed up once
/// we have generated all the new constraints, e.g. f<A :> List<B>, B :> List<A>> ...
let FixupNewTypars m (formalEnclosingTypars: Typars) (tinst: TType list) (tpsorig: Typars) (tps: Typars) =
    // Checks.. These are defensive programming against early reported errors.
    let n0 = formalEnclosingTypars.Length
    let n1 = tinst.Length
    let n2 = tpsorig.Length
    let n3 = tps.Length
    if n0 <> n1 then error(Error((FSComp.SR.tcInvalidTypeArgumentCount(n0, n1)), m))
    if n2 <> n3 then error(Error((FSComp.SR.tcInvalidTypeArgumentCount(n2, n3)), m))

    // The real code..
    let renaming, tptys = mkTyparToTyparRenaming tpsorig tps
    let tprefInst = mkTyparInst formalEnclosingTypars tinst @ renaming
    (tpsorig, tps) ||> List.iter2 (fun tporig tp -> tp.SetConstraints (CopyTyparConstraints  m tprefInst tporig))
    renaming, tptys


//-------------------------------------------------------------------------
// Predicates and properties on values and members

type ValRef with
    /// Indicates if an F#-declared function or member value is a CLIEvent property compiled as a .NET event
    member x.IsFSharpEventProperty g =
        x.IsMember && CompileAsEvent g x.Attribs && not x.IsExtensionMember

    /// Check if an F#-declared member value is a virtual method
    member vref.IsVirtualMember =
        let flags = vref.MemberInfo.Value.MemberFlags
        flags.IsDispatchSlot || flags.IsOverrideOrExplicitImpl

    /// Check if an F#-declared member value is a dispatch slot
    member vref.IsDispatchSlotMember =
        let membInfo = vref.MemberInfo.Value
        membInfo.MemberFlags.IsDispatchSlot

    /// Check if an F#-declared member value is an 'override' or explicit member implementation
    member vref.IsDefiniteFSharpOverrideMember =
        let membInfo = vref.MemberInfo.Value
        let flags = membInfo.MemberFlags
        not flags.IsDispatchSlot && (flags.IsOverrideOrExplicitImpl || not (isNil membInfo.ImplementedSlotSigs))

    /// Check if an F#-declared member value is an  explicit interface member implementation
    member vref.IsFSharpExplicitInterfaceImplementation g =
        match vref.MemberInfo with
        | None -> false
        | Some membInfo ->
        not membInfo.MemberFlags.IsDispatchSlot &&
        (match membInfo.ImplementedSlotSigs with
         | TSlotSig(_, oty, _, _, _, _) :: _ -> isInterfaceTy g oty
         | [] -> false)

    member vref.ImplementedSlotSignatures =
        match vref.MemberInfo with
        | None -> []
        | Some membInfo -> membInfo.ImplementedSlotSigs

//-------------------------------------------------------------------------
// Helper methods associated with using TAST metadata (F# members, values etc.)
// as backing data for MethInfo, PropInfo etc.


#if !NO_EXTENSIONTYPING
/// Get the return type of a provided method, where 'void' is returned as 'None'
let GetCompiledReturnTyOfProvidedMethodInfo amap m (mi: Tainted<ProvidedMethodBase>) =
    let returnType = 
        if mi.PUntaint((fun mi -> mi.IsConstructor), m) then  
            mi.PApply((fun mi -> nonNull<ProvidedType> mi.DeclaringType), m)
        else mi.Coerce<ProvidedMethodInfo>(m).PApply((fun mi -> mi.ReturnType), m)
    let ty = Import.ImportProvidedType amap m returnType
    if isVoidTy amap.g ty then None else Some ty
#endif

/// The slotsig returned by methInfo.GetSlotSig is in terms of the type parameters on the parent type of the overriding method.
/// Reverse-map the slotsig so it is in terms of the type parameters for the overriding method
let ReparentSlotSigToUseMethodTypars g m ovByMethValRef slotsig =
    match PartitionValRefTypars g ovByMethValRef with
    | Some(_, enclosingTypars, _, _, _) ->
        let parentToMemberInst, _ = mkTyparToTyparRenaming (ovByMethValRef.MemberApparentEntity.Typars m) enclosingTypars
        let res = instSlotSig parentToMemberInst slotsig
        res
    | None ->
        // Note: it appears PartitionValRefTypars should never return 'None'
        slotsig

/// Construct the data representing a parameter in the signature of an abstract method slot
let MakeSlotParam (ty, argInfo: ArgReprInfo) = TSlotParam(Option.map textOfId argInfo.Name, ty, false, false, false, argInfo.Attribs)

/// Construct the data representing the signature of an abstract method slot
let MakeSlotSig (nm, ty, ctps, mtps, paraml, retTy) = copySlotSig (TSlotSig(nm, ty, ctps, mtps, paraml, retTy))

/// Split the type of an F# member value into
///    - the type parameters associated with method but matching those of the enclosing type
///    - the type parameters associated with a generic method
///    - the return type of the method
///    - the actual type arguments of the enclosing type.
let private AnalyzeTypeOfMemberVal isCSharpExt g (ty, vref: ValRef) =
    let memberAllTypars, _, _, retTy, _ = GetTypeOfMemberInMemberForm g vref
    if isCSharpExt || vref.IsExtensionMember then
        [], memberAllTypars, retTy, []
    else
        let parentTyArgs = argsOfAppTy g ty
        let memberParentTypars, memberMethodTypars = List.splitAt parentTyArgs.Length memberAllTypars
        memberParentTypars, memberMethodTypars, retTy, parentTyArgs

/// Get the object type for a member value which is an extension method  (C#-style or F#-style)
let private GetObjTypeOfInstanceExtensionMethod g (vref: ValRef) =
    let numEnclosingTypars = CountEnclosingTyparsOfActualParentOfVal vref.Deref
    let _, _, curriedArgInfos, _, _ = GetTopValTypeInCompiledForm g vref.ValReprInfo.Value numEnclosingTypars vref.Type vref.Range
    curriedArgInfos.Head.Head |> fst

/// Get the object type for a member value, which might be a C#-style extension method
let private GetArgInfosOfMember isCSharpExt g (vref: ValRef) =
    if isCSharpExt then
        let numEnclosingTypars = CountEnclosingTyparsOfActualParentOfVal vref.Deref
        let _, _, curriedArgInfos, _, _ = GetTopValTypeInCompiledForm g vref.ValReprInfo.Value numEnclosingTypars vref.Type vref.Range
        [ curriedArgInfos.Head.Tail ]
    else
        ArgInfosOfMember  g vref

/// Combine the type instantiation and generic method instantiation
let private CombineMethInsts ttps mtps tinst minst = (mkTyparInst ttps tinst @ mkTyparInst mtps minst)

/// Work out the instantiation relevant to interpret the backing metadata for a member.
///
/// The 'methTyArgs' is the instantiation of any generic method type parameters (this instantiation is
/// not included in the MethInfo objects, but carried separately).
let private GetInstantiationForMemberVal g isCSharpExt (ty, vref, methTyArgs: TypeInst) =
    let memberParentTypars, memberMethodTypars, _retTy, parentTyArgs = AnalyzeTypeOfMemberVal isCSharpExt g (ty, vref)
    /// In some recursive inference cases involving constraints this may need to be
    /// fixed up - we allow uniform generic recursion but nothing else.
    /// See https://github.com/Microsoft/visualfsharp/issues/3038#issuecomment-309429410
    let methTyArgsFixedUp =
        if methTyArgs.Length < memberMethodTypars.Length then
            methTyArgs @ (List.skip methTyArgs.Length memberMethodTypars |> generalizeTypars)
        else
            methTyArgs
    CombineMethInsts memberParentTypars memberMethodTypars parentTyArgs methTyArgsFixedUp

/// Work out the instantiation relevant to interpret the backing metadata for a property.
let private GetInstantiationForPropertyVal g (ty, vref) =
    let memberParentTypars, memberMethodTypars, _retTy, parentTyArgs = AnalyzeTypeOfMemberVal false g (ty, vref)
    CombineMethInsts memberParentTypars memberMethodTypars parentTyArgs (generalizeTypars memberMethodTypars)

/// Describes the sequence order of the introduction of an extension method. Extension methods that are introduced
/// later through 'open' get priority in overload resolution.
type ExtensionMethodPriority = uint64

//-------------------------------------------------------------------------
// OptionalArgCallerSideValue, OptionalArgInfo

/// The caller-side value for the optional arg, if any
type OptionalArgCallerSideValue =
    | Constant of ILFieldInit
    | DefaultValue
    | MissingValue
    | WrapperForIDispatch
    | WrapperForIUnknown
    | PassByRef of TType * OptionalArgCallerSideValue

/// Represents information about a parameter indicating if it is optional.
type OptionalArgInfo =
    /// The argument is not optional
    | NotOptional

    /// The argument is optional, and is an F# callee-side optional arg
    | CalleeSide

    /// The argument is optional, and is a caller-side .NET optional or default arg.
    /// Note this is correctly termed caller side, even though the default value is optically specified on the callee:
    /// in fact the default value is read from the metadata and passed explicitly to the callee on the caller side.
    | CallerSide of OptionalArgCallerSideValue
    member x.IsOptional = match x with CalleeSide | CallerSide  _ -> true | NotOptional -> false

    /// Compute the OptionalArgInfo for an IL parameter
    ///
    /// This includes the Visual Basic rules for IDispatchConstant and IUnknownConstant and optional arguments.
    static member FromILParameter g amap m ilScope ilTypeInst (ilParam: ILParameter) =
        if ilParam.IsOptional then
            match ilParam.Default with
            | None ->
                // Do a type-directed analysis of the IL type to determine the default value to pass.
                // The same rules as Visual Basic are applied here.
                let rec analyze ty =
                    if isByrefTy g ty then
                        let ty = destByrefTy g ty
                        PassByRef (ty, analyze ty)
                    elif isObjTy g ty then
                        match ilParam.Marshal with
                        | Some(ILNativeType.IUnknown | ILNativeType.IDispatch | ILNativeType.Interface) -> Constant ILFieldInit.Null
                        | _ ->
                            if   TryFindILAttributeOpt g.attrib_IUnknownConstantAttribute ilParam.CustomAttrs then WrapperForIUnknown
                            elif TryFindILAttributeOpt g.attrib_IDispatchConstantAttribute ilParam.CustomAttrs then WrapperForIDispatch
                            else MissingValue
                    else
                        DefaultValue
                CallerSide (analyze (ImportILTypeFromMetadata amap m ilScope ilTypeInst [] ilParam.Type))
            | Some v ->
                CallerSide (Constant v)
        else
            NotOptional

    static member ValueOfDefaultParameterValueAttrib (Attrib (_, _, exprs, _, _, _, _)) =
        let (AttribExpr (_, defaultValueExpr)) = List.head exprs
        match defaultValueExpr with
        | Expr.Const _ -> Some defaultValueExpr
        | _ -> None
    
    static member FieldInitForDefaultParameterValueAttrib attrib =
        match OptionalArgInfo.ValueOfDefaultParameterValueAttrib attrib with
        | Some (Expr.Const (ConstToILFieldInit fi, _, _)) -> Some fi
        | _ -> None

type CallerInfo =
    | NoCallerInfo
    | CallerLineNumber
    | CallerMemberName
    | CallerFilePath

    override x.ToString() = sprintf "%+A" x

[<RequireQualifiedAccess>]
type ReflectedArgInfo =
    | None
    | Quote of bool
    member x.AutoQuote = match x with None -> false | Quote _ -> true

//-------------------------------------------------------------------------
// ParamNameAndType, ParamData

/// Partial information about a parameter returned for use by the Language Service
[<NoComparison; NoEquality>]
type ParamNameAndType =
    | ParamNameAndType of Ident option * TType

    static member FromArgInfo (ty, argInfo : ArgReprInfo) = ParamNameAndType(argInfo.Name, ty)
    static member FromMember isCSharpExtMem g vref = GetArgInfosOfMember isCSharpExtMem g vref |> List.mapSquared ParamNameAndType.FromArgInfo
    static member Instantiate inst p = let (ParamNameAndType(nm, ty)) = p in ParamNameAndType(nm, instType inst ty)
    static member InstantiateCurried inst paramTypes = paramTypes |> List.mapSquared (ParamNameAndType.Instantiate inst)

/// Full information about a parameter returned for use by the type checker and language service.
[<NoComparison; NoEquality>]
type ParamData =
    ParamData of
        isParamArray: bool *
        isInArg: bool *
        isOut: bool *
        optArgInfo: OptionalArgInfo *
        callerInfo: CallerInfo *
        nameOpt: Ident option *
        reflArgInfo: ReflectedArgInfo *
        ttype: TType

#if !NO_EXTENSIONTYPING

type ILFieldInit with
    /// Compute the ILFieldInit for the given provided constant value for a provided enum type.
    static member FromProvidedObj m (v: obj) =
        match v with
        | Null -> ILFieldInit.Null
        | NonNull v ->
            let objTy = v.GetType()
            let v = if objTy.IsEnum then objTy.GetField("value__").GetValue v else v
            match v with
            | :? single as i -> ILFieldInit.Single i
            | :? double as i -> ILFieldInit.Double i
            | :? bool as i -> ILFieldInit.Bool i
            | :? char as i -> ILFieldInit.Char (uint16 i)
            | :? string as i -> ILFieldInit.String i
            | :? sbyte as i -> ILFieldInit.Int8 i
            | :? byte as i -> ILFieldInit.UInt8 i
            | :? int16 as i -> ILFieldInit.Int16 i
            | :? uint16 as i -> ILFieldInit.UInt16 i
            | :? int as i -> ILFieldInit.Int32 i
            | :? uint32 as i -> ILFieldInit.UInt32 i
            | :? int64 as i -> ILFieldInit.Int64 i
            | :? uint64 as i -> ILFieldInit.UInt64 i
            | _ -> error(Error(FSComp.SR.infosInvalidProvidedLiteralValue(try v.ToString() with _ -> "?"), m))


/// Compute the OptionalArgInfo for a provided parameter.
///
/// This is the same logic as OptionalArgInfoOfILParameter except we do not apply the
/// Visual Basic rules for IDispatchConstant and IUnknownConstant to optional
/// provided parameters.
let OptionalArgInfoOfProvidedParameter (amap: Import.ImportMap) m (provParam : Tainted<ProvidedParameterInfo>) =
    let g = amap.g
    if provParam.PUntaint((fun p -> p.IsOptional), m) then
        match provParam.PUntaint((fun p ->  p.HasDefaultValue), m) with
        | false ->
            // Do a type-directed analysis of the IL type to determine the default value to pass.
            let rec analyze ty =
                if isByrefTy g ty then
                    let ty = destByrefTy g ty
                    PassByRef (ty, analyze ty)
                elif isObjTy g ty then MissingValue
                else  DefaultValue

            let pty = Import.ImportProvidedType amap m (provParam.PApply((fun p -> p.ParameterType), m))
            CallerSide (analyze pty)
        | _ ->
            let v = provParam.PUntaint((fun p ->  p.RawDefaultValue), m)
            CallerSide (Constant (ILFieldInit.FromProvidedObj m v))
    else
        NotOptional

/// Compute the ILFieldInit for the given provided constant value for a provided enum type.
let GetAndSanityCheckProviderMethod m (mi: Tainted<'T :> ProvidedMemberInfo>) (get : 'T -> ProvidedMethodInfo MaybeNull) err = 
    match mi.PApply((fun mi -> (get mi :> ProvidedMethodBase MaybeNull)),m) with 
#if NO_CHECKNULLS
    | Tainted.Null -> error(Error(err(mi.PUntaint((fun mi -> mi.Name),m),mi.PUntaint((fun mi -> mi.DeclaringType.Name), m)), m))   
#else
    | Tainted.Null -> error(Error(err(mi.PUntaint((fun mi -> mi.Name),m),mi.PUntaint((fun mi -> (nonNull<ProvidedType> mi.DeclaringType).Name), m)), m))   // TODO NULLNESS: type isntantiation should not be needed
#endif
    | Tainted.NonNull meth -> meth

/// Try to get an arbitrary ProvidedMethodInfo associated with a property.
let ArbitraryMethodInfoOfPropertyInfo (pi: Tainted<ProvidedPropertyInfo>) m =
    if pi.PUntaint((fun pi -> pi.CanRead), m) then
        GetAndSanityCheckProviderMethod m pi (fun pi -> pi.GetGetMethod()) FSComp.SR.etPropertyCanReadButHasNoGetter
    elif pi.PUntaint((fun pi -> pi.CanWrite), m) then
        GetAndSanityCheckProviderMethod m pi (fun pi -> pi.GetSetMethod()) FSComp.SR.etPropertyCanWriteButHasNoSetter
    else 
        error(Error(FSComp.SR.etPropertyNeedsCanWriteOrCanRead(pi.PUntaint((fun mi -> mi.Name), m), pi.PUntaint((fun mi -> (nonNull<ProvidedType> mi.DeclaringType).Name), m)), m))   

#endif


/// Describes an F# use of an IL type, including the type instantiation associated with the type at a particular usage point.
///
/// This is really just 1:1 with the subset ot TType which result from building types using IL type definitions.
[<NoComparison; NoEquality>]
type ILTypeInfo =
    /// ILTypeInfo (tyconRef, ilTypeRef, typeArgs, ilTypeDef).
    | ILTypeInfo of TcGlobals * TType * ILTypeRef * ILTypeDef

    member x.TcGlobals = let (ILTypeInfo(g, _, _, _)) = x in g

    member x.ILTypeRef = let (ILTypeInfo(_, _, tref, _)) = x in tref

    member x.RawMetadata = let (ILTypeInfo(_, _, _, tdef))  = x in tdef

    member x.ToType = let (ILTypeInfo(_, ty, _, _)) = x in ty

    /// Get the compiled nominal type. In the case of tuple types, this is a .NET tuple type
    member x.ToAppType = convertToTypeWithMetadataIfPossible x.TcGlobals x.ToType

    member x.TyconRefOfRawMetadata = tcrefOfAppTy x.TcGlobals x.ToAppType

    member x.TypeInstOfRawMetadata = argsOfAppTy x.TcGlobals x.ToAppType

    member x.ILScopeRef = x.ILTypeRef.Scope

    member x.Name     = x.ILTypeRef.Name

    member x.IsValueType = x.RawMetadata.IsStructOrEnum

    member x.Instantiate inst =
        let (ILTypeInfo(g, ty, tref, tdef)) = x
        ILTypeInfo(g, instType inst ty, tref, tdef)

    static member FromType g ty =
        if isAnyTupleTy g ty then
            // When getting .NET metadata for the properties and methods
            // of an F# tuple type, use the compiled nominal type, which is a .NET tuple type
            let metadataTy = convertToTypeWithMetadataIfPossible g ty
            assert (isILAppTy g metadataTy)
            let metadataTyconRef = tcrefOfAppTy g metadataTy
            let (TILObjectReprData(scoref, enc, tdef)) = metadataTyconRef.ILTyconInfo
            let metadataILTypeRef = mkRefForNestedILTypeDef scoref (enc, tdef)
            ILTypeInfo(g, ty, metadataILTypeRef, tdef)
        elif isILAppTy g ty then
            let tcref = tcrefOfAppTy g ty
            let (TILObjectReprData(scoref, enc, tdef)) = tcref.ILTyconInfo
            let tref = mkRefForNestedILTypeDef scoref (enc, tdef)
            ILTypeInfo(g, ty, tref, tdef)
        else
            failwith "ILTypeInfo.FromType - no IL metadata for type"

/// Describes an F# use of an IL method.
[<NoComparison; NoEquality>]
type ILMethInfo =
    /// Describes an F# use of an IL method.
    ///
    /// If ilDeclaringTyconRefOpt is 'Some' then this is an F# use of an C#-style extension method.
    /// If ilDeclaringTyconRefOpt is 'None' then ilApparentType is an IL type definition.
    | ILMethInfo of g: TcGlobals * ilApparentType: TType * ilDeclaringTyconRefOpt: TyconRef option  * ilMethodDef: ILMethodDef * ilGenericMethodTyArgs: Typars

    member x.TcGlobals = match x with ILMethInfo(g, _, _, _, _) -> g

    /// Get the apparent declaring type of the method as an F# type.
    /// If this is a C#-style extension method then this is the type which the method
    /// appears to extend. This may be a variable type.
    member x.ApparentEnclosingType = match x with ILMethInfo(_, ty, _, _, _) -> ty

    /// Like ApparentEnclosingType but use the compiled nominal type if this is a method on a tuple type
    member x.ApparentEnclosingAppType = convertToTypeWithMetadataIfPossible x.TcGlobals x.ApparentEnclosingType

    /// Get the declaring type associated with an extension member, if any.
    member x.ILExtensionMethodDeclaringTyconRef = match x with ILMethInfo(_, _, tcrefOpt, _, _) -> tcrefOpt

    /// Get the Abstract IL metadata associated with the method.
    member x.RawMetadata = match x with ILMethInfo(_, _, _, md, _) -> md

    /// Get the formal method type parameters associated with a method.
    member x.FormalMethodTypars = match x with ILMethInfo(_, _, _, _, fmtps) -> fmtps

    /// Get the IL name of the method
    member x.ILName       = x.RawMetadata.Name

    /// Indicates if the method is an extension method
    member x.IsILExtensionMethod = x.ILExtensionMethodDeclaringTyconRef.IsSome

    /// Get the declaring type of the method. If this is an C#-style extension method then this is the IL type
    /// holding the static member that is the extension method.
    member x.DeclaringTyconRef   =
        match x.ILExtensionMethodDeclaringTyconRef with
        | Some tcref -> tcref
        | None -> tcrefOfAppTy x.TcGlobals  x.ApparentEnclosingAppType

    /// Get the instantiation of the declaring type of the method.
    /// If this is an C#-style extension method then this is empty because extension members
    /// are never in generic classes.
    member x.DeclaringTypeInst   =
        if x.IsILExtensionMethod then []
        else argsOfAppTy x.TcGlobals x.ApparentEnclosingAppType

    /// Get the Abstract IL scope information associated with interpreting the Abstract IL metadata that backs this method.
    member x.MetadataScope   = x.DeclaringTyconRef.CompiledRepresentationForNamedType.Scope

    /// Get the Abstract IL metadata corresponding to the parameters of the method.
    /// If this is an C#-style extension method then drop the object argument.
    member x.ParamMetadata =
        let ps = x.RawMetadata.Parameters
        if x.IsILExtensionMethod then List.tail ps else ps

    /// Get the number of parameters of the method
    member x.NumParams = x.ParamMetadata.Length

    /// Indicates if the method is a constructor
    member x.IsConstructor = x.RawMetadata.IsConstructor

    /// Indicates if the method is a class initializer.
    member x.IsClassConstructor = x.RawMetadata.IsClassInitializer

    /// Indicates if the method has protected accessibility,
    member x.IsProtectedAccessibility =
        let md = x.RawMetadata
        not md.IsConstructor &&
        not md.IsClassInitializer &&
        (md.Access = ILMemberAccess.Family || md.Access = ILMemberAccess.FamilyOrAssembly)

    /// Indicates if the IL method is marked virtual.
    member x.IsVirtual = x.RawMetadata.IsVirtual

    /// Indicates if the IL method is marked final.
    member x.IsFinal = x.RawMetadata.IsFinal

    /// Indicates if the IL method is marked abstract.
    member x.IsAbstract = x.RawMetadata.IsAbstract

    /// Does it appear to the user as a static method?
    member x.IsStatic =
        not x.IsILExtensionMethod &&  // all C#-declared extension methods are instance
        x.RawMetadata.CallingConv.IsStatic

    /// Does it have the .NET IL 'newslot' flag set, and is also a virtual?
    member x.IsNewSlot = x.RawMetadata.IsNewSlot

    /// Does it appear to the user as an instance method?
    member x.IsInstance = not x.IsConstructor &&  not x.IsStatic

    /// Get the argument types of the the IL method. If this is an C#-style extension method
    /// then drop the object argument.
    member x.GetParamTypes(amap, m, minst) =
        x.ParamMetadata |> List.map (fun p -> ImportParameterTypeFromMetadata amap m p.Type p.CustomAttrs x.MetadataScope x.DeclaringTypeInst minst)

    /// Get all the argument types of the IL method. Include the object argument even if this is
    /// an C#-style extension method.
    member x.GetRawArgTypes(amap, m, minst) =
        x.RawMetadata.Parameters |> List.map (fun p -> ImportParameterTypeFromMetadata amap m p.Type p.CustomAttrs x.MetadataScope x.DeclaringTypeInst minst)

    /// Get info about the arguments of the IL method. If this is an C#-style extension method then
    /// drop the object argument.
    ///
    /// Any type parameters of the enclosing type are instantiated in the type returned.
    member x.GetParamNamesAndTypes(amap, m, minst) =
        x.ParamMetadata |> List.map (fun p -> ParamNameAndType(Option.map (mkSynId m) p.Name, ImportParameterTypeFromMetadata amap m p.Type p.CustomAttrs x.MetadataScope x.DeclaringTypeInst minst) )

    /// Get a reference to the method (dropping all generic instantiations), as an Abstract IL ILMethodRef.
    member x.ILMethodRef =
        let mref = mkRefToILMethod (x.DeclaringTyconRef.CompiledRepresentationForNamedType, x.RawMetadata)
        rescopeILMethodRef x.MetadataScope mref

    /// Indicates if the method is marked as a DllImport (a PInvoke). This is done by looking at the IL custom attributes on
    /// the method.
    member x.IsDllImport (g: TcGlobals) =
        match g.attrib_DllImportAttribute with
        | None -> false
        | Some attr ->
            x.RawMetadata.CustomAttrs
            |> TryFindILAttribute attr

    /// Indicates if the method is marked with the [<IsReadOnly>] attribute. This is done by looking at the IL custom attributes on
    /// the method.
    member x.IsReadOnly (g: TcGlobals) =
        x.RawMetadata.CustomAttrs
        |> TryFindILAttribute g.attrib_IsReadOnlyAttribute

    /// Get the (zero or one) 'self'/'this'/'object' arguments associated with an IL method.
    /// An instance extension method returns one object argument.
    member x.GetObjArgTypes(amap, m, minst) =
        // All C#-style extension methods are instance. We have to re-read the 'obj' type w.r.t. the
        // method instantiation.
        if x.IsILExtensionMethod then
            let p = x.RawMetadata.Parameters.Head
            [ ImportParameterTypeFromMetadata amap m p.Type p.CustomAttrs x.MetadataScope x.DeclaringTypeInst minst ]
        else if x.IsInstance then
            [ x.ApparentEnclosingType ]
        else
            []

    /// Get the compiled return type of the method, where 'void' is None.
    member x.GetCompiledReturnTy (amap, m, minst) =
        ImportReturnTypeFromMetadata amap m x.RawMetadata.Return.Type x.RawMetadata.Return.CustomAttrs x.MetadataScope x.DeclaringTypeInst minst

    /// Get the F# view of the return type of the method, where 'void' is 'unit'.
    member x.GetFSharpReturnTy (amap, m, minst) =
        x.GetCompiledReturnTy(amap, m, minst)
        |> GetFSharpViewOfReturnType amap.g


/// Describes an F# use of a method
[<System.Diagnostics.DebuggerDisplay("{DebuggerDisplayName}")>]
[<NoComparison; NoEquality>]
type MethInfo =
    /// Describes a use of a method declared in F# code and backed by F# metadata.
    | FSMeth of tcGlobals: TcGlobals * enclosingType: TType * valRef: ValRef  * extensionMethodPriority: ExtensionMethodPriority option

    /// Describes a use of a method backed by Abstract IL # metadata
    | ILMeth of tcGlobals: TcGlobals * ilMethInfo: ILMethInfo * extensionMethodPriority: ExtensionMethodPriority option

    /// Describes a use of a pseudo-method corresponding to the default constructor for a .NET struct type
    | DefaultStructCtor of tcGlobals: TcGlobals * structTy: TType

#if !NO_EXTENSIONTYPING
    /// Describes a use of a method backed by provided metadata
    | ProvidedMeth of amap: Import.ImportMap * methodBase: Tainted<ProvidedMethodBase> * extensionMethodPriority: ExtensionMethodPriority option * m: range
#endif

    /// Get the enclosing type of the method info.
    ///
    /// If this is an extension member, then this is the apparent parent, i.e. the type the method appears to extend.
    /// This may be a variable type.
    member x.ApparentEnclosingType =
        match x with
        | ILMeth(_, ilminfo, _) -> ilminfo.ApparentEnclosingType
        | FSMeth(_, ty, _, _) -> ty
        | DefaultStructCtor(_, ty) -> ty
#if !NO_EXTENSIONTYPING
        | ProvidedMeth(amap, mi, _, m) -> 
              Import.ImportProvidedType amap m (mi.PApply((fun mi -> nonNull<ProvidedType> mi.DeclaringType), m))
#endif

    /// Get the enclosing type of the method info, using a nominal type for tuple types
    member x.ApparentEnclosingAppType =
        convertToTypeWithMetadataIfPossible x.TcGlobals x.ApparentEnclosingType

    member x.ApparentEnclosingTyconRef =
        tcrefOfAppTy x.TcGlobals x.ApparentEnclosingAppType

    /// Get the declaring type or module holding the method. If this is an C#-style extension method then this is the type
    /// holding the static member that is the extension method. If this is an F#-style extension method it is the logical module
    /// holding the value for the extension method.
    member x.DeclaringTyconRef   =
        match x with
        | ILMeth(_, ilminfo, _) when x.IsExtensionMember  -> ilminfo.DeclaringTyconRef
        | FSMeth(_, _, vref, _) when x.IsExtensionMember && vref.HasDeclaringEntity -> vref.TopValDeclaringEntity
        | _ -> x.ApparentEnclosingTyconRef

    /// Get the information about provided static parameters, if any
    member x.ProvidedStaticParameterInfo =
        match x with
        | ILMeth _ -> None
        | FSMeth _  -> None
#if !NO_EXTENSIONTYPING
        | ProvidedMeth (_, mb, _, m) ->
            let staticParams = mb.PApplyWithProvider((fun (mb, provider) -> mb.GetStaticParametersForMethod provider), range=m)
            let staticParams = staticParams.PApplyArray(id, "GetStaticParametersForMethod", m)
            match staticParams with
            | [| |] -> None
            | _ -> Some (mb, staticParams)
#endif
        | DefaultStructCtor _ -> None

    /// Get the extension method priority of the method, if it has one.
    member x.ExtensionMemberPriorityOption =
        match x with
        | ILMeth(_, _, pri) -> pri
        | FSMeth(_, _, _, pri) -> pri
#if !NO_EXTENSIONTYPING
        | ProvidedMeth(_, _, pri, _) -> pri
#endif
        | DefaultStructCtor _ -> None

    /// Get the extension method priority of the method. If it is not an extension method
    /// then use the highest possible value since non-extension methods always take priority
    /// over extension members.
    member x.ExtensionMemberPriority = defaultArg x.ExtensionMemberPriorityOption UInt64.MaxValue

    /// Get the method name in DebuggerDisplayForm
    member x.DebuggerDisplayName =
        match x with
        | ILMeth(_, y, _) -> "ILMeth: " + y.ILName
        | FSMeth(_, _, vref, _) -> "FSMeth: " + vref.LogicalName
#if !NO_EXTENSIONTYPING
        | ProvidedMeth(_, mi, _, m) -> "ProvidedMeth: " + mi.PUntaint((fun mi -> mi.Name), m)
#endif
        | DefaultStructCtor _ -> ".ctor"

    /// Get the method name in LogicalName form, i.e. the name as it would be stored in .NET metadata
    member x.LogicalName =
        match x with
        | ILMeth(_, y, _) -> y.ILName
        | FSMeth(_, _, vref, _) -> vref.LogicalName
#if !NO_EXTENSIONTYPING
        | ProvidedMeth(_, mi, _, m) -> mi.PUntaint((fun mi -> mi.Name), m)
#endif
        | DefaultStructCtor _ -> ".ctor"

     /// Get the method name in DisplayName form
    member x.DisplayName =
        match x with
        | FSMeth(_, _, vref, _) -> vref.DisplayName
        | _ -> x.LogicalName |> PrettyNaming.ConvertValNameToDisplayName false

     /// Get the method name in DisplayName form
    member x.DisplayNameCore =
        match x with
        | FSMeth(_, _, vref, _) -> vref.DisplayNameCore
        | _ -> x.LogicalName |> PrettyNaming.DecompileOpName

     /// Indicates if this is a method defined in this assembly with an internal XML comment
    member x.HasDirectXmlComment =
        match x with
        | FSMeth(g, _, vref, _) -> valRefInThisAssembly g.compilingFslib vref
#if !NO_EXTENSIONTYPING
        | ProvidedMeth _ -> true
#endif
        | _ -> false

    override x.ToString() =  x.ApparentEnclosingType.ToString() + x.LogicalName

    /// Get the actual type instantiation of the declaring type associated with this use of the method.
    ///
    /// For extension members this is empty (the instantiation of the declaring type).
    member x.DeclaringTypeInst =
        if x.IsExtensionMember then [] else argsOfAppTy x.TcGlobals x.ApparentEnclosingAppType

    /// Get the TcGlobals value that governs the method declaration
    member x.TcGlobals =
        match x with
        | ILMeth(g, _, _) -> g
        | FSMeth(g, _, _, _) -> g
        | DefaultStructCtor (g, _) -> g
#if !NO_EXTENSIONTYPING
        | ProvidedMeth(amap, _, _, _) -> amap.g
#endif

    /// Get the formal generic method parameters for the method as a list of type variables.
    ///
    /// For an extension method this includes all type parameters, even if it is extending a generic type.
    member x.FormalMethodTypars =
        match x with
        | ILMeth(_, ilmeth, _) -> ilmeth.FormalMethodTypars
        | FSMeth(g, _, vref, _) ->
            let ty = x.ApparentEnclosingAppType
            let _, memberMethodTypars, _, _ = AnalyzeTypeOfMemberVal x.IsCSharpStyleExtensionMember g (ty, vref)
            memberMethodTypars
        | DefaultStructCtor _ -> []
#if !NO_EXTENSIONTYPING
        | ProvidedMeth _ -> [] // There will already have been an error if there are generic parameters here.
#endif

    /// Get the formal generic method parameters for the method as a list of variable types.
    member x.FormalMethodInst = generalizeTypars x.FormalMethodTypars

    member x.FormalMethodTyparInst = mkTyparInst x.FormalMethodTypars x.FormalMethodInst

    /// Get the XML documentation associated with the method
    member x.XmlDoc =
        match x with
        | ILMeth _ -> XmlDoc.Empty
        | FSMeth(_, _, vref, _) -> vref.XmlDoc
        | DefaultStructCtor _ -> XmlDoc.Empty
#if !NO_EXTENSIONTYPING
        | ProvidedMeth(_, mi, _, m)->
            let lines = mi.PUntaint((fun mix -> (mix :> IProvidedCustomAttributeProvider).GetXmlDocAttributes(mi.TypeProvider.PUntaintNoFailure id)), m)
            XmlDoc (lines, m)
#endif

    /// Try to get an arbitrary F# ValRef associated with the member. This is to determine if the member is virtual, amongst other things.
    member x.ArbitraryValRef =
        match x with
        | FSMeth(_g, _, vref, _) -> Some vref
        | _ -> None

    /// Get a list of argument-number counts, one count for each set of curried arguments.
    ///
    /// For an extension member, drop the 'this' argument.
    member x.NumArgs =
        match x with
        | ILMeth(_, ilminfo, _) -> [ilminfo.NumParams]
        | FSMeth(g, _, vref, _) -> GetArgInfosOfMember x.IsCSharpStyleExtensionMember g vref |> List.map List.length
        | DefaultStructCtor _ -> [0]
#if !NO_EXTENSIONTYPING
        | ProvidedMeth(_, mi, _, m) -> [mi.PUntaint((fun mi -> mi.GetParameters().Length), m)] // Why is this a list? Answer: because the method might be curried
#endif

    member x.IsCurried = x.NumArgs.Length > 1

    /// Does the method appear to the user as an instance method?
    member x.IsInstance =
        match x with
        | ILMeth(_, ilmeth, _) -> ilmeth.IsInstance
        | FSMeth(_, _, vref, _) -> vref.IsInstanceMember || x.IsCSharpStyleExtensionMember
        | DefaultStructCtor _ -> false
#if !NO_EXTENSIONTYPING
        | ProvidedMeth(_, mi, _, m) -> mi.PUntaint((fun mi -> not mi.IsConstructor && not mi.IsStatic), m)
#endif

    /// Get the number of generic method parameters for a method.
    /// For an extension method this includes all type parameters, even if it is extending a generic type.
    member x.GenericArity =  x.FormalMethodTypars.Length

    member x.IsProtectedAccessibility =
        match x with
        | ILMeth(_, ilmeth, _) -> ilmeth.IsProtectedAccessibility
        | FSMeth _ -> false
        | DefaultStructCtor _ -> false
#if !NO_EXTENSIONTYPING
        | ProvidedMeth(_, mi, _, m) -> mi.PUntaint((fun mi -> mi.IsFamily), m)
#endif

    member x.IsVirtual =
        match x with
        | ILMeth(_, ilmeth, _) -> ilmeth.IsVirtual
        | FSMeth(_, _, vref, _) -> vref.IsVirtualMember
        | DefaultStructCtor _ -> false
#if !NO_EXTENSIONTYPING
        | ProvidedMeth(_, mi, _, m) -> mi.PUntaint((fun mi -> mi.IsVirtual), m)
#endif

    member x.IsConstructor =
        match x with
        | ILMeth(_, ilmeth, _) -> ilmeth.IsConstructor
        | FSMeth(_g, _, vref, _) -> (vref.MemberInfo.Value.MemberFlags.MemberKind = SynMemberKind.Constructor)
        | DefaultStructCtor _ -> true
#if !NO_EXTENSIONTYPING
        | ProvidedMeth(_, mi, _, m) -> mi.PUntaint((fun mi -> mi.IsConstructor), m)
#endif

    member x.IsClassConstructor =
        match x with
        | ILMeth(_, ilmeth, _) -> ilmeth.IsClassConstructor
        | FSMeth(_, _, vref, _) ->
             match vref.TryDeref with
             | ValueSome x -> x.IsClassConstructor
             | _ -> false
        | DefaultStructCtor _ -> false
#if !NO_EXTENSIONTYPING
        | ProvidedMeth(_, mi, _, m) -> mi.PUntaint((fun mi -> mi.IsConstructor && mi.IsStatic), m) // Note: these are never public anyway
#endif

    member x.IsDispatchSlot =
        match x with
        | ILMeth(_g, ilmeth, _) -> ilmeth.IsVirtual
        | FSMeth(g, _, vref, _) as x ->
            isInterfaceTy g x.ApparentEnclosingType  ||
            vref.MemberInfo.Value.MemberFlags.IsDispatchSlot
        | DefaultStructCtor _ -> false
#if !NO_EXTENSIONTYPING
        | ProvidedMeth _ -> x.IsVirtual // Note: follow same implementation as ILMeth
#endif


    member x.IsFinal =
        not x.IsVirtual ||
        match x with
        | ILMeth(_, ilmeth, _) -> ilmeth.IsFinal
        | FSMeth(_g, _, _vref, _) -> false
        | DefaultStructCtor _ -> true
#if !NO_EXTENSIONTYPING
        | ProvidedMeth(_, mi, _, m) -> mi.PUntaint((fun mi -> mi.IsFinal), m)
#endif

    // This means 'is this particular MethInfo one that doesn't provide an implementation?'.
    // For F# methods, this is 'true' for the MethInfos corresponding to 'abstract' declarations,
    // and false for the (potentially) matching 'default' implementation MethInfos that eventually
    // provide an implementation for the dispatch slot.
    //
    // For IL methods, this is 'true' for abstract methods, and 'false' for virtual methods
    member minfo.IsAbstract =
        match minfo with
        | ILMeth(_, ilmeth, _) -> ilmeth.IsAbstract
        | FSMeth(g, _, vref, _)  -> isInterfaceTy g minfo.ApparentEnclosingType  || vref.IsDispatchSlotMember
        | DefaultStructCtor _ -> false
#if !NO_EXTENSIONTYPING
        | ProvidedMeth(_, mi, _, m) -> mi.PUntaint((fun mi -> mi.IsAbstract), m)
#endif

    member x.IsNewSlot =
        (x.IsVirtual &&
          (match x with
           | ILMeth(_, x, _) -> x.IsNewSlot || (isInterfaceTy x.TcGlobals x.ApparentEnclosingType && not x.IsFinal)
           | FSMeth(_, _, vref, _) -> vref.IsDispatchSlotMember
#if !NO_EXTENSIONTYPING
           | ProvidedMeth(_, mi, _, m) -> mi.PUntaint((fun mi -> mi.IsHideBySig), m) // REVIEW: Check this is correct
#endif
           | DefaultStructCtor _ -> false))

    /// Indicates if this is an IL method.
    member x.IsILMethod =
        match x with
        | ILMeth _ -> true
        | _ -> false

    /// Check if this method is an explicit implementation of an interface member
    member x.IsFSharpExplicitInterfaceImplementation =
        match x with
        | ILMeth _ -> false
        | FSMeth(g, _, vref, _) -> vref.IsFSharpExplicitInterfaceImplementation g
        | DefaultStructCtor _ -> false
#if !NO_EXTENSIONTYPING
        | ProvidedMeth _ -> false
#endif

    /// Check if this method is marked 'override' and thus definitely overrides another method.
    member x.IsDefiniteFSharpOverride =
        match x with
        | ILMeth _ -> false
        | FSMeth(_, _, vref, _) -> vref.IsDefiniteFSharpOverrideMember
        | DefaultStructCtor _ -> false
#if !NO_EXTENSIONTYPING
        | ProvidedMeth _ -> false
#endif

    member x.ImplementedSlotSignatures =
        match x with
        | FSMeth(_, _, vref, _) -> vref.ImplementedSlotSignatures
        | _ -> failwith "not supported"

    /// Indicates if this is an extension member.
    member x.IsExtensionMember =
        match x with
        | FSMeth (_, _, vref, pri) -> pri.IsSome || vref.IsExtensionMember
        | ILMeth (_, _, Some _) -> true
        | _ -> false

    /// Indicates if this is an extension member (e.g. on a struct) that takes a byref arg
    member x.ObjArgNeedsAddress (amap: Import.ImportMap, m) =
        (x.IsStruct && not x.IsExtensionMember) ||
        match x.GetObjArgTypes (amap, m, x.FormalMethodInst) with
        | [h] -> isByrefTy amap.g h
        | _ -> false

    /// Indicates if this is an F# extension member.
    member x.IsFSharpStyleExtensionMember =
        match x with FSMeth (_, _, vref, _) -> vref.IsExtensionMember | _ -> false

    /// Indicates if this is an C#-style extension member.
    member x.IsCSharpStyleExtensionMember =
        match x with
        | FSMeth (_, _, vref, Some _) -> not vref.IsExtensionMember
        | ILMeth (_, _, Some _) -> true
        | _ -> false

    /// Add the actual type instantiation of the apparent type of an F# extension method.
    //
    // When an explicit type instantiation is given for an F# extension members the type
    // arguments implied by the object type are not given in source code. This means we must
    // add them explicitly. For example
    //    type List<'T> with
    //        member xs.Map<'U>(f : 'T -> 'U) = ....
    // is called as
    //    xs.Map<int>
    // but is compiled as a generic methods with two type arguments
    //     Map<'T, 'U>(this: List<'T>, f : 'T -> 'U)
    member x.AdjustUserTypeInstForFSharpStyleIndexedExtensionMembers tyargs =
        (if x.IsFSharpStyleExtensionMember then argsOfAppTy x.TcGlobals x.ApparentEnclosingAppType else []) @ tyargs

    /// Indicates if this method is a generated method associated with an F# CLIEvent property compiled as a .NET event
    member x.IsFSharpEventPropertyMethod =
        match x with
        | FSMeth(g, _, vref, _)  -> vref.IsFSharpEventProperty g
#if !NO_EXTENSIONTYPING
        | ProvidedMeth _ -> false
#endif
        | _ -> false

    /// Indicates if this method takes no arguments
    member x.IsNullary = (x.NumArgs = [0])

    /// Indicates if the enclosing type for the method is a value type.
    ///
    /// For an extension method, this indicates if the method extends a struct type.
    member x.IsStruct =
        isStructTy x.TcGlobals x.ApparentEnclosingType

    /// Indicates if this method is read-only; usually by the [<IsReadOnly>] attribute.
    /// Must be an instance method.
    /// Receiver must be a struct type.
    member x.IsReadOnly =
        // Perf Review: Is there a way we can cache this result?
        x.IsInstance &&
        x.IsStruct &&
        match x with
        | ILMeth (g, ilMethInfo, _) -> ilMethInfo.IsReadOnly g
        | FSMeth _ -> false // F# defined methods not supported yet. Must be a language feature.
        | _ -> false

    /// Indicates if this method is an extension member that is read-only.
    /// An extension member is considered read-only if the first argument is a read-only byref (inref) type.
    member x.IsReadOnlyExtensionMember (amap: Import.ImportMap, m) =
        x.IsExtensionMember && 
        x.TryObjArgByrefType(amap, m, x.FormalMethodInst)
        |> Option.exists (isInByrefTy amap.g)

    /// Build IL method infos.
    static member CreateILMeth (amap: Import.ImportMap, m, ty: TType, md: ILMethodDef) =
        let tinfo = ILTypeInfo.FromType amap.g ty
        let mtps = Import.ImportILGenericParameters (fun () -> amap) m tinfo.ILScopeRef tinfo.TypeInstOfRawMetadata md.GenericParams
        ILMeth (amap.g, ILMethInfo(amap.g, ty, None, md, mtps), None)

    /// Build IL method infos for a C#-style extension method
    static member CreateILExtensionMeth (amap, m, apparentTy: TType, declaringTyconRef: TyconRef, extMethPri, md: ILMethodDef) =
        let scoref =  declaringTyconRef.CompiledRepresentationForNamedType.Scope
        let mtps = Import.ImportILGenericParameters (fun () -> amap) m scoref [] md.GenericParams
        ILMeth (amap.g, ILMethInfo(amap.g, apparentTy, Some declaringTyconRef, md, mtps), extMethPri)

    /// Tests whether two method infos have the same underlying definition.
    /// Used to merge operator overloads collected from left and right of an operator constraint.
    /// Must be compatible with ItemsAreEffectivelyEqual relation.
    static member MethInfosUseIdenticalDefinitions x1 x2 =
        match x1, x2 with
        | ILMeth(_, x1, _), ILMeth(_, x2, _) -> (x1.RawMetadata ===  x2.RawMetadata)
        | FSMeth(g, _, vref1, _), FSMeth(_, _, vref2, _)  -> valRefEq g vref1 vref2
        | DefaultStructCtor _, DefaultStructCtor _ -> tyconRefEq x1.TcGlobals x1.DeclaringTyconRef x2.DeclaringTyconRef
#if !NO_EXTENSIONTYPING
        | ProvidedMeth(_, mi1, _, _), ProvidedMeth(_, mi2, _, _)  -> ProvidedMethodBase.TaintedEquals (mi1, mi2)
#endif
        | _ -> false

    /// Calculates a hash code of method info. Must be compatible with ItemsAreEffectivelyEqual relation.
    member x.ComputeHashCode() =
        match x with
        | ILMeth(_, x1, _) -> hash x1.RawMetadata.Name
        | FSMeth(_, _, vref, _) -> hash vref.LogicalName
        | DefaultStructCtor(_, _ty) -> 34892 // "ty" doesn't support hashing. We could use "hash (tcrefOfAppTy g ty).CompiledName" or
                                           // something but we don't have a "g" parameter here yet. But this hash need only be very approximate anyway
#if !NO_EXTENSIONTYPING
        | ProvidedMeth(_, mi, _, _) -> ProvidedMethodInfo.TaintedGetHashCode mi
#endif

    /// Apply a type instantiation to a method info, i.e. apply the instantiation to the enclosing type.
    member x.Instantiate(amap, m, inst) =
        match x with
        | ILMeth(_g, ilminfo, pri) ->
            match ilminfo with
            | ILMethInfo(_, ty, None, md, _) -> MethInfo.CreateILMeth(amap, m, instType inst ty, md)
            | ILMethInfo(_, ty, Some declaringTyconRef, md, _) -> MethInfo.CreateILExtensionMeth(amap, m, instType inst ty, declaringTyconRef, pri, md)
        | FSMeth(g, ty, vref, pri) -> FSMeth(g, instType inst ty, vref, pri)
        | DefaultStructCtor(g, ty) -> DefaultStructCtor(g, instType inst ty)
#if !NO_EXTENSIONTYPING
        | ProvidedMeth _ ->
            match inst with
            | [] -> x
            | _ -> assert false; failwith "Not supported"
#endif

    /// Get the return type of a method info, where 'void' is returned as 'None'
    member x.GetCompiledReturnTy (amap, m, minst) =
        match x with
        | ILMeth(_g, ilminfo, _) ->
            ilminfo.GetCompiledReturnTy(amap, m, minst)
        | FSMeth(g, _, vref, _) ->
            let ty = x.ApparentEnclosingAppType
            let inst = GetInstantiationForMemberVal g x.IsCSharpStyleExtensionMember (ty, vref, minst)
            let _, _, retTy, _ = AnalyzeTypeOfMemberVal x.IsCSharpStyleExtensionMember g (ty, vref)
            retTy |> Option.map (instType inst)
        | DefaultStructCtor _ -> None
#if !NO_EXTENSIONTYPING
        | ProvidedMeth(amap, mi, _, m) ->
            GetCompiledReturnTyOfProvidedMethodInfo amap m mi
#endif

    /// Get the return type of a method info, where 'void' is returned as 'unit'
    member x.GetFSharpReturnTy(amap, m, minst) =
        x.GetCompiledReturnTy(amap, m, minst) |> GetFSharpViewOfReturnType amap.g

    /// Get the parameter types of a method info
    member x.GetParamTypes(amap, m, minst) =
        match x with
        | ILMeth(_g, ilminfo, _) ->
            // A single group of tupled arguments
            [ ilminfo.GetParamTypes(amap, m, minst) ]
        | FSMeth(g, ty, vref, _) ->
            let paramTypes = ParamNameAndType.FromMember x.IsCSharpStyleExtensionMember g vref
            let inst = GetInstantiationForMemberVal g x.IsCSharpStyleExtensionMember (ty, vref, minst)
            paramTypes |> List.mapSquared (fun (ParamNameAndType(_, ty)) -> instType inst ty)
        | DefaultStructCtor _ -> []
#if !NO_EXTENSIONTYPING
        | ProvidedMeth(amap, mi, _, m) ->
            // A single group of tupled arguments
            [ [ for p in mi.PApplyArray((fun mi -> mi.GetParameters()), "GetParameters", m) do
                    yield Import.ImportProvidedType amap m (p.PApply((fun p -> p.ParameterType), m)) ] ]
#endif

    /// Get the (zero or one) 'self'/'this'/'object' arguments associated with a method.
    /// An instance method returns one object argument.
    member x.GetObjArgTypes (amap, m, minst) =
        match x with
        | ILMeth(_, ilminfo, _) -> ilminfo.GetObjArgTypes(amap, m, minst)
        | FSMeth(g, _, vref, _) ->
            if x.IsInstance then
                let ty = x.ApparentEnclosingAppType
                // The 'this' pointer of an extension member can depend on the minst
                if x.IsExtensionMember then
                    let inst = GetInstantiationForMemberVal g x.IsCSharpStyleExtensionMember (ty, vref, minst)
                    let rawObjTy = GetObjTypeOfInstanceExtensionMethod g vref
                    [ rawObjTy |> instType inst ]
                else
                    [ ty ]
            else []
        | DefaultStructCtor _ -> []
#if !NO_EXTENSIONTYPING
        | ProvidedMeth(amap, mi, _, m) -> 
            if x.IsInstance then [ Import.ImportProvidedType amap m (mi.PApply((fun mi -> nonNull<ProvidedType> mi.DeclaringType), m)) ] // find the type of the 'this' argument
            else []
#endif

    /// Get the parameter attributes of a method info, which get combined with the parameter names and types
    member x.GetParamAttribs(amap, m) =
        match x with
        | ILMeth(g, ilMethInfo, _) ->
            [ [ for p in ilMethInfo.ParamMetadata do
                 let isParamArrayArg = TryFindILAttribute g.attrib_ParamArrayAttribute p.CustomAttrs
                 let reflArgInfo =
                     match TryDecodeILAttribute g.attrib_ReflectedDefinitionAttribute.TypeRef p.CustomAttrs with
                     | Some ([ILAttribElem.Bool b ], _) ->  ReflectedArgInfo.Quote b
                     | Some _ -> ReflectedArgInfo.Quote false
                     | _ -> ReflectedArgInfo.None
                 let isOutArg = (p.IsOut && not p.IsIn)
                 let isInArg = (p.IsIn && not p.IsOut)
                 // Note: we get default argument values from VB and other .NET language metadata
                 let optArgInfo =  OptionalArgInfo.FromILParameter g amap m ilMethInfo.MetadataScope ilMethInfo.DeclaringTypeInst p

                 let isCallerLineNumberArg = TryFindILAttribute g.attrib_CallerLineNumberAttribute p.CustomAttrs
                 let isCallerFilePathArg = TryFindILAttribute g.attrib_CallerFilePathAttribute p.CustomAttrs
                 let isCallerMemberNameArg = TryFindILAttribute g.attrib_CallerMemberNameAttribute p.CustomAttrs

                 let callerInfo =
                    match isCallerLineNumberArg, isCallerFilePathArg, isCallerMemberNameArg with
                    | false, false, false -> NoCallerInfo
                    | true, false, false -> CallerLineNumber
                    | false, true, false -> CallerFilePath
                    | false, false, true -> CallerMemberName
                    | _, _, _ ->
                        // if multiple caller info attributes are specified, pick the "wrong" one here
                        // so that we get an error later
                        if p.Type.TypeRef.FullName = "System.Int32" then CallerFilePath
                        else CallerLineNumber

                 yield (isParamArrayArg, isInArg, isOutArg, optArgInfo, callerInfo, reflArgInfo) ] ]

        | FSMeth(g, _, vref, _) ->
            GetArgInfosOfMember x.IsCSharpStyleExtensionMember g vref
            |> List.mapSquared (fun (ty, argInfo) ->
                let isParamArrayArg = HasFSharpAttribute g g.attrib_ParamArrayAttribute argInfo.Attribs
                let reflArgInfo =
                    match TryFindFSharpBoolAttributeAssumeFalse  g g.attrib_ReflectedDefinitionAttribute argInfo.Attribs  with
                    | Some b -> ReflectedArgInfo.Quote b
                    | None -> ReflectedArgInfo.None
                let isOutArg = (HasFSharpAttribute g g.attrib_OutAttribute argInfo.Attribs && isByrefTy g ty) || isOutByrefTy g ty
                let isInArg = (HasFSharpAttribute g g.attrib_InAttribute argInfo.Attribs && isByrefTy g ty) || isInByrefTy g ty
                let isCalleeSideOptArg = HasFSharpAttribute g g.attrib_OptionalArgumentAttribute argInfo.Attribs
                let isCallerSideOptArg = HasFSharpAttributeOpt g g.attrib_OptionalAttribute argInfo.Attribs
                let optArgInfo =
                    if isCalleeSideOptArg then
                        CalleeSide
                    elif isCallerSideOptArg then
                        let defaultParameterValueAttribute = TryFindFSharpAttributeOpt g g.attrib_DefaultParameterValueAttribute argInfo.Attribs
                        match defaultParameterValueAttribute with
                        | None ->
                            // Do a type-directed analysis of the type to determine the default value to pass.
                            // Similar rules as OptionalArgInfo.FromILParameter are applied here, except for the COM and byref-related stuff.
                            CallerSide (if isObjTy g ty then MissingValue else DefaultValue)
                        | Some attr ->
                            let defaultValue = OptionalArgInfo.ValueOfDefaultParameterValueAttrib attr
                            match defaultValue with
                            | Some (Expr.Const (_, m, ty2)) when not (typeEquiv g ty2 ty) ->
                                // the type of the default value does not match the type of the argument.
                                // Emit a warning, and ignore the DefaultParameterValue argument altogether.
                                warning(Error(FSComp.SR.DefaultParameterValueNotAppropriateForArgument(), m))
                                NotOptional
                            | Some (Expr.Const (ConstToILFieldInit fi, _, _)) ->
                                // Good case - all is well.
                                CallerSide (Constant fi)
                            | _ ->
                                // Default value is not appropriate, i.e. not a constant.
                                // Compiler already gives an error in that case, so just ignore here.
                                NotOptional
                    else NotOptional

                let isCallerLineNumberArg = HasFSharpAttribute g g.attrib_CallerLineNumberAttribute argInfo.Attribs
                let isCallerFilePathArg = HasFSharpAttribute g g.attrib_CallerFilePathAttribute argInfo.Attribs
                let isCallerMemberNameArg = HasFSharpAttribute g g.attrib_CallerMemberNameAttribute argInfo.Attribs

                let callerInfo =
                    match isCallerLineNumberArg, isCallerFilePathArg, isCallerMemberNameArg with
                    | false, false, false -> NoCallerInfo
                    | true, false, false -> CallerLineNumber
                    | false, true, false -> CallerFilePath
                    | false, false, true -> CallerMemberName
                    | false, true, true -> 
                        match TryFindFSharpAttribute g g.attrib_CallerMemberNameAttribute argInfo.Attribs with
                        | Some(Attrib(_, _, _, _, _, _, callerMemberNameAttributeRange)) ->
                            warning(Error(FSComp.SR.CallerMemberNameIsOverriden(argInfo.Name.Value.idText), callerMemberNameAttributeRange))
                            CallerFilePath
                        | _ -> failwith "Impossible"
                    | _, _, _ ->
                        // if multiple caller info attributes are specified, pick the "wrong" one here
                        // so that we get an error later
                        match tryDestOptionTy g ty with
                        | ValueSome optTy when typeEquiv g g.int32_ty optTy -> CallerFilePath
                        | _ -> CallerLineNumber

                (isParamArrayArg, isInArg, isOutArg, optArgInfo, callerInfo, reflArgInfo))

        | DefaultStructCtor _ ->
            [[]]

#if !NO_EXTENSIONTYPING
        | ProvidedMeth(amap, mi, _, _) ->
            // A single group of tupled arguments
            [ [for p in mi.PApplyArray((fun mi -> mi.GetParameters()), "GetParameters", m) do
                let isParamArrayArg = p.PUntaint((fun px -> (px :> IProvidedCustomAttributeProvider).GetAttributeConstructorArgs(p.TypeProvider.PUntaintNoFailure id, typeof<ParamArrayAttribute>.FullName).IsSome), m)
                let optArgInfo =  OptionalArgInfoOfProvidedParameter amap m p
                let reflArgInfo =
                    match p.PUntaint((fun px -> (px :> IProvidedCustomAttributeProvider).GetAttributeConstructorArgs(p.TypeProvider.PUntaintNoFailure id, typeof<ReflectedDefinitionAttribute>.FullName)), m) with
                    | Some ([ Some (:? bool as b) ], _) -> ReflectedArgInfo.Quote b
                    | Some _ -> ReflectedArgInfo.Quote false
                    | None -> ReflectedArgInfo.None
                let isOutArg = p.PUntaint((fun p -> p.IsOut && not p.IsIn), m)
                let isInArg = p.PUntaint((fun p -> p.IsIn && not p.IsOut), m)
                yield (isParamArrayArg, isInArg, isOutArg, optArgInfo, NoCallerInfo, reflArgInfo)] ]
#endif

    /// Get the signature of an abstract method slot.
    //
    // This code has grown organically over time. We've managed to unify the ILMeth+ProvidedMeth paths.
    // The FSMeth, ILMeth+ProvidedMeth paths can probably be unified too.
    member x.GetSlotSig(amap, m) =
        match x with
        | FSMeth(g, _, vref, _) ->
            match vref.RecursiveValInfo with
            | ValInRecScope false -> error(Error((FSComp.SR.InvalidRecursiveReferenceToAbstractSlot()), m))
            | _ -> ()

            let allTyparsFromMethod, _, _, retTy, _ = GetTypeOfMemberInMemberForm g vref

            // A slot signature is w.r.t. the type variables of the type it is associated with.
            // So we have to rename from the member type variables to the type variables of the type.
            let formalEnclosingTypars = x.ApparentEnclosingTyconRef.Typars m
            let formalEnclosingTyparsFromMethod, formalMethTypars = List.splitAt formalEnclosingTypars.Length allTyparsFromMethod
            let methodToParentRenaming, _ = mkTyparToTyparRenaming formalEnclosingTyparsFromMethod formalEnclosingTypars
            let formalParams =
                GetArgInfosOfMember x.IsCSharpStyleExtensionMember g vref
                |> List.mapSquared (map1Of2 (instType methodToParentRenaming) >> MakeSlotParam )
            let formalRetTy = Option.map (instType methodToParentRenaming) retTy
            MakeSlotSig(x.LogicalName, x.ApparentEnclosingType, formalEnclosingTypars, formalMethTypars, formalParams, formalRetTy)
        | DefaultStructCtor _ -> error(InternalError("no slotsig for DefaultStructCtor", m))
        | _ ->
            let g = x.TcGlobals
            // slotsigs must contain the formal types for the arguments and return type
            // a _formal_ 'void' return type is represented as a 'unit' type.
            // slotsigs are independent of instantiation: if an instantiation
            // happens to make the return type 'unit' (i.e. it was originally a variable type
            // then that does not correspond to a slotsig compiled as a 'void' return type.
            // REVIEW: should we copy down attributes to slot params?
            let tcref =  tcrefOfAppTy g x.ApparentEnclosingAppType
            let formalEnclosingTyparsOrig = tcref.Typars m
            let formalEnclosingTypars = copyTypars formalEnclosingTyparsOrig
            let _, formalEnclosingTyparTys = FixupNewTypars m [] [] formalEnclosingTyparsOrig formalEnclosingTypars
            let formalMethTypars = copyTypars x.FormalMethodTypars
            let _, formalMethTyparTys = FixupNewTypars m formalEnclosingTypars formalEnclosingTyparTys x.FormalMethodTypars formalMethTypars

            let formalRetTy, formalParams =
                match x with
                | ILMeth(_, ilminfo, _) ->
                    let ftinfo = ILTypeInfo.FromType g (TType_app(tcref, formalEnclosingTyparTys, g.knownWithoutNull))
                    let formalRetTy = ImportReturnTypeFromMetadata amap m ilminfo.RawMetadata.Return.Type ilminfo.RawMetadata.Return.CustomAttrs ftinfo.ILScopeRef ftinfo.TypeInstOfRawMetadata formalMethTyparTys
                    let formalParams =
                        [ [ for p in ilminfo.RawMetadata.Parameters do
                                let paramType = ImportILTypeFromMetadataWithAttributes amap m ftinfo.ILScopeRef ftinfo.TypeInstOfRawMetadata formalMethTyparTys p.Type p.CustomAttrs
                                yield TSlotParam(p.Name, paramType, p.IsIn, p.IsOut, p.IsOptional, []) ] ]
                    formalRetTy, formalParams
#if !NO_EXTENSIONTYPING
                | ProvidedMeth (_, mi, _, _) ->
                    // GENERIC TYPE PROVIDERS: for generics, formal types should be  generated here, not the actual types
                    // For non-generic type providers there is no difference
                    let formalRetTy = x.GetCompiledReturnTy(amap, m, formalMethTyparTys)
                    // GENERIC TYPE PROVIDERS: formal types should be  generated here, not the actual types
                    // For non-generic type providers there is no difference
                    let formalParams = 
                        [ [ for p in mi.PApplyArray((fun mi -> mi.GetParameters()), "GetParameters", m) do 
                                let paramName = p.PUntaint((fun p -> match p.Name with "" -> None | s -> Some s), m)
                                let paramType = Import.ImportProvidedType amap m (p.PApply((fun p -> p.ParameterType), m))
                                let isIn, isOut, isOptional = p.PUntaint((fun p -> p.IsIn, p.IsOut, p.IsOptional), m)
                                yield TSlotParam(paramName, paramType, isIn, isOut, isOptional, []) ] ]
                    formalRetTy, formalParams
#endif
                | _ -> failwith "unreachable"

            MakeSlotSig(x.LogicalName, x.ApparentEnclosingType, formalEnclosingTypars, formalMethTypars, formalParams, formalRetTy)

    /// Get the ParamData objects for the parameters of a MethInfo
    member x.GetParamDatas(amap, m, minst) =
        let paramNamesAndTypes =
            match x with
            | ILMeth(_g, ilminfo, _) ->
                [ ilminfo.GetParamNamesAndTypes(amap, m, minst)  ]
            | FSMeth(g, _, vref, _) ->
                let ty = x.ApparentEnclosingAppType
                let items = ParamNameAndType.FromMember x.IsCSharpStyleExtensionMember g vref
                let inst = GetInstantiationForMemberVal g x.IsCSharpStyleExtensionMember (ty, vref, minst)
                items |> ParamNameAndType.InstantiateCurried inst
            | DefaultStructCtor _ ->
                [[]]
#if !NO_EXTENSIONTYPING
            | ProvidedMeth(amap, mi, _, _) ->
                // A single set of tupled parameters
                [ [for p in mi.PApplyArray((fun mi -> mi.GetParameters()), "GetParameters", m) do
                        let pname =
                            match p.PUntaint((fun p -> p.Name), m) with
                            | "" -> None
                            | name -> Some (mkSynId m name)
                        let pty =
                            match p.PApply((fun p -> p.ParameterType), m) with
                            | Tainted.Null ->  amap.g.unit_ty
                            | Tainted.NonNull parameterType -> Import.ImportProvidedType amap m parameterType
                        yield ParamNameAndType(pname, pty) ] ]

#endif

        let paramAttribs = x.GetParamAttribs(amap, m)
        (paramAttribs, paramNamesAndTypes) ||> List.map2 (List.map2 (fun (isParamArrayArg, isInArg, isOutArg, optArgInfo, callerInfo, reflArgInfo) (ParamNameAndType(nmOpt, pty)) ->
             ParamData(isParamArrayArg, isInArg, isOutArg, optArgInfo, callerInfo, nmOpt, reflArgInfo, pty)))

    /// Get the ParamData objects for the parameters of a MethInfo
    member x.HasParamArrayArg(amap, m, minst) =
        x.GetParamDatas(amap, m, minst) |> List.existsSquared (fun (ParamData(isParamArrayArg, _, _, _, _, _, _, _)) -> isParamArrayArg)

    /// Select all the type parameters of the declaring type of a method.
    ///
    /// For extension methods, no type parameters are returned, because all the
    /// type parameters are part of the apparent type, rather the
    /// declaring type, even for extension methods extending generic types.
    member x.GetFormalTyparsOfDeclaringType m =
        if x.IsExtensionMember then []
        else
            match x with
            | FSMeth(g, _, vref, _) ->
                let ty = x.ApparentEnclosingAppType
                let memberParentTypars, _, _, _ = AnalyzeTypeOfMemberVal false g (ty, vref)
                memberParentTypars
            | _ ->
                x.DeclaringTyconRef.Typars m

    /// Tries to get the object arg type if it's a byref type.
    member x.TryObjArgByrefType(amap, m, minst) =
        x.GetObjArgTypes(amap, m, minst)
        |> List.tryHead
        |> Option.bind (fun ty ->
            if isByrefTy x.TcGlobals ty then Some ty
            else None)

/// Represents a single use of a IL or provided field from one point in an F# program
[<NoComparison; NoEquality>]
type ILFieldInfo =
     /// Represents a single use of a field backed by Abstract IL metadata
    | ILFieldInfo of ilTypeInfo: ILTypeInfo * ilFieldDef: ILFieldDef
#if !NO_EXTENSIONTYPING
     /// Represents a single use of a field backed by provided metadata
    | ProvidedField of amap: Import.ImportMap * providedField: Tainted<ProvidedFieldInfo> * range: range
#endif

    /// Get the enclosing ("parent"/"declaring") type of the field.
    member x.ApparentEnclosingType =
        match x with
        | ILFieldInfo(tinfo, _) -> tinfo.ToType
#if !NO_EXTENSIONTYPING
        | ProvidedField(amap, fi, m) -> (Import.ImportProvidedType amap m (fi.PApply((fun fi -> nonNull<ProvidedType> fi.DeclaringType), m)))
#endif

    member x.ApparentEnclosingAppType = x.ApparentEnclosingType

    member x.ApparentEnclosingTyconRef = tcrefOfAppTy x.TcGlobals x.ApparentEnclosingAppType

    member x.DeclaringTyconRef = x.ApparentEnclosingTyconRef

    member x.TcGlobals =
        match x with
        | ILFieldInfo(tinfo, _) -> tinfo.TcGlobals
#if !NO_EXTENSIONTYPING
        | ProvidedField(amap, _, _) -> amap.g
#endif

     /// Get a reference to the declaring type of the field as an ILTypeRef
    member x.ILTypeRef =
        match x with
        | ILFieldInfo(tinfo, _) -> tinfo.ILTypeRef
#if !NO_EXTENSIONTYPING
        | ProvidedField(amap, fi, m) -> (Import.ImportProvidedTypeAsILType amap m (fi.PApply((fun fi -> nonNull<ProvidedType> fi.DeclaringType), m))).TypeRef
#endif

     /// Get the scope used to interpret IL metadata
    member x.ScopeRef = x.ILTypeRef.Scope

    /// Get the type instantiation of the declaring type of the field
    member x.TypeInst =
        match x with
        | ILFieldInfo(tinfo, _) -> tinfo.TypeInstOfRawMetadata
#if !NO_EXTENSIONTYPING
        | ProvidedField _ -> [] /// GENERIC TYPE PROVIDERS
#endif

     /// Get the name of the field
    member x.FieldName =
        match x with
        | ILFieldInfo(_, pd) -> pd.Name
#if !NO_EXTENSIONTYPING
        | ProvidedField(_, fi, m) -> fi.PUntaint((fun fi -> fi.Name), m)
#endif

     /// Indicates if the field is readonly (in the .NET/C# sense of readonly)
    member x.IsInitOnly =
        match x with
        | ILFieldInfo(_, pd) -> pd.IsInitOnly
#if !NO_EXTENSIONTYPING
        | ProvidedField(_, fi, m) -> fi.PUntaint((fun fi -> fi.IsInitOnly), m)
#endif

    /// Indicates if the field is a member of a struct or enum type
    member x.IsValueType =
        match x with
        | ILFieldInfo(tinfo, _) -> tinfo.IsValueType
#if !NO_EXTENSIONTYPING
        | ProvidedField(amap, _, _) -> isStructTy amap.g x.ApparentEnclosingType
#endif

     /// Indicates if the field is static
    member x.IsStatic =
        match x with
        | ILFieldInfo(_, pd) -> pd.IsStatic
#if !NO_EXTENSIONTYPING
        | ProvidedField(_, fi, m) -> fi.PUntaint((fun fi -> fi.IsStatic), m)
#endif

     /// Indicates if the field has the 'specialname' property in the .NET IL
    member x.IsSpecialName =
        match x with
        | ILFieldInfo(_, pd) -> pd.IsSpecialName
#if !NO_EXTENSIONTYPING
        | ProvidedField(_, fi, m) -> fi.PUntaint((fun fi -> fi.IsSpecialName), m)
#endif

     /// Indicates if the field is a literal field with an associated literal value
    member x.LiteralValue =
        match x with
        | ILFieldInfo(_, pd) -> if pd.IsLiteral then pd.LiteralValue else None
#if !NO_EXTENSIONTYPING
        | ProvidedField(_, fi, m) ->
            if fi.PUntaint((fun fi -> fi.IsLiteral), m) then
                Some (ILFieldInit.FromProvidedObj m (fi.PUntaint((fun fi -> fi.GetRawConstantValue()), m)))
            else
                None
#endif

     /// Get the type of the field as an IL type
    member x.ILFieldType =
        match x with
        | ILFieldInfo (_, fdef) -> fdef.FieldType
#if !NO_EXTENSIONTYPING
        | ProvidedField(amap, fi, m) -> Import.ImportProvidedTypeAsILType amap m (fi.PApply((fun fi -> fi.FieldType), m))
#endif

     /// Get the type of the field as an F# type
    member x.FieldType(amap, m) =
        match x with
        | ILFieldInfo (tinfo, fdef) -> ImportILTypeFromMetadata amap m tinfo.ILScopeRef tinfo.TypeInstOfRawMetadata [] fdef.FieldType
#if !NO_EXTENSIONTYPING
        | ProvidedField(amap, fi, m) -> Import.ImportProvidedType amap m (fi.PApply((fun fi -> fi.FieldType), m))
#endif

    /// Tests whether two infos have the same underlying definition.
    /// Must be compatible with ItemsAreEffectivelyEqual relation.
    static member ILFieldInfosUseIdenticalDefinitions x1 x2 =
        match x1, x2 with
        | ILFieldInfo(_, x1), ILFieldInfo(_, x2) -> (x1 === x2)
#if !NO_EXTENSIONTYPING
        | ProvidedField(_, fi1, _), ProvidedField(_, fi2, _)-> ProvidedFieldInfo.TaintedEquals (fi1, fi2)
        | _ -> false
#endif
     /// Get an (uninstantiated) reference to the field as an Abstract IL ILFieldRef
    member x.ILFieldRef = rescopeILFieldRef x.ScopeRef (mkILFieldRef(x.ILTypeRef, x.FieldName, x.ILFieldType))

    /// Calculates a hash code of field info. Must be compatible with ItemsAreEffectivelyEqual relation.
    member x.ComputeHashCode() = hash x.FieldName

    override x.ToString() =  x.FieldName


/// Describes an F# use of a field in an F#-declared record, class or struct type
[<NoComparison; NoEquality>]
type RecdFieldInfo =
    | RecdFieldInfo of typeInst: TypeInst * recdFieldRef: RecdFieldRef

    /// Get the generic instantiation of the declaring type of the field
    member x.TypeInst = let (RecdFieldInfo(tinst, _)) = x in tinst

    /// Get a reference to the F# metadata for the uninstantiated field
    member x.RecdFieldRef = let (RecdFieldInfo(_, rfref)) = x in rfref

    /// Get the F# metadata for the uninstantiated field
    member x.RecdField = x.RecdFieldRef.RecdField

    /// Indicate if the field is a static field in an F#-declared record, class or struct type
    member x.IsStatic = x.RecdField.IsStatic

    /// Indicate if the field is a literal field in an F#-declared record, class or struct type
    member x.LiteralValue = x.RecdField.LiteralValue

    /// Get a reference to the F# metadata for the F#-declared record, class or struct type
    member x.TyconRef = x.RecdFieldRef.TyconRef

    /// Get the F# metadata for the F#-declared record, class or struct type
    member x.Tycon = x.RecdFieldRef.Tycon

    /// Get the logical name of the field in an F#-declared record, class or struct type
    member x.LogicalName = x.RecdField.LogicalName

    member x.DisplayNameCore = x.RecdField.DisplayNameCore

    member x.DisplayName = x.RecdField.DisplayName

    /// Get the (instantiated) type of the field in an F#-declared record, class or struct type
    member x.FieldType = actualTyOfRecdFieldRef x.RecdFieldRef x.TypeInst

    /// Get the enclosing (declaring) type of the field in an F#-declared record, class or struct type
    member x.DeclaringType = TType_app (x.RecdFieldRef.TyconRef, x.TypeInst, KnownWithoutNull) // TODO NULLNESS - qualify this 

    override x.ToString() = x.TyconRef.ToString() + "::" + x.LogicalName

/// Describes an F# use of a union case
[<NoComparison; NoEquality>]
type UnionCaseInfo =
    | UnionCaseInfo of typeInst: TypeInst * unionCaseRef: UnionCaseRef

    /// Get the list of types for the instantiation of the type parameters of the declaring type of the union case
    member x.TypeInst = let (UnionCaseInfo(tinst, _)) = x in tinst

    /// Get a reference to the F# metadata for the uninstantiated union case
    member x.UnionCaseRef = let (UnionCaseInfo(_, ucref)) = x in ucref

    /// Get the F# metadata for the uninstantiated union case
    member x.UnionCase = x.UnionCaseRef.UnionCase

    /// Get a reference to the F# metadata for the declaring union type
    member x.TyconRef = x.UnionCaseRef.TyconRef

    /// Get the F# metadata for the declaring union type
    member x.Tycon = x.UnionCaseRef.Tycon

    /// Get the logical name of the union case. 
    member x.LogicalName = x.UnionCase.LogicalName

    /// Get the core of the display name of the union case
    ///
    /// Backticks and parens are not added for non-identifiers.
    ///
    /// Note logical names op_Nil and op_ConsCons become [] and :: respectively.
    member x.DisplayNameCore = x.UnionCase.DisplayNameCore

    /// Get the display name of the union case
    ///
    /// Backticks and parens are added implicitly for non-identifiers.
    ///
    /// Note logical names op_Nil and op_ConsCons become ([]) and (::) respectively.
    member x.DisplayName = x.UnionCase.DisplayName

    /// Get the instantiation of the type parameters of the declaring type of the union case
    member x.GetTyparInst m =  mkTyparInst (x.TyconRef.Typars m) x.TypeInst

    override x.ToString() = x.TyconRef.ToString() + "::" + x.DisplayNameCore

/// Describes an F# use of a property backed by Abstract IL metadata
[<NoComparison; NoEquality>]
type ILPropInfo =
    | ILPropInfo of ilTypeInfo: ILTypeInfo * ilPropertyDef: ILPropertyDef

    /// Get the TcGlobals governing this value
    member x.TcGlobals = match x with ILPropInfo(tinfo, _) -> tinfo.TcGlobals

    /// Get the declaring IL type of the IL property, including any generic instantiation
    member x.ILTypeInfo = match x with ILPropInfo(tinfo, _) -> tinfo

    /// Get the apparent declaring type of the method as an F# type.
    /// If this is a C#-style extension method then this is the type which the method
    /// appears to extend. This may be a variable type.
    member x.ApparentEnclosingType = match x with ILPropInfo(tinfo, _) -> tinfo.ToType

    /// Like ApparentEnclosingType but use the compiled nominal type if this is a method on a tuple type
    member x.ApparentEnclosingAppType = convertToTypeWithMetadataIfPossible x.TcGlobals x.ApparentEnclosingType

    /// Get the raw Abstract IL metadata for the IL property
    member x.RawMetadata = match x with ILPropInfo(_, pd) -> pd

    /// Get the name of the IL property
    member x.PropertyName = x.RawMetadata.Name

    /// Gets the ILMethInfo of the 'get' method for the IL property
    member x.GetterMethod =
        assert x.HasGetter
        let mdef = resolveILMethodRef x.ILTypeInfo.RawMetadata x.RawMetadata.GetMethod.Value
        ILMethInfo(x.TcGlobals, x.ILTypeInfo.ToType, None, mdef, [])

    /// Gets the ILMethInfo of the 'set' method for the IL property
    member x.SetterMethod =
        assert x.HasSetter
        let mdef = resolveILMethodRef x.ILTypeInfo.RawMetadata x.RawMetadata.SetMethod.Value
        ILMethInfo(x.TcGlobals, x.ILTypeInfo.ToType, None, mdef, [])

    /// Indicates if the IL property has a 'get' method
    member x.HasGetter = Option.isSome x.RawMetadata.GetMethod

    /// Indicates if the IL property has a 'set' method
    member x.HasSetter = Option.isSome x.RawMetadata.SetMethod

    /// Indicates if the IL property is static
    member x.IsStatic = (x.RawMetadata.CallingConv = ILThisConvention.Static)

    /// Indicates if the IL property is virtual
    member x.IsVirtual =
        (x.HasGetter && x.GetterMethod.IsVirtual) ||
        (x.HasSetter && x.SetterMethod.IsVirtual)

    /// Indicates if the IL property is logically a 'newslot', i.e. hides any previous slots of the same name.
    member x.IsNewSlot =
        (x.HasGetter && x.GetterMethod.IsNewSlot) ||
        (x.HasSetter && x.SetterMethod.IsNewSlot)

    /// Get the names and types of the indexer arguments associated with the IL property.
    ///
    /// Any type parameters of the enclosing type are instantiated in the type returned.
    member x.GetParamNamesAndTypes(amap, m) =
        let (ILPropInfo (tinfo, pdef)) = x
        pdef.Args |> List.map (fun ty -> ParamNameAndType(None, ImportILTypeFromMetadata amap m tinfo.ILScopeRef tinfo.TypeInstOfRawMetadata [] ty) )

    /// Get the types of the indexer arguments associated with the IL property.
    ///
    /// Any type parameters of the enclosing type are instantiated in the type returned.
    member x.GetParamTypes(amap, m) =
        let (ILPropInfo (tinfo, pdef)) = x
        pdef.Args |> List.map (fun ty -> ImportILTypeFromMetadata amap m tinfo.ILScopeRef tinfo.TypeInstOfRawMetadata [] ty)

    /// Get the return type of the IL property.
    ///
    /// Any type parameters of the enclosing type are instantiated in the type returned.
    member x.GetPropertyType (amap, m) =
        let (ILPropInfo (tinfo, pdef)) = x
        ImportILTypeFromMetadata amap m tinfo.ILScopeRef tinfo.TypeInstOfRawMetadata [] pdef.PropertyType

    override x.ToString() = x.ILTypeInfo.ToString() + "::" + x.PropertyName

/// Describes an F# use of a property
[<NoComparison; NoEquality>]
type PropInfo =
    /// An F# use of a property backed by F#-declared metadata
    | FSProp of tcGlobals: TcGlobals * apparentEnclTy: TType * getter: ValRef option * setter: ValRef option

    /// An F# use of a property backed by Abstract IL metadata
    | ILProp of ilPropInfo: ILPropInfo

#if !NO_EXTENSIONTYPING
    /// An F# use of a property backed by provided metadata
    | ProvidedProp of amap: Import.ImportMap * providedProp: Tainted<ProvidedPropertyInfo> * range: range
#endif

    /// Get the enclosing type of the property.
    ///
    /// If this is an extension member, then this is the apparent parent, i.e. the type the property appears to extend.
    member x.ApparentEnclosingType =
        match x with
        | ILProp ilpinfo -> ilpinfo.ILTypeInfo.ToType
        | FSProp(_, ty, _, _) -> ty
#if !NO_EXTENSIONTYPING
        | ProvidedProp(amap, pi, m) -> 
            Import.ImportProvidedType amap m (pi.PApply((fun pi -> nonNull<ProvidedType> pi.DeclaringType), m)) 
#endif

    /// Get the enclosing type of the method info, using a nominal type for tuple types
    member x.ApparentEnclosingAppType =
        match x with
        | ILProp ilpinfo -> ilpinfo.ApparentEnclosingAppType
        | _ -> x.ApparentEnclosingType

    member x.ApparentEnclosingTyconRef = tcrefOfAppTy x.TcGlobals x.ApparentEnclosingAppType

    /// Get the declaring type or module holding the method.
    /// Note that C#-style extension properties don't exist in the C# design as yet.
    /// If this is an F#-style extension method it is the logical module
    /// holding the value for the extension method.
    member x.DeclaringTyconRef   =
        match x.ArbitraryValRef with
        | Some vref when x.IsExtensionMember && vref.HasDeclaringEntity -> vref.TopValDeclaringEntity
        | _ -> x.ApparentEnclosingTyconRef

    /// Try to get an arbitrary F# ValRef associated with the member. This is to determine if the member is virtual, amongst other things.
    member x.ArbitraryValRef : ValRef option =
        match x with
        | FSProp(_, _, Some vref, _)
        | FSProp(_, _, _, Some vref) -> Some vref
        | FSProp(_, _, None, None) -> failwith "unreachable"
        | _ -> None

    /// Indicates if this property has an associated XML comment authored in this assembly.
    member x.HasDirectXmlComment =
        match x with
        | FSProp(g, _, Some vref, _)
        | FSProp(g, _, _, Some vref) -> valRefInThisAssembly g.compilingFslib vref
#if !NO_EXTENSIONTYPING
        | ProvidedProp _ -> true
#endif
        | _ -> false

    /// Get the logical name of the property.
    member x.PropertyName =
        match x with
        | ILProp ilpinfo -> ilpinfo.PropertyName
        | FSProp(_, _, Some vref, _)
        | FSProp(_, _, _, Some vref) -> vref.PropertyName
#if !NO_EXTENSIONTYPING
        | ProvidedProp(_, pi, m) -> pi.PUntaint((fun pi -> pi.Name), m)
#endif
        | FSProp _ -> failwith "unreachable"

    /// Indicates if this property has an associated getter method.
    member x.HasGetter =
        match x with
        | ILProp ilpinfo-> ilpinfo.HasGetter
        | FSProp(_, _, x, _) -> Option.isSome x
#if !NO_EXTENSIONTYPING
        | ProvidedProp(_, pi, m) -> pi.PUntaint((fun pi -> pi.CanRead), m)
#endif

    /// Indicates if this property has an associated setter method.
    member x.HasSetter =
        match x with
        | ILProp ilpinfo -> ilpinfo.HasSetter
        | FSProp(_, _, _, x) -> Option.isSome x
#if !NO_EXTENSIONTYPING
        | ProvidedProp(_, pi, m) -> pi.PUntaint((fun pi -> pi.CanWrite), m)
#endif

    /// Indicates if this is an extension member
    member x.IsExtensionMember =
        match x.ArbitraryValRef with
        | Some vref -> vref.IsExtensionMember
        | _ -> false

    /// True if the getter (or, if absent, the setter) is a virtual method
    // REVIEW: for IL properties this is getter OR setter. For F# properties it is getter ELSE setter
    member x.IsVirtualProperty =
        match x with
        | ILProp ilpinfo -> ilpinfo.IsVirtual
        | FSProp(_, _, Some vref, _)
        | FSProp(_, _, _, Some vref) -> vref.IsVirtualMember
        | FSProp _-> failwith "unreachable"
#if !NO_EXTENSIONTYPING
        | ProvidedProp(_, pi, m) ->
            let mi = ArbitraryMethodInfoOfPropertyInfo pi m
            mi.PUntaint((fun mi -> mi.IsVirtual), m)
#endif

    /// Indicates if the property is logically a 'newslot', i.e. hides any previous slots of the same name.
    member x.IsNewSlot =
        match x with
        | ILProp ilpinfo -> ilpinfo.IsNewSlot
        | FSProp(_, _, Some vref, _)
        | FSProp(_, _, _, Some vref) -> vref.IsDispatchSlotMember
        | FSProp(_, _, None, None) -> failwith "unreachable"
#if !NO_EXTENSIONTYPING
        | ProvidedProp(_, pi, m) ->
            let mi = ArbitraryMethodInfoOfPropertyInfo pi m
            mi.PUntaint((fun mi -> mi.IsHideBySig), m)
#endif

    /// Indicates if the getter (or, if absent, the setter) for the property is a dispatch slot.
    // REVIEW: for IL properties this is getter OR setter. For F# properties it is getter ELSE setter
    member x.IsDispatchSlot =
        match x with
        | ILProp ilpinfo -> ilpinfo.IsVirtual
        | FSProp(g, ty, Some vref, _)
        | FSProp(g, ty, _, Some vref) ->
            isInterfaceTy g ty  || vref.MemberInfo.Value.MemberFlags.IsDispatchSlot
        | FSProp _ -> failwith "unreachable"
#if !NO_EXTENSIONTYPING
        | ProvidedProp(_, pi, m) ->
            let mi = ArbitraryMethodInfoOfPropertyInfo pi m
            mi.PUntaint((fun mi -> mi.IsVirtual), m)
#endif

    /// Indicates if this property is static.
    member x.IsStatic =
        match x with
        | ILProp ilpinfo -> ilpinfo.IsStatic
        | FSProp(_, _, Some vref, _)
        | FSProp(_, _, _, Some vref) -> not vref.IsInstanceMember
        | FSProp(_, _, None, None) -> failwith "unreachable"
#if !NO_EXTENSIONTYPING
        | ProvidedProp(_, pi, m) ->
            (ArbitraryMethodInfoOfPropertyInfo pi m).PUntaint((fun mi -> mi.IsStatic), m)
#endif

    /// Indicates if this property is marked 'override' and thus definitely overrides another property.
    member x.IsDefiniteFSharpOverride =
        match x.ArbitraryValRef with
        | Some vref -> vref.IsDefiniteFSharpOverrideMember
        | None -> false

    member x.ImplementedSlotSignatures =
        x.ArbitraryValRef.Value.ImplementedSlotSignatures

    member x.IsFSharpExplicitInterfaceImplementation =
        match x.ArbitraryValRef with
        | Some vref -> vref.IsFSharpExplicitInterfaceImplementation x.TcGlobals
        | None -> false

    /// Indicates if this property is an indexer property, i.e. a property with arguments.
    member x.IsIndexer =
        match x with
        | ILProp(ILPropInfo(_, pdef)) -> pdef.Args.Length <> 0
        | FSProp(g, _, Some vref, _)  ->
            // A getter has signature  { OptionalObjectType } -> Unit -> PropertyType
            // A getter indexer has signature  { OptionalObjectType } -> TupledIndexerArguments -> PropertyType
            let arginfos = ArgInfosOfMember g vref
            arginfos.Length = 1 && arginfos.Head.Length >= 1
        | FSProp(g, _, _, Some vref) ->
            // A setter has signature  { OptionalObjectType } -> PropertyType -> Void
            // A setter indexer has signature  { OptionalObjectType } -> TupledIndexerArguments -> PropertyType -> Void
            let arginfos = ArgInfosOfMember g vref
            arginfos.Length = 1 && arginfos.Head.Length >= 2
        | FSProp(_, _, None, None) ->
            failwith "unreachable"
#if !NO_EXTENSIONTYPING
        | ProvidedProp(_, pi, m) ->
            pi.PUntaint((fun pi -> pi.GetIndexParameters().Length), m)>0
#endif

    /// Indicates if this is an F# property compiled as a CLI event, e.g. a [<CLIEvent>] property.
    member x.IsFSharpEventProperty =
        match x with
        | FSProp(g, _, Some vref, None)  -> vref.IsFSharpEventProperty g
#if !NO_EXTENSIONTYPING
        | ProvidedProp _ -> false
#endif
        | _ -> false

    /// Return a new property info where there is no associated setter, only an associated getter.
    ///
    /// Property infos can combine getters and setters, assuming they are consistent w.r.t. 'virtual', indexer argument types etc.
    /// When checking consistency we split these apart
    member x.DropSetter() =
        match x with
        | FSProp(g, ty, Some vref, _)  -> FSProp(g, ty, Some vref, None)
        | _ -> x

    /// Return a new property info where there is no associated getter, only an associated setter.
    member x.DropGetter() =
        match x with
        | FSProp(g, ty, _, Some vref)  -> FSProp(g, ty, None, Some vref)
        | _ -> x

    /// Get the intra-assembly XML documentation for the property.
    member x.XmlDoc =
        match x with
        | ILProp _ -> XmlDoc.Empty
        | FSProp(_, _, Some vref, _)
        | FSProp(_, _, _, Some vref) -> vref.XmlDoc
        | FSProp(_, _, None, None) -> failwith "unreachable"
#if !NO_EXTENSIONTYPING
        | ProvidedProp(_, pi, m) ->
            let lines = pi.PUntaint((fun pix -> (pix :> IProvidedCustomAttributeProvider).GetXmlDocAttributes(pi.TypeProvider.PUntaintNoFailure id)), m)
            XmlDoc (lines, m)
#endif

    /// Get the TcGlobals associated with the object
    member x.TcGlobals =
        match x with
        | ILProp ilpinfo -> ilpinfo.TcGlobals
        | FSProp(g, _, _, _) -> g
#if !NO_EXTENSIONTYPING
        | ProvidedProp(amap, _, _) -> amap.g
#endif

    /// Indicates if the enclosing type for the property is a value type.
    ///
    /// For an extension property, this indicates if the property extends a struct type.
    member x.IsValueType = isStructTy x.TcGlobals x.ApparentEnclosingType

    /// Get the result type of the property
    member x.GetPropertyType (amap, m) =
        match x with
        | ILProp ilpinfo -> ilpinfo.GetPropertyType (amap, m)
        | FSProp (g, _, Some vref, _)
        | FSProp (g, _, _, Some vref) ->
            let ty = x.ApparentEnclosingAppType
            let inst = GetInstantiationForPropertyVal g (ty, vref)
            ReturnTypeOfPropertyVal g vref.Deref |> instType inst

        | FSProp _ -> failwith "unreachable"
#if !NO_EXTENSIONTYPING
        | ProvidedProp(_, pi, m) ->
            Import.ImportProvidedType amap m (pi.PApply((fun pi -> pi.PropertyType), m))
#endif

    /// Get the names and types of the indexer parameters associated with the property
    ///
    /// If the property is in a generic type, then the type parameters are instantiated in the types returned.
    member x.GetParamNamesAndTypes(amap, m) =
        match x with
        | ILProp ilpinfo -> ilpinfo.GetParamNamesAndTypes(amap, m)
        | FSProp (g, ty, Some vref, _)
        | FSProp (g, ty, _, Some vref) ->
            let inst = GetInstantiationForPropertyVal g (ty, vref)
            ArgInfosOfPropertyVal g vref.Deref |> List.map (ParamNameAndType.FromArgInfo >> ParamNameAndType.Instantiate inst)
        | FSProp _ -> failwith "unreachable"
#if !NO_EXTENSIONTYPING
        | ProvidedProp (_, pi, m) ->
            [ for p in pi.PApplyArray((fun pi -> pi.GetIndexParameters()), "GetIndexParameters", m) do
                let paramName = p.PUntaint((fun p -> match p.Name with "" -> None | s -> Some (mkSynId m s)), m)
                let paramType = Import.ImportProvidedType amap m (p.PApply((fun p -> p.ParameterType), m))
                yield ParamNameAndType(paramName, paramType) ]
#endif

    /// Get the details of the indexer parameters associated with the property
    member x.GetParamDatas(amap, m) =
        x.GetParamNamesAndTypes(amap, m)
        |> List.map (fun (ParamNameAndType(nmOpt, pty)) -> ParamData(false, false, false, NotOptional, NoCallerInfo, nmOpt, ReflectedArgInfo.None, pty))

    /// Get the types of the indexer parameters associated with the property
    member x.GetParamTypes(amap, m) =
      x.GetParamNamesAndTypes(amap, m) |> List.map (fun (ParamNameAndType(_, ty)) -> ty)

    /// Get a MethInfo for the 'getter' method associated with the property
    member x.GetterMethod =
        match x with
        | ILProp ilpinfo -> ILMeth(x.TcGlobals, ilpinfo.GetterMethod, None)
        | FSProp(g, ty, Some vref, _) -> FSMeth(g, ty, vref, None)
#if !NO_EXTENSIONTYPING
        | ProvidedProp(amap, pi, m) ->
            let meth = GetAndSanityCheckProviderMethod m pi (fun pi -> pi.GetGetMethod()) FSComp.SR.etPropertyCanReadButHasNoGetter
            ProvidedMeth(amap, meth, None, m)

#endif
        | FSProp _ -> failwith "no getter method"

    /// Get a MethInfo for the 'setter' method associated with the property
    member x.SetterMethod =
        match x with
        | ILProp ilpinfo -> ILMeth(x.TcGlobals, ilpinfo.SetterMethod, None)
        | FSProp(g, ty, _, Some vref) -> FSMeth(g, ty, vref, None)
#if !NO_EXTENSIONTYPING
        | ProvidedProp(amap, pi, m) ->
            let meth = GetAndSanityCheckProviderMethod m pi (fun pi -> pi.GetSetMethod()) FSComp.SR.etPropertyCanWriteButHasNoSetter
            ProvidedMeth(amap, meth, None, m)
#endif
        | FSProp _ -> failwith "no setter method"

    /// Test whether two property infos have the same underlying definition.
    /// Uses the same techniques as 'MethInfosUseIdenticalDefinitions'.
    /// Must be compatible with ItemsAreEffectivelyEqual relation.
    static member PropInfosUseIdenticalDefinitions x1 x2 =
        let optVrefEq g = function
          | Some v1, Some v2 -> valRefEq g v1 v2
          | None, None -> true
          | _ -> false
        match x1, x2 with
        | ILProp ilpinfo1, ILProp ilpinfo2 -> (ilpinfo1.RawMetadata === ilpinfo2.RawMetadata)
        | FSProp(g, _, vrefa1, vrefb1), FSProp(_, _, vrefa2, vrefb2) ->
            (optVrefEq g (vrefa1, vrefa2)) && (optVrefEq g (vrefb1, vrefb2))
#if !NO_EXTENSIONTYPING
        | ProvidedProp(_, pi1, _), ProvidedProp(_, pi2, _) -> ProvidedPropertyInfo.TaintedEquals (pi1, pi2)
#endif
        | _ -> false

    /// Calculates a hash code of property info. Must be compatible with ItemsAreEffectivelyEqual relation.
    member pi.ComputeHashCode() =
        match pi with
        | ILProp ilpinfo -> hash ilpinfo.RawMetadata.Name
        | FSProp(_, _, vrefOpt1, vrefOpt2) ->
            // Hash on option<string>*option<string>
            let vth = (vrefOpt1 |> Option.map (fun vr -> vr.LogicalName), (vrefOpt2 |> Option.map (fun vr -> vr.LogicalName)))
            hash vth
#if !NO_EXTENSIONTYPING
        | ProvidedProp(_, pi, _) -> ProvidedPropertyInfo.TaintedGetHashCode pi
#endif

    override x.ToString() = "property " + x.PropertyName

//-------------------------------------------------------------------------
// ILEventInfo


/// Describes an F# use of an event backed by Abstract IL metadata
[<NoComparison; NoEquality>]
type ILEventInfo =
    | ILEventInfo of ilTypeInfo: ILTypeInfo * ilEventDef: ILEventDef

    /// Get the enclosing ("parent"/"declaring") type of the field.
    member x.ApparentEnclosingType = match x with ILEventInfo(tinfo, _) -> tinfo.ToType

    // Note: events are always associated with nominal types
    member x.ApparentEnclosingAppType = x.ApparentEnclosingType

    // Note: IL Events are never extension members as C# has no notion of extension events as yet
    member x.DeclaringTyconRef = tcrefOfAppTy x.TcGlobals x.ApparentEnclosingAppType

    member x.TcGlobals = match x with ILEventInfo(tinfo, _) -> tinfo.TcGlobals

    /// Get the raw Abstract IL metadata for the event
    member x.RawMetadata = match x with ILEventInfo(_, ed) -> ed

    /// Get the declaring IL type of the event as an ILTypeInfo
    member x.ILTypeInfo = match x with ILEventInfo(tinfo, _) -> tinfo

    /// Get the ILMethInfo describing the 'add' method associated with the event
    member x.AddMethod =
        let mdef = resolveILMethodRef x.ILTypeInfo.RawMetadata x.RawMetadata.AddMethod
        ILMethInfo(x.TcGlobals, x.ILTypeInfo.ToType, None, mdef, [])

    /// Get the ILMethInfo describing the 'remove' method associated with the event
    member x.RemoveMethod =
        let mdef = resolveILMethodRef x.ILTypeInfo.RawMetadata x.RawMetadata.RemoveMethod
        ILMethInfo(x.TcGlobals, x.ILTypeInfo.ToType, None, mdef, [])

    /// Get the declaring type of the event as an ILTypeRef
    member x.TypeRef = x.ILTypeInfo.ILTypeRef

    /// Get the name of the event
    member x.EventName = x.RawMetadata.Name

    /// Indicates if the property is static
    member x.IsStatic = x.AddMethod.IsStatic

    override x.ToString() = x.ILTypeInfo.ToString() + "::" + x.EventName

//-------------------------------------------------------------------------
// Helpers for EventInfo

/// An exception type used to raise an error using the old error system.
///
/// Error text: "A definition to be compiled as a .NET event does not have the expected form. Only property members can be compiled as .NET events."
exception BadEventTransformation of range

/// Properties compatible with type IDelegateEvent and attributed with CLIEvent are special:
/// we generate metadata and add/remove methods
/// to make them into a .NET event, and mangle the name of a property.
/// We don't handle static, indexer or abstract properties correctly.
/// Note the name mangling doesn't affect the name of the get/set methods for the property
/// and so doesn't affect how we compile F# accesses to the property.
let private tyConformsToIDelegateEvent g ty =
   isIDelegateEventType g ty && isDelegateTy g (destIDelegateEventType g ty)


/// Create an error object to raise should an event not have the shape expected by the .NET idiom described further below
let nonStandardEventError nm m =
    Error ((FSComp.SR.eventHasNonStandardType(nm, ("add_"+nm), ("remove_"+nm))), m)

/// Find the delegate type that an F# event property implements by looking through the type hierarchy of the type of the property
/// for the first instantiation of IDelegateEvent.
let FindDelegateTypeOfPropertyEvent g amap nm m ty =
    match SearchEntireHierarchyOfType (tyConformsToIDelegateEvent g) g amap m ty with
    | None -> error(nonStandardEventError nm m)
    | Some ty -> destIDelegateEventType g ty


//-------------------------------------------------------------------------
// EventInfo

/// Describes an F# use of an event
[<NoComparison; NoEquality>]
type EventInfo =
    /// An F# use of an event backed by F#-declared metadata
    | FSEvent of tcGlobals: TcGlobals * propInfo: PropInfo * addMethod: ValRef * removeMethod: ValRef

    /// An F# use of an event backed by .NET metadata
    | ILEvent of ilEventInfo: ILEventInfo

#if !NO_EXTENSIONTYPING
    /// An F# use of an event backed by provided metadata
    | ProvidedEvent of amap: Import.ImportMap * providedEvent: Tainted<ProvidedEventInfo> * range: range
#endif

    /// Get the enclosing type of the event.
    ///
    /// If this is an extension member, then this is the apparent parent, i.e. the type the event appears to extend.
    member x.ApparentEnclosingType =
        match x with
        | ILEvent ileinfo -> ileinfo.ApparentEnclosingType
        | FSEvent (_, p, _, _) -> p.ApparentEnclosingType
#if !NO_EXTENSIONTYPING
        | ProvidedEvent (amap, ei, m) -> Import.ImportProvidedType amap m (ei.PApply((fun ei -> nonNull<ProvidedType> ei.DeclaringType), m)) 
#endif
    /// Get the enclosing type of the method info, using a nominal type for tuple types
    member x.ApparentEnclosingAppType =
        match x with
        | ILEvent ileinfo -> ileinfo.ApparentEnclosingAppType
        | _ -> x.ApparentEnclosingType

    member x.ApparentEnclosingTyconRef = tcrefOfAppTy x.TcGlobals x.ApparentEnclosingAppType

    /// Get the declaring type or module holding the method.
    /// Note that C#-style extension properties don't exist in the C# design as yet.
    /// If this is an F#-style extension method it is the logical module
    /// holding the value for the extension method.
    member x.DeclaringTyconRef =
        match x.ArbitraryValRef with
        | Some vref when x.IsExtensionMember && vref.HasDeclaringEntity -> vref.TopValDeclaringEntity
        | _ -> x.ApparentEnclosingTyconRef

    /// Indicates if this event has an associated XML comment authored in this assembly.
    member x.HasDirectXmlComment =
        match x with
        | FSEvent (_, p, _, _) -> p.HasDirectXmlComment
#if !NO_EXTENSIONTYPING
        | ProvidedEvent _ -> true
#endif
        | _ -> false

    /// Get the intra-assembly XML documentation for the property.
    member x.XmlDoc =
        match x with
        | ILEvent _ -> XmlDoc.Empty
        | FSEvent (_, p, _, _) -> p.XmlDoc
#if !NO_EXTENSIONTYPING
        | ProvidedEvent (_, ei, m) ->
            let lines = ei.PUntaint((fun eix -> (eix :> IProvidedCustomAttributeProvider).GetXmlDocAttributes(ei.TypeProvider.PUntaintNoFailure id)), m)
            XmlDoc (lines, m)
#endif

    /// Get the logical name of the event.
    member x.EventName =
        match x with
        | ILEvent ileinfo -> ileinfo.EventName
        | FSEvent (_, p, _, _) -> p.PropertyName
#if !NO_EXTENSIONTYPING
        | ProvidedEvent (_, ei, m) -> ei.PUntaint((fun ei -> ei.Name), m)
#endif

    /// Indicates if this property is static.
    member x.IsStatic =
        match x with
        | ILEvent ileinfo -> ileinfo.IsStatic
        | FSEvent (_, p, _, _) -> p.IsStatic
#if !NO_EXTENSIONTYPING
        | ProvidedEvent (_, ei, m) ->
            let meth = GetAndSanityCheckProviderMethod m ei (fun ei -> ei.GetAddMethod()) FSComp.SR.etEventNoAdd
            meth.PUntaint((fun mi -> mi.IsStatic), m)
#endif

    /// Indicates if this is an extension member
    member x.IsExtensionMember =
        match x with
        | ILEvent _ -> false
        | FSEvent (_, p, _, _) -> p.IsExtensionMember
#if !NO_EXTENSIONTYPING
        | ProvidedEvent _ -> false
#endif

    /// Get the TcGlobals associated with the object
    member x.TcGlobals =
        match x with
        | ILEvent ileinfo -> ileinfo.TcGlobals
        | FSEvent(g, _, _, _) -> g
#if !NO_EXTENSIONTYPING
        | ProvidedEvent (amap, _, _) -> amap.g
#endif

    /// Indicates if the enclosing type for the event is a value type.
    ///
    /// For an extension event, this indicates if the event extends a struct type.
    member x.IsValueType = isStructTy x.TcGlobals x.ApparentEnclosingType

    /// Get the 'add' method associated with an event
    member x.AddMethod =
        match x with
        | ILEvent ileinfo -> ILMeth(ileinfo.TcGlobals, ileinfo.AddMethod, None)
        | FSEvent(g, p, addValRef, _) -> FSMeth(g, p.ApparentEnclosingType, addValRef, None)
#if !NO_EXTENSIONTYPING
        | ProvidedEvent (amap, ei, m) ->
            let meth = GetAndSanityCheckProviderMethod m ei (fun ei -> ei.GetAddMethod()) FSComp.SR.etEventNoAdd
            ProvidedMeth(amap, meth, None, m)
#endif

    /// Get the 'remove' method associated with an event
    member x.RemoveMethod =
        match x with
        | ILEvent ileinfo -> ILMeth(x.TcGlobals, ileinfo.RemoveMethod, None)
        | FSEvent(g, p, _, removeValRef) -> FSMeth(g, p.ApparentEnclosingType, removeValRef, None)
#if !NO_EXTENSIONTYPING
        | ProvidedEvent (amap, ei, m) ->
            let meth = GetAndSanityCheckProviderMethod m ei (fun ei -> ei.GetRemoveMethod()) FSComp.SR.etEventNoRemove
            ProvidedMeth(amap, meth, None, m)
#endif

    /// Try to get an arbitrary F# ValRef associated with the member. This is to determine if the member is virtual, amongst other things.
    member x.ArbitraryValRef: ValRef option =
        match x with
        | FSEvent(_, _, addValRef, _) -> Some addValRef
        | _ ->  None

    /// Get the delegate type associated with the event.
    member x.GetDelegateType(amap, m) =
        match x with
        | ILEvent(ILEventInfo(tinfo, edef)) ->
            // Get the delegate type associated with an IL event, taking into account the instantiation of the
            // declaring type.
            if Option.isNone edef.EventType then error (nonStandardEventError x.EventName m)
            ImportILTypeFromMetadata amap m tinfo.ILScopeRef tinfo.TypeInstOfRawMetadata [] edef.EventType.Value

        | FSEvent(g, p, _, _) ->
            FindDelegateTypeOfPropertyEvent g amap x.EventName m (p.GetPropertyType(amap, m))
#if !NO_EXTENSIONTYPING
        | ProvidedEvent (_, ei, _) ->
            Import.ImportProvidedType amap m (ei.PApply((fun ei -> ei.EventHandlerType), m))
#endif

    /// Test whether two event infos have the same underlying definition.
    /// Must be compatible with ItemsAreEffectivelyEqual relation.
    static member EventInfosUseIdenticalDefinitions x1 x2 =
        match x1, x2 with
        | FSEvent(g, pi1, vrefa1, vrefb1), FSEvent(_, pi2, vrefa2, vrefb2) ->
            PropInfo.PropInfosUseIdenticalDefinitions pi1 pi2 && valRefEq g vrefa1 vrefa2 && valRefEq g vrefb1 vrefb2
        | ILEvent ileinfo1, ILEvent ileinfo2 -> (ileinfo1.RawMetadata === ileinfo2.RawMetadata)
#if !NO_EXTENSIONTYPING
        | ProvidedEvent (_, ei1, _), ProvidedEvent (_, ei2, _) -> ProvidedEventInfo.TaintedEquals (ei1, ei2)
#endif
        | _ -> false

    /// Calculates a hash code of event info (similar as previous)
    /// Must be compatible with ItemsAreEffectivelyEqual relation.
    member ei.ComputeHashCode() =
        match ei with
        | ILEvent ileinfo -> hash ileinfo.RawMetadata.Name
        | FSEvent(_, pi, vref1, vref2) -> hash ( pi.ComputeHashCode(), vref1.LogicalName, vref2.LogicalName)
#if !NO_EXTENSIONTYPING
        | ProvidedEvent (_, ei, _) -> ProvidedEventInfo.TaintedGetHashCode ei
#endif
    override x.ToString() = "event " + x.EventName

//-------------------------------------------------------------------------
// Helpers associated with getting and comparing method signatures

/// Strips inref and outref to be a byref.
let stripByrefTy g ty =
    if isByrefTy g ty then mkByrefTy g (destByrefTy g ty)
    else ty

/// Represents the information about the compiled form of a method signature. Used when analyzing implementation
/// relations between members and abstract slots.
type CompiledSig = CompiledSig of argTys: TType list list * returnTy: TType option * formalMethTypars: Typars * formalMethTyparInst: TyparInst

/// Get the information about the compiled form of a method signature. Used when analyzing implementation
/// relations between members and abstract slots.
let CompiledSigOfMeth g amap m (minfo: MethInfo) =
    let formalMethTypars = minfo.FormalMethodTypars
    let fminst = generalizeTypars formalMethTypars
    let vargtys = minfo.GetParamTypes(amap, m, fminst)
    let vrty = minfo.GetCompiledReturnTy(amap, m, fminst)

    // The formal method typars returned are completely formal - they don't take into account the instantiation
    // of the enclosing type. For example, they may have constraints involving the _formal_ type parameters
    // of the enclosing type. This instantiations can be used to interpret those type parameters
    let fmtpinst =
        let parentTyArgs = argsOfAppTy g minfo.ApparentEnclosingAppType
        let memberParentTypars  = minfo.GetFormalTyparsOfDeclaringType m
        mkTyparInst memberParentTypars parentTyArgs

    CompiledSig(vargtys, vrty, formalMethTypars, fmtpinst)

/// Inref and outref parameter types will be treated as a byref type for equivalency.
let MethInfosEquivByPartialSig erasureFlag ignoreFinal g amap m (minfo: MethInfo) (minfo2: MethInfo) =
    (minfo.GenericArity = minfo2.GenericArity) &&
    (ignoreFinal || minfo.IsFinal = minfo2.IsFinal) &&
    let formalMethTypars = minfo.FormalMethodTypars
    let fminst = generalizeTypars formalMethTypars
    let formalMethTypars2 = minfo2.FormalMethodTypars
    let fminst2 = generalizeTypars formalMethTypars2
    let argtys = minfo.GetParamTypes(amap, m, fminst)
    let argtys2 = minfo2.GetParamTypes(amap, m, fminst2)
    (argtys, argtys2) ||> List.lengthsEqAndForall2 (List.lengthsEqAndForall2 (fun ty1 ty2 ->
        typeAEquivAux erasureFlag g (TypeEquivEnv.FromEquivTypars formalMethTypars formalMethTypars2) (stripByrefTy g ty1) (stripByrefTy g ty2)))

/// Used to hide/filter members from super classes based on signature
/// Inref and outref parameter types will be treated as a byref type for equivalency.
let MethInfosEquivByNameAndPartialSig erasureFlag ignoreFinal g amap m (minfo: MethInfo) (minfo2: MethInfo) =
    (minfo.LogicalName = minfo2.LogicalName) &&
    MethInfosEquivByPartialSig erasureFlag ignoreFinal g amap m minfo minfo2

/// Used to hide/filter members from base classes based on signature
let PropInfosEquivByNameAndPartialSig erasureFlag g amap m (pinfo: PropInfo) (pinfo2: PropInfo) =
    pinfo.PropertyName = pinfo2.PropertyName &&
    let argtys = pinfo.GetParamTypes(amap, m)
    let argtys2 = pinfo2.GetParamTypes(amap, m)
    List.lengthsEqAndForall2 (typeEquivAux erasureFlag g) argtys argtys2

/// Used to hide/filter members from base classes based on signature
let MethInfosEquivByNameAndSig erasureFlag ignoreFinal g amap m minfo minfo2 =
    MethInfosEquivByNameAndPartialSig erasureFlag ignoreFinal g amap m minfo minfo2 &&
    let (CompiledSig(_, retTy, formalMethTypars, _)) = CompiledSigOfMeth g amap m minfo
    let (CompiledSig(_, retTy2, formalMethTypars2, _)) = CompiledSigOfMeth g amap m minfo2
    match retTy, retTy2 with
    | None, None -> true
    | Some retTy, Some retTy2 -> typeAEquivAux erasureFlag g (TypeEquivEnv.FromEquivTypars formalMethTypars formalMethTypars2) retTy retTy2
    | _ -> false

/// Used to hide/filter members from super classes based on signature
let PropInfosEquivByNameAndSig erasureFlag g amap m (pinfo: PropInfo) (pinfo2: PropInfo) =
    PropInfosEquivByNameAndPartialSig erasureFlag g amap m pinfo pinfo2 &&
    let retTy = pinfo.GetPropertyType(amap, m)
    let retTy2 = pinfo2.GetPropertyType(amap, m)
    typeEquivAux erasureFlag g retTy retTy2

let SettersOfPropInfos (pinfos: PropInfo list) = pinfos |> List.choose (fun pinfo -> if pinfo.HasSetter then Some(pinfo.SetterMethod, Some pinfo) else None)

let GettersOfPropInfos (pinfos: PropInfo list) = pinfos |> List.choose (fun pinfo -> if pinfo.HasGetter then Some(pinfo.GetterMethod, Some pinfo) else None)<|MERGE_RESOLUTION|>--- conflicted
+++ resolved
@@ -119,14 +119,9 @@
         match metadataOfTy g ty with
 #if !NO_EXTENSIONTYPING
         | ProvidedTypeMetadata info ->
-<<<<<<< HEAD
-            [ for ity in info.ProvidedType.PApplyArray((fun st -> st.GetInterfaces()), "GetInterfaces", m) do
+            for ity in info.ProvidedType.PApplyArray((fun st -> st.GetInterfaces()), "GetInterfaces", m) do
                 // TODO NULLNESS: the nullness of ty should propagate to each of these
-                yield Import.ImportProvidedType amap m ity ]
-=======
-            for ity in info.ProvidedType.PApplyArray((fun st -> st.GetInterfaces()), "GetInterfaces", m) do
                 Import.ImportProvidedType amap m ity
->>>>>>> e907eaaa
 #endif
         | ILTypeMetadata (TILObjectReprData(scoref, _, tdef)) ->
             // ImportILType may fail for an interface if the assembly load set is incomplete and the interface
