--- conflicted
+++ resolved
@@ -372,10 +372,6 @@
     List.contains n specificWarnOn ||
     // Some specific warnings are never on by default, i.e. unused variable warnings
     match n with
-<<<<<<< HEAD
-=======
-    | 1182 -> false // chkUnusedValue - off by default
->>>>>>> b831e4f4
     | 3180 -> false // abImplicitHeapAllocation - off by default
     | 3517 -> false // optFailedToInlineSuggestedValue - off by default
     | _ -> level >= GetWarningLevel err 
