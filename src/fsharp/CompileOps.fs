// Copyright (c) Microsoft Corporation. All Rights Reserved. See License.txt in the project root for license information.

/// Coordinating compiler operations - configuration, loading initial context, reporting errors etc.
module internal FSharp.Compiler.CompileOps

open System
open System.Collections.Concurrent
open System.Collections.Generic
open System.Diagnostics
open System.IO
open System.Text

open Internal.Utilities
open Internal.Utilities.Collections
open Internal.Utilities.Filename
open Internal.Utilities.Text

open FSharp.Compiler
open FSharp.Compiler.AbstractIL
open FSharp.Compiler.AbstractIL.IL
open FSharp.Compiler.AbstractIL.ILBinaryReader
open FSharp.Compiler.AbstractIL.ILPdbWriter
open FSharp.Compiler.AbstractIL.Internal
open FSharp.Compiler.AbstractIL.Internal.Library
open FSharp.Compiler.AbstractIL.Internal.Utils
open FSharp.Compiler.AbstractIL.Extensions.ILX
open FSharp.Compiler.AbstractIL.Diagnostics
open FSharp.Compiler.AttributeChecking
open FSharp.Compiler.CompilerGlobalState
open FSharp.Compiler.ConstraintSolver
open FSharp.Compiler.DiagnosticMessage
open FSharp.Compiler.DotNetFrameworkDependencies
open FSharp.Compiler.ErrorLogger
open FSharp.Compiler.Features
open FSharp.Compiler.Import
open FSharp.Compiler.Infos
open FSharp.Compiler.Lexhelp
open FSharp.Compiler.Lib
open FSharp.Compiler.MethodCalls
open FSharp.Compiler.MethodOverrides
open FSharp.Compiler.NameResolution
open FSharp.Compiler.ParseHelpers
open FSharp.Compiler.PrettyNaming
open FSharp.Compiler.SyntaxTree
open FSharp.Compiler.SyntaxTreeOps
open FSharp.Compiler.Range
open FSharp.Compiler.ReferenceResolver
open FSharp.Compiler.SignatureConformance
open FSharp.Compiler.TypedTreePickle
open FSharp.Compiler.TypeChecker
open FSharp.Compiler.TypedTree
open FSharp.Compiler.TypedTreeBasics
open FSharp.Compiler.TypedTreeOps
open FSharp.Compiler.TcGlobals
open FSharp.Compiler.Text
open FSharp.Compiler.XmlDoc

open Microsoft.DotNet.DependencyManager

#if !NO_EXTENSIONTYPING
open FSharp.Compiler.ExtensionTyping
open Microsoft.FSharp.Core.CompilerServices
#endif

#if DEBUG
[<AutoOpen>]
module internal CompilerService =
    let showAssertForUnexpectedException = ref true
#endif // DEBUG

//----------------------------------------------------------------------------
// Some Globals
//--------------------------------------------------------------------------

let FSharpSigFileSuffixes = [".mli";".fsi"]
let mlCompatSuffixes = [".mli";".ml"]
let FSharpImplFileSuffixes = [".ml";".fs";".fsscript";".fsx"]
let resSuffixes = [".resx"]
let FSharpScriptFileSuffixes = [".fsscript";".fsx"]
let doNotRequireNamespaceOrModuleSuffixes = [".mli";".ml"] @ FSharpScriptFileSuffixes
let FSharpLightSyntaxFileSuffixes: string list = [ ".fs";".fsscript";".fsx";".fsi" ]

//----------------------------------------------------------------------------
// ERROR REPORTING
//--------------------------------------------------------------------------

exception HashIncludeNotAllowedInNonScript of range
exception HashReferenceNotAllowedInNonScript of range
exception HashDirectiveNotAllowedInNonScript of range
exception FileNameNotResolved of (*filename*) string * (*description of searched locations*) string * range
exception AssemblyNotResolved of (*originalName*) string * range
exception LoadedSourceNotFoundIgnoring of (*filename*) string * range
exception MSBuildReferenceResolutionWarning of (*MSBuild warning code*)string * (*Message*)string * range
exception MSBuildReferenceResolutionError of (*MSBuild warning code*)string * (*Message*)string * range
exception DeprecatedCommandLineOptionFull of string * range
exception DeprecatedCommandLineOptionForHtmlDoc of string * range
exception DeprecatedCommandLineOptionSuggestAlternative of string * string * range
exception DeprecatedCommandLineOptionNoDescription of string * range
exception InternalCommandLineOption of string * range
exception HashLoadedSourceHasIssues of (*warnings*) exn list * (*errors*) exn list * range
exception HashLoadedScriptConsideredSource of range


let GetRangeOfDiagnostic(err: PhasedDiagnostic) = 
  let rec RangeFromException = function
      | ErrorFromAddingConstraint(_, err2, _) -> RangeFromException err2 
#if !NO_EXTENSIONTYPING
      | ExtensionTyping.ProvidedTypeResolutionNoRange e -> RangeFromException e
      | ExtensionTyping.ProvidedTypeResolution(m, _)
#endif
      | ReservedKeyword(_, m)
      | IndentationProblem(_, m)
      | ErrorFromAddingTypeEquation(_, _, _, _, _, m) 
      | ErrorFromApplyingDefault(_, _, _, _, _, m) 
      | ErrorsFromAddingSubsumptionConstraint(_, _, _, _, _, _, m)
      | FunctionExpected(_, _, m)
      | BakedInMemberConstraintName(_, m)
      | StandardOperatorRedefinitionWarning(_, m)
      | BadEventTransformation m
      | ParameterlessStructCtor m
      | FieldNotMutable (_, _, m) 
      | Recursion (_, _, _, _, m) 
      | InvalidRuntimeCoercion(_, _, _, m) 
      | IndeterminateRuntimeCoercion(_, _, _, m)
      | IndeterminateStaticCoercion (_, _, _, m)
      | StaticCoercionShouldUseBox (_, _, _, m)
      | CoercionTargetSealed(_, _, m)
      | UpcastUnnecessary m
      | QuotationTranslator.IgnoringPartOfQuotedTermWarning (_, m) 
      
      | TypeTestUnnecessary m
      | RuntimeCoercionSourceSealed(_, _, m)
      | OverrideDoesntOverride(_, _, _, _, _, m)
      | UnionPatternsBindDifferentNames m 
      | UnionCaseWrongArguments (_, _, _, m) 
      | TypeIsImplicitlyAbstract m 
      | RequiredButNotSpecified (_, _, _, _, m) 
      | FunctionValueUnexpected (_, _, m)
      | UnitTypeExpected (_, _, m)
      | UnitTypeExpectedWithEquality (_, _, m)
      | UnitTypeExpectedWithPossiblePropertySetter (_, _, _, _, m)
      | UnitTypeExpectedWithPossibleAssignment (_, _, _, _, m)
      | UseOfAddressOfOperator m 
      | DeprecatedThreadStaticBindingWarning m 
      | NonUniqueInferredAbstractSlot (_, _, _, _, _, m) 
      | DefensiveCopyWarning (_, m)
      | LetRecCheckedAtRuntime m 
      | UpperCaseIdentifierInPattern m
      | NotUpperCaseConstructor m
      | RecursiveUseCheckedAtRuntime (_, _, m) 
      | LetRecEvaluatedOutOfOrder (_, _, _, m) 
      | Error (_, m)
      | ErrorWithSuggestions (_, m, _, _)
      | NumberedError (_, m)
      | SyntaxError (_, m) 
      | InternalError (_, m)
      | InterfaceNotRevealed(_, _, m) 
      | WrappedError (_, m)
      | PatternMatchCompilation.MatchIncomplete (_, _, m)
      | PatternMatchCompilation.EnumMatchIncomplete (_, _, m)
      | PatternMatchCompilation.RuleNeverMatched m 
      | ValNotMutable(_, _, m)
      | ValNotLocal(_, _, m) 
      | MissingFields(_, m) 
      | OverrideInIntrinsicAugmentation m
      | IntfImplInIntrinsicAugmentation m 
      | OverrideInExtrinsicAugmentation m
      | IntfImplInExtrinsicAugmentation m 
      | ValueRestriction(_, _, _, _, m) 
      | LetRecUnsound (_, _, m) 
      | ObsoleteError (_, m) 
      | ObsoleteWarning (_, m) 
      | Experimental (_, m) 
      | PossibleUnverifiableCode m
      | UserCompilerMessage (_, _, m) 
      | Deprecated(_, m) 
      | LibraryUseOnly m 
      | FieldsFromDifferentTypes (_, _, _, m) 
      | IndeterminateType m
      | TyconBadArgs(_, _, _, m) -> 
          Some m

      | FieldNotContained(_, arf, _, _) -> Some arf.Range
      | ValueNotContained(_, _, aval, _, _) -> Some aval.Range
      | ConstrNotContained(_, aval, _, _) -> Some aval.Id.idRange
      | ExnconstrNotContained(_, aexnc, _, _) -> Some aexnc.Range

      | VarBoundTwice id 
      | UndefinedName(_, _, id, _) -> 
          Some id.idRange 

      | Duplicate(_, _, m) 
      | NameClash(_, _, _, m, _, _, _) 
      | UnresolvedOverloading(_, _, _, m) 
      | UnresolvedConversionOperator (_, _, _, m)
      | VirtualAugmentationOnNullValuedType m
      | NonVirtualAugmentationOnNullValuedType m
      | NonRigidTypar(_, _, _, _, _, m)
      | ConstraintSolverTupleDiffLengths(_, _, _, m, _) 
      | ConstraintSolverInfiniteTypes(_, _, _, _, m, _) 
      | ConstraintSolverMissingConstraint(_, _, _, m, _)
      | ConstraintSolverNullnessWarningEquivWithTypes(_, _, _, _, _, m, _)
      | ConstraintSolverNullnessWarningWithTypes(_, _, _, _, _, m, _)
      | ConstraintSolverNullnessWarningWithType(_, _, _, m, _)
      | ConstraintSolverNonNullnessWarningWithType(_, _, _, m, _)
      | ConstraintSolverTypesNotInEqualityRelation(_, _, _, m, _, _)
      | ConstraintSolverError(_, m, _) 
      | ConstraintSolverTypesNotInSubsumptionRelation(_, _, _, m, _) 
      | ConstraintSolverRelatedInformation(_, m, _) 
      | SelfRefObjCtor(_, m) -> 
          Some m

      | NotAFunction(_, _, mfun, _) -> 
          Some mfun
          
      | NotAFunctionButIndexer(_, _, _, mfun, _) -> 
          Some mfun

      | IllegalFileNameChar(_) -> Some rangeCmdArgs

      | UnresolvedReferenceError(_, m) 
      | UnresolvedPathReference(_, _, m) 
      | DeprecatedCommandLineOptionFull(_, m) 
      | DeprecatedCommandLineOptionForHtmlDoc(_, m) 
      | DeprecatedCommandLineOptionSuggestAlternative(_, _, m) 
      | DeprecatedCommandLineOptionNoDescription(_, m) 
      | InternalCommandLineOption(_, m)
      | HashIncludeNotAllowedInNonScript m
      | HashReferenceNotAllowedInNonScript m 
      | HashDirectiveNotAllowedInNonScript m  
      | FileNameNotResolved(_, _, m) 
      | LoadedSourceNotFoundIgnoring(_, m) 
      | MSBuildReferenceResolutionWarning(_, _, m) 
      | MSBuildReferenceResolutionError(_, _, m) 
      | AssemblyNotResolved(_, m) 
      | HashLoadedSourceHasIssues(_, _, m) 
      | HashLoadedScriptConsideredSource m -> 
          Some m
      // Strip TargetInvocationException wrappers
      | :? System.Reflection.TargetInvocationException as e -> 
          RangeFromException e.InnerException
#if !NO_EXTENSIONTYPING
      | :? TypeProviderError as e -> e.Range |> Some
#endif
      
      | _ -> None
  
  RangeFromException err.Exception

let GetDiagnosticNumber(err: PhasedDiagnostic) = 
    let rec GetFromException(e: exn) = 
      match e with
      (* DO NOT CHANGE THESE NUMBERS *)
      | ErrorFromAddingTypeEquation _ -> 1
      | FunctionExpected _ -> 2
      | NotAFunctionButIndexer _ -> 3217
      | NotAFunction _ -> 3
      | FieldNotMutable _ -> 5
      | Recursion _ -> 6
      | InvalidRuntimeCoercion _ -> 7
      | IndeterminateRuntimeCoercion _ -> 8
      | PossibleUnverifiableCode _ -> 9
      | SyntaxError _ -> 10
      // 11 cannot be reused
      // 12 cannot be reused
      | IndeterminateStaticCoercion _ -> 13
      | StaticCoercionShouldUseBox _ -> 14
      // 15 cannot be reused
      | RuntimeCoercionSourceSealed _ -> 16 
      | OverrideDoesntOverride _ -> 17
      | UnionPatternsBindDifferentNames _ -> 18
      | UnionCaseWrongArguments _ -> 19
      | UnitTypeExpected _ -> 20
      | UnitTypeExpectedWithEquality _ -> 20
      | UnitTypeExpectedWithPossiblePropertySetter _ -> 20
      | UnitTypeExpectedWithPossibleAssignment _ -> 20
      | RecursiveUseCheckedAtRuntime _ -> 21
      | LetRecEvaluatedOutOfOrder _ -> 22
      | NameClash _ -> 23
      // 24 cannot be reused
      | PatternMatchCompilation.MatchIncomplete _ -> 25
      | PatternMatchCompilation.RuleNeverMatched _ -> 26
      | ValNotMutable _ -> 27
      | ValNotLocal _ -> 28
      | MissingFields _ -> 29
      | ValueRestriction _ -> 30
      | LetRecUnsound _ -> 31
      | FieldsFromDifferentTypes _ -> 32
      | TyconBadArgs _ -> 33
      | ValueNotContained _ -> 34
      | Deprecated _ -> 35
      | ConstrNotContained _ -> 36
      | Duplicate _ -> 37
      | VarBoundTwice _ -> 38
      | UndefinedName _ -> 39
      | LetRecCheckedAtRuntime _ -> 40
      | UnresolvedOverloading _ -> 41
      | LibraryUseOnly _ -> 42
      | ErrorFromAddingConstraint _ -> 43
      | ObsoleteWarning _ -> 44
      | ReservedKeyword _ -> 46
      | SelfRefObjCtor _ -> 47
      | VirtualAugmentationOnNullValuedType _ -> 48
      | UpperCaseIdentifierInPattern _ -> 49
      | InterfaceNotRevealed _ -> 50
      | UseOfAddressOfOperator _ -> 51
      | DefensiveCopyWarning _ -> 52
      | NotUpperCaseConstructor _ -> 53
      | TypeIsImplicitlyAbstract _ -> 54
      // 55 cannot be reused
      | DeprecatedThreadStaticBindingWarning _ -> 56
      | Experimental _ -> 57
      | IndentationProblem _ -> 58
      | CoercionTargetSealed _ -> 59 
      | OverrideInIntrinsicAugmentation _ -> 60
      | NonVirtualAugmentationOnNullValuedType _ -> 61
      | UserCompilerMessage (_, n, _) -> n
      | ExnconstrNotContained _ -> 63
      | NonRigidTypar _ -> 64
      // 65 cannot be reused
      | UpcastUnnecessary _ -> 66
      | TypeTestUnnecessary _ -> 67
      | QuotationTranslator.IgnoringPartOfQuotedTermWarning _ -> 68
      | IntfImplInIntrinsicAugmentation _ -> 69
      | NonUniqueInferredAbstractSlot _ -> 70
      | ErrorFromApplyingDefault _ -> 71
      | IndeterminateType _ -> 72
      | InternalError _ -> 73
      | UnresolvedReferenceNoRange _
      | UnresolvedReferenceError _ 
      | UnresolvedPathReferenceNoRange _ 
      | UnresolvedPathReference _ -> 74
      | DeprecatedCommandLineOptionFull _
      | DeprecatedCommandLineOptionForHtmlDoc _
      | DeprecatedCommandLineOptionSuggestAlternative _
      | DeprecatedCommandLineOptionNoDescription _ 
      | InternalCommandLineOption _ -> 75
      | HashIncludeNotAllowedInNonScript _ 
      | HashReferenceNotAllowedInNonScript _ 
      | HashDirectiveNotAllowedInNonScript _ -> 76
      | BakedInMemberConstraintName _ -> 77
      | FileNameNotResolved _ -> 78  
      | LoadedSourceNotFoundIgnoring _ -> 79
      // 80 cannot be reused
      | ParameterlessStructCtor _ -> 81
      | MSBuildReferenceResolutionWarning _ -> 82
      | MSBuildReferenceResolutionError _ -> 83
      | AssemblyNotResolved _ -> 84
      | HashLoadedSourceHasIssues _ -> 85
      | StandardOperatorRedefinitionWarning _ -> 86
      | InvalidInternalsVisibleToAssemblyName _ -> 87
      // 88 cannot be reused
      | OverrideInExtrinsicAugmentation _ -> 89
      | IntfImplInExtrinsicAugmentation _ -> 90
      | BadEventTransformation _ -> 91
      | HashLoadedScriptConsideredSource _ -> 92
      | UnresolvedConversionOperator _ -> 93
      // avoid 94-100 for safety
      | ObsoleteError _ -> 101
#if !NO_EXTENSIONTYPING
      | ExtensionTyping.ProvidedTypeResolutionNoRange _
      | ExtensionTyping.ProvidedTypeResolution _ -> 103
#endif
      | PatternMatchCompilation.EnumMatchIncomplete _ -> 104
       (* DO NOT CHANGE THE NUMBERS *)

      // Strip TargetInvocationException wrappers
      | :? System.Reflection.TargetInvocationException as e -> 
          GetFromException e.InnerException
      
      | WrappedError(e, _) -> GetFromException e   

      | Error ((n, _), _) -> n
      | ErrorWithSuggestions ((n, _), _, _, _) -> n
      | Failure _ -> 192
      | NumberedError((n, _), _) -> n
      | IllegalFileNameChar(fileName, invalidChar) -> fst (FSComp.SR.buildUnexpectedFileNameCharacter(fileName, string invalidChar))
#if !NO_EXTENSIONTYPING
      | :? TypeProviderError as e -> e.Number
#endif
      | ErrorsFromAddingSubsumptionConstraint (_, _, _, _, _, ContextInfo.DowncastUsedInsteadOfUpcast _, _) -> fst (FSComp.SR.considerUpcast("", ""))
      | ConstraintSolverNullnessWarningEquivWithTypes _ -> 3261
      | ConstraintSolverNullnessWarningWithTypes _ -> 3262
      | ConstraintSolverNullnessWarningWithType _ -> 3263
      | ConstraintSolverNonNullnessWarningWithType _ -> 3264
      | _ -> 193
    GetFromException err.Exception
   
let GetWarningLevel err = 
    match err.Exception with 
    // Level 5 warnings
    | RecursiveUseCheckedAtRuntime _
    | LetRecEvaluatedOutOfOrder _
    | DefensiveCopyWarning _  -> 5

    | NumberedError((n, _), _)
    | ErrorWithSuggestions((n, _), _, _, _) 
    | Error((n, _), _) -> 
        // 1178, tcNoComparisonNeeded1, "The struct, record or union type '%s' is not structurally comparable because the type parameter %s does not satisfy the 'comparison' constraint..."
        // 1178, tcNoComparisonNeeded2, "The struct, record or union type '%s' is not structurally comparable because the type '%s' does not satisfy the 'comparison' constraint...."
        // 1178, tcNoEqualityNeeded1, "The struct, record or union type '%s' does not support structural equality because the type parameter %s does not satisfy the 'equality' constraint..."
        // 1178, tcNoEqualityNeeded2, "The struct, record or union type '%s' does not support structural equality because the type '%s' does not satisfy the 'equality' constraint...."
        if (n = 1178) then 5 else 2
    // Level 2 
    | _ -> 2

let warningOn err level specificWarnOn = 
    let n = GetDiagnosticNumber err
    List.contains n specificWarnOn ||
    // Some specific warnings are never on by default, i.e. unused variable warnings
    match n with 
    | 1182 -> false // chkUnusedValue - off by default
    | 3218 -> false // ArgumentsInSigAndImplMismatch - off by default
    | 3180 -> false // abImplicitHeapAllocation - off by default
    | _ -> level >= GetWarningLevel err 

let SplitRelatedDiagnostics(err: PhasedDiagnostic) : PhasedDiagnostic * PhasedDiagnostic list = 
    let ToPhased e = {Exception=e; Phase = err.Phase}
    let rec SplitRelatedException = function
      | ConstraintSolverRelatedInformation(fopt, m2, e) -> 
          let e, related = SplitRelatedException e
          ConstraintSolverRelatedInformation(fopt, m2, e.Exception)|>ToPhased, related
      | ErrorFromAddingTypeEquation(g, denv, t1, t2, e, m) ->
          let e, related = SplitRelatedException e
          ErrorFromAddingTypeEquation(g, denv, t1, t2, e.Exception, m)|>ToPhased, related
      | ErrorFromApplyingDefault(g, denv, tp, defaultType, e, m) ->  
          let e, related = SplitRelatedException e
          ErrorFromApplyingDefault(g, denv, tp, defaultType, e.Exception, m)|>ToPhased, related
      | ErrorsFromAddingSubsumptionConstraint(g, denv, t1, t2, e, contextInfo, m) ->  
          let e, related = SplitRelatedException e
          ErrorsFromAddingSubsumptionConstraint(g, denv, t1, t2, e.Exception, contextInfo, m)|>ToPhased, related
      | ErrorFromAddingConstraint(x, e, m) ->  
          let e, related = SplitRelatedException e
          ErrorFromAddingConstraint(x, e.Exception, m)|>ToPhased, related
      | WrappedError (e, m) -> 
          let e, related = SplitRelatedException e
          WrappedError(e.Exception, m)|>ToPhased, related
      // Strip TargetInvocationException wrappers
      | :? System.Reflection.TargetInvocationException as e -> 
          SplitRelatedException e.InnerException
      | e -> 
           ToPhased e, []
    SplitRelatedException err.Exception


let DeclareMessage = FSharp.Compiler.DiagnosticMessage.DeclareResourceString

do FSComp.SR.RunStartupValidation()
let SeeAlsoE() = DeclareResourceString("SeeAlso", "%s")
let ConstraintSolverTupleDiffLengthsE() = DeclareResourceString("ConstraintSolverTupleDiffLengths", "%d%d")
let ConstraintSolverInfiniteTypesE() = DeclareResourceString("ConstraintSolverInfiniteTypes", "%s%s")
let ConstraintSolverMissingConstraintE() = DeclareResourceString("ConstraintSolverMissingConstraint", "%s")
let ConstraintSolverTypesNotInEqualityRelation1E() = DeclareResourceString("ConstraintSolverTypesNotInEqualityRelation1", "%s%s")
let ConstraintSolverNullnessWarningEquivWithTypesE() = DeclareResourceString("ConstraintSolverNullnessWarningEquivWithTypes", "%s%s%s%s")
let ConstraintSolverNullnessWarningWithTypesE() = DeclareResourceString("ConstraintSolverNullnessWarningWithTypes", "%s%s%s%s")
let ConstraintSolverNullnessWarningWithTypeE() = DeclareResourceString("ConstraintSolverNullnessWarningWithType", "%s")
let ConstraintSolverNonNullnessWarningWithTypeE() = DeclareResourceString("ConstraintSolverNonNullnessWarningWithType", "%s")
let ConstraintSolverTypesNotInEqualityRelation2E() = DeclareResourceString("ConstraintSolverTypesNotInEqualityRelation2", "%s%s")
let ConstraintSolverTypesNotInSubsumptionRelationE() = DeclareResourceString("ConstraintSolverTypesNotInSubsumptionRelation", "%s%s%s")
let ErrorFromAddingTypeEquation1E() = DeclareResourceString("ErrorFromAddingTypeEquation1", "%s%s%s")
let ErrorFromAddingTypeEquation2E() = DeclareResourceString("ErrorFromAddingTypeEquation2", "%s%s%s")
let ErrorFromApplyingDefault1E() = DeclareResourceString("ErrorFromApplyingDefault1", "%s")
let ErrorFromApplyingDefault2E() = DeclareResourceString("ErrorFromApplyingDefault2", "")
let ErrorsFromAddingSubsumptionConstraintE() = DeclareResourceString("ErrorsFromAddingSubsumptionConstraint", "%s%s%s")
let UpperCaseIdentifierInPatternE() = DeclareResourceString("UpperCaseIdentifierInPattern", "")
let NotUpperCaseConstructorE() = DeclareResourceString("NotUpperCaseConstructor", "")
let FunctionExpectedE() = DeclareResourceString("FunctionExpected", "")
let BakedInMemberConstraintNameE() = DeclareResourceString("BakedInMemberConstraintName", "%s")
let BadEventTransformationE() = DeclareResourceString("BadEventTransformation", "")
let ParameterlessStructCtorE() = DeclareResourceString("ParameterlessStructCtor", "")
let InterfaceNotRevealedE() = DeclareResourceString("InterfaceNotRevealed", "%s")
let TyconBadArgsE() = DeclareResourceString("TyconBadArgs", "%s%d%d")
let IndeterminateTypeE() = DeclareResourceString("IndeterminateType", "")
let NameClash1E() = DeclareResourceString("NameClash1", "%s%s")
let NameClash2E() = DeclareResourceString("NameClash2", "%s%s%s%s%s")
let Duplicate1E() = DeclareResourceString("Duplicate1", "%s")
let Duplicate2E() = DeclareResourceString("Duplicate2", "%s%s")
let UndefinedName2E() = DeclareResourceString("UndefinedName2", "")
let FieldNotMutableE() = DeclareResourceString("FieldNotMutable", "")
let FieldsFromDifferentTypesE() = DeclareResourceString("FieldsFromDifferentTypes", "%s%s")
let VarBoundTwiceE() = DeclareResourceString("VarBoundTwice", "%s")
let RecursionE() = DeclareResourceString("Recursion", "%s%s%s%s")
let InvalidRuntimeCoercionE() = DeclareResourceString("InvalidRuntimeCoercion", "%s%s%s")
let IndeterminateRuntimeCoercionE() = DeclareResourceString("IndeterminateRuntimeCoercion", "%s%s")
let IndeterminateStaticCoercionE() = DeclareResourceString("IndeterminateStaticCoercion", "%s%s")
let StaticCoercionShouldUseBoxE() = DeclareResourceString("StaticCoercionShouldUseBox", "%s%s")
let TypeIsImplicitlyAbstractE() = DeclareResourceString("TypeIsImplicitlyAbstract", "")
let NonRigidTypar1E() = DeclareResourceString("NonRigidTypar1", "%s%s")
let NonRigidTypar2E() = DeclareResourceString("NonRigidTypar2", "%s%s")
let NonRigidTypar3E() = DeclareResourceString("NonRigidTypar3", "%s%s")
let OBlockEndSentenceE() = DeclareResourceString("BlockEndSentence", "")
let UnexpectedEndOfInputE() = DeclareResourceString("UnexpectedEndOfInput", "")
let UnexpectedE() = DeclareResourceString("Unexpected", "%s")
let NONTERM_interactionE() = DeclareResourceString("NONTERM.interaction", "")
let NONTERM_hashDirectiveE() = DeclareResourceString("NONTERM.hashDirective", "")
let NONTERM_fieldDeclE() = DeclareResourceString("NONTERM.fieldDecl", "")
let NONTERM_unionCaseReprE() = DeclareResourceString("NONTERM.unionCaseRepr", "")
let NONTERM_localBindingE() = DeclareResourceString("NONTERM.localBinding", "")
let NONTERM_hardwhiteLetBindingsE() = DeclareResourceString("NONTERM.hardwhiteLetBindings", "")
let NONTERM_classDefnMemberE() = DeclareResourceString("NONTERM.classDefnMember", "")
let NONTERM_defnBindingsE() = DeclareResourceString("NONTERM.defnBindings", "")
let NONTERM_classMemberSpfnE() = DeclareResourceString("NONTERM.classMemberSpfn", "")
let NONTERM_valSpfnE() = DeclareResourceString("NONTERM.valSpfn", "")
let NONTERM_tyconSpfnE() = DeclareResourceString("NONTERM.tyconSpfn", "")
let NONTERM_anonLambdaExprE() = DeclareResourceString("NONTERM.anonLambdaExpr", "")
let NONTERM_attrUnionCaseDeclE() = DeclareResourceString("NONTERM.attrUnionCaseDecl", "")
let NONTERM_cPrototypeE() = DeclareResourceString("NONTERM.cPrototype", "")
let NONTERM_objectImplementationMembersE() = DeclareResourceString("NONTERM.objectImplementationMembers", "")
let NONTERM_ifExprCasesE() = DeclareResourceString("NONTERM.ifExprCases", "")
let NONTERM_openDeclE() = DeclareResourceString("NONTERM.openDecl", "")
let NONTERM_fileModuleSpecE() = DeclareResourceString("NONTERM.fileModuleSpec", "")
let NONTERM_patternClausesE() = DeclareResourceString("NONTERM.patternClauses", "")
let NONTERM_beginEndExprE() = DeclareResourceString("NONTERM.beginEndExpr", "")
let NONTERM_recdExprE() = DeclareResourceString("NONTERM.recdExpr", "")
let NONTERM_tyconDefnE() = DeclareResourceString("NONTERM.tyconDefn", "")
let NONTERM_exconCoreE() = DeclareResourceString("NONTERM.exconCore", "")
let NONTERM_typeNameInfoE() = DeclareResourceString("NONTERM.typeNameInfo", "")
let NONTERM_attributeListE() = DeclareResourceString("NONTERM.attributeList", "")
let NONTERM_quoteExprE() = DeclareResourceString("NONTERM.quoteExpr", "")
let NONTERM_typeConstraintE() = DeclareResourceString("NONTERM.typeConstraint", "")
let NONTERM_Category_ImplementationFileE() = DeclareResourceString("NONTERM.Category.ImplementationFile", "")
let NONTERM_Category_DefinitionE() = DeclareResourceString("NONTERM.Category.Definition", "")
let NONTERM_Category_SignatureFileE() = DeclareResourceString("NONTERM.Category.SignatureFile", "")
let NONTERM_Category_PatternE() = DeclareResourceString("NONTERM.Category.Pattern", "")
let NONTERM_Category_ExprE() = DeclareResourceString("NONTERM.Category.Expr", "")
let NONTERM_Category_TypeE() = DeclareResourceString("NONTERM.Category.Type", "")
let NONTERM_typeArgsActualE() = DeclareResourceString("NONTERM.typeArgsActual", "")
let TokenName1E() = DeclareResourceString("TokenName1", "%s")
let TokenName1TokenName2E() = DeclareResourceString("TokenName1TokenName2", "%s%s")
let TokenName1TokenName2TokenName3E() = DeclareResourceString("TokenName1TokenName2TokenName3", "%s%s%s")
let RuntimeCoercionSourceSealed1E() = DeclareResourceString("RuntimeCoercionSourceSealed1", "%s")
let RuntimeCoercionSourceSealed2E() = DeclareResourceString("RuntimeCoercionSourceSealed2", "%s")
let CoercionTargetSealedE() = DeclareResourceString("CoercionTargetSealed", "%s")
let UpcastUnnecessaryE() = DeclareResourceString("UpcastUnnecessary", "")
let TypeTestUnnecessaryE() = DeclareResourceString("TypeTestUnnecessary", "")
let OverrideDoesntOverride1E() = DeclareResourceString("OverrideDoesntOverride1", "%s")
let OverrideDoesntOverride2E() = DeclareResourceString("OverrideDoesntOverride2", "%s")
let OverrideDoesntOverride3E() = DeclareResourceString("OverrideDoesntOverride3", "%s")
let OverrideDoesntOverride4E() = DeclareResourceString("OverrideDoesntOverride4", "%s")
let UnionCaseWrongArgumentsE() = DeclareResourceString("UnionCaseWrongArguments", "%d%d")
let UnionPatternsBindDifferentNamesE() = DeclareResourceString("UnionPatternsBindDifferentNames", "")
let RequiredButNotSpecifiedE() = DeclareResourceString("RequiredButNotSpecified", "%s%s%s")
let UseOfAddressOfOperatorE() = DeclareResourceString("UseOfAddressOfOperator", "")
let DefensiveCopyWarningE() = DeclareResourceString("DefensiveCopyWarning", "%s")
let DeprecatedThreadStaticBindingWarningE() = DeclareResourceString("DeprecatedThreadStaticBindingWarning", "")
let FunctionValueUnexpectedE() = DeclareResourceString("FunctionValueUnexpected", "%s")
let UnitTypeExpectedE() = DeclareResourceString("UnitTypeExpected", "%s")
let UnitTypeExpectedWithEqualityE() = DeclareResourceString("UnitTypeExpectedWithEquality", "%s")
let UnitTypeExpectedWithPossiblePropertySetterE() = DeclareResourceString("UnitTypeExpectedWithPossiblePropertySetter", "%s%s%s")
let UnitTypeExpectedWithPossibleAssignmentE() = DeclareResourceString("UnitTypeExpectedWithPossibleAssignment", "%s%s")
let UnitTypeExpectedWithPossibleAssignmentToMutableE() = DeclareResourceString("UnitTypeExpectedWithPossibleAssignmentToMutable", "%s%s")
let RecursiveUseCheckedAtRuntimeE() = DeclareResourceString("RecursiveUseCheckedAtRuntime", "")
let LetRecUnsound1E() = DeclareResourceString("LetRecUnsound1", "%s")
let LetRecUnsound2E() = DeclareResourceString("LetRecUnsound2", "%s%s")
let LetRecUnsoundInnerE() = DeclareResourceString("LetRecUnsoundInner", "%s")
let LetRecEvaluatedOutOfOrderE() = DeclareResourceString("LetRecEvaluatedOutOfOrder", "")
let LetRecCheckedAtRuntimeE() = DeclareResourceString("LetRecCheckedAtRuntime", "")
let SelfRefObjCtor1E() = DeclareResourceString("SelfRefObjCtor1", "")
let SelfRefObjCtor2E() = DeclareResourceString("SelfRefObjCtor2", "")
let VirtualAugmentationOnNullValuedTypeE() = DeclareResourceString("VirtualAugmentationOnNullValuedType", "")
let NonVirtualAugmentationOnNullValuedTypeE() = DeclareResourceString("NonVirtualAugmentationOnNullValuedType", "")
let NonUniqueInferredAbstractSlot1E() = DeclareResourceString("NonUniqueInferredAbstractSlot1", "%s")
let NonUniqueInferredAbstractSlot2E() = DeclareResourceString("NonUniqueInferredAbstractSlot2", "")
let NonUniqueInferredAbstractSlot3E() = DeclareResourceString("NonUniqueInferredAbstractSlot3", "%s%s")
let NonUniqueInferredAbstractSlot4E() = DeclareResourceString("NonUniqueInferredAbstractSlot4", "")
let Failure3E() = DeclareResourceString("Failure3", "%s")
let Failure4E() = DeclareResourceString("Failure4", "%s")
let MatchIncomplete1E() = DeclareResourceString("MatchIncomplete1", "")
let MatchIncomplete2E() = DeclareResourceString("MatchIncomplete2", "%s")
let MatchIncomplete3E() = DeclareResourceString("MatchIncomplete3", "%s")
let MatchIncomplete4E() = DeclareResourceString("MatchIncomplete4", "")
let RuleNeverMatchedE() = DeclareResourceString("RuleNeverMatched", "")
let EnumMatchIncomplete1E() = DeclareResourceString("EnumMatchIncomplete1", "")
let ValNotMutableE() = DeclareResourceString("ValNotMutable", "%s")
let ValNotLocalE() = DeclareResourceString("ValNotLocal", "")
let Obsolete1E() = DeclareResourceString("Obsolete1", "")
let Obsolete2E() = DeclareResourceString("Obsolete2", "%s")
let ExperimentalE() = DeclareResourceString("Experimental", "%s")
let PossibleUnverifiableCodeE() = DeclareResourceString("PossibleUnverifiableCode", "")
let DeprecatedE() = DeclareResourceString("Deprecated", "%s")
let LibraryUseOnlyE() = DeclareResourceString("LibraryUseOnly", "")
let MissingFieldsE() = DeclareResourceString("MissingFields", "%s")
let ValueRestriction1E() = DeclareResourceString("ValueRestriction1", "%s%s%s")
let ValueRestriction2E() = DeclareResourceString("ValueRestriction2", "%s%s%s")
let ValueRestriction3E() = DeclareResourceString("ValueRestriction3", "%s")
let ValueRestriction4E() = DeclareResourceString("ValueRestriction4", "%s%s%s")
let ValueRestriction5E() = DeclareResourceString("ValueRestriction5", "%s%s%s")
let RecoverableParseErrorE() = DeclareResourceString("RecoverableParseError", "")
let ReservedKeywordE() = DeclareResourceString("ReservedKeyword", "%s")
let IndentationProblemE() = DeclareResourceString("IndentationProblem", "%s")
let OverrideInIntrinsicAugmentationE() = DeclareResourceString("OverrideInIntrinsicAugmentation", "")
let OverrideInExtrinsicAugmentationE() = DeclareResourceString("OverrideInExtrinsicAugmentation", "")
let IntfImplInIntrinsicAugmentationE() = DeclareResourceString("IntfImplInIntrinsicAugmentation", "")
let IntfImplInExtrinsicAugmentationE() = DeclareResourceString("IntfImplInExtrinsicAugmentation", "")
let UnresolvedReferenceNoRangeE() = DeclareResourceString("UnresolvedReferenceNoRange", "%s")
let UnresolvedPathReferenceNoRangeE() = DeclareResourceString("UnresolvedPathReferenceNoRange", "%s%s")
let HashIncludeNotAllowedInNonScriptE() = DeclareResourceString("HashIncludeNotAllowedInNonScript", "")
let HashReferenceNotAllowedInNonScriptE() = DeclareResourceString("HashReferenceNotAllowedInNonScript", "")
let HashDirectiveNotAllowedInNonScriptE() = DeclareResourceString("HashDirectiveNotAllowedInNonScript", "")
let FileNameNotResolvedE() = DeclareResourceString("FileNameNotResolved", "%s%s")
let AssemblyNotResolvedE() = DeclareResourceString("AssemblyNotResolved", "%s")
let HashLoadedSourceHasIssues1E() = DeclareResourceString("HashLoadedSourceHasIssues1", "")
let HashLoadedSourceHasIssues2E() = DeclareResourceString("HashLoadedSourceHasIssues2", "")
let HashLoadedScriptConsideredSourceE() = DeclareResourceString("HashLoadedScriptConsideredSource", "")  
let InvalidInternalsVisibleToAssemblyName1E() = DeclareResourceString("InvalidInternalsVisibleToAssemblyName1", "%s%s")
let InvalidInternalsVisibleToAssemblyName2E() = DeclareResourceString("InvalidInternalsVisibleToAssemblyName2", "%s")
let LoadedSourceNotFoundIgnoringE() = DeclareResourceString("LoadedSourceNotFoundIgnoring", "%s")
let MSBuildReferenceResolutionErrorE() = DeclareResourceString("MSBuildReferenceResolutionError", "%s%s")
let TargetInvocationExceptionWrapperE() = DeclareResourceString("TargetInvocationExceptionWrapper", "%s")

let getErrorString key = SR.GetString key

let (|InvalidArgument|_|) (exn: exn) = match exn with :? ArgumentException as e -> Some e.Message | _ -> None

let OutputPhasedErrorR (os: StringBuilder) (err: PhasedDiagnostic) (canSuggestNames: bool) =

    let suggestNames suggestionsF idText =
        if canSuggestNames then
            let buffer = ErrorResolutionHints.SuggestionBuffer idText
            if not buffer.Disabled then
              suggestionsF buffer.Add
              if not buffer.IsEmpty then
                  os.Append " " |> ignore
                  os.Append(FSComp.SR.undefinedNameSuggestionsIntro()) |> ignore
                  for value in buffer do
                      os.AppendLine() |> ignore
                      os.Append "   " |> ignore
                      os.Append(DecompileOpName value) |> ignore

    let rec OutputExceptionR (os: StringBuilder) error = 

      match error with
      | ConstraintSolverTupleDiffLengths(_, tl1, tl2, m, m2) -> 
          os.Append(ConstraintSolverTupleDiffLengthsE().Format tl1.Length tl2.Length) |> ignore
          if m.StartLine <> m2.StartLine then 
             os.Append(SeeAlsoE().Format (stringOfRange m)) |> ignore

      | ConstraintSolverInfiniteTypes(denv, contextInfo, t1, t2, m, m2) ->
          // REVIEW: consider if we need to show _cxs (the type parameter constraints)
          let t1, t2, _cxs = NicePrint.minimalStringsOfTwoTypes denv t1 t2
          os.Append(ConstraintSolverInfiniteTypesE().Format t1 t2) |> ignore

          match contextInfo with
          | ContextInfo.ReturnInComputationExpression ->
            os.Append(" " + FSComp.SR.returnUsedInsteadOfReturnBang()) |> ignore
          | ContextInfo.YieldInComputationExpression ->
            os.Append(" " + FSComp.SR.yieldUsedInsteadOfYieldBang()) |> ignore
          | _ -> ()

          if m.StartLine <> m2.StartLine then 
             os.Append(SeeAlsoE().Format (stringOfRange m)) |> ignore

      | ConstraintSolverMissingConstraint(denv, tpr, tpc, m, m2) -> 
          os.Append(ConstraintSolverMissingConstraintE().Format (NicePrint.stringOfTyparConstraint denv (tpr, tpc))) |> ignore
          if m.StartLine <> m2.StartLine then 
             os.Append(SeeAlsoE().Format (stringOfRange m)) |> ignore

      | ConstraintSolverNullnessWarningEquivWithTypes(denv, ty1, ty2, nullness1, nullness2, m, m2) ->
          
          let t1, t2, _cxs = NicePrint.minimalStringsOfTwoTypes denv ty1 ty2

          os.Append(ConstraintSolverNullnessWarningEquivWithTypesE().Format t1 t2 (nullness1.ToString()) (nullness2.ToString())) |> ignore

          if m.StartLine <> m2.StartLine then
             os.Append(SeeAlsoE().Format (stringOfRange m)) |> ignore

      | ConstraintSolverNullnessWarningWithTypes(denv, ty1, ty2, nullness1, nullness2, m, m2) ->
          
          let t1, t2, _cxs = NicePrint.minimalStringsOfTwoTypes denv ty1 ty2

          os.Append(ConstraintSolverNullnessWarningWithTypesE().Format t1 t2 (nullness1.ToString()) (nullness2.ToString())) |> ignore

          if m.StartLine <> m2.StartLine then
             os.Append(SeeAlsoE().Format (stringOfRange m)) |> ignore

      | ConstraintSolverNullnessWarningWithType(denv, ty, _nullness, m, m2) ->
          
          let t = NicePrint.minimalStringOfType denv ty
          os.Append(ConstraintSolverNullnessWarningWithTypeE().Format (t)) |> ignore

          if m.StartLine <> m2.StartLine then
             os.Append(SeeAlsoE().Format (stringOfRange m)) |> ignore

      | ConstraintSolverNonNullnessWarningWithType(denv, ty, _nullness, m, m2) ->
          
          let t = NicePrint.minimalStringOfType denv ty
          os.Append(ConstraintSolverNonNullnessWarningWithTypeE().Format (t)) |> ignore

          if m.StartLine <> m2.StartLine then
             os.Append(SeeAlsoE().Format (stringOfRange m)) |> ignore

      | ConstraintSolverTypesNotInEqualityRelation(denv, (TType_measure _ as t1), (TType_measure _ as t2), m, m2, _) -> 
          // REVIEW: consider if we need to show _cxs (the type parameter constraints)
          let t1, t2, _cxs = NicePrint.minimalStringsOfTwoTypes denv t1 t2
          
          os.Append(ConstraintSolverTypesNotInEqualityRelation1E().Format t1 t2)  |> ignore
          
          if m.StartLine <> m2.StartLine then
             os.Append(SeeAlsoE().Format (stringOfRange m)) |> ignore

      | ConstraintSolverTypesNotInEqualityRelation(denv, t1, t2, m, m2, contextInfo) -> 
          // REVIEW: consider if we need to show _cxs (the type parameter constraints)
          let t1, t2, _cxs = NicePrint.minimalStringsOfTwoTypes denv t1 t2
          
          match contextInfo with
          | ContextInfo.IfExpression range when Range.equals range m -> os.Append(FSComp.SR.ifExpression(t1, t2)) |> ignore
          | ContextInfo.CollectionElement (isArray, range) when Range.equals range m -> 
            if isArray then
                os.Append(FSComp.SR.arrayElementHasWrongType(t1, t2)) |> ignore
            else
                os.Append(FSComp.SR.listElementHasWrongType(t1, t2)) |> ignore
          | ContextInfo.OmittedElseBranch range when Range.equals range m -> os.Append(FSComp.SR.missingElseBranch(t2)) |> ignore
          | ContextInfo.ElseBranchResult range when Range.equals range m -> os.Append(FSComp.SR.elseBranchHasWrongType(t1, t2)) |> ignore
          | ContextInfo.FollowingPatternMatchClause range when Range.equals range m -> os.Append(FSComp.SR.followingPatternMatchClauseHasWrongType(t1, t2)) |> ignore
          | ContextInfo.PatternMatchGuard range when Range.equals range m -> os.Append(FSComp.SR.patternMatchGuardIsNotBool(t2)) |> ignore
          | _ -> os.Append(ConstraintSolverTypesNotInEqualityRelation2E().Format t1 t2) |> ignore
          if m.StartLine <> m2.StartLine then 
             os.Append(SeeAlsoE().Format (stringOfRange m)) |> ignore

      | ConstraintSolverTypesNotInSubsumptionRelation(denv, t1, t2, m, m2) -> 
          // REVIEW: consider if we need to show _cxs (the type parameter constraints)
          let t1, t2, cxs = NicePrint.minimalStringsOfTwoTypes denv t1 t2
          os.Append(ConstraintSolverTypesNotInSubsumptionRelationE().Format t2 t1 cxs) |> ignore
          if m.StartLine <> m2.StartLine then 
             os.Append(SeeAlsoE().Format (stringOfRange m2)) |> ignore

      | ConstraintSolverError(msg, m, m2) -> 
         os.Append msg |> ignore
         if m.StartLine <> m2.StartLine then 
            os.Append(SeeAlsoE().Format (stringOfRange m2)) |> ignore

      | ConstraintSolverRelatedInformation(fopt, _, e) -> 
          match e with 
          | ConstraintSolverError _ -> OutputExceptionR os e
          | _ -> ()
          fopt |> Option.iter (Printf.bprintf os " %s")

      | ErrorFromAddingTypeEquation(g, denv, t1, t2, ConstraintSolverTypesNotInEqualityRelation(_, t1', t2', m, _, contextInfo), _) 
         when typeEquiv g t1 t1'
              && typeEquiv g t2 t2' ->
          let t1, t2, tpcs = NicePrint.minimalStringsOfTwoTypes denv t1 t2
          match contextInfo with
          | ContextInfo.IfExpression range when Range.equals range m -> os.Append(FSComp.SR.ifExpression(t1, t2)) |> ignore
          | ContextInfo.CollectionElement (isArray, range) when Range.equals range m -> 
            if isArray then
                os.Append(FSComp.SR.arrayElementHasWrongType(t1, t2)) |> ignore
            else
                os.Append(FSComp.SR.listElementHasWrongType(t1, t2)) |> ignore
          | ContextInfo.OmittedElseBranch range when Range.equals range m -> os.Append(FSComp.SR.missingElseBranch(t2)) |> ignore
          | ContextInfo.ElseBranchResult range when Range.equals range m -> os.Append(FSComp.SR.elseBranchHasWrongType(t1, t2)) |> ignore
          | ContextInfo.FollowingPatternMatchClause range when Range.equals range m -> os.Append(FSComp.SR.followingPatternMatchClauseHasWrongType(t1, t2)) |> ignore
          | ContextInfo.PatternMatchGuard range when Range.equals range m -> os.Append(FSComp.SR.patternMatchGuardIsNotBool(t2)) |> ignore
          | ContextInfo.TupleInRecordFields ->
                os.Append(ErrorFromAddingTypeEquation1E().Format t2 t1 tpcs) |> ignore
                os.Append(System.Environment.NewLine + FSComp.SR.commaInsteadOfSemicolonInRecord()) |> ignore
          | _ when t2 = "bool" && t1.EndsWithOrdinal(" ref") ->
                os.Append(ErrorFromAddingTypeEquation1E().Format t2 t1 tpcs) |> ignore
                os.Append(System.Environment.NewLine + FSComp.SR.derefInsteadOfNot()) |> ignore
          | _ -> os.Append(ErrorFromAddingTypeEquation1E().Format t2 t1 tpcs) |> ignore

      | ErrorFromAddingTypeEquation(_, _, _, _, ((ConstraintSolverTypesNotInEqualityRelation (_, _, _, _, _, contextInfo) ) as e), _)
              when (match contextInfo with ContextInfo.NoContext -> false | _ -> true) ->  
          OutputExceptionR os e

      | ErrorFromAddingTypeEquation(_, _, _, _, ((ConstraintSolverTypesNotInSubsumptionRelation _ | ConstraintSolverError _ ) as e), _) ->  
          OutputExceptionR os e

      | ErrorFromAddingTypeEquation(g, denv, t1, t2, e, _) ->
          if not (typeEquiv g t1 t2) then
              let t1, t2, tpcs = NicePrint.minimalStringsOfTwoTypes denv t1 t2
              if t1<>t2 + tpcs then os.Append(ErrorFromAddingTypeEquation2E().Format t1 t2 tpcs) |> ignore

          OutputExceptionR os e

      | ErrorFromApplyingDefault(_, denv, _, defaultType, e, _) ->  
          let defaultType = NicePrint.minimalStringOfType denv defaultType
          os.Append(ErrorFromApplyingDefault1E().Format defaultType) |> ignore
          OutputExceptionR os e
          os.Append(ErrorFromApplyingDefault2E().Format) |> ignore

      | ErrorsFromAddingSubsumptionConstraint(g, denv, t1, t2, e, contextInfo, _) ->
          match contextInfo with
          | ContextInfo.DowncastUsedInsteadOfUpcast isOperator -> 
              let t1, t2, _ = NicePrint.minimalStringsOfTwoTypes denv t1 t2
              if isOperator then
                  os.Append(FSComp.SR.considerUpcastOperator(t1, t2) |> snd) |> ignore
              else
                  os.Append(FSComp.SR.considerUpcast(t1, t2) |> snd) |> ignore
          | _ ->
              if not (typeEquiv g t1 t2) then
                  let t1, t2, tpcs = NicePrint.minimalStringsOfTwoTypes denv t1 t2
                  if t1 <> (t2 + tpcs) then 
                      os.Append(ErrorsFromAddingSubsumptionConstraintE().Format t2 t1 tpcs) |> ignore
                  else
                      OutputExceptionR os e
              else
                  OutputExceptionR os e

      | UpperCaseIdentifierInPattern(_) -> 
          os.Append(UpperCaseIdentifierInPatternE().Format) |> ignore

      | NotUpperCaseConstructor(_) -> 
          os.Append(NotUpperCaseConstructorE().Format) |> ignore

      | ErrorFromAddingConstraint(_, e, _) ->  
          OutputExceptionR os e

#if !NO_EXTENSIONTYPING
      | ExtensionTyping.ProvidedTypeResolutionNoRange e

      | ExtensionTyping.ProvidedTypeResolution(_, e) -> 
          OutputExceptionR os e

      | :? TypeProviderError as e ->
          os.Append(e.ContextualErrorMessage) |> ignore
#endif

      | UnresolvedOverloading(denv, callerArgs, failure, m) ->
          
          // extract eventual information (return type and type parameters)
          // from ConstraintTraitInfo
          let knownReturnType, genericParameterTypes =
              match failure with
              | NoOverloadsFound (cx=Some cx)
              | PossibleCandidates (cx=Some cx) -> cx.ReturnType, cx.ArgumentTypes
              | _ -> None, []
         
          // prepare message parts (known arguments, known return type, known generic parameters)
          let argsMessage, returnType, genericParametersMessage =
              
              let retTy =
                  knownReturnType
                  |> Option.defaultValue (TType.TType_var (Typar.NewUnlinked(), KnownAmbivalentToNull))
              
              let argRepr = 
                  callerArgs.ArgumentNamesAndTypes
                  |> List.map (fun (name,tTy) -> tTy, {ArgReprInfo.Name = name |> Option.map (fun name -> Ident(name, range.Zero)); ArgReprInfo.Attribs = []})
                  
              let argsL,retTyL,genParamTysL = NicePrint.prettyLayoutsOfUnresolvedOverloading denv argRepr retTy genericParameterTypes
              
              match callerArgs.ArgumentNamesAndTypes with
              | [] -> None, Layout.showL retTyL, Layout.showL genParamTysL
              | items ->
                  let args = Layout.showL argsL  
                  let prefixMessage =
                      match items with
                      | [_] -> FSComp.SR.csNoOverloadsFoundArgumentsPrefixSingular
                      | _ -> FSComp.SR.csNoOverloadsFoundArgumentsPrefixPlural
                  Some (prefixMessage args)
                  , Layout.showL retTyL
                  , Layout.showL genParamTysL

          let knownReturnType =
              match knownReturnType with
              | None -> None
              | Some _ -> Some (FSComp.SR.csNoOverloadsFoundReturnType returnType)

          let genericParametersMessage =
              match genericParameterTypes with
              | [] -> None
              | [_] -> Some (FSComp.SR.csNoOverloadsFoundTypeParametersPrefixSingular genericParametersMessage)
              | _ -> Some (FSComp.SR.csNoOverloadsFoundTypeParametersPrefixPlural genericParametersMessage)

          let overloadMethodInfo displayEnv m (x: OverloadInformation) =
              let paramInfo =
                  match x.error with
                  | :? ArgDoesNotMatchError as x ->
                      let nameOrOneBasedIndexMessage =
                          x.calledArg.NameOpt
                          |> Option.map (fun n -> FSComp.SR.csOverloadCandidateNamedArgumentTypeMismatch n.idText)
                          |> Option.defaultValue (FSComp.SR.csOverloadCandidateIndexedArgumentTypeMismatch ((Lib.vsnd x.calledArg.Position) + 1)) //snd
                      sprintf " // %s" nameOrOneBasedIndexMessage
                  | _ -> ""
                  
              (NicePrint.stringOfMethInfo x.amap m displayEnv x.methodSlot.Method) + paramInfo
              
          let nl = System.Environment.NewLine
          let formatOverloads (overloads: OverloadInformation list) =
              overloads
              |> List.map (overloadMethodInfo denv m)
              |> List.sort
              |> List.map FSComp.SR.formatDashItem
              |> String.concat nl
         
          // assemble final message composing the parts
          let msg =
              let optionalParts =
                [knownReturnType; genericParametersMessage; argsMessage]
                |> List.choose id
                |> String.concat (nl + nl)
                |> function | "" -> nl
                            | result -> nl + nl + result + nl + nl
              
              match failure with
              | NoOverloadsFound (methodName, overloads, _) ->
                  FSComp.SR.csNoOverloadsFound methodName
                      + optionalParts                      
                      + (FSComp.SR.csAvailableOverloads (formatOverloads overloads))
              | PossibleCandidates (methodName, [], _) ->
                  FSComp.SR.csMethodIsOverloaded methodName
              | PossibleCandidates (methodName, overloads, _) ->
                  FSComp.SR.csMethodIsOverloaded methodName
                      + optionalParts
                      + FSComp.SR.csCandidates (formatOverloads overloads)
          
          os.Append msg |> ignore

      | UnresolvedConversionOperator(denv, fromTy, toTy, _) -> 
          let t1, t2, _tpcs = NicePrint.minimalStringsOfTwoTypes denv fromTy toTy
          os.Append(FSComp.SR.csTypeDoesNotSupportConversion(t1, t2)) |> ignore

      | FunctionExpected _ ->
          os.Append(FunctionExpectedE().Format) |> ignore

      | BakedInMemberConstraintName(nm, _) ->
          os.Append(BakedInMemberConstraintNameE().Format nm) |> ignore

      | StandardOperatorRedefinitionWarning(msg, _) -> 
          os.Append msg |> ignore

      | BadEventTransformation(_) ->
         os.Append(BadEventTransformationE().Format) |> ignore

      | ParameterlessStructCtor(_) ->
         os.Append(ParameterlessStructCtorE().Format) |> ignore

      | InterfaceNotRevealed(denv, ity, _) ->
          os.Append(InterfaceNotRevealedE().Format (NicePrint.minimalStringOfType denv ity)) |> ignore

      | NotAFunctionButIndexer(_, _, name, _, _) ->
          match name with
          | Some name -> os.Append(FSComp.SR.notAFunctionButMaybeIndexerWithName name) |> ignore
          | _ -> os.Append(FSComp.SR.notAFunctionButMaybeIndexer()) |> ignore

      | NotAFunction(_, _, _, marg) ->
          if marg.StartColumn = 0 then
              os.Append(FSComp.SR.notAFunctionButMaybeDeclaration()) |> ignore
          else
              os.Append(FSComp.SR.notAFunction()) |> ignore

      | TyconBadArgs(_, tcref, d, _) -> 
          let exp = tcref.TyparsNoRange.Length
          if exp = 0 then
              os.Append(FSComp.SR.buildUnexpectedTypeArgs(fullDisplayTextOfTyconRef tcref, d)) |> ignore
          else
              os.Append(TyconBadArgsE().Format (fullDisplayTextOfTyconRef tcref) exp d) |> ignore

      | IndeterminateType(_) -> 
          os.Append(IndeterminateTypeE().Format) |> ignore

      | NameClash(nm, k1, nm1, _, k2, nm2, _) -> 
          if nm = nm1 && nm1 = nm2 && k1 = k2 then 
              os.Append(NameClash1E().Format k1 nm1) |> ignore
          else
              os.Append(NameClash2E().Format k1 nm1 nm k2 nm2) |> ignore

      | Duplicate(k, s, _) -> 
          if k = "member" then 
              os.Append(Duplicate1E().Format (DecompileOpName s)) |> ignore
          else 
              os.Append(Duplicate2E().Format k (DecompileOpName s)) |> ignore

      | UndefinedName(_, k, id, suggestionsF) ->
          os.Append(k (DecompileOpName id.idText)) |> ignore
          suggestNames suggestionsF id.idText

      | InternalUndefinedItemRef(f, smr, ccuName, s) ->  
          let _, errs = f(smr, ccuName, s)
          os.Append errs |> ignore  

      | FieldNotMutable _ -> 
          os.Append(FieldNotMutableE().Format) |> ignore

      | FieldsFromDifferentTypes (_, fref1, fref2, _) -> 
          os.Append(FieldsFromDifferentTypesE().Format fref1.FieldName fref2.FieldName) |> ignore

      | VarBoundTwice id ->  
          os.Append(VarBoundTwiceE().Format (DecompileOpName id.idText)) |> ignore

      | Recursion (denv, id, ty1, ty2, _) -> 
          let t1, t2, tpcs = NicePrint.minimalStringsOfTwoTypes denv ty1 ty2
          os.Append(RecursionE().Format (DecompileOpName id.idText) t1 t2 tpcs) |> ignore

      | InvalidRuntimeCoercion(denv, ty1, ty2, _) -> 
          let t1, t2, tpcs = NicePrint.minimalStringsOfTwoTypes denv ty1 ty2
          os.Append(InvalidRuntimeCoercionE().Format t1 t2 tpcs) |> ignore

      | IndeterminateRuntimeCoercion(denv, ty1, ty2, _) -> 
          let t1, t2, _cxs = NicePrint.minimalStringsOfTwoTypes denv ty1 ty2
          os.Append(IndeterminateRuntimeCoercionE().Format t1 t2) |> ignore

      | IndeterminateStaticCoercion(denv, ty1, ty2, _) -> 
          // REVIEW: consider if we need to show _cxs (the type parameter constraints)
          let t1, t2, _cxs = NicePrint.minimalStringsOfTwoTypes denv ty1 ty2
          os.Append(IndeterminateStaticCoercionE().Format t1 t2) |> ignore

      | StaticCoercionShouldUseBox(denv, ty1, ty2, _) ->
          // REVIEW: consider if we need to show _cxs (the type parameter constraints)
          let t1, t2, _cxs = NicePrint.minimalStringsOfTwoTypes denv ty1 ty2
          os.Append(StaticCoercionShouldUseBoxE().Format t1 t2) |> ignore

      | TypeIsImplicitlyAbstract(_) -> 
          os.Append(TypeIsImplicitlyAbstractE().Format) |> ignore

      | NonRigidTypar(denv, tpnmOpt, typarRange, ty1, ty, _) -> 
          // REVIEW: consider if we need to show _cxs (the type parameter constraints)
          let (ty1, ty), _cxs = PrettyTypes.PrettifyTypePair denv.g (ty1, ty)
          match tpnmOpt with 
          | None -> 
              os.Append(NonRigidTypar1E().Format (stringOfRange typarRange) (NicePrint.stringOfTy denv ty)) |> ignore
          | Some tpnm -> 
              match ty1 with 
              | TType_measure _ -> 
                os.Append(NonRigidTypar2E().Format tpnm (NicePrint.stringOfTy denv ty)) |> ignore
              | _ -> 
                os.Append(NonRigidTypar3E().Format tpnm (NicePrint.stringOfTy denv ty)) |> ignore

      | SyntaxError (ctxt, _) -> 
          let ctxt = unbox<Parsing.ParseErrorContext<Parser.token>>(ctxt)
          
          let (|EndOfStructuredConstructToken|_|) token = 
              match token with
              | Parser.TOKEN_ODECLEND 
              | Parser.TOKEN_OBLOCKSEP 
              | Parser.TOKEN_OEND 
              | Parser.TOKEN_ORIGHT_BLOCK_END 
              | Parser.TOKEN_OBLOCKEND | Parser.TOKEN_OBLOCKEND_COMING_SOON | Parser.TOKEN_OBLOCKEND_IS_HERE -> Some()
              | _ -> None

          let tokenIdToText tid = 
              match tid with 
              | Parser.TOKEN_IDENT -> getErrorString("Parser.TOKEN.IDENT")
              | Parser.TOKEN_BIGNUM 
              | Parser.TOKEN_INT8  
              | Parser.TOKEN_UINT8 
              | Parser.TOKEN_INT16  
              | Parser.TOKEN_UINT16 
              | Parser.TOKEN_INT32 
              | Parser.TOKEN_UINT32 
              | Parser.TOKEN_INT64 
              | Parser.TOKEN_UINT64 
              | Parser.TOKEN_UNATIVEINT 
              | Parser.TOKEN_NATIVEINT -> getErrorString("Parser.TOKEN.INT")
              | Parser.TOKEN_IEEE32 
              | Parser.TOKEN_IEEE64 -> getErrorString("Parser.TOKEN.FLOAT")
              | Parser.TOKEN_DECIMAL -> getErrorString("Parser.TOKEN.DECIMAL")
              | Parser.TOKEN_CHAR -> getErrorString("Parser.TOKEN.CHAR")
                
              | Parser.TOKEN_BASE -> getErrorString("Parser.TOKEN.BASE")
              | Parser.TOKEN_LPAREN_STAR_RPAREN -> getErrorString("Parser.TOKEN.LPAREN.STAR.RPAREN")
              | Parser.TOKEN_DOLLAR -> getErrorString("Parser.TOKEN.DOLLAR")
              | Parser.TOKEN_INFIX_STAR_STAR_OP -> getErrorString("Parser.TOKEN.INFIX.STAR.STAR.OP")
              | Parser.TOKEN_INFIX_COMPARE_OP -> getErrorString("Parser.TOKEN.INFIX.COMPARE.OP")
              | Parser.TOKEN_COLON_GREATER -> getErrorString("Parser.TOKEN.COLON.GREATER")  
              | Parser.TOKEN_COLON_COLON ->getErrorString("Parser.TOKEN.COLON.COLON")
              | Parser.TOKEN_PERCENT_OP -> getErrorString("Parser.TOKEN.PERCENT.OP")
              | Parser.TOKEN_INFIX_AT_HAT_OP -> getErrorString("Parser.TOKEN.INFIX.AT.HAT.OP")
              | Parser.TOKEN_INFIX_BAR_OP -> getErrorString("Parser.TOKEN.INFIX.BAR.OP")
              | Parser.TOKEN_PLUS_MINUS_OP -> getErrorString("Parser.TOKEN.PLUS.MINUS.OP")
              | Parser.TOKEN_PREFIX_OP -> getErrorString("Parser.TOKEN.PREFIX.OP")
              | Parser.TOKEN_COLON_QMARK_GREATER -> getErrorString("Parser.TOKEN.COLON.QMARK.GREATER")
              | Parser.TOKEN_INFIX_STAR_DIV_MOD_OP -> getErrorString("Parser.TOKEN.INFIX.STAR.DIV.MOD.OP")
              | Parser.TOKEN_INFIX_AMP_OP -> getErrorString("Parser.TOKEN.INFIX.AMP.OP")
              | Parser.TOKEN_AMP -> getErrorString("Parser.TOKEN.AMP")
              | Parser.TOKEN_AMP_AMP -> getErrorString("Parser.TOKEN.AMP.AMP")
              | Parser.TOKEN_BAR_BAR -> getErrorString("Parser.TOKEN.BAR.BAR")
              | Parser.TOKEN_LESS -> getErrorString("Parser.TOKEN.LESS")
              | Parser.TOKEN_GREATER -> getErrorString("Parser.TOKEN.GREATER")
              | Parser.TOKEN_QMARK -> getErrorString("Parser.TOKEN.QMARK")
              | Parser.TOKEN_QMARK_QMARK -> getErrorString("Parser.TOKEN.QMARK.QMARK")
              | Parser.TOKEN_COLON_QMARK-> getErrorString("Parser.TOKEN.COLON.QMARK")
              | Parser.TOKEN_INT32_DOT_DOT -> getErrorString("Parser.TOKEN.INT32.DOT.DOT")
              | Parser.TOKEN_DOT_DOT -> getErrorString("Parser.TOKEN.DOT.DOT")
              | Parser.TOKEN_DOT_DOT_HAT -> getErrorString("Parser.TOKEN.DOT.DOT")
              | Parser.TOKEN_QUOTE -> getErrorString("Parser.TOKEN.QUOTE")
              | Parser.TOKEN_STAR -> getErrorString("Parser.TOKEN.STAR")
              | Parser.TOKEN_HIGH_PRECEDENCE_TYAPP -> getErrorString("Parser.TOKEN.HIGH.PRECEDENCE.TYAPP")
              | Parser.TOKEN_COLON -> getErrorString("Parser.TOKEN.COLON")
              | Parser.TOKEN_COLON_EQUALS -> getErrorString("Parser.TOKEN.COLON.EQUALS")
              | Parser.TOKEN_LARROW -> getErrorString("Parser.TOKEN.LARROW")
              | Parser.TOKEN_EQUALS -> getErrorString("Parser.TOKEN.EQUALS")
              | Parser.TOKEN_GREATER_BAR_RBRACK -> getErrorString("Parser.TOKEN.GREATER.BAR.RBRACK")
              | Parser.TOKEN_MINUS -> getErrorString("Parser.TOKEN.MINUS")
              | Parser.TOKEN_ADJACENT_PREFIX_OP -> getErrorString("Parser.TOKEN.ADJACENT.PREFIX.OP")
              | Parser.TOKEN_FUNKY_OPERATOR_NAME -> getErrorString("Parser.TOKEN.FUNKY.OPERATOR.NAME") 
              | Parser.TOKEN_COMMA-> getErrorString("Parser.TOKEN.COMMA")
              | Parser.TOKEN_DOT -> getErrorString("Parser.TOKEN.DOT")
              | Parser.TOKEN_BAR-> getErrorString("Parser.TOKEN.BAR")
              | Parser.TOKEN_HASH -> getErrorString("Parser.TOKEN.HASH")
              | Parser.TOKEN_UNDERSCORE -> getErrorString("Parser.TOKEN.UNDERSCORE")
              | Parser.TOKEN_SEMICOLON -> getErrorString("Parser.TOKEN.SEMICOLON")
              | Parser.TOKEN_SEMICOLON_SEMICOLON-> getErrorString("Parser.TOKEN.SEMICOLON.SEMICOLON")
              | Parser.TOKEN_LPAREN-> getErrorString("Parser.TOKEN.LPAREN")
              | Parser.TOKEN_RPAREN | Parser.TOKEN_RPAREN_COMING_SOON | Parser.TOKEN_RPAREN_IS_HERE -> getErrorString("Parser.TOKEN.RPAREN")
              | Parser.TOKEN_LQUOTE -> getErrorString("Parser.TOKEN.LQUOTE")
              | Parser.TOKEN_LBRACK -> getErrorString("Parser.TOKEN.LBRACK")
              | Parser.TOKEN_LBRACE_BAR -> getErrorString("Parser.TOKEN.LBRACE.BAR")
              | Parser.TOKEN_LBRACK_BAR -> getErrorString("Parser.TOKEN.LBRACK.BAR")
              | Parser.TOKEN_LBRACK_LESS -> getErrorString("Parser.TOKEN.LBRACK.LESS")
              | Parser.TOKEN_LBRACE -> getErrorString("Parser.TOKEN.LBRACE")
              | Parser.TOKEN_BAR_RBRACK -> getErrorString("Parser.TOKEN.BAR.RBRACK")
              | Parser.TOKEN_BAR_RBRACE -> getErrorString("Parser.TOKEN.BAR.RBRACE")
              | Parser.TOKEN_GREATER_RBRACK -> getErrorString("Parser.TOKEN.GREATER.RBRACK")
              | Parser.TOKEN_RQUOTE_DOT _ 
              | Parser.TOKEN_RQUOTE -> getErrorString("Parser.TOKEN.RQUOTE")
              | Parser.TOKEN_RBRACK -> getErrorString("Parser.TOKEN.RBRACK")
              | Parser.TOKEN_RBRACE | Parser.TOKEN_RBRACE_COMING_SOON | Parser.TOKEN_RBRACE_IS_HERE -> getErrorString("Parser.TOKEN.RBRACE")
              | Parser.TOKEN_PUBLIC -> getErrorString("Parser.TOKEN.PUBLIC")
              | Parser.TOKEN_PRIVATE -> getErrorString("Parser.TOKEN.PRIVATE")
              | Parser.TOKEN_INTERNAL -> getErrorString("Parser.TOKEN.INTERNAL")
              | Parser.TOKEN_CONSTRAINT -> getErrorString("Parser.TOKEN.CONSTRAINT")
              | Parser.TOKEN_INSTANCE -> getErrorString("Parser.TOKEN.INSTANCE")
              | Parser.TOKEN_DELEGATE -> getErrorString("Parser.TOKEN.DELEGATE")
              | Parser.TOKEN_INHERIT -> getErrorString("Parser.TOKEN.INHERIT")
              | Parser.TOKEN_CONSTRUCTOR-> getErrorString("Parser.TOKEN.CONSTRUCTOR")
              | Parser.TOKEN_DEFAULT -> getErrorString("Parser.TOKEN.DEFAULT")
              | Parser.TOKEN_OVERRIDE-> getErrorString("Parser.TOKEN.OVERRIDE")
              | Parser.TOKEN_ABSTRACT-> getErrorString("Parser.TOKEN.ABSTRACT")
              | Parser.TOKEN_CLASS-> getErrorString("Parser.TOKEN.CLASS")
              | Parser.TOKEN_MEMBER -> getErrorString("Parser.TOKEN.MEMBER")
              | Parser.TOKEN_STATIC -> getErrorString("Parser.TOKEN.STATIC")
              | Parser.TOKEN_NAMESPACE-> getErrorString("Parser.TOKEN.NAMESPACE")
              | Parser.TOKEN_OBLOCKBEGIN -> getErrorString("Parser.TOKEN.OBLOCKBEGIN") 
              | EndOfStructuredConstructToken -> getErrorString("Parser.TOKEN.OBLOCKEND") 
              | Parser.TOKEN_THEN  
              | Parser.TOKEN_OTHEN -> getErrorString("Parser.TOKEN.OTHEN")
              | Parser.TOKEN_ELSE
              | Parser.TOKEN_OELSE -> getErrorString("Parser.TOKEN.OELSE")
              | Parser.TOKEN_LET(_) 
              | Parser.TOKEN_OLET(_) -> getErrorString("Parser.TOKEN.OLET")
              | Parser.TOKEN_OBINDER 
              | Parser.TOKEN_BINDER -> getErrorString("Parser.TOKEN.BINDER")
              | Parser.TOKEN_OAND_BANG 
              | Parser.TOKEN_AND_BANG -> getErrorString("Parser.TOKEN.AND.BANG")
              | Parser.TOKEN_ODO -> getErrorString("Parser.TOKEN.ODO")
              | Parser.TOKEN_OWITH -> getErrorString("Parser.TOKEN.OWITH")
              | Parser.TOKEN_OFUNCTION -> getErrorString("Parser.TOKEN.OFUNCTION")
              | Parser.TOKEN_OFUN -> getErrorString("Parser.TOKEN.OFUN")
              | Parser.TOKEN_ORESET -> getErrorString("Parser.TOKEN.ORESET")
              | Parser.TOKEN_ODUMMY -> getErrorString("Parser.TOKEN.ODUMMY")
              | Parser.TOKEN_DO_BANG 
              | Parser.TOKEN_ODO_BANG -> getErrorString("Parser.TOKEN.ODO.BANG")
              | Parser.TOKEN_YIELD -> getErrorString("Parser.TOKEN.YIELD")
              | Parser.TOKEN_YIELD_BANG -> getErrorString("Parser.TOKEN.YIELD.BANG")
              | Parser.TOKEN_OINTERFACE_MEMBER-> getErrorString("Parser.TOKEN.OINTERFACE.MEMBER")
              | Parser.TOKEN_ELIF -> getErrorString("Parser.TOKEN.ELIF")
              | Parser.TOKEN_RARROW -> getErrorString("Parser.TOKEN.RARROW")
              | Parser.TOKEN_SIG -> getErrorString("Parser.TOKEN.SIG")
              | Parser.TOKEN_STRUCT -> getErrorString("Parser.TOKEN.STRUCT")
              | Parser.TOKEN_UPCAST -> getErrorString("Parser.TOKEN.UPCAST")
              | Parser.TOKEN_DOWNCAST -> getErrorString("Parser.TOKEN.DOWNCAST")
              | Parser.TOKEN_NULL -> getErrorString("Parser.TOKEN.NULL")
              | Parser.TOKEN_RESERVED -> getErrorString("Parser.TOKEN.RESERVED")
              | Parser.TOKEN_MODULE | Parser.TOKEN_MODULE_COMING_SOON | Parser.TOKEN_MODULE_IS_HERE -> getErrorString("Parser.TOKEN.MODULE")
              | Parser.TOKEN_AND -> getErrorString("Parser.TOKEN.AND")
              | Parser.TOKEN_AS -> getErrorString("Parser.TOKEN.AS")
              | Parser.TOKEN_ASSERT -> getErrorString("Parser.TOKEN.ASSERT")
              | Parser.TOKEN_OASSERT -> getErrorString("Parser.TOKEN.ASSERT")
              | Parser.TOKEN_ASR-> getErrorString("Parser.TOKEN.ASR")
              | Parser.TOKEN_DOWNTO -> getErrorString("Parser.TOKEN.DOWNTO")
              | Parser.TOKEN_EXCEPTION -> getErrorString("Parser.TOKEN.EXCEPTION")
              | Parser.TOKEN_FALSE -> getErrorString("Parser.TOKEN.FALSE")
              | Parser.TOKEN_FOR -> getErrorString("Parser.TOKEN.FOR")
              | Parser.TOKEN_FUN -> getErrorString("Parser.TOKEN.FUN")
              | Parser.TOKEN_FUNCTION-> getErrorString("Parser.TOKEN.FUNCTION")
              | Parser.TOKEN_FINALLY -> getErrorString("Parser.TOKEN.FINALLY")
              | Parser.TOKEN_LAZY -> getErrorString("Parser.TOKEN.LAZY")
              | Parser.TOKEN_OLAZY -> getErrorString("Parser.TOKEN.LAZY")
              | Parser.TOKEN_MATCH -> getErrorString("Parser.TOKEN.MATCH")
              | Parser.TOKEN_MATCH_BANG -> getErrorString("Parser.TOKEN.MATCH.BANG")
              | Parser.TOKEN_MUTABLE -> getErrorString("Parser.TOKEN.MUTABLE")
              | Parser.TOKEN_NEW -> getErrorString("Parser.TOKEN.NEW")
              | Parser.TOKEN_OF -> getErrorString("Parser.TOKEN.OF")
              | Parser.TOKEN_OPEN -> getErrorString("Parser.TOKEN.OPEN")
              | Parser.TOKEN_OR -> getErrorString("Parser.TOKEN.OR")
              | Parser.TOKEN_VOID -> getErrorString("Parser.TOKEN.VOID")
              | Parser.TOKEN_EXTERN-> getErrorString("Parser.TOKEN.EXTERN")
              | Parser.TOKEN_INTERFACE -> getErrorString("Parser.TOKEN.INTERFACE")
              | Parser.TOKEN_REC -> getErrorString("Parser.TOKEN.REC")
              | Parser.TOKEN_TO -> getErrorString("Parser.TOKEN.TO")
              | Parser.TOKEN_TRUE -> getErrorString("Parser.TOKEN.TRUE")
              | Parser.TOKEN_TRY -> getErrorString("Parser.TOKEN.TRY")
              | Parser.TOKEN_TYPE | Parser.TOKEN_TYPE_COMING_SOON | Parser.TOKEN_TYPE_IS_HERE -> getErrorString("Parser.TOKEN.TYPE")
              | Parser.TOKEN_VAL -> getErrorString("Parser.TOKEN.VAL")
              | Parser.TOKEN_INLINE -> getErrorString("Parser.TOKEN.INLINE")
              | Parser.TOKEN_WHEN -> getErrorString("Parser.TOKEN.WHEN")
              | Parser.TOKEN_WHILE -> getErrorString("Parser.TOKEN.WHILE")
              | Parser.TOKEN_WITH-> getErrorString("Parser.TOKEN.WITH")
              | Parser.TOKEN_IF -> getErrorString("Parser.TOKEN.IF")
              | Parser.TOKEN_DO -> getErrorString("Parser.TOKEN.DO")
              | Parser.TOKEN_GLOBAL -> getErrorString("Parser.TOKEN.GLOBAL")
              | Parser.TOKEN_DONE -> getErrorString("Parser.TOKEN.DONE")
              | Parser.TOKEN_IN | Parser.TOKEN_JOIN_IN -> getErrorString("Parser.TOKEN.IN")
              | Parser.TOKEN_HIGH_PRECEDENCE_PAREN_APP-> getErrorString("Parser.TOKEN.HIGH.PRECEDENCE.PAREN.APP")
              | Parser.TOKEN_HIGH_PRECEDENCE_BRACK_APP-> getErrorString("Parser.TOKEN.HIGH.PRECEDENCE.BRACK.APP")
              | Parser.TOKEN_BEGIN -> getErrorString("Parser.TOKEN.BEGIN")
              | Parser.TOKEN_END -> getErrorString("Parser.TOKEN.END")
              | Parser.TOKEN_HASH_LIGHT
              | Parser.TOKEN_HASH_LINE 
              | Parser.TOKEN_HASH_IF 
              | Parser.TOKEN_HASH_ELSE 
              | Parser.TOKEN_HASH_ENDIF -> getErrorString("Parser.TOKEN.HASH.ENDIF")
              | Parser.TOKEN_INACTIVECODE -> getErrorString("Parser.TOKEN.INACTIVECODE")
              | Parser.TOKEN_LEX_FAILURE-> getErrorString("Parser.TOKEN.LEX.FAILURE")
              | Parser.TOKEN_WHITESPACE -> getErrorString("Parser.TOKEN.WHITESPACE")
              | Parser.TOKEN_COMMENT -> getErrorString("Parser.TOKEN.COMMENT")
              | Parser.TOKEN_LINE_COMMENT -> getErrorString("Parser.TOKEN.LINE.COMMENT")
              | Parser.TOKEN_STRING_TEXT -> getErrorString("Parser.TOKEN.STRING.TEXT")
              | Parser.TOKEN_BYTEARRAY -> getErrorString("Parser.TOKEN.BYTEARRAY")
              | Parser.TOKEN_STRING -> getErrorString("Parser.TOKEN.STRING")
              | Parser.TOKEN_KEYWORD_STRING -> getErrorString("Parser.TOKEN.KEYWORD_STRING")
              | Parser.TOKEN_EOF -> getErrorString("Parser.TOKEN.EOF")
              | Parser.TOKEN_CONST -> getErrorString("Parser.TOKEN.CONST")
              | Parser.TOKEN_FIXED -> getErrorString("Parser.TOKEN.FIXED")
              | unknown ->           
                  Debug.Assert(false, "unknown token tag")
                  let result = sprintf "%+A" unknown
                  Debug.Assert(false, result)
                  result

          match ctxt.CurrentToken with 
          | None -> os.Append(UnexpectedEndOfInputE().Format) |> ignore
          | Some token -> 
              match (token |> Parser.tagOfToken |> Parser.tokenTagToTokenId), token with 
              | EndOfStructuredConstructToken, _ -> os.Append(OBlockEndSentenceE().Format) |> ignore
              | Parser.TOKEN_LEX_FAILURE, Parser.LEX_FAILURE str -> Printf.bprintf os "%s" str (* Fix bug://2431 *)
              | token, _ -> os.Append(UnexpectedE().Format (token |> tokenIdToText)) |> ignore

              (* Search for a state producing a single recognized non-terminal in the states on the stack *)
              let foundInContext =
              
                  (* Merge a bunch of expression non terminals *)
                  let (|NONTERM_Category_Expr|_|) = function
                        | Parser.NONTERM_argExpr|Parser.NONTERM_minusExpr|Parser.NONTERM_parenExpr|Parser.NONTERM_atomicExpr
                        | Parser.NONTERM_appExpr|Parser.NONTERM_tupleExpr|Parser.NONTERM_declExpr|Parser.NONTERM_braceExpr|Parser.NONTERM_braceBarExpr
                        | Parser.NONTERM_typedSeqExprBlock
                        | Parser.NONTERM_interactiveExpr -> Some()
                        | _ -> None
                        
                  (* Merge a bunch of pattern non terminals *)
                  let (|NONTERM_Category_Pattern|_|) = function 
                        | Parser.NONTERM_constrPattern|Parser.NONTERM_parenPattern|Parser.NONTERM_atomicPattern -> Some() 
                        | _ -> None
                  
                  (* Merge a bunch of if/then/else non terminals *)
                  let (|NONTERM_Category_IfThenElse|_|) = function
                        | Parser.NONTERM_ifExprThen|Parser.NONTERM_ifExprElifs|Parser.NONTERM_ifExprCases -> Some()
                        | _ -> None
                        
                  (* Merge a bunch of non terminals *)
                  let (|NONTERM_Category_SignatureFile|_|) = function
                        | Parser.NONTERM_signatureFile|Parser.NONTERM_moduleSpfn|Parser.NONTERM_moduleSpfns -> Some()
                        | _ -> None
                  let (|NONTERM_Category_ImplementationFile|_|) = function
                        | Parser.NONTERM_implementationFile|Parser.NONTERM_fileNamespaceImpl|Parser.NONTERM_fileNamespaceImpls -> Some()
                        | _ -> None
                  let (|NONTERM_Category_Definition|_|) = function
                        | Parser.NONTERM_fileModuleImpl|Parser.NONTERM_moduleDefn|Parser.NONTERM_interactiveDefns
                        |Parser.NONTERM_moduleDefns|Parser.NONTERM_moduleDefnsOrExpr -> Some()
                        | _ -> None
                  
                  let (|NONTERM_Category_Type|_|) = function
                        | Parser.NONTERM_typ|Parser.NONTERM_tupleType -> Some()
                        | _ -> None

                  let (|NONTERM_Category_Interaction|_|) = function
                        | Parser.NONTERM_interactiveItemsTerminator|Parser.NONTERM_interaction|Parser.NONTERM__startinteraction -> Some()
                        | _ -> None
         
                  
                  // Canonicalize the categories and check for a unique category
                  ctxt.ReducibleProductions |> List.exists (fun prods -> 
                      match prods 
                            |> List.map Parser.prodIdxToNonTerminal 
                            |> List.map (function 
                                         | NONTERM_Category_Type -> Parser.NONTERM_typ
                                         | NONTERM_Category_Expr -> Parser.NONTERM_declExpr 
                                         | NONTERM_Category_Pattern -> Parser.NONTERM_atomicPattern 
                                         | NONTERM_Category_IfThenElse -> Parser.NONTERM_ifExprThen
                                         | NONTERM_Category_SignatureFile -> Parser.NONTERM_signatureFile
                                         | NONTERM_Category_ImplementationFile -> Parser.NONTERM_implementationFile
                                         | NONTERM_Category_Definition -> Parser.NONTERM_moduleDefn
                                         | NONTERM_Category_Interaction -> Parser.NONTERM_interaction
                                         | nt -> nt)
                            |> Set.ofList 
                            |> Set.toList with 
                      | [Parser.NONTERM_interaction] -> os.Append(NONTERM_interactionE().Format) |> ignore; true
                      | [Parser.NONTERM_hashDirective] -> os.Append(NONTERM_hashDirectiveE().Format) |> ignore; true
                      | [Parser.NONTERM_fieldDecl] -> os.Append(NONTERM_fieldDeclE().Format) |> ignore; true
                      | [Parser.NONTERM_unionCaseRepr] -> os.Append(NONTERM_unionCaseReprE().Format) |> ignore; true
                      | [Parser.NONTERM_localBinding] -> os.Append(NONTERM_localBindingE().Format) |> ignore; true
                      | [Parser.NONTERM_hardwhiteLetBindings] -> os.Append(NONTERM_hardwhiteLetBindingsE().Format) |> ignore; true
                      | [Parser.NONTERM_classDefnMember] -> os.Append(NONTERM_classDefnMemberE().Format) |> ignore; true
                      | [Parser.NONTERM_defnBindings] -> os.Append(NONTERM_defnBindingsE().Format) |> ignore; true
                      | [Parser.NONTERM_classMemberSpfn] -> os.Append(NONTERM_classMemberSpfnE().Format) |> ignore; true
                      | [Parser.NONTERM_valSpfn] -> os.Append(NONTERM_valSpfnE().Format) |> ignore; true
                      | [Parser.NONTERM_tyconSpfn] -> os.Append(NONTERM_tyconSpfnE().Format) |> ignore; true
                      | [Parser.NONTERM_anonLambdaExpr] -> os.Append(NONTERM_anonLambdaExprE().Format) |> ignore; true
                      | [Parser.NONTERM_attrUnionCaseDecl] -> os.Append(NONTERM_attrUnionCaseDeclE().Format) |> ignore; true
                      | [Parser.NONTERM_cPrototype] -> os.Append(NONTERM_cPrototypeE().Format) |> ignore; true
                      | [Parser.NONTERM_objExpr|Parser.NONTERM_objectImplementationMembers] -> os.Append(NONTERM_objectImplementationMembersE().Format) |> ignore; true
                      | [Parser.NONTERM_ifExprThen|Parser.NONTERM_ifExprElifs|Parser.NONTERM_ifExprCases] -> os.Append(NONTERM_ifExprCasesE().Format) |> ignore; true
                      | [Parser.NONTERM_openDecl] -> os.Append(NONTERM_openDeclE().Format) |> ignore; true
                      | [Parser.NONTERM_fileModuleSpec] -> os.Append(NONTERM_fileModuleSpecE().Format) |> ignore; true
                      | [Parser.NONTERM_patternClauses] -> os.Append(NONTERM_patternClausesE().Format) |> ignore; true
                      | [Parser.NONTERM_beginEndExpr] -> os.Append(NONTERM_beginEndExprE().Format) |> ignore; true
                      | [Parser.NONTERM_recdExpr] -> os.Append(NONTERM_recdExprE().Format) |> ignore; true
                      | [Parser.NONTERM_tyconDefn] -> os.Append(NONTERM_tyconDefnE().Format) |> ignore; true
                      | [Parser.NONTERM_exconCore] -> os.Append(NONTERM_exconCoreE().Format) |> ignore; true
                      | [Parser.NONTERM_typeNameInfo] -> os.Append(NONTERM_typeNameInfoE().Format) |> ignore; true
                      | [Parser.NONTERM_attributeList] -> os.Append(NONTERM_attributeListE().Format) |> ignore; true
                      | [Parser.NONTERM_quoteExpr] -> os.Append(NONTERM_quoteExprE().Format) |> ignore; true
                      | [Parser.NONTERM_typeConstraint] -> os.Append(NONTERM_typeConstraintE().Format) |> ignore; true
                      | [NONTERM_Category_ImplementationFile] -> os.Append(NONTERM_Category_ImplementationFileE().Format) |> ignore; true
                      | [NONTERM_Category_Definition] -> os.Append(NONTERM_Category_DefinitionE().Format) |> ignore; true
                      | [NONTERM_Category_SignatureFile] -> os.Append(NONTERM_Category_SignatureFileE().Format) |> ignore; true
                      | [NONTERM_Category_Pattern] -> os.Append(NONTERM_Category_PatternE().Format) |> ignore; true
                      | [NONTERM_Category_Expr] -> os.Append(NONTERM_Category_ExprE().Format) |> ignore; true
                      | [NONTERM_Category_Type] -> os.Append(NONTERM_Category_TypeE().Format) |> ignore; true
                      | [Parser.NONTERM_typeArgsActual] -> os.Append(NONTERM_typeArgsActualE().Format) |> ignore; true
                      | _ -> 
                          false)
                          
#if DEBUG
              if not foundInContext then
                  Printf.bprintf os ". (no 'in' context found: %+A)" (List.map (List.map Parser.prodIdxToNonTerminal) ctxt.ReducibleProductions)
#else
              foundInContext |> ignore // suppress unused variable warning in RELEASE
#endif
              let fix (s: string) = s.Replace(SR.GetString("FixKeyword"), "").Replace(SR.GetString("FixSymbol"), "").Replace(SR.GetString("FixReplace"), "")
              match (ctxt.ShiftTokens 
                           |> List.map Parser.tokenTagToTokenId 
                           |> List.filter (function Parser.TOKEN_error | Parser.TOKEN_EOF -> false | _ -> true) 
                           |> List.map tokenIdToText 
                           |> Set.ofList 
                           |> Set.toList) with 
              | [tokenName1] -> os.Append(TokenName1E().Format (fix tokenName1)) |> ignore
              | [tokenName1;tokenName2] -> os.Append(TokenName1TokenName2E().Format (fix tokenName1) (fix tokenName2)) |> ignore
              | [tokenName1;tokenName2;tokenName3] -> os.Append(TokenName1TokenName2TokenName3E().Format (fix tokenName1) (fix tokenName2) (fix tokenName3)) |> ignore
              | _ -> ()
        (*
              Printf.bprintf os ".\n\n    state = %A\n    token = %A\n    expect (shift) %A\n    expect (reduce) %A\n   prods=%A\n     non terminals: %A" 
                  ctxt.StateStack
                  ctxt.CurrentToken
                  (List.map Parser.tokenTagToTokenId ctxt.ShiftTokens)
                  (List.map Parser.tokenTagToTokenId ctxt.ReduceTokens)
                  ctxt.ReducibleProductions
                  (List.mapSquared Parser.prodIdxToNonTerminal ctxt.ReducibleProductions)
        *)

      | RuntimeCoercionSourceSealed(denv, ty, _) -> 
          // REVIEW: consider if we need to show _cxs (the type parameter constraints)
          let ty, _cxs = PrettyTypes.PrettifyType denv.g ty
          if isTyparTy denv.g ty 
          then os.Append(RuntimeCoercionSourceSealed1E().Format (NicePrint.stringOfTy denv ty)) |> ignore
          else os.Append(RuntimeCoercionSourceSealed2E().Format (NicePrint.stringOfTy denv ty)) |> ignore

      | CoercionTargetSealed(denv, ty, _) -> 
          // REVIEW: consider if we need to show _cxs (the type parameter constraints)
          let ty, _cxs= PrettyTypes.PrettifyType denv.g ty
          os.Append(CoercionTargetSealedE().Format (NicePrint.stringOfTy denv ty)) |> ignore

      | UpcastUnnecessary(_) -> 
          os.Append(UpcastUnnecessaryE().Format) |> ignore

      | TypeTestUnnecessary(_) -> 
          os.Append(TypeTestUnnecessaryE().Format) |> ignore

      | QuotationTranslator.IgnoringPartOfQuotedTermWarning (msg, _) -> 
          Printf.bprintf os "%s" msg

      | OverrideDoesntOverride(denv, impl, minfoVirtOpt, g, amap, m) ->
          let sig1 = DispatchSlotChecking.FormatOverride denv impl
          match minfoVirtOpt with 
          | None -> 
              os.Append(OverrideDoesntOverride1E().Format sig1) |> ignore
          | Some minfoVirt ->
              // https://github.com/Microsoft/visualfsharp/issues/35 
              // Improve error message when attempting to override generic return type with unit:
              // we need to check if unit was used as a type argument
              let rec hasUnitTType_app (types: TType list) =
                  match types with
                  | TType_app (maybeUnit, [], _) :: ts -> 
                      match maybeUnit.TypeAbbrev with
                      | Some ttype when isUnitTy g ttype -> true
                      | _ -> hasUnitTType_app ts
                  | _ :: ts -> hasUnitTType_app ts
                  | [] -> false

              match minfoVirt.ApparentEnclosingType with
              | TType_app (t, types, _) when t.IsFSharpInterfaceTycon && hasUnitTType_app types ->
                  // match abstract member with 'unit' passed as generic argument
                  os.Append(OverrideDoesntOverride4E().Format sig1) |> ignore
              | _ -> 
                  os.Append(OverrideDoesntOverride2E().Format sig1) |> ignore
                  let sig2 = DispatchSlotChecking.FormatMethInfoSig g amap m denv minfoVirt
                  if sig1 <> sig2 then 
                      os.Append(OverrideDoesntOverride3E().Format sig2) |> ignore

      | UnionCaseWrongArguments (_, n1, n2, _) ->
          os.Append(UnionCaseWrongArgumentsE().Format n2 n1) |> ignore

      | UnionPatternsBindDifferentNames _ -> 
          os.Append(UnionPatternsBindDifferentNamesE().Format) |> ignore

      | ValueNotContained (denv, mref, implVal, sigVal, f) ->
          let text1, text2 = NicePrint.minimalStringsOfTwoValues denv implVal sigVal
          os.Append(f((fullDisplayTextOfModRef mref), text1, text2)) |> ignore

      | ConstrNotContained (denv, v1, v2, f) ->
          os.Append(f((NicePrint.stringOfUnionCase denv v1), (NicePrint.stringOfUnionCase denv v2))) |> ignore

      | ExnconstrNotContained (denv, v1, v2, f) ->
          os.Append(f((NicePrint.stringOfExnDef denv v1), (NicePrint.stringOfExnDef denv v2))) |> ignore

      | FieldNotContained (denv, v1, v2, f) ->
          os.Append(f((NicePrint.stringOfRecdField denv v1), (NicePrint.stringOfRecdField denv v2))) |> ignore

      | RequiredButNotSpecified (_, mref, k, name, _) ->
          let nsb = new System.Text.StringBuilder()
          name nsb;
          os.Append(RequiredButNotSpecifiedE().Format (fullDisplayTextOfModRef mref) k (nsb.ToString())) |> ignore

      | UseOfAddressOfOperator _ -> 
          os.Append(UseOfAddressOfOperatorE().Format) |> ignore

      | DefensiveCopyWarning(s, _) -> os.Append(DefensiveCopyWarningE().Format s) |> ignore

      | DeprecatedThreadStaticBindingWarning(_) -> 
          os.Append(DeprecatedThreadStaticBindingWarningE().Format) |> ignore

      | FunctionValueUnexpected (denv, ty, _) ->
          let ty, _cxs = PrettyTypes.PrettifyType denv.g ty
          let errorText = FunctionValueUnexpectedE().Format (NicePrint.stringOfTy denv ty)
          os.Append errorText |> ignore

      | UnitTypeExpected (denv, ty, _) ->
          let ty, _cxs = PrettyTypes.PrettifyType denv.g ty
          let warningText = UnitTypeExpectedE().Format (NicePrint.stringOfTy denv ty)
          os.Append warningText |> ignore

      | UnitTypeExpectedWithEquality (denv, ty, _) ->
          let ty, _cxs = PrettyTypes.PrettifyType denv.g ty
          let warningText = UnitTypeExpectedWithEqualityE().Format (NicePrint.stringOfTy denv ty)
          os.Append warningText |> ignore

      | UnitTypeExpectedWithPossiblePropertySetter (denv, ty, bindingName, propertyName, _) ->
          let ty, _cxs = PrettyTypes.PrettifyType denv.g ty
          let warningText = UnitTypeExpectedWithPossiblePropertySetterE().Format (NicePrint.stringOfTy denv ty) bindingName propertyName
          os.Append warningText |> ignore

      | UnitTypeExpectedWithPossibleAssignment (denv, ty, isAlreadyMutable, bindingName, _) ->
          let ty, _cxs = PrettyTypes.PrettifyType denv.g ty
          let warningText = 
            if isAlreadyMutable then
                UnitTypeExpectedWithPossibleAssignmentToMutableE().Format (NicePrint.stringOfTy denv ty) bindingName
            else
                UnitTypeExpectedWithPossibleAssignmentE().Format (NicePrint.stringOfTy denv ty) bindingName
          os.Append warningText |> ignore

      | RecursiveUseCheckedAtRuntime _ -> 
          os.Append(RecursiveUseCheckedAtRuntimeE().Format) |> ignore

      | LetRecUnsound (_, [v], _) ->  
          os.Append(LetRecUnsound1E().Format v.DisplayName) |> ignore

      | LetRecUnsound (_, path, _) -> 
          let bos = new System.Text.StringBuilder()
          (path.Tail @ [path.Head]) |> List.iter (fun (v: ValRef) -> bos.Append(LetRecUnsoundInnerE().Format v.DisplayName) |> ignore) 
          os.Append(LetRecUnsound2E().Format (List.head path).DisplayName (bos.ToString())) |> ignore

      | LetRecEvaluatedOutOfOrder (_, _, _, _) -> 
          os.Append(LetRecEvaluatedOutOfOrderE().Format) |> ignore

      | LetRecCheckedAtRuntime _ -> 
          os.Append(LetRecCheckedAtRuntimeE().Format) |> ignore

      | SelfRefObjCtor(false, _) -> 
          os.Append(SelfRefObjCtor1E().Format) |> ignore

      | SelfRefObjCtor(true, _) -> 
          os.Append(SelfRefObjCtor2E().Format) |> ignore

      | VirtualAugmentationOnNullValuedType(_) ->
          os.Append(VirtualAugmentationOnNullValuedTypeE().Format) |> ignore

      | NonVirtualAugmentationOnNullValuedType(_) ->
          os.Append(NonVirtualAugmentationOnNullValuedTypeE().Format) |> ignore

      | NonUniqueInferredAbstractSlot(_, denv, bindnm, bvirt1, bvirt2, _) ->
          os.Append(NonUniqueInferredAbstractSlot1E().Format bindnm) |> ignore
          let ty1 = bvirt1.ApparentEnclosingType
          let ty2 = bvirt2.ApparentEnclosingType
          // REVIEW: consider if we need to show _cxs (the type parameter constraints)
          let t1, t2, _cxs = NicePrint.minimalStringsOfTwoTypes denv ty1 ty2
          os.Append(NonUniqueInferredAbstractSlot2E().Format) |> ignore
          if t1 <> t2 then 
              os.Append(NonUniqueInferredAbstractSlot3E().Format t1 t2) |> ignore
          os.Append(NonUniqueInferredAbstractSlot4E().Format) |> ignore

      | Error ((_, s), _) -> os.Append s |> ignore

      | ErrorWithSuggestions ((_, s), _, idText, suggestionF) -> 
          os.Append(DecompileOpName s) |> ignore
          suggestNames suggestionF idText

      | NumberedError ((_, s), _) -> os.Append s |> ignore

      | InternalError (s, _) 

      | InvalidArgument s 

      | Failure s as exn ->
          ignore exn // use the argument, even in non DEBUG
          let f1 = SR.GetString("Failure1")
          let f2 = SR.GetString("Failure2") 
          match s with 
          | f when f = f1 -> os.Append(Failure3E().Format s) |> ignore
          | f when f = f2 -> os.Append(Failure3E().Format s) |> ignore
          | _ -> os.Append(Failure4E().Format s) |> ignore
#if DEBUG
          Printf.bprintf os "\nStack Trace\n%s\n" (exn.ToString())
          if !showAssertForUnexpectedException then 
              System.Diagnostics.Debug.Assert(false, sprintf "Unexpected exception seen in compiler: %s\n%s" s (exn.ToString()))
#endif

      | WrappedError (exn, _) -> OutputExceptionR os exn

      | PatternMatchCompilation.MatchIncomplete (isComp, cexOpt, _) -> 
          os.Append(MatchIncomplete1E().Format) |> ignore
          match cexOpt with 
          | None -> ()
          | Some (cex, false) -> os.Append(MatchIncomplete2E().Format cex) |> ignore
          | Some (cex, true) -> os.Append(MatchIncomplete3E().Format cex) |> ignore
          if isComp then 
              os.Append(MatchIncomplete4E().Format) |> ignore

      | PatternMatchCompilation.EnumMatchIncomplete (isComp, cexOpt, _) ->
          os.Append(EnumMatchIncomplete1E().Format) |> ignore
          match cexOpt with
          | None -> ()
          | Some (cex, false) -> os.Append(MatchIncomplete2E().Format cex) |> ignore
          | Some (cex, true) -> os.Append(MatchIncomplete3E().Format cex) |> ignore
          if isComp then
              os.Append(MatchIncomplete4E().Format) |> ignore

      | PatternMatchCompilation.RuleNeverMatched _ -> os.Append(RuleNeverMatchedE().Format) |> ignore

      | ValNotMutable(_, valRef, _) -> os.Append(ValNotMutableE().Format(valRef.DisplayName)) |> ignore

      | ValNotLocal _ -> os.Append(ValNotLocalE().Format) |> ignore

      | ObsoleteError (s, _) 

      | ObsoleteWarning (s, _) -> 
            os.Append(Obsolete1E().Format) |> ignore
            if s <> "" then os.Append(Obsolete2E().Format s) |> ignore

      | Experimental (s, _) -> os.Append(ExperimentalE().Format s) |> ignore

      | PossibleUnverifiableCode _ -> os.Append(PossibleUnverifiableCodeE().Format) |> ignore

      | UserCompilerMessage (msg, _, _) -> os.Append msg |> ignore

      | Deprecated(s, _) -> os.Append(DeprecatedE().Format s) |> ignore

      | LibraryUseOnly(_) -> os.Append(LibraryUseOnlyE().Format) |> ignore

      | MissingFields(sl, _) -> os.Append(MissingFieldsE().Format (String.concat "," sl + ".")) |> ignore

      | ValueRestriction(denv, hassig, v, _, _) -> 
          let denv = { denv with showImperativeTyparAnnotations=true }
          let tau = v.TauType
          if hassig then 
              if isFunTy denv.g tau && (arityOfVal v).HasNoArgs then 
                os.Append(ValueRestriction1E().Format
                  v.DisplayName 
                  (NicePrint.stringOfQualifiedValOrMember denv v)
                  v.DisplayName) |> ignore
              else
                os.Append(ValueRestriction2E().Format
                  v.DisplayName 
                  (NicePrint.stringOfQualifiedValOrMember denv v)
                  v.DisplayName) |> ignore
          else
              match v.MemberInfo with 
              | Some membInfo when 
                  begin match membInfo.MemberFlags.MemberKind with 
                  | MemberKind.PropertyGet 
                  | MemberKind.PropertySet 
                  | MemberKind.Constructor -> true (* can't infer extra polymorphism *)
                  | _ -> false (* can infer extra polymorphism *)
                  end -> 
                      os.Append(ValueRestriction3E().Format (NicePrint.stringOfQualifiedValOrMember denv v)) |> ignore
              | _ -> 
                if isFunTy denv.g tau && (arityOfVal v).HasNoArgs then 
                    os.Append(ValueRestriction4E().Format
                      v.DisplayName
                      (NicePrint.stringOfQualifiedValOrMember denv v)
                      v.DisplayName) |> ignore
                else
                    os.Append(ValueRestriction5E().Format
                      v.DisplayName
                      (NicePrint.stringOfQualifiedValOrMember denv v)
                      v.DisplayName) |> ignore
                

      | Parsing.RecoverableParseError -> os.Append(RecoverableParseErrorE().Format) |> ignore

      | ReservedKeyword (s, _) -> os.Append(ReservedKeywordE().Format s) |> ignore

      | IndentationProblem (s, _) -> os.Append(IndentationProblemE().Format s) |> ignore

      | OverrideInIntrinsicAugmentation(_) -> os.Append(OverrideInIntrinsicAugmentationE().Format) |> ignore

      | OverrideInExtrinsicAugmentation(_) -> os.Append(OverrideInExtrinsicAugmentationE().Format) |> ignore

      | IntfImplInIntrinsicAugmentation(_) -> os.Append(IntfImplInIntrinsicAugmentationE().Format) |> ignore

      | IntfImplInExtrinsicAugmentation(_) -> os.Append(IntfImplInExtrinsicAugmentationE().Format) |> ignore

      | UnresolvedReferenceError(assemblyName, _)

      | UnresolvedReferenceNoRange assemblyName ->
          os.Append(UnresolvedReferenceNoRangeE().Format assemblyName) |> ignore

      | UnresolvedPathReference(assemblyName, pathname, _) 

      | UnresolvedPathReferenceNoRange(assemblyName, pathname) ->
          os.Append(UnresolvedPathReferenceNoRangeE().Format pathname assemblyName) |> ignore

      | DeprecatedCommandLineOptionFull(fullText, _) ->
          os.Append fullText |> ignore

      | DeprecatedCommandLineOptionForHtmlDoc(optionName, _) ->
          os.Append(FSComp.SR.optsDCLOHtmlDoc optionName) |> ignore

      | DeprecatedCommandLineOptionSuggestAlternative(optionName, altOption, _) ->
          os.Append(FSComp.SR.optsDCLODeprecatedSuggestAlternative(optionName, altOption)) |> ignore

      | InternalCommandLineOption(optionName, _) ->
          os.Append(FSComp.SR.optsInternalNoDescription optionName) |> ignore

      | DeprecatedCommandLineOptionNoDescription(optionName, _) ->
          os.Append(FSComp.SR.optsDCLONoDescription optionName) |> ignore

      | HashIncludeNotAllowedInNonScript(_) ->
          os.Append(HashIncludeNotAllowedInNonScriptE().Format) |> ignore

      | HashReferenceNotAllowedInNonScript(_) ->
          os.Append(HashReferenceNotAllowedInNonScriptE().Format) |> ignore

      | HashDirectiveNotAllowedInNonScript(_) ->
          os.Append(HashDirectiveNotAllowedInNonScriptE().Format) |> ignore

      | FileNameNotResolved(filename, locations, _) -> 
          os.Append(FileNameNotResolvedE().Format filename locations) |> ignore

      | AssemblyNotResolved(originalName, _) ->
          os.Append(AssemblyNotResolvedE().Format originalName) |> ignore

      | IllegalFileNameChar(fileName, invalidChar) ->
          os.Append(FSComp.SR.buildUnexpectedFileNameCharacter(fileName, string invalidChar)|>snd) |> ignore

      | HashLoadedSourceHasIssues(warnings, errors, _) -> 
        let Emit(l: exn list) =
            OutputExceptionR os (List.head l)
        if errors=[] then 
            os.Append(HashLoadedSourceHasIssues1E().Format) |> ignore
            Emit warnings
        else
            os.Append(HashLoadedSourceHasIssues2E().Format) |> ignore
            Emit errors

      | HashLoadedScriptConsideredSource(_) ->
          os.Append(HashLoadedScriptConsideredSourceE().Format) |> ignore

      | InvalidInternalsVisibleToAssemblyName(badName, fileNameOption) ->      
          match fileNameOption with      
          | Some file -> os.Append(InvalidInternalsVisibleToAssemblyName1E().Format badName file) |> ignore
          | None -> os.Append(InvalidInternalsVisibleToAssemblyName2E().Format badName) |> ignore

      | LoadedSourceNotFoundIgnoring(filename, _) ->
          os.Append(LoadedSourceNotFoundIgnoringE().Format filename) |> ignore

      | MSBuildReferenceResolutionWarning(code, message, _) 

      | MSBuildReferenceResolutionError(code, message, _) -> 
          os.Append(MSBuildReferenceResolutionErrorE().Format message code) |> ignore

      // Strip TargetInvocationException wrappers
      | :? System.Reflection.TargetInvocationException as e -> 
          OutputExceptionR os e.InnerException

      | :? FileNotFoundException as e -> Printf.bprintf os "%s" e.Message

      | :? DirectoryNotFoundException as e -> Printf.bprintf os "%s" e.Message

      | :? System.ArgumentException as e -> Printf.bprintf os "%s" e.Message

      | :? System.NotSupportedException as e -> Printf.bprintf os "%s" e.Message

      | :? IOException as e -> Printf.bprintf os "%s" e.Message

      | :? System.UnauthorizedAccessException as e -> Printf.bprintf os "%s" e.Message

      | e -> 
          os.Append(TargetInvocationExceptionWrapperE().Format e.Message) |> ignore
#if DEBUG
          Printf.bprintf os "\nStack Trace\n%s\n" (e.ToString())
          if !showAssertForUnexpectedException then 
              System.Diagnostics.Debug.Assert(false, sprintf "Unknown exception seen in compiler: %s" (e.ToString()))
#endif

    OutputExceptionR os err.Exception


// remove any newlines and tabs
let OutputPhasedDiagnostic (os: System.Text.StringBuilder) (err: PhasedDiagnostic) (flattenErrors: bool) (canSuggestNames: bool) =
    let buf = new System.Text.StringBuilder()

    OutputPhasedErrorR buf err canSuggestNames
    let s = if flattenErrors then ErrorLogger.NormalizeErrorString (buf.ToString()) else buf.ToString()
    
    os.Append s |> ignore

let SanitizeFileName fileName implicitIncludeDir =
    // The assert below is almost ok, but it fires in two cases:
    //  - fsi.exe sometimes passes "stdin" as a dummy filename
    //  - if you have a #line directive, e.g. 
    //        # 1000 "Line01.fs"
    //    then it also asserts. But these are edge cases that can be fixed later, e.g. in bug 4651.
    //System.Diagnostics.Debug.Assert(FileSystem.IsPathRootedShim fileName, sprintf "filename should be absolute: '%s'" fileName)
    try
        let fullPath = FileSystem.GetFullPathShim fileName
        let currentDir = implicitIncludeDir
        
        // if the file name is not rooted in the current directory, return the full path
        if not(fullPath.StartsWithOrdinal currentDir) then
            fullPath
        // if the file name is rooted in the current directory, return the relative path
        else
            fullPath.Replace(currentDir+"\\", "")
    with _ ->
        fileName

[<RequireQualifiedAccess>]
type DiagnosticLocation =
    { Range: range
      File: string
      TextRepresentation: string
      IsEmpty: bool }

[<RequireQualifiedAccess>]
type DiagnosticCanonicalInformation = 
    { ErrorNumber: int
      Subcategory: string
      TextRepresentation: string }

[<RequireQualifiedAccess>]
type DiagnosticDetailedInfo = 
    { Location: DiagnosticLocation option
      Canonical: DiagnosticCanonicalInformation
      Message: string }

[<RequireQualifiedAccess>]
type Diagnostic = 
    | Short of bool * string
    | Long of bool * DiagnosticDetailedInfo

/// returns sequence that contains Diagnostic for the given error + Diagnostic for all related errors
let CollectDiagnostic (implicitIncludeDir, showFullPaths, flattenErrors, errorStyle, isError, err: PhasedDiagnostic, canSuggestNames: bool) =
    let outputWhere (showFullPaths, errorStyle) m: DiagnosticLocation =
        if Range.equals m rangeStartup || Range.equals m rangeCmdArgs then
            { Range = m; TextRepresentation = ""; IsEmpty = true; File = "" }
        else
            let file = m.FileName
            let file = if showFullPaths then 
                            Filename.fullpath implicitIncludeDir file
                       else 
                            SanitizeFileName file implicitIncludeDir
            let text, m, file = 
                match errorStyle with
                  | ErrorStyle.EmacsErrors -> 
                    let file = file.Replace("\\", "/")
                    (sprintf "File \"%s\", line %d, characters %d-%d: " file m.StartLine m.StartColumn m.EndColumn), m, file

                  // We're adjusting the columns here to be 1-based - both for parity with C# and for MSBuild, which assumes 1-based columns for error output
                  | ErrorStyle.DefaultErrors -> 
                    let file = file.Replace('/', System.IO.Path.DirectorySeparatorChar)
                    let m = mkRange m.FileName (mkPos m.StartLine (m.StartColumn + 1)) m.End
                    (sprintf "%s(%d,%d): " file m.StartLine m.StartColumn), m, file

                  // We may also want to change TestErrors to be 1-based
                  | ErrorStyle.TestErrors -> 
                    let file = file.Replace("/", "\\")
                    let m = mkRange m.FileName (mkPos m.StartLine (m.StartColumn + 1)) (mkPos m.EndLine (m.EndColumn + 1) )
                    sprintf "%s(%d,%d-%d,%d): " file m.StartLine m.StartColumn m.EndLine m.EndColumn, m, file

                  | ErrorStyle.GccErrors -> 
                    let file = file.Replace('/', System.IO.Path.DirectorySeparatorChar)
                    let m = mkRange m.FileName (mkPos m.StartLine (m.StartColumn + 1)) (mkPos m.EndLine (m.EndColumn + 1) )
                    sprintf "%s:%d:%d: " file m.StartLine m.StartColumn, m, file

                  // Here, we want the complete range information so Project Systems can generate proper squiggles
                  | ErrorStyle.VSErrors -> 
                        // Show prefix only for real files. Otherwise, we just want a truncated error like:
                        //      parse error FS0031: blah blah
                        if not (Range.equals m range0) && not (Range.equals m rangeStartup) && not (Range.equals m rangeCmdArgs) then
                            let file = file.Replace("/", "\\")
                            let m = mkRange m.FileName (mkPos m.StartLine (m.StartColumn + 1)) (mkPos m.EndLine (m.EndColumn + 1) )
                            sprintf "%s(%d,%d,%d,%d): " file m.StartLine m.StartColumn m.EndLine m.EndColumn, m, file
                        else
                            "", m, file
            { Range = m; TextRepresentation = text; IsEmpty = false; File = file }

    match err.Exception with 
    | ReportedError _ -> 
        assert ("" = "Unexpected ReportedError") //  this should never happen 
        Seq.empty
    | StopProcessing -> 
        assert ("" = "Unexpected StopProcessing") // this should never happen 
        Seq.empty
    | _ -> 
        let errors = ResizeArray()
        let report err =
            let OutputWhere err = 
                match GetRangeOfDiagnostic err with 
                | Some m -> Some(outputWhere (showFullPaths, errorStyle) m)
                | None -> None

            let OutputCanonicalInformation(subcategory, errorNumber) : DiagnosticCanonicalInformation = 
                let text = 
                    match errorStyle with
                    // Show the subcategory for --vserrors so that we can fish it out in Visual Studio and use it to determine error stickiness.
                    | ErrorStyle.VSErrors -> sprintf "%s %s FS%04d: " subcategory (if isError then "error" else "warning") errorNumber
                    | _ -> sprintf "%s FS%04d: " (if isError then "error" else "warning") errorNumber
                { ErrorNumber = errorNumber; Subcategory = subcategory; TextRepresentation = text}
        
            let mainError, relatedErrors = SplitRelatedDiagnostics err
            let where = OutputWhere mainError
            let canonical = OutputCanonicalInformation(err.Subcategory(), GetDiagnosticNumber mainError)
            let message = 
                let os = System.Text.StringBuilder()
                OutputPhasedDiagnostic os mainError flattenErrors canSuggestNames
                os.ToString()
            
            let entry: DiagnosticDetailedInfo = { Location = where; Canonical = canonical; Message = message }
            
            errors.Add ( Diagnostic.Long(isError, entry ) )

            let OutputRelatedError(err: PhasedDiagnostic) =
                match errorStyle with
                // Give a canonical string when --vserror.
                | ErrorStyle.VSErrors -> 
                    let relWhere = OutputWhere mainError // mainError?
                    let relCanonical = OutputCanonicalInformation(err.Subcategory(), GetDiagnosticNumber mainError) // Use main error for code
                    let relMessage = 
                        let os = System.Text.StringBuilder()
                        OutputPhasedDiagnostic os err flattenErrors canSuggestNames
                        os.ToString()

                    let entry: DiagnosticDetailedInfo = { Location = relWhere; Canonical = relCanonical; Message = relMessage}
                    errors.Add( Diagnostic.Long (isError, entry) )

                | _ -> 
                    let os = System.Text.StringBuilder()
                    OutputPhasedDiagnostic os err flattenErrors canSuggestNames
                    errors.Add( Diagnostic.Short(isError, os.ToString()) )

            relatedErrors |> List.iter OutputRelatedError

        match err with
#if !NO_EXTENSIONTYPING
        | {Exception = (:? TypeProviderError as tpe)} ->
            tpe.Iter (fun e ->
                let newErr = {err with Exception = e}
                report newErr
            )
#endif
        | x -> report x

        errors:> seq<_>

/// used by fsc.exe and fsi.exe, but not by VS
/// prints error and related errors to the specified StringBuilder
let rec OutputDiagnostic (implicitIncludeDir, showFullPaths, flattenErrors, errorStyle, isError) os (err: PhasedDiagnostic) = 
    
    // 'true' for "canSuggestNames" is passed last here because we want to report suggestions in fsc.exe and fsi.exe, just not in regular IDE usage.
    let errors = CollectDiagnostic (implicitIncludeDir, showFullPaths, flattenErrors, errorStyle, isError, err, true)
    for e in errors do
        Printf.bprintf os "\n"
        match e with
        | Diagnostic.Short(_, txt) -> 
            os.Append txt |> ignore
        | Diagnostic.Long(_, details) ->
            match details.Location with
            | Some l when not l.IsEmpty -> os.Append l.TextRepresentation |> ignore
            | _ -> ()
            os.Append( details.Canonical.TextRepresentation ) |> ignore
            os.Append( details.Message ) |> ignore
      
let OutputDiagnosticContext prefix fileLineFn os err =
    match GetRangeOfDiagnostic err with
    | None -> ()      
    | Some m -> 
        let filename = m.FileName
        let lineA = m.StartLine
        let lineB = m.EndLine
        let line = fileLineFn filename lineA
        if line<>"" then 
            let iA = m.StartColumn
            let iB = m.EndColumn
            let iLen = if lineA = lineB then max (iB - iA) 1 else 1
            Printf.bprintf os "%s%s\n" prefix line
            Printf.bprintf os "%s%s%s\n" prefix (String.make iA '-') (String.make iLen '^')

let (++) x s = x @ [s]

//--------------------------------------------------------------------------
// General file name resolver
//--------------------------------------------------------------------------

/// Will return None if the filename is not found.
let TryResolveFileUsingPaths(paths, m, name) =
    let () = 
        try FileSystem.IsPathRootedShim name |> ignore 
        with :? System.ArgumentException as e -> error(Error(FSComp.SR.buildProblemWithFilename(name, e.Message), m))
    if FileSystem.IsPathRootedShim name && FileSystem.SafeExists name 
    then Some name 
    else
        let res = paths |> List.tryPick (fun path ->  
                    let n = Path.Combine (path, name)
                    if FileSystem.SafeExists n then Some n 
                    else None)
        res

/// Will raise FileNameNotResolved if the filename was not found
let ResolveFileUsingPaths(paths, m, name) =
    match TryResolveFileUsingPaths(paths, m, name) with
    | Some res -> res
    | None ->
        let searchMessage = String.concat "\n " paths
        raise (FileNameNotResolved(name, searchMessage, m))            

let GetWarningNumber(m, s: string) =
    try
        // Okay so ...
        //      #pragma strips FS of the #pragma "FS0004" and validates the warning number
        //      therefore if we have warning id that starts with a numeric digit we convert it to Some (int32)
        //      anything else is ignored None
        if Char.IsDigit(s.[0]) then Some (int32 s)
        elif s.StartsWithOrdinal("FS") = true then raise (new ArgumentException())
        else None
    with err ->
        warning(Error(FSComp.SR.buildInvalidWarningNumber s, m))
        None

let ComputeMakePathAbsolute implicitIncludeDir (path: string) = 
    try  
        // remove any quotation marks from the path first
        let path = path.Replace("\"", "")
        if not (FileSystem.IsPathRootedShim path) 
        then Path.Combine (implicitIncludeDir, path)
        else path 
    with 
        :? System.ArgumentException -> path  

//----------------------------------------------------------------------------
// Configuration
//----------------------------------------------------------------------------

[<RequireQualifiedAccess>]
type CompilerTarget = 
    | WinExe 
    | ConsoleExe 
    | Dll 
    | Module
    member x.IsExe = (match x with ConsoleExe | WinExe -> true | _ -> false)

[<RequireQualifiedAccess>]
type ResolveAssemblyReferenceMode = Speculative | ReportErrors

[<RequireQualifiedAccess>]
type CopyFSharpCoreFlag = Yes | No

/// Represents the file or string used for the --version flag
type VersionFlag = 
    | VersionString of string
    | VersionFile of string
    | VersionNone
    member x.GetVersionInfo implicitIncludeDir =
        let vstr = x.GetVersionString implicitIncludeDir
        try 
            IL.parseILVersion vstr
        with _ -> errorR(Error(FSComp.SR.buildInvalidVersionString vstr, rangeStartup)); IL.parseILVersion "0.0.0.0"

    member x.GetVersionString implicitIncludeDir = 
         match x with 
         | VersionString s -> s
         | VersionFile s ->
             let s = if FileSystem.IsPathRootedShim s then s else Path.Combine(implicitIncludeDir, s)
             if not(FileSystem.SafeExists s) then 
                 errorR(Error(FSComp.SR.buildInvalidVersionFile s, rangeStartup)); "0.0.0.0"
             else
                 use is = System.IO.File.OpenText s
                 is.ReadLine()
         | VersionNone -> "0.0.0.0"


/// Represents a reference to an assembly. May be backed by a real assembly on disk, or a cross-project
/// reference backed by information generated by the the compiler service.
type IRawFSharpAssemblyData = 

    ///  The raw list AutoOpenAttribute attributes in the assembly
    abstract GetAutoOpenAttributes: ILGlobals -> string list

    ///  The raw list InternalsVisibleToAttribute attributes in the assembly
    abstract GetInternalsVisibleToAttributes: ILGlobals -> string list

    ///  The raw IL module definition in the assembly, if any. This is not present for cross-project references
    /// in the language service
    abstract TryGetILModuleDef: unit -> ILModuleDef option

    ///  The raw F# signature data in the assembly, if any
    abstract GetRawFSharpSignatureData: range * ilShortAssemName: string * fileName: string -> (string * ((unit -> ReadOnlyByteMemory) * (unit -> ReadOnlyByteMemory) option)) list

    ///  The raw F# optimization data in the assembly, if any
    abstract GetRawFSharpOptimizationData: range * ilShortAssemName: string * fileName: string -> (string * ((unit -> ReadOnlyByteMemory) * (unit -> ReadOnlyByteMemory) option)) list

    ///  The table of type forwarders in the assembly
    abstract GetRawTypeForwarders: unit -> ILExportedTypesAndForwarders

    /// The identity of the module
    abstract ILScopeRef: ILScopeRef

    abstract ILAssemblyRefs: ILAssemblyRef list

    abstract ShortAssemblyName: string

    abstract HasAnyFSharpSignatureDataAttribute: bool

    abstract HasMatchingFSharpSignatureDataAttribute: ILGlobals -> bool

/// Cache of time stamps as we traverse a project description
type TimeStampCache(defaultTimeStamp: DateTime) = 
    let files = Dictionary<string, DateTime>()
    let projects = Dictionary<IProjectReference, DateTime>(HashIdentity.Reference)
    member cache.GetFileTimeStamp fileName = 
        let ok, v = files.TryGetValue fileName
        if ok then v else
        let v = 
            try 
                FileSystem.GetLastWriteTimeShim fileName
            with 
            | :? FileNotFoundException ->
                defaultTimeStamp   
        files.[fileName] <- v
        v

    member cache.GetProjectReferenceTimeStamp (pr: IProjectReference, ctok) = 
        let ok, v = projects.TryGetValue pr
        if ok then v else 
        let v = defaultArg (pr.TryGetLogicalTimeStamp (cache, ctok)) defaultTimeStamp
        projects.[pr] <- v
        v

and IProjectReference = 
    /// The name of the assembly file generated by the project
    abstract FileName: string 

    /// Evaluate raw contents of the assembly file generated by the project
    abstract EvaluateRawContents: CompilationThreadToken -> Cancellable<IRawFSharpAssemblyData option>

    /// Get the logical timestamp that would be the timestamp of the assembly file generated by the project
    ///
    /// For project references this is maximum of the timestamps of all dependent files.
    /// The project is not actually built, nor are any assemblies read, but the timestamps for each dependent file 
    /// are read via the FileSystem. If the files don't exist, then a default timestamp is used.
    ///
    /// The operation returns None only if it is not possible to create an IncrementalBuilder for the project at all, e.g. if there
    /// are fatal errors in the options for the project.
    abstract TryGetLogicalTimeStamp: TimeStampCache * CompilationThreadToken -> System.DateTime option

type AssemblyReference = 
    | AssemblyReference of range * string * IProjectReference option

    member x.Range = (let (AssemblyReference(m, _, _)) = x in m)

    member x.Text = (let (AssemblyReference(_, text, _)) = x in text)

    member x.ProjectReference = (let (AssemblyReference(_, _, contents)) = x in contents)

    member x.SimpleAssemblyNameIs name = 
        (String.Compare(fileNameWithoutExtensionWithValidate false x.Text, name, StringComparison.OrdinalIgnoreCase) = 0) ||
        (let text = x.Text.ToLowerInvariant()
         not (text.Contains "/") && not (text.Contains "\\") && not (text.Contains ".dll") && not (text.Contains ".exe") &&
           try let aname = System.Reflection.AssemblyName x.Text in aname.Name = name 
           with _ -> false) 

    override x.ToString() = sprintf "AssemblyReference(%s)" x.Text

type UnresolvedAssemblyReference = UnresolvedAssemblyReference of string * AssemblyReference list
#if !NO_EXTENSIONTYPING
type ResolvedExtensionReference = ResolvedExtensionReference of string * AssemblyReference list * Tainted<ITypeProvider> list
#endif

/// The thread in which compilation calls will be enqueued and done work on.
/// Note: This is currently only used when disposing of type providers and will be extended to all the other type provider calls when compilations can be done in parallel.
///       Right now all calls in FCS to type providers are single-threaded through use of the reactor thread. 
type ICompilationThread =

    /// Enqueue work to be done on a compilation thread.
    abstract EnqueueWork: (CompilationThreadToken -> unit) -> unit

type ImportedBinary =
    { FileName: string
      RawMetadata: IRawFSharpAssemblyData 
#if !NO_EXTENSIONTYPING
      ProviderGeneratedAssembly: System.Reflection.Assembly option
      IsProviderGenerated: bool
      ProviderGeneratedStaticLinkMap: ProvidedAssemblyStaticLinkingMap option
#endif
      ILAssemblyRefs: ILAssemblyRef list
      ILScopeRef: ILScopeRef }

type ImportedAssembly =
    { ILScopeRef: ILScopeRef 
      FSharpViewOfMetadata: CcuThunk
      AssemblyAutoOpenAttributes: string list
      AssemblyInternalsVisibleToAttributes: string list
#if !NO_EXTENSIONTYPING
      IsProviderGenerated: bool
      mutable TypeProviders: Tainted<Microsoft.FSharp.Core.CompilerServices.ITypeProvider> list
#endif
      FSharpOptimizationData: Microsoft.FSharp.Control.Lazy<Option<Optimizer.LazyModuleInfo>> }

type AvailableImportedAssembly =
    | ResolvedImportedAssembly of ImportedAssembly
    | UnresolvedImportedAssembly of string

type CcuLoadFailureAction =
    | RaiseError
    | ReturnNone

[<NoEquality; NoComparison>]
type TcConfigBuilder =
    { mutable primaryAssembly: PrimaryAssembly
      mutable noFeedback: bool
      mutable stackReserveSize: int32 option
      mutable implicitIncludeDir: string (* normally "." *)
      mutable openDebugInformationForLaterStaticLinking: bool (* only for --standalone *)
      defaultFSharpBinariesDir: string
      mutable compilingFslib: bool
      mutable useIncrementalBuilder: bool
      mutable includes: string list
      mutable implicitOpens: string list
      mutable useFsiAuxLib: bool
      mutable framework: bool
      mutable resolutionEnvironment: ReferenceResolver.ResolutionEnvironment
      mutable implicitlyResolveAssemblies: bool
      mutable light: bool option
      mutable conditionalCompilationDefines: string list
      mutable loadedSources: (range * string * string) list
      mutable compilerToolPaths: string list
      mutable referencedDLLs: AssemblyReference list
      mutable packageManagerLines: Map<string, (bool * string * range) list>
      mutable projectReferences: IProjectReference list
      mutable knownUnresolvedReferences: UnresolvedAssemblyReference list
      reduceMemoryUsage: ReduceMemoryFlag
      mutable subsystemVersion: int * int
      mutable useHighEntropyVA: bool
      mutable inputCodePage: int option
      mutable embedResources: string list
      mutable errorSeverityOptions: FSharpErrorSeverityOptions
      mutable mlCompatibility: bool
      mutable assumeNullOnImport: bool
      mutable checkNullness: bool
      mutable checkOverflow: bool
      mutable showReferenceResolutions: bool
      mutable outputDir : string option
      mutable outputFile: string option
      mutable platform: ILPlatform option
      mutable prefer32Bit: bool
      mutable useSimpleResolution: bool
      mutable target: CompilerTarget
      mutable debuginfo: bool
      mutable testFlagEmitFeeFeeAs100001: bool
      mutable dumpDebugInfo: bool
      mutable debugSymbolFile: string option
      (* Backend configuration *)
      mutable typeCheckOnly: bool
      mutable parseOnly: bool
      mutable importAllReferencesOnly: bool
      mutable simulateException: string option
      mutable printAst: bool
      mutable tokenizeOnly: bool
      mutable testInteractionParser: bool
      mutable reportNumDecls: bool
      mutable printSignature: bool
      mutable printSignatureFile: string
      mutable xmlDocOutputFile: string option
      mutable stats: bool
      mutable generateFilterBlocks: bool (* don't generate filter blocks due to bugs on Mono *)

      mutable signer: string option
      mutable container: string option

      mutable delaysign: bool
      mutable publicsign: bool
      mutable version: VersionFlag 
      mutable metadataVersion: string option
      mutable standalone: bool
      mutable extraStaticLinkRoots: string list 
      mutable noSignatureData: bool
      mutable onlyEssentialOptimizationData: bool
      mutable useOptimizationDataFile: bool
      mutable jitTracking: bool
      mutable portablePDB: bool
      mutable embeddedPDB: bool
      mutable embedAllSource: bool
      mutable embedSourceList: string list 
      mutable sourceLink: string

      mutable ignoreSymbolStoreSequencePoints: bool
      mutable internConstantStrings: bool
      mutable extraOptimizationIterations: int

      mutable win32res: string 
      mutable win32manifest: string
      mutable includewin32manifest: bool
      mutable linkResources: string list
      mutable legacyReferenceResolver: ReferenceResolver.Resolver

      mutable showFullPaths: bool
      mutable errorStyle: ErrorStyle
      mutable utf8output: bool
      mutable flatErrors: bool

      mutable maxErrors: int
      mutable abortOnError: bool (* intended for fsi scripts that should exit on first error *)
      mutable baseAddress: int32 option
      mutable checksumAlgorithm: HashAlgorithm
#if DEBUG
      mutable showOptimizationData: bool
#endif
      mutable showTerms: bool (* show terms between passes? *)
      mutable writeTermsToFiles: bool (* show terms to files? *)
      mutable doDetuple: bool (* run detuple pass? *)
      mutable doTLR: bool (* run TLR pass? *)
      mutable doFinalSimplify: bool (* do final simplification pass *)
      mutable optsOn: bool (* optimizations are turned on *)
      mutable optSettings: Optimizer.OptimizationSettings 
      mutable emitTailcalls: bool
      mutable deterministic: bool
      mutable preferredUiLang: string option
      mutable lcid: int option
      mutable productNameForBannerText: string
      /// show the MS (c) notice, e.g. with help or fsi? 
      mutable showBanner: bool

      /// show times between passes? 
      mutable showTimes: bool
      mutable showLoadedAssemblies: bool
      mutable continueAfterParseFailure: bool
#if !NO_EXTENSIONTYPING
      /// show messages about extension type resolution?
      mutable showExtensionTypeMessages: bool
#endif
      mutable compilationThread: ICompilationThread

      /// pause between passes? 
      mutable pause: bool
      /// whenever possible, emit callvirt instead of call
      mutable alwaysCallVirt: bool

      /// if true, strip away data that would not be of use to end users, but is useful to us for debugging
      // REVIEW: "stripDebugData"?
      mutable noDebugData: bool

      /// if true, indicates all type checking and code generation is in the context of fsi.exe
      isInteractive: bool
      isInvalidationSupported: bool

      /// used to log sqm data

      /// if true - every expression in quotations will be augmented with full debug info (filename, location in file)
      mutable emitDebugInfoInQuotations: bool

      mutable exename: string option

      // If true - the compiler will copy FSharp.Core.dll along the produced binaries
      mutable copyFSharpCore: CopyFSharpCoreFlag

      /// When false FSI will lock referenced assemblies requiring process restart, false = disable Shadow Copy false (*default*)
      mutable shadowCopyReferences: bool
      mutable useSdkRefs: bool

      /// A function to call to try to get an object that acts as a snapshot of the metadata section of a .NET binary,
      /// and from which we can read the metadata. Only used when metadataOnly=true.
      mutable tryGetMetadataSnapshot: ILReaderTryGetMetadataSnapshot

      mutable internalTestSpanStackReferring: bool

      mutable noConditionalErasure: bool

      mutable pathMap: PathMap

      mutable langVersion: LanguageVersion

      mutable dependencyProvider: DependencyProvider
      }

    static member Initial(legacyReferenceResolver) =
        {
          primaryAssembly = PrimaryAssembly.Mscorlib // default value, can be overridden using the command line switch
          light = None
          noFeedback = false
          stackReserveSize = None
          conditionalCompilationDefines = []
          implicitIncludeDir = String.Empty
          openDebugInformationForLaterStaticLinking = false
          defaultFSharpBinariesDir = String.Empty
          compilingFslib = false
          useIncrementalBuilder = false
          useFsiAuxLib = false
          implicitOpens = []
          includes = []
          resolutionEnvironment = ResolutionEnvironment.EditingOrCompilation false
          framework = true
          implicitlyResolveAssemblies = true
          compilerToolPaths = []
          referencedDLLs = []
          packageManagerLines = Map.empty
          projectReferences = []
          knownUnresolvedReferences = []
          loadedSources = []
          errorSeverityOptions = FSharpErrorSeverityOptions.Default
          embedResources = []
          inputCodePage = None
          reduceMemoryUsage = ReduceMemoryFlag.Yes // always gets set explicitly 
          subsystemVersion = 4, 0 // per spec for 357994
          useHighEntropyVA = false
          mlCompatibility = false
          assumeNullOnImport = false
          checkNullness = false
          checkOverflow = false
          showReferenceResolutions = false
          outputDir = None
          outputFile = None
          platform = None
          prefer32Bit = false
          useSimpleResolution = runningOnMono
          target = CompilerTarget.ConsoleExe
          debuginfo = false
          testFlagEmitFeeFeeAs100001 = false
          dumpDebugInfo = false
          debugSymbolFile = None

          (* Backend configuration *)
          typeCheckOnly = false
          parseOnly = false
          importAllReferencesOnly = false
          simulateException = None
          printAst = false
          tokenizeOnly = false
          testInteractionParser = false
          reportNumDecls = false
          printSignature = false
          printSignatureFile = ""
          xmlDocOutputFile = None
          stats = false
          generateFilterBlocks = false (* don't generate filter blocks *)

          signer = None
          container = None
          maxErrors = 100
          abortOnError = false
          baseAddress = None
          checksumAlgorithm = HashAlgorithm.Sha256

          delaysign = false
          publicsign = false
          version = VersionNone
          metadataVersion = None
          standalone = false
          extraStaticLinkRoots = []
          noSignatureData = false
          onlyEssentialOptimizationData = false
          useOptimizationDataFile = false
          jitTracking = true
          portablePDB = true
          embeddedPDB = false
          embedAllSource = false
          embedSourceList = []
          sourceLink = ""
          ignoreSymbolStoreSequencePoints = false
          internConstantStrings = true
          extraOptimizationIterations = 0

          win32res = ""
          win32manifest = ""
          includewin32manifest = true
          linkResources = []
          legacyReferenceResolver = legacyReferenceResolver
          showFullPaths = false
          errorStyle = ErrorStyle.DefaultErrors

          utf8output = false
          flatErrors = false

 #if DEBUG
          showOptimizationData = false
 #endif
          showTerms = false
          writeTermsToFiles = false

          doDetuple = false
          doTLR = false
          doFinalSimplify = false
          optsOn = false
          optSettings = Optimizer.OptimizationSettings.Defaults
          emitTailcalls = true
          deterministic = false
          preferredUiLang = None
          lcid = None
          // See bug 6071 for product banner spec
          productNameForBannerText = FSComp.SR.buildProductName(FSharpEnvironment.FSharpBannerVersion)
          showBanner = true
          showTimes = false
          showLoadedAssemblies = false
          continueAfterParseFailure = false
#if !NO_EXTENSIONTYPING
          showExtensionTypeMessages = false
#endif
          compilationThread = 
                let ctok = CompilationThreadToken ()
                { new ICompilationThread with member __.EnqueueWork work = work ctok }
          pause = false 
          alwaysCallVirt = true
          noDebugData = false
          isInteractive = false
          isInvalidationSupported = false
          emitDebugInfoInQuotations = false
          exename = None
          copyFSharpCore = CopyFSharpCoreFlag.No
          shadowCopyReferences = false
          useSdkRefs = true
          tryGetMetadataSnapshot = (fun _ -> None)
          internalTestSpanStackReferring = false
          noConditionalErasure = false
          pathMap = PathMap.empty
          langVersion = LanguageVersion("default")
          dependencyProvider = Unchecked.defaultof<DependencyProvider>
        }

    // Directories to start probing in
    // Algorithm:
    //  Search for native libraries using:
    //  1. Include directories
    //  2. compilerToolPath directories
    //  3. reference dll's
    //  4. The implicit include directory
    member private tcConfigB.nativeProbingRoots () =
        seq {
            yield! tcConfigB.includes
            yield! tcConfigB.compilerToolPaths
            yield! (tcConfigB.referencedDLLs |> Seq.map(fun ref -> Path.GetDirectoryName(ref.Text)))
            yield tcConfigB.implicitIncludeDir
        } |> Seq.distinct

    static member CreateNew(legacyReferenceResolver, defaultFSharpBinariesDir, reduceMemoryUsage, implicitIncludeDir,
                            isInteractive, isInvalidationSupported, defaultCopyFSharpCore, tryGetMetadataSnapshot) =

        Debug.Assert(FileSystem.IsPathRootedShim implicitIncludeDir, sprintf "implicitIncludeDir should be absolute: '%s'" implicitIncludeDir)

        if (String.IsNullOrEmpty defaultFSharpBinariesDir) then
            failwith "Expected a valid defaultFSharpBinariesDir"

        let tcConfigBuilder =
            { TcConfigBuilder.Initial(legacyReferenceResolver) with 
                implicitIncludeDir = implicitIncludeDir
                defaultFSharpBinariesDir = defaultFSharpBinariesDir
                reduceMemoryUsage = reduceMemoryUsage
                legacyReferenceResolver = legacyReferenceResolver
                isInteractive = isInteractive
                isInvalidationSupported = isInvalidationSupported
                copyFSharpCore = defaultCopyFSharpCore
                tryGetMetadataSnapshot = tryGetMetadataSnapshot
                useFsiAuxLib = isInteractive
            }
        tcConfigBuilder.dependencyProvider <- new DependencyProvider(NativeResolutionProbe(tcConfigBuilder.nativeProbingRoots))
        tcConfigBuilder

    member tcConfigB.ResolveSourceFile(m, nm, pathLoadedFrom) = 
        use unwindBuildPhase = PushThreadBuildPhaseUntilUnwind BuildPhase.Parameter
        ResolveFileUsingPaths(tcConfigB.includes @ [pathLoadedFrom], m, nm)

    /// Decide names of output file, pdb and assembly
    member tcConfigB.DecideNames (sourceFiles) =
        use unwindBuildPhase = PushThreadBuildPhaseUntilUnwind BuildPhase.Parameter
        if sourceFiles = [] then errorR(Error(FSComp.SR.buildNoInputsSpecified(), rangeCmdArgs))
        let ext() = match tcConfigB.target with CompilerTarget.Dll -> ".dll" | CompilerTarget.Module -> ".netmodule" | CompilerTarget.ConsoleExe | CompilerTarget.WinExe -> ".exe"
        let implFiles = sourceFiles |> List.filter (fun lower -> List.exists (Filename.checkSuffix (String.lowercase lower)) FSharpImplFileSuffixes)
        let outfile = 
            match tcConfigB.outputFile, List.rev implFiles with 
            | None, [] -> "out" + ext()
            | None, h :: _ -> 
                let basic = fileNameOfPath h
                let modname = try Filename.chopExtension basic with _ -> basic
                modname+(ext())
            | Some f, _ -> f
        let assemblyName = 
            let baseName = fileNameOfPath outfile
            (fileNameWithoutExtension baseName)

        let pdbfile = 
            if tcConfigB.debuginfo then
              Some (match tcConfigB.debugSymbolFile with 
                    | None -> FSharp.Compiler.AbstractIL.ILPdbWriter.getDebugFileName outfile tcConfigB.portablePDB
#if ENABLE_MONO_SUPPORT
                    | Some _ when runningOnMono ->
                        // On Mono, the name of the debug file has to be "<assemblyname>.mdb" so specifying it explicitly is an error
                        warning(Error(FSComp.SR.ilwriteMDBFileNameCannotBeChangedWarning(), rangeCmdArgs))
                        FSharp.Compiler.AbstractIL.ILPdbWriter.getDebugFileName outfile tcConfigB.portablePDB
#endif
                    | Some f -> f)   
            elif (tcConfigB.debugSymbolFile <> None) && (not (tcConfigB.debuginfo)) then
                error(Error(FSComp.SR.buildPdbRequiresDebug(), rangeStartup))  
            else
                None
        tcConfigB.outputFile <- Some outfile
        outfile, pdbfile, assemblyName

    member tcConfigB.TurnWarningOff(m, s: string) =
        use unwindBuildPhase = PushThreadBuildPhaseUntilUnwind BuildPhase.Parameter
        match GetWarningNumber(m, s) with 
        | None -> ()
        | Some n -> 
            // nowarn:62 turns on mlCompatibility, e.g. shows ML compat items in intellisense menus
            if n = 62 then tcConfigB.mlCompatibility <- true
            tcConfigB.errorSeverityOptions <-
                { tcConfigB.errorSeverityOptions with WarnOff = ListSet.insert (=) n tcConfigB.errorSeverityOptions.WarnOff }

    member tcConfigB.TurnWarningOn(m, s: string) =
        use unwindBuildPhase = PushThreadBuildPhaseUntilUnwind BuildPhase.Parameter
        match GetWarningNumber(m, s) with 
        | None -> ()
        | Some n -> 
            // warnon 62 turns on mlCompatibility, e.g. shows ML compat items in intellisense menus
            if n = 62 then tcConfigB.mlCompatibility <- false
            tcConfigB.errorSeverityOptions <-
                { tcConfigB.errorSeverityOptions with WarnOn = ListSet.insert (=) n tcConfigB.errorSeverityOptions.WarnOn }

    member tcConfigB.AddIncludePath (m, path, pathIncludedFrom) = 
        let absolutePath = ComputeMakePathAbsolute pathIncludedFrom path
        let ok = 
            let existsOpt = 
                try Some(Directory.Exists absolutePath) 
                with e -> warning(Error(FSComp.SR.buildInvalidSearchDirectory path, m)); None
            match existsOpt with 
            | Some exists -> 
                if not exists then warning(Error(FSComp.SR.buildSearchDirectoryNotFound absolutePath, m))         
                exists
            | None -> false
        if ok && not (List.contains absolutePath tcConfigB.includes) then 
           tcConfigB.includes <- tcConfigB.includes ++ absolutePath

    member tcConfigB.AddLoadedSource(m, originalPath, pathLoadedFrom) =
        if FileSystem.IsInvalidPathShim originalPath then
            warning(Error(FSComp.SR.buildInvalidFilename originalPath, m))
        else 
            let path = 
                match TryResolveFileUsingPaths(tcConfigB.includes @ [pathLoadedFrom], m, originalPath) with
                | Some path -> path
                | None ->
                        // File doesn't exist in the paths. Assume it will be in the load-ed from directory.
                        ComputeMakePathAbsolute pathLoadedFrom originalPath
            if not (List.contains path (List.map (fun (_, _, path) -> path) tcConfigB.loadedSources)) then
                tcConfigB.loadedSources <- tcConfigB.loadedSources ++ (m, originalPath, path)

    member tcConfigB.AddEmbeddedSourceFile (file) = 
        tcConfigB.embedSourceList <- tcConfigB.embedSourceList ++ file

    member tcConfigB.AddEmbeddedResource filename =
        tcConfigB.embedResources <- tcConfigB.embedResources ++ filename

    member tcConfigB.AddCompilerToolsByPath (path) = 
        if not (tcConfigB.compilerToolPaths  |> List.exists (fun text -> path = text)) then // NOTE: We keep same paths if range is different.
            let compilerToolPath = tcConfigB.compilerToolPaths |> List.tryPick (fun text -> if text = path then Some text else None)
            if compilerToolPath.IsNone then
                tcConfigB.compilerToolPaths <- tcConfigB.compilerToolPaths ++ path

    member tcConfigB.AddReferencedAssemblyByPath (m, path) = 
        if FileSystem.IsInvalidPathShim path then
            warning(Error(FSComp.SR.buildInvalidAssemblyName(path), m))
        elif not (tcConfigB.referencedDLLs |> List.exists (fun ar2 -> Range.equals m ar2.Range && path=ar2.Text)) then // NOTE: We keep same paths if range is different.
             let projectReference = tcConfigB.projectReferences |> List.tryPick (fun pr -> if pr.FileName = path then Some pr else None)
             tcConfigB.referencedDLLs <- tcConfigB.referencedDLLs ++ AssemblyReference(m, path, projectReference)
             
    member tcConfigB.AddDependencyManagerText (packageManager:IDependencyManagerProvider, m, path:string) = 
        let path = tcConfigB.dependencyProvider.RemoveDependencyManagerKey(packageManager.Key, path)

        match tcConfigB.packageManagerLines |> Map.tryFind packageManager.Key with
        | Some lines -> tcConfigB.packageManagerLines <- Map.add packageManager.Key (lines ++ (false, path, m)) tcConfigB.packageManagerLines
        | _ -> tcConfigB.packageManagerLines <- Map.add packageManager.Key [false, path, m] tcConfigB.packageManagerLines

    member tcConfigB.RemoveReferencedAssemblyByPath (m, path) =
        tcConfigB.referencedDLLs <- tcConfigB.referencedDLLs |> List.filter (fun ar -> not (Range.equals ar.Range m) || ar.Text <> path)

    member tcConfigB.AddPathMapping (oldPrefix, newPrefix) =
        tcConfigB.pathMap <- tcConfigB.pathMap |> PathMap.addMapping oldPrefix newPrefix
    
    static member SplitCommandLineResourceInfo (ri: string) =
        let p = ri.IndexOf ','
        if p <> -1 then
            let file = String.sub ri 0 p 
            let rest = String.sub ri (p+1) (String.length ri - p - 1) 
            let p = rest.IndexOf ',' 
            if p <> -1 then
                let name = String.sub rest 0 p+".resources" 
                let pubpri = String.sub rest (p+1) (rest.Length - p - 1) 
                if pubpri = "public" then file, name, ILResourceAccess.Public 
                elif pubpri = "private" then file, name, ILResourceAccess.Private
                else error(Error(FSComp.SR.buildInvalidPrivacy pubpri, rangeStartup))
            else 
                file, rest, ILResourceAccess.Public
        else 
            ri, fileNameOfPath ri, ILResourceAccess.Public 


let OpenILBinary(filename, reduceMemoryUsage, pdbDirPath, shadowCopyReferences, tryGetMetadataSnapshot) =
      let opts: ILReaderOptions = 
          { metadataOnly = MetadataOnlyFlag.Yes
            reduceMemoryUsage = reduceMemoryUsage
            pdbDirPath = pdbDirPath
            tryGetMetadataSnapshot = tryGetMetadataSnapshot } 
                      
      let location =
#if FX_NO_APP_DOMAINS
          // In order to use memory mapped files on the shadow copied version of the Assembly, we `preload the assembly
          // We swallow all exceptions so that we do not change the exception contract of this API
          if shadowCopyReferences then 
            try
              System.Reflection.Assembly.ReflectionOnlyLoadFrom(filename).Location
            with e -> filename
          else
#else
            ignore shadowCopyReferences
#endif
            filename
      AssemblyReader.GetILModuleReader(location, opts)

#if DEBUG
[<System.Diagnostics.DebuggerDisplayAttribute("AssemblyResolution({resolvedPath})")>]
#endif
type AssemblyResolution = 
    { originalReference: AssemblyReference
      resolvedPath: string    
      prepareToolTip: unit -> string
      sysdir: bool 
      mutable ilAssemblyRef: ILAssemblyRef option
    }
    override this.ToString() = sprintf "%s%s" (if this.sysdir then "[sys]" else "") this.resolvedPath

    member this.ProjectReference = this.originalReference.ProjectReference

    /// Compute the ILAssemblyRef for a resolved assembly. This is done by reading the binary if necessary. The result
    /// is cached.
    /// 
    /// For project references in the language service, this would result in a build of the project.
    /// This is because ``EvaluateRawContents ctok`` is used. However this path is only currently used
    /// in fsi.fs, which does not use project references.
    //
    member this.GetILAssemblyRef(ctok, reduceMemoryUsage, tryGetMetadataSnapshot) = 
      cancellable {
        match this.ilAssemblyRef with 
        | Some assemblyRef -> return assemblyRef
        | None ->
            let! assemblyRefOpt = 
              cancellable {
                match this.ProjectReference with 
                | Some r ->   
                    let! contents = r.EvaluateRawContents ctok
                    match contents with 
                    | None -> return None
                    | Some contents -> 
                        match contents.ILScopeRef with 
                        | ILScopeRef.Assembly aref -> return Some aref
                        | _ -> return None
                | None -> return None
              }
            let assemblyRef = 
                match assemblyRefOpt with 
                | Some aref -> aref
                | None -> 
                    let readerSettings: ILReaderOptions = 
                        { pdbDirPath=None
                          reduceMemoryUsage = reduceMemoryUsage
                          metadataOnly = MetadataOnlyFlag.Yes
                          tryGetMetadataSnapshot = tryGetMetadataSnapshot } 
                    use reader = OpenILModuleReader this.resolvedPath readerSettings
                    mkRefToILAssembly reader.ILModuleDef.ManifestOfAssembly
            this.ilAssemblyRef <- Some assemblyRef
            return assemblyRef
      }

//----------------------------------------------------------------------------
// Names to match up refs and defs for assemblies and modules
//--------------------------------------------------------------------------

let GetNameOfILModule (m: ILModuleDef) = 
    match m.Manifest with 
    | Some manifest -> manifest.Name
    | None -> m.Name


let MakeScopeRefForILModule (ilModule: ILModuleDef) = 
    match ilModule.Manifest with 
    | Some m -> ILScopeRef.Assembly (mkRefToILAssembly m)
    | None -> ILScopeRef.Module (mkRefToILModule ilModule)

let GetCustomAttributesOfILModule (ilModule: ILModuleDef) = 
    (match ilModule.Manifest with Some m -> m.CustomAttrs | None -> ilModule.CustomAttrs).AsList 

let GetAutoOpenAttributes ilg ilModule = 
    ilModule |> GetCustomAttributesOfILModule |> List.choose (TryFindAutoOpenAttr ilg)

let GetInternalsVisibleToAttributes ilg ilModule = 
    ilModule |> GetCustomAttributesOfILModule |> List.choose (TryFindInternalsVisibleToAttr ilg)
    
//----------------------------------------------------------------------------
// TcConfig 
//--------------------------------------------------------------------------

[<Sealed>]
/// This type is immutable and must be kept as such. Do not extract or mutate the underlying data except by cloning it.
type TcConfig private (data: TcConfigBuilder, validate: bool) =

    // Validate the inputs - this helps ensure errors in options are shown in visual studio rather than only when built
    // However we only validate a minimal number of options at the moment
    do if validate then try data.version.GetVersionInfo(data.implicitIncludeDir) |> ignore with e -> errorR e 

    // clone the input builder to ensure nobody messes with it.
    let data = { data with pause = data.pause }

    let computeKnownDllReference libraryName = 
        let defaultCoreLibraryReference = AssemblyReference(range0, libraryName+".dll", None)
        let nameOfDll(r: AssemblyReference) = 
            let filename = ComputeMakePathAbsolute data.implicitIncludeDir r.Text
            if FileSystem.SafeExists filename then 
                r, Some filename
            else
                // If the file doesn't exist, let reference resolution logic report the error later...
                defaultCoreLibraryReference, if Range.equals r.Range rangeStartup then Some(filename) else None
        match data.referencedDLLs |> List.filter (fun assemblyReference -> assemblyReference.SimpleAssemblyNameIs libraryName) with
        | [] -> defaultCoreLibraryReference, None
        | [r]
        | r :: _ -> nameOfDll r

    // Look for an explicit reference to mscorlib/netstandard.dll or System.Runtime.dll and use that to compute clrRoot and targetFrameworkVersion
    let primaryAssemblyReference, primaryAssemblyExplicitFilenameOpt = computeKnownDllReference(data.primaryAssembly.Name)
    let fslibReference =
        // Look for explicit FSharp.Core reference otherwise use version that was referenced by compiler
        let dllReference, fileNameOpt = computeKnownDllReference getFSharpCoreLibraryName
        match fileNameOpt with
        | Some _ -> dllReference
        | None -> AssemblyReference(range0, getDefaultFSharpCoreLocation, None)

    // clrRoot: the location of the primary assembly (mscorlib.dll or netstandard.dll or System.Runtime.dll)
    //
    // targetFrameworkVersionValue: Normally just HighestInstalledNetFrameworkVersion()
    //
    // Note, when mscorlib.dll has been given explicitly the actual value of
    // targetFrameworkVersion shouldn't matter since resolution has already happened.
    // In those cases where it does matter (e.g. --noframework is not being used or we are processing further
    // resolutions for a script) then it is correct to just use HighestInstalledNetFrameworkVersion().
    let clrRootValue, targetFrameworkVersionValue = 
        match primaryAssemblyExplicitFilenameOpt with
        | Some primaryAssemblyFilename ->
            let filename = ComputeMakePathAbsolute data.implicitIncludeDir primaryAssemblyFilename
            try 
                let clrRoot = Some(Path.GetDirectoryName(FileSystem.GetFullPathShim filename))
                clrRoot, data.legacyReferenceResolver.HighestInstalledNetFrameworkVersion()
            with e ->
                // We no longer expect the above to fail but leaving this just in case
                error(Error(FSComp.SR.buildErrorOpeningBinaryFile(filename, e.Message), rangeStartup))
        | None ->
#if !ENABLE_MONO_SUPPORT
            // TODO: we have to get msbuild out of this
            if data.useSimpleResolution then
                None, ""
            else
#endif
                None, data.legacyReferenceResolver.HighestInstalledNetFrameworkVersion()

    let systemAssemblies = systemAssemblies

    member x.primaryAssembly = data.primaryAssembly
    member x.noFeedback = data.noFeedback
    member x.stackReserveSize = data.stackReserveSize   
    member x.implicitIncludeDir = data.implicitIncludeDir
    member x.openDebugInformationForLaterStaticLinking = data.openDebugInformationForLaterStaticLinking
    member x.fsharpBinariesDir = data.defaultFSharpBinariesDir
    member x.compilingFslib = data.compilingFslib
    member x.useIncrementalBuilder = data.useIncrementalBuilder
    member x.includes = data.includes
    member x.implicitOpens = data.implicitOpens
    member x.useFsiAuxLib = data.useFsiAuxLib
    member x.framework = data.framework
    member x.implicitlyResolveAssemblies = data.implicitlyResolveAssemblies
    member x.resolutionEnvironment = data.resolutionEnvironment
    member x.light = data.light
    member x.conditionalCompilationDefines = data.conditionalCompilationDefines
    member x.loadedSources = data.loadedSources
    member x.compilerToolPaths = data.compilerToolPaths
    member x.referencedDLLs = data.referencedDLLs
    member x.knownUnresolvedReferences = data.knownUnresolvedReferences
    member x.clrRoot = clrRootValue
    member x.reduceMemoryUsage = data.reduceMemoryUsage
    member x.subsystemVersion = data.subsystemVersion
    member x.useHighEntropyVA = data.useHighEntropyVA
    member x.inputCodePage = data.inputCodePage
    member x.embedResources = data.embedResources
    member x.errorSeverityOptions = data.errorSeverityOptions
    member x.mlCompatibility = data.mlCompatibility
    member x.assumeNullOnImport = data.assumeNullOnImport
    member x.checkNullness = data.checkNullness
    member x.checkOverflow = data.checkOverflow
    member x.showReferenceResolutions = data.showReferenceResolutions
    member x.outputDir = data.outputDir
    member x.outputFile = data.outputFile
    member x.platform = data.platform
    member x.prefer32Bit = data.prefer32Bit
    member x.useSimpleResolution = data.useSimpleResolution
    member x.target = data.target
    member x.debuginfo = data.debuginfo
    member x.testFlagEmitFeeFeeAs100001 = data.testFlagEmitFeeFeeAs100001
    member x.dumpDebugInfo = data.dumpDebugInfo
    member x.debugSymbolFile = data.debugSymbolFile
    member x.typeCheckOnly = data.typeCheckOnly
    member x.parseOnly = data.parseOnly
    member x.importAllReferencesOnly = data.importAllReferencesOnly
    member x.simulateException = data.simulateException
    member x.printAst = data.printAst
    member x.targetFrameworkVersion = targetFrameworkVersionValue
    member x.tokenizeOnly = data.tokenizeOnly
    member x.testInteractionParser = data.testInteractionParser
    member x.reportNumDecls = data.reportNumDecls
    member x.printSignature = data.printSignature
    member x.printSignatureFile = data.printSignatureFile
    member x.xmlDocOutputFile = data.xmlDocOutputFile
    member x.stats = data.stats
    member x.generateFilterBlocks = data.generateFilterBlocks
    member x.signer = data.signer
    member x.container = data.container
    member x.delaysign = data.delaysign
    member x.publicsign = data.publicsign
    member x.version = data.version
    member x.metadataVersion = data.metadataVersion
    member x.standalone = data.standalone
    member x.extraStaticLinkRoots = data.extraStaticLinkRoots
    member x.noSignatureData = data.noSignatureData
    member x.onlyEssentialOptimizationData = data.onlyEssentialOptimizationData
    member x.useOptimizationDataFile = data.useOptimizationDataFile
    member x.jitTracking = data.jitTracking
    member x.portablePDB = data.portablePDB
    member x.embeddedPDB = data.embeddedPDB
    member x.embedAllSource = data.embedAllSource
    member x.embedSourceList = data.embedSourceList
    member x.sourceLink = data.sourceLink
    member x.packageManagerLines  = data.packageManagerLines
    member x.ignoreSymbolStoreSequencePoints = data.ignoreSymbolStoreSequencePoints
    member x.internConstantStrings = data.internConstantStrings
    member x.extraOptimizationIterations = data.extraOptimizationIterations
    member x.win32res = data.win32res
    member x.win32manifest = data.win32manifest
    member x.includewin32manifest = data.includewin32manifest
    member x.linkResources = data.linkResources
    member x.showFullPaths = data.showFullPaths
    member x.errorStyle = data.errorStyle
    member x.utf8output = data.utf8output
    member x.flatErrors = data.flatErrors
    member x.maxErrors = data.maxErrors
    member x.baseAddress = data.baseAddress
    member x.checksumAlgorithm = data.checksumAlgorithm
 #if DEBUG
    member x.showOptimizationData = data.showOptimizationData
#endif
    member x.showTerms = data.showTerms
    member x.writeTermsToFiles = data.writeTermsToFiles
    member x.doDetuple = data.doDetuple
    member x.doTLR = data.doTLR
    member x.doFinalSimplify = data.doFinalSimplify
    member x.optSettings = data.optSettings
    member x.emitTailcalls = data.emitTailcalls
    member x.deterministic = data.deterministic
    member x.pathMap = data.pathMap
    member x.langVersion = data.langVersion
    member x.preferredUiLang = data.preferredUiLang
    member x.lcid = data.lcid
    member x.optsOn = data.optsOn
    member x.productNameForBannerText = data.productNameForBannerText
    member x.showBanner = data.showBanner
    member x.showTimes = data.showTimes
    member x.showLoadedAssemblies = data.showLoadedAssemblies
    member x.continueAfterParseFailure = data.continueAfterParseFailure
#if !NO_EXTENSIONTYPING
    member x.showExtensionTypeMessages = data.showExtensionTypeMessages
#endif
    member x.compilationThread = data.compilationThread
    member x.pause = data.pause
    member x.alwaysCallVirt = data.alwaysCallVirt
    member x.noDebugData = data.noDebugData
    member x.isInteractive = data.isInteractive
    member x.isInvalidationSupported = data.isInvalidationSupported
    member x.emitDebugInfoInQuotations = data.emitDebugInfoInQuotations
    member x.copyFSharpCore = data.copyFSharpCore
    member x.shadowCopyReferences = data.shadowCopyReferences
    member x.useSdkRefs = data.useSdkRefs
    member x.tryGetMetadataSnapshot = data.tryGetMetadataSnapshot
    member x.internalTestSpanStackReferring = data.internalTestSpanStackReferring
    member x.noConditionalErasure = data.noConditionalErasure

    static member Create(builder, validate) = 
        use unwindBuildPhase = PushThreadBuildPhaseUntilUnwind BuildPhase.Parameter
        TcConfig(builder, validate)

    member x.legacyReferenceResolver = data.legacyReferenceResolver

    member x.dependencyProvider = data.dependencyProvider

    member tcConfig.CloneOfOriginalBuilder = 
        { data with conditionalCompilationDefines=data.conditionalCompilationDefines }

    member tcConfig.ComputeCanContainEntryPoint(sourceFiles: string list) = 
        let n = sourceFiles.Length in 
        (sourceFiles |> List.mapi (fun i _ -> (i = n-1)), tcConfig.target.IsExe)
            
    // This call can fail if no CLR is found (this is the path to mscorlib)
    member tcConfig.GetTargetFrameworkDirectories() = 
        use unwindBuildPhase = PushThreadBuildPhaseUntilUnwind BuildPhase.Parameter
        try 
          [ 
            // Check if we are given an explicit framework root - if so, use that
            match tcConfig.clrRoot with 
            | Some x ->
                let clrRoot = tcConfig.MakePathAbsolute x
                yield clrRoot
                let clrFacades = Path.Combine(clrRoot, "Facades")
                if Directory.Exists(clrFacades) then yield clrFacades

            | None -> 
// "there is no really good notion of runtime directory on .NETCore"
#if NETSTANDARD
                let runtimeRoot = Path.GetDirectoryName(typeof<System.Object>.Assembly.Location)
#else
                let runtimeRoot = System.Runtime.InteropServices.RuntimeEnvironment.GetRuntimeDirectory()
#endif
                let runtimeRootWithoutSlash = runtimeRoot.TrimEnd('/', '\\')
                let runtimeRootFacades = Path.Combine(runtimeRootWithoutSlash, "Facades")
                let runtimeRootWPF = Path.Combine(runtimeRootWithoutSlash, "WPF")

                match tcConfig.resolutionEnvironment with
                | ResolutionEnvironment.CompilationAndEvaluation ->
                    // Default compilation-and-execution-time references on .NET Framework and Mono, e.g. for F# Interactive
                    //
                    // In the current way of doing things, F# Interactive refers to implementation assemblies.
                    yield runtimeRoot
                    if Directory.Exists runtimeRootFacades then
                        yield runtimeRootFacades // System.Runtime.dll is in /usr/lib/mono/4.5/Facades
                    if Directory.Exists runtimeRootWPF then
                        yield runtimeRootWPF // PresentationCore.dll is in C:\Windows\Microsoft.NET\Framework\v4.0.30319\WPF

                    match frameworkRefsPackDirectory with
                    | Some path when Directory.Exists(path) ->
                        yield path
                    | _ -> ()

                | ResolutionEnvironment.EditingOrCompilation _ ->
#if ENABLE_MONO_SUPPORT
                    if runningOnMono then 
                        // Default compilation-time references on Mono
                        //
                        // On Mono, the default references come from the implementation assemblies.
                        // This is because we have had trouble reliably using MSBuild APIs to compute DotNetFrameworkReferenceAssembliesRootDirectory on Mono.
                        yield runtimeRoot
                        if Directory.Exists runtimeRootFacades then
                            yield runtimeRootFacades // System.Runtime.dll is in /usr/lib/mono/4.5/Facades
                        if Directory.Exists runtimeRootWPF then
                            yield runtimeRootWPF // PresentationCore.dll is in C:\Windows\Microsoft.NET\Framework\v4.0.30319\WPF
                        // On Mono we also add a default reference to the 4.5-api and 4.5-api/Facades directories.  
                        let runtimeRootApi = runtimeRootWithoutSlash + "-api"
                        let runtimeRootApiFacades = Path.Combine(runtimeRootApi, "Facades")
                        if Directory.Exists runtimeRootApi then
                            yield runtimeRootApi
                        if Directory.Exists runtimeRootApiFacades then
                             yield runtimeRootApiFacades
                    else                                
#endif
                        // Default compilation-time references on .NET Framework
                        //
                        // This is the normal case for "fsc.exe a.fs". We refer to the reference assemblies folder.
                        let frameworkRoot = tcConfig.legacyReferenceResolver.DotNetFrameworkReferenceAssembliesRootDirectory
                        let frameworkRootVersion = Path.Combine(frameworkRoot, tcConfig.targetFrameworkVersion)
                        yield frameworkRootVersion
                        let facades = Path.Combine(frameworkRootVersion, "Facades")
                        if Directory.Exists facades then
                            yield facades
                        match frameworkRefsPackDirectory with
                        | Some path when Directory.Exists(path) ->
                            yield path
                        | _ -> ()
                  ]
        with e -> 
            errorRecovery e range0; [] 

    member tcConfig.ComputeLightSyntaxInitialStatus filename = 
        use unwindBuildPhase = PushThreadBuildPhaseUntilUnwind BuildPhase.Parameter
        let lower = String.lowercase filename
        let lightOnByDefault = List.exists (Filename.checkSuffix lower) FSharpLightSyntaxFileSuffixes
        if lightOnByDefault then (tcConfig.light <> Some false) else (tcConfig.light = Some true )

    member tcConfig.GetAvailableLoadedSources() =
        use unwindBuildPhase = PushThreadBuildPhaseUntilUnwind BuildPhase.Parameter
        let resolveLoadedSource (m, originalPath, path) =
            try
                if not(FileSystem.SafeExists(path)) then 
                    let secondTrial = 
                        tcConfig.includes
                        |> List.tryPick (fun root ->
                            let path = ComputeMakePathAbsolute root originalPath
                            if FileSystem.SafeExists(path) then Some path else None)

                    match secondTrial with
                    | Some path -> Some(m,path)
                    | None ->
                        error(LoadedSourceNotFoundIgnoring(path,m))
                        None
                else Some(m,path)
            with e -> errorRecovery e m; None

        tcConfig.loadedSources 
        |> List.choose resolveLoadedSource 
        |> List.distinct     

    /// A closed set of assemblies where, for any subset S:
    ///    - the TcImports object built for S (and thus the F# Compiler CCUs for the assemblies in S) 
    ///       is a resource that can be shared between any two IncrementalBuild objects that reference
    ///       precisely S
    ///
    /// Determined by looking at the set of assemblies referenced by f# .
    ///
    /// Returning true may mean that the file is locked and/or placed into the
    /// 'framework' reference set that is potentially shared across multiple compilations.
    member tcConfig.IsSystemAssembly (filename: string) =
        try
            FileSystem.SafeExists filename &&
            ((tcConfig.GetTargetFrameworkDirectories() |> List.exists (fun clrRoot -> clrRoot = Path.GetDirectoryName filename)) ||
             (systemAssemblies.Contains (fileNameWithoutExtension filename)) ||
             isInReferenceAssemblyPackDirectory filename)
        with _ ->
            false

    // This is not the complete set of search paths, it is just the set 
    // that is special to F# (as compared to MSBuild resolution)
    member tcConfig.GetSearchPathsForLibraryFiles() = 
        [ yield! tcConfig.GetTargetFrameworkDirectories()
          yield! List.map (tcConfig.MakePathAbsolute) tcConfig.includes
          yield tcConfig.implicitIncludeDir 
          yield tcConfig.fsharpBinariesDir ]

    member tcConfig.MakePathAbsolute path = 
        let result = ComputeMakePathAbsolute tcConfig.implicitIncludeDir path
        result

    member tcConfig.TryResolveLibWithDirectories (r: AssemblyReference) = 
        let m, nm = r.Range, r.Text
        use unwindBuildPhase = PushThreadBuildPhaseUntilUnwind BuildPhase.Parameter
        // Only want to resolve certain extensions (otherwise, 'System.Xml' is ambiguous).
        // MSBuild resolution is limited to .exe and .dll so do the same here.
        let ext = System.IO.Path.GetExtension nm
        let isNetModule = String.Compare(ext, ".netmodule", StringComparison.OrdinalIgnoreCase)=0 
        
        // See if the language service has already produced the contents of the assembly for us, virtually
        match r.ProjectReference with 
        | Some _ -> 
            let resolved = r.Text
            let sysdir = tcConfig.IsSystemAssembly resolved
            Some
                { originalReference = r
                  resolvedPath = resolved
                  prepareToolTip = (fun () -> resolved)
                  sysdir = sysdir
                  ilAssemblyRef = None }
        | None -> 

        if String.Compare(ext, ".dll", StringComparison.OrdinalIgnoreCase)=0 
           || String.Compare(ext, ".exe", StringComparison.OrdinalIgnoreCase)=0 
           || isNetModule then

            let searchPaths =
                // if this is a #r reference (not from dummy range), make sure the directory of the declaring
                // file is included in the search path. This should ideally already be one of the search paths, but
                // during some global checks it won't be. We append to the end of the search list so that this is the last
                // place that is checked.
                let isPoundRReference (r: range) =
                    not (Range.equals r range0) &&
                    not (Range.equals r rangeStartup) &&
                    not (Range.equals r rangeCmdArgs) &&
                    FileSystem.IsPathRootedShim r.FileName

                if isPoundRReference m then
                    tcConfig.GetSearchPathsForLibraryFiles() @ [Path.GetDirectoryName(m.FileName)]
                else    
                    tcConfig.GetSearchPathsForLibraryFiles()

            let resolved = TryResolveFileUsingPaths(searchPaths, m, nm)
            match resolved with 
            | Some resolved -> 
                let sysdir = tcConfig.IsSystemAssembly resolved
                Some
                    { originalReference = r
                      resolvedPath = resolved
                      prepareToolTip = (fun () -> 
                            let fusionName = System.Reflection.AssemblyName.GetAssemblyName(resolved).ToString()
                            let line(append: string) = append.Trim([|' '|])+"\n"
                            line resolved + line fusionName)
                      sysdir = sysdir
                      ilAssemblyRef = None }
            | None -> None
        else None

    member tcConfig.ResolveLibWithDirectories (ccuLoadFailureAction, r: AssemblyReference) =
        let m, nm = r.Range, r.Text
        use unwindBuildPhase = PushThreadBuildPhaseUntilUnwind BuildPhase.Parameter
        // test for both libraries and executables
        let ext = System.IO.Path.GetExtension nm
        let isExe = (String.Compare(ext, ".exe", StringComparison.OrdinalIgnoreCase) = 0)
        let isDLL = (String.Compare(ext, ".dll", StringComparison.OrdinalIgnoreCase) = 0)
        let isNetModule = (String.Compare(ext, ".netmodule", StringComparison.OrdinalIgnoreCase) = 0)

        let rs = 
            if isExe || isDLL || isNetModule then
                [r]
            else
                [AssemblyReference(m, nm+".dll", None);AssemblyReference(m, nm+".exe", None);AssemblyReference(m, nm+".netmodule", None)]

        match rs |> List.tryPick (fun r -> tcConfig.TryResolveLibWithDirectories r) with
        | Some res -> Some res
        | None ->
            match ccuLoadFailureAction with
            | CcuLoadFailureAction.RaiseError ->
                let searchMessage = String.concat "\n " (tcConfig.GetSearchPathsForLibraryFiles())
                raise (FileNameNotResolved(nm, searchMessage, m))
            | CcuLoadFailureAction.ReturnNone -> None

    member tcConfig.ResolveSourceFile(m, nm, pathLoadedFrom) = 
        data.ResolveSourceFile(m, nm, pathLoadedFrom)

    // NOTE!! if mode=Speculative then this method must not report ANY warnings or errors through 'warning' or 'error'. Instead
    // it must return warnings and errors as data
    //
    // NOTE!! if mode=ReportErrors then this method must not raise exceptions. It must just report the errors and recover
    static member TryResolveLibsUsingMSBuildRules (tcConfig: TcConfig, 
            originalReferences: AssemblyReference list,
            errorAndWarningRange: range,
            mode: ResolveAssemblyReferenceMode) : AssemblyResolution list * UnresolvedAssemblyReference list =

        use unwindBuildPhase = PushThreadBuildPhaseUntilUnwind BuildPhase.Parameter
        if tcConfig.useSimpleResolution then
            failwith "MSBuild resolution is not supported."
        if originalReferences=[] then [], []
        else            
            // Group references by name with range values in the grouped value list.
            // In the grouped reference, store the index of the last use of the reference.
            let groupedReferences = 
                originalReferences
                |> List.indexed
                |> Seq.groupBy(fun (_, reference) -> reference.Text)
                |> Seq.map(fun (assemblyName, assemblyAndIndexGroup)->
                    let assemblyAndIndexGroup = assemblyAndIndexGroup |> List.ofSeq
                    let highestPosition = assemblyAndIndexGroup |> List.maxBy fst |> fst
                    let assemblyGroup = assemblyAndIndexGroup |> List.map snd
                    assemblyName, highestPosition, assemblyGroup)
                |> Array.ofSeq

            let logMessage showMessages = 
                if showMessages && tcConfig.showReferenceResolutions then (fun (message: string)->dprintf "%s\n" message)
                else ignore

            let logDiagnostic showMessages = 
                (fun isError code message->
                    if showMessages && mode = ResolveAssemblyReferenceMode.ReportErrors then 
                      if isError then
                        errorR(MSBuildReferenceResolutionError(code, message, errorAndWarningRange))
                      else
                        match code with 
                        // These are warnings that mean 'not resolved' for some assembly.
                        // Note that we don't get to know the name of the assembly that couldn't be resolved.
                        // Ignore these and rely on the logic below to emit an error for each unresolved reference.
                        | "MSB3246" // Resolved file has a bad image, no metadata, or is otherwise inaccessible.
                        | "MSB3106"  
                            -> ()
                        | _ -> 
                            if code = "MSB3245" then 
                                errorR(MSBuildReferenceResolutionWarning(code, message, errorAndWarningRange))
                            else
                                warning(MSBuildReferenceResolutionWarning(code, message, errorAndWarningRange)))

            let targetProcessorArchitecture = 
                    match tcConfig.platform with
                    | None -> "MSIL"
                    | Some X86 -> "x86"
                    | Some AMD64 -> "amd64"
                    | Some IA64 -> "ia64"

            // First, try to resolve everything as a file using simple resolution
            let resolvedAsFile = 
                groupedReferences 
                |> Array.map(fun (_filename, maxIndexOfReference, references)->
                                let assemblyResolution = references |> List.choose (fun r -> tcConfig.TryResolveLibWithDirectories r)
                                (maxIndexOfReference, assemblyResolution))  
                |> Array.filter(fun (_, refs)->refs |> isNil |> not)
                
                                       
            // Whatever is left, pass to MSBuild.
            let Resolve(references, showMessages) =
                try 
                    tcConfig.legacyReferenceResolver.Resolve
                       (tcConfig.resolutionEnvironment, 
                        references, 
                        tcConfig.targetFrameworkVersion, 
                        tcConfig.GetTargetFrameworkDirectories(), 
                        targetProcessorArchitecture, 
                        tcConfig.fsharpBinariesDir, // FSharp binaries directory
                        tcConfig.includes, // Explicit include directories
                        tcConfig.implicitIncludeDir, // Implicit include directory (likely the project directory)
                        logMessage showMessages, logDiagnostic showMessages)
                with 
                    ReferenceResolver.ResolutionFailure -> error(Error(FSComp.SR.buildAssemblyResolutionFailed(), errorAndWarningRange))
            
            let toMsBuild = [|0..groupedReferences.Length-1|] 
                             |> Array.map(fun i->(p13 groupedReferences.[i]), (p23 groupedReferences.[i]), i) 
                             |> Array.filter (fun (_, i0, _)->resolvedAsFile|>Array.exists(fun (i1, _) -> i0=i1)|>not)
                             |> Array.map(fun (ref, _, i)->ref, string i)

            let resolutions = Resolve(toMsBuild, (*showMessages*)true)  

            // Map back to original assembly resolutions.
            let resolvedByMsbuild = 
                resolutions
                    |> Array.map(fun resolvedFile -> 
                                    let i = int resolvedFile.baggage
                                    let _, maxIndexOfReference, ms = groupedReferences.[i]
                                    let assemblyResolutions =
                                        ms|>List.map(fun originalReference ->
                                                    System.Diagnostics.Debug.Assert(FileSystem.IsPathRootedShim(resolvedFile.itemSpec), sprintf "msbuild-resolved path is not absolute: '%s'" resolvedFile.itemSpec)
                                                    let canonicalItemSpec = FileSystem.GetFullPathShim(resolvedFile.itemSpec)
                                                    { originalReference=originalReference 
                                                      resolvedPath=canonicalItemSpec 
                                                      prepareToolTip = (fun () -> resolvedFile.prepareToolTip (originalReference.Text, canonicalItemSpec))
                                                      sysdir= tcConfig.IsSystemAssembly canonicalItemSpec
                                                      ilAssemblyRef = None })
                                    (maxIndexOfReference, assemblyResolutions))

            // When calculating the resulting resolutions, we're going to use the index of the reference
            // in the original specification and resort it to match the ordering that we had.
            let resultingResolutions =
                    [resolvedByMsbuild;resolvedAsFile]
                    |> Array.concat                                  
                    |> Array.sortBy fst
                    |> Array.map snd
                    |> List.ofArray
                    |> List.concat                                                 
                    
            // O(N^2) here over a small set of referenced assemblies.
            let IsResolved(originalName: string) =
                if resultingResolutions |> List.exists(fun resolution -> resolution.originalReference.Text = originalName) then true
                else 
                    // MSBuild resolution may have unified the result of two duplicate references. Try to re-resolve now.
                    // If re-resolution worked then this was a removed duplicate.
                    Resolve([|originalName, ""|], (*showMessages*)false).Length<>0 
                    
            let unresolvedReferences =                     
                    groupedReferences 
                    //|> Array.filter(p13 >> IsNotFileOrIsAssembly)
                    |> Array.filter(p13 >> IsResolved >> not)   
                    |> List.ofArray                 

            // If mode=Speculative, then we haven't reported any errors.
            // We report the error condition by returning an empty list of resolutions
            if mode = ResolveAssemblyReferenceMode.Speculative && (List.length unresolvedReferences) > 0 then 
                [], (List.ofArray groupedReferences) |> List.map (fun (name, _, r) -> (name, r)) |> List.map UnresolvedAssemblyReference
            else 
                resultingResolutions, unresolvedReferences |> List.map (fun (name, _, r) -> (name, r)) |> List.map UnresolvedAssemblyReference    

    member tcConfig.PrimaryAssemblyDllReference() = primaryAssemblyReference

    member tcConfig.CoreLibraryDllReference() = fslibReference


let ReportWarning options err = 
    warningOn err (options.WarnLevel) (options.WarnOn) && not (List.contains (GetDiagnosticNumber err) (options.WarnOff))

let ReportWarningAsError options err =
    warningOn err (options.WarnLevel) (options.WarnOn) &&
    not (List.contains (GetDiagnosticNumber err) (options.WarnAsWarn)) &&
    ((options.GlobalWarnAsError && not (List.contains (GetDiagnosticNumber err) options.WarnOff)) ||
     List.contains (GetDiagnosticNumber err) (options.WarnAsError))

//----------------------------------------------------------------------------
// Scoped #nowarn pragmas


let GetScopedPragmasForHashDirective hd = 
    [ match hd with 
      | ParsedHashDirective("nowarn", numbers, m) ->
          for s in numbers do
          match GetWarningNumber(m, s) with 
            | None -> ()
            | Some n -> yield ScopedPragma.WarningOff(m, n) 
      | _ -> () ]


let GetScopedPragmasForInput input = 

    match input with 
    | ParsedInput.SigFile (ParsedSigFileInput (scopedPragmas=pragmas)) -> pragmas
    | ParsedInput.ImplFile (ParsedImplFileInput (scopedPragmas=pragmas)) -> pragmas



/// Build an ErrorLogger that delegates to another ErrorLogger but filters warnings turned off by the given pragma declarations
//
// NOTE: we allow a flag to turn of strict file checking. This is because file names sometimes don't match due to use of 
// #line directives, e.g. for pars.fs/pars.fsy. In this case we just test by line number - in most cases this is sufficient
// because we install a filtering error handler on a file-by-file basis for parsing and type-checking.
// However this is indicative of a more systematic problem where source-line 
// sensitive operations (lexfilter and warning filtering) do not always
// interact well with #line directives.
type ErrorLoggerFilteringByScopedPragmas (checkFile, scopedPragmas, errorLogger: ErrorLogger) =
    inherit ErrorLogger("ErrorLoggerFilteringByScopedPragmas")

    override x.DiagnosticSink (phasedError, isError) = 
        if isError then 
            errorLogger.DiagnosticSink (phasedError, isError)
        else 
          let report = 
            let warningNum = GetDiagnosticNumber phasedError
            match GetRangeOfDiagnostic phasedError with 
            | Some m -> 
                not (scopedPragmas |> List.exists (fun pragma ->
                    match pragma with 
                    | ScopedPragma.WarningOff(pragmaRange, warningNumFromPragma) -> 
                        warningNum = warningNumFromPragma && 
                        (not checkFile || m.FileIndex = pragmaRange.FileIndex) &&
                        Range.posGeq m.Start pragmaRange.Start))  
            | None -> true
          if report then errorLogger.DiagnosticSink(phasedError, false)

    override x.ErrorCount = errorLogger.ErrorCount

let GetErrorLoggerFilteringByScopedPragmas(checkFile, scopedPragmas, errorLogger) = 
    (ErrorLoggerFilteringByScopedPragmas(checkFile, scopedPragmas, errorLogger) :> ErrorLogger)


//----------------------------------------------------------------------------
// Parsing
//--------------------------------------------------------------------------


let CanonicalizeFilename filename = 
    let basic = fileNameOfPath filename
    String.capitalize (try Filename.chopExtension basic with _ -> basic)

let IsScript filename = 
    let lower = String.lowercase filename 
    FSharpScriptFileSuffixes |> List.exists (Filename.checkSuffix lower)
    
// Give a unique name to the different kinds of inputs. Used to correlate signature and implementation files
//   QualFileNameOfModuleName - files with a single module declaration or an anonymous module
let QualFileNameOfModuleName m filename modname = QualifiedNameOfFile(mkSynId m (textOfLid modname + (if IsScript filename then "$fsx" else "")))
let QualFileNameOfFilename m filename = QualifiedNameOfFile(mkSynId m (CanonicalizeFilename filename + (if IsScript filename then "$fsx" else "")))

// Interactive fragments
let ComputeQualifiedNameOfFileFromUniquePath (m, p: string list) = QualifiedNameOfFile(mkSynId m (String.concat "_" p))

let QualFileNameOfSpecs filename specs = 
    match specs with 
    | [SynModuleOrNamespaceSig(modname, _, kind, _, _, _, _, m)] when kind.IsModule -> QualFileNameOfModuleName m filename modname
    | [SynModuleOrNamespaceSig(_, _, kind, _, _, _, _, m)] when not kind.IsModule -> QualFileNameOfFilename m filename
    | _ -> QualFileNameOfFilename (mkRange filename pos0 pos0) filename

let QualFileNameOfImpls filename specs = 
    match specs with 
    | [SynModuleOrNamespace(modname, _, kind, _, _, _, _, m)] when kind.IsModule -> QualFileNameOfModuleName m filename modname
    | [SynModuleOrNamespace(_, _, kind, _, _, _, _, m)] when not kind.IsModule -> QualFileNameOfFilename m filename
    | _ -> QualFileNameOfFilename (mkRange filename pos0 pos0) filename

let PrependPathToQualFileName x (QualifiedNameOfFile q) = ComputeQualifiedNameOfFileFromUniquePath (q.idRange, pathOfLid x@[q.idText])
let PrependPathToImpl x (SynModuleOrNamespace(p, b, c, d, e, f, g, h)) = SynModuleOrNamespace(x@p, b, c, d, e, f, g, h)
let PrependPathToSpec x (SynModuleOrNamespaceSig(p, b, c, d, e, f, g, h)) = SynModuleOrNamespaceSig(x@p, b, c, d, e, f, g, h)

let PrependPathToInput x inp = 
    match inp with 
    | ParsedInput.ImplFile (ParsedImplFileInput (b, c, q, d, hd, impls, e)) ->
        ParsedInput.ImplFile (ParsedImplFileInput (b, c, PrependPathToQualFileName x q, d, hd, List.map (PrependPathToImpl x) impls, e))

    | ParsedInput.SigFile (ParsedSigFileInput (b, q, d, hd, specs)) ->
        ParsedInput.SigFile (ParsedSigFileInput (b, PrependPathToQualFileName x q, d, hd, List.map (PrependPathToSpec x) specs))

let ComputeAnonModuleName check defaultNamespace filename (m: range) = 
    let modname = CanonicalizeFilename filename
    if check && not (modname |> String.forall (fun c -> System.Char.IsLetterOrDigit c || c = '_')) then
          if not (filename.EndsWith("fsx", StringComparison.OrdinalIgnoreCase) || filename.EndsWith("fsscript", StringComparison.OrdinalIgnoreCase)) then
              warning(Error(FSComp.SR.buildImplicitModuleIsNotLegalIdentifier(modname, (fileNameOfPath filename)), m))
    let combined = 
      match defaultNamespace with 
      | None -> modname
      | Some ns -> textOfPath [ns;modname]

    let anonymousModuleNameRange =
        let filename = m.FileName
        mkRange filename pos0 pos0
    pathToSynLid anonymousModuleNameRange (splitNamespace combined)

let PostParseModuleImpl (_i, defaultNamespace, isLastCompiland, filename, impl) = 
    match impl with 
    | ParsedImplFileFragment.NamedModule(SynModuleOrNamespace(lid, isRec, kind, decls, xmlDoc, attribs, access, m)) -> 
        let lid = 
            match lid with 
            | [id] when kind.IsModule && id.idText = MangledGlobalName ->
                error(Error(FSComp.SR.buildInvalidModuleOrNamespaceName(), id.idRange))
            | id :: rest when id.idText = MangledGlobalName -> rest
            | _ -> lid
        SynModuleOrNamespace(lid, isRec, kind, decls, xmlDoc, attribs, access, m)

    | ParsedImplFileFragment.AnonModule (defs, m)-> 
        let isLast, isExe = isLastCompiland 
        let lower = String.lowercase filename
        if not (isLast && isExe) && not (doNotRequireNamespaceOrModuleSuffixes |> List.exists (Filename.checkSuffix lower)) then
            match defs with
            | SynModuleDecl.NestedModule(_) :: _ -> errorR(Error(FSComp.SR.noEqualSignAfterModule(), trimRangeToLine m))
            | _ -> errorR(Error(FSComp.SR.buildMultiFileRequiresNamespaceOrModule(), trimRangeToLine m))

        let modname = ComputeAnonModuleName (not (isNil defs)) defaultNamespace filename (trimRangeToLine m)
        SynModuleOrNamespace(modname, false, AnonModule, defs, PreXmlDoc.Empty, [], None, m)

    | ParsedImplFileFragment.NamespaceFragment (lid, a, kind, c, d, e, m)-> 
        let lid, kind = 
            match lid with 
            | id :: rest when id.idText = MangledGlobalName ->
                rest, if List.isEmpty rest then GlobalNamespace else kind
            | _ -> lid, kind
        SynModuleOrNamespace(lid, a, kind, c, d, e, None, m)

let PostParseModuleSpec (_i, defaultNamespace, isLastCompiland, filename, intf) = 
    match intf with 
    | ParsedSigFileFragment.NamedModule(SynModuleOrNamespaceSig(lid, isRec, kind, decls, xmlDoc, attribs, access, m)) -> 
        let lid = 
            match lid with 
            | [id] when kind.IsModule && id.idText = MangledGlobalName ->
                error(Error(FSComp.SR.buildInvalidModuleOrNamespaceName(), id.idRange))
            | id :: rest when id.idText = MangledGlobalName -> rest
            | _ -> lid
        SynModuleOrNamespaceSig(lid, isRec, NamedModule, decls, xmlDoc, attribs, access, m)

    | ParsedSigFileFragment.AnonModule (defs, m) -> 
        let isLast, isExe = isLastCompiland
        let lower = String.lowercase filename
        if not (isLast && isExe) && not (doNotRequireNamespaceOrModuleSuffixes |> List.exists (Filename.checkSuffix lower)) then 
            match defs with
            | SynModuleSigDecl.NestedModule(_) :: _ -> errorR(Error(FSComp.SR.noEqualSignAfterModule(), m))
            | _ -> errorR(Error(FSComp.SR.buildMultiFileRequiresNamespaceOrModule(), m))

        let modname = ComputeAnonModuleName (not (isNil defs)) defaultNamespace filename (trimRangeToLine m)
        SynModuleOrNamespaceSig(modname, false, AnonModule, defs, PreXmlDoc.Empty, [], None, m)

    | ParsedSigFileFragment.NamespaceFragment (lid, a, kind, c, d, e, m)-> 
        let lid, kind = 
            match lid with 
            | id :: rest when id.idText = MangledGlobalName ->
                rest, if List.isEmpty rest then GlobalNamespace else kind
            | _ -> lid, kind
        SynModuleOrNamespaceSig(lid, a, kind, c, d, e, None, m)



let PostParseModuleImpls (defaultNamespace, filename, isLastCompiland, ParsedImplFile (hashDirectives, impls)) = 
    match impls |> List.rev |> List.tryPick (function ParsedImplFileFragment.NamedModule(SynModuleOrNamespace(lid, _, _, _, _, _, _, _)) -> Some lid | _ -> None) with
    | Some lid when impls.Length > 1 -> 
        errorR(Error(FSComp.SR.buildMultipleToplevelModules(), rangeOfLid lid))
    | _ -> 
        ()
    let impls = impls |> List.mapi (fun i x -> PostParseModuleImpl (i, defaultNamespace, isLastCompiland, filename, x)) 
    let qualName = QualFileNameOfImpls filename impls
    let isScript = IsScript filename

    let scopedPragmas = 
        [ for (SynModuleOrNamespace(_, _, _, decls, _, _, _, _)) in impls do 
            for d in decls do
                match d with 
                | SynModuleDecl.HashDirective (hd, _) -> yield! GetScopedPragmasForHashDirective hd
                | _ -> () 
          for hd in hashDirectives do 
              yield! GetScopedPragmasForHashDirective hd ]
    ParsedInput.ImplFile (ParsedImplFileInput (filename, isScript, qualName, scopedPragmas, hashDirectives, impls, isLastCompiland))
  
let PostParseModuleSpecs (defaultNamespace, filename, isLastCompiland, ParsedSigFile (hashDirectives, specs)) = 
    match specs |> List.rev |> List.tryPick (function ParsedSigFileFragment.NamedModule(SynModuleOrNamespaceSig(lid, _, _, _, _, _, _, _)) -> Some lid | _ -> None) with
    | Some lid when specs.Length > 1 -> 
        errorR(Error(FSComp.SR.buildMultipleToplevelModules(), rangeOfLid lid))
    | _ -> 
        ()
        
    let specs = specs |> List.mapi (fun i x -> PostParseModuleSpec(i, defaultNamespace, isLastCompiland, filename, x)) 
    let qualName = QualFileNameOfSpecs filename specs
    let scopedPragmas = 
        [ for (SynModuleOrNamespaceSig(_, _, _, decls, _, _, _, _)) in specs do 
            for d in decls do
                match d with 
                | SynModuleSigDecl.HashDirective(hd, _) -> yield! GetScopedPragmasForHashDirective hd
                | _ -> () 
          for hd in hashDirectives do 
              yield! GetScopedPragmasForHashDirective hd ]

    ParsedInput.SigFile (ParsedSigFileInput (filename, qualName, scopedPragmas, hashDirectives, specs))

type ModuleNamesDict = Map<string,Map<string,QualifiedNameOfFile>>

/// Checks if a module name is already given and deduplicates the name if needed.
let DeduplicateModuleName (moduleNamesDict: ModuleNamesDict) fileName (qualNameOfFile: QualifiedNameOfFile) =
    let path = Path.GetDirectoryName fileName
    let path = if FileSystem.IsPathRootedShim path then try FileSystem.GetFullPathShim path with _ -> path else path
    match moduleNamesDict.TryGetValue qualNameOfFile.Text with
    | true, paths ->
        if paths.ContainsKey path then 
            paths.[path], moduleNamesDict
        else
            let count = paths.Count + 1
            let id = qualNameOfFile.Id
            let qualNameOfFileT = if count = 1 then qualNameOfFile else QualifiedNameOfFile(Ident(id.idText + "___" + count.ToString(), id.idRange))
            let moduleNamesDictT = moduleNamesDict.Add(qualNameOfFile.Text, paths.Add(path, qualNameOfFileT))
            qualNameOfFileT, moduleNamesDictT
    | _ ->
        let moduleNamesDictT = moduleNamesDict.Add(qualNameOfFile.Text, Map.empty.Add(path, qualNameOfFile))
        qualNameOfFile, moduleNamesDictT

/// Checks if a ParsedInput is using a module name that was already given and deduplicates the name if needed.
let DeduplicateParsedInputModuleName (moduleNamesDict: ModuleNamesDict) input =
    match input with
    | ParsedInput.ImplFile (ParsedImplFileInput.ParsedImplFileInput (fileName, isScript, qualNameOfFile, scopedPragmas, hashDirectives, modules, (isLastCompiland, isExe))) ->
        let qualNameOfFileT, moduleNamesDictT = DeduplicateModuleName moduleNamesDict fileName qualNameOfFile
        let inputT = ParsedInput.ImplFile (ParsedImplFileInput.ParsedImplFileInput (fileName, isScript, qualNameOfFileT, scopedPragmas, hashDirectives, modules, (isLastCompiland, isExe)))
        inputT, moduleNamesDictT
    | ParsedInput.SigFile (ParsedSigFileInput.ParsedSigFileInput (fileName, qualNameOfFile, scopedPragmas, hashDirectives, modules)) ->
        let qualNameOfFileT, moduleNamesDictT = DeduplicateModuleName moduleNamesDict fileName qualNameOfFile
        let inputT = ParsedInput.SigFile (ParsedSigFileInput.ParsedSigFileInput (fileName, qualNameOfFileT, scopedPragmas, hashDirectives, modules))
        inputT, moduleNamesDictT

let ParseInput (lexer, errorLogger: ErrorLogger, lexbuf: UnicodeLexing.Lexbuf, defaultNamespace, filename, isLastCompiland) = 
    // The assert below is almost ok, but it fires in two cases:
    //  - fsi.exe sometimes passes "stdin" as a dummy filename
    //  - if you have a #line directive, e.g. 
    //        # 1000 "Line01.fs"
    //    then it also asserts. But these are edge cases that can be fixed later, e.g. in bug 4651.
    //System.Diagnostics.Debug.Assert(System.IO.Path.IsPathRooted filename, sprintf "should be absolute: '%s'" filename)
    let lower = String.lowercase filename 
    // Delay sending errors and warnings until after the file is parsed. This gives us a chance to scrape the
    // #nowarn declarations for the file
    let delayLogger = CapturingErrorLogger("Parsing")
    use unwindEL = PushErrorLoggerPhaseUntilUnwind (fun _ -> delayLogger)
    use unwindBP = PushThreadBuildPhaseUntilUnwind BuildPhase.Parse
    let mutable scopedPragmas = []
    try     
        let input = 
            if mlCompatSuffixes |> List.exists (Filename.checkSuffix lower) then  
                mlCompatWarning (FSComp.SR.buildCompilingExtensionIsForML()) rangeStartup 

            if FSharpImplFileSuffixes |> List.exists (Filename.checkSuffix lower) then  
                let impl = Parser.implementationFile lexer lexbuf 
                PostParseModuleImpls (defaultNamespace, filename, isLastCompiland, impl)
            elif FSharpSigFileSuffixes |> List.exists (Filename.checkSuffix lower) then  
                let intfs = Parser.signatureFile lexer lexbuf 
                PostParseModuleSpecs (defaultNamespace, filename, isLastCompiland, intfs)
            else 
                delayLogger.Error(Error(FSComp.SR.buildInvalidSourceFileExtension filename, Range.rangeStartup))
        scopedPragmas <- GetScopedPragmasForInput input
        input
    finally
        // OK, now commit the errors, since the ScopedPragmas will (hopefully) have been scraped
        let filteringErrorLogger = ErrorLoggerFilteringByScopedPragmas(false, scopedPragmas, errorLogger)
        delayLogger.CommitDelayedDiagnostics filteringErrorLogger

//----------------------------------------------------------------------------
// parsing - ParseOneInputFile
// Filename is (ml/mli/fs/fsi source). Parse it to AST. 
//----------------------------------------------------------------------------
let ParseOneInputLexbuf (tcConfig: TcConfig, lexResourceManager, conditionalCompilationDefines, lexbuf, filename, isLastCompiland, errorLogger) =
    use unwindbuildphase = PushThreadBuildPhaseUntilUnwind BuildPhase.Parse
    try 
        let skip = true in (* don't report whitespace from lexer *)
        let lightSyntaxStatus = LightSyntaxStatus (tcConfig.ComputeLightSyntaxInitialStatus filename, true) 
        let lexargs = mkLexargs (filename, conditionalCompilationDefines@tcConfig.conditionalCompilationDefines, lightSyntaxStatus, lexResourceManager, [], errorLogger, tcConfig.pathMap)
        let shortFilename = SanitizeFileName filename tcConfig.implicitIncludeDir 
        let input = 
            Lexhelp.usingLexbufForParsing (lexbuf, filename) (fun lexbuf ->
                if verbose then dprintn ("Parsing... "+shortFilename)
                let tokenizer = LexFilter.LexFilter(lightSyntaxStatus, tcConfig.compilingFslib, Lexer.token lexargs skip, lexbuf)

                if tcConfig.tokenizeOnly then 
                    while true do 
                        printf "tokenize - getting one token from %s\n" shortFilename
                        let t = tokenizer.Lexer lexbuf
                        printf "tokenize - got %s @ %a\n" (Parser.token_to_string t) outputRange lexbuf.LexemeRange
                        (match t with Parser.EOF _ -> exit 0 | _ -> ())
                        if lexbuf.IsPastEndOfStream then printf "!!! at end of stream\n"

                if tcConfig.testInteractionParser then 
                    while true do 
                        match (Parser.interaction tokenizer.Lexer lexbuf) with
                        | IDefns(l, m) -> dprintf "Parsed OK, got %d defs @ %a\n" l.Length outputRange m
                        | IHash (_, m) -> dprintf "Parsed OK, got hash @ %a\n" outputRange m
                    exit 0

                let res = ParseInput(tokenizer.Lexer, errorLogger, lexbuf, None, filename, isLastCompiland)

                if tcConfig.reportNumDecls then 
                    let rec flattenSpecs specs = 
                          specs |> List.collect (function (SynModuleSigDecl.NestedModule (_, _, subDecls, _)) -> flattenSpecs subDecls | spec -> [spec])
                    let rec flattenDefns specs = 
                          specs |> List.collect (function (SynModuleDecl.NestedModule (_, _, subDecls, _, _)) -> flattenDefns subDecls | defn -> [defn])

                    let flattenModSpec (SynModuleOrNamespaceSig(_, _, _, decls, _, _, _, _)) = flattenSpecs decls
                    let flattenModImpl (SynModuleOrNamespace(_, _, _, decls, _, _, _, _)) = flattenDefns decls
                    match res with 
                    | ParsedInput.SigFile (ParsedSigFileInput (_, _, _, _, specs)) -> 
                        dprintf "parsing yielded %d specs" (List.collect flattenModSpec specs).Length
                    | ParsedInput.ImplFile (ParsedImplFileInput (modules = impls)) -> 
                        dprintf "parsing yielded %d definitions" (List.collect flattenModImpl impls).Length
                res
            )
        if verbose then dprintn ("Parsed "+shortFilename)
        Some input 
    with e -> (* errorR(Failure("parse failed")); *) errorRecovery e rangeStartup; None 

            
let ParseOneInputFile (tcConfig: TcConfig, lexResourceManager, conditionalCompilationDefines, filename, isLastCompiland, errorLogger, retryLocked) =
    try 
       let lower = String.lowercase filename
       if List.exists (Filename.checkSuffix lower) (FSharpSigFileSuffixes@FSharpImplFileSuffixes) then  
            if not(FileSystem.SafeExists filename) then
                error(Error(FSComp.SR.buildCouldNotFindSourceFile filename, rangeStartup))
            let isFeatureSupported featureId = tcConfig.langVersion.SupportsFeature featureId
            use reader = File.OpenReaderAndRetry (filename, tcConfig.inputCodePage, retryLocked)
            let lexbuf = UnicodeLexing.StreamReaderAsLexbuf(isFeatureSupported, reader)
            ParseOneInputLexbuf(tcConfig, lexResourceManager, conditionalCompilationDefines, lexbuf, filename, isLastCompiland, errorLogger)
       else error(Error(FSComp.SR.buildInvalidSourceFileExtension(SanitizeFileName filename tcConfig.implicitIncludeDir), rangeStartup))
    with e -> (* errorR(Failure("parse failed")); *) errorRecovery e rangeStartup; None 
     

[<Sealed>] 
type TcAssemblyResolutions(tcConfig: TcConfig, results: AssemblyResolution list, unresolved: UnresolvedAssemblyReference list) = 

    let originalReferenceToResolution = results |> List.map (fun r -> r.originalReference.Text, r) |> Map.ofList
    let resolvedPathToResolution = results |> List.map (fun r -> r.resolvedPath, r) |> Map.ofList

    /// Add some resolutions to the map of resolution results.                
    member tcResolutions.AddResolutionResults newResults = TcAssemblyResolutions(tcConfig, results @ newResults, unresolved)

    /// Add some unresolved results.
    member tcResolutions.AddUnresolvedReferences newUnresolved = TcAssemblyResolutions(tcConfig, results, unresolved @ newUnresolved)

    /// Get information about referenced DLLs
    member tcResolutions.GetAssemblyResolutions() = results
    member tcResolutions.GetUnresolvedReferences() = unresolved
    member tcResolutions.TryFindByOriginalReference(assemblyReference: AssemblyReference) = originalReferenceToResolution.TryFind assemblyReference.Text

    /// This doesn't need to be cancellable, it is only used by F# Interactive
    member tcResolution.TryFindByExactILAssemblyRef (ctok, assemblyRef) = 
        results |> List.tryFind (fun ar->
            let r = ar.GetILAssemblyRef(ctok, tcConfig.reduceMemoryUsage, tcConfig.tryGetMetadataSnapshot) |> Cancellable.runWithoutCancellation 
            r = assemblyRef)

    /// This doesn't need to be cancellable, it is only used by F# Interactive
    member tcResolution.TryFindBySimpleAssemblyName (ctok, simpleAssemName) = 
        results |> List.tryFind (fun ar->
            let r = ar.GetILAssemblyRef(ctok, tcConfig.reduceMemoryUsage, tcConfig.tryGetMetadataSnapshot) |> Cancellable.runWithoutCancellation 
            r.Name = simpleAssemName)

    member tcResolutions.TryFindByResolvedPath nm = resolvedPathToResolution.TryFind nm
    member tcResolutions.TryFindByOriginalReferenceText nm = originalReferenceToResolution.TryFind nm
        
    static member ResolveAssemblyReferences (ctok, tcConfig: TcConfig, assemblyList: AssemblyReference list, knownUnresolved: UnresolvedAssemblyReference list) : TcAssemblyResolutions =
        let resolved, unresolved = 
            if tcConfig.useSimpleResolution then 
                let resolutions = 
                    assemblyList 
                    |> List.map (fun assemblyReference -> 
                           try 
                               Choice1Of2 (tcConfig.ResolveLibWithDirectories (CcuLoadFailureAction.RaiseError, assemblyReference) |> Option.get)
                           with e -> 
                               errorRecovery e assemblyReference.Range
                               Choice2Of2 assemblyReference)
                let successes = resolutions |> List.choose (function Choice1Of2 x -> Some x | _ -> None)
                let failures = resolutions |> List.choose (function Choice2Of2 x -> Some (UnresolvedAssemblyReference(x.Text, [x])) | _ -> None)
                successes, failures
            else
                RequireCompilationThread ctok // we don't want to do assembly resolution concurrently, we assume MSBuild doesn't handle this
                TcConfig.TryResolveLibsUsingMSBuildRules (tcConfig, assemblyList, rangeStartup, ResolveAssemblyReferenceMode.ReportErrors)
        TcAssemblyResolutions(tcConfig, resolved, unresolved @ knownUnresolved)                    

    static member GetAllDllReferences (tcConfig: TcConfig) = [
            let primaryReference = tcConfig.PrimaryAssemblyDllReference()
            //yield primaryReference

            if not tcConfig.compilingFslib then 
                yield tcConfig.CoreLibraryDllReference()

            let assumeDotNetFramework = primaryReference.SimpleAssemblyNameIs("mscorlib")
            if tcConfig.framework then
                for s in defaultReferencesForScriptsAndOutOfProjectSources tcConfig.useFsiAuxLib assumeDotNetFramework tcConfig.useSdkRefs do
                    yield AssemblyReference(rangeStartup, (if s.EndsWith(".dll", StringComparison.OrdinalIgnoreCase) then s else s+".dll"), None)

            yield! tcConfig.referencedDLLs
        ]

    static member SplitNonFoundationalResolutions (ctok, tcConfig: TcConfig) =
        let assemblyList = TcAssemblyResolutions.GetAllDllReferences tcConfig
        let resolutions = TcAssemblyResolutions.ResolveAssemblyReferences (ctok, tcConfig, assemblyList, tcConfig.knownUnresolvedReferences)
        let frameworkDLLs, nonFrameworkReferences = resolutions.GetAssemblyResolutions() |> List.partition (fun r -> r.sysdir) 
        let unresolved = resolutions.GetUnresolvedReferences()
#if DEBUG
        let mutable itFailed = false
        let addedText = "\nIf you want to debug this right now, attach a debugger, and put a breakpoint in 'CompileOps.fs' near the text '!itFailed', and you can re-step through the assembly resolution logic."
        unresolved 
        |> List.iter (fun (UnresolvedAssemblyReference(referenceText, _ranges)) ->
            if referenceText.Contains("mscorlib") then
                System.Diagnostics.Debug.Assert(false, sprintf "whoops, did not resolve mscorlib: '%s'%s" referenceText addedText)
                itFailed <- true)
        frameworkDLLs 
        |> List.iter (fun x ->
            if not(FileSystem.IsPathRootedShim(x.resolvedPath)) then
                System.Diagnostics.Debug.Assert(false, sprintf "frameworkDLL should be absolute path: '%s'%s" x.resolvedPath addedText)
                itFailed <- true)
        nonFrameworkReferences 
        |> List.iter (fun x -> 
            if not(FileSystem.IsPathRootedShim(x.resolvedPath)) then
                System.Diagnostics.Debug.Assert(false, sprintf "nonFrameworkReference should be absolute path: '%s'%s" x.resolvedPath addedText) 
                itFailed <- true)
        if itFailed then
            // idea is, put a breakpoint here and then step through
            let assemblyList = TcAssemblyResolutions.GetAllDllReferences tcConfig
            let resolutions = TcAssemblyResolutions.ResolveAssemblyReferences (ctok, tcConfig, assemblyList, [])
            let _frameworkDLLs, _nonFrameworkReferences = resolutions.GetAssemblyResolutions() |> List.partition (fun r -> r.sysdir) 
            ()
#endif
        frameworkDLLs, nonFrameworkReferences, unresolved

    static member BuildFromPriorResolutions (ctok, tcConfig: TcConfig, resolutions, knownUnresolved) =
        let references = resolutions |> List.map (fun r -> r.originalReference)
        TcAssemblyResolutions.ResolveAssemblyReferences (ctok, tcConfig, references, knownUnresolved)
            

//----------------------------------------------------------------------------
// Typecheck and optimization environments on disk
//--------------------------------------------------------------------------

let IsSignatureDataResource (r: ILResource) = 
    r.Name.StartsWithOrdinal FSharpSignatureDataResourceName ||
    r.Name.StartsWithOrdinal FSharpSignatureDataResourceName2

let IsSignatureDataResourceB (r: ILResource) = 
    r.Name.StartsWithOrdinal FSharpSignatureDataResourceNameB

let IsOptimizationDataResource (r: ILResource) = 
    r.Name.StartsWithOrdinal FSharpOptimizationDataResourceName || 
    r.Name.StartsWithOrdinal FSharpOptimizationDataResourceName2

let IsOptimizationDataResourceB (r: ILResource) = 
    r.Name.StartsWithOrdinal FSharpOptimizationDataResourceNameB

let GetSignatureDataResourceName (r: ILResource) = 
    if r.Name.StartsWithOrdinal FSharpSignatureDataResourceName then 
        String.dropPrefix r.Name FSharpSignatureDataResourceName
    elif r.Name.StartsWithOrdinal FSharpSignatureDataResourceNameB then 
        String.dropPrefix r.Name FSharpSignatureDataResourceNameB
    elif r.Name.StartsWithOrdinal FSharpSignatureDataResourceName2 then 
        String.dropPrefix r.Name FSharpSignatureDataResourceName2
    else failwith "GetSignatureDataResourceName"

let GetOptimizationDataResourceName (r: ILResource) = 
    if r.Name.StartsWithOrdinal FSharpOptimizationDataResourceName then 
        String.dropPrefix r.Name FSharpOptimizationDataResourceName
    elif r.Name.StartsWithOrdinal FSharpOptimizationDataResourceNameB then 
        String.dropPrefix r.Name FSharpOptimizationDataResourceNameB
    elif r.Name.StartsWithOrdinal FSharpOptimizationDataResourceName2 then 
        String.dropPrefix r.Name FSharpOptimizationDataResourceName2
    else failwith "GetOptimizationDataResourceName"

let IsReflectedDefinitionsResource (r: ILResource) =
    r.Name.StartsWithOrdinal QuotationPickler.SerializedReflectedDefinitionsResourceNameBase

let MakeILResource rName bytes = 
    { Name = rName
      Location = ILResourceLocation.Local(ByteMemory.FromArray(bytes).AsReadOnly())
      Access = ILResourceAccess.Public
      CustomAttrsStored = storeILCustomAttrs emptyILCustomAttrs
      MetadataIndex = NoMetadataIdx }

let PickleToResource inMem file (g: TcGlobals) scope rName rNameB p x = 
    let file = PathMap.apply g.pathMap file
    let bytes, bytesB = pickleObjWithDanglingCcus inMem file g scope p x 
    { Name = rName
      Location = ILResourceLocation.Local(ByteMemory.FromArray(bytes).AsReadOnly())
      Access = ILResourceAccess.Public
      CustomAttrsStored = storeILCustomAttrs emptyILCustomAttrs
      MetadataIndex = NoMetadataIdx },
    if bytesB.Length > 0 then 
        Some 
          { Name = rNameB
            Location = ILResourceLocation.Local(ByteMemory.FromArray(bytesB).AsReadOnly())
            Access = ILResourceAccess.Public
            CustomAttrsStored = storeILCustomAttrs emptyILCustomAttrs
            MetadataIndex = NoMetadataIdx 
          }
    else
        None

let GetSignatureData (file, ilScopeRef, ilModule, byteReaderA, byteReaderB) : PickledDataWithReferences<PickledCcuInfo> = 
    let memA = byteReaderA()
    let memB = (match byteReaderB with None -> ByteMemory.Empty.AsReadOnly() | Some br -> br())
    unpickleObjWithDanglingCcus file ilScopeRef ilModule unpickleCcuInfo memA memB

let WriteSignatureData (tcConfig: TcConfig, tcGlobals, exportRemapping, ccu: CcuThunk, file, inMem) = 
    let mspec = ccu.Contents
    let mspec = ApplyExportRemappingToEntity tcGlobals exportRemapping mspec
    // For historical reasons, we use a different resource name for FSharp.Core, so older F# compilers 
    // don't complain when they see the resource.
    let rName = if ccu.AssemblyName = getFSharpCoreLibraryName then FSharpSignatureDataResourceName2 else FSharpSignatureDataResourceName 
    let rNameB = FSharpSignatureDataResourceNameB

    let includeDir =
        if String.IsNullOrEmpty tcConfig.implicitIncludeDir then ""
        else
            tcConfig.implicitIncludeDir
            |> System.IO.Path.GetFullPath
            |> PathMap.applyDir tcGlobals.pathMap
 
    PickleToResource inMem file tcGlobals ccu (rName+ccu.AssemblyName)  (rNameB+ccu.AssemblyName) pickleCcuInfo 
        { mspec=mspec 
          compileTimeWorkingDir=includeDir
          usesQuotations = ccu.UsesFSharp20PlusQuotations }

let GetOptimizationData (file, ilScopeRef, ilModule, byteReaderA, byteReaderB) = 
    let memA = byteReaderA()
    let memB = (match byteReaderB with None -> ByteMemory.Empty.AsReadOnly() | Some br -> br())
    unpickleObjWithDanglingCcus file ilScopeRef ilModule Optimizer.u_CcuOptimizationInfo memA memB

let WriteOptimizationData (tcGlobals, file, inMem, ccu: CcuThunk, modulInfo) = 
    // For historical reasons, we use a different resource name for FSharp.Core, so older F# compilers 
    // don't complain when they see the resource.
    let rName = if ccu.AssemblyName = getFSharpCoreLibraryName then FSharpOptimizationDataResourceName2 else FSharpOptimizationDataResourceName 
    let rNameB = FSharpOptimizationDataResourceNameB 
    PickleToResource inMem file tcGlobals ccu (rName+ccu.AssemblyName) (rNameB+ccu.AssemblyName) Optimizer.p_CcuOptimizationInfo modulInfo

//----------------------------------------------------------------------------
// Abstraction for project reference

type RawFSharpAssemblyDataBackedByFileOnDisk (ilModule: ILModuleDef, ilAssemblyRefs) = 
    let externalSigAndOptData = ["FSharp.Core"]
    interface IRawFSharpAssemblyData with 

         member __.GetAutoOpenAttributes ilg = GetAutoOpenAttributes ilg ilModule 

         member __.GetInternalsVisibleToAttributes ilg = GetInternalsVisibleToAttributes ilg ilModule 

         member __.TryGetILModuleDef() = Some ilModule 

         member __.GetRawFSharpSignatureData(m, ilShortAssemName, filename) = 
            let resources = ilModule.Resources.AsList

            let sigDataReaders = 
                [ for iresource in resources do
                    if IsSignatureDataResource iresource then 
                        let ccuName = GetSignatureDataResourceName iresource
                        let readerA = fun () -> iresource.GetBytes()
                        let readerB = 
                            resources |> List.tryPick (fun iresourceB -> 
                                if IsSignatureDataResourceB iresourceB then 
                                    let ccuNameB = GetSignatureDataResourceName iresourceB
                                    if ccuName = ccuNameB then
                                        Some (fun () -> iresourceB.GetBytes() )
                                    else None
                                else None)
                        yield (ccuName, (readerA, readerB)) ]

            let sigDataReaders = 
                if sigDataReaders.IsEmpty && List.contains ilShortAssemName externalSigAndOptData then 
                    let sigFileName = Path.ChangeExtension(filename, "sigdata")
                    if not (FileSystem.SafeExists sigFileName) then 
                        error(Error(FSComp.SR.buildExpectedSigdataFile (FileSystem.GetFullPathShim sigFileName), m))
                    let readerA () = ByteMemory.FromFile(sigFileName, FileAccess.Read, canShadowCopy=true).AsReadOnly()
                    [ (ilShortAssemName, (readerA, None)) ]
                else
                    sigDataReaders
            sigDataReaders

         member __.GetRawFSharpOptimizationData(m, ilShortAssemName, filename) =             
            let resources = ilModule.Resources.AsList
            let optDataReaders = 
                resources
                |> List.choose (fun r -> 
                    if IsOptimizationDataResource r then 
                        let ccuName = GetOptimizationDataResourceName r
                        let readerA = (fun () -> r.GetBytes())
                        let readerB = 
                            resources |> List.tryPick (fun iresourceB -> 
                                if IsOptimizationDataResourceB iresourceB then 
                                    let ccuNameB = GetOptimizationDataResourceName iresourceB
                                    if ccuName = ccuNameB then
                                        Some (fun () -> iresourceB.GetBytes() )
                                    else None
                                else None)
                        Some(ccuName, (readerA, readerB)) 
                    else 
                        None)

            // Look for optimization data in a file 
            let optDataReaders = 
                if optDataReaders.IsEmpty && List.contains ilShortAssemName externalSigAndOptData then 
                    let optDataFile = Path.ChangeExtension(filename, "optdata")
                    if not (FileSystem.SafeExists optDataFile) then 
                        error(Error(FSComp.SR.buildExpectedFileAlongSideFSharpCore(optDataFile, FileSystem.GetFullPathShim optDataFile), m))
                    let readerA () = ByteMemory.FromFile(optDataFile, FileAccess.Read, canShadowCopy=true).AsReadOnly()
                    [ (ilShortAssemName, (readerA, None))]
                else
                    optDataReaders
            optDataReaders

         member __.GetRawTypeForwarders() =
            match ilModule.Manifest with 
            | Some manifest -> manifest.ExportedTypes
            | None -> mkILExportedTypes []

         member __.ShortAssemblyName = GetNameOfILModule ilModule 
         member __.ILScopeRef = MakeScopeRefForILModule ilModule
         member __.ILAssemblyRefs = ilAssemblyRefs
         member __.HasAnyFSharpSignatureDataAttribute = 
            let attrs = GetCustomAttributesOfILModule ilModule
            List.exists IsSignatureDataVersionAttr attrs
         member __.HasMatchingFSharpSignatureDataAttribute ilg = 
            let attrs = GetCustomAttributesOfILModule ilModule
            List.exists (IsMatchingSignatureDataVersionAttr ilg (IL.parseILVersion Internal.Utilities.FSharpEnvironment.FSharpBinaryMetadataFormatRevision)) attrs


//----------------------------------------------------------------------------
// Relink blobs of saved data by fixing up ccus.
//--------------------------------------------------------------------------

let availableToOptionalCcu = function
    | ResolvedCcu ccu -> Some ccu
    | UnresolvedCcu _ -> None


//----------------------------------------------------------------------------
// TcConfigProvider
//--------------------------------------------------------------------------

/// Represents a computation to return a TcConfig. Normally this is just a constant immutable TcConfig, 
/// but for F# Interactive it may be based on an underlying mutable TcConfigBuilder.
type TcConfigProvider = 
    | TcConfigProvider of (CompilationThreadToken -> TcConfig)
    member x.Get ctok = (let (TcConfigProvider f) = x in f ctok)

    /// Get a TcConfigProvider which will return only the exact TcConfig.
    static member Constant tcConfig = TcConfigProvider(fun _ctok -> tcConfig)

    /// Get a TcConfigProvider which will continue to respect changes in the underlying
    /// TcConfigBuilder rather than delivering snapshots.
    static member BasedOnMutableBuilder tcConfigB = TcConfigProvider(fun _ctok -> TcConfig.Create(tcConfigB, validate=false))
    
    
//----------------------------------------------------------------------------
// TcImports
//--------------------------------------------------------------------------

[<Sealed>]
type TcImportsSafeDisposal
    (disposeActions: ResizeArray<unit -> unit>,
#if !NO_EXTENSIONTYPING
     disposeTypeProviderActions: ResizeArray<unit -> unit>,
#endif
     compilationThread: ICompilationThread) =

    let mutable isDisposed = false

    let dispose () =
        // disposing deliberately only closes this tcImports, not the ones up the chain 
        isDisposed <- true        
        if verbose then 
            dprintf "disposing of TcImports, %d binaries\n" disposeActions.Count
#if !NO_EXTENSIONTYPING
        let actions = disposeTypeProviderActions
        if actions.Count > 0 then
            compilationThread.EnqueueWork (fun _ -> for action in actions do action())
#endif
        for action in disposeActions do action()

    override _.Finalize() =
        dispose ()

    interface IDisposable with

        member this.Dispose()  =
            if not isDisposed then
                GC.SuppressFinalize this
                dispose ()

#if !NO_EXTENSIONTYPING
// These are hacks in order to allow TcImports to be held as a weak reference inside a type provider.
// The reason is due to older type providers compiled using an older TypeProviderSDK, that SDK used reflection on fields and properties to determine the contract.
// The reflection code has now since been removed, see here: https://github.com/fsprojects/FSharp.TypeProviders.SDK/pull/305. But we still need to work on older type providers.
// One day we can remove these hacks when we deemed most if not all type providers were re-compiled using the newer TypeProviderSDK.
// Yuck.
type TcImportsDllInfoHack =
    {
        FileName: string
    }

and TcImportsWeakHack (tcImports: WeakReference<TcImports>) =
    let mutable dllInfos: TcImportsDllInfoHack list = []

    member __.SetDllInfos (value: ImportedBinary list) =
        dllInfos <- value |> List.map (fun x -> { FileName = x.FileName })

    member __.Base: TcImportsWeakHack option =
        match tcImports.TryGetTarget() with
        | true, strong ->
            match strong.Base with
            | Some (baseTcImports: TcImports) ->
                Some baseTcImports.Weak
            | _ ->
                None
        | _ -> 
            None

    member __.SystemRuntimeContainsType typeName =
        match tcImports.TryGetTarget () with
        | true, strong -> strong.SystemRuntimeContainsType typeName
        | _ -> false
#endif          
/// Represents a table of imported assemblies with their resolutions.
/// Is a disposable object, but it is recommended not to explicitly call Dispose unless you absolutely know nothing will be using its contents after the disposal.
/// Otherwise, simply allow the GC to collect this and it will properly call Dispose from the finalizer.
and [<Sealed>] TcImports(tcConfigP: TcConfigProvider, initialResolutions: TcAssemblyResolutions, importsBase: TcImports option, ilGlobalsOpt, compilationThread: ICompilationThread) as this = 

    let mutable resolutions = initialResolutions
    let mutable importsBase: TcImports option = importsBase
    let mutable dllInfos: ImportedBinary list = []
    let mutable dllTable: NameMap<ImportedBinary> = NameMap.empty
    let mutable ccuInfos: ImportedAssembly list = []
    let mutable ccuTable: NameMap<ImportedAssembly> = NameMap.empty

    /// ccuThunks is a ConcurrentDictionary thus threadsafe
    /// the key is a ccuThunk object, the value is a (unit->unit) func that when executed
    /// the func is used to fix up the func and operates on data captured at the time the func is created.
    /// func() is captured during phase2() of RegisterAndPrepareToImportReferencedDll(..) and PrepareToImportReferencedFSharpAssembly ( .. )
    let mutable ccuThunks = new ConcurrentDictionary<CcuThunk, (unit -> unit)>()

    let disposeActions = ResizeArray()
    let mutable disposed = false
    let mutable ilGlobalsOpt = ilGlobalsOpt
    let mutable tcGlobals = None
#if !NO_EXTENSIONTYPING
    let disposeTypeProviderActions = ResizeArray()
    let mutable generatedTypeRoots = new System.Collections.Generic.Dictionary<ILTypeRef, int * ProviderGeneratedType>()
    let mutable tcImportsWeak = TcImportsWeakHack (WeakReference<_> this)
#endif

    let disposal = new TcImportsSafeDisposal(disposeActions, disposeTypeProviderActions, compilationThread)

    let CheckDisposed() =
        if disposed then assert false

    let dispose () =
        CheckDisposed()
        (disposal :> IDisposable).Dispose()

    // This is used to fixe up unresolved ccuThunks that were created during assembly import.
    // the ccuThunks dictionary is a ConcurrentDictionary and thus threadsafe.
    // Algorithm:
    //   Get a snapshot of the current unFixedUp ccuThunks.
    //   for each of those thunks, remove them from the dictionary, so any parallel threads can't do this work
    //      If it successfully removed it from the dictionary then do the fixup
    //          If the thunk remains unresolved add it back to the ccuThunks dictionary for further processing
    //      If not then move on to the next thunk
    let fixupOrphanCcus () =
        let keys = ccuThunks.Keys
        for ccuThunk in keys do
            match ccuThunks.TryRemove(ccuThunk) with
            | true, func ->
                if ccuThunk.IsUnresolvedReference then
                    func()
                if ccuThunk.IsUnresolvedReference then
                    ccuThunks.TryAdd(ccuThunk, func) |> ignore
            | _ -> ()

    static let ccuHasType (ccu: CcuThunk) (nsname: string list) (tname: string) =
        let matchNameSpace (entityOpt: Entity option) n =
            match entityOpt with
            | None -> None
            | Some entity ->
                entity.ModuleOrNamespaceType.AllEntitiesByCompiledAndLogicalMangledNames.TryFind n

        match (Some ccu.Contents, nsname) ||> List.fold matchNameSpace with
        | Some ns ->
                match Map.tryFind tname ns.ModuleOrNamespaceType.TypesByMangledName with
                | Some _ -> true
                | None -> false
        | None -> false

    member internal tcImports.Base = 
            CheckDisposed()
            importsBase

    member tcImports.CcuTable =
            CheckDisposed()
            ccuTable
        
    member tcImports.DllTable =
            CheckDisposed()
            dllTable
            
#if !NO_EXTENSIONTYPING
    member tcImports.Weak = 
            CheckDisposed()
            tcImportsWeak
#endif

    member tcImports.RegisterCcu ccuInfo =
        CheckDisposed()
        ccuInfos <- ccuInfos ++ ccuInfo
        // Assembly Ref Resolution: remove this use of ccu.AssemblyName
        ccuTable <- NameMap.add (ccuInfo.FSharpViewOfMetadata.AssemblyName) ccuInfo ccuTable

    member tcImports.RegisterDll dllInfo =
        CheckDisposed()
        dllInfos <- dllInfos ++ dllInfo
#if !NO_EXTENSIONTYPING
        tcImportsWeak.SetDllInfos dllInfos
#endif
        dllTable <- NameMap.add (getNameOfScopeRef dllInfo.ILScopeRef) dllInfo dllTable

    member tcImports.GetDllInfos() : ImportedBinary list = 
        CheckDisposed()
        match importsBase with 
        | Some importsBase-> importsBase.GetDllInfos() @ dllInfos
        | None -> dllInfos
        
    member tcImports.AllAssemblyResolutions() = 
        CheckDisposed()
        let ars = resolutions.GetAssemblyResolutions()
        match importsBase with 
        | Some importsBase-> importsBase.AllAssemblyResolutions() @ ars
        | None -> ars
        
    member tcImports.TryFindDllInfo (ctok: CompilationThreadToken, m, assemblyName, lookupOnly) =
        CheckDisposed()
        let rec look (t: TcImports) =       
            match NameMap.tryFind assemblyName t.DllTable with
            | Some res -> Some res
            | None -> 
                match t.Base with 
                | Some t2 -> look t2
                | None -> None
        match look tcImports with
        | Some res -> Some res
        | None ->
            tcImports.ImplicitLoadIfAllowed(ctok, m, assemblyName, lookupOnly)
            look tcImports
    

    member tcImports.FindDllInfo (ctok, m, assemblyName) =
        match tcImports.TryFindDllInfo (ctok, m, assemblyName, lookupOnly=false) with 
        | Some res -> res
        | None -> error(Error(FSComp.SR.buildCouldNotResolveAssembly assemblyName, m))

    member tcImports.GetImportedAssemblies() =
        CheckDisposed()
        match importsBase with
        | Some importsBase-> List.append (importsBase.GetImportedAssemblies()) ccuInfos
        | None -> ccuInfos

    member tcImports.GetCcusExcludingBase() =
        CheckDisposed()
        ccuInfos |> List.map (fun x -> x.FSharpViewOfMetadata)

    member tcImports.GetCcusInDeclOrder() =
        CheckDisposed()
        List.map (fun x -> x.FSharpViewOfMetadata) (tcImports.GetImportedAssemblies())  

    // This is the main "assembly reference --> assembly" resolution routine. 
    member tcImports.FindCcuInfo (ctok, m, assemblyName, lookupOnly) =
        CheckDisposed()
        let rec look (t: TcImports) =
            match NameMap.tryFind assemblyName t.CcuTable with
            | Some res -> Some res
            | None -> 
                 match t.Base with 
                 | Some t2 -> look t2 
                 | None -> None

        match look tcImports with
        | Some res -> ResolvedImportedAssembly res
        | None ->
            tcImports.ImplicitLoadIfAllowed(ctok, m, assemblyName, lookupOnly)
            match look tcImports with 
            | Some res -> ResolvedImportedAssembly res
            | None -> UnresolvedImportedAssembly assemblyName

    member tcImports.FindCcu (ctok, m, assemblyName, lookupOnly) =
        CheckDisposed()
        match tcImports.FindCcuInfo(ctok, m, assemblyName, lookupOnly) with
        | ResolvedImportedAssembly importedAssembly -> ResolvedCcu(importedAssembly.FSharpViewOfMetadata)
        | UnresolvedImportedAssembly assemblyName -> UnresolvedCcu assemblyName

    member tcImports.FindCcuFromAssemblyRef(ctok, m, assemblyRef: ILAssemblyRef) = 
        CheckDisposed()
        match tcImports.FindCcuInfo(ctok, m, assemblyRef.Name, lookupOnly=false) with
        | ResolvedImportedAssembly importedAssembly -> ResolvedCcu(importedAssembly.FSharpViewOfMetadata)
        | UnresolvedImportedAssembly _ -> UnresolvedCcu(assemblyRef.QualifiedName)


#if !NO_EXTENSIONTYPING
#if BUILDING_WITH_LKG || BUILD_FROM_SOURCE
    member tcImports.GetProvidedAssemblyInfo(ctok, m, assembly: Tainted<ProvidedAssembly>) = 
#else
    member tcImports.GetProvidedAssemblyInfo(ctok, m, assembly: Tainted<ProvidedAssembly?>) = 
#endif
        match assembly with 
        | Tainted.Null -> false,None
#if BUILDING_WITH_LKG || BUILD_FROM_SOURCE
        | assembly -> 
#else
        | Tainted.NonNull assembly -> 
#endif
        let aname = assembly.PUntaint((fun a -> a.GetName()), m)
        let ilShortAssemName = aname.Name
        match tcImports.FindCcu (ctok, m, ilShortAssemName, lookupOnly=true) with 
        | ResolvedCcu ccu -> 
            if ccu.IsProviderGenerated then 
                let dllinfo = tcImports.FindDllInfo(ctok, m, ilShortAssemName)
                true, dllinfo.ProviderGeneratedStaticLinkMap
            else
                false, None

        | UnresolvedCcu _ -> 
            let g = tcImports.GetTcGlobals()
            let ilScopeRef = ILScopeRef.Assembly (ILAssemblyRef.FromAssemblyName aname)
            let fileName = aname.Name + ".dll"
            let bytes = assembly.PApplyWithProvider((fun (assembly, provider) -> assembly.GetManifestModuleContents provider), m).PUntaint(id, m)
            let tcConfig = tcConfigP.Get ctok
            let ilModule, ilAssemblyRefs = 
                let opts: ILReaderOptions = 
                    { reduceMemoryUsage = tcConfig.reduceMemoryUsage
                      pdbDirPath = None 
                      metadataOnly = MetadataOnlyFlag.Yes
                      tryGetMetadataSnapshot = tcConfig.tryGetMetadataSnapshot }
                let reader = OpenILModuleReaderFromBytes fileName bytes opts
                reader.ILModuleDef, reader.ILAssemblyRefs

            let theActualAssembly = assembly.PUntaint((fun x -> x.Handle), m)
            let dllinfo = 
                { RawMetadata= RawFSharpAssemblyDataBackedByFileOnDisk (ilModule, ilAssemblyRefs) 
                  FileName=fileName
                  ProviderGeneratedAssembly=Some theActualAssembly
                  IsProviderGenerated=true
                  ProviderGeneratedStaticLinkMap= if g.isInteractive then None else Some (ProvidedAssemblyStaticLinkingMap.CreateNew())
                  ILScopeRef = ilScopeRef
                  ILAssemblyRefs = ilAssemblyRefs }
            tcImports.RegisterDll dllinfo

            let ccuContents = Construct.NewCcuContents ilScopeRef m ilShortAssemName (Construct.NewEmptyModuleOrNamespaceType Namespace) 

            let ccuData: CcuData = 
              { IsFSharp=false
                UsesFSharp20PlusQuotations=false
                InvalidateEvent=(new Event<_>()).Publish
                IsProviderGenerated = true
                QualifiedName= Some (assembly.PUntaint((fun a -> a.FullName), m))
                Contents = ccuContents
                ILScopeRef = ilScopeRef
                Stamp = newStamp()
                SourceCodeDirectory = ""  
                FileName = Some fileName
                MemberSignatureEquality = (fun ty1 ty2 -> typeEquivAux EraseAll g ty1 ty2)
                ImportProvidedType = (fun ty -> Import.ImportProvidedType (tcImports.GetImportMap()) m ty)
                TryGetILModuleDef = (fun () -> Some ilModule)
                TypeForwarders = Map.empty }
                    
            let ccu = CcuThunk.Create(ilShortAssemName, ccuData)
            let ccuinfo = 
                { FSharpViewOfMetadata=ccu 
                  ILScopeRef = ilScopeRef 
                  AssemblyAutoOpenAttributes = []
                  AssemblyInternalsVisibleToAttributes = []
                  IsProviderGenerated = true
                  TypeProviders=[]
                  FSharpOptimizationData = notlazy None }
            tcImports.RegisterCcu ccuinfo
            // Yes, it is generative
            true, dllinfo.ProviderGeneratedStaticLinkMap

    member tcImports.RecordGeneratedTypeRoot root = 
        // checking if given ProviderGeneratedType was already recorded before (probably for another set of static parameters) 
        let (ProviderGeneratedType(_, ilTyRef, _)) = root
        let index = 
            match generatedTypeRoots.TryGetValue ilTyRef with
            | true, (index, _) -> index
            | false, _ -> generatedTypeRoots.Count
        generatedTypeRoots.[ilTyRef] <- (index, root)

    member tcImports.ProviderGeneratedTypeRoots = 
        generatedTypeRoots.Values
        |> Seq.sortBy fst
        |> Seq.map snd
        |> Seq.toList
#endif

    member private tcImports.AttachDisposeAction action =
        CheckDisposed()
        disposeActions.Add action

#if !NO_EXTENSIONTYPING
    member private tcImports.AttachDisposeTypeProviderAction action =
        CheckDisposed()
        disposeTypeProviderActions.Add action
#endif
  
    // Note: the returned binary reader is associated with the tcImports, i.e. when the tcImports are closed 
    // then the reader is closed. 
    member tcImports.OpenILBinaryModule(ctok, filename, m) = 
      try
        CheckDisposed()
        let tcConfig = tcConfigP.Get ctok
        let pdbDirPath =
            // We open the pdb file if one exists parallel to the binary we 
            // are reading, so that --standalone will preserve debug information. 
            if tcConfig.openDebugInformationForLaterStaticLinking then 
                let pdbDir = try Filename.directoryName filename with _ -> "."
                let pdbFile = (try Filename.chopExtension filename with _ -> filename) + ".pdb" 

                if FileSystem.SafeExists pdbFile then 
                    if verbose then dprintf "reading PDB file %s from directory %s\n" pdbFile pdbDir
                    Some pdbDir
                else
                    None
            else
                None

        let ilILBinaryReader =
            OpenILBinary (filename, tcConfig.reduceMemoryUsage, pdbDirPath, tcConfig.shadowCopyReferences, tcConfig.tryGetMetadataSnapshot)

        tcImports.AttachDisposeAction(fun _ -> (ilILBinaryReader :> IDisposable).Dispose())
        ilILBinaryReader.ILModuleDef, ilILBinaryReader.ILAssemblyRefs
      with e ->
        error(Error(FSComp.SR.buildErrorOpeningBinaryFile(filename, e.Message), m))

    (* auxModTable is used for multi-module assemblies *)
    member tcImports.MkLoaderForMultiModuleILAssemblies ctok m =
        CheckDisposed()
        let auxModTable = HashMultiMap(10, HashIdentity.Structural)
        fun viewedScopeRef ->
        
            let tcConfig = tcConfigP.Get ctok
            match viewedScopeRef with
            | ILScopeRef.Module modref -> 
                let key = modref.Name
                if not (auxModTable.ContainsKey key) then
                    let resolution = tcConfig.ResolveLibWithDirectories (CcuLoadFailureAction.RaiseError, AssemblyReference(m, key, None)) |> Option.get
                    let ilModule, _ = tcImports.OpenILBinaryModule(ctok, resolution.resolvedPath, m)
                    auxModTable.[key] <- ilModule
                auxModTable.[key] 

            | _ -> 
                error(InternalError("Unexpected ILScopeRef.Local or ILScopeRef.Assembly in exported type table", m))

    member tcImports.IsAlreadyRegistered nm =
        CheckDisposed()
        tcImports.GetDllInfos() |> List.exists (fun dll -> 
            match dll.ILScopeRef with 
            | ILScopeRef.Assembly a -> a.Name = nm 
            | _ -> false)

    member tcImports.GetImportMap() = 
        CheckDisposed()
        let loaderInterface = 
            { new Import.AssemblyLoader with 
                 member x.FindCcuFromAssemblyRef (ctok, m, ilAssemblyRef) = 
                     tcImports.FindCcuFromAssemblyRef (ctok, m, ilAssemblyRef)
#if !NO_EXTENSIONTYPING
                 member x.GetProvidedAssemblyInfo (ctok, m, assembly) = tcImports.GetProvidedAssemblyInfo (ctok, m, assembly)
                 member x.RecordGeneratedTypeRoot root = tcImports.RecordGeneratedTypeRoot root
#endif
             }
        new Import.ImportMap (tcImports.GetTcGlobals(), loaderInterface)

    // Note the tcGlobals are only available once mscorlib and fslib have been established. For TcImports, 
    // they are logically only needed when converting AbsIL data structures into F# data structures, and
    // when converting AbsIL types in particular, since these types are normalized through the tables
    // in the tcGlobals (E.g. normalizing 'System.Int32' to 'int'). On the whole ImportILAssembly doesn't
    // actually convert AbsIL types - it only converts the outer shell of type definitions - the vast majority of
    // types such as those in method signatures are currently converted on-demand. However ImportILAssembly does have to
    // convert the types that are constraints in generic parameters, which was the original motivation for making sure that
    // ImportILAssembly had a tcGlobals available when it really needs it.
    member tcImports.GetTcGlobals() : TcGlobals =
        CheckDisposed()
        match tcGlobals with 
        | Some g -> g 
        | None -> 
            match importsBase with 
            | Some b -> b.GetTcGlobals() 
            | None -> failwith "unreachable: GetGlobals - are the references to mscorlib.dll and FSharp.Core.dll valid?"

    member private tcImports.SetILGlobals ilg =
        CheckDisposed()
        ilGlobalsOpt <- Some ilg

    member private tcImports.SetTcGlobals g =
        CheckDisposed()
        tcGlobals <- Some g

#if !NO_EXTENSIONTYPING
    member private tcImports.InjectProvidedNamespaceOrTypeIntoEntity 
            (typeProviderEnvironment, 
             tcConfig: TcConfig, 
             m, entity: Entity, 
             injectedNamespace, remainingNamespace, 
             provider, 
             st: Tainted<ProvidedType> option) = 
        match remainingNamespace with
        | next :: rest ->
            // Inject the namespace entity 
            match entity.ModuleOrNamespaceType.ModulesAndNamespacesByDemangledName.TryFind next with
            | Some childEntity ->
                tcImports.InjectProvidedNamespaceOrTypeIntoEntity (typeProviderEnvironment, tcConfig, m, childEntity, next :: injectedNamespace, rest, provider, st)
            | None -> 
                // Build up the artificial namespace if there is not a real one.
                let cpath = CompPath(ILScopeRef.Local, injectedNamespace |> List.rev |> List.map (fun n -> (n, ModuleOrNamespaceKind.Namespace)) )
                let mid = ident (next, rangeStartup)
                let mty = Construct.NewEmptyModuleOrNamespaceType Namespace
                let newNamespace = Construct.NewModuleOrNamespace (Some cpath) taccessPublic mid XmlDoc.Empty [] (MaybeLazy.Strict mty) 
                entity.ModuleOrNamespaceType.AddModuleOrNamespaceByMutation newNamespace
                tcImports.InjectProvidedNamespaceOrTypeIntoEntity (typeProviderEnvironment, tcConfig, m, newNamespace, next :: injectedNamespace, rest, provider, st)
        | [] -> 
            match st with
            | Some st ->
                // Inject the wrapper type into the provider assembly.
                //
                // Generated types get properly injected into the provided (i.e. generated) assembly CCU in tc.fs

                let importProvidedType t = Import.ImportProvidedType (tcImports.GetImportMap()) m t
                let isSuppressRelocate = tcConfig.isInteractive || st.PUntaint((fun st -> st.IsSuppressRelocate), m) 
                let newEntity = Construct.NewProvidedTycon(typeProviderEnvironment, st, importProvidedType, isSuppressRelocate, m) 
                entity.ModuleOrNamespaceType.AddProvidedTypeEntity newEntity
            | None -> ()

            entity.entity_tycon_repr <-
                match entity.TypeReprInfo with 
                // This is the first extension 
                | TNoRepr -> 
                    TProvidedNamespaceExtensionPoint(typeProviderEnvironment, [provider])
                                
                // Add to the existing list of extensions
                | TProvidedNamespaceExtensionPoint(resolutionFolder, prior) as repr -> 
                    if not(prior |> List.exists(fun r->Tainted.EqTainted r provider)) then 
                        TProvidedNamespaceExtensionPoint(resolutionFolder, provider :: prior)
                    else 
                        repr

                | _ -> failwith "Unexpected representation in namespace entity referred to by a type provider"

    member tcImportsStrong.ImportTypeProviderExtensions 
               (ctok, tcConfig: TcConfig, 
                fileNameOfRuntimeAssembly: string, 
                ilScopeRefOfRuntimeAssembly, 
                runtimeAssemblyAttributes: ILAttribute list, 
                entityToInjectInto, invalidateCcu: Event<_>, m) = 

        let startingErrorCount = CompileThreadStatic.ErrorLogger.ErrorCount

        // Find assembly level TypeProviderAssemblyAttributes. These will point to the assemblies that 
        // have class which implement ITypeProvider and which have TypeProviderAttribute on them.
        let designTimeAssemblyNames = 
            runtimeAssemblyAttributes 
            |> List.choose (TryDecodeTypeProviderAssemblyAttr (defaultArg ilGlobalsOpt EcmaMscorlibILGlobals))
            // If no design-time assembly is specified, use the runtime assembly
            |> List.map (function null -> fileNameOfRuntimeAssembly | NonNull s -> s)
            // For each simple name of a design-time assembly, we take the first matching one in the order they are 
            // specified in the attributes
            |> List.distinctBy (fun s -> try Path.GetFileNameWithoutExtension s with _ -> s)

        if not (List.isEmpty designTimeAssemblyNames) then

            // Find the SystemRuntimeAssemblyVersion value to report in the TypeProviderConfig.
            let primaryAssemblyVersion = 
                let primaryAssemblyRef = tcConfig.PrimaryAssemblyDllReference()
                let resolution = tcConfig.ResolveLibWithDirectories (CcuLoadFailureAction.RaiseError, primaryAssemblyRef) |> Option.get
                 // MSDN: this method causes the file to be opened and closed, but the assembly is not added to this domain
                let name = System.Reflection.AssemblyName.GetAssemblyName(resolution.resolvedPath)
                name.Version

            let typeProviderEnvironment = 
                 { resolutionFolder = tcConfig.implicitIncludeDir
                   outputFile = tcConfig.outputFile
                   showResolutionMessages = tcConfig.showExtensionTypeMessages 
                   referencedAssemblies = Array.distinct [| for r in tcImportsStrong.AllAssemblyResolutions() -> r.resolvedPath |]
                   temporaryFolder = FileSystem.GetTempPathShim() }

            // The type provider should not hold strong references to disposed
            // TcImport objects. So the callbacks provided in the type provider config
            // dispatch via a thunk which gets set to a non-resource-capturing 
            // failing function when the object is disposed. 
            let systemRuntimeContainsType =  
                // NOTE: do not touch this, edit: but we did, we had no choice - TPs cannot hold a strong reference on TcImports "ever".
                let tcImports = tcImportsWeak
                let mutable systemRuntimeContainsTypeRef = fun typeName -> tcImports.SystemRuntimeContainsType typeName
                tcImportsStrong.AttachDisposeTypeProviderAction(fun () -> systemRuntimeContainsTypeRef <- fun _ -> raise (System.ObjectDisposedException("The type provider has been disposed")))
                fun arg -> systemRuntimeContainsTypeRef arg  

            let providers = [
                for designTimeAssemblyName in designTimeAssemblyNames do
                    yield! ExtensionTyping.GetTypeProvidersOfAssembly(fileNameOfRuntimeAssembly,
                                                                      ilScopeRefOfRuntimeAssembly,
                                                                      designTimeAssemblyName,
                                                                      typeProviderEnvironment,
                                                                      tcConfig.isInvalidationSupported,
                                                                      tcConfig.isInteractive,
                                                                      systemRuntimeContainsType,
                                                                      primaryAssemblyVersion,
                                                                      tcConfig.compilerToolPaths,
                                                                      m) ]
            // Note, type providers are disposable objects. The TcImports owns the provider objects - when/if it is disposed, the providers are disposed.
            // We ignore all exceptions from provider disposal.
            for provider in providers do 
                tcImportsStrong.AttachDisposeTypeProviderAction(fun () -> 
                    try 
                        provider.PUntaintNoFailure(fun x -> x).Dispose() 
                    with e -> 
                        ())
            
            // Add the invalidation signal handlers to each provider
            for provider in providers do 
                provider.PUntaint((fun tp -> 

                    // Register the type provider invalidation handler.
                    //
                    // We are explicit about what the handler closure captures to help reason about the
                    // lifetime of captured objects, especially in case the type provider instance gets leaked
                    // or keeps itself alive mistakenly, e.g. via some global state in the type provider instance.
                    //
                    // The closure captures 
                    //   1. an Event value, ultimately this is made available in all CCus as ccu.InvalidateEvent
                    //   2. any handlers registered to ccu.InvalidateEvent 
                    //   3. a message string
                    //
                    // Note that the invalidation handler does not explicitly capture the TcImports. 
                    // The only place where handlers are registered is to ccu.InvalidateEvent is in IncrementalBuilder.fs.

                    let capturedInvalidateCcu = invalidateCcu
                    let capturedMessage = "The provider '" + fileNameOfRuntimeAssembly + "' reported a change"
                    let handler = tp.Invalidate.Subscribe(fun _ -> capturedInvalidateCcu.Trigger (capturedMessage))  

                    // When the TcImports is disposed we detach the invalidation callback
                    tcImportsStrong.AttachDisposeTypeProviderAction(fun () -> try handler.Dispose() with _ -> ())), m)  
                
            match providers with
            | [] -> 
                warning(Error(FSComp.SR.etHostingAssemblyFoundWithoutHosts(fileNameOfRuntimeAssembly, typeof<Microsoft.FSharp.Core.CompilerServices.TypeProviderAssemblyAttribute>.FullName), m)) 
            | _ -> 

#if DEBUG
                if typeProviderEnvironment.showResolutionMessages then
                    dprintfn "Found extension type hosting hosting assembly '%s' with the following extensions:" fileNameOfRuntimeAssembly
                    providers |> List.iter(fun provider ->dprintfn " %s" (ExtensionTyping.DisplayNameOfTypeProvider(provider.TypeProvider, m)))
#endif
                    
                for provider in providers do 
                    try
                        // Inject an entity for the namespace, or if one already exists, then record this as a provider
                        // for that namespace.
                        let rec loop (providedNamespace: Tainted<IProvidedNamespace>) =
                            let path = ExtensionTyping.GetProvidedNamespaceAsPath(m, provider, providedNamespace.PUntaint((fun r -> r.NamespaceName), m))
                            tcImportsStrong.InjectProvidedNamespaceOrTypeIntoEntity (typeProviderEnvironment, tcConfig, m, entityToInjectInto, [], path, provider, None)

                            // Inject entities for the types returned by provider.GetTypes(). 
                            //
                            // NOTE: The types provided by GetTypes() are available for name resolution
                            // when the namespace is "opened". This is part of the specification of the language
                            // feature.
                            let tys = providedNamespace.PApplyArray((fun provider -> provider.GetTypes()), "GetTypes", m)
                            let ptys = [| for ty in tys -> ty.PApply((fun ty -> ty |> ProvidedType.CreateNoContext), m) |]
                            for st in ptys do 
                                tcImportsStrong.InjectProvidedNamespaceOrTypeIntoEntity (typeProviderEnvironment, tcConfig, m, entityToInjectInto, [], path, provider, Some st)

                            for providedNestedNamespace in providedNamespace.PApplyArray((fun provider -> provider.GetNestedNamespaces()), "GetNestedNamespaces", m) do 
                                loop providedNestedNamespace

                        RequireCompilationThread ctok // IProvidedType.GetNamespaces is an example of a type provider call
                        let providedNamespaces = provider.PApplyArray((fun r -> r.GetNamespaces()), "GetNamespaces", m)

                        for providedNamespace in providedNamespaces do
                            loop providedNamespace
                    with e -> 
                        errorRecovery e m

                if startingErrorCount<CompileThreadStatic.ErrorLogger.ErrorCount then
                    error(Error(FSComp.SR.etOneOrMoreErrorsSeenDuringExtensionTypeSetting(), m))  

            providers 
        else []
#endif

    /// Query information about types available in target system runtime library
    member tcImports.SystemRuntimeContainsType (typeName: string) : bool = 
        let ns, typeName = IL.splitILTypeName typeName
        let tcGlobals = tcImports.GetTcGlobals()
        tcGlobals.TryFindSysTyconRef ns typeName |> Option.isSome

    // Add a referenced assembly
    //
    // Retargetable assembly refs are required for binaries that must run 
    // against DLLs supported by multiple publishers. For example
    // Compact Framework binaries must use this. However it is not
    // clear when else it is required, e.g. for Mono.
    
    member tcImports.PrepareToImportReferencedILAssembly (ctok, m, filename, dllinfo: ImportedBinary) =
        CheckDisposed()
        let tcConfig = tcConfigP.Get ctok
        assert dllinfo.RawMetadata.TryGetILModuleDef().IsSome
        let ilModule = dllinfo.RawMetadata.TryGetILModuleDef().Value
        let ilScopeRef = dllinfo.ILScopeRef
        let aref =   
            match ilScopeRef with 
            | ILScopeRef.Assembly aref -> aref 
            | _ -> error(InternalError("PrepareToImportReferencedILAssembly: cannot reference .NET netmodules directly, reference the containing assembly instead", m))

        let nm = aref.Name
        if verbose then dprintn ("Converting IL assembly to F# data structures "+nm)
        let auxModuleLoader = tcImports.MkLoaderForMultiModuleILAssemblies ctok m
        let invalidateCcu = new Event<_>()
        let ccu = Import.ImportILAssembly(tcImports.GetImportMap, m, auxModuleLoader, ilScopeRef, tcConfig.implicitIncludeDir, Some filename, ilModule, invalidateCcu.Publish)
        
        let ilg = defaultArg ilGlobalsOpt EcmaMscorlibILGlobals

        let ccuinfo = 
            { FSharpViewOfMetadata=ccu 
              ILScopeRef = ilScopeRef 
              AssemblyAutoOpenAttributes = GetAutoOpenAttributes ilg ilModule
              AssemblyInternalsVisibleToAttributes = GetInternalsVisibleToAttributes ilg ilModule
#if !NO_EXTENSIONTYPING
              IsProviderGenerated = false 
              TypeProviders = []
#endif
              FSharpOptimizationData = notlazy None }
        tcImports.RegisterCcu ccuinfo
        let phase2 () =
#if !NO_EXTENSIONTYPING
            ccuinfo.TypeProviders <- tcImports.ImportTypeProviderExtensions (ctok, tcConfig, filename, ilScopeRef, ilModule.ManifestOfAssembly.CustomAttrs.AsList, ccu.Contents, invalidateCcu, m)
#endif
            [ResolvedImportedAssembly ccuinfo]
        phase2

    member tcImports.PrepareToImportReferencedFSharpAssembly (ctok, m, filename, dllinfo: ImportedBinary) =
        CheckDisposed()
#if !NO_EXTENSIONTYPING
        let tcConfig = tcConfigP.Get ctok
#endif
        let ilModule = dllinfo.RawMetadata 
        let ilScopeRef = dllinfo.ILScopeRef 
        let ilShortAssemName = getNameOfScopeRef ilScopeRef 
        if verbose then dprintn ("Converting F# assembly to F# data structures "+(getNameOfScopeRef ilScopeRef))
        if verbose then dprintn ("Relinking interface info from F# assembly "+ilShortAssemName)
        let optDataReaders = ilModule.GetRawFSharpOptimizationData(m, ilShortAssemName, filename)

        let ccuRawDataAndInfos = 
            ilModule.GetRawFSharpSignatureData(m, ilShortAssemName, filename)
            |> List.map (fun (ccuName, (sigDataReader, sigDataReaderB)) -> 
                let data = GetSignatureData (filename, ilScopeRef, ilModule.TryGetILModuleDef(), sigDataReader, sigDataReaderB)

                let optDatas = Map.ofList optDataReaders

                let minfo: PickledCcuInfo = data.RawData 
                let mspec = minfo.mspec 

#if !NO_EXTENSIONTYPING
                let invalidateCcu = new Event<_>()
#endif

                let codeDir = minfo.compileTimeWorkingDir
                let ccuData: CcuData = 
                    { ILScopeRef=ilScopeRef
                      Stamp = newStamp()
                      FileName = Some filename 
                      QualifiedName= Some(ilScopeRef.QualifiedName)
                      SourceCodeDirectory = codeDir (* note: in some cases we fix up this information later *)
                      IsFSharp=true
                      Contents = mspec 
#if !NO_EXTENSIONTYPING
                      InvalidateEvent=invalidateCcu.Publish
                      IsProviderGenerated = false
                      ImportProvidedType = (fun ty -> Import.ImportProvidedType (tcImports.GetImportMap()) m ty)
#endif
                      TryGetILModuleDef = ilModule.TryGetILModuleDef
                      UsesFSharp20PlusQuotations = minfo.usesQuotations
                      MemberSignatureEquality= (fun ty1 ty2 -> typeEquivAux EraseAll (tcImports.GetTcGlobals()) ty1 ty2)
                      TypeForwarders = ImportILAssemblyTypeForwarders(tcImports.GetImportMap, m, ilModule.GetRawTypeForwarders()) }

                let ccu = CcuThunk.Create(ccuName, ccuData)

                let optdata = 
                    lazy 
                        (match Map.tryFind ccuName optDatas with 
                         | None -> 
                            if verbose then dprintf "*** no optimization data for CCU %s, was DLL compiled with --no-optimization-data??\n" ccuName 
                            None
<<<<<<< HEAD
                         | Some (readerA, readerB) -> 
                            let data = GetOptimizationData (filename, ilScopeRef, ilModule.TryGetILModuleDef(), readerA, readerB)
                            let res = data.OptionalFixup(fun nm -> availableToOptionalCcu(tcImports.FindCcu(ctok, m, nm, lookupOnly=false))) 
                            if verbose then dprintf "found optimization data for CCU %s\n" ccuName 
                            Some res)
=======
                         | Some info ->
                            let data = GetOptimizationData (filename, ilScopeRef, ilModule.TryGetILModuleDef(), info)
                            let fixupThunk () = data.OptionalFixup(fun nm -> availableToOptionalCcu(tcImports.FindCcu(ctok, m, nm, lookupOnly=false)))

                            // Make a note of all ccuThunks that may still need to be fixed up when other dlls are loaded
                            for ccuThunk in data.FixupThunks do
                                if ccuThunk.IsUnresolvedReference then
                                    ccuThunks.TryAdd(ccuThunk, fun () -> fixupThunk () |> ignore) |> ignore

                            if verbose then dprintf "found optimization data for CCU %s\n" ccuName
                            Some (fixupThunk ()))
>>>>>>> d0c19d86

                let ilg = defaultArg ilGlobalsOpt EcmaMscorlibILGlobals

                let ccuinfo = 
                    { FSharpViewOfMetadata=ccu 
                      AssemblyAutoOpenAttributes = ilModule.GetAutoOpenAttributes ilg
                      AssemblyInternalsVisibleToAttributes = ilModule.GetInternalsVisibleToAttributes ilg
                      FSharpOptimizationData=optdata 
#if !NO_EXTENSIONTYPING
                      IsProviderGenerated = false
                      TypeProviders = []
#endif
                      ILScopeRef = ilScopeRef }  

                let phase2() = 
#if !NO_EXTENSIONTYPING
                     match ilModule.TryGetILModuleDef() with 
                     | None -> () // no type providers can be used without a real IL Module present
                     | Some ilModule ->
                         let tps = tcImports.ImportTypeProviderExtensions (ctok, tcConfig, filename, ilScopeRef, ilModule.ManifestOfAssembly.CustomAttrs.AsList, ccu.Contents, invalidateCcu, m)
                         ccuinfo.TypeProviders <- tps
#else
                     ()
#endif
                data, ccuinfo, phase2)

        // Register all before relinking to cope with mutually-referential ccus 
        ccuRawDataAndInfos |> List.iter (p23 >> tcImports.RegisterCcu)
        let phase2 () =
            (* Relink *)
            (* dprintf "Phase2: %s\n" filename; REMOVE DIAGNOSTICS *)
            ccuRawDataAndInfos
            |> List.iter (fun (data, _, _) ->
                let fixupThunk () = data.OptionalFixup(fun nm -> availableToOptionalCcu(tcImports.FindCcu(ctok, m, nm, lookupOnly=false))) |> ignore
                fixupThunk()
                for ccuThunk in data.FixupThunks do
                    if ccuThunk.IsUnresolvedReference then
                        ccuThunks.TryAdd(ccuThunk, fixupThunk) |> ignore
                )
#if !NO_EXTENSIONTYPING
            ccuRawDataAndInfos |> List.iter (fun (_, _, phase2) -> phase2())
#endif
            ccuRawDataAndInfos |> List.map p23 |> List.map ResolvedImportedAssembly
        phase2

    // NOTE: When used in the Language Service this can cause the transitive checking of projects. Hence it must be cancellable.
    member tcImports.RegisterAndPrepareToImportReferencedDll (ctok, r: AssemblyResolution) : Cancellable<_ * (unit -> AvailableImportedAssembly list)> =
      cancellable {
        CheckDisposed()
        let m = r.originalReference.Range
        let filename = r.resolvedPath
        let! contentsOpt = 
          cancellable {
            match r.ProjectReference with 
            | Some ilb -> return! ilb.EvaluateRawContents ctok
            | None -> return None
          }

        let assemblyData = 
            match contentsOpt with 
            | Some ilb -> ilb
            | None -> 
                let ilModule, ilAssemblyRefs = tcImports.OpenILBinaryModule(ctok, filename, m)
                RawFSharpAssemblyDataBackedByFileOnDisk (ilModule, ilAssemblyRefs) :> IRawFSharpAssemblyData

        let ilShortAssemName = assemblyData.ShortAssemblyName 
        let ilScopeRef = assemblyData.ILScopeRef

        if tcImports.IsAlreadyRegistered ilShortAssemName then 
            let dllinfo = tcImports.FindDllInfo(ctok, m, ilShortAssemName)
            let phase2() = [tcImports.FindCcuInfo(ctok, m, ilShortAssemName, lookupOnly=true)] 
            return dllinfo, phase2
        else 
            let dllinfo = 
                { RawMetadata=assemblyData 
                  FileName=filename
#if !NO_EXTENSIONTYPING
                  ProviderGeneratedAssembly=None
                  IsProviderGenerated=false
                  ProviderGeneratedStaticLinkMap = None
#endif
                  ILScopeRef = ilScopeRef
                  ILAssemblyRefs = assemblyData.ILAssemblyRefs }
            tcImports.RegisterDll dllinfo
            let ilg = defaultArg ilGlobalsOpt EcmaMscorlibILGlobals
            let phase2 =
                if assemblyData.HasAnyFSharpSignatureDataAttribute then 
                    if not (assemblyData.HasMatchingFSharpSignatureDataAttribute ilg) then 
                        errorR(Error(FSComp.SR.buildDifferentVersionMustRecompile filename, m))
                        tcImports.PrepareToImportReferencedILAssembly (ctok, m, filename, dllinfo)
                    else 
                        try
                        tcImports.PrepareToImportReferencedFSharpAssembly (ctok, m, filename, dllinfo)
                        with e -> error(Error(FSComp.SR.buildErrorOpeningBinaryFile(filename, e.Message), m))
                else
                    tcImports.PrepareToImportReferencedILAssembly (ctok, m, filename, dllinfo)
            return dllinfo, phase2
         }

    // NOTE: When used in the Language Service this can cause the transitive checking of projects. Hence it must be cancellable.
    member tcImports.RegisterAndImportReferencedAssemblies (ctok, nms: AssemblyResolution list) =
      cancellable {
        CheckDisposed()
        let! results = 
           nms |> Cancellable.each (fun nm -> 
               cancellable {
                   try
                            let! res = tcImports.RegisterAndPrepareToImportReferencedDll (ctok, nm)
                            return Some res
                   with e ->
                            errorR(Error(FSComp.SR.buildProblemReadingAssembly(nm.resolvedPath, e.Message), nm.originalReference.Range))
                            return None 
               })

        let dllinfos, phase2s = results |> List.choose id |> List.unzip
        fixupOrphanCcus()
        let ccuinfos = (List.collect (fun phase2 -> phase2()) phase2s) 
        return dllinfos, ccuinfos
      }
      
    /// Note that implicit loading is not used for compilations from MSBuild, which passes ``--noframework``
    /// Implicit loading is done in non-cancellation mode. Implicit loading is never used in the language service, so 
    /// no cancellation is needed.
    member tcImports.ImplicitLoadIfAllowed (ctok, m, assemblyName, lookupOnly) = 
        CheckDisposed()
        // If the user is asking for the default framework then also try to resolve other implicit assemblies as they are discovered.
        // Using this flag to mean 'allow implicit discover of assemblies'.
        let tcConfig = tcConfigP.Get ctok
        if not lookupOnly && tcConfig.implicitlyResolveAssemblies then 
            let tryFile speculativeFileName = 
                let foundFile = tcImports.TryResolveAssemblyReference (ctok, AssemblyReference (m, speculativeFileName, None), ResolveAssemblyReferenceMode.Speculative)
                match foundFile with 
                | OkResult (warns, res) ->
                    ReportWarnings warns
                    tcImports.RegisterAndImportReferencedAssemblies(ctok, res) |> Cancellable.runWithoutCancellation |> ignore
                    true
                | ErrorResult (_warns, _err) -> 
                    // Throw away warnings and errors - this is speculative loading
                    false

            if tryFile (assemblyName + ".dll") then ()
            else tryFile (assemblyName + ".exe") |> ignore

#if !NO_EXTENSIONTYPING
    member tcImports.TryFindProviderGeneratedAssemblyByName(ctok, assemblyName: string) : System.Reflection.Assembly option = 
        // The assembly may not be in the resolutions, but may be in the load set including EST injected assemblies
        match tcImports.TryFindDllInfo (ctok, range0, assemblyName, lookupOnly=true) with 
        | Some res -> 
            // Provider-generated assemblies don't necessarily have an on-disk representation we can load.
            res.ProviderGeneratedAssembly 
        | _ -> None
#endif

    /// This doesn't need to be cancellable, it is only used by F# Interactive
    member tcImports.TryFindExistingFullyQualifiedPathBySimpleAssemblyName (ctok, simpleAssemName) : string option = 
        resolutions.TryFindBySimpleAssemblyName (ctok, simpleAssemName) |> Option.map (fun r -> r.resolvedPath)

    /// This doesn't need to be cancellable, it is only used by F# Interactive
    member tcImports.TryFindExistingFullyQualifiedPathByExactAssemblyRef(ctok, assemblyRef: ILAssemblyRef) : string option = 
        resolutions.TryFindByExactILAssemblyRef (ctok, assemblyRef) |> Option.map (fun r -> r.resolvedPath)

    member tcImports.TryResolveAssemblyReference(ctok, assemblyReference: AssemblyReference, mode: ResolveAssemblyReferenceMode) : OperationResult<AssemblyResolution list> = 
        let tcConfig = tcConfigP.Get ctok
        // First try to lookup via the original reference text.
        match resolutions.TryFindByOriginalReference assemblyReference with
        | Some assemblyResolution -> 
            ResultD [assemblyResolution]
        | None ->
#if NO_MSBUILD_REFERENCE_RESOLUTION
           try 
               ResultD [tcConfig.ResolveLibWithDirectories assemblyReference]
           with e -> 
               ErrorD e
#else                      
            // Next try to lookup up by the exact full resolved path.
            match resolutions.TryFindByResolvedPath assemblyReference.Text with 
            | Some assemblyResolution -> 
                ResultD [assemblyResolution]
            | None ->      
                if tcConfigP.Get(ctok).useSimpleResolution then
                    let action = 
                        match mode with 
                        | ResolveAssemblyReferenceMode.ReportErrors -> CcuLoadFailureAction.RaiseError
                        | ResolveAssemblyReferenceMode.Speculative -> CcuLoadFailureAction.ReturnNone
                    match tcConfig.ResolveLibWithDirectories (action, assemblyReference) with 
                    | Some resolved -> 
                        resolutions <- resolutions.AddResolutionResults [resolved]
                        ResultD [resolved]
                    | None ->
                        ErrorD(AssemblyNotResolved(assemblyReference.Text, assemblyReference.Range))
                else 
                    // This is a previously unencountered assembly. Resolve it and add it to the list.
                    // But don't cache resolution failures because the assembly may appear on the disk later.
                    let resolved, unresolved = TcConfig.TryResolveLibsUsingMSBuildRules(tcConfig, [ assemblyReference ], assemblyReference.Range, mode)
                    match resolved, unresolved with
                    | (assemblyResolution :: _, _) -> 
                        resolutions <- resolutions.AddResolutionResults resolved
                        ResultD [assemblyResolution]
                    | (_, _ :: _) -> 
                        resolutions <- resolutions.AddUnresolvedReferences unresolved
                        ErrorD(AssemblyNotResolved(assemblyReference.Text, assemblyReference.Range))
                    | [], [] -> 
                        // Note, if mode=ResolveAssemblyReferenceMode.Speculative and the resolution failed then TryResolveLibsUsingMSBuildRules returns
                        // the empty list and we convert the failure into an AssemblyNotResolved here.
                        ErrorD(AssemblyNotResolved(assemblyReference.Text, assemblyReference.Range))

#endif                        
     

    member tcImports.ResolveAssemblyReference(ctok, assemblyReference, mode) : AssemblyResolution list = 
        CommitOperationResult(tcImports.TryResolveAssemblyReference(ctok, assemblyReference, mode))

    // Note: This returns a TcImports object. However, framework TcImports are not currently disposed. The only reason
    // we dispose TcImports is because we need to dispose type providers, and type providers are never included in the framework DLL set.
    // If a framework set ever includes type providers, you will not have to worry about explicitly calling Dispose as the Finalizer will handle it.
    static member BuildFrameworkTcImports (ctok, tcConfigP: TcConfigProvider, frameworkDLLs, nonFrameworkDLLs) =
      cancellable {

        let tcConfig = tcConfigP.Get ctok
        let tcResolutions = TcAssemblyResolutions.BuildFromPriorResolutions(ctok, tcConfig, frameworkDLLs, [])
        let tcAltResolutions = TcAssemblyResolutions.BuildFromPriorResolutions(ctok, tcConfig, nonFrameworkDLLs, [])

        let frameworkTcImports = new TcImports(tcConfigP, tcResolutions, None, None, tcConfig.compilationThread) 

        // Fetch the primaryAssembly from the referenced assemblies otherwise 
        let primaryAssemblyReference =
            let path = frameworkDLLs |> List.tryFind(fun dll -> String.Compare(Path.GetFileNameWithoutExtension(dll.resolvedPath), tcConfig.primaryAssembly.Name, StringComparison.OrdinalIgnoreCase) = 0)
            match path with
            | Some p -> AssemblyReference(range0, p.resolvedPath, None)
            | None -> tcConfig.PrimaryAssemblyDllReference()

        let primaryAssemblyResolution = frameworkTcImports.ResolveAssemblyReference(ctok, primaryAssemblyReference, ResolveAssemblyReferenceMode.ReportErrors)
        let! primaryAssem = frameworkTcImports.RegisterAndImportReferencedAssemblies(ctok, primaryAssemblyResolution)
        let primaryScopeRef = 
            match primaryAssem with
              | (_, [ResolvedImportedAssembly ccu]) -> ccu.FSharpViewOfMetadata.ILScopeRef
              | _ -> failwith "unexpected"

        let primaryAssemblyResolvedPath =
            match primaryAssemblyResolution with
            | [primaryAssemblyResolution] -> primaryAssemblyResolution.resolvedPath
            | _ -> failwith "unexpected"

        let resolvedAssemblies = tcResolutions.GetAssemblyResolutions()

        let readerSettings: ILReaderOptions = 
            { pdbDirPath=None
              reduceMemoryUsage = tcConfig.reduceMemoryUsage
              metadataOnly = MetadataOnlyFlag.Yes
              tryGetMetadataSnapshot = tcConfig.tryGetMetadataSnapshot }

        let tryFindAssemblyByExportedType manifest (exportedType: ILExportedTypeOrForwarder) =
            match exportedType.ScopeRef, primaryScopeRef with
            | ILScopeRef.Assembly aref1, ILScopeRef.Assembly aref2 when aref1.EqualsIgnoringVersion aref2 ->
                mkRefToILAssembly manifest
                |> Some
            | _ -> 
                None

        let tryFindAssemblyThatForwardsToPrimaryAssembly manifest =
            manifest.ExportedTypes.TryFindByName "System.Object"
            |> Option.bind (tryFindAssemblyByExportedType manifest)

        // Determine what other assemblies could have been the primary assembly
        // by checking to see if "System.Object" is an exported type.
        let assembliesThatForwardToPrimaryAssembly =
            resolvedAssemblies
            |> List.choose (fun resolvedAssembly ->
                if primaryAssemblyResolvedPath <> resolvedAssembly.resolvedPath then
                    let reader = OpenILModuleReader resolvedAssembly.resolvedPath readerSettings
                    reader.ILModuleDef.Manifest
                    |> Option.bind tryFindAssemblyThatForwardsToPrimaryAssembly
                else
                    None)

        let ilGlobals = mkILGlobals (primaryScopeRef, assembliesThatForwardToPrimaryAssembly)
        frameworkTcImports.SetILGlobals ilGlobals

        // Load the rest of the framework DLLs all at once (they may be mutually recursive)
        let! _assemblies = frameworkTcImports.RegisterAndImportReferencedAssemblies (ctok, resolvedAssemblies)

        // These are the DLLs we can search for well-known types
        let sysCcus =
             [| for ccu in frameworkTcImports.GetCcusInDeclOrder() do
                   //printfn "found sys ccu %s" ccu.AssemblyName
                   yield ccu |]

        //for ccu in nonFrameworkDLLs do
        //    printfn "found non-sys ccu %s" ccu.resolvedPath

        let tryFindSysTypeCcu path typeName =
            sysCcus |> Array.tryFind (fun ccu -> ccuHasType ccu path typeName) 

        let fslibCcu = 
            if tcConfig.compilingFslib then 
                // When compiling FSharp.Core.dll, the fslibCcu reference to FSharp.Core.dll is a delayed ccu thunk fixed up during type checking
                CcuThunk.CreateDelayed getFSharpCoreLibraryName
            else
                let fslibCcuInfo =
                    let coreLibraryReference = tcConfig.CoreLibraryDllReference()
                    
                    let resolvedAssemblyRef = 
                        match tcResolutions.TryFindByOriginalReference coreLibraryReference with
                        | Some resolution -> Some resolution
                        | _ -> 
                            // Are we using a "non-canonical" FSharp.Core?
                            match tcAltResolutions.TryFindByOriginalReference coreLibraryReference with
                            | Some resolution -> Some resolution
                            | _ -> tcResolutions.TryFindByOriginalReferenceText (getFSharpCoreLibraryName)  // was the ".dll" elided?
                    
                    match resolvedAssemblyRef with 
                    | Some coreLibraryResolution -> 
                        match frameworkTcImports.RegisterAndImportReferencedAssemblies(ctok, [coreLibraryResolution]) |> Cancellable.runWithoutCancellation with
                        | (_, [ResolvedImportedAssembly fslibCcuInfo ]) -> fslibCcuInfo
                        | _ -> 
                            error(InternalError("BuildFrameworkTcImports: no successful import of "+coreLibraryResolution.resolvedPath, coreLibraryResolution.originalReference.Range))
                    | None -> 
                        error(InternalError(sprintf "BuildFrameworkTcImports: no resolution of '%s'" coreLibraryReference.Text, rangeStartup))
                IlxSettings.ilxFsharpCoreLibAssemRef <- 
                    (let scoref = fslibCcuInfo.ILScopeRef
                     match scoref with
                     | ILScopeRef.Assembly aref -> Some aref
                     | ILScopeRef.Local | ILScopeRef.Module _ | ILScopeRef.PrimaryAssembly -> 
                        error(InternalError("not ILScopeRef.Assembly", rangeStartup)))
                fslibCcuInfo.FSharpViewOfMetadata

        // OK, now we have both mscorlib.dll and FSharp.Core.dll we can create TcGlobals
        let tcGlobals = TcGlobals(tcConfig.compilingFslib, ilGlobals, fslibCcu,
                                  tcConfig.implicitIncludeDir, tcConfig.mlCompatibility,
                                  tcConfig.isInteractive, tcConfig.assumeNullOnImport, tcConfig.checkNullness, tryFindSysTypeCcu, tcConfig.emitDebugInfoInQuotations,
                                  tcConfig.noDebugData, tcConfig.pathMap, tcConfig.langVersion)

#if DEBUG
        // the global_g reference cell is used only for debug printing
        global_g <- Some tcGlobals
#endif
        frameworkTcImports.SetTcGlobals tcGlobals
        return tcGlobals, frameworkTcImports
      }

    member tcImports.ReportUnresolvedAssemblyReferences knownUnresolved =
        // Report that an assembly was not resolved.
        let reportAssemblyNotResolved(file, originalReferences: AssemblyReference list) = 
            originalReferences |> List.iter(fun originalReference -> errorR(AssemblyNotResolved(file, originalReference.Range)))
        knownUnresolved
        |> List.map (function UnresolvedAssemblyReference(file, originalReferences) -> file, originalReferences)
        |> List.iter reportAssemblyNotResolved
        
    static member BuildNonFrameworkTcImports (ctok, tcConfigP: TcConfigProvider, tcGlobals: TcGlobals, baseTcImports, nonFrameworkReferences, knownUnresolved) = 
      cancellable {
        let tcConfig = tcConfigP.Get ctok
        let tcResolutions = TcAssemblyResolutions.BuildFromPriorResolutions(ctok, tcConfig, nonFrameworkReferences, knownUnresolved)
        let references = tcResolutions.GetAssemblyResolutions()
        let tcImports = new TcImports(tcConfigP, tcResolutions, Some baseTcImports, Some tcGlobals.ilg, tcConfig.compilationThread)
        let! _assemblies = tcImports.RegisterAndImportReferencedAssemblies(ctok, references)
        tcImports.ReportUnresolvedAssemblyReferences knownUnresolved
        return tcImports
      }
      
    static member BuildTcImports(ctok, tcConfigP: TcConfigProvider) = 
      cancellable {
        let tcConfig = tcConfigP.Get ctok
        //let foundationalTcImports, tcGlobals = TcImports.BuildFoundationalTcImports tcConfigP
        let frameworkDLLs, nonFrameworkReferences, knownUnresolved = TcAssemblyResolutions.SplitNonFoundationalResolutions(ctok, tcConfig)
        let! tcGlobals, frameworkTcImports = TcImports.BuildFrameworkTcImports (ctok, tcConfigP, frameworkDLLs, nonFrameworkReferences)
        let! tcImports = TcImports.BuildNonFrameworkTcImports(ctok, tcConfigP, tcGlobals, frameworkTcImports, nonFrameworkReferences, knownUnresolved)
        return tcGlobals, tcImports
      }
        
    interface System.IDisposable with 
        member tcImports.Dispose() = 
            dispose ()

    override tcImports.ToString() = "TcImports(...)"
        
/// Process #r in F# Interactive.
/// Adds the reference to the tcImports and add the ccu to the type checking environment.
let RequireDLL (ctok, tcImports: TcImports, tcEnv, thisAssemblyName, m, file) =
    let resolutions = CommitOperationResult(tcImports.TryResolveAssemblyReference(ctok, AssemblyReference(m, file, None), ResolveAssemblyReferenceMode.ReportErrors))
    let dllinfos, ccuinfos = tcImports.RegisterAndImportReferencedAssemblies(ctok, resolutions) |> Cancellable.runWithoutCancellation

    let asms = 
        ccuinfos |> List.map (function
            | ResolvedImportedAssembly asm -> asm
            | UnresolvedImportedAssembly assemblyName -> error(Error(FSComp.SR.buildCouldNotResolveAssemblyRequiredByFile(assemblyName, file), m)))

    let g = tcImports.GetTcGlobals()
    let amap = tcImports.GetImportMap()
    let buildTcEnv tcEnv asm =
        AddCcuToTcEnv(g, amap, m, tcEnv, thisAssemblyName, asm.FSharpViewOfMetadata, asm.AssemblyAutoOpenAttributes, asm.AssemblyInternalsVisibleToAttributes)
    let tcEnv = (tcEnv, asms) ||> List.fold buildTcEnv
    tcEnv, (dllinfos, asms)

let ProcessMetaCommandsFromInput
     (nowarnF: 'state -> range * string -> 'state,
      dllRequireF: 'state -> range * string -> 'state,
      packageRequireF: 'state -> IDependencyManagerProvider * range * string -> 'state,
      loadSourceF: 'state -> range * string -> unit)
     (tcConfig:TcConfigBuilder, inp, pathOfMetaCommandSource, state0) =

    use unwindBuildPhase = PushThreadBuildPhaseUntilUnwind BuildPhase.Parse

    let canHaveScriptMetaCommands = 
        match inp with 
        | ParsedInput.SigFile (_) -> false
        | ParsedInput.ImplFile (ParsedImplFileInput (isScript = isScript)) -> isScript

    let ProcessMetaCommand state hash =
        let mutable matchedm = range0
        try 
            match hash with 
            | ParsedHashDirective("I", args, m) ->
               if not canHaveScriptMetaCommands then 
                   errorR(HashIncludeNotAllowedInNonScript m)
               match args with 
               | [path] -> 
                   matchedm <- m
                   tcConfig.AddIncludePath(m, path, pathOfMetaCommandSource)
                   state
               | _ -> 
                   errorR(Error(FSComp.SR.buildInvalidHashIDirective(), m))
                   state
            | ParsedHashDirective("nowarn",numbers,m) ->
               List.fold (fun state d -> nowarnF state (m,d)) state numbers

            | ParsedHashDirective(("reference" | "r"),args,m) -> 
                if not canHaveScriptMetaCommands then
                    errorR(HashReferenceNotAllowedInNonScript m)

                let reportError =
                    let report errorType err msg =
                        let error = err, msg
                        match errorType with
                        | ErrorReportType.Warning -> warning(Error(error, m))
                        | ErrorReportType.Error -> errorR(Error(error, m))
                    ResolvingErrorReport (report)

                match args with
                | [path] ->
                    matchedm <- m
                    let output = tcConfig.outputDir |> Option.defaultValue ""
                    let dm = tcConfig.dependencyProvider.TryFindDependencyManagerInPath(tcConfig.compilerToolPaths, output , reportError, path)
                    match dm with
                    | null, null ->
                       errorR(Error(FSComp.SR.buildInvalidHashrDirective(), m))
                       state

                    // #r "Assembly"
                    | NonNull path, null ->
                        let p =
                            if String.IsNullOrWhiteSpace(path) then ""
                            else path

                        dllRequireF state (m, p)

                    | _, NonNull dependencyManager ->
                        if tcConfig.langVersion.SupportsFeature(LanguageFeature.PackageManagement) then
                            packageRequireF state (dependencyManager, m, path)
                        else
                            errorR(Error(FSComp.SR.packageManagementRequiresVFive(), m))
                            state

                | _ ->
                   errorR(Error(FSComp.SR.buildInvalidHashrDirective(), m))
                   state

            | ParsedHashDirective("load", args, m) -> 
               if not canHaveScriptMetaCommands then 
                   errorR(HashDirectiveNotAllowedInNonScript m)
               match args with 
               | _ :: _ -> 
                  matchedm<-m
                  args |> List.iter (fun path -> loadSourceF state (m, path))
               | _ -> 
                  errorR(Error(FSComp.SR.buildInvalidHashloadDirective(), m))
               state
            | ParsedHashDirective("time", args, m) -> 
               if not canHaveScriptMetaCommands then 
                   errorR(HashDirectiveNotAllowedInNonScript m)
               match args with 
               | [] -> 
                   ()
               | ["on" | "off"] -> 
                   ()
               | _ -> 
                   errorR(Error(FSComp.SR.buildInvalidHashtimeDirective(), m))
               state
               
            | _ -> 
               
            (* warning(Error("This meta-command has been ignored", m)) *) 
               state
        with e -> errorRecovery e matchedm; state

    let rec WarnOnIgnoredSpecDecls decls = 
        decls |> List.iter (fun d -> 
            match d with 
            | SynModuleSigDecl.HashDirective (_, m) -> warning(Error(FSComp.SR.buildDirectivesInModulesAreIgnored(), m)) 
            | SynModuleSigDecl.NestedModule (_, _, subDecls, _) -> WarnOnIgnoredSpecDecls subDecls
            | _ -> ())

    let rec WarnOnIgnoredImplDecls decls = 
        decls |> List.iter (fun d -> 
            match d with 
            | SynModuleDecl.HashDirective (_, m) -> warning(Error(FSComp.SR.buildDirectivesInModulesAreIgnored(), m)) 
            | SynModuleDecl.NestedModule (_, _, subDecls, _, _) -> WarnOnIgnoredImplDecls subDecls
            | _ -> ())

    let ProcessMetaCommandsFromModuleSpec state (SynModuleOrNamespaceSig(_, _, _, decls, _, _, _, _)) =
        List.fold (fun s d -> 
            match d with 
            | SynModuleSigDecl.HashDirective (h, _) -> ProcessMetaCommand s h
            | SynModuleSigDecl.NestedModule (_, _, subDecls, _) -> WarnOnIgnoredSpecDecls subDecls; s
            | _ -> s)
         state
         decls 

    let ProcessMetaCommandsFromModuleImpl state (SynModuleOrNamespace(_, _, _, decls, _, _, _, _)) =
        List.fold (fun s d -> 
            match d with 
            | SynModuleDecl.HashDirective (h, _) -> ProcessMetaCommand s h
            | SynModuleDecl.NestedModule (_, _, subDecls, _, _) -> WarnOnIgnoredImplDecls subDecls; s
            | _ -> s)
         state
         decls

    match inp with 
    | ParsedInput.SigFile (ParsedSigFileInput (_, _, _, hashDirectives, specs)) -> 
        let state = List.fold ProcessMetaCommand state0 hashDirectives
        let state = List.fold ProcessMetaCommandsFromModuleSpec state specs
        state
    | ParsedInput.ImplFile (ParsedImplFileInput (_, _, _, _, hashDirectives, impls, _)) -> 
        let state = List.fold ProcessMetaCommand state0 hashDirectives
        let state = List.fold ProcessMetaCommandsFromModuleImpl state impls
        state

let ApplyNoWarnsToTcConfig (tcConfig: TcConfig, inp: ParsedInput, pathOfMetaCommandSource) = 
    // Clone
    let tcConfigB = tcConfig.CloneOfOriginalBuilder 
    let addNoWarn = fun () (m,s) -> tcConfigB.TurnWarningOff(m, s)
    let addReferencedAssemblyByPath = fun () (_m,_s) -> ()
    let addDependencyManagerText = fun () (_prefix,_m,_s) -> ()
    let addLoadedSource = fun () (_m,_s) -> ()
    ProcessMetaCommandsFromInput (addNoWarn, addReferencedAssemblyByPath, addDependencyManagerText, addLoadedSource) (tcConfigB, inp, pathOfMetaCommandSource, ())
    TcConfig.Create(tcConfigB, validate=false)

let ApplyMetaCommandsFromInputToTcConfig (tcConfig: TcConfig, inp: ParsedInput, pathOfMetaCommandSource) = 
    // Clone
    let tcConfigB = tcConfig.CloneOfOriginalBuilder 
    let getWarningNumber = fun () _ -> () 
    let addReferencedAssemblyByPath = fun () (m,s) -> tcConfigB.AddReferencedAssemblyByPath(m,s)
    let addDependencyManagerText = fun () (packageManager, m,s) -> tcConfigB.AddDependencyManagerText(packageManager,m,s)
    let addLoadedSource = fun () (m,s) -> tcConfigB.AddLoadedSource(m,s,pathOfMetaCommandSource)
    ProcessMetaCommandsFromInput (getWarningNumber, addReferencedAssemblyByPath, addDependencyManagerText, addLoadedSource) (tcConfigB, inp, pathOfMetaCommandSource, ())
    TcConfig.Create(tcConfigB, validate=false)

//----------------------------------------------------------------------------
// Compute the load closure of a set of script files
//--------------------------------------------------------------------------

let GetAssemblyResolutionInformation(ctok, tcConfig: TcConfig) =
    use unwindBuildPhase = PushThreadBuildPhaseUntilUnwind BuildPhase.Parameter
    let assemblyList = TcAssemblyResolutions.GetAllDllReferences tcConfig
    let resolutions = TcAssemblyResolutions.ResolveAssemblyReferences (ctok, tcConfig, assemblyList, [])
    resolutions.GetAssemblyResolutions(), resolutions.GetUnresolvedReferences()

[<RequireQualifiedAccess>]
type LoadClosureInput = 
    { FileName: string
      SyntaxTree: ParsedInput option
      ParseDiagnostics: (PhasedDiagnostic * bool) list 
      MetaCommandDiagnostics: (PhasedDiagnostic * bool) list }

[<RequireQualifiedAccess>]
type LoadClosure = 
    { /// The source files along with the ranges of the #load positions in each file.
      SourceFiles: (string * range list) list
      /// The resolved references along with the ranges of the #r positions in each file.
      References: (string * AssemblyResolution list) list
      /// The list of references that were not resolved during load closure. These may still be extension references.
      UnresolvedReferences: UnresolvedAssemblyReference list
      /// The list of all sources in the closure with inputs when available
      Inputs: LoadClosureInput list
      /// The #load, including those that didn't resolve
      OriginalLoadReferences: (range * string * string) list
      /// The #nowarns
      NoWarns: (string * range list) list
      /// Diagnostics seen while processing resolutions
      ResolutionDiagnostics: (PhasedDiagnostic * bool) list
      /// Diagnostics seen while parsing root of closure
      AllRootFileDiagnostics: (PhasedDiagnostic * bool) list
      /// Diagnostics seen while processing the compiler options implied root of closure
      LoadClosureRootFileDiagnostics: (PhasedDiagnostic * bool) list }   


[<RequireQualifiedAccess>]
type CodeContext =
    | CompilationAndEvaluation // in fsi.exe
    | Compilation  // in fsc.exe
    | Editing // in VS

module ScriptPreprocessClosure = 
    open Internal.Utilities.Text.Lexing
    
    /// Represents an input to the closure finding process
    type ClosureSource = ClosureSource of filename: string * referenceRange: range * sourceText: ISourceText * parseRequired: bool 
        
    /// Represents an output of the closure finding process
    type ClosureFile = ClosureFile of string * range * ParsedInput option * (PhasedDiagnostic * bool) list * (PhasedDiagnostic * bool) list * (string * range) list // filename, range, errors, warnings, nowarns

    type Observed() =
        let seen = System.Collections.Generic.Dictionary<_, bool>()
        member ob.SetSeen check = 
            if not(seen.ContainsKey check) then 
                seen.Add(check, true)
        
        member ob.HaveSeen check =
            seen.ContainsKey check
    
    /// Parse a script from source.
    let ParseScriptText
           (filename: string, sourceText: ISourceText, tcConfig: TcConfig, codeContext,
            lexResourceManager: Lexhelp.LexResourceManager, errorLogger: ErrorLogger) =

        // fsc.exe -- COMPILED\!INTERACTIVE
        // fsi.exe -- !COMPILED\INTERACTIVE
        // Language service
        //     .fs -- EDITING + COMPILED\!INTERACTIVE
        //     .fsx -- EDITING + !COMPILED\INTERACTIVE    
        let defines =
            match codeContext with 
            | CodeContext.CompilationAndEvaluation -> ["INTERACTIVE"]
            | CodeContext.Compilation -> ["COMPILED"]
            | CodeContext.Editing -> "EDITING" :: (if IsScript filename then ["INTERACTIVE"] else ["COMPILED"])

        let isFeatureSupported featureId = tcConfig.langVersion.SupportsFeature featureId
        let lexbuf = UnicodeLexing.SourceTextAsLexbuf(isFeatureSupported, sourceText) 

        let isLastCompiland = (IsScript filename), tcConfig.target.IsExe        // The root compiland is last in the list of compilands.
        ParseOneInputLexbuf (tcConfig, lexResourceManager, defines, lexbuf, filename, isLastCompiland, errorLogger) 

    /// Create a TcConfig for load closure starting from a single .fsx file
    let CreateScriptTextTcConfig 
           (legacyReferenceResolver, defaultFSharpBinariesDir, 
            filename: string, codeContext, 
            useSimpleResolution, useFsiAuxLib, 
            basicReferences, applyCommandLineArgs, 
            assumeDotNetFramework, useSdkRefs,
            tryGetMetadataSnapshot, reduceMemoryUsage) =  

        let projectDir = Path.GetDirectoryName filename
        let isInteractive = (codeContext = CodeContext.CompilationAndEvaluation)
        let isInvalidationSupported = (codeContext = CodeContext.Editing)

        let tcConfigB = 
            TcConfigBuilder.CreateNew
                (legacyReferenceResolver, defaultFSharpBinariesDir, reduceMemoryUsage, projectDir, 
                 isInteractive, isInvalidationSupported, defaultCopyFSharpCore=CopyFSharpCoreFlag.No, 
                 tryGetMetadataSnapshot=tryGetMetadataSnapshot) 

        applyCommandLineArgs tcConfigB

        match basicReferences with 
        | None -> (basicReferencesForScriptLoadClosure useFsiAuxLib useSdkRefs assumeDotNetFramework) |> List.iter(fun f->tcConfigB.AddReferencedAssemblyByPath(range0, f)) // Add script references
        | Some rs -> for m, r in rs do tcConfigB.AddReferencedAssemblyByPath(m, r)

        tcConfigB.resolutionEnvironment <-
            match codeContext with 
            | CodeContext.Editing -> ResolutionEnvironment.EditingOrCompilation true
            | CodeContext.Compilation -> ResolutionEnvironment.EditingOrCompilation false
            | CodeContext.CompilationAndEvaluation -> ResolutionEnvironment.CompilationAndEvaluation
        tcConfigB.framework <- false 
        tcConfigB.useSimpleResolution <- useSimpleResolution
        // Indicates that there are some references not in basicReferencesForScriptLoadClosure which should
        // be added conditionally once the relevant version of mscorlib.dll has been detected.
        tcConfigB.implicitlyResolveAssemblies <- false
        tcConfigB.useSdkRefs <- useSdkRefs

        TcConfig.Create(tcConfigB, validate=true)

    let ClosureSourceOfFilename(filename, m, inputCodePage, parseRequired) = 
        try
            let filename = FileSystem.GetFullPathShim filename
            use stream = FileSystem.FileStreamReadShim filename
            use reader = 
                match inputCodePage with 
                | None -> new StreamReader(stream, true)
                | Some (n: int) -> new StreamReader(stream, Encoding.GetEncoding n) 
            let source = reader.ReadToEnd()
            [ClosureSource(filename, m, SourceText.ofString source, parseRequired)]
        with e -> 
            errorRecovery e m 
            []
            
    let ApplyMetaCommandsFromInputToTcConfigAndGatherNoWarn
           (tcConfig: TcConfig, inp: ParsedInput, pathOfMetaCommandSource) = 

        let tcConfigB = tcConfig.CloneOfOriginalBuilder 
        let mutable nowarns = [] 
        let getWarningNumber = fun () (m, s) -> nowarns <- (s, m) :: nowarns
        let addReferencedAssemblyByPath = fun () (m, s) -> tcConfigB.AddReferencedAssemblyByPath(m, s)
        let addDependencyManagerText = fun () (packageManagerPrefix,m,s) -> tcConfigB.AddDependencyManagerText(packageManagerPrefix,m,s)
        let addLoadedSource = fun () (m, s) -> tcConfigB.AddLoadedSource(m, s, pathOfMetaCommandSource)
        try 
            ProcessMetaCommandsFromInput (getWarningNumber, addReferencedAssemblyByPath, addDependencyManagerText, addLoadedSource) (tcConfigB, inp, pathOfMetaCommandSource, ())
        with ReportedError _ ->
            // Recover by using whatever did end up in the tcConfig
            ()
            
        try
            TcConfig.Create(tcConfigB, validate=false), nowarns
        with ReportedError _ ->
            // Recover by using a default TcConfig.
            let tcConfigB = tcConfig.CloneOfOriginalBuilder 
            TcConfig.Create(tcConfigB, validate=false), nowarns

    let FindClosureFiles(mainFile, _m, closureSources, origTcConfig:TcConfig, codeContext, lexResourceManager: Lexhelp.LexResourceManager) =
        let mutable tcConfig = origTcConfig

        let observedSources = Observed()
        let loadScripts = HashSet<_>()

        // Resolve the packages
        let rec resolveDependencyManagerSources scriptName =
            if not (loadScripts.Contains scriptName) then
                [ for kv in tcConfig.packageManagerLines do
                    let packageManagerKey, packageManagerLines = kv.Key, kv.Value
                    match packageManagerLines with
                    | [] -> ()
                    | (_, _, m)::_ ->
                        let reportError =
                            let report errorType err msg =
                                let error = err, msg
                                match errorType with
                                | ErrorReportType.Warning -> warning(Error(error, m))
                                | ErrorReportType.Error -> errorR(Error(error, m))
                            ResolvingErrorReport (report)

                        match origTcConfig.packageManagerLines |> Map.tryFind packageManagerKey with
                        | Some oldDependencyManagerLines when oldDependencyManagerLines = packageManagerLines -> ()
                        | _ ->
                            let outputDir =  tcConfig.outputDir |> Option.defaultValue ""
                            match tcConfig.dependencyProvider.TryFindDependencyManagerByKey(tcConfig.compilerToolPaths, outputDir, reportError, packageManagerKey) with
                            | null ->
                                errorR(Error(tcConfig.dependencyProvider.CreatePackageManagerUnknownError(tcConfig.compilerToolPaths, outputDir, packageManagerKey, reportError), m))

                            | NonNull dependencyManager ->
                                let inline snd3 (_, b, _) = b
                                let packageManagerTextLines = packageManagerLines |> List.map snd3
                                let result = tcConfig.dependencyProvider.Resolve(dependencyManager, ".fsx", packageManagerTextLines, reportError, executionTfm, executionRid, tcConfig.implicitIncludeDir, mainFile, scriptName)
                                match result.Success with
                                | true ->
                                    // Resolution produced no errors
                                    if not (Seq.isEmpty result.Roots) then
                                        let tcConfigB = tcConfig.CloneOfOriginalBuilder
                                        for folder in result.Roots do 
                                            tcConfigB.AddIncludePath(m, folder, "")
                                        tcConfigB.packageManagerLines <- tcConfigB.packageManagerLines |> Map.map(fun _ l -> l |> List.map(fun (_, p, m) -> true, p, m))
                                        tcConfig <- TcConfig.Create(tcConfigB, validate=false)
                                    for script in result.SourceFiles do
                                        let scriptText = File.ReadAllText script
                                        loadScripts.Add script |> ignore
                                        let iSourceText = SourceText.ofString scriptText
                                        yield! loop (ClosureSource(script, m, iSourceText, true))

                                | false ->
                                    // Resolution produced errors update packagerManagerLines entries to note these failure
                                    // failed resolutions will no longer be considered
                                    let tcConfigB = tcConfig.CloneOfOriginalBuilder
                                    tcConfigB.packageManagerLines <- tcConfigB.packageManagerLines |> Map.map(fun _ l -> l |> List.filter(fun (tried, _, _) -> tried))
                                    tcConfig <- TcConfig.Create(tcConfigB, validate=false)]
            else []

        and loop (ClosureSource(filename, m, sourceText, parseRequired)) = 
            [   if not (observedSources.HaveSeen(filename)) then
                    observedSources.SetSeen(filename)
                    //printfn "visiting %s" filename
                    if IsScript filename || parseRequired then 
                        let parseResult, parseDiagnostics =
                            let errorLogger = CapturingErrorLogger("FindClosureParse")
                            use _unwindEL = PushErrorLoggerPhaseUntilUnwind (fun _ -> errorLogger)
                            let result = ParseScriptText (filename, sourceText, tcConfig, codeContext, lexResourceManager, errorLogger) 
                            result, errorLogger.Diagnostics

                        match parseResult with 
                        | Some parsedScriptAst ->
                            let errorLogger = CapturingErrorLogger("FindClosureMetaCommands")
                            use _unwindEL = PushErrorLoggerPhaseUntilUnwind (fun _ -> errorLogger)
                            let pathOfMetaCommandSource = Path.GetDirectoryName filename
                            let preSources = tcConfig.GetAvailableLoadedSources()

                            let tcConfigResult, noWarns = ApplyMetaCommandsFromInputToTcConfigAndGatherNoWarn (tcConfig, parsedScriptAst, pathOfMetaCommandSource)
                            tcConfig <- tcConfigResult // We accumulate the tcConfig in order to collect assembly references

                            yield! resolveDependencyManagerSources filename

                            let postSources = tcConfig.GetAvailableLoadedSources()
                            let sources = if preSources.Length < postSources.Length then postSources.[preSources.Length..] else []

                            yield! resolveDependencyManagerSources filename
                            for (m, subFile) in sources do
                                if IsScript subFile then 
                                    for subSource in ClosureSourceOfFilename(subFile, m, tcConfigResult.inputCodePage, false) do
                                        yield! loop subSource
                                else
                                    yield ClosureFile(subFile, m, None, [], [], []) 
                            yield ClosureFile(filename, m, Some parsedScriptAst, parseDiagnostics, errorLogger.Diagnostics, noWarns)

                        | None -> 
                            printfn "yielding source %s (failed parse)" filename
                            yield ClosureFile(filename, m, None, parseDiagnostics, [], [])
                    else 
                        // Don't traverse into .fs leafs.
                        printfn "yielding non-script source %s" filename
                        yield ClosureFile(filename, m, None, [], [], []) ]

        closureSources |> List.collect loop, tcConfig
        
    /// Reduce the full directive closure into LoadClosure
    let GetLoadClosure(ctok, rootFilename, closureFiles, tcConfig: TcConfig, codeContext) = 
    
        // Mark the last file as isLastCompiland. 
        let closureFiles =
            if isNil closureFiles then  
                closureFiles 
            else 
                match List.frontAndBack closureFiles with
                | rest, ClosureFile
                           (filename, m, 
                            Some(ParsedInput.ImplFile (ParsedImplFileInput (name, isScript, qualNameOfFile, scopedPragmas, hashDirectives, implFileFlags, _))), 
                            parseDiagnostics, metaDiagnostics, nowarns) -> 

                    let isLastCompiland = (true, tcConfig.target.IsExe)
                    rest @ [ClosureFile
                                (filename, m, 
                                 Some(ParsedInput.ImplFile (ParsedImplFileInput (name, isScript, qualNameOfFile, scopedPragmas, hashDirectives, implFileFlags, isLastCompiland))), 
                                 parseDiagnostics, metaDiagnostics, nowarns)]

                | _ -> closureFiles

        // Get all source files.
        let sourceFiles = [ for (ClosureFile(filename, m, _, _, _, _)) in closureFiles -> (filename, m) ]

        let sourceInputs = 
            [  for (ClosureFile(filename, _, input, parseDiagnostics, metaDiagnostics, _nowarns)) in closureFiles ->
                   ({ FileName=filename
                      SyntaxTree=input
                      ParseDiagnostics=parseDiagnostics
                      MetaCommandDiagnostics=metaDiagnostics } : LoadClosureInput) ]

        let globalNoWarns = closureFiles |> List.collect (fun (ClosureFile(_, _, _, _, _, noWarns)) -> noWarns)

        // Resolve all references.
        let references, unresolvedReferences, resolutionDiagnostics = 
            let errorLogger = CapturingErrorLogger("GetLoadClosure") 
        
            use unwindEL = PushErrorLoggerPhaseUntilUnwind (fun _ -> errorLogger)
            let references, unresolvedReferences = GetAssemblyResolutionInformation(ctok, tcConfig)
            let references = references |> List.map (fun ar -> ar.resolvedPath, ar)
            references, unresolvedReferences, errorLogger.Diagnostics

        // Root errors and warnings - look at the last item in the closureFiles list
        let loadClosureRootDiagnostics, allRootDiagnostics = 
            match List.rev closureFiles with
            | ClosureFile(_, _, _, parseDiagnostics, metaDiagnostics, _) :: _ -> 
                (metaDiagnostics @ resolutionDiagnostics), 
                (parseDiagnostics @ metaDiagnostics @ resolutionDiagnostics)
            | _ -> [], [] // When no file existed.
        
        let isRootRange exn =
            match GetRangeOfDiagnostic exn with
            | Some m -> 
                // Return true if the error was *not* from a #load-ed file.
                let isArgParameterWhileNotEditing = (codeContext <> CodeContext.Editing) && (Range.equals m range0 || Range.equals m rangeStartup || Range.equals m rangeCmdArgs)
                let isThisFileName = (0 = String.Compare(rootFilename, m.FileName, StringComparison.OrdinalIgnoreCase))
                isArgParameterWhileNotEditing || isThisFileName
            | None -> true

        // Filter out non-root errors and warnings
        let allRootDiagnostics = allRootDiagnostics |> List.filter (fst >> isRootRange)
        
        let result: LoadClosure =
            { SourceFiles = List.groupBy fst sourceFiles |> List.map (map2Of2 (List.map snd))
              References = List.groupBy fst references |> List.map (map2Of2 (List.map snd))
              UnresolvedReferences = unresolvedReferences
              Inputs = sourceInputs
              NoWarns = List.groupBy fst globalNoWarns |> List.map (map2Of2 (List.map snd))
              OriginalLoadReferences = tcConfig.loadedSources
              ResolutionDiagnostics = resolutionDiagnostics
              AllRootFileDiagnostics = allRootDiagnostics
              LoadClosureRootFileDiagnostics = loadClosureRootDiagnostics }

        result

    /// Given source text, find the full load closure. Used from service.fs, when editing a script file
    let GetFullClosureOfScriptText
           (ctok, legacyReferenceResolver, defaultFSharpBinariesDir, 
            filename, sourceText, codeContext, 
            useSimpleResolution, useFsiAuxLib, useSdkRefs,
            lexResourceManager: Lexhelp.LexResourceManager, 
            applyCommandLineArgs, assumeDotNetFramework,
            tryGetMetadataSnapshot, reduceMemoryUsage) =

        // Resolve the basic references such as FSharp.Core.dll first, before processing any #I directives in the script
        //
        // This is tries to mimic the action of running the script in F# Interactive - the initial context for scripting is created
        // first, then #I and other directives are processed.
        let references0 = 
            let tcConfig = 
                CreateScriptTextTcConfig(legacyReferenceResolver, defaultFSharpBinariesDir, 
                    filename, codeContext, useSimpleResolution, 
                    useFsiAuxLib, None, applyCommandLineArgs, assumeDotNetFramework, 
                    useSdkRefs, tryGetMetadataSnapshot, reduceMemoryUsage)

            let resolutions0, _unresolvedReferences = GetAssemblyResolutionInformation(ctok, tcConfig)
            let references0 = resolutions0 |> List.map (fun r->r.originalReference.Range, r.resolvedPath) |> Seq.distinct |> List.ofSeq
            references0

        let tcConfig = 
            CreateScriptTextTcConfig(legacyReferenceResolver, defaultFSharpBinariesDir, filename, 
                 codeContext, useSimpleResolution, useFsiAuxLib, Some references0, 
                 applyCommandLineArgs, assumeDotNetFramework, useSdkRefs,
                 tryGetMetadataSnapshot, reduceMemoryUsage)

        let closureSources = [ClosureSource(filename, range0, sourceText, true)]
        let closureFiles, tcConfig = FindClosureFiles(filename, range0, closureSources, tcConfig, codeContext, lexResourceManager)
        GetLoadClosure(ctok, filename, closureFiles, tcConfig, codeContext)

    /// Given source filename, find the full load closure
    /// Used from fsi.fs and fsc.fs, for #load and command line
    let GetFullClosureOfScriptFiles(ctok, tcConfig:TcConfig, files:(string*range) list,codeContext,lexResourceManager: Lexhelp.LexResourceManager) = 
        let mainFile, mainFileRange = List.last files
        let closureSources = files |> List.collect (fun (filename, m) -> ClosureSourceOfFilename(filename, m,tcConfig.inputCodePage,true))
        let closureFiles,tcConfig = FindClosureFiles(mainFile, mainFileRange, closureSources, tcConfig, codeContext, lexResourceManager)
        GetLoadClosure(ctok, mainFile, closureFiles, tcConfig, codeContext)        

type LoadClosure with
    /// Analyze a script text and find the closure of its references. 
    /// Used from FCS, when editing a script file.  
    //
    /// A temporary TcConfig is created along the way, is why this routine takes so many arguments. We want to be sure to use exactly the
    /// same arguments as the rest of the application.
    static member ComputeClosureOfScriptText
                     (ctok, legacyReferenceResolver, defaultFSharpBinariesDir, 
                      filename: string, sourceText: ISourceText, codeContext, useSimpleResolution: bool, 
                      useFsiAuxLib, useSdkRefs, lexResourceManager: Lexhelp.LexResourceManager, 
                      applyCommandLineArgs, assumeDotNetFramework, tryGetMetadataSnapshot, reduceMemoryUsage) = 

        use unwindBuildPhase = PushThreadBuildPhaseUntilUnwind BuildPhase.Parse
        ScriptPreprocessClosure.GetFullClosureOfScriptText
            (ctok, legacyReferenceResolver, defaultFSharpBinariesDir, filename, sourceText, 
             codeContext, useSimpleResolution, useFsiAuxLib, useSdkRefs, lexResourceManager, 
             applyCommandLineArgs, assumeDotNetFramework, tryGetMetadataSnapshot, reduceMemoryUsage)

    /// Analyze a set of script files and find the closure of their references.
    static member ComputeClosureOfScriptFiles
                     (ctok, tcConfig: TcConfig, files:(string*range) list, codeContext,
                      lexResourceManager: Lexhelp.LexResourceManager) =
        use unwindBuildPhase = PushThreadBuildPhaseUntilUnwind BuildPhase.Parse
        ScriptPreprocessClosure.GetFullClosureOfScriptFiles (ctok, tcConfig, files, codeContext, lexResourceManager)

//----------------------------------------------------------------------------
// Initial type checking environment
//--------------------------------------------------------------------------

/// Build the initial type checking environment
let GetInitialTcEnv (thisAssemblyName: string, initm: range, tcConfig: TcConfig, tcImports: TcImports, tcGlobals) =    
    let initm = initm.StartRange

    let ccus = 
        tcImports.GetImportedAssemblies() 
        |> List.map (fun asm -> asm.FSharpViewOfMetadata, asm.AssemblyAutoOpenAttributes, asm.AssemblyInternalsVisibleToAttributes)    

    let amap = tcImports.GetImportMap()

    let tcEnv = CreateInitialTcEnv(tcGlobals, amap, initm, thisAssemblyName, ccus)

    if tcConfig.checkOverflow then
        try TcOpenDecl TcResultsSink.NoSink tcGlobals amap initm initm tcEnv (pathToSynLid initm (splitNamespace FSharpLib.CoreOperatorsCheckedName))
        with e -> errorRecovery e initm; tcEnv
    else
        tcEnv

//----------------------------------------------------------------------------
// Fault injection

/// Inject faults into checking
let CheckSimulateException(tcConfig: TcConfig) = 
    match tcConfig.simulateException with
    | Some("tc-oom") -> raise(System.OutOfMemoryException())
    | Some("tc-an") -> raise(System.ArgumentNullException("simulated"))
    | Some("tc-invop") -> raise(System.InvalidOperationException())
    | Some("tc-av") -> raise(System.AccessViolationException())
    | Some("tc-nfn") -> raise(System.NotFiniteNumberException())
    | Some("tc-aor") -> raise(System.ArgumentOutOfRangeException())
    | Some("tc-dv0") -> raise(System.DivideByZeroException())
    | Some("tc-oe") -> raise(System.OverflowException())
    | Some("tc-atmm") -> raise(System.ArrayTypeMismatchException())
    | Some("tc-bif") -> raise(System.BadImageFormatException())
    | Some("tc-knf") -> raise(System.Collections.Generic.KeyNotFoundException())
    | Some("tc-ior") -> raise(System.IndexOutOfRangeException())
    | Some("tc-ic") -> raise(System.InvalidCastException())
    | Some("tc-ip") -> raise(System.InvalidProgramException())
    | Some("tc-ma") -> raise(System.MemberAccessException())
    | Some("tc-ni") -> raise(System.NotImplementedException())
    | Some("tc-nr") -> raise(System.NullReferenceException())
    | Some("tc-oc") -> raise(System.OperationCanceledException())
    | Some("tc-fail") -> failwith "simulated"
    | _ -> ()

//----------------------------------------------------------------------------
// Type-check sets of files
//--------------------------------------------------------------------------

type RootSigs = Zmap<QualifiedNameOfFile, ModuleOrNamespaceType>
type RootImpls = Zset<QualifiedNameOfFile >

let qnameOrder = Order.orderBy (fun (q: QualifiedNameOfFile) -> q.Text)

type TcState = 
    {
      tcsCcu: CcuThunk
      tcsCcuType: ModuleOrNamespace
      tcsNiceNameGen: NiceNameGenerator
      tcsTcSigEnv: TcEnv
      tcsTcImplEnv: TcEnv
      tcsCreatesGeneratedProvidedTypes: bool
      tcsRootSigs: RootSigs 
      tcsRootImpls: RootImpls 
      tcsCcuSig: ModuleOrNamespaceType
    }

    member x.NiceNameGenerator = x.tcsNiceNameGen

    member x.TcEnvFromSignatures = x.tcsTcSigEnv

    member x.TcEnvFromImpls = x.tcsTcImplEnv

    member x.Ccu = x.tcsCcu

    member x.CreatesGeneratedProvidedTypes = x.tcsCreatesGeneratedProvidedTypes

    // Assem(a.fsi + b.fsi + c.fsi) (after checking implementation file )
    member x.CcuType = x.tcsCcuType
 
    // a.fsi + b.fsi + c.fsi (after checking implementation file for c.fs)
    member x.CcuSig = x.tcsCcuSig
 
    member x.NextStateAfterIncrementalFragment tcEnvAtEndOfLastInput = 
        { x with tcsTcSigEnv = tcEnvAtEndOfLastInput
                 tcsTcImplEnv = tcEnvAtEndOfLastInput } 

 
/// Create the initial type checking state for compiling an assembly
let GetInitialTcState(m, ccuName, tcConfig: TcConfig, tcGlobals, tcImports: TcImports, niceNameGen, tcEnv0) =
    ignore tcImports

    // Create a ccu to hold all the results of compilation 
    let ccuContents = Construct.NewCcuContents ILScopeRef.Local m ccuName (Construct.NewEmptyModuleOrNamespaceType Namespace)

    let ccuData: CcuData = 
        { IsFSharp=true
          UsesFSharp20PlusQuotations=false
#if !NO_EXTENSIONTYPING
          InvalidateEvent=(new Event<_>()).Publish
          IsProviderGenerated = false
          ImportProvidedType = (fun ty -> Import.ImportProvidedType (tcImports.GetImportMap()) m ty)
#endif
          TryGetILModuleDef = (fun () -> None)
          FileName=None 
          Stamp = newStamp()
          QualifiedName= None
          SourceCodeDirectory = tcConfig.implicitIncludeDir 
          ILScopeRef=ILScopeRef.Local
          Contents=ccuContents
          MemberSignatureEquality= typeEquivAux EraseAll tcGlobals
          TypeForwarders=Map.empty }

    let ccu = CcuThunk.Create(ccuName, ccuData)

    // OK, is this is the FSharp.Core CCU then fix it up. 
    if tcConfig.compilingFslib then 
        tcGlobals.fslibCcu.Fixup ccu

    { tcsCcu= ccu
      tcsCcuType=ccuContents
      tcsNiceNameGen=niceNameGen
      tcsTcSigEnv=tcEnv0
      tcsTcImplEnv=tcEnv0
      tcsCreatesGeneratedProvidedTypes=false
      tcsRootSigs = Zmap.empty qnameOrder
      tcsRootImpls = Zset.empty qnameOrder
      tcsCcuSig = Construct.NewEmptyModuleOrNamespaceType Namespace }

/// Typecheck a single file (or interactive entry into F# Interactive)
let TypeCheckOneInputEventually (checkForErrors, tcConfig: TcConfig, tcImports: TcImports, tcGlobals, prefixPathOpt, tcSink, tcState: TcState, inp: ParsedInput) =

    eventually {
        try 
          let! ctok = Eventually.token
          RequireCompilationThread ctok // Everything here requires the compilation thread since it works on the TAST

          CheckSimulateException tcConfig

          let m = inp.Range
          let amap = tcImports.GetImportMap()
          match inp with 
          | ParsedInput.SigFile (ParsedSigFileInput (_, qualNameOfFile, _, _, _) as file) ->
                
              // Check if we've seen this top module signature before. 
              if Zmap.mem qualNameOfFile tcState.tcsRootSigs then 
                  errorR(Error(FSComp.SR.buildSignatureAlreadySpecified(qualNameOfFile.Text), m.StartRange))

              // Check if the implementation came first in compilation order 
              if Zset.contains qualNameOfFile tcState.tcsRootImpls then 
                  errorR(Error(FSComp.SR.buildImplementationAlreadyGivenDetail(qualNameOfFile.Text), m))

              let conditionalDefines =
                  if tcConfig.noConditionalErasure then None else Some (tcConfig.conditionalCompilationDefines)

              // Typecheck the signature file 
              let! (tcEnv, sigFileType, createsGeneratedProvidedTypes) = 
                  TypeCheckOneSigFile (tcGlobals, tcState.tcsNiceNameGen, amap, tcState.tcsCcu, checkForErrors, conditionalDefines, tcSink, tcConfig.internalTestSpanStackReferring) tcState.tcsTcSigEnv file

              let rootSigs = Zmap.add qualNameOfFile sigFileType tcState.tcsRootSigs

              // Add the signature to the signature env (unless it had an explicit signature)
              let ccuSigForFile = CombineCcuContentFragments m [sigFileType; tcState.tcsCcuSig]
                
              // Open the prefixPath for fsi.exe 
              let tcEnv = 
                  match prefixPathOpt with 
                  | None -> tcEnv 
                  | Some prefixPath -> 
                      let m = qualNameOfFile.Range
                      TcOpenDecl tcSink tcGlobals amap m m tcEnv prefixPath

              let tcState = 
                   { tcState with 
                        tcsTcSigEnv=tcEnv
                        tcsTcImplEnv=tcState.tcsTcImplEnv
                        tcsRootSigs=rootSigs
                        tcsCreatesGeneratedProvidedTypes=tcState.tcsCreatesGeneratedProvidedTypes || createsGeneratedProvidedTypes}

              return (tcEnv, EmptyTopAttrs, None, ccuSigForFile), tcState

          | ParsedInput.ImplFile (ParsedImplFileInput (_, _, qualNameOfFile, _, _, _, _) as file) ->
            
              // Check if we've got an interface for this fragment 
              let rootSigOpt = tcState.tcsRootSigs.TryFind qualNameOfFile

              // Check if we've already seen an implementation for this fragment 
              if Zset.contains qualNameOfFile tcState.tcsRootImpls then 
                  errorR(Error(FSComp.SR.buildImplementationAlreadyGiven(qualNameOfFile.Text), m))

              let tcImplEnv = tcState.tcsTcImplEnv

              let conditionalDefines =
                  if tcConfig.noConditionalErasure then None else Some (tcConfig.conditionalCompilationDefines)

              // Typecheck the implementation file 
              let! topAttrs, implFile, _implFileHiddenType, tcEnvAtEnd, createsGeneratedProvidedTypes = 
                  TypeCheckOneImplFile (tcGlobals, tcState.tcsNiceNameGen, amap, tcState.tcsCcu, checkForErrors, conditionalDefines, tcSink, tcConfig.internalTestSpanStackReferring) tcImplEnv rootSigOpt file

              let hadSig = rootSigOpt.IsSome
              let implFileSigType = SigTypeOfImplFile implFile

              let rootImpls = Zset.add qualNameOfFile tcState.tcsRootImpls
        
              // Only add it to the environment if it didn't have a signature 
              let m = qualNameOfFile.Range

              // Add the implementation as to the implementation env
              let tcImplEnv = AddLocalRootModuleOrNamespace TcResultsSink.NoSink tcGlobals amap m tcImplEnv implFileSigType

              // Add the implementation as to the signature env (unless it had an explicit signature)
              let tcSigEnv = 
                  if hadSig then tcState.tcsTcSigEnv 
                  else AddLocalRootModuleOrNamespace TcResultsSink.NoSink tcGlobals amap m tcState.tcsTcSigEnv implFileSigType
                
              // Open the prefixPath for fsi.exe (tcImplEnv)
              let tcImplEnv = 
                  match prefixPathOpt with 
                  | Some prefixPath -> TcOpenDecl tcSink tcGlobals amap m m tcImplEnv prefixPath
                  | _ -> tcImplEnv 

              // Open the prefixPath for fsi.exe (tcSigEnv)
              let tcSigEnv = 
                  match prefixPathOpt with 
                  | Some prefixPath when not hadSig -> TcOpenDecl tcSink tcGlobals amap m m tcSigEnv prefixPath
                  | _ -> tcSigEnv 

              let ccuSig = CombineCcuContentFragments m [implFileSigType; tcState.tcsCcuSig ]

              let ccuSigForFile = CombineCcuContentFragments m [implFileSigType; tcState.tcsCcuSig]

              let tcState = 
                   { tcState with 
                        tcsTcSigEnv=tcSigEnv
                        tcsTcImplEnv=tcImplEnv
                        tcsRootImpls=rootImpls
                        tcsCcuSig=ccuSig
                        tcsCreatesGeneratedProvidedTypes=tcState.tcsCreatesGeneratedProvidedTypes || createsGeneratedProvidedTypes }
              return (tcEnvAtEnd, topAttrs, Some implFile, ccuSigForFile), tcState
     
        with e -> 
            errorRecovery e range0 
            return (tcState.TcEnvFromSignatures, EmptyTopAttrs, None, tcState.tcsCcuSig), tcState
    }

/// Typecheck a single file (or interactive entry into F# Interactive)
let TypeCheckOneInput (ctok, checkForErrors, tcConfig, tcImports, tcGlobals, prefixPathOpt) tcState inp =
    // 'use' ensures that the warning handler is restored at the end
    use unwindEL = PushErrorLoggerPhaseUntilUnwind(fun oldLogger -> GetErrorLoggerFilteringByScopedPragmas(false, GetScopedPragmasForInput inp, oldLogger) )
    use unwindBP = PushThreadBuildPhaseUntilUnwind BuildPhase.TypeCheck
    TypeCheckOneInputEventually (checkForErrors, tcConfig, tcImports, tcGlobals, prefixPathOpt, TcResultsSink.NoSink, tcState, inp) 
        |> Eventually.force ctok

/// Finish checking multiple files (or one interactive entry into F# Interactive)
let TypeCheckMultipleInputsFinish(results, tcState: TcState) =
    let tcEnvsAtEndFile, topAttrs, implFiles, ccuSigsForFiles = List.unzip4 results
    let topAttrs = List.foldBack CombineTopAttrs topAttrs EmptyTopAttrs
    let implFiles = List.choose id implFiles
    // This is the environment required by fsi.exe when incrementally adding definitions 
    let tcEnvAtEndOfLastFile = (match tcEnvsAtEndFile with h :: _ -> h | _ -> tcState.TcEnvFromSignatures)
    (tcEnvAtEndOfLastFile, topAttrs, implFiles, ccuSigsForFiles), tcState

let TypeCheckOneInputAndFinishEventually(checkForErrors, tcConfig: TcConfig, tcImports, tcGlobals, prefixPathOpt, tcSink, tcState, input) =
    eventually {
        Logger.LogBlockStart LogCompilerFunctionId.CompileOps_TypeCheckOneInputAndFinishEventually
        let! results, tcState = TypeCheckOneInputEventually(checkForErrors, tcConfig, tcImports, tcGlobals, prefixPathOpt, tcSink, tcState, input)
        let result = TypeCheckMultipleInputsFinish([results], tcState)
        Logger.LogBlockStop LogCompilerFunctionId.CompileOps_TypeCheckOneInputAndFinishEventually
        return result
    }

let TypeCheckClosedInputSetFinish (declaredImpls: TypedImplFile list, tcState) =
    // Publish the latest contents to the CCU 
    tcState.tcsCcu.Deref.Contents <- Construct.NewCcuContents ILScopeRef.Local range0 tcState.tcsCcu.AssemblyName tcState.tcsCcuSig

    // Check all interfaces have implementations 
    tcState.tcsRootSigs |> Zmap.iter (fun qualNameOfFile _ ->  
      if not (Zset.contains qualNameOfFile tcState.tcsRootImpls) then 
        errorR(Error(FSComp.SR.buildSignatureWithoutImplementation(qualNameOfFile.Text), qualNameOfFile.Range)))

    tcState, declaredImpls
    
let TypeCheckClosedInputSet (ctok, checkForErrors, tcConfig, tcImports, tcGlobals, prefixPathOpt, tcState, inputs) =
    // tcEnvAtEndOfLastFile is the environment required by fsi.exe when incrementally adding definitions 
    let results, tcState = (tcState, inputs) ||> List.mapFold (TypeCheckOneInput (ctok, checkForErrors, tcConfig, tcImports, tcGlobals, prefixPathOpt)) 
    let (tcEnvAtEndOfLastFile, topAttrs, implFiles, _), tcState = TypeCheckMultipleInputsFinish(results, tcState)
    let tcState, declaredImpls = TypeCheckClosedInputSetFinish (implFiles, tcState)
    tcState, topAttrs, declaredImpls, tcEnvAtEndOfLastFile

// Existing public APIs delegate to newer implementations
let GetFSharpCoreLibraryName () = getFSharpCoreLibraryName
let DefaultReferencesForScriptsAndOutOfProjectSources assumeDotNetFramework = defaultReferencesForScriptsAndOutOfProjectSources (*useFsiAuxLib*)false assumeDotNetFramework (*useSdkRefs*)false<|MERGE_RESOLUTION|>--- conflicted
+++ resolved
@@ -4726,15 +4726,8 @@
                          | None -> 
                             if verbose then dprintf "*** no optimization data for CCU %s, was DLL compiled with --no-optimization-data??\n" ccuName 
                             None
-<<<<<<< HEAD
                          | Some (readerA, readerB) -> 
                             let data = GetOptimizationData (filename, ilScopeRef, ilModule.TryGetILModuleDef(), readerA, readerB)
-                            let res = data.OptionalFixup(fun nm -> availableToOptionalCcu(tcImports.FindCcu(ctok, m, nm, lookupOnly=false))) 
-                            if verbose then dprintf "found optimization data for CCU %s\n" ccuName 
-                            Some res)
-=======
-                         | Some info ->
-                            let data = GetOptimizationData (filename, ilScopeRef, ilModule.TryGetILModuleDef(), info)
                             let fixupThunk () = data.OptionalFixup(fun nm -> availableToOptionalCcu(tcImports.FindCcu(ctok, m, nm, lookupOnly=false)))
 
                             // Make a note of all ccuThunks that may still need to be fixed up when other dlls are loaded
@@ -4744,7 +4737,6 @@
 
                             if verbose then dprintf "found optimization data for CCU %s\n" ccuName
                             Some (fixupThunk ()))
->>>>>>> d0c19d86
 
                 let ilg = defaultArg ilGlobalsOpt EcmaMscorlibILGlobals
 
