--- conflicted
+++ resolved
@@ -17,11 +17,7 @@
   - script: $(_command) $(_args)
   - task: PublishBuildArtifacts@1
     inputs:
-<<<<<<< HEAD
-      PathtoPublish: '$(Build.SourcesDirectory)/tests/TestResults'
-=======
       PathtoPublish: '$(Build.SourcesDirectory)/artifacts/TestResults'
->>>>>>> 99e307f3
       ArtifactName: 'Linux $(_command) $(_args)'
       publishLocation: Container
     continueOnError: true
@@ -30,11 +26,7 @@
 - job: Windows
   pool:
     vmImage: vs2017-win2016
-<<<<<<< HEAD
-  timeoutInMinutes: 90
-=======
   timeoutInMinutes: 120
->>>>>>> 99e307f3
   strategy:
     maxParallel: 7
     matrix:
@@ -63,11 +55,7 @@
   - script: $(_command) $(_args)
   - task: PublishBuildArtifacts@1
     inputs:
-<<<<<<< HEAD
-      PathtoPublish: '$(Build.SourcesDirectory)\tests\TestResults'
-=======
       PathtoPublish: '$(Build.SourcesDirectory)\artifacts\TestResults'
->>>>>>> 99e307f3
       ArtifactName: 'Windows $(_command) $(_args)'
       publishLocation: Container
     continueOnError: true
