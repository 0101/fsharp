{
  "cells": [
    {
      "cell_type": "code",
      "execution_count": null,
      "metadata": {
        "dotnet_interactive": {
          "language": "pwsh"
        },
        "vscode": {
          "languageId": "polyglot-notebook"
        }
      },
      "outputs": [],
      "source": [
        "#!pwsh\n",
        "dotnet build -c release\n"
      ]
    },
    {
      "cell_type": "code",
      "execution_count": null,
      "metadata": {
        "dotnet_interactive": {
          "language": "fsharp"
        },
        "vscode": {
          "languageId": "polyglot-notebook"
        }
      },
      "outputs": [],
      "source": [
<<<<<<< HEAD
        "#r \"../../../artifacts/bin/FSharp.Compiler.Benchmarks/Release/net7.0/FSharp.Compiler.Benchmarks.dll\"\n",
        "#r \"../../../artifacts/bin/FSharp.Compiler.Benchmarks/Release/net7.0/BenchmarkDotNet.dll\""
=======
        "#r \"../../../artifacts/bin/FSharp.Compiler.Benchmarks/Release/net8.0/FSharp.Compiler.Benchmarks.dll\"\n",
        "#r \"../../../artifacts/bin/FSharp.Compiler.Benchmarks/Release/net8.0/BenchmarkDotNet.dll\""
>>>>>>> 9bf50f79
      ]
    },
    {
      "cell_type": "code",
      "execution_count": null,
      "metadata": {
        "dotnet_interactive": {
          "language": "fsharp"
        },
        "vscode": {
          "languageId": "polyglot-notebook"
        }
      },
      "outputs": [],
      "source": [
        "open BenchmarkDotNet.Running\n",
        "open FSharp.Compiler.Benchmarks\n",
        "\n",
        "let summary = BenchmarkRunner.Run<TypeCheckingBenchmark1>()"
      ]
    },
    {
      "cell_type": "code",
      "execution_count": null,
      "metadata": {
        "dotnet_interactive": {
          "language": "fsharp"
        },
        "vscode": {
          "languageId": "polyglot-notebook"
        }
      },
      "outputs": [],
      "source": [
        "// https://benchmarkdotnet.org/api/BenchmarkDotNet.Reports.BenchmarkReport.html\n",
        "#r \"nuget: XPlot.Plotly.Interactive, 4.0.2\"\n",
        "\n",
        "open XPlot.Plotly\n",
        "\n",
        "let gcStats = summary.Reports |> Seq.map (fun x -> x.GcStats)\n",
        "\n",
        "let gen0Series =\n",
        "    Bar(\n",
        "        name = \"Gen 0\",\n",
        "        y = (gcStats |> Seq.map (fun x -> x.Gen0Collections))\n",
        "    )\n",
        "\n",
        "let gen1Series =\n",
        "    Bar(\n",
        "        name = \"Gen 1\",\n",
        "        y = (gcStats |> Seq.map (fun x -> x.Gen1Collections))\n",
        "    )\n",
        "\n",
        "let gen2Series =\n",
        "    Bar(\n",
        "        name = \"Gen 2\",\n",
        "        y = (gcStats |> Seq.map (fun x -> x.Gen2Collections))\n",
        "    )\n",
        "\n",
        "[gen0Series;gen1Series;gen2Series]\n",
        "|> Chart.Plot\n",
        "|> Chart.WithTitle(\"F# Type-Checking Benchmark 1 - GC Collection Counts\")"
      ]
    }
  ],
  "metadata": {
    "kernelspec": {
      "display_name": ".NET (C#)",
      "language": "C#",
      "name": ".net-csharp"
    },
    "language_info": {
      "file_extension": ".cs",
      "mimetype": "text/x-csharp",
      "name": "C#",
      "pygments_lexer": "csharp",
      "version": "9.0"
    },
    "orig_nbformat": 4
  },
  "nbformat": 4,
  "nbformat_minor": 2
}<|MERGE_RESOLUTION|>--- conflicted
+++ resolved
@@ -30,13 +30,8 @@
       },
       "outputs": [],
       "source": [
-<<<<<<< HEAD
-        "#r \"../../../artifacts/bin/FSharp.Compiler.Benchmarks/Release/net7.0/FSharp.Compiler.Benchmarks.dll\"\n",
-        "#r \"../../../artifacts/bin/FSharp.Compiler.Benchmarks/Release/net7.0/BenchmarkDotNet.dll\""
-=======
         "#r \"../../../artifacts/bin/FSharp.Compiler.Benchmarks/Release/net8.0/FSharp.Compiler.Benchmarks.dll\"\n",
         "#r \"../../../artifacts/bin/FSharp.Compiler.Benchmarks/Release/net8.0/BenchmarkDotNet.dll\""
->>>>>>> 9bf50f79
       ]
     },
     {
