--- conflicted
+++ resolved
@@ -3,11 +3,8 @@
 open System.IO
 open BenchmarkDotNet.Attributes
 open FSharp.Compiler.CodeAnalysis
-<<<<<<< HEAD
+open FSharp.Compiler.Text
 open FSharp.Compiler.Diagnostics
-=======
-open FSharp.Compiler.Text
->>>>>>> 2cb6c673
 open FSharp.Test.ProjectGeneration
 
 
@@ -107,7 +104,36 @@
 
 [<MemoryDiagnoser>]
 [<BenchmarkCategory(FSharpCategory)>]
-<<<<<<< HEAD
+type ParsingBenchmark() =
+
+    let mutable checker: FSharpChecker = Unchecked.defaultof<_>
+    let mutable parsingOptions: FSharpParsingOptions = Unchecked.defaultof<_>
+
+    let filePath = __SOURCE_DIRECTORY__ ++ ".." ++ ".." ++ ".." ++ ".." ++ "src" ++ "Compiler" ++ "Checking" ++ "CheckExpressions.fs"
+    let source = File.ReadAllText filePath |> SourceText.ofString
+
+    [<ParamsAllValues>]
+    member val IdentCapture = true with get, set
+
+    [<GlobalSetup>]
+    member this.Setup() =
+        checker <- FSharpChecker.Create(captureIdentifiersWhenParsing = this.IdentCapture)
+        parsingOptions <- { (checker.GetParsingOptionsFromCommandLineArgs([]) |> fst) with SourceFiles = [| filePath |] }
+
+    [<IterationSetup>]
+    member _.IterationSetup() =
+        checker.InvalidateAll()
+        checker.ClearLanguageServiceRootCachesAndCollectAndFinalizeAllTransients()
+
+    [<Benchmark>]
+    member _.ParseBigFile() =
+        let result = checker.ParseFile(filePath, source, parsingOptions) |> Async.RunSynchronously
+
+        if result.ParseHadErrors then
+            failwith "ParseHadErrors"
+
+[<MemoryDiagnoser>]
+[<BenchmarkCategory(FSharpCategory)>]
 type NoFileSystemCheckerBenchmark() =
 
     let size = 30
@@ -194,33 +220,4 @@
 
     [<GlobalCleanup>]
     member this.Cleanup() =
-        benchmark.DeleteProjectDir()
-=======
-type ParsingBenchmark() =
-
-    let mutable checker: FSharpChecker = Unchecked.defaultof<_>
-    let mutable parsingOptions: FSharpParsingOptions = Unchecked.defaultof<_>
-
-    let filePath = __SOURCE_DIRECTORY__ ++ ".." ++ ".." ++ ".." ++ ".." ++ "src" ++ "Compiler" ++ "Checking" ++ "CheckExpressions.fs"
-    let source = File.ReadAllText filePath |> SourceText.ofString
-
-    [<ParamsAllValues>]
-    member val IdentCapture = true with get, set
-
-    [<GlobalSetup>]
-    member this.Setup() =
-        checker <- FSharpChecker.Create(captureIdentifiersWhenParsing = this.IdentCapture)
-        parsingOptions <- { (checker.GetParsingOptionsFromCommandLineArgs([]) |> fst) with SourceFiles = [| filePath |] }
-
-    [<IterationSetup>]
-    member _.IterationSetup() =
-        checker.InvalidateAll()
-        checker.ClearLanguageServiceRootCachesAndCollectAndFinalizeAllTransients()
-
-    [<Benchmark>]
-    member _.ParseBigFile() =
-        let result = checker.ParseFile(filePath, source, parsingOptions) |> Async.RunSynchronously
-
-        if result.ParseHadErrors then
-            failwith "ParseHadErrors"
->>>>>>> 2cb6c673
+        benchmark.DeleteProjectDir()