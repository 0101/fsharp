--- conflicted
+++ resolved
@@ -225,10 +225,7 @@
     | res -> failwithf "Parsing did not finish... (%A)" res
 
 let parseAndCheckScript (file, input) = parseAndCheckScriptWithOptions (file, input, [| |])
-<<<<<<< HEAD
 let parseAndCheckScript50 (file, input) = parseAndCheckScriptWithOptions (file, input, [| "--langversion:5.0" |])
-=======
->>>>>>> 97c3d7b4
 let parseAndCheckScriptPreview (file, input) = parseAndCheckScriptWithOptions (file, input, [| "--langversion:preview" |])
 
 let parseSourceCode (name: string, code: string) =
@@ -384,7 +381,9 @@
 let getParseAndCheckResults (source: string) =
     parseAndCheckScript("/home/user/Test.fsx", source)
 
-<<<<<<< HEAD
+let getParseAndCheckResultsOfSignatureFile (source: string) =
+    parseAndCheckScript("/home/user/Test.fsi", source)
+
 let getParseAndCheckResultsPreview (source: string) =
     parseAndCheckScriptPreview("/home/user/Test.fsx", source)
 
@@ -392,14 +391,6 @@
     parseAndCheckScript50("/home/user/Test.fsx", source)
 
 
-=======
-let getParseAndCheckResultsOfSignatureFile (source: string) =
-    parseAndCheckScript("/home/user/Test.fsi", source)
-
-let getParseAndCheckResultsPreview (source: string) =
-    parseAndCheckScriptPreview("/home/user/Test.fsx", source)
-
->>>>>>> 97c3d7b4
 let inline dumpErrors results =
     (^TResults: (member Diagnostics: FSharpDiagnostic[]) results)
     |> Array.map (fun e ->
