#if INTERACTIVE
#r "../../artifacts/bin/fcs/net461/FSharp.Compiler.Service.dll" // note, build FSharp.Compiler.Service.Tests.fsproj to generate this, this DLL has a public API so can be used from F# Interactive
#r "../../artifacts/bin/fcs/net461/nunit.framework.dll"
#load "FsUnit.fs"
#load "Common.fs"
#else
module Tests.Service.Symbols
#endif

open System
open FSharp.Compiler.Service.Tests.Common
open FSharp.Compiler.Symbols
open FSharp.Compiler.Syntax
open FSharp.Compiler.SyntaxTrivia
open FsUnit
open NUnit.Framework

module ActivePatterns =

    let completePatternInput = """
let (|True|False|) = function
    | true -> True
    | false -> False

match true with
| True | False -> ()
"""

    let partialPatternInput = """
let (|String|_|) = function
    | :? String -> Some ()
    | _ -> None

match "foo" with
| String
| _ -> ()
"""

    let getCaseUsages source line =
         let fileName, options = mkTestFileAndOptions source [| |]
         let _, checkResults = parseAndCheckFile fileName source options
          
         checkResults.GetAllUsesOfAllSymbolsInFile()
         |> Array.ofSeq
         |> Array.filter (fun su -> su.Range.StartLine = line && su.Symbol :? FSharpActivePatternCase)
         |> Array.map (fun su -> su.Symbol :?> FSharpActivePatternCase)

    [<Test>]
    let ``Active pattern case indices`` () =
        let getIndices = Array.map (fun (case: FSharpActivePatternCase) -> case.Index)

        getCaseUsages completePatternInput 7 |> getIndices |> shouldEqual [| 0; 1 |]
        getCaseUsages partialPatternInput 7 |> getIndices |> shouldEqual [| 0 |]

    [<Test>]
    let ``Active pattern group names`` () =
        let getGroupName (case: FSharpActivePatternCase) = case.Group.Name.Value

        getCaseUsages completePatternInput 7 |> Array.head |> getGroupName |> shouldEqual "|True|False|"
        getCaseUsages partialPatternInput 7 |> Array.head |> getGroupName |> shouldEqual "|String|_|"

module ExternDeclarations =
    [<Test>]
    let ``Access modifier`` () =
        let parseResults, checkResults = getParseAndCheckResults """
extern int a()
extern int public b()
extern int private c()
"""
        let (SynModuleOrNamespace (decls = decls)) = getSingleModuleLikeDecl parseResults.ParseTree

        [ None
          Some "Public"
          Some "Private" ]
        |> List.zip decls
        |> List.iter (fun (actual, expected) ->
            match actual with
            | SynModuleDecl.Let (_, [SynBinding (accessibility = access)], _) -> Option.map string access |> should equal expected
            | decl -> Assert.Fail (sprintf "unexpected decl: %O" decl))

        [ "a", (true, false, false, false)
          "b", (true, false, false, false)
          "c", (false, false, false, true) ]
        |> List.iter (fun (name, expected) ->
            match findSymbolByName name checkResults with
            | :? FSharpMemberOrFunctionOrValue as mfv ->
                let access = mfv.Accessibility
                (access.IsPublic, access.IsProtected, access.IsInternal, access.IsPrivate)
                |> should equal expected
            | _ -> Assert.Fail (sprintf "Couldn't get mfv: %s" name))

    [<Test>]
    let ``Range of attribute should be included in SynDecl.Let and SynBinding`` () =
        let parseResults =
            getParseResults
                """
[<DllImport("oleacc.dll")>]
extern int AccessibleChildren()"""

        match parseResults with
        | ParsedInput.ImplFile (ParsedImplFileInput (contents = [ SynModuleOrNamespace.SynModuleOrNamespace(decls = [
            SynModuleDecl.Let(false, [ SynBinding(range = mb) ] , ml)
        ]) ])) ->
            assertRange (2, 0) (3, 31) ml
            assertRange (2, 0) (3, 31) mb
        | _ -> Assert.Fail "Could not get valid AST"

    [<Test>]
    let ``void keyword in extern`` () =
        let ast = getParseResults """
[<DllImport(@"__Internal", CallingConvention = CallingConvention.Cdecl)>]
extern void setCallbridgeSupportTarget(IntPtr newTarget)
"""

        match ast with
        | ParsedInput.ImplFile(ParsedImplFileInput(contents = [
            SynModuleOrNamespace.SynModuleOrNamespace(decls = [
                SynModuleDecl.Let(false, [ SynBinding(returnInfo =
                    Some (SynBindingReturnInfo(typeName =
                        SynType.App(typeName =
                            SynType.LongIdent(SynLongIdent([unitIdent], [], [Some (IdentTrivia.OriginalNotation "void")])))))) ] , _)
                ])
            ])) ->
            Assert.AreEqual("unit", unitIdent.idText)
        | _ ->
            Assert.Fail $"Could not get valid AST, got {ast}"

    [<Test>]
    let ``nativeptr in extern`` () =
        let ast = getParseResults """
[<DllImport(@"__Internal", CallingConvention = CallingConvention.Cdecl)>]
extern int AccessibleChildren(int* x)
"""

        match ast with
        | ParsedInput.ImplFile(ParsedImplFileInput(contents = [
            SynModuleOrNamespace.SynModuleOrNamespace(decls = [
                SynModuleDecl.Let(false, [ SynBinding(headPat =
                    SynPat.LongIdent(argPats = SynArgPats.Pats [
                        SynPat.Tuple(elementPats = [
                            SynPat.Attrib(pat = SynPat.Typed(targetType = SynType.App(typeName = SynType.LongIdent(
                                SynLongIdent([nativeptrIdent], [], [Some (IdentTrivia.OriginalNotation "*")])
                                ))))
                        ])
                    ])) ], _)
                ])
            ])) ->
            Assert.AreEqual("nativeptr", nativeptrIdent.idText)
        | _ ->
            Assert.Fail $"Could not get valid AST, got {ast}"

    [<Test>]
    let ``byref in extern`` () =
        let ast = getParseResults """
[<DllImport(@"__Internal", CallingConvention = CallingConvention.Cdecl)>]
extern int AccessibleChildren(obj& x)
"""

        match ast with
        | ParsedInput.ImplFile(ParsedImplFileInput(contents = [
            SynModuleOrNamespace.SynModuleOrNamespace(decls = [
                SynModuleDecl.Let(false, [ SynBinding(headPat =
                    SynPat.LongIdent(argPats = SynArgPats.Pats [
                        SynPat.Tuple(elementPats = [
                            SynPat.Attrib(pat = SynPat.Typed(targetType = SynType.App(typeName = SynType.LongIdent(
                                SynLongIdent([byrefIdent], [], [Some (IdentTrivia.OriginalNotation "&")])
                                ))))
                        ])
                    ])) ], _)
                ])
            ])) ->
            Assert.AreEqual("byref", byrefIdent.idText)
        | _ ->
            Assert.Fail $"Could not get valid AST, got {ast}"

    [<Test>]
    let ``nativeint in extern`` () =
        let ast = getParseResults """
[<DllImport(@"__Internal", CallingConvention = CallingConvention.Cdecl)>]
extern int AccessibleChildren(void* x)
"""

        match ast with
        | ParsedInput.ImplFile(ParsedImplFileInput(contents = [
            SynModuleOrNamespace.SynModuleOrNamespace(decls = [
                SynModuleDecl.Let(false, [ SynBinding(headPat =
                    SynPat.LongIdent(argPats = SynArgPats.Pats [
                        SynPat.Tuple(elementPats = [
                            SynPat.Attrib(pat = SynPat.Typed(targetType = SynType.App(typeName = SynType.LongIdent(
                                SynLongIdent([nativeintIdent], [], [Some (IdentTrivia.OriginalNotation "void*")])
                                ))))
                        ])
                    ])) ], _)
                ])
            ])) ->
            Assert.AreEqual("nativeint", nativeintIdent.idText)
        | _ ->
            Assert.Fail $"Could not get valid AST, got {ast}"

module XmlDocSig =

    [<Test>]
    let ``XmlDocSig of modules in namespace`` () =
        let source = """
namespace Ns1
module Mod1 =
    let val1 = 1
    module Mod2 =
       let func2 () = ()
"""
        let fileName, options = mkTestFileAndOptions source [| |]
        let _, checkResults = parseAndCheckFile fileName source options  

        let mod1 = checkResults.PartialAssemblySignature.FindEntityByPath ["Ns1"; "Mod1"] |> Option.get
        let mod2 = checkResults.PartialAssemblySignature.FindEntityByPath ["Ns1"; "Mod1"; "Mod2"] |> Option.get
        let mod1val1 = mod1.MembersFunctionsAndValues |> Seq.find (fun m -> m.DisplayName = "val1")
        let mod2func2 = mod2.MembersFunctionsAndValues |> Seq.find (fun m -> m.DisplayName = "func2")
        mod1.XmlDocSig |> shouldEqual "T:Ns1.Mod1"
        mod2.XmlDocSig |> shouldEqual "T:Ns1.Mod1.Mod2"
        mod1val1.XmlDocSig |> shouldEqual "P:Ns1.Mod1.val1"
        mod2func2.XmlDocSig |> shouldEqual "M:Ns1.Mod1.Mod2.func2"

    [<Test>]
    let ``XmlDocSig of modules`` () =
         let source = """
module Mod1 
let val1 = 1
module Mod2 =
    let func2 () = ()
"""
         let fileName, options = mkTestFileAndOptions source [| |]
         let _, checkResults = parseAndCheckFile fileName source options  

         let mod1 = checkResults.PartialAssemblySignature.FindEntityByPath ["Mod1"] |> Option.get
         let mod2 = checkResults.PartialAssemblySignature.FindEntityByPath ["Mod1"; "Mod2"] |> Option.get
         let mod1val1 = mod1.MembersFunctionsAndValues |> Seq.find (fun m -> m.DisplayName = "val1")
         let mod2func2 = mod2.MembersFunctionsAndValues |> Seq.find (fun m -> m.DisplayName = "func2")
         mod1.XmlDocSig |> shouldEqual "T:Mod1"
         mod2.XmlDocSig |> shouldEqual "T:Mod1.Mod2"
         mod1val1.XmlDocSig |> shouldEqual "P:Mod1.val1"
         mod2func2.XmlDocSig |> shouldEqual "M:Mod1.Mod2.func2"

module Attributes =
    [<Test>]
    let ``Emit conditional attributes`` () =
        let source = """
open System
open System.Diagnostics

[<Conditional("Bar")>]
type FooAttribute() =
    inherit Attribute()

[<Foo>]
let x = 123
"""
        let fileName, options = mkTestFileAndOptions source [| "--noconditionalerasure" |]
        let _, checkResults = parseAndCheckFile fileName source options

        checkResults.GetAllUsesOfAllSymbolsInFile()
        |> Array.ofSeq
        |> Array.tryFind (fun su -> su.Symbol.DisplayName = "x")
        |> Option.orElseWith (fun _ -> failwith "Could not get symbol")
        |> Option.map (fun su -> su.Symbol :?> FSharpMemberOrFunctionOrValue)
        |> Option.iter (fun symbol -> symbol.Attributes.Count |> shouldEqual 1)

module Types =
    [<Test>]
    let ``FSharpType.Print parent namespace qualifiers`` () =
        let _, checkResults = getParseAndCheckResults """
namespace Ns1.Ns2
type T() = class end
type A = T

namespace Ns1.Ns3
type B = Ns1.Ns2.T

namespace Ns1.Ns4
open Ns1.Ns2
type C = Ns1.Ns2.T

namespace Ns1.Ns5
open Ns1
type D = Ns1.Ns2.T

namespace Ns1.Ns2.Ns6
type E = Ns1.Ns2.T
"""
        [| "A", "T"
           "B", "Ns1.Ns2.T"
           "C", "T"
           "D", "Ns2.T"
           "E", "Ns1.Ns2.T" |]
        |> Array.iter (fun (symbolName, expectedPrintedType) ->
            let symbolUse = findSymbolUseByName symbolName checkResults
            match symbolUse.Symbol with
            | :? FSharpEntity as entity ->
                entity.AbbreviatedType.Format(symbolUse.DisplayContext)
                |> should equal expectedPrintedType

            | _ -> Assert.Fail (sprintf "Couldn't get entity: %s" symbolName))

    [<Test>]
    let ``FSharpType.Format can use prefix representations`` () =
            let _, checkResults = getParseAndCheckResults """
type 't folks =
| Nil
| Cons of 't * 't folks

let tester: int folks = Cons(1, Nil)
"""
            let prefixForm = "folks<int>"
            let entity = "tester"
            let symbolUse = findSymbolUseByName entity checkResults
            match symbolUse.Symbol with
            | :? FSharpMemberOrFunctionOrValue as v ->
                    v.FullType.Format (symbolUse.DisplayContext.WithPrefixGenericParameters())
                    |> should equal prefixForm
            | _ -> Assert.Fail (sprintf "Couldn't get member: %s" entity)

    [<Test>]
    let ``FSharpType.Format can use suffix representations`` () =
            let _, checkResults = getParseAndCheckResults """
type Folks<'t> =
| Nil
| Cons of 't * Folks<'t>

let tester: Folks<int> = Cons(1, Nil)
"""
            let suffixForm = "int Folks"
            let entity = "tester"
            let symbolUse = findSymbolUseByName entity checkResults
            match symbolUse.Symbol with
            | :? FSharpMemberOrFunctionOrValue as v ->
                    v.FullType.Format (symbolUse.DisplayContext.WithSuffixGenericParameters())
                    |> should equal suffixForm
            | _ -> Assert.Fail (sprintf "Couldn't get member: %s" entity)

    [<Test>]
    let ``FSharpType.Format defaults to derived suffix representations`` () =
            let _, checkResults = getParseAndCheckResults """
type Folks<'t> =
| Nil
| Cons of 't * Folks<'t>

type 't Group = 't list

let tester: Folks<int> = Cons(1, Nil)

let tester2: int Group = []
"""
            let cases =
                ["tester", "Folks<int>"
                 "tester2", "int Group"]
            cases
            |> List.iter (fun (entityName, expectedTypeFormat) ->
                let symbolUse = findSymbolUseByName entityName checkResults
                match symbolUse.Symbol with
                | :? FSharpMemberOrFunctionOrValue as v ->
                        v.FullType.Format symbolUse.DisplayContext
                        |> should equal expectedTypeFormat
                | _ -> Assert.Fail (sprintf "Couldn't get member: %s" entityName)
            )

    [<Test>]
    let ``FsharpType.Format default to arrayNd shorthands for multidimensional arrays`` ([<Values(2,6,32)>]rank) = 
            let commas = System.String(',', rank - 1)
            let _, checkResults = getParseAndCheckResults $""" let myArr : int[{commas}] = Unchecked.defaultOf<_>"""  
            let symbolUse = findSymbolUseByName "myArr" checkResults
            match symbolUse.Symbol  with
            | :? FSharpMemberOrFunctionOrValue as v ->
                v.FullType.Format symbolUse.DisplayContext
                |> shouldEqual $"int array{rank}d"

            | other -> Assert.Fail(sprintf "myArr was supposed to be a value, but is %A"  other)

    [<Test>]
    let ``Unfinished long ident type `` () =
        let _, checkResults = getParseAndCheckResults """
let g (s: string) = ()

let f1 a1 a2 a3 a4 =
    if true then
        a1
        a2

    a3
    a4

    g a2
    g a4

let f2 b1 b2 b3 b4 b5 =
    if true then
        b1.
        b2.
        b5.

    b3.
    b4.

    g b2
    g b4
    g b5.
"""
        let symbolTypes = 
            ["a1", Some "unit"
             "a2", Some "unit"
             "a3", Some "unit"
             "a4", Some "unit"

             "b1", None
             "b2", Some "string"
             "b3", None
             "b4", Some "string"
             "b5", None]
            |> dict

        for symbol in getSymbolUses checkResults |> getSymbols do
            match symbol with
            | :? FSharpMemberOrFunctionOrValue as mfv ->
                match symbolTypes.TryGetValue(mfv.DisplayName) with
                | true, Some expectedType ->
                    mfv.FullType.TypeDefinition.DisplayName |> should equal expectedType
                | true, None ->
                    mfv.FullType.IsGenericParameter |> should equal true
                    mfv.FullType.AllInterfaces.Count |> should equal 0
                | _ -> ()
            | _ -> ()

module FSharpMemberOrFunctionOrValue =
    [<Test>]
    let ``Both Set and Get symbols are present`` () =
        let _, checkResults = getParseAndCheckResults """
namespace Foo

type Foo =
    member _.X
            with get (y: int) : string = ""
            and set (a: int) (b: float) = ()
"""

        // "X" resolves a symbol but it will either be the get or set symbol.
        // Use get_ or set_ to differentiate.
        let xSymbol = checkResults.GetSymbolUsesAtLocation(5, 14, "    member _.X", [ "X" ]) |> List.exactlyOne
        
        match xSymbol.Symbol with
        | :? FSharpMemberOrFunctionOrValue as mfv ->
            Assert.True mfv.IsProperty
            Assert.True mfv.HasGetterMethod
            Assert.True mfv.HasSetterMethod
        | symbol-> Assert.Fail $"Expected {symbol} to be FSharpMemberOrFunctionOrValue"

        let getSymbol = findSymbolUseByName "get_X" checkResults
        match getSymbol.Symbol with
        | :? FSharpMemberOrFunctionOrValue as mfv ->
            Assert.AreEqual(1, mfv.CurriedParameterGroups.[0].Count)
        | symbol -> Assert.Fail $"Expected {symbol} to be FSharpMemberOrFunctionOrValue"

        let setSymbol = findSymbolUseByName "set_X" checkResults
        match setSymbol.Symbol with
        | :? FSharpMemberOrFunctionOrValue as mfv ->
            Assert.AreEqual(2, mfv.CurriedParameterGroups.[0].Count)
        | symbol -> Assert.Fail $"Expected {symbol} to be FSharpMemberOrFunctionOrValue"

    [<Test>]
    let ``AutoProperty with get,set has a single symbol!`` () =
        let _, checkResults = getParseAndCheckResults """
namespace Foo

type Foo =
    member val AutoPropGetSet = 0 with get, set
"""

        let autoPropertySymbolUse =
            checkResults.GetSymbolUsesAtLocation(5, 29, "    member val AutoPropGetSet = 0 with get, set", ["AutoPropGetSet"])
            |> List.exactlyOne
       
        match autoPropertySymbolUse.Symbol with
        | :? FSharpMemberOrFunctionOrValue as mfv ->
            Assert.True mfv.IsProperty
            Assert.True mfv.HasGetterMethod
            Assert.True mfv.HasSetterMethod
            Assert.True (mfv.GetterMethod.CompiledName.StartsWith("get_"))
            Assert.True (mfv.SetterMethod.CompiledName.StartsWith("set_"))
            assertRange (5, 15) (5, 29) autoPropertySymbolUse.Range

        | _ -> Assert.Fail "Symbol was not FSharpMemberOrFunctionOrValue"

        let getSymbol =
            checkResults.GetSymbolUsesAtLocation(5, 42, "    member val AutoPropGetSet = 0 with get, set", ["get"])
            |> List.map (fun su -> su.Symbol)
            |> List.exactlyOne

        // Two symbols for the setter: the set function and the compiler generated v parameter
        let setSymbols =
            checkResults.GetSymbolUsesAtLocation(5, 47, "    member val AutoPropGetSet = 0 with get, set", ["set"])
            |> List.map (fun su -> su.Symbol)

        match getSymbol, setSymbols with
        | :? FSharpMemberOrFunctionOrValue as getMfv,
<<<<<<< HEAD
          (:? FSharpMemberOrFunctionOrValue as setMfv) ->
            Assert.AreNotEqual(getMfv.CurriedParameterGroups, setMfv.CurriedParameterGroups)
        | _ -> Assert.Fail "Expected symbols to be FSharpMemberOrFunctionOrValue"
=======
          [ :? FSharpMemberOrFunctionOrValue as setVMfv 
            :? FSharpMemberOrFunctionOrValue as setMfv ] ->
            Assert.True(getMfv.CompiledName.StartsWith("get_"))
            Assert.AreEqual("v", setVMfv.DisplayName)
            Assert.True(setMfv.CompiledName.StartsWith("set_"))
        | _ -> Assert.Fail "Expected symbols to be FSharpMemberOrFunctionOrValue"
        
    [<Test>]
    let ``Single symbol is resolved for property`` () =
        let source = """
type X(y: string) =
    member val Y = y with get, set
"""

        let _, checkResults = getParseAndCheckResults source
        let symbolUses =
            checkResults.GetSymbolUsesAtLocation(3, 16, "    member val Y = y with get, set", [ "Y" ])
            |> List.map (fun su -> su.Symbol)

        match symbolUses with
        | [ :? FSharpMemberOrFunctionOrValue as mfv ] ->
            Assert.True mfv.IsProperty
            Assert.True mfv.HasGetterMethod
            Assert.True mfv.HasSetterMethod
            assertRange (3, 15) (3, 16) mfv.SignatureLocation.Value
        | _ -> Assert.Fail "Expected symbols"

    [<Test>]
    let ``Multiple relevant symbols for type name`` () =
        let _, checkResults = getParseAndCheckResults """
// This is a generated file; the original input is 'FSInteractiveSettings.txt'
namespace FSInteractiveSettings

type internal SR () =

    static let mutable swallowResourceText = false

    /// If set to true, then all error messages will just return the filled 'holes' delimited by ',,,'s - this is for language-neutral testing (e.g. localization-invariant baselines).
    static member SwallowResourceText with get () = swallowResourceText
                                        and set (b) = swallowResourceText <- b
    // END BOILERPLATE
"""

        let symbols =
            checkResults.GetSymbolUsesAtLocation(5, 16, "type internal SR () =", [ "" ])
            |> List.map (fun su -> su.Symbol)

        match symbols with
        | [ :? FSharpMemberOrFunctionOrValue as cctor
            :? FSharpMemberOrFunctionOrValue as ctor
            :? FSharpEntity as entity  ] ->
            Assert.AreEqual(".cctor", cctor.CompiledName)
            Assert.AreEqual(".ctor", ctor.CompiledName)
            Assert.AreEqual("SR", entity.DisplayName)
        | _ -> Assert.Fail "Expected symbols"

    [<Test>]
    let ``AutoProperty with get has get symbol attached to property name`` () =
        let _, checkResults = getParseAndCheckResults """
namespace Foo

type Foo() =
    member val Bar = 0 with get
"""

        let autoPropertySymbolUses =
            checkResults.GetSymbolUsesAtLocation(5, 18, "    member val Bar = 0 with get", ["Bar"])
            |> List.map (fun su -> su.Symbol)

        match autoPropertySymbolUses with
        | [ :? FSharpMemberOrFunctionOrValue as mfv ] ->
            Assert.True mfv.IsPropertyGetterMethod
            assertRange (5, 15) (5, 18) mfv.SignatureLocation.Value
        | symbols -> Assert.Fail $"Unexpected symbols, got %A{symbols}"

    [<Test>]
    let ``Property with get has symbol attached to property name`` () =
        let _, checkResults = getParseAndCheckResults """
namespace F

type Foo() =
    let mutable b = 0
    member this.Count with get () = b
"""

        let getSymbolUses =
            checkResults.GetSymbolUsesAtLocation(6, 21, "    member this.Count with get () = b", ["Count"])
            |> List.map (fun su -> su.Symbol)

        match getSymbolUses with
        | [ :? FSharpMemberOrFunctionOrValue as mfv ] ->
            Assert.True mfv.IsPropertyGetterMethod
            assertRange (6, 16) (6, 21) mfv.SignatureLocation.Value
        | symbols -> Assert.Fail $"Unexpected symbols, got %A{symbols}"

    [<Test>]
    let ``Property with set has symbol attached to property name`` () =
        let _, checkResults = getParseAndCheckResults """
namespace F

type Foo() =
    let mutable b = 0
    member this.Count with set (v:int) = b <- v
"""

        let _all = checkResults.GetAllUsesOfAllSymbolsInFile()

        let getSymbolUses =
            checkResults.GetSymbolUsesAtLocation(6, 21, "    member this.Count with set (v:int) = b <- v", ["Count"])
            |> List.map (fun su -> su.Symbol)

        match getSymbolUses with
        | [ :? FSharpMemberOrFunctionOrValue as mfv ] ->
            Assert.True mfv.IsPropertySetterMethod
            assertRange (6, 16) (6, 21) mfv.SignatureLocation.Value
        | symbols -> Assert.Fail $"Unexpected symbols, got %A{symbols}"
        
    [<Test>]
    let ``Property with set/get has property symbol`` () =
        let _, checkResults = getParseAndCheckResults """
namespace F

type Foo() =
    let mutable b = 0
    member this.Count with set (v:int) = b <- v and get () = b
"""

        let getSymbolUses =
            checkResults.GetSymbolUsesAtLocation(6, 21, "    member this.Count with set (v:int) = b <- v", ["Count"])
            |> List.map (fun su -> su.Symbol)

        match getSymbolUses with
        | [ :? FSharpMemberOrFunctionOrValue as mfv ] ->
            Assert.True mfv.IsProperty
            Assert.True mfv.HasGetterMethod
            Assert.True mfv.HasSetterMethod
            assertRange (6, 16) (6, 21) mfv.SignatureLocation.Value
        | symbols -> Assert.Fail $"Unexpected symbols, got %A{symbols}"

    [<Test>]
    let ``Property usage is reported properly`` () =
        let _, checkResults = getParseAndCheckResults """
module X

type Foo() =
    let mutable b = 0
    member x.Name
        with get() = 0
        and set (v: int) = ()

ignore (Foo().Name)
"""

        let propertySymbolUse =
            checkResults.GetSymbolUsesAtLocation(6, 17, "    member x.Name", ["Name"])
            |> List.map (fun su -> su.Symbol)
            |> List.exactlyOne

        let usages =  checkResults.GetUsesOfSymbolInFile(propertySymbolUse)
        Assert.AreEqual(3, usages.Length)
        Assert.True usages.[0].IsFromDefinition
        Assert.True usages.[1].IsFromDefinition
        Assert.True usages.[2].IsFromUse

module GetValSignatureText =
    let private assertSignature (expected:string) source (lineNumber, column, line, identifier) =
        let _, checkResults = getParseAndCheckResults source
        let symbolUseOpt = checkResults.GetSymbolUseAtLocation(lineNumber, column, line, [ identifier ])
        match symbolUseOpt with
        | None -> Assert.Fail "Expected symbol"
        | Some symbolUse ->
            match symbolUse.Symbol with
            | :? FSharpMemberOrFunctionOrValue as mfv ->
                let expected = expected.Replace("\r", "")
                let signature = mfv.GetValSignatureText(symbolUse.DisplayContext, symbolUse.Range)
                Assert.AreEqual(expected, signature.Value)
            | symbol -> Assert.Fail $"Expected FSharpMemberOrFunctionOrValue, got %A{symbol}"

    [<Test>]
    let ``Signature text for let binding`` () =
        assertSignature
            "val a: b: int -> c: int -> int"
            "let a b c = b + c"
            (1, 4, "let a b c = b + c", "a")

    [<Test>]
    let ``Signature text for member binding`` () =
        assertSignature
            "member Bar: a: int -> b: int -> int"
            """
type Foo() =
    member this.Bar (a:int) (b:int) : int = 0
"""
            (3, 19, "    member this.Bar (a:int) (b:int) : int = 0", "Bar")

#if NETCOREAPP
    [<Test>]
    let ``Signature text for type with generic parameter in path`` () =
        assertSignature
            "new: builder: ImmutableArray<'T>.Builder -> ImmutableArrayViaBuilder<'T>"
            """
module Telplin

open System
open System.Collections.Generic
open System.Collections.Immutable

type ImmutableArrayViaBuilder<'T>(builder: ImmutableArray<'T>.Builder) =
    class end
"""
            (8, 29, "type ImmutableArrayViaBuilder<'T>(builder: ImmutableArray<'T>.Builder) =", ".ctor")
#endif

    [<Test>]
    let ``Includes attribute for parameter`` () =
        assertSignature
            "val a: [<B>] c: int -> int"
            """
module Telplin

type BAttribute() =
    inherit System.Attribute()

let a ([<B>] c: int) : int = 0
"""
            (7, 5, "let a ([<B>] c: int) : int = 0", "a")

    [<Test>]
    let ``Signature text for auto property`` () =
        assertSignature
            "member AutoPropGetSet: int with get, set"
            """
module T

type Foo() =
    member val AutoPropGetSet = 0 with get, set
"""
            (5, 29, "    member val AutoPropGetSet = 0 with get, set", "AutoPropGetSet")

    [<Test>]
    let ``Signature text for property`` () =
        assertSignature
            "member X: y: int -> string with get\nmember X: a: int -> float with set"
            """
module T

type Foo() =
    member _.X
            with get (y: int) : string = ""
            and set (a: int) (b: float) = ()
"""
            (5, 14, "    member _.X", "X")
>>>>>>> 3d15dd91
<|MERGE_RESOLUTION|>--- conflicted
+++ resolved
@@ -442,15 +442,9 @@
 
         // "X" resolves a symbol but it will either be the get or set symbol.
         // Use get_ or set_ to differentiate.
-        let xSymbol = checkResults.GetSymbolUsesAtLocation(5, 14, "    member _.X", [ "X" ]) |> List.exactlyOne
+        let xSymbol = checkResults.GetSymbolUseAtLocation(5, 14, "    member _.X", [ "X" ])
+        Assert.True xSymbol.IsSome
         
-        match xSymbol.Symbol with
-        | :? FSharpMemberOrFunctionOrValue as mfv ->
-            Assert.True mfv.IsProperty
-            Assert.True mfv.HasGetterMethod
-            Assert.True mfv.HasSetterMethod
-        | symbol-> Assert.Fail $"Expected {symbol} to be FSharpMemberOrFunctionOrValue"
-
         let getSymbol = findSymbolUseByName "get_X" checkResults
         match getSymbol.Symbol with
         | :? FSharpMemberOrFunctionOrValue as mfv ->
@@ -464,7 +458,7 @@
         | symbol -> Assert.Fail $"Expected {symbol} to be FSharpMemberOrFunctionOrValue"
 
     [<Test>]
-    let ``AutoProperty with get,set has a single symbol!`` () =
+    let ``AutoProperty with get,set has two symbols`` () =
         let _, checkResults = getParseAndCheckResults """
 namespace Foo
 
@@ -472,47 +466,17 @@
     member val AutoPropGetSet = 0 with get, set
 """
 
-        let autoPropertySymbolUse =
-            checkResults.GetSymbolUsesAtLocation(5, 29, "    member val AutoPropGetSet = 0 with get, set", ["AutoPropGetSet"])
-            |> List.exactlyOne
-       
-        match autoPropertySymbolUse.Symbol with
-        | :? FSharpMemberOrFunctionOrValue as mfv ->
-            Assert.True mfv.IsProperty
-            Assert.True mfv.HasGetterMethod
-            Assert.True mfv.HasSetterMethod
-            Assert.True (mfv.GetterMethod.CompiledName.StartsWith("get_"))
-            Assert.True (mfv.SetterMethod.CompiledName.StartsWith("set_"))
-            assertRange (5, 15) (5, 29) autoPropertySymbolUse.Range
-
-        | _ -> Assert.Fail "Symbol was not FSharpMemberOrFunctionOrValue"
-
-        let getSymbol =
-            checkResults.GetSymbolUsesAtLocation(5, 42, "    member val AutoPropGetSet = 0 with get, set", ["get"])
-            |> List.map (fun su -> su.Symbol)
-            |> List.exactlyOne
-
-        // Two symbols for the setter: the set function and the compiler generated v parameter
-        let setSymbols =
-            checkResults.GetSymbolUsesAtLocation(5, 47, "    member val AutoPropGetSet = 0 with get, set", ["set"])
-            |> List.map (fun su -> su.Symbol)
-
-        match getSymbol, setSymbols with
+        let getSymbol = findSymbolUseByName "get_AutoPropGetSet" checkResults
+        let setSymbol = findSymbolUseByName "set_AutoPropGetSet" checkResults
+
+        match getSymbol.Symbol, setSymbol.Symbol with
         | :? FSharpMemberOrFunctionOrValue as getMfv,
-<<<<<<< HEAD
           (:? FSharpMemberOrFunctionOrValue as setMfv) ->
             Assert.AreNotEqual(getMfv.CurriedParameterGroups, setMfv.CurriedParameterGroups)
         | _ -> Assert.Fail "Expected symbols to be FSharpMemberOrFunctionOrValue"
-=======
-          [ :? FSharpMemberOrFunctionOrValue as setVMfv 
-            :? FSharpMemberOrFunctionOrValue as setMfv ] ->
-            Assert.True(getMfv.CompiledName.StartsWith("get_"))
-            Assert.AreEqual("v", setVMfv.DisplayName)
-            Assert.True(setMfv.CompiledName.StartsWith("set_"))
-        | _ -> Assert.Fail "Expected symbols to be FSharpMemberOrFunctionOrValue"
         
     [<Test>]
-    let ``Single symbol is resolved for property`` () =
+    let ``Multiple symbols are resolved for property`` () =
         let source = """
 type X(y: string) =
     member val Y = y with get, set
@@ -524,11 +488,10 @@
             |> List.map (fun su -> su.Symbol)
 
         match symbolUses with
-        | [ :? FSharpMemberOrFunctionOrValue as mfv ] ->
-            Assert.True mfv.IsProperty
-            Assert.True mfv.HasGetterMethod
-            Assert.True mfv.HasSetterMethod
-            assertRange (3, 15) (3, 16) mfv.SignatureLocation.Value
+        | [ :? FSharpMemberOrFunctionOrValue as setMfv
+            :? FSharpMemberOrFunctionOrValue as getMfv ] ->
+            Assert.AreEqual("set_Y", setMfv.CompiledName)
+            Assert.AreEqual("get_Y", getMfv.CompiledName)
         | _ -> Assert.Fail "Expected symbols"
 
     [<Test>]
@@ -560,113 +523,98 @@
             Assert.AreEqual("SR", entity.DisplayName)
         | _ -> Assert.Fail "Expected symbols"
 
-    [<Test>]
-    let ``AutoProperty with get has get symbol attached to property name`` () =
-        let _, checkResults = getParseAndCheckResults """
-namespace Foo
-
-type Foo() =
-    member val Bar = 0 with get
-"""
-
-        let autoPropertySymbolUses =
-            checkResults.GetSymbolUsesAtLocation(5, 18, "    member val Bar = 0 with get", ["Bar"])
-            |> List.map (fun su -> su.Symbol)
-
-        match autoPropertySymbolUses with
-        | [ :? FSharpMemberOrFunctionOrValue as mfv ] ->
-            Assert.True mfv.IsPropertyGetterMethod
-            assertRange (5, 15) (5, 18) mfv.SignatureLocation.Value
-        | symbols -> Assert.Fail $"Unexpected symbols, got %A{symbols}"
-
-    [<Test>]
-    let ``Property with get has symbol attached to property name`` () =
-        let _, checkResults = getParseAndCheckResults """
-namespace F
-
-type Foo() =
-    let mutable b = 0
-    member this.Count with get () = b
-"""
-
-        let getSymbolUses =
-            checkResults.GetSymbolUsesAtLocation(6, 21, "    member this.Count with get () = b", ["Count"])
-            |> List.map (fun su -> su.Symbol)
-
-        match getSymbolUses with
-        | [ :? FSharpMemberOrFunctionOrValue as mfv ] ->
-            Assert.True mfv.IsPropertyGetterMethod
-            assertRange (6, 16) (6, 21) mfv.SignatureLocation.Value
-        | symbols -> Assert.Fail $"Unexpected symbols, got %A{symbols}"
-
-    [<Test>]
-    let ``Property with set has symbol attached to property name`` () =
-        let _, checkResults = getParseAndCheckResults """
-namespace F
-
-type Foo() =
-    let mutable b = 0
-    member this.Count with set (v:int) = b <- v
-"""
-
-        let _all = checkResults.GetAllUsesOfAllSymbolsInFile()
-
-        let getSymbolUses =
-            checkResults.GetSymbolUsesAtLocation(6, 21, "    member this.Count with set (v:int) = b <- v", ["Count"])
-            |> List.map (fun su -> su.Symbol)
-
-        match getSymbolUses with
-        | [ :? FSharpMemberOrFunctionOrValue as mfv ] ->
-            Assert.True mfv.IsPropertySetterMethod
-            assertRange (6, 16) (6, 21) mfv.SignatureLocation.Value
-        | symbols -> Assert.Fail $"Unexpected symbols, got %A{symbols}"
-        
-    [<Test>]
-    let ``Property with set/get has property symbol`` () =
-        let _, checkResults = getParseAndCheckResults """
-namespace F
-
-type Foo() =
-    let mutable b = 0
-    member this.Count with set (v:int) = b <- v and get () = b
-"""
-
-        let getSymbolUses =
-            checkResults.GetSymbolUsesAtLocation(6, 21, "    member this.Count with set (v:int) = b <- v", ["Count"])
-            |> List.map (fun su -> su.Symbol)
-
-        match getSymbolUses with
-        | [ :? FSharpMemberOrFunctionOrValue as mfv ] ->
-            Assert.True mfv.IsProperty
-            Assert.True mfv.HasGetterMethod
-            Assert.True mfv.HasSetterMethod
-            assertRange (6, 16) (6, 21) mfv.SignatureLocation.Value
-        | symbols -> Assert.Fail $"Unexpected symbols, got %A{symbols}"
-
-    [<Test>]
-    let ``Property usage is reported properly`` () =
-        let _, checkResults = getParseAndCheckResults """
-module X
-
-type Foo() =
-    let mutable b = 0
-    member x.Name
-        with get() = 0
-        and set (v: int) = ()
-
-ignore (Foo().Name)
-"""
-
-        let propertySymbolUse =
-            checkResults.GetSymbolUsesAtLocation(6, 17, "    member x.Name", ["Name"])
-            |> List.map (fun su -> su.Symbol)
-            |> List.exactlyOne
-
-        let usages =  checkResults.GetUsesOfSymbolInFile(propertySymbolUse)
-        Assert.AreEqual(3, usages.Length)
-        Assert.True usages.[0].IsFromDefinition
-        Assert.True usages.[1].IsFromDefinition
-        Assert.True usages.[2].IsFromUse
+module Expressions =
+    [<Test>]
+    let ``Unresolved record field 01`` () =
+        let _, checkResults = getParseAndCheckResults """
+type R =
+    { F1: int
+      F2: int }
+
+{ F = 1
+  F2 = 1 }
+"""
+        getSymbolUses checkResults
+        |> Seq.exists (fun symbolUse -> symbolUse.IsFromUse && symbolUse.Symbol.DisplayName = "F2")
+        |> shouldEqual true
+
+    [<Test>]
+    let ``Unresolved record field 02`` () =
+        let _, checkResults = getParseAndCheckResults """
+[<RequireQualifiedAccess>]
+type R =
+    { F1: int
+      F2: int }
+
+{ F1 = 1
+  R.F2 = 1 }
+"""
+        getSymbolUses checkResults
+        |> Seq.exists (fun symbolUse -> symbolUse.IsFromUse && symbolUse.Symbol.DisplayName = "F2")
+        |> shouldEqual true
+
+    [<Test>]
+    let ``Unresolved record field 03`` () =
+        let _, checkResults = getParseAndCheckResults """
+[<RequireQualifiedAccess>]
+type R =
+    { F1: int
+      F2: int }
+
+{ R.F2 = 1
+  F1 = 1 }
+"""
+        getSymbolUses checkResults
+        |> Seq.exists (fun symbolUse -> symbolUse.IsFromUse && symbolUse.Symbol.DisplayName = "F2")
+        |> shouldEqual true
+
+    [<Test>]
+    let ``Unresolved record field 04`` () =
+        let _, checkResults = getParseAndCheckResults """
+type R =
+    { F1: int
+      F2: int }
+
+match Unchecked.defaultof<R> with
+{ F = 1
+  F2 = 1 } -> ()
+"""
+        getSymbolUses checkResults
+        |> Seq.exists (fun symbolUse -> symbolUse.IsFromUse && symbolUse.Symbol.DisplayName = "F2")
+        |> shouldEqual true
+
+    [<Test>]
+    let ``Unresolved record field 05`` () =
+        let _, checkResults = getParseAndCheckResults """
+[<RequireQualifiedAccess>]
+type R =
+    { F1: int
+      F2: int }
+
+match Unchecked.defaultof<R> with
+{ F = 1
+  R.F2 = 1 } -> ()
+"""
+        getSymbolUses checkResults
+        |> Seq.exists (fun symbolUse -> symbolUse.IsFromUse && symbolUse.Symbol.DisplayName = "F2")
+        |> shouldEqual true
+
+
+    [<Test>]
+    let ``Unresolved record field 06`` () =
+        let _, checkResults = getParseAndCheckResults """
+[<RequireQualifiedAccess>]
+type R =
+    { F1: int
+      F2: int }
+
+match Unchecked.defaultof<R> with
+{ R.F2 = 1
+  F = 1 } -> ()
+"""
+        getSymbolUses checkResults
+        |> Seq.exists (fun symbolUse -> symbolUse.IsFromUse && symbolUse.Symbol.DisplayName = "F2")
+        |> shouldEqual true
 
 module GetValSignatureText =
     let private assertSignature (expected:string) source (lineNumber, column, line, identifier) =
@@ -729,31 +677,4 @@
 
 let a ([<B>] c: int) : int = 0
 """
-            (7, 5, "let a ([<B>] c: int) : int = 0", "a")
-
-    [<Test>]
-    let ``Signature text for auto property`` () =
-        assertSignature
-            "member AutoPropGetSet: int with get, set"
-            """
-module T
-
-type Foo() =
-    member val AutoPropGetSet = 0 with get, set
-"""
-            (5, 29, "    member val AutoPropGetSet = 0 with get, set", "AutoPropGetSet")
-
-    [<Test>]
-    let ``Signature text for property`` () =
-        assertSignature
-            "member X: y: int -> string with get\nmember X: a: int -> float with set"
-            """
-module T
-
-type Foo() =
-    member _.X
-            with get (y: int) : string = ""
-            and set (a: int) (b: float) = ()
-"""
-            (5, 14, "    member _.X", "X")
->>>>>>> 3d15dd91
+            (7, 5, "let a ([<B>] c: int) : int = 0", "a")