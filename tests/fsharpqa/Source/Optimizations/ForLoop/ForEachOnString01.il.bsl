
//  Microsoft (R) .NET Framework IL Disassembler.  Version 4.8.3928.0
//  Copyright (c) Microsoft Corporation.  All rights reserved.



// Metadata version: v4.0.30319
.assembly extern mscorlib
{
  .publickeytoken = (B7 7A 5C 56 19 34 E0 89 )                         // .z\V.4..
  .ver 4:0:0:0
}
.assembly extern FSharp.Core
{
  .publickeytoken = (B0 3F 5F 7F 11 D5 0A 3A )                         // .?_....:
  .ver 5:0:0:0
}
.assembly extern netstandard
{
  .publickeytoken = (CC 7B 13 FF CD 2D DD 51 )                         // .{...-.Q
  .ver 2:0:0:0
}
.assembly ForEachOnString01
{
  .custom instance void [FSharp.Core]Microsoft.FSharp.Core.FSharpInterfaceDataVersionAttribute::.ctor(int32,
                                                                                                      int32,
                                                                                                      int32) = ( 01 00 02 00 00 00 00 00 00 00 00 00 00 00 00 00 ) 

  // --- The following custom attribute is added automatically, do not uncomment -------
  //  .custom instance void [mscorlib]System.Diagnostics.DebuggableAttribute::.ctor(valuetype [mscorlib]System.Diagnostics.DebuggableAttribute/DebuggingModes) = ( 01 00 01 00 00 00 00 00 ) 

  .hash algorithm 0x00008004
  .ver 0:0:0:0
}
.mresource public FSharpSignatureData.ForEachOnString01
{
  // Offset: 0x00000000 Length: 0x00000350
}
.mresource public FSharpOptimizationData.ForEachOnString01
{
  // Offset: 0x00000358 Length: 0x000000FF
}
.module ForEachOnString01.dll
<<<<<<< HEAD
// MVID: {5F972DEC-105C-852B-A745-0383EC2D975F}
=======
// MVID: {5FCFFFA6-105C-852B-A745-0383A6FFCF5F}
>>>>>>> 645ed210
.imagebase 0x00400000
.file alignment 0x00000200
.stackreserve 0x00100000
.subsystem 0x0003       // WINDOWS_CUI
.corflags 0x00000001    //  ILONLY
<<<<<<< HEAD
// Image base: 0x06AC0000
=======
// Image base: 0x06C70000
>>>>>>> 645ed210


// =============== CLASS MEMBERS DECLARATION ===================

.class public abstract auto ansi sealed ForEachOnString01
       extends [mscorlib]System.Object
{
  .custom instance void [FSharp.Core]Microsoft.FSharp.Core.CompilationMappingAttribute::.ctor(valuetype [FSharp.Core]Microsoft.FSharp.Core.SourceConstructFlags) = ( 01 00 07 00 00 00 00 00 ) 
  .class auto ansi serializable sealed nested assembly beforefieldinit test8@54
         extends class [FSharp.Core]Microsoft.FSharp.Core.FSharpFunc`2<char,char>
  {
    .field static assembly initonly class ForEachOnString01/test8@54 @_instance
    .method assembly specialname rtspecialname 
            instance void  .ctor() cil managed
    {
      .custom instance void [mscorlib]System.Runtime.CompilerServices.CompilerGeneratedAttribute::.ctor() = ( 01 00 00 00 ) 
      .custom instance void [mscorlib]System.Diagnostics.DebuggerNonUserCodeAttribute::.ctor() = ( 01 00 00 00 ) 
      // Code size       7 (0x7)
      .maxstack  8
      IL_0000:  ldarg.0
      IL_0001:  call       instance void class [FSharp.Core]Microsoft.FSharp.Core.FSharpFunc`2<char,char>::.ctor()
      IL_0006:  ret
    } // end of method test8@54::.ctor

    .method public strict virtual instance char 
            Invoke(char x) cil managed
    {
      // Code size       6 (0x6)
      .maxstack  8
      .language '{AB4F38C9-B6E6-43BA-BE3B-58080B2CCCE3}', '{994B45C4-E6E9-11D2-903F-00C04FA302A1}', '{5A869D0B-6611-11D3-BD2A-0000F80849BD}'
      .line 55,55 : 21,39 'C:\\GitHub\\dsyme\\fsharp\\tests\\fsharpqa\\source\\Optimizations\\ForLoop\\ForEachOnString01.fs'
      IL_0000:  ldarg.1
      IL_0001:  conv.i4
      IL_0002:  ldc.i4.1
      IL_0003:  add
      IL_0004:  conv.u2
      IL_0005:  ret
    } // end of method test8@54::Invoke

    .method private specialname rtspecialname static 
            void  .cctor() cil managed
    {
      // Code size       11 (0xb)
      .maxstack  10
      IL_0000:  newobj     instance void ForEachOnString01/test8@54::.ctor()
      IL_0005:  stsfld     class ForEachOnString01/test8@54 ForEachOnString01/test8@54::@_instance
      IL_000a:  ret
    } // end of method test8@54::.cctor

  } // end of class test8@54

  .class auto ansi serializable sealed nested assembly beforefieldinit test9@63
         extends class [FSharp.Core]Microsoft.FSharp.Core.FSharpFunc`2<char,char>
  {
    .field static assembly initonly class ForEachOnString01/test9@63 @_instance
    .method assembly specialname rtspecialname 
            instance void  .ctor() cil managed
    {
      .custom instance void [mscorlib]System.Runtime.CompilerServices.CompilerGeneratedAttribute::.ctor() = ( 01 00 00 00 ) 
      .custom instance void [mscorlib]System.Diagnostics.DebuggerNonUserCodeAttribute::.ctor() = ( 01 00 00 00 ) 
      // Code size       7 (0x7)
      .maxstack  8
      IL_0000:  ldarg.0
      IL_0001:  call       instance void class [FSharp.Core]Microsoft.FSharp.Core.FSharpFunc`2<char,char>::.ctor()
      IL_0006:  ret
    } // end of method test9@63::.ctor

    .method public strict virtual instance char 
            Invoke(char x) cil managed
    {
      // Code size       6 (0x6)
      .maxstack  8
      .line 64,64 : 21,39 ''
      IL_0000:  ldarg.1
      IL_0001:  conv.i4
      IL_0002:  ldc.i4.1
      IL_0003:  add
      IL_0004:  conv.u2
      IL_0005:  ret
    } // end of method test9@63::Invoke

    .method private specialname rtspecialname static 
            void  .cctor() cil managed
    {
      // Code size       11 (0xb)
      .maxstack  10
      IL_0000:  newobj     instance void ForEachOnString01/test9@63::.ctor()
      IL_0005:  stsfld     class ForEachOnString01/test9@63 ForEachOnString01/test9@63::@_instance
      IL_000a:  ret
    } // end of method test9@63::.cctor

  } // end of class test9@63

  .method public static void  test1(string str) cil managed
  {
    // Code size       41 (0x29)
    .maxstack  5
    .locals init ([0] int32 z,
             [1] int32 V_1,
             [2] int32 V_2,
             [3] char x)
    .line 8,8 : 6,23 ''
    IL_0000:  ldc.i4.0
    IL_0001:  stloc.0
    .line 9,9 : 6,21 ''
    IL_0002:  ldc.i4.0
    IL_0003:  stloc.2
    IL_0004:  ldarg.0
    IL_0005:  callvirt   instance int32 [mscorlib]System.String::get_Length()
    IL_000a:  ldc.i4.1
    IL_000b:  sub
    IL_000c:  stloc.1
    IL_000d:  ldloc.1
    IL_000e:  ldloc.2
    IL_000f:  blt.s      IL_0028

    .line 9,9 : 6,21 ''
    IL_0011:  ldarg.0
    IL_0012:  ldloc.2
    IL_0013:  callvirt   instance char [netstandard]System.String::get_Chars(int32)
    IL_0018:  stloc.3
    IL_0019:  ldloc.0
    IL_001a:  ldloc.3
    IL_001b:  conv.i4
    IL_001c:  add
    IL_001d:  stloc.0
    IL_001e:  ldloc.2
    IL_001f:  ldc.i4.1
    IL_0020:  add
    IL_0021:  stloc.2
    .line 9,9 : 6,21 ''
    IL_0022:  ldloc.2
    IL_0023:  ldloc.1
    IL_0024:  ldc.i4.1
    IL_0025:  add
    IL_0026:  bne.un.s   IL_0011

    IL_0028:  ret
  } // end of method ForEachOnString01::test1

  .method public static void  test2() cil managed
  {
    // Code size       49 (0x31)
    .maxstack  5
    .locals init ([0] int32 z,
             [1] int32 V_1,
             [2] int32 V_2,
             [3] char x)
    .line 13,13 : 6,23 ''
    IL_0000:  ldc.i4.0
    IL_0001:  stloc.0
    .line 14,14 : 6,23 ''
    IL_0002:  ldc.i4.0
    IL_0003:  stloc.2
    IL_0004:  ldstr      "123"
    IL_0009:  callvirt   instance int32 [mscorlib]System.String::get_Length()
    IL_000e:  ldc.i4.1
    IL_000f:  sub
    IL_0010:  stloc.1
    IL_0011:  ldloc.1
    IL_0012:  ldloc.2
    IL_0013:  blt.s      IL_0030

    .line 14,14 : 6,23 ''
    IL_0015:  ldstr      "123"
    IL_001a:  ldloc.2
    IL_001b:  callvirt   instance char [netstandard]System.String::get_Chars(int32)
    IL_0020:  stloc.3
    IL_0021:  ldloc.0
    IL_0022:  ldloc.3
    IL_0023:  conv.i4
    IL_0024:  add
    IL_0025:  stloc.0
    IL_0026:  ldloc.2
    IL_0027:  ldc.i4.1
    IL_0028:  add
    IL_0029:  stloc.2
    .line 14,14 : 6,23 ''
    IL_002a:  ldloc.2
    IL_002b:  ldloc.1
    IL_002c:  ldc.i4.1
    IL_002d:  add
    IL_002e:  bne.un.s   IL_0015

    IL_0030:  ret
  } // end of method ForEachOnString01::test2

  .method public static void  test3() cil managed
  {
    // Code size       49 (0x31)
    .maxstack  5
    .locals init ([0] int32 z,
             [1] int32 V_1,
             [2] int32 V_2,
             [3] char x)
    .line 19,19 : 6,23 ''
    IL_0000:  ldc.i4.0
    IL_0001:  stloc.0
    .line 20,20 : 6,20 ''
    IL_0002:  ldc.i4.0
    IL_0003:  stloc.2
    IL_0004:  ldstr      "123"
    IL_0009:  callvirt   instance int32 [mscorlib]System.String::get_Length()
    IL_000e:  ldc.i4.1
    IL_000f:  sub
    IL_0010:  stloc.1
    IL_0011:  ldloc.1
    IL_0012:  ldloc.2
    IL_0013:  blt.s      IL_0030

    .line 20,20 : 6,20 ''
    IL_0015:  ldstr      "123"
    IL_001a:  ldloc.2
    IL_001b:  callvirt   instance char [netstandard]System.String::get_Chars(int32)
    IL_0020:  stloc.3
    IL_0021:  ldloc.0
    IL_0022:  ldloc.3
    IL_0023:  conv.i4
    IL_0024:  add
    IL_0025:  stloc.0
    IL_0026:  ldloc.2
    IL_0027:  ldc.i4.1
    IL_0028:  add
    IL_0029:  stloc.2
    .line 20,20 : 6,20 ''
    IL_002a:  ldloc.2
    IL_002b:  ldloc.1
    IL_002c:  ldc.i4.1
    IL_002d:  add
    IL_002e:  bne.un.s   IL_0015

    IL_0030:  ret
  } // end of method ForEachOnString01::test3

  .method public static void  test4() cil managed
  {
    // Code size       49 (0x31)
    .maxstack  5
    .locals init ([0] int32 z,
             [1] int32 V_1,
             [2] int32 V_2,
             [3] char x)
    .line 24,24 : 6,23 ''
    IL_0000:  ldc.i4.0
    IL_0001:  stloc.0
    .line 26,26 : 6,20 ''
    IL_0002:  ldc.i4.0
    IL_0003:  stloc.2
    IL_0004:  ldstr      "123"
    IL_0009:  callvirt   instance int32 [mscorlib]System.String::get_Length()
    IL_000e:  ldc.i4.1
    IL_000f:  sub
    IL_0010:  stloc.1
    IL_0011:  ldloc.1
    IL_0012:  ldloc.2
    IL_0013:  blt.s      IL_0030

    .line 26,26 : 6,20 ''
    IL_0015:  ldstr      "123"
    IL_001a:  ldloc.2
    IL_001b:  callvirt   instance char [netstandard]System.String::get_Chars(int32)
    IL_0020:  stloc.3
    IL_0021:  ldloc.0
    IL_0022:  ldloc.3
    IL_0023:  conv.i4
    IL_0024:  add
    IL_0025:  stloc.0
    IL_0026:  ldloc.2
    IL_0027:  ldc.i4.1
    IL_0028:  add
    IL_0029:  stloc.2
    .line 26,26 : 6,20 ''
    IL_002a:  ldloc.2
    IL_002b:  ldloc.1
    IL_002c:  ldc.i4.1
    IL_002d:  add
    IL_002e:  bne.un.s   IL_0015

    IL_0030:  ret
  } // end of method ForEachOnString01::test4

  .method public static void  test5() cil managed
  {
    // Code size       71 (0x47)
    .maxstack  5
    .locals init ([0] int32 V_0,
             [1] int32 V_1,
             [2] char x,
             [3] class [FSharp.Core]Microsoft.FSharp.Core.PrintfFormat`4<class [FSharp.Core]Microsoft.FSharp.Core.FSharpFunc`2<char,class [FSharp.Core]Microsoft.FSharp.Core.Unit>,class [mscorlib]System.IO.TextWriter,class [FSharp.Core]Microsoft.FSharp.Core.Unit,class [FSharp.Core]Microsoft.FSharp.Core.Unit> V_3)
    .line 31,31 : 6,20 ''
    IL_0000:  ldc.i4.0
    IL_0001:  stloc.1
    IL_0002:  ldstr      "123"
    IL_0007:  callvirt   instance int32 [mscorlib]System.String::get_Length()
    IL_000c:  ldc.i4.1
    IL_000d:  sub
    IL_000e:  stloc.0
    IL_000f:  ldloc.0
    IL_0010:  ldloc.1
    IL_0011:  blt.s      IL_0046

    .line 31,31 : 6,20 ''
    IL_0013:  ldstr      "123"
    IL_0018:  ldloc.1
    IL_0019:  callvirt   instance char [netstandard]System.String::get_Chars(int32)
    IL_001e:  stloc.2
    IL_001f:  ldstr      "%A"
    IL_0024:  newobj     instance void class [FSharp.Core]Microsoft.FSharp.Core.PrintfFormat`5<class [FSharp.Core]Microsoft.FSharp.Core.FSharpFunc`2<char,class [FSharp.Core]Microsoft.FSharp.Core.Unit>,class [mscorlib]System.IO.TextWriter,class [FSharp.Core]Microsoft.FSharp.Core.Unit,class [FSharp.Core]Microsoft.FSharp.Core.Unit,char>::.ctor(string)
    IL_0029:  stloc.3
    IL_002a:  call       class [netstandard]System.IO.TextWriter [netstandard]System.Console::get_Out()
    IL_002f:  ldloc.3
    IL_0030:  call       !!0 [FSharp.Core]Microsoft.FSharp.Core.PrintfModule::PrintFormatLineToTextWriter<class [FSharp.Core]Microsoft.FSharp.Core.FSharpFunc`2<char,class [FSharp.Core]Microsoft.FSharp.Core.Unit>>(class [mscorlib]System.IO.TextWriter,
                                                                                                                                                                                                                     class [FSharp.Core]Microsoft.FSharp.Core.PrintfFormat`4<!!0,class [mscorlib]System.IO.TextWriter,class [FSharp.Core]Microsoft.FSharp.Core.Unit,class [FSharp.Core]Microsoft.FSharp.Core.Unit>)
    IL_0035:  ldloc.2
    IL_0036:  callvirt   instance !1 class [FSharp.Core]Microsoft.FSharp.Core.FSharpFunc`2<char,class [FSharp.Core]Microsoft.FSharp.Core.Unit>::Invoke(!0)
    IL_003b:  pop
    IL_003c:  ldloc.1
    IL_003d:  ldc.i4.1
    IL_003e:  add
    IL_003f:  stloc.1
    .line 31,31 : 6,20 ''
    IL_0040:  ldloc.1
    IL_0041:  ldloc.0
    IL_0042:  ldc.i4.1
    IL_0043:  add
    IL_0044:  bne.un.s   IL_0013

    IL_0046:  ret
  } // end of method ForEachOnString01::test5

  .method public static void  test6(string str) cil managed
  {
    // Code size       41 (0x29)
    .maxstack  5
    .locals init ([0] int32 z,
             [1] int32 V_1,
             [2] int32 V_2,
             [3] char x)
    .line 40,40 : 6,23 ''
    IL_0000:  ldc.i4.0
    IL_0001:  stloc.0
    .line 41,41 : 6,21 ''
    IL_0002:  ldc.i4.0
    IL_0003:  stloc.2
    IL_0004:  ldarg.0
    IL_0005:  callvirt   instance int32 [mscorlib]System.String::get_Length()
    IL_000a:  ldc.i4.1
    IL_000b:  sub
    IL_000c:  stloc.1
    IL_000d:  ldloc.1
    IL_000e:  ldloc.2
    IL_000f:  blt.s      IL_0028

    .line 41,41 : 6,21 ''
    IL_0011:  ldarg.0
    IL_0012:  ldloc.2
    IL_0013:  callvirt   instance char [netstandard]System.String::get_Chars(int32)
    IL_0018:  stloc.3
    IL_0019:  ldloc.0
    IL_001a:  ldloc.3
    IL_001b:  conv.i4
    IL_001c:  add
    IL_001d:  stloc.0
    IL_001e:  ldloc.2
    IL_001f:  ldc.i4.1
    IL_0020:  add
    IL_0021:  stloc.2
    .line 41,41 : 6,21 ''
    IL_0022:  ldloc.2
    IL_0023:  ldloc.1
    IL_0024:  ldc.i4.1
    IL_0025:  add
    IL_0026:  bne.un.s   IL_0011

    IL_0028:  ret
  } // end of method ForEachOnString01::test6

  .method public static void  test7() cil managed
  {
    // Code size       49 (0x31)
    .maxstack  5
    .locals init ([0] int32 z,
             [1] int32 V_1,
             [2] int32 V_2,
             [3] char x)
    .line 46,46 : 6,23 ''
    IL_0000:  ldc.i4.0
    IL_0001:  stloc.0
    .line 47,47 : 6,20 ''
    IL_0002:  ldc.i4.0
    IL_0003:  stloc.2
    IL_0004:  ldstr      "123"
    IL_0009:  callvirt   instance int32 [mscorlib]System.String::get_Length()
    IL_000e:  ldc.i4.1
    IL_000f:  sub
    IL_0010:  stloc.1
    IL_0011:  ldloc.1
    IL_0012:  ldloc.2
    IL_0013:  blt.s      IL_0030

    .line 47,47 : 6,20 ''
    IL_0015:  ldstr      "123"
    IL_001a:  ldloc.2
    IL_001b:  callvirt   instance char [netstandard]System.String::get_Chars(int32)
    IL_0020:  stloc.3
    IL_0021:  ldloc.0
    IL_0022:  ldloc.3
    IL_0023:  conv.i4
    IL_0024:  add
    IL_0025:  stloc.0
    IL_0026:  ldloc.2
    IL_0027:  ldc.i4.1
    IL_0028:  add
    IL_0029:  stloc.2
    .line 47,47 : 6,20 ''
    IL_002a:  ldloc.2
    IL_002b:  ldloc.1
    IL_002c:  ldc.i4.1
    IL_002d:  add
    IL_002e:  bne.un.s   IL_0015

    IL_0030:  ret
  } // end of method ForEachOnString01::test7

  .method public static void  test8() cil managed
  {
    // Code size       81 (0x51)
    .maxstack  5
    .locals init ([0] string V_0,
             [1] int32 V_1,
             [2] int32 V_2,
             [3] char i,
             [4] class [FSharp.Core]Microsoft.FSharp.Core.PrintfFormat`4<class [FSharp.Core]Microsoft.FSharp.Core.FSharpFunc`2<char,class [FSharp.Core]Microsoft.FSharp.Core.Unit>,class [mscorlib]System.IO.TextWriter,class [FSharp.Core]Microsoft.FSharp.Core.Unit,class [FSharp.Core]Microsoft.FSharp.Core.Unit> V_4)
    .line 53,55 : 17,40 ''
    IL_0000:  ldsfld     class ForEachOnString01/test8@54 ForEachOnString01/test8@54::@_instance
    IL_0005:  ldstr      "1234"
    IL_000a:  call       string [FSharp.Core]Microsoft.FSharp.Core.StringModule::Map(class [FSharp.Core]Microsoft.FSharp.Core.FSharpFunc`2<char,char>,
                                                                                     string)
    IL_000f:  stloc.0
    .line 52,56 : 5,21 ''
    IL_0010:  ldc.i4.0
    IL_0011:  stloc.2
    IL_0012:  ldloc.0
    IL_0013:  callvirt   instance int32 [mscorlib]System.String::get_Length()
    IL_0018:  ldc.i4.1
    IL_0019:  sub
    IL_001a:  stloc.1
    IL_001b:  ldloc.1
    IL_001c:  ldloc.2
    IL_001d:  blt.s      IL_0050

    .line 52,56 : 5,21 ''
    IL_001f:  ldloc.0
    IL_0020:  ldloc.2
    IL_0021:  callvirt   instance char [netstandard]System.String::get_Chars(int32)
    IL_0026:  stloc.3
    IL_0027:  ldstr      "%O"
    IL_002c:  newobj     instance void class [FSharp.Core]Microsoft.FSharp.Core.PrintfFormat`5<class [FSharp.Core]Microsoft.FSharp.Core.FSharpFunc`2<char,class [FSharp.Core]Microsoft.FSharp.Core.Unit>,class [mscorlib]System.IO.TextWriter,class [FSharp.Core]Microsoft.FSharp.Core.Unit,class [FSharp.Core]Microsoft.FSharp.Core.Unit,char>::.ctor(string)
    IL_0031:  stloc.s    V_4
    IL_0033:  call       class [netstandard]System.IO.TextWriter [netstandard]System.Console::get_Out()
    IL_0038:  ldloc.s    V_4
    IL_003a:  call       !!0 [FSharp.Core]Microsoft.FSharp.Core.PrintfModule::PrintFormatLineToTextWriter<class [FSharp.Core]Microsoft.FSharp.Core.FSharpFunc`2<char,class [FSharp.Core]Microsoft.FSharp.Core.Unit>>(class [mscorlib]System.IO.TextWriter,
                                                                                                                                                                                                                     class [FSharp.Core]Microsoft.FSharp.Core.PrintfFormat`4<!!0,class [mscorlib]System.IO.TextWriter,class [FSharp.Core]Microsoft.FSharp.Core.Unit,class [FSharp.Core]Microsoft.FSharp.Core.Unit>)
    IL_003f:  ldloc.3
    IL_0040:  callvirt   instance !1 class [FSharp.Core]Microsoft.FSharp.Core.FSharpFunc`2<char,class [FSharp.Core]Microsoft.FSharp.Core.Unit>::Invoke(!0)
    IL_0045:  pop
    IL_0046:  ldloc.2
    IL_0047:  ldc.i4.1
    IL_0048:  add
    IL_0049:  stloc.2
    .line 52,56 : 5,21 ''
    IL_004a:  ldloc.2
    IL_004b:  ldloc.1
    IL_004c:  ldc.i4.1
    IL_004d:  add
    IL_004e:  bne.un.s   IL_001f

    IL_0050:  ret
  } // end of method ForEachOnString01::test8

  .method public static void  test9() cil managed
  {
    // Code size       100 (0x64)
    .maxstack  5
    .locals init ([0] string V_0,
             [1] int32 V_1,
             [2] int32 V_2,
             [3] char i,
             [4] string tmp,
             [5] class [FSharp.Core]Microsoft.FSharp.Core.PrintfFormat`4<class [FSharp.Core]Microsoft.FSharp.Core.FSharpFunc`2<string,class [FSharp.Core]Microsoft.FSharp.Core.Unit>,class [mscorlib]System.IO.TextWriter,class [FSharp.Core]Microsoft.FSharp.Core.Unit,class [FSharp.Core]Microsoft.FSharp.Core.Unit> V_5)
    .line 62,64 : 17,40 ''
    IL_0000:  ldsfld     class ForEachOnString01/test9@63 ForEachOnString01/test9@63::@_instance
    IL_0005:  ldstr      "1234"
    IL_000a:  call       string [FSharp.Core]Microsoft.FSharp.Core.StringModule::Map(class [FSharp.Core]Microsoft.FSharp.Core.FSharpFunc`2<char,char>,
                                                                                     string)
    IL_000f:  stloc.0
    .line 61,65 : 5,21 ''
    IL_0010:  ldc.i4.0
    IL_0011:  stloc.2
    IL_0012:  ldloc.0
    IL_0013:  callvirt   instance int32 [mscorlib]System.String::get_Length()
    IL_0018:  ldc.i4.1
    IL_0019:  sub
    IL_001a:  stloc.1
    IL_001b:  ldloc.1
    IL_001c:  ldloc.2
    IL_001d:  blt.s      IL_0063

    .line 61,65 : 5,21 ''
    IL_001f:  ldloc.0
    IL_0020:  ldloc.2
    IL_0021:  callvirt   instance char [netstandard]System.String::get_Chars(int32)
    IL_0026:  stloc.3
    .line 66,66 : 9,53 ''
    IL_0027:  ldstr      "{0} foo"
    IL_002c:  ldloc.3
    IL_002d:  box        [mscorlib]System.Char
    IL_0032:  call       string [mscorlib]System.String::Format(string,
                                                                object)
    IL_0037:  stloc.s    tmp
    .line 67,67 : 9,21 ''
    IL_0039:  ldstr      "%O"
    IL_003e:  newobj     instance void class [FSharp.Core]Microsoft.FSharp.Core.PrintfFormat`5<class [FSharp.Core]Microsoft.FSharp.Core.FSharpFunc`2<string,class [FSharp.Core]Microsoft.FSharp.Core.Unit>,class [mscorlib]System.IO.TextWriter,class [FSharp.Core]Microsoft.FSharp.Core.Unit,class [FSharp.Core]Microsoft.FSharp.Core.Unit,string>::.ctor(string)
    IL_0043:  stloc.s    V_5
    IL_0045:  call       class [netstandard]System.IO.TextWriter [netstandard]System.Console::get_Out()
    IL_004a:  ldloc.s    V_5
    IL_004c:  call       !!0 [FSharp.Core]Microsoft.FSharp.Core.PrintfModule::PrintFormatLineToTextWriter<class [FSharp.Core]Microsoft.FSharp.Core.FSharpFunc`2<string,class [FSharp.Core]Microsoft.FSharp.Core.Unit>>(class [mscorlib]System.IO.TextWriter,
                                                                                                                                                                                                                       class [FSharp.Core]Microsoft.FSharp.Core.PrintfFormat`4<!!0,class [mscorlib]System.IO.TextWriter,class [FSharp.Core]Microsoft.FSharp.Core.Unit,class [FSharp.Core]Microsoft.FSharp.Core.Unit>)
    IL_0051:  ldloc.s    tmp
    IL_0053:  callvirt   instance !1 class [FSharp.Core]Microsoft.FSharp.Core.FSharpFunc`2<string,class [FSharp.Core]Microsoft.FSharp.Core.Unit>::Invoke(!0)
    IL_0058:  pop
    IL_0059:  ldloc.2
    IL_005a:  ldc.i4.1
    IL_005b:  add
    IL_005c:  stloc.2
    .line 61,65 : 5,21 ''
    IL_005d:  ldloc.2
    IL_005e:  ldloc.1
    IL_005f:  ldc.i4.1
    IL_0060:  add
    IL_0061:  bne.un.s   IL_001f

    IL_0063:  ret
  } // end of method ForEachOnString01::test9

} // end of class ForEachOnString01

.class private abstract auto ansi sealed '<StartupCode$ForEachOnString01>'.$ForEachOnString01
       extends [mscorlib]System.Object
{
} // end of class '<StartupCode$ForEachOnString01>'.$ForEachOnString01


// =============================================================

// *********** DISASSEMBLY COMPLETE ***********************<|MERGE_RESOLUTION|>--- conflicted
+++ resolved
@@ -41,21 +41,13 @@
   // Offset: 0x00000358 Length: 0x000000FF
 }
 .module ForEachOnString01.dll
-<<<<<<< HEAD
-// MVID: {5F972DEC-105C-852B-A745-0383EC2D975F}
-=======
 // MVID: {5FCFFFA6-105C-852B-A745-0383A6FFCF5F}
->>>>>>> 645ed210
 .imagebase 0x00400000
 .file alignment 0x00000200
 .stackreserve 0x00100000
 .subsystem 0x0003       // WINDOWS_CUI
 .corflags 0x00000001    //  ILONLY
-<<<<<<< HEAD
-// Image base: 0x06AC0000
-=======
 // Image base: 0x06C70000
->>>>>>> 645ed210
 
 
 // =============== CLASS MEMBERS DECLARATION ===================
