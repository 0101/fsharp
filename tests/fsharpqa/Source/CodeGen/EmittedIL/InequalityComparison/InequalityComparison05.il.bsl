
//  Microsoft (R) .NET Framework IL Disassembler.  Version 4.8.3928.0
//  Copyright (c) Microsoft Corporation.  All rights reserved.



// Metadata version: v4.0.30319
.assembly extern mscorlib
{
  .publickeytoken = (B7 7A 5C 56 19 34 E0 89 )                         // .z\V.4..
  .ver 4:0:0:0
}
.assembly extern FSharp.Core
{
  .publickeytoken = (B0 3F 5F 7F 11 D5 0A 3A )                         // .?_....:
  .ver 5:0:0:0
}
.assembly InequalityComparison05
{
  .custom instance void [FSharp.Core]Microsoft.FSharp.Core.FSharpInterfaceDataVersionAttribute::.ctor(int32,
                                                                                                      int32,
                                                                                                      int32) = ( 01 00 02 00 00 00 00 00 00 00 00 00 00 00 00 00 ) 

  // --- The following custom attribute is added automatically, do not uncomment -------
  //  .custom instance void [mscorlib]System.Diagnostics.DebuggableAttribute::.ctor(valuetype [mscorlib]System.Diagnostics.DebuggableAttribute/DebuggingModes) = ( 01 00 01 01 00 00 00 00 ) 

  .hash algorithm 0x00008004
  .ver 0:0:0:0
}
.mresource public FSharpSignatureData.InequalityComparison05
{
  // Offset: 0x00000000 Length: 0x00000232
<<<<<<< HEAD
}
.mresource public FSharpSignatureDataB.InequalityComparison05
{
  // Offset: 0x00000238 Length: 0x00000001
=======
>>>>>>> 200af477
}
.mresource public FSharpOptimizationData.InequalityComparison05
{
  // Offset: 0x00000238 Length: 0x00000085
}
.module InequalityComparison05.exe
<<<<<<< HEAD
// MVID: {5F972A55-263A-E751-A745-0383552A975F}
=======
// MVID: {60B68B7E-263A-E751-A745-03837E8BB660}
>>>>>>> 200af477
.imagebase 0x00400000
.file alignment 0x00000200
.stackreserve 0x00100000
.subsystem 0x0003       // WINDOWS_CUI
.corflags 0x00000001    //  ILONLY
<<<<<<< HEAD
// Image base: 0x092C0000
=======
// Image base: 0x07350000
>>>>>>> 200af477


// =============== CLASS MEMBERS DECLARATION ===================

.class public abstract auto ansi sealed InequalityComparison05
       extends [mscorlib]System.Object
{
  .custom instance void [FSharp.Core]Microsoft.FSharp.Core.CompilationMappingAttribute::.ctor(valuetype [FSharp.Core]Microsoft.FSharp.Core.SourceConstructFlags) = ( 01 00 07 00 00 00 00 00 ) 
  .method public static !!a  f5<a>(int32 x,
                                   int32 y,
                                   !!a z,
                                   !!a w) cil managed
  {
    .custom instance void [FSharp.Core]Microsoft.FSharp.Core.CompilationArgumentCountsAttribute::.ctor(int32[]) = ( 01 00 04 00 00 00 01 00 00 00 01 00 00 00 01 00 
                                                                                                                    00 00 01 00 00 00 00 00 ) 
    // Code size       8 (0x8)
    .maxstack  8
    .language '{AB4F38C9-B6E6-43BA-BE3B-58080B2CCCE3}', '{994B45C4-E6E9-11D2-903F-00C04FA302A1}', '{5A869D0B-6611-11D3-BD2A-0000F80849BD}'
    .line 3,3 : 40,55 'C:\\GitHub\\dsyme\\fsharp\\tests\\fsharpqa\\source\\CodeGen\\EmittedIL\\InequalityComparison\\InequalityComparison05.fs'
    IL_0000:  ldarg.0
    IL_0001:  ldarg.1
    IL_0002:  ble.s      IL_0006

    .line 3,3 : 56,57 ''
    IL_0004:  ldarg.2
    IL_0005:  ret

    .line 3,3 : 63,64 ''
    IL_0006:  ldarg.3
    IL_0007:  ret
  } // end of method InequalityComparison05::f5

} // end of class InequalityComparison05

.class private abstract auto ansi sealed '<StartupCode$InequalityComparison05>'.$InequalityComparison05
       extends [mscorlib]System.Object
{
  .method public static void  main@() cil managed
  {
    .entrypoint
    // Code size       1 (0x1)
    .maxstack  8
    IL_0000:  ret
  } // end of method $InequalityComparison05::main@

} // end of class '<StartupCode$InequalityComparison05>'.$InequalityComparison05


// =============================================================

// *********** DISASSEMBLY COMPLETE ***********************<|MERGE_RESOLUTION|>--- conflicted
+++ resolved
@@ -30,34 +30,23 @@
 .mresource public FSharpSignatureData.InequalityComparison05
 {
   // Offset: 0x00000000 Length: 0x00000232
-<<<<<<< HEAD
 }
 .mresource public FSharpSignatureDataB.InequalityComparison05
 {
   // Offset: 0x00000238 Length: 0x00000001
-=======
->>>>>>> 200af477
 }
 .mresource public FSharpOptimizationData.InequalityComparison05
 {
   // Offset: 0x00000238 Length: 0x00000085
 }
 .module InequalityComparison05.exe
-<<<<<<< HEAD
 // MVID: {5F972A55-263A-E751-A745-0383552A975F}
-=======
-// MVID: {60B68B7E-263A-E751-A745-03837E8BB660}
->>>>>>> 200af477
 .imagebase 0x00400000
 .file alignment 0x00000200
 .stackreserve 0x00100000
 .subsystem 0x0003       // WINDOWS_CUI
 .corflags 0x00000001    //  ILONLY
-<<<<<<< HEAD
 // Image base: 0x092C0000
-=======
-// Image base: 0x07350000
->>>>>>> 200af477
 
 
 // =============== CLASS MEMBERS DECLARATION ===================
