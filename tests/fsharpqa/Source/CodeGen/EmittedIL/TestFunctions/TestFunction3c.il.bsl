--- conflicted
+++ resolved
@@ -41,21 +41,13 @@
   // Offset: 0x00000200 Length: 0x0000008A
 }
 .module TestFunction3c.exe
-<<<<<<< HEAD
-// MVID: {5F972A6E-A662-4FAC-A745-03836E2A975F}
-=======
 // MVID: {60B68B97-A662-4FAC-A745-0383978BB660}
->>>>>>> 200af477
 .imagebase 0x00400000
 .file alignment 0x00000200
 .stackreserve 0x00100000
 .subsystem 0x0003       // WINDOWS_CUI
 .corflags 0x00000001    //  ILONLY
-<<<<<<< HEAD
-// Image base: 0x09300000
-=======
 // Image base: 0x06B00000
->>>>>>> 200af477
 
 
 // =============== CLASS MEMBERS DECLARATION ===================
