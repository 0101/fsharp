
//  Microsoft (R) .NET Framework IL Disassembler.  Version 4.8.3928.0
//  Copyright (c) Microsoft Corporation.  All rights reserved.



// Metadata version: v4.0.30319
.assembly extern mscorlib
{
  .publickeytoken = (B7 7A 5C 56 19 34 E0 89 )                         // .z\V.4..
  .ver 4:0:0:0
}
.assembly extern FSharp.Core
{
  .publickeytoken = (B0 3F 5F 7F 11 D5 0A 3A )                         // .?_....:
  .ver 5:0:0:0
}
.assembly TestFunction23
{
  .custom instance void [FSharp.Core]Microsoft.FSharp.Core.FSharpInterfaceDataVersionAttribute::.ctor(int32,
                                                                                                      int32,
                                                                                                      int32) = ( 01 00 02 00 00 00 00 00 00 00 00 00 00 00 00 00 ) 

  // --- The following custom attribute is added automatically, do not uncomment -------
  //  .custom instance void [mscorlib]System.Diagnostics.DebuggableAttribute::.ctor(valuetype [mscorlib]System.Diagnostics.DebuggableAttribute/DebuggingModes) = ( 01 00 01 01 00 00 00 00 ) 

  .hash algorithm 0x00008004
  .ver 0:0:0:0
}
.mresource public FSharpSignatureData.TestFunction23
{
  // Offset: 0x00000000 Length: 0x0000033A
<<<<<<< HEAD
}
.mresource public FSharpSignatureDataB.TestFunction23
{
  // Offset: 0x00000340 Length: 0x00000001
}
.mresource public FSharpOptimizationData.TestFunction23
{
  // Offset: 0x00000348 Length: 0x000000E3
}
.module TestFunction23.exe
// MVID: {5F972A6E-A643-451C-A745-03836E2A975F}
=======
}
.mresource public FSharpOptimizationData.TestFunction23
{
  // Offset: 0x00000340 Length: 0x000000E3
}
.module TestFunction23.exe
// MVID: {5FCFFD21-A643-451C-A745-038321FDCF5F}
>>>>>>> 645ed210
.imagebase 0x00400000
.file alignment 0x00000200
.stackreserve 0x00100000
.subsystem 0x0003       // WINDOWS_CUI
.corflags 0x00000001    //  ILONLY
<<<<<<< HEAD
// Image base: 0x06750000
=======
// Image base: 0x07570000
>>>>>>> 645ed210


// =============== CLASS MEMBERS DECLARATION ===================

.class public abstract auto ansi sealed TestFunction23
       extends [mscorlib]System.Object
{
  .custom instance void [FSharp.Core]Microsoft.FSharp.Core.CompilationMappingAttribute::.ctor(valuetype [FSharp.Core]Microsoft.FSharp.Core.SourceConstructFlags) = ( 01 00 07 00 00 00 00 00 ) 
  .class auto ansi serializable nested public C
         extends [mscorlib]System.Object
  {
    .custom instance void [FSharp.Core]Microsoft.FSharp.Core.CompilationMappingAttribute::.ctor(valuetype [FSharp.Core]Microsoft.FSharp.Core.SourceConstructFlags) = ( 01 00 03 00 00 00 00 00 ) 
    .field assembly string x
    .field assembly string x@8
    .method public specialname rtspecialname 
            instance void  .ctor() cil managed
    {
      // Code size       31 (0x1f)
      .maxstack  8
      .language '{AB4F38C9-B6E6-43BA-BE3B-58080B2CCCE3}', '{994B45C4-E6E9-11D2-903F-00C04FA302A1}', '{5A869D0B-6611-11D3-BD2A-0000F80849BD}'
      .line 100001,100001 : 0,0 'C:\\GitHub\\dsyme\\fsharp\\tests\\fsharpqa\\source\\CodeGen\\EmittedIL\\TestFunctions\\TestFunction23.fs'
      IL_0000:  ldarg.0
      IL_0001:  callvirt   instance void [mscorlib]System.Object::.ctor()
      IL_0006:  ldarg.0
      IL_0007:  pop
      .line 6,6 : 5,38 ''
      IL_0008:  ldarg.0
      IL_0009:  call       string [mscorlib]System.Console::ReadLine()
      IL_000e:  stfld      string TestFunction23/C::x
      .line 8,8 : 5,38 ''
      IL_0013:  ldarg.0
      IL_0014:  call       string [mscorlib]System.Console::ReadLine()
      IL_0019:  stfld      string TestFunction23/C::x@8
      .line 5,5 : 6,7 ''
      IL_001e:  ret
    } // end of method C::.ctor

    .method public hidebysig instance string 
            M() cil managed
    {
      // Code size       18 (0x12)
      .maxstack  8
      .line 9,9 : 23,30 ''
      IL_0000:  ldarg.0
      IL_0001:  ldfld      string TestFunction23/C::x@8
      IL_0006:  ldarg.0
      IL_0007:  callvirt   instance string TestFunction23/C::g()
      IL_000c:  call       string [mscorlib]System.String::Concat(string,
                                                                  string)
      IL_0011:  ret
    } // end of method C::M

    .method assembly hidebysig instance string 
            g() cil managed
    {
      .custom instance void [mscorlib]System.Runtime.CompilerServices.CompilerGeneratedAttribute::.ctor() = ( 01 00 00 00 ) 
      // Code size       7 (0x7)
      .maxstack  8
      .line 7,7 : 15,16 ''
      IL_0000:  ldarg.0
      IL_0001:  ldfld      string TestFunction23/C::x
      IL_0006:  ret
    } // end of method C::g

  } // end of class C

  .class auto ansi serializable sealed nested assembly beforefieldinit g@13
         extends class [FSharp.Core]Microsoft.FSharp.Core.FSharpFunc`2<class [FSharp.Core]Microsoft.FSharp.Core.Unit,class [FSharp.Core]Microsoft.FSharp.Core.Unit>
  {
    .field static assembly initonly class TestFunction23/g@13 @_instance
    .method assembly specialname rtspecialname 
            instance void  .ctor() cil managed
    {
      .custom instance void [mscorlib]System.Runtime.CompilerServices.CompilerGeneratedAttribute::.ctor() = ( 01 00 00 00 ) 
      .custom instance void [mscorlib]System.Diagnostics.DebuggerNonUserCodeAttribute::.ctor() = ( 01 00 00 00 ) 
      // Code size       7 (0x7)
      .maxstack  8
      IL_0000:  ldarg.0
      IL_0001:  call       instance void class [FSharp.Core]Microsoft.FSharp.Core.FSharpFunc`2<class [FSharp.Core]Microsoft.FSharp.Core.Unit,class [FSharp.Core]Microsoft.FSharp.Core.Unit>::.ctor()
      IL_0006:  ret
    } // end of method g@13::.ctor

    .method public strict virtual instance class [FSharp.Core]Microsoft.FSharp.Core.Unit 
            Invoke(class [FSharp.Core]Microsoft.FSharp.Core.Unit unitVar0) cil managed
    {
      // Code size       34 (0x22)
      .maxstack  8
      .line 13,13 : 9,24 ''
      IL_0000:  ldstr      "Hello"
      IL_0005:  newobj     instance void class [FSharp.Core]Microsoft.FSharp.Core.PrintfFormat`5<class [FSharp.Core]Microsoft.FSharp.Core.Unit,class [mscorlib]System.IO.TextWriter,class [FSharp.Core]Microsoft.FSharp.Core.Unit,class [FSharp.Core]Microsoft.FSharp.Core.Unit,class [FSharp.Core]Microsoft.FSharp.Core.Unit>::.ctor(string)
      IL_000a:  call       !!0 [FSharp.Core]Microsoft.FSharp.Core.ExtraTopLevelOperators::PrintFormatLine<class [FSharp.Core]Microsoft.FSharp.Core.Unit>(class [FSharp.Core]Microsoft.FSharp.Core.PrintfFormat`4<!!0,class [mscorlib]System.IO.TextWriter,class [FSharp.Core]Microsoft.FSharp.Core.Unit,class [FSharp.Core]Microsoft.FSharp.Core.Unit>)
      IL_000f:  pop
      .line 14,14 : 9,24 ''
      IL_0010:  ldstr      "Hello"
      IL_0015:  newobj     instance void class [FSharp.Core]Microsoft.FSharp.Core.PrintfFormat`5<class [FSharp.Core]Microsoft.FSharp.Core.Unit,class [mscorlib]System.IO.TextWriter,class [FSharp.Core]Microsoft.FSharp.Core.Unit,class [FSharp.Core]Microsoft.FSharp.Core.Unit,class [FSharp.Core]Microsoft.FSharp.Core.Unit>::.ctor(string)
      IL_001a:  tail.
      IL_001c:  call       !!0 [FSharp.Core]Microsoft.FSharp.Core.ExtraTopLevelOperators::PrintFormatLine<class [FSharp.Core]Microsoft.FSharp.Core.Unit>(class [FSharp.Core]Microsoft.FSharp.Core.PrintfFormat`4<!!0,class [mscorlib]System.IO.TextWriter,class [FSharp.Core]Microsoft.FSharp.Core.Unit,class [FSharp.Core]Microsoft.FSharp.Core.Unit>)
      IL_0021:  ret
    } // end of method g@13::Invoke

    .method private specialname rtspecialname static 
            void  .cctor() cil managed
    {
      // Code size       11 (0xb)
      .maxstack  10
      IL_0000:  newobj     instance void TestFunction23/g@13::.ctor()
      IL_0005:  stsfld     class TestFunction23/g@13 TestFunction23/g@13::@_instance
      IL_000a:  ret
    } // end of method g@13::.cctor

  } // end of class g@13

  .method public static class [mscorlib]System.Tuple`2<class [FSharp.Core]Microsoft.FSharp.Core.Unit,class [FSharp.Core]Microsoft.FSharp.Core.Unit> 
          f<a>(!!a x) cil managed
  {
    // Code size       26 (0x1a)
    .maxstack  5
    .locals init ([0] class [FSharp.Core]Microsoft.FSharp.Core.FSharpFunc`2<class [FSharp.Core]Microsoft.FSharp.Core.Unit,class [FSharp.Core]Microsoft.FSharp.Core.Unit> g)
    .line 100001,100001 : 0,0 ''
    IL_0000:  ldsfld     class TestFunction23/g@13 TestFunction23/g@13::@_instance
    IL_0005:  stloc.0
    .line 15,15 : 5,13 ''
    IL_0006:  ldloc.0
    IL_0007:  ldnull
    IL_0008:  callvirt   instance !1 class [FSharp.Core]Microsoft.FSharp.Core.FSharpFunc`2<class [FSharp.Core]Microsoft.FSharp.Core.Unit,class [FSharp.Core]Microsoft.FSharp.Core.Unit>::Invoke(!0)
    IL_000d:  ldloc.0
    IL_000e:  ldnull
    IL_000f:  callvirt   instance !1 class [FSharp.Core]Microsoft.FSharp.Core.FSharpFunc`2<class [FSharp.Core]Microsoft.FSharp.Core.Unit,class [FSharp.Core]Microsoft.FSharp.Core.Unit>::Invoke(!0)
    IL_0014:  newobj     instance void class [mscorlib]System.Tuple`2<class [FSharp.Core]Microsoft.FSharp.Core.Unit,class [FSharp.Core]Microsoft.FSharp.Core.Unit>::.ctor(!0,
                                                                                                                                                                          !1)
    IL_0019:  ret
  } // end of method TestFunction23::f

} // end of class TestFunction23

.class private abstract auto ansi sealed '<StartupCode$TestFunction23>'.$TestFunction23
       extends [mscorlib]System.Object
{
  .method public static void  main@() cil managed
  {
    .entrypoint
    // Code size       1 (0x1)
    .maxstack  8
    IL_0000:  ret
  } // end of method $TestFunction23::main@

} // end of class '<StartupCode$TestFunction23>'.$TestFunction23


// =============================================================

// *********** DISASSEMBLY COMPLETE ***********************<|MERGE_RESOLUTION|>--- conflicted
+++ resolved
@@ -30,19 +30,6 @@
 .mresource public FSharpSignatureData.TestFunction23
 {
   // Offset: 0x00000000 Length: 0x0000033A
-<<<<<<< HEAD
-}
-.mresource public FSharpSignatureDataB.TestFunction23
-{
-  // Offset: 0x00000340 Length: 0x00000001
-}
-.mresource public FSharpOptimizationData.TestFunction23
-{
-  // Offset: 0x00000348 Length: 0x000000E3
-}
-.module TestFunction23.exe
-// MVID: {5F972A6E-A643-451C-A745-03836E2A975F}
-=======
 }
 .mresource public FSharpOptimizationData.TestFunction23
 {
@@ -50,17 +37,12 @@
 }
 .module TestFunction23.exe
 // MVID: {5FCFFD21-A643-451C-A745-038321FDCF5F}
->>>>>>> 645ed210
 .imagebase 0x00400000
 .file alignment 0x00000200
 .stackreserve 0x00100000
 .subsystem 0x0003       // WINDOWS_CUI
 .corflags 0x00000001    //  ILONLY
-<<<<<<< HEAD
-// Image base: 0x06750000
-=======
 // Image base: 0x07570000
->>>>>>> 645ed210
 
 
 // =============== CLASS MEMBERS DECLARATION ===================
