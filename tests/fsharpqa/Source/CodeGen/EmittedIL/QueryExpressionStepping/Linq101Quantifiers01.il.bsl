
//  Microsoft (R) .NET Framework IL Disassembler.  Version 4.8.3928.0
//  Copyright (c) Microsoft Corporation.  All rights reserved.



// Metadata version: v4.0.30319
.assembly extern mscorlib
{
  .publickeytoken = (B7 7A 5C 56 19 34 E0 89 )                         // .z\V.4..
  .ver 4:0:0:0
}
.assembly extern FSharp.Core
{
  .publickeytoken = (B0 3F 5F 7F 11 D5 0A 3A )                         // .?_....:
  .ver 5:0:0:0
}
.assembly extern Utils
{
  .ver 0:0:0:0
}
.assembly extern System.Core
{
  .publickeytoken = (B7 7A 5C 56 19 34 E0 89 )                         // .z\V.4..
  .ver 4:0:0:0
}
.assembly Linq101Quantifiers01
{
  .custom instance void [FSharp.Core]Microsoft.FSharp.Core.FSharpInterfaceDataVersionAttribute::.ctor(int32,
                                                                                                      int32,
                                                                                                      int32) = ( 01 00 02 00 00 00 00 00 00 00 00 00 00 00 00 00 ) 

  // --- The following custom attribute is added automatically, do not uncomment -------
  //  .custom instance void [mscorlib]System.Diagnostics.DebuggableAttribute::.ctor(valuetype [mscorlib]System.Diagnostics.DebuggableAttribute/DebuggingModes) = ( 01 00 01 01 00 00 00 00 ) 

  .hash algorithm 0x00008004
  .ver 0:0:0:0
}
.mresource public FSharpSignatureData.Linq101Quantifiers01
{
  // Offset: 0x00000000 Length: 0x00000393
}
.mresource public FSharpOptimizationData.Linq101Quantifiers01
{
  // Offset: 0x00000398 Length: 0x000000FF
}
.module Linq101Quantifiers01.exe
<<<<<<< HEAD
// MVID: {5F972A56-76DD-E373-A745-0383562A975F}
=======
// MVID: {5FCFFD0D-76DD-E373-A745-03830DFDCF5F}
>>>>>>> 645ed210
.imagebase 0x00400000
.file alignment 0x00000200
.stackreserve 0x00100000
.subsystem 0x0003       // WINDOWS_CUI
.corflags 0x00000001    //  ILONLY
<<<<<<< HEAD
// Image base: 0x08E00000
=======
// Image base: 0x07250000
>>>>>>> 645ed210


// =============== CLASS MEMBERS DECLARATION ===================

.class public abstract auto ansi sealed Linq101Quantifiers01
       extends [mscorlib]System.Object
{
  .custom instance void [FSharp.Core]Microsoft.FSharp.Core.CompilationMappingAttribute::.ctor(valuetype [FSharp.Core]Microsoft.FSharp.Core.SourceConstructFlags) = ( 01 00 07 00 00 00 00 00 ) 
  .class auto autochar serializable sealed nested assembly beforefieldinit specialname iAfterE@12
         extends class [FSharp.Core]Microsoft.FSharp.Core.CompilerServices.GeneratedSequenceBase`1<string>
  {
    .custom instance void [FSharp.Core]Microsoft.FSharp.Core.CompilationMappingAttribute::.ctor(valuetype [FSharp.Core]Microsoft.FSharp.Core.SourceConstructFlags) = ( 01 00 06 00 00 00 00 00 ) 
    .field public class [mscorlib]System.Collections.Generic.IEnumerator`1<string> 'enum'
    .custom instance void [mscorlib]System.Diagnostics.DebuggerBrowsableAttribute::.ctor(valuetype [mscorlib]System.Diagnostics.DebuggerBrowsableState) = ( 01 00 00 00 00 00 00 00 ) 
    .custom instance void [mscorlib]System.Runtime.CompilerServices.CompilerGeneratedAttribute::.ctor() = ( 01 00 00 00 ) 
    .custom instance void [mscorlib]System.Diagnostics.DebuggerNonUserCodeAttribute::.ctor() = ( 01 00 00 00 ) 
    .field public int32 pc
    .custom instance void [mscorlib]System.Diagnostics.DebuggerBrowsableAttribute::.ctor(valuetype [mscorlib]System.Diagnostics.DebuggerBrowsableState) = ( 01 00 00 00 00 00 00 00 ) 
    .custom instance void [mscorlib]System.Runtime.CompilerServices.CompilerGeneratedAttribute::.ctor() = ( 01 00 00 00 ) 
    .custom instance void [mscorlib]System.Diagnostics.DebuggerNonUserCodeAttribute::.ctor() = ( 01 00 00 00 ) 
    .field public string current
    .custom instance void [mscorlib]System.Diagnostics.DebuggerBrowsableAttribute::.ctor(valuetype [mscorlib]System.Diagnostics.DebuggerBrowsableState) = ( 01 00 00 00 00 00 00 00 ) 
    .custom instance void [mscorlib]System.Runtime.CompilerServices.CompilerGeneratedAttribute::.ctor() = ( 01 00 00 00 ) 
    .custom instance void [mscorlib]System.Diagnostics.DebuggerNonUserCodeAttribute::.ctor() = ( 01 00 00 00 ) 
    .method public specialname rtspecialname 
            instance void  .ctor(class [mscorlib]System.Collections.Generic.IEnumerator`1<string> 'enum',
                                 int32 pc,
                                 string current) cil managed
    {
      // Code size       28 (0x1c)
      .maxstack  8
      IL_0000:  ldarg.0
      IL_0001:  ldarg.1
      IL_0002:  stfld      class [mscorlib]System.Collections.Generic.IEnumerator`1<string> Linq101Quantifiers01/iAfterE@12::'enum'
      IL_0007:  ldarg.0
      IL_0008:  ldarg.2
      IL_0009:  stfld      int32 Linq101Quantifiers01/iAfterE@12::pc
      IL_000e:  ldarg.0
      IL_000f:  ldarg.3
      IL_0010:  stfld      string Linq101Quantifiers01/iAfterE@12::current
      IL_0015:  ldarg.0
      IL_0016:  call       instance void class [FSharp.Core]Microsoft.FSharp.Core.CompilerServices.GeneratedSequenceBase`1<string>::.ctor()
      IL_001b:  ret
    } // end of method iAfterE@12::.ctor

    .method public strict virtual instance int32 
            GenerateNext(class [mscorlib]System.Collections.Generic.IEnumerable`1<string>& next) cil managed
    {
      // Code size       154 (0x9a)
      .maxstack  6
      .locals init ([0] string V_0,
               [1] string w)
      .language '{AB4F38C9-B6E6-43BA-BE3B-58080B2CCCE3}', '{994B45C4-E6E9-11D2-903F-00C04FA302A1}', '{5A869D0B-6611-11D3-BD2A-0000F80849BD}'
      .line 100001,100001 : 0,0 'C:\\GitHub\\dsyme\\fsharp\\tests\\fsharpqa\\source\\CodeGen\\EmittedIL\\QueryExpressionStepping\\Linq101Quantifiers01.fs'
      IL_0000:  ldarg.0
      IL_0001:  ldfld      int32 Linq101Quantifiers01/iAfterE@12::pc
      IL_0006:  ldc.i4.1
      IL_0007:  sub
      IL_0008:  switch     ( 
                            IL_001b,
                            IL_001d,
                            IL_001f)
      IL_0019:  br.s       IL_002a

      IL_001b:  br.s       IL_0021

      IL_001d:  br.s       IL_0024

      IL_001f:  br.s       IL_0027

      .line 100001,100001 : 0,0 ''
      IL_0021:  nop
      IL_0022:  br.s       IL_0070

      .line 100001,100001 : 0,0 ''
      IL_0024:  nop
      IL_0025:  br.s       IL_006d

      .line 100001,100001 : 0,0 ''
      IL_0027:  nop
      IL_0028:  br.s       IL_0091

      .line 100001,100001 : 0,0 ''
      IL_002a:  nop
      .line 12,12 : 9,26 ''
      IL_002b:  ldarg.0
      IL_002c:  call       class [FSharp.Core]Microsoft.FSharp.Collections.FSharpList`1<string> Linq101Quantifiers01::get_words()
      IL_0031:  callvirt   instance class [mscorlib]System.Collections.Generic.IEnumerator`1<!0> class [mscorlib]System.Collections.Generic.IEnumerable`1<string>::GetEnumerator()
      IL_0036:  stfld      class [mscorlib]System.Collections.Generic.IEnumerator`1<string> Linq101Quantifiers01/iAfterE@12::'enum'
      IL_003b:  ldarg.0
      IL_003c:  ldc.i4.1
      IL_003d:  stfld      int32 Linq101Quantifiers01/iAfterE@12::pc
      .line 12,12 : 9,26 ''
      IL_0042:  ldarg.0
      IL_0043:  ldfld      class [mscorlib]System.Collections.Generic.IEnumerator`1<string> Linq101Quantifiers01/iAfterE@12::'enum'
      IL_0048:  callvirt   instance bool [mscorlib]System.Collections.IEnumerator::MoveNext()
      IL_004d:  brfalse.s  IL_0070

      IL_004f:  ldarg.0
      IL_0050:  ldfld      class [mscorlib]System.Collections.Generic.IEnumerator`1<string> Linq101Quantifiers01/iAfterE@12::'enum'
      IL_0055:  callvirt   instance !0 class [mscorlib]System.Collections.Generic.IEnumerator`1<string>::get_Current()
      IL_005a:  stloc.0
      .line 12,12 : 9,26 ''
      IL_005b:  ldloc.0
      IL_005c:  stloc.1
      IL_005d:  ldarg.0
      IL_005e:  ldc.i4.2
      IL_005f:  stfld      int32 Linq101Quantifiers01/iAfterE@12::pc
      .line 13,13 : 9,34 ''
      IL_0064:  ldarg.0
      IL_0065:  ldloc.1
      IL_0066:  stfld      string Linq101Quantifiers01/iAfterE@12::current
      IL_006b:  ldc.i4.1
      IL_006c:  ret

      .line 100001,100001 : 0,0 ''
      IL_006d:  nop
      IL_006e:  br.s       IL_0042

      IL_0070:  ldarg.0
      IL_0071:  ldc.i4.3
      IL_0072:  stfld      int32 Linq101Quantifiers01/iAfterE@12::pc
      .line 12,12 : 9,26 ''
      IL_0077:  ldarg.0
      IL_0078:  ldfld      class [mscorlib]System.Collections.Generic.IEnumerator`1<string> Linq101Quantifiers01/iAfterE@12::'enum'
      IL_007d:  call       void [FSharp.Core]Microsoft.FSharp.Core.LanguagePrimitives/IntrinsicFunctions::Dispose<class [mscorlib]System.Collections.Generic.IEnumerator`1<string>>(!!0)
      IL_0082:  nop
      IL_0083:  ldarg.0
      IL_0084:  ldnull
      IL_0085:  stfld      class [mscorlib]System.Collections.Generic.IEnumerator`1<string> Linq101Quantifiers01/iAfterE@12::'enum'
      IL_008a:  ldarg.0
      IL_008b:  ldc.i4.3
      IL_008c:  stfld      int32 Linq101Quantifiers01/iAfterE@12::pc
      IL_0091:  ldarg.0
      IL_0092:  ldnull
      IL_0093:  stfld      string Linq101Quantifiers01/iAfterE@12::current
      IL_0098:  ldc.i4.0
      IL_0099:  ret
    } // end of method iAfterE@12::GenerateNext

    .method public strict virtual instance void 
            Close() cil managed
    {
      // Code size       148 (0x94)
      .maxstack  6
      .locals init ([0] class [mscorlib]System.Exception V_0,
               [1] class [FSharp.Core]Microsoft.FSharp.Core.Unit V_1,
               [2] class [mscorlib]System.Exception e)
      .line 100001,100001 : 0,0 ''
      IL_0000:  ldarg.0
      IL_0001:  ldfld      int32 Linq101Quantifiers01/iAfterE@12::pc
      IL_0006:  ldc.i4.3
      IL_0007:  sub
      IL_0008:  switch     ( 
                            IL_0013)
      IL_0011:  br.s       IL_0019

      .line 100001,100001 : 0,0 ''
      IL_0013:  nop
      IL_0014:  br         IL_0087

      .line 100001,100001 : 0,0 ''
      IL_0019:  nop
      .try
      {
        IL_001a:  ldarg.0
        IL_001b:  ldfld      int32 Linq101Quantifiers01/iAfterE@12::pc
        IL_0020:  switch     ( 
                              IL_0037,
                              IL_0039,
                              IL_003b,
                              IL_003d)
        IL_0035:  br.s       IL_004b

        IL_0037:  br.s       IL_003f

        IL_0039:  br.s       IL_0042

        IL_003b:  br.s       IL_0045

        IL_003d:  br.s       IL_0048

        .line 100001,100001 : 0,0 ''
        IL_003f:  nop
        IL_0040:  br.s       IL_0061

        .line 100001,100001 : 0,0 ''
        IL_0042:  nop
        IL_0043:  br.s       IL_004d

        .line 100001,100001 : 0,0 ''
        IL_0045:  nop
        IL_0046:  br.s       IL_004c

        .line 100001,100001 : 0,0 ''
        IL_0048:  nop
        IL_0049:  br.s       IL_0061

        .line 100001,100001 : 0,0 ''
        IL_004b:  nop
        .line 100001,100001 : 0,0 ''
        IL_004c:  nop
        IL_004d:  ldarg.0
        IL_004e:  ldc.i4.3
        IL_004f:  stfld      int32 Linq101Quantifiers01/iAfterE@12::pc
        IL_0054:  ldarg.0
        IL_0055:  ldfld      class [mscorlib]System.Collections.Generic.IEnumerator`1<string> Linq101Quantifiers01/iAfterE@12::'enum'
        IL_005a:  call       void [FSharp.Core]Microsoft.FSharp.Core.LanguagePrimitives/IntrinsicFunctions::Dispose<class [mscorlib]System.Collections.Generic.IEnumerator`1<string>>(!!0)
        IL_005f:  nop
        .line 100001,100001 : 0,0 ''
        IL_0060:  nop
        IL_0061:  ldarg.0
        IL_0062:  ldc.i4.3
        IL_0063:  stfld      int32 Linq101Quantifiers01/iAfterE@12::pc
        IL_0068:  ldarg.0
        IL_0069:  ldnull
        IL_006a:  stfld      string Linq101Quantifiers01/iAfterE@12::current
        IL_006f:  ldnull
        IL_0070:  stloc.1
        IL_0071:  leave.s    IL_007f

      }  // end .try
      catch [mscorlib]System.Object 
      {
        IL_0073:  castclass  [mscorlib]System.Exception
        IL_0078:  stloc.2
        .line 12,12 : 9,26 ''
        IL_0079:  ldloc.2
        IL_007a:  stloc.0
        IL_007b:  ldnull
        IL_007c:  stloc.1
        IL_007d:  leave.s    IL_007f

        .line 100001,100001 : 0,0 ''
      }  // end handler
      IL_007f:  ldloc.1
      IL_0080:  pop
      .line 100001,100001 : 0,0 ''
      IL_0081:  nop
      IL_0082:  br         IL_0000

      IL_0087:  ldloc.0
      IL_0088:  ldnull
      IL_0089:  cgt.un
      IL_008b:  brfalse.s  IL_008f

      IL_008d:  br.s       IL_0091

      IL_008f:  br.s       IL_0093

      .line 100001,100001 : 0,0 ''
      IL_0091:  ldloc.0
      IL_0092:  throw

      .line 100001,100001 : 0,0 ''
      IL_0093:  ret
    } // end of method iAfterE@12::Close

    .method public strict virtual instance bool 
            get_CheckClose() cil managed
    {
      // Code size       56 (0x38)
      .maxstack  8
      .line 100001,100001 : 0,0 ''
      IL_0000:  ldarg.0
      IL_0001:  ldfld      int32 Linq101Quantifiers01/iAfterE@12::pc
      IL_0006:  switch     ( 
                            IL_001d,
                            IL_001f,
                            IL_0021,
                            IL_0023)
      IL_001b:  br.s       IL_0031

      IL_001d:  br.s       IL_0025

      IL_001f:  br.s       IL_0028

      IL_0021:  br.s       IL_002b

      IL_0023:  br.s       IL_002e

      .line 100001,100001 : 0,0 ''
      IL_0025:  nop
      IL_0026:  br.s       IL_0036

      .line 100001,100001 : 0,0 ''
      IL_0028:  nop
      IL_0029:  br.s       IL_0034

      .line 100001,100001 : 0,0 ''
      IL_002b:  nop
      IL_002c:  br.s       IL_0032

      .line 100001,100001 : 0,0 ''
      IL_002e:  nop
      IL_002f:  br.s       IL_0036

      .line 100001,100001 : 0,0 ''
      IL_0031:  nop
      IL_0032:  ldc.i4.1
      IL_0033:  ret

      IL_0034:  ldc.i4.1
      IL_0035:  ret

      IL_0036:  ldc.i4.0
      IL_0037:  ret
    } // end of method iAfterE@12::get_CheckClose

    .method public strict virtual instance string 
            get_LastGenerated() cil managed
    {
      .custom instance void [mscorlib]System.Runtime.CompilerServices.CompilerGeneratedAttribute::.ctor() = ( 01 00 00 00 ) 
      .custom instance void [mscorlib]System.Diagnostics.DebuggerNonUserCodeAttribute::.ctor() = ( 01 00 00 00 ) 
      // Code size       7 (0x7)
      .maxstack  8
      IL_0000:  ldarg.0
      IL_0001:  ldfld      string Linq101Quantifiers01/iAfterE@12::current
      IL_0006:  ret
    } // end of method iAfterE@12::get_LastGenerated

    .method public strict virtual instance class [mscorlib]System.Collections.Generic.IEnumerator`1<string> 
            GetFreshEnumerator() cil managed
    {
      .custom instance void [mscorlib]System.Runtime.CompilerServices.CompilerGeneratedAttribute::.ctor() = ( 01 00 00 00 ) 
      .custom instance void [mscorlib]System.Diagnostics.DebuggerNonUserCodeAttribute::.ctor() = ( 01 00 00 00 ) 
      // Code size       9 (0x9)
      .maxstack  8
      IL_0000:  ldnull
      IL_0001:  ldc.i4.0
      IL_0002:  ldnull
      IL_0003:  newobj     instance void Linq101Quantifiers01/iAfterE@12::.ctor(class [mscorlib]System.Collections.Generic.IEnumerator`1<string>,
                                                                                int32,
                                                                                string)
      IL_0008:  ret
    } // end of method iAfterE@12::GetFreshEnumerator

  } // end of class iAfterE@12

  .class auto ansi serializable sealed nested assembly beforefieldinit 'iAfterE@13-1'
         extends class [FSharp.Core]Microsoft.FSharp.Core.FSharpFunc`2<string,bool>
  {
    .field static assembly initonly class Linq101Quantifiers01/'iAfterE@13-1' @_instance
    .method assembly specialname rtspecialname 
            instance void  .ctor() cil managed
    {
      .custom instance void [mscorlib]System.Runtime.CompilerServices.CompilerGeneratedAttribute::.ctor() = ( 01 00 00 00 ) 
      .custom instance void [mscorlib]System.Diagnostics.DebuggerNonUserCodeAttribute::.ctor() = ( 01 00 00 00 ) 
      // Code size       7 (0x7)
      .maxstack  8
      IL_0000:  ldarg.0
      IL_0001:  call       instance void class [FSharp.Core]Microsoft.FSharp.Core.FSharpFunc`2<string,bool>::.ctor()
      IL_0006:  ret
    } // end of method 'iAfterE@13-1'::.ctor

    .method public strict virtual instance bool 
            Invoke(string w) cil managed
    {
      // Code size       12 (0xc)
      .maxstack  8
      .line 13,13 : 17,33 ''
      IL_0000:  ldarg.1
      IL_0001:  ldstr      "ei"
      IL_0006:  callvirt   instance bool [mscorlib]System.String::Contains(string)
      IL_000b:  ret
    } // end of method 'iAfterE@13-1'::Invoke

    .method private specialname rtspecialname static 
            void  .cctor() cil managed
    {
      // Code size       11 (0xb)
      .maxstack  10
      IL_0000:  newobj     instance void Linq101Quantifiers01/'iAfterE@13-1'::.ctor()
      IL_0005:  stsfld     class Linq101Quantifiers01/'iAfterE@13-1' Linq101Quantifiers01/'iAfterE@13-1'::@_instance
      IL_000a:  ret
    } // end of method 'iAfterE@13-1'::.cctor

  } // end of class 'iAfterE@13-1'

  .class auto ansi serializable sealed nested assembly beforefieldinit productGroups@21
         extends class [FSharp.Core]Microsoft.FSharp.Core.FSharpFunc`2<class [Utils]Utils/Product,class [FSharp.Core]Microsoft.FSharp.Linq.QuerySource`2<class [Utils]Utils/Product,object>>
  {
    .field public class [FSharp.Core]Microsoft.FSharp.Linq.QueryBuilder builder@
    .custom instance void [mscorlib]System.Diagnostics.DebuggerBrowsableAttribute::.ctor(valuetype [mscorlib]System.Diagnostics.DebuggerBrowsableState) = ( 01 00 00 00 00 00 00 00 ) 
    .custom instance void [mscorlib]System.Runtime.CompilerServices.CompilerGeneratedAttribute::.ctor() = ( 01 00 00 00 ) 
    .custom instance void [mscorlib]System.Diagnostics.DebuggerNonUserCodeAttribute::.ctor() = ( 01 00 00 00 ) 
    .method assembly specialname rtspecialname 
            instance void  .ctor(class [FSharp.Core]Microsoft.FSharp.Linq.QueryBuilder builder@) cil managed
    {
      .custom instance void [mscorlib]System.Runtime.CompilerServices.CompilerGeneratedAttribute::.ctor() = ( 01 00 00 00 ) 
      .custom instance void [mscorlib]System.Diagnostics.DebuggerNonUserCodeAttribute::.ctor() = ( 01 00 00 00 ) 
      // Code size       14 (0xe)
      .maxstack  8
      IL_0000:  ldarg.0
      IL_0001:  call       instance void class [FSharp.Core]Microsoft.FSharp.Core.FSharpFunc`2<class [Utils]Utils/Product,class [FSharp.Core]Microsoft.FSharp.Linq.QuerySource`2<class [Utils]Utils/Product,object>>::.ctor()
      IL_0006:  ldarg.0
      IL_0007:  ldarg.1
      IL_0008:  stfld      class [FSharp.Core]Microsoft.FSharp.Linq.QueryBuilder Linq101Quantifiers01/productGroups@21::builder@
      IL_000d:  ret
    } // end of method productGroups@21::.ctor

    .method public strict virtual instance class [FSharp.Core]Microsoft.FSharp.Linq.QuerySource`2<class [Utils]Utils/Product,object> 
            Invoke(class [Utils]Utils/Product _arg1) cil managed
    {
      // Code size       17 (0x11)
      .maxstack  6
      .locals init ([0] class [Utils]Utils/Product p)
      .line 21,21 : 9,29 ''
      IL_0000:  ldarg.1
      IL_0001:  stloc.0
      .line 22,22 : 9,32 ''
      IL_0002:  ldarg.0
      IL_0003:  ldfld      class [FSharp.Core]Microsoft.FSharp.Linq.QueryBuilder Linq101Quantifiers01/productGroups@21::builder@
      IL_0008:  ldloc.0
      IL_0009:  tail.
      IL_000b:  callvirt   instance class [FSharp.Core]Microsoft.FSharp.Linq.QuerySource`2<!!0,!!1> [FSharp.Core]Microsoft.FSharp.Linq.QueryBuilder::Yield<class [Utils]Utils/Product,object>(!!0)
      IL_0010:  ret
    } // end of method productGroups@21::Invoke

  } // end of class productGroups@21

  .class auto ansi serializable sealed nested assembly beforefieldinit 'productGroups@22-1'
         extends class [FSharp.Core]Microsoft.FSharp.Core.FSharpFunc`2<class [Utils]Utils/Product,class [Utils]Utils/Product>
  {
    .field static assembly initonly class Linq101Quantifiers01/'productGroups@22-1' @_instance
    .method assembly specialname rtspecialname 
            instance void  .ctor() cil managed
    {
      .custom instance void [mscorlib]System.Runtime.CompilerServices.CompilerGeneratedAttribute::.ctor() = ( 01 00 00 00 ) 
      .custom instance void [mscorlib]System.Diagnostics.DebuggerNonUserCodeAttribute::.ctor() = ( 01 00 00 00 ) 
      // Code size       7 (0x7)
      .maxstack  8
      IL_0000:  ldarg.0
      IL_0001:  call       instance void class [FSharp.Core]Microsoft.FSharp.Core.FSharpFunc`2<class [Utils]Utils/Product,class [Utils]Utils/Product>::.ctor()
      IL_0006:  ret
    } // end of method 'productGroups@22-1'::.ctor

    .method public strict virtual instance class [Utils]Utils/Product 
            Invoke(class [Utils]Utils/Product p) cil managed
    {
      // Code size       2 (0x2)
      .maxstack  8
      .line 22,22 : 20,21 ''
      IL_0000:  ldarg.1
      IL_0001:  ret
    } // end of method 'productGroups@22-1'::Invoke

    .method private specialname rtspecialname static 
            void  .cctor() cil managed
    {
      // Code size       11 (0xb)
      .maxstack  10
      IL_0000:  newobj     instance void Linq101Quantifiers01/'productGroups@22-1'::.ctor()
      IL_0005:  stsfld     class Linq101Quantifiers01/'productGroups@22-1' Linq101Quantifiers01/'productGroups@22-1'::@_instance
      IL_000a:  ret
    } // end of method 'productGroups@22-1'::.cctor

  } // end of class 'productGroups@22-1'

  .class auto ansi serializable sealed nested assembly beforefieldinit 'productGroups@22-2'
         extends class [FSharp.Core]Microsoft.FSharp.Core.FSharpFunc`2<class [Utils]Utils/Product,string>
  {
    .field static assembly initonly class Linq101Quantifiers01/'productGroups@22-2' @_instance
    .method assembly specialname rtspecialname 
            instance void  .ctor() cil managed
    {
      .custom instance void [mscorlib]System.Runtime.CompilerServices.CompilerGeneratedAttribute::.ctor() = ( 01 00 00 00 ) 
      .custom instance void [mscorlib]System.Diagnostics.DebuggerNonUserCodeAttribute::.ctor() = ( 01 00 00 00 ) 
      // Code size       7 (0x7)
      .maxstack  8
      IL_0000:  ldarg.0
      IL_0001:  call       instance void class [FSharp.Core]Microsoft.FSharp.Core.FSharpFunc`2<class [Utils]Utils/Product,string>::.ctor()
      IL_0006:  ret
    } // end of method 'productGroups@22-2'::.ctor

    .method public strict virtual instance string 
            Invoke(class [Utils]Utils/Product p) cil managed
    {
      // Code size       9 (0x9)
      .maxstack  8
      .line 22,22 : 22,32 ''
      IL_0000:  ldarg.1
      IL_0001:  tail.
      IL_0003:  callvirt   instance string [Utils]Utils/Product::get_Category()
      IL_0008:  ret
    } // end of method 'productGroups@22-2'::Invoke

    .method private specialname rtspecialname static 
            void  .cctor() cil managed
    {
      // Code size       11 (0xb)
      .maxstack  10
      IL_0000:  newobj     instance void Linq101Quantifiers01/'productGroups@22-2'::.ctor()
      IL_0005:  stsfld     class Linq101Quantifiers01/'productGroups@22-2' Linq101Quantifiers01/'productGroups@22-2'::@_instance
      IL_000a:  ret
    } // end of method 'productGroups@22-2'::.cctor

  } // end of class 'productGroups@22-2'

  .class auto ansi serializable sealed nested assembly beforefieldinit 'productGroups@22-3'
         extends class [FSharp.Core]Microsoft.FSharp.Core.FSharpFunc`2<class [System.Core]System.Linq.IGrouping`2<string,class [Utils]Utils/Product>,class [FSharp.Core]Microsoft.FSharp.Linq.QuerySource`2<class [System.Core]System.Linq.IGrouping`2<string,class [Utils]Utils/Product>,object>>
  {
    .field public class [FSharp.Core]Microsoft.FSharp.Linq.QueryBuilder builder@
    .custom instance void [mscorlib]System.Diagnostics.DebuggerBrowsableAttribute::.ctor(valuetype [mscorlib]System.Diagnostics.DebuggerBrowsableState) = ( 01 00 00 00 00 00 00 00 ) 
    .custom instance void [mscorlib]System.Runtime.CompilerServices.CompilerGeneratedAttribute::.ctor() = ( 01 00 00 00 ) 
    .custom instance void [mscorlib]System.Diagnostics.DebuggerNonUserCodeAttribute::.ctor() = ( 01 00 00 00 ) 
    .method assembly specialname rtspecialname 
            instance void  .ctor(class [FSharp.Core]Microsoft.FSharp.Linq.QueryBuilder builder@) cil managed
    {
      .custom instance void [mscorlib]System.Runtime.CompilerServices.CompilerGeneratedAttribute::.ctor() = ( 01 00 00 00 ) 
      .custom instance void [mscorlib]System.Diagnostics.DebuggerNonUserCodeAttribute::.ctor() = ( 01 00 00 00 ) 
      // Code size       14 (0xe)
      .maxstack  8
      IL_0000:  ldarg.0
      IL_0001:  call       instance void class [FSharp.Core]Microsoft.FSharp.Core.FSharpFunc`2<class [System.Core]System.Linq.IGrouping`2<string,class [Utils]Utils/Product>,class [FSharp.Core]Microsoft.FSharp.Linq.QuerySource`2<class [System.Core]System.Linq.IGrouping`2<string,class [Utils]Utils/Product>,object>>::.ctor()
      IL_0006:  ldarg.0
      IL_0007:  ldarg.1
      IL_0008:  stfld      class [FSharp.Core]Microsoft.FSharp.Linq.QueryBuilder Linq101Quantifiers01/'productGroups@22-3'::builder@
      IL_000d:  ret
    } // end of method 'productGroups@22-3'::.ctor

    .method public strict virtual instance class [FSharp.Core]Microsoft.FSharp.Linq.QuerySource`2<class [System.Core]System.Linq.IGrouping`2<string,class [Utils]Utils/Product>,object> 
            Invoke(class [System.Core]System.Linq.IGrouping`2<string,class [Utils]Utils/Product> _arg2) cil managed
    {
      // Code size       17 (0x11)
      .maxstack  6
      .locals init ([0] class [System.Core]System.Linq.IGrouping`2<string,class [Utils]Utils/Product> g)
      .line 22,22 : 38,39 ''
      IL_0000:  ldarg.1
      IL_0001:  stloc.0
      IL_0002:  ldarg.0
      IL_0003:  ldfld      class [FSharp.Core]Microsoft.FSharp.Linq.QueryBuilder Linq101Quantifiers01/'productGroups@22-3'::builder@
      IL_0008:  ldloc.0
      IL_0009:  tail.
      IL_000b:  callvirt   instance class [FSharp.Core]Microsoft.FSharp.Linq.QuerySource`2<!!0,!!1> [FSharp.Core]Microsoft.FSharp.Linq.QueryBuilder::Yield<class [System.Core]System.Linq.IGrouping`2<string,class [Utils]Utils/Product>,object>(!!0)
      IL_0010:  ret
    } // end of method 'productGroups@22-3'::Invoke

  } // end of class 'productGroups@22-3'

  .class abstract auto autochar serializable sealed nested assembly beforefieldinit specialname 'productGroups@23-5'
         extends [mscorlib]System.Object
  {
    .custom instance void [FSharp.Core]Microsoft.FSharp.Core.CompilationMappingAttribute::.ctor(valuetype [FSharp.Core]Microsoft.FSharp.Core.SourceConstructFlags) = ( 01 00 06 00 00 00 00 00 ) 
    .method assembly static bool  Invoke(class [Utils]Utils/Product x) cil managed
    {
      // Code size       10 (0xa)
      .maxstack  8
      .line 23,23 : 31,49 ''
      IL_0000:  ldarg.0
      IL_0001:  callvirt   instance int32 [Utils]Utils/Product::get_UnitsInStock()
      IL_0006:  ldc.i4.0
      IL_0007:  ceq
      IL_0009:  ret
    } // end of method 'productGroups@23-5'::Invoke

  } // end of class 'productGroups@23-5'

  .class auto ansi serializable sealed nested assembly beforefieldinit 'productGroups@23-4'
         extends class [FSharp.Core]Microsoft.FSharp.Core.FSharpFunc`2<class [System.Core]System.Linq.IGrouping`2<string,class [Utils]Utils/Product>,bool>
  {
    .field static assembly initonly class Linq101Quantifiers01/'productGroups@23-4' @_instance
    .method assembly specialname rtspecialname 
            instance void  .ctor() cil managed
    {
      .custom instance void [mscorlib]System.Runtime.CompilerServices.CompilerGeneratedAttribute::.ctor() = ( 01 00 00 00 ) 
      .custom instance void [mscorlib]System.Diagnostics.DebuggerNonUserCodeAttribute::.ctor() = ( 01 00 00 00 ) 
      // Code size       7 (0x7)
      .maxstack  8
      IL_0000:  ldarg.0
      IL_0001:  call       instance void class [FSharp.Core]Microsoft.FSharp.Core.FSharpFunc`2<class [System.Core]System.Linq.IGrouping`2<string,class [Utils]Utils/Product>,bool>::.ctor()
      IL_0006:  ret
    } // end of method 'productGroups@23-4'::.ctor

    .method public strict virtual instance bool 
            Invoke(class [System.Core]System.Linq.IGrouping`2<string,class [Utils]Utils/Product> g) cil managed
    {
      // Code size       19 (0x13)
      .maxstack  8
      .line 23,23 : 16,50 ''
      IL_0000:  ldarg.1
      IL_0001:  ldnull
      IL_0002:  ldftn      bool Linq101Quantifiers01/'productGroups@23-5'::Invoke(class [Utils]Utils/Product)
      IL_0008:  newobj     instance void class [mscorlib]System.Func`2<class [Utils]Utils/Product,bool>::.ctor(object,
                                                                                                               native int)
      IL_000d:  call       bool [System.Core]System.Linq.Enumerable::Any<class [Utils]Utils/Product>(class [mscorlib]System.Collections.Generic.IEnumerable`1<!!0>,
                                                                                                     class [mscorlib]System.Func`2<!!0,bool>)
      IL_0012:  ret
    } // end of method 'productGroups@23-4'::Invoke

    .method private specialname rtspecialname static 
            void  .cctor() cil managed
    {
      // Code size       11 (0xb)
      .maxstack  10
      IL_0000:  newobj     instance void Linq101Quantifiers01/'productGroups@23-4'::.ctor()
      IL_0005:  stsfld     class Linq101Quantifiers01/'productGroups@23-4' Linq101Quantifiers01/'productGroups@23-4'::@_instance
      IL_000a:  ret
    } // end of method 'productGroups@23-4'::.cctor

  } // end of class 'productGroups@23-4'

  .class auto ansi serializable sealed nested assembly beforefieldinit 'productGroups@24-6'
         extends class [FSharp.Core]Microsoft.FSharp.Core.FSharpFunc`2<class [System.Core]System.Linq.IGrouping`2<string,class [Utils]Utils/Product>,class [mscorlib]System.Tuple`2<string,class [System.Core]System.Linq.IGrouping`2<string,class [Utils]Utils/Product>>>
  {
    .field static assembly initonly class Linq101Quantifiers01/'productGroups@24-6' @_instance
    .method assembly specialname rtspecialname 
            instance void  .ctor() cil managed
    {
      .custom instance void [mscorlib]System.Runtime.CompilerServices.CompilerGeneratedAttribute::.ctor() = ( 01 00 00 00 ) 
      .custom instance void [mscorlib]System.Diagnostics.DebuggerNonUserCodeAttribute::.ctor() = ( 01 00 00 00 ) 
      // Code size       7 (0x7)
      .maxstack  8
      IL_0000:  ldarg.0
      IL_0001:  call       instance void class [FSharp.Core]Microsoft.FSharp.Core.FSharpFunc`2<class [System.Core]System.Linq.IGrouping`2<string,class [Utils]Utils/Product>,class [mscorlib]System.Tuple`2<string,class [System.Core]System.Linq.IGrouping`2<string,class [Utils]Utils/Product>>>::.ctor()
      IL_0006:  ret
    } // end of method 'productGroups@24-6'::.ctor

    .method public strict virtual instance class [mscorlib]System.Tuple`2<string,class [System.Core]System.Linq.IGrouping`2<string,class [Utils]Utils/Product>> 
            Invoke(class [System.Core]System.Linq.IGrouping`2<string,class [Utils]Utils/Product> g) cil managed
    {
      // Code size       13 (0xd)
      .maxstack  8
      .line 24,24 : 17,25 ''
      IL_0000:  ldarg.1
      IL_0001:  callvirt   instance !0 class [System.Core]System.Linq.IGrouping`2<string,class [Utils]Utils/Product>::get_Key()
      IL_0006:  ldarg.1
      IL_0007:  newobj     instance void class [mscorlib]System.Tuple`2<string,class [System.Core]System.Linq.IGrouping`2<string,class [Utils]Utils/Product>>::.ctor(!0,
                                                                                                                                                                     !1)
      IL_000c:  ret
    } // end of method 'productGroups@24-6'::Invoke

    .method private specialname rtspecialname static 
            void  .cctor() cil managed
    {
      // Code size       11 (0xb)
      .maxstack  10
      IL_0000:  newobj     instance void Linq101Quantifiers01/'productGroups@24-6'::.ctor()
      IL_0005:  stsfld     class Linq101Quantifiers01/'productGroups@24-6' Linq101Quantifiers01/'productGroups@24-6'::@_instance
      IL_000a:  ret
    } // end of method 'productGroups@24-6'::.cctor

  } // end of class 'productGroups@24-6'

  .class auto autochar serializable sealed nested assembly beforefieldinit specialname onlyOdd@32
         extends class [FSharp.Core]Microsoft.FSharp.Core.CompilerServices.GeneratedSequenceBase`1<int32>
  {
    .custom instance void [FSharp.Core]Microsoft.FSharp.Core.CompilationMappingAttribute::.ctor(valuetype [FSharp.Core]Microsoft.FSharp.Core.SourceConstructFlags) = ( 01 00 06 00 00 00 00 00 ) 
    .field public class [mscorlib]System.Collections.Generic.IEnumerator`1<int32> 'enum'
    .custom instance void [mscorlib]System.Diagnostics.DebuggerBrowsableAttribute::.ctor(valuetype [mscorlib]System.Diagnostics.DebuggerBrowsableState) = ( 01 00 00 00 00 00 00 00 ) 
    .custom instance void [mscorlib]System.Runtime.CompilerServices.CompilerGeneratedAttribute::.ctor() = ( 01 00 00 00 ) 
    .custom instance void [mscorlib]System.Diagnostics.DebuggerNonUserCodeAttribute::.ctor() = ( 01 00 00 00 ) 
    .field public int32 pc
    .custom instance void [mscorlib]System.Diagnostics.DebuggerBrowsableAttribute::.ctor(valuetype [mscorlib]System.Diagnostics.DebuggerBrowsableState) = ( 01 00 00 00 00 00 00 00 ) 
    .custom instance void [mscorlib]System.Runtime.CompilerServices.CompilerGeneratedAttribute::.ctor() = ( 01 00 00 00 ) 
    .custom instance void [mscorlib]System.Diagnostics.DebuggerNonUserCodeAttribute::.ctor() = ( 01 00 00 00 ) 
    .field public int32 current
    .custom instance void [mscorlib]System.Diagnostics.DebuggerBrowsableAttribute::.ctor(valuetype [mscorlib]System.Diagnostics.DebuggerBrowsableState) = ( 01 00 00 00 00 00 00 00 ) 
    .custom instance void [mscorlib]System.Runtime.CompilerServices.CompilerGeneratedAttribute::.ctor() = ( 01 00 00 00 ) 
    .custom instance void [mscorlib]System.Diagnostics.DebuggerNonUserCodeAttribute::.ctor() = ( 01 00 00 00 ) 
    .method public specialname rtspecialname 
            instance void  .ctor(class [mscorlib]System.Collections.Generic.IEnumerator`1<int32> 'enum',
                                 int32 pc,
                                 int32 current) cil managed
    {
      // Code size       28 (0x1c)
      .maxstack  8
      IL_0000:  ldarg.0
      IL_0001:  ldarg.1
      IL_0002:  stfld      class [mscorlib]System.Collections.Generic.IEnumerator`1<int32> Linq101Quantifiers01/onlyOdd@32::'enum'
      IL_0007:  ldarg.0
      IL_0008:  ldarg.2
      IL_0009:  stfld      int32 Linq101Quantifiers01/onlyOdd@32::pc
      IL_000e:  ldarg.0
      IL_000f:  ldarg.3
      IL_0010:  stfld      int32 Linq101Quantifiers01/onlyOdd@32::current
      IL_0015:  ldarg.0
      IL_0016:  call       instance void class [FSharp.Core]Microsoft.FSharp.Core.CompilerServices.GeneratedSequenceBase`1<int32>::.ctor()
      IL_001b:  ret
    } // end of method onlyOdd@32::.ctor

    .method public strict virtual instance int32 
            GenerateNext(class [mscorlib]System.Collections.Generic.IEnumerable`1<int32>& next) cil managed
    {
      // Code size       154 (0x9a)
      .maxstack  6
      .locals init ([0] int32 V_0,
               [1] int32 n)
      .line 100001,100001 : 0,0 ''
      IL_0000:  ldarg.0
      IL_0001:  ldfld      int32 Linq101Quantifiers01/onlyOdd@32::pc
      IL_0006:  ldc.i4.1
      IL_0007:  sub
      IL_0008:  switch     ( 
                            IL_001b,
                            IL_001d,
                            IL_001f)
      IL_0019:  br.s       IL_002a

      IL_001b:  br.s       IL_0021

      IL_001d:  br.s       IL_0024

      IL_001f:  br.s       IL_0027

      .line 100001,100001 : 0,0 ''
      IL_0021:  nop
      IL_0022:  br.s       IL_0070

      .line 100001,100001 : 0,0 ''
      IL_0024:  nop
      IL_0025:  br.s       IL_006d

      .line 100001,100001 : 0,0 ''
      IL_0027:  nop
      IL_0028:  br.s       IL_0091

      .line 100001,100001 : 0,0 ''
      IL_002a:  nop
      .line 32,32 : 9,28 ''
      IL_002b:  ldarg.0
      IL_002c:  call       class [FSharp.Core]Microsoft.FSharp.Collections.FSharpList`1<int32> Linq101Quantifiers01::get_numbers()
      IL_0031:  callvirt   instance class [mscorlib]System.Collections.Generic.IEnumerator`1<!0> class [mscorlib]System.Collections.Generic.IEnumerable`1<int32>::GetEnumerator()
      IL_0036:  stfld      class [mscorlib]System.Collections.Generic.IEnumerator`1<int32> Linq101Quantifiers01/onlyOdd@32::'enum'
      IL_003b:  ldarg.0
      IL_003c:  ldc.i4.1
      IL_003d:  stfld      int32 Linq101Quantifiers01/onlyOdd@32::pc
      .line 32,32 : 9,28 ''
      IL_0042:  ldarg.0
      IL_0043:  ldfld      class [mscorlib]System.Collections.Generic.IEnumerator`1<int32> Linq101Quantifiers01/onlyOdd@32::'enum'
      IL_0048:  callvirt   instance bool [mscorlib]System.Collections.IEnumerator::MoveNext()
      IL_004d:  brfalse.s  IL_0070

      IL_004f:  ldarg.0
      IL_0050:  ldfld      class [mscorlib]System.Collections.Generic.IEnumerator`1<int32> Linq101Quantifiers01/onlyOdd@32::'enum'
      IL_0055:  callvirt   instance !0 class [mscorlib]System.Collections.Generic.IEnumerator`1<int32>::get_Current()
      IL_005a:  stloc.0
      .line 32,32 : 9,28 ''
      IL_005b:  ldloc.0
      IL_005c:  stloc.1
      IL_005d:  ldarg.0
      IL_005e:  ldc.i4.2
      IL_005f:  stfld      int32 Linq101Quantifiers01/onlyOdd@32::pc
      .line 33,33 : 9,24 ''
      IL_0064:  ldarg.0
      IL_0065:  ldloc.1
      IL_0066:  stfld      int32 Linq101Quantifiers01/onlyOdd@32::current
      IL_006b:  ldc.i4.1
      IL_006c:  ret

      .line 100001,100001 : 0,0 ''
      IL_006d:  nop
      IL_006e:  br.s       IL_0042

      IL_0070:  ldarg.0
      IL_0071:  ldc.i4.3
      IL_0072:  stfld      int32 Linq101Quantifiers01/onlyOdd@32::pc
      .line 32,32 : 9,28 ''
      IL_0077:  ldarg.0
      IL_0078:  ldfld      class [mscorlib]System.Collections.Generic.IEnumerator`1<int32> Linq101Quantifiers01/onlyOdd@32::'enum'
      IL_007d:  call       void [FSharp.Core]Microsoft.FSharp.Core.LanguagePrimitives/IntrinsicFunctions::Dispose<class [mscorlib]System.Collections.Generic.IEnumerator`1<int32>>(!!0)
      IL_0082:  nop
      IL_0083:  ldarg.0
      IL_0084:  ldnull
      IL_0085:  stfld      class [mscorlib]System.Collections.Generic.IEnumerator`1<int32> Linq101Quantifiers01/onlyOdd@32::'enum'
      IL_008a:  ldarg.0
      IL_008b:  ldc.i4.3
      IL_008c:  stfld      int32 Linq101Quantifiers01/onlyOdd@32::pc
      IL_0091:  ldarg.0
      IL_0092:  ldc.i4.0
      IL_0093:  stfld      int32 Linq101Quantifiers01/onlyOdd@32::current
      IL_0098:  ldc.i4.0
      IL_0099:  ret
    } // end of method onlyOdd@32::GenerateNext

    .method public strict virtual instance void 
            Close() cil managed
    {
      // Code size       148 (0x94)
      .maxstack  6
      .locals init ([0] class [mscorlib]System.Exception V_0,
               [1] class [FSharp.Core]Microsoft.FSharp.Core.Unit V_1,
               [2] class [mscorlib]System.Exception e)
      .line 100001,100001 : 0,0 ''
      IL_0000:  ldarg.0
      IL_0001:  ldfld      int32 Linq101Quantifiers01/onlyOdd@32::pc
      IL_0006:  ldc.i4.3
      IL_0007:  sub
      IL_0008:  switch     ( 
                            IL_0013)
      IL_0011:  br.s       IL_0019

      .line 100001,100001 : 0,0 ''
      IL_0013:  nop
      IL_0014:  br         IL_0087

      .line 100001,100001 : 0,0 ''
      IL_0019:  nop
      .try
      {
        IL_001a:  ldarg.0
        IL_001b:  ldfld      int32 Linq101Quantifiers01/onlyOdd@32::pc
        IL_0020:  switch     ( 
                              IL_0037,
                              IL_0039,
                              IL_003b,
                              IL_003d)
        IL_0035:  br.s       IL_004b

        IL_0037:  br.s       IL_003f

        IL_0039:  br.s       IL_0042

        IL_003b:  br.s       IL_0045

        IL_003d:  br.s       IL_0048

        .line 100001,100001 : 0,0 ''
        IL_003f:  nop
        IL_0040:  br.s       IL_0061

        .line 100001,100001 : 0,0 ''
        IL_0042:  nop
        IL_0043:  br.s       IL_004d

        .line 100001,100001 : 0,0 ''
        IL_0045:  nop
        IL_0046:  br.s       IL_004c

        .line 100001,100001 : 0,0 ''
        IL_0048:  nop
        IL_0049:  br.s       IL_0061

        .line 100001,100001 : 0,0 ''
        IL_004b:  nop
        .line 100001,100001 : 0,0 ''
        IL_004c:  nop
        IL_004d:  ldarg.0
        IL_004e:  ldc.i4.3
        IL_004f:  stfld      int32 Linq101Quantifiers01/onlyOdd@32::pc
        IL_0054:  ldarg.0
        IL_0055:  ldfld      class [mscorlib]System.Collections.Generic.IEnumerator`1<int32> Linq101Quantifiers01/onlyOdd@32::'enum'
        IL_005a:  call       void [FSharp.Core]Microsoft.FSharp.Core.LanguagePrimitives/IntrinsicFunctions::Dispose<class [mscorlib]System.Collections.Generic.IEnumerator`1<int32>>(!!0)
        IL_005f:  nop
        .line 100001,100001 : 0,0 ''
        IL_0060:  nop
        IL_0061:  ldarg.0
        IL_0062:  ldc.i4.3
        IL_0063:  stfld      int32 Linq101Quantifiers01/onlyOdd@32::pc
        IL_0068:  ldarg.0
        IL_0069:  ldc.i4.0
        IL_006a:  stfld      int32 Linq101Quantifiers01/onlyOdd@32::current
        IL_006f:  ldnull
        IL_0070:  stloc.1
        IL_0071:  leave.s    IL_007f

      }  // end .try
      catch [mscorlib]System.Object 
      {
        IL_0073:  castclass  [mscorlib]System.Exception
        IL_0078:  stloc.2
        .line 32,32 : 9,28 ''
        IL_0079:  ldloc.2
        IL_007a:  stloc.0
        IL_007b:  ldnull
        IL_007c:  stloc.1
        IL_007d:  leave.s    IL_007f

        .line 100001,100001 : 0,0 ''
      }  // end handler
      IL_007f:  ldloc.1
      IL_0080:  pop
      .line 100001,100001 : 0,0 ''
      IL_0081:  nop
      IL_0082:  br         IL_0000

      IL_0087:  ldloc.0
      IL_0088:  ldnull
      IL_0089:  cgt.un
      IL_008b:  brfalse.s  IL_008f

      IL_008d:  br.s       IL_0091

      IL_008f:  br.s       IL_0093

      .line 100001,100001 : 0,0 ''
      IL_0091:  ldloc.0
      IL_0092:  throw

      .line 100001,100001 : 0,0 ''
      IL_0093:  ret
    } // end of method onlyOdd@32::Close

    .method public strict virtual instance bool 
            get_CheckClose() cil managed
    {
      // Code size       56 (0x38)
      .maxstack  8
      .line 100001,100001 : 0,0 ''
      IL_0000:  ldarg.0
      IL_0001:  ldfld      int32 Linq101Quantifiers01/onlyOdd@32::pc
      IL_0006:  switch     ( 
                            IL_001d,
                            IL_001f,
                            IL_0021,
                            IL_0023)
      IL_001b:  br.s       IL_0031

      IL_001d:  br.s       IL_0025

      IL_001f:  br.s       IL_0028

      IL_0021:  br.s       IL_002b

      IL_0023:  br.s       IL_002e

      .line 100001,100001 : 0,0 ''
      IL_0025:  nop
      IL_0026:  br.s       IL_0036

      .line 100001,100001 : 0,0 ''
      IL_0028:  nop
      IL_0029:  br.s       IL_0034

      .line 100001,100001 : 0,0 ''
      IL_002b:  nop
      IL_002c:  br.s       IL_0032

      .line 100001,100001 : 0,0 ''
      IL_002e:  nop
      IL_002f:  br.s       IL_0036

      .line 100001,100001 : 0,0 ''
      IL_0031:  nop
      IL_0032:  ldc.i4.1
      IL_0033:  ret

      IL_0034:  ldc.i4.1
      IL_0035:  ret

      IL_0036:  ldc.i4.0
      IL_0037:  ret
    } // end of method onlyOdd@32::get_CheckClose

    .method public strict virtual instance int32 
            get_LastGenerated() cil managed
    {
      .custom instance void [mscorlib]System.Runtime.CompilerServices.CompilerGeneratedAttribute::.ctor() = ( 01 00 00 00 ) 
      .custom instance void [mscorlib]System.Diagnostics.DebuggerNonUserCodeAttribute::.ctor() = ( 01 00 00 00 ) 
      // Code size       7 (0x7)
      .maxstack  8
      IL_0000:  ldarg.0
      IL_0001:  ldfld      int32 Linq101Quantifiers01/onlyOdd@32::current
      IL_0006:  ret
    } // end of method onlyOdd@32::get_LastGenerated

    .method public strict virtual instance class [mscorlib]System.Collections.Generic.IEnumerator`1<int32> 
            GetFreshEnumerator() cil managed
    {
      .custom instance void [mscorlib]System.Runtime.CompilerServices.CompilerGeneratedAttribute::.ctor() = ( 01 00 00 00 ) 
      .custom instance void [mscorlib]System.Diagnostics.DebuggerNonUserCodeAttribute::.ctor() = ( 01 00 00 00 ) 
      // Code size       9 (0x9)
      .maxstack  8
      IL_0000:  ldnull
      IL_0001:  ldc.i4.0
      IL_0002:  ldc.i4.0
      IL_0003:  newobj     instance void Linq101Quantifiers01/onlyOdd@32::.ctor(class [mscorlib]System.Collections.Generic.IEnumerator`1<int32>,
                                                                                int32,
                                                                                int32)
      IL_0008:  ret
    } // end of method onlyOdd@32::GetFreshEnumerator

  } // end of class onlyOdd@32

  .class auto ansi serializable sealed nested assembly beforefieldinit 'onlyOdd@33-1'
         extends class [FSharp.Core]Microsoft.FSharp.Core.FSharpFunc`2<int32,bool>
  {
    .field static assembly initonly class Linq101Quantifiers01/'onlyOdd@33-1' @_instance
    .method assembly specialname rtspecialname 
            instance void  .ctor() cil managed
    {
      .custom instance void [mscorlib]System.Runtime.CompilerServices.CompilerGeneratedAttribute::.ctor() = ( 01 00 00 00 ) 
      .custom instance void [mscorlib]System.Diagnostics.DebuggerNonUserCodeAttribute::.ctor() = ( 01 00 00 00 ) 
      // Code size       7 (0x7)
      .maxstack  8
      IL_0000:  ldarg.0
      IL_0001:  call       instance void class [FSharp.Core]Microsoft.FSharp.Core.FSharpFunc`2<int32,bool>::.ctor()
      IL_0006:  ret
    } // end of method 'onlyOdd@33-1'::.ctor

    .method public strict virtual instance bool 
            Invoke(int32 n) cil managed
    {
      // Code size       7 (0x7)
      .maxstack  8
      .line 33,33 : 14,23 ''
      IL_0000:  ldarg.1
      IL_0001:  ldc.i4.2
      IL_0002:  rem
      IL_0003:  ldc.i4.1
      IL_0004:  ceq
      IL_0006:  ret
    } // end of method 'onlyOdd@33-1'::Invoke

    .method private specialname rtspecialname static 
            void  .cctor() cil managed
    {
      // Code size       11 (0xb)
      .maxstack  10
      IL_0000:  newobj     instance void Linq101Quantifiers01/'onlyOdd@33-1'::.ctor()
      IL_0005:  stsfld     class Linq101Quantifiers01/'onlyOdd@33-1' Linq101Quantifiers01/'onlyOdd@33-1'::@_instance
      IL_000a:  ret
    } // end of method 'onlyOdd@33-1'::.cctor

  } // end of class 'onlyOdd@33-1'

  .class auto ansi serializable sealed nested assembly beforefieldinit productGroups2@39
         extends class [FSharp.Core]Microsoft.FSharp.Core.FSharpFunc`2<class [Utils]Utils/Product,class [FSharp.Core]Microsoft.FSharp.Linq.QuerySource`2<class [Utils]Utils/Product,object>>
  {
    .field public class [FSharp.Core]Microsoft.FSharp.Linq.QueryBuilder builder@
    .custom instance void [mscorlib]System.Diagnostics.DebuggerBrowsableAttribute::.ctor(valuetype [mscorlib]System.Diagnostics.DebuggerBrowsableState) = ( 01 00 00 00 00 00 00 00 ) 
    .custom instance void [mscorlib]System.Runtime.CompilerServices.CompilerGeneratedAttribute::.ctor() = ( 01 00 00 00 ) 
    .custom instance void [mscorlib]System.Diagnostics.DebuggerNonUserCodeAttribute::.ctor() = ( 01 00 00 00 ) 
    .method assembly specialname rtspecialname 
            instance void  .ctor(class [FSharp.Core]Microsoft.FSharp.Linq.QueryBuilder builder@) cil managed
    {
      .custom instance void [mscorlib]System.Runtime.CompilerServices.CompilerGeneratedAttribute::.ctor() = ( 01 00 00 00 ) 
      .custom instance void [mscorlib]System.Diagnostics.DebuggerNonUserCodeAttribute::.ctor() = ( 01 00 00 00 ) 
      // Code size       14 (0xe)
      .maxstack  8
      IL_0000:  ldarg.0
      IL_0001:  call       instance void class [FSharp.Core]Microsoft.FSharp.Core.FSharpFunc`2<class [Utils]Utils/Product,class [FSharp.Core]Microsoft.FSharp.Linq.QuerySource`2<class [Utils]Utils/Product,object>>::.ctor()
      IL_0006:  ldarg.0
      IL_0007:  ldarg.1
      IL_0008:  stfld      class [FSharp.Core]Microsoft.FSharp.Linq.QueryBuilder Linq101Quantifiers01/productGroups2@39::builder@
      IL_000d:  ret
    } // end of method productGroups2@39::.ctor

    .method public strict virtual instance class [FSharp.Core]Microsoft.FSharp.Linq.QuerySource`2<class [Utils]Utils/Product,object> 
            Invoke(class [Utils]Utils/Product _arg1) cil managed
    {
      // Code size       17 (0x11)
      .maxstack  6
      .locals init ([0] class [Utils]Utils/Product p)
      .line 39,39 : 9,29 ''
      IL_0000:  ldarg.1
      IL_0001:  stloc.0
      .line 40,40 : 9,32 ''
      IL_0002:  ldarg.0
      IL_0003:  ldfld      class [FSharp.Core]Microsoft.FSharp.Linq.QueryBuilder Linq101Quantifiers01/productGroups2@39::builder@
      IL_0008:  ldloc.0
      IL_0009:  tail.
      IL_000b:  callvirt   instance class [FSharp.Core]Microsoft.FSharp.Linq.QuerySource`2<!!0,!!1> [FSharp.Core]Microsoft.FSharp.Linq.QueryBuilder::Yield<class [Utils]Utils/Product,object>(!!0)
      IL_0010:  ret
    } // end of method productGroups2@39::Invoke

  } // end of class productGroups2@39

  .class auto ansi serializable sealed nested assembly beforefieldinit 'productGroups2@40-1'
         extends class [FSharp.Core]Microsoft.FSharp.Core.FSharpFunc`2<class [Utils]Utils/Product,class [Utils]Utils/Product>
  {
    .field static assembly initonly class Linq101Quantifiers01/'productGroups2@40-1' @_instance
    .method assembly specialname rtspecialname 
            instance void  .ctor() cil managed
    {
      .custom instance void [mscorlib]System.Runtime.CompilerServices.CompilerGeneratedAttribute::.ctor() = ( 01 00 00 00 ) 
      .custom instance void [mscorlib]System.Diagnostics.DebuggerNonUserCodeAttribute::.ctor() = ( 01 00 00 00 ) 
      // Code size       7 (0x7)
      .maxstack  8
      IL_0000:  ldarg.0
      IL_0001:  call       instance void class [FSharp.Core]Microsoft.FSharp.Core.FSharpFunc`2<class [Utils]Utils/Product,class [Utils]Utils/Product>::.ctor()
      IL_0006:  ret
    } // end of method 'productGroups2@40-1'::.ctor

    .method public strict virtual instance class [Utils]Utils/Product 
            Invoke(class [Utils]Utils/Product p) cil managed
    {
      // Code size       2 (0x2)
      .maxstack  8
      .line 40,40 : 20,21 ''
      IL_0000:  ldarg.1
      IL_0001:  ret
    } // end of method 'productGroups2@40-1'::Invoke

    .method private specialname rtspecialname static 
            void  .cctor() cil managed
    {
      // Code size       11 (0xb)
      .maxstack  10
      IL_0000:  newobj     instance void Linq101Quantifiers01/'productGroups2@40-1'::.ctor()
      IL_0005:  stsfld     class Linq101Quantifiers01/'productGroups2@40-1' Linq101Quantifiers01/'productGroups2@40-1'::@_instance
      IL_000a:  ret
    } // end of method 'productGroups2@40-1'::.cctor

  } // end of class 'productGroups2@40-1'

  .class auto ansi serializable sealed nested assembly beforefieldinit 'productGroups2@40-2'
         extends class [FSharp.Core]Microsoft.FSharp.Core.FSharpFunc`2<class [Utils]Utils/Product,string>
  {
    .field static assembly initonly class Linq101Quantifiers01/'productGroups2@40-2' @_instance
    .method assembly specialname rtspecialname 
            instance void  .ctor() cil managed
    {
      .custom instance void [mscorlib]System.Runtime.CompilerServices.CompilerGeneratedAttribute::.ctor() = ( 01 00 00 00 ) 
      .custom instance void [mscorlib]System.Diagnostics.DebuggerNonUserCodeAttribute::.ctor() = ( 01 00 00 00 ) 
      // Code size       7 (0x7)
      .maxstack  8
      IL_0000:  ldarg.0
      IL_0001:  call       instance void class [FSharp.Core]Microsoft.FSharp.Core.FSharpFunc`2<class [Utils]Utils/Product,string>::.ctor()
      IL_0006:  ret
    } // end of method 'productGroups2@40-2'::.ctor

    .method public strict virtual instance string 
            Invoke(class [Utils]Utils/Product p) cil managed
    {
      // Code size       9 (0x9)
      .maxstack  8
      .line 40,40 : 22,32 ''
      IL_0000:  ldarg.1
      IL_0001:  tail.
      IL_0003:  callvirt   instance string [Utils]Utils/Product::get_Category()
      IL_0008:  ret
    } // end of method 'productGroups2@40-2'::Invoke

    .method private specialname rtspecialname static 
            void  .cctor() cil managed
    {
      // Code size       11 (0xb)
      .maxstack  10
      IL_0000:  newobj     instance void Linq101Quantifiers01/'productGroups2@40-2'::.ctor()
      IL_0005:  stsfld     class Linq101Quantifiers01/'productGroups2@40-2' Linq101Quantifiers01/'productGroups2@40-2'::@_instance
      IL_000a:  ret
    } // end of method 'productGroups2@40-2'::.cctor

  } // end of class 'productGroups2@40-2'

  .class auto ansi serializable sealed nested assembly beforefieldinit 'productGroups2@40-3'
         extends class [FSharp.Core]Microsoft.FSharp.Core.FSharpFunc`2<class [System.Core]System.Linq.IGrouping`2<string,class [Utils]Utils/Product>,class [FSharp.Core]Microsoft.FSharp.Linq.QuerySource`2<class [System.Core]System.Linq.IGrouping`2<string,class [Utils]Utils/Product>,object>>
  {
    .field public class [FSharp.Core]Microsoft.FSharp.Linq.QueryBuilder builder@
    .custom instance void [mscorlib]System.Diagnostics.DebuggerBrowsableAttribute::.ctor(valuetype [mscorlib]System.Diagnostics.DebuggerBrowsableState) = ( 01 00 00 00 00 00 00 00 ) 
    .custom instance void [mscorlib]System.Runtime.CompilerServices.CompilerGeneratedAttribute::.ctor() = ( 01 00 00 00 ) 
    .custom instance void [mscorlib]System.Diagnostics.DebuggerNonUserCodeAttribute::.ctor() = ( 01 00 00 00 ) 
    .method assembly specialname rtspecialname 
            instance void  .ctor(class [FSharp.Core]Microsoft.FSharp.Linq.QueryBuilder builder@) cil managed
    {
      .custom instance void [mscorlib]System.Runtime.CompilerServices.CompilerGeneratedAttribute::.ctor() = ( 01 00 00 00 ) 
      .custom instance void [mscorlib]System.Diagnostics.DebuggerNonUserCodeAttribute::.ctor() = ( 01 00 00 00 ) 
      // Code size       14 (0xe)
      .maxstack  8
      IL_0000:  ldarg.0
      IL_0001:  call       instance void class [FSharp.Core]Microsoft.FSharp.Core.FSharpFunc`2<class [System.Core]System.Linq.IGrouping`2<string,class [Utils]Utils/Product>,class [FSharp.Core]Microsoft.FSharp.Linq.QuerySource`2<class [System.Core]System.Linq.IGrouping`2<string,class [Utils]Utils/Product>,object>>::.ctor()
      IL_0006:  ldarg.0
      IL_0007:  ldarg.1
      IL_0008:  stfld      class [FSharp.Core]Microsoft.FSharp.Linq.QueryBuilder Linq101Quantifiers01/'productGroups2@40-3'::builder@
      IL_000d:  ret
    } // end of method 'productGroups2@40-3'::.ctor

    .method public strict virtual instance class [FSharp.Core]Microsoft.FSharp.Linq.QuerySource`2<class [System.Core]System.Linq.IGrouping`2<string,class [Utils]Utils/Product>,object> 
            Invoke(class [System.Core]System.Linq.IGrouping`2<string,class [Utils]Utils/Product> _arg2) cil managed
    {
      // Code size       17 (0x11)
      .maxstack  6
      .locals init ([0] class [System.Core]System.Linq.IGrouping`2<string,class [Utils]Utils/Product> g)
      .line 40,40 : 38,39 ''
      IL_0000:  ldarg.1
      IL_0001:  stloc.0
      IL_0002:  ldarg.0
      IL_0003:  ldfld      class [FSharp.Core]Microsoft.FSharp.Linq.QueryBuilder Linq101Quantifiers01/'productGroups2@40-3'::builder@
      IL_0008:  ldloc.0
      IL_0009:  tail.
      IL_000b:  callvirt   instance class [FSharp.Core]Microsoft.FSharp.Linq.QuerySource`2<!!0,!!1> [FSharp.Core]Microsoft.FSharp.Linq.QueryBuilder::Yield<class [System.Core]System.Linq.IGrouping`2<string,class [Utils]Utils/Product>,object>(!!0)
      IL_0010:  ret
    } // end of method 'productGroups2@40-3'::Invoke

  } // end of class 'productGroups2@40-3'

  .class abstract auto autochar serializable sealed nested assembly beforefieldinit specialname 'productGroups2@41-5'
         extends [mscorlib]System.Object
  {
    .custom instance void [FSharp.Core]Microsoft.FSharp.Core.CompilationMappingAttribute::.ctor(valuetype [FSharp.Core]Microsoft.FSharp.Core.SourceConstructFlags) = ( 01 00 06 00 00 00 00 00 ) 
    .method assembly static bool  Invoke(class [Utils]Utils/Product x) cil managed
    {
      // Code size       10 (0xa)
      .maxstack  8
      .line 41,41 : 31,49 ''
      IL_0000:  ldarg.0
      IL_0001:  callvirt   instance int32 [Utils]Utils/Product::get_UnitsInStock()
      IL_0006:  ldc.i4.0
      IL_0007:  cgt
      IL_0009:  ret
    } // end of method 'productGroups2@41-5'::Invoke

  } // end of class 'productGroups2@41-5'

  .class auto ansi serializable sealed nested assembly beforefieldinit 'productGroups2@41-4'
         extends class [FSharp.Core]Microsoft.FSharp.Core.FSharpFunc`2<class [System.Core]System.Linq.IGrouping`2<string,class [Utils]Utils/Product>,bool>
  {
    .field static assembly initonly class Linq101Quantifiers01/'productGroups2@41-4' @_instance
    .method assembly specialname rtspecialname 
            instance void  .ctor() cil managed
    {
      .custom instance void [mscorlib]System.Runtime.CompilerServices.CompilerGeneratedAttribute::.ctor() = ( 01 00 00 00 ) 
      .custom instance void [mscorlib]System.Diagnostics.DebuggerNonUserCodeAttribute::.ctor() = ( 01 00 00 00 ) 
      // Code size       7 (0x7)
      .maxstack  8
      IL_0000:  ldarg.0
      IL_0001:  call       instance void class [FSharp.Core]Microsoft.FSharp.Core.FSharpFunc`2<class [System.Core]System.Linq.IGrouping`2<string,class [Utils]Utils/Product>,bool>::.ctor()
      IL_0006:  ret
    } // end of method 'productGroups2@41-4'::.ctor

    .method public strict virtual instance bool 
            Invoke(class [System.Core]System.Linq.IGrouping`2<string,class [Utils]Utils/Product> g) cil managed
    {
      // Code size       19 (0x13)
      .maxstack  8
      .line 41,41 : 16,50 ''
      IL_0000:  ldarg.1
      IL_0001:  ldnull
      IL_0002:  ldftn      bool Linq101Quantifiers01/'productGroups2@41-5'::Invoke(class [Utils]Utils/Product)
      IL_0008:  newobj     instance void class [mscorlib]System.Func`2<class [Utils]Utils/Product,bool>::.ctor(object,
                                                                                                               native int)
      IL_000d:  call       bool [System.Core]System.Linq.Enumerable::All<class [Utils]Utils/Product>(class [mscorlib]System.Collections.Generic.IEnumerable`1<!!0>,
                                                                                                     class [mscorlib]System.Func`2<!!0,bool>)
      IL_0012:  ret
    } // end of method 'productGroups2@41-4'::Invoke

    .method private specialname rtspecialname static 
            void  .cctor() cil managed
    {
      // Code size       11 (0xb)
      .maxstack  10
      IL_0000:  newobj     instance void Linq101Quantifiers01/'productGroups2@41-4'::.ctor()
      IL_0005:  stsfld     class Linq101Quantifiers01/'productGroups2@41-4' Linq101Quantifiers01/'productGroups2@41-4'::@_instance
      IL_000a:  ret
    } // end of method 'productGroups2@41-4'::.cctor

  } // end of class 'productGroups2@41-4'

  .class auto ansi serializable sealed nested assembly beforefieldinit 'productGroups2@42-6'
         extends class [FSharp.Core]Microsoft.FSharp.Core.FSharpFunc`2<class [System.Core]System.Linq.IGrouping`2<string,class [Utils]Utils/Product>,class [mscorlib]System.Tuple`2<string,class [System.Core]System.Linq.IGrouping`2<string,class [Utils]Utils/Product>>>
  {
    .field static assembly initonly class Linq101Quantifiers01/'productGroups2@42-6' @_instance
    .method assembly specialname rtspecialname 
            instance void  .ctor() cil managed
    {
      .custom instance void [mscorlib]System.Runtime.CompilerServices.CompilerGeneratedAttribute::.ctor() = ( 01 00 00 00 ) 
      .custom instance void [mscorlib]System.Diagnostics.DebuggerNonUserCodeAttribute::.ctor() = ( 01 00 00 00 ) 
      // Code size       7 (0x7)
      .maxstack  8
      IL_0000:  ldarg.0
      IL_0001:  call       instance void class [FSharp.Core]Microsoft.FSharp.Core.FSharpFunc`2<class [System.Core]System.Linq.IGrouping`2<string,class [Utils]Utils/Product>,class [mscorlib]System.Tuple`2<string,class [System.Core]System.Linq.IGrouping`2<string,class [Utils]Utils/Product>>>::.ctor()
      IL_0006:  ret
    } // end of method 'productGroups2@42-6'::.ctor

    .method public strict virtual instance class [mscorlib]System.Tuple`2<string,class [System.Core]System.Linq.IGrouping`2<string,class [Utils]Utils/Product>> 
            Invoke(class [System.Core]System.Linq.IGrouping`2<string,class [Utils]Utils/Product> g) cil managed
    {
      // Code size       13 (0xd)
      .maxstack  8
      .line 42,42 : 17,25 ''
      IL_0000:  ldarg.1
      IL_0001:  callvirt   instance !0 class [System.Core]System.Linq.IGrouping`2<string,class [Utils]Utils/Product>::get_Key()
      IL_0006:  ldarg.1
      IL_0007:  newobj     instance void class [mscorlib]System.Tuple`2<string,class [System.Core]System.Linq.IGrouping`2<string,class [Utils]Utils/Product>>::.ctor(!0,
                                                                                                                                                                     !1)
      IL_000c:  ret
    } // end of method 'productGroups2@42-6'::Invoke

    .method private specialname rtspecialname static 
            void  .cctor() cil managed
    {
      // Code size       11 (0xb)
      .maxstack  10
      IL_0000:  newobj     instance void Linq101Quantifiers01/'productGroups2@42-6'::.ctor()
      IL_0005:  stsfld     class Linq101Quantifiers01/'productGroups2@42-6' Linq101Quantifiers01/'productGroups2@42-6'::@_instance
      IL_000a:  ret
    } // end of method 'productGroups2@42-6'::.cctor

  } // end of class 'productGroups2@42-6'

  .method public specialname static class [FSharp.Core]Microsoft.FSharp.Collections.FSharpList`1<string> 
          get_words() cil managed
  {
    // Code size       6 (0x6)
    .maxstack  8
    IL_0000:  ldsfld     class [FSharp.Core]Microsoft.FSharp.Collections.FSharpList`1<string> '<StartupCode$Linq101Quantifiers01>'.$Linq101Quantifiers01::words@8
    IL_0005:  ret
  } // end of method Linq101Quantifiers01::get_words

  .method public specialname static bool 
          get_iAfterE() cil managed
  {
    // Code size       6 (0x6)
    .maxstack  8
    IL_0000:  ldsfld     bool '<StartupCode$Linq101Quantifiers01>'.$Linq101Quantifiers01::iAfterE@10
    IL_0005:  ret
  } // end of method Linq101Quantifiers01::get_iAfterE

  .method public specialname static class [FSharp.Core]Microsoft.FSharp.Collections.FSharpList`1<class [Utils]Utils/Product> 
          get_products() cil managed
  {
    // Code size       6 (0x6)
    .maxstack  8
    IL_0000:  ldsfld     class [FSharp.Core]Microsoft.FSharp.Collections.FSharpList`1<class [Utils]Utils/Product> '<StartupCode$Linq101Quantifiers01>'.$Linq101Quantifiers01::products@17
    IL_0005:  ret
  } // end of method Linq101Quantifiers01::get_products

  .method public specialname static class [mscorlib]System.Tuple`2<string,class [System.Core]System.Linq.IGrouping`2<string,class [Utils]Utils/Product>>[] 
          get_productGroups() cil managed
  {
    // Code size       6 (0x6)
    .maxstack  8
    IL_0000:  ldsfld     class [mscorlib]System.Tuple`2<string,class [System.Core]System.Linq.IGrouping`2<string,class [Utils]Utils/Product>>[] '<StartupCode$Linq101Quantifiers01>'.$Linq101Quantifiers01::productGroups@19
    IL_0005:  ret
  } // end of method Linq101Quantifiers01::get_productGroups

  .method public specialname static class [FSharp.Core]Microsoft.FSharp.Collections.FSharpList`1<int32> 
          get_numbers() cil managed
  {
    // Code size       6 (0x6)
    .maxstack  8
    IL_0000:  ldsfld     class [FSharp.Core]Microsoft.FSharp.Collections.FSharpList`1<int32> '<StartupCode$Linq101Quantifiers01>'.$Linq101Quantifiers01::numbers@28
    IL_0005:  ret
  } // end of method Linq101Quantifiers01::get_numbers

  .method public specialname static bool 
          get_onlyOdd() cil managed
  {
    // Code size       6 (0x6)
    .maxstack  8
    IL_0000:  ldsfld     bool '<StartupCode$Linq101Quantifiers01>'.$Linq101Quantifiers01::onlyOdd@30
    IL_0005:  ret
  } // end of method Linq101Quantifiers01::get_onlyOdd

  .method public specialname static class [mscorlib]System.Tuple`2<string,class [System.Core]System.Linq.IGrouping`2<string,class [Utils]Utils/Product>>[] 
          get_productGroups2() cil managed
  {
    // Code size       6 (0x6)
    .maxstack  8
    IL_0000:  ldsfld     class [mscorlib]System.Tuple`2<string,class [System.Core]System.Linq.IGrouping`2<string,class [Utils]Utils/Product>>[] '<StartupCode$Linq101Quantifiers01>'.$Linq101Quantifiers01::productGroups2@37
    IL_0005:  ret
  } // end of method Linq101Quantifiers01::get_productGroups2

  .property class [FSharp.Core]Microsoft.FSharp.Collections.FSharpList`1<string>
          words()
  {
    .custom instance void [FSharp.Core]Microsoft.FSharp.Core.CompilationMappingAttribute::.ctor(valuetype [FSharp.Core]Microsoft.FSharp.Core.SourceConstructFlags) = ( 01 00 09 00 00 00 00 00 ) 
    .get class [FSharp.Core]Microsoft.FSharp.Collections.FSharpList`1<string> Linq101Quantifiers01::get_words()
  } // end of property Linq101Quantifiers01::words
  .property bool iAfterE()
  {
    .custom instance void [FSharp.Core]Microsoft.FSharp.Core.CompilationMappingAttribute::.ctor(valuetype [FSharp.Core]Microsoft.FSharp.Core.SourceConstructFlags) = ( 01 00 09 00 00 00 00 00 ) 
    .get bool Linq101Quantifiers01::get_iAfterE()
  } // end of property Linq101Quantifiers01::iAfterE
  .property class [FSharp.Core]Microsoft.FSharp.Collections.FSharpList`1<class [Utils]Utils/Product>
          products()
  {
    .custom instance void [FSharp.Core]Microsoft.FSharp.Core.CompilationMappingAttribute::.ctor(valuetype [FSharp.Core]Microsoft.FSharp.Core.SourceConstructFlags) = ( 01 00 09 00 00 00 00 00 ) 
    .get class [FSharp.Core]Microsoft.FSharp.Collections.FSharpList`1<class [Utils]Utils/Product> Linq101Quantifiers01::get_products()
  } // end of property Linq101Quantifiers01::products
  .property class [mscorlib]System.Tuple`2<string,class [System.Core]System.Linq.IGrouping`2<string,class [Utils]Utils/Product>>[]
          productGroups()
  {
    .custom instance void [FSharp.Core]Microsoft.FSharp.Core.CompilationMappingAttribute::.ctor(valuetype [FSharp.Core]Microsoft.FSharp.Core.SourceConstructFlags) = ( 01 00 09 00 00 00 00 00 ) 
    .get class [mscorlib]System.Tuple`2<string,class [System.Core]System.Linq.IGrouping`2<string,class [Utils]Utils/Product>>[] Linq101Quantifiers01::get_productGroups()
  } // end of property Linq101Quantifiers01::productGroups
  .property class [FSharp.Core]Microsoft.FSharp.Collections.FSharpList`1<int32>
          numbers()
  {
    .custom instance void [FSharp.Core]Microsoft.FSharp.Core.CompilationMappingAttribute::.ctor(valuetype [FSharp.Core]Microsoft.FSharp.Core.SourceConstructFlags) = ( 01 00 09 00 00 00 00 00 ) 
    .get class [FSharp.Core]Microsoft.FSharp.Collections.FSharpList`1<int32> Linq101Quantifiers01::get_numbers()
  } // end of property Linq101Quantifiers01::numbers
  .property bool onlyOdd()
  {
    .custom instance void [FSharp.Core]Microsoft.FSharp.Core.CompilationMappingAttribute::.ctor(valuetype [FSharp.Core]Microsoft.FSharp.Core.SourceConstructFlags) = ( 01 00 09 00 00 00 00 00 ) 
    .get bool Linq101Quantifiers01::get_onlyOdd()
  } // end of property Linq101Quantifiers01::onlyOdd
  .property class [mscorlib]System.Tuple`2<string,class [System.Core]System.Linq.IGrouping`2<string,class [Utils]Utils/Product>>[]
          productGroups2()
  {
    .custom instance void [FSharp.Core]Microsoft.FSharp.Core.CompilationMappingAttribute::.ctor(valuetype [FSharp.Core]Microsoft.FSharp.Core.SourceConstructFlags) = ( 01 00 09 00 00 00 00 00 ) 
    .get class [mscorlib]System.Tuple`2<string,class [System.Core]System.Linq.IGrouping`2<string,class [Utils]Utils/Product>>[] Linq101Quantifiers01::get_productGroups2()
  } // end of property Linq101Quantifiers01::productGroups2
} // end of class Linq101Quantifiers01

.class private abstract auto ansi sealed '<StartupCode$Linq101Quantifiers01>'.$Linq101Quantifiers01
       extends [mscorlib]System.Object
{
  .field static assembly class [FSharp.Core]Microsoft.FSharp.Collections.FSharpList`1<string> words@8
  .custom instance void [mscorlib]System.Diagnostics.DebuggerBrowsableAttribute::.ctor(valuetype [mscorlib]System.Diagnostics.DebuggerBrowsableState) = ( 01 00 00 00 00 00 00 00 ) 
  .field static assembly bool iAfterE@10
  .custom instance void [mscorlib]System.Diagnostics.DebuggerBrowsableAttribute::.ctor(valuetype [mscorlib]System.Diagnostics.DebuggerBrowsableState) = ( 01 00 00 00 00 00 00 00 ) 
  .field static assembly class [FSharp.Core]Microsoft.FSharp.Collections.FSharpList`1<class [Utils]Utils/Product> products@17
  .custom instance void [mscorlib]System.Diagnostics.DebuggerBrowsableAttribute::.ctor(valuetype [mscorlib]System.Diagnostics.DebuggerBrowsableState) = ( 01 00 00 00 00 00 00 00 ) 
  .field static assembly class [mscorlib]System.Tuple`2<string,class [System.Core]System.Linq.IGrouping`2<string,class [Utils]Utils/Product>>[] productGroups@19
  .custom instance void [mscorlib]System.Diagnostics.DebuggerBrowsableAttribute::.ctor(valuetype [mscorlib]System.Diagnostics.DebuggerBrowsableState) = ( 01 00 00 00 00 00 00 00 ) 
  .field static assembly class [FSharp.Core]Microsoft.FSharp.Collections.FSharpList`1<int32> numbers@28
  .custom instance void [mscorlib]System.Diagnostics.DebuggerBrowsableAttribute::.ctor(valuetype [mscorlib]System.Diagnostics.DebuggerBrowsableState) = ( 01 00 00 00 00 00 00 00 ) 
  .field static assembly bool onlyOdd@30
  .custom instance void [mscorlib]System.Diagnostics.DebuggerBrowsableAttribute::.ctor(valuetype [mscorlib]System.Diagnostics.DebuggerBrowsableState) = ( 01 00 00 00 00 00 00 00 ) 
  .field static assembly class [mscorlib]System.Tuple`2<string,class [System.Core]System.Linq.IGrouping`2<string,class [Utils]Utils/Product>>[] productGroups2@37
  .custom instance void [mscorlib]System.Diagnostics.DebuggerBrowsableAttribute::.ctor(valuetype [mscorlib]System.Diagnostics.DebuggerBrowsableState) = ( 01 00 00 00 00 00 00 00 ) 
  .field static assembly int32 init@
  .custom instance void [mscorlib]System.Diagnostics.DebuggerBrowsableAttribute::.ctor(valuetype [mscorlib]System.Diagnostics.DebuggerBrowsableState) = ( 01 00 00 00 00 00 00 00 ) 
  .custom instance void [mscorlib]System.Runtime.CompilerServices.CompilerGeneratedAttribute::.ctor() = ( 01 00 00 00 ) 
  .custom instance void [mscorlib]System.Diagnostics.DebuggerNonUserCodeAttribute::.ctor() = ( 01 00 00 00 ) 
  .method public static void  main@() cil managed
  {
    .entrypoint
    // Code size       407 (0x197)
    .maxstack  10
    .locals init ([0] class [FSharp.Core]Microsoft.FSharp.Collections.FSharpList`1<string> words,
             [1] bool iAfterE,
             [2] class [FSharp.Core]Microsoft.FSharp.Collections.FSharpList`1<class [Utils]Utils/Product> products,
             [3] class [mscorlib]System.Tuple`2<string,class [System.Core]System.Linq.IGrouping`2<string,class [Utils]Utils/Product>>[] productGroups,
             [4] class [FSharp.Core]Microsoft.FSharp.Collections.FSharpList`1<int32> numbers,
             [5] bool onlyOdd,
             [6] class [mscorlib]System.Tuple`2<string,class [System.Core]System.Linq.IGrouping`2<string,class [Utils]Utils/Product>>[] productGroups2,
             [7] class [FSharp.Core]Microsoft.FSharp.Linq.QueryBuilder V_7,
             [8] class [FSharp.Core]Microsoft.FSharp.Linq.QueryBuilder V_8)
    .line 8,8 : 1,54 ''
    IL_0000:  ldstr      "believe"
    IL_0005:  ldstr      "relief"
    IL_000a:  ldstr      "receipt"
    IL_000f:  ldstr      "field"
    IL_0014:  call       class [FSharp.Core]Microsoft.FSharp.Collections.FSharpList`1<!0> class [FSharp.Core]Microsoft.FSharp.Collections.FSharpList`1<string>::get_Empty()
    IL_0019:  call       class [FSharp.Core]Microsoft.FSharp.Collections.FSharpList`1<!0> class [FSharp.Core]Microsoft.FSharp.Collections.FSharpList`1<string>::Cons(!0,
                                                                                                                                                                     class [FSharp.Core]Microsoft.FSharp.Collections.FSharpList`1<!0>)
    IL_001e:  call       class [FSharp.Core]Microsoft.FSharp.Collections.FSharpList`1<!0> class [FSharp.Core]Microsoft.FSharp.Collections.FSharpList`1<string>::Cons(!0,
                                                                                                                                                                     class [FSharp.Core]Microsoft.FSharp.Collections.FSharpList`1<!0>)
    IL_0023:  call       class [FSharp.Core]Microsoft.FSharp.Collections.FSharpList`1<!0> class [FSharp.Core]Microsoft.FSharp.Collections.FSharpList`1<string>::Cons(!0,
                                                                                                                                                                     class [FSharp.Core]Microsoft.FSharp.Collections.FSharpList`1<!0>)
    IL_0028:  call       class [FSharp.Core]Microsoft.FSharp.Collections.FSharpList`1<!0> class [FSharp.Core]Microsoft.FSharp.Collections.FSharpList`1<string>::Cons(!0,
                                                                                                                                                                     class [FSharp.Core]Microsoft.FSharp.Collections.FSharpList`1<!0>)
    IL_002d:  dup
    IL_002e:  stsfld     class [FSharp.Core]Microsoft.FSharp.Collections.FSharpList`1<string> '<StartupCode$Linq101Quantifiers01>'.$Linq101Quantifiers01::words@8
    IL_0033:  stloc.0
    IL_0034:  call       class [FSharp.Core]Microsoft.FSharp.Linq.QueryBuilder [FSharp.Core]Microsoft.FSharp.Core.ExtraTopLevelOperators::get_query()
    IL_0039:  ldnull
    IL_003a:  ldc.i4.0
    IL_003b:  ldnull
    IL_003c:  newobj     instance void Linq101Quantifiers01/iAfterE@12::.ctor(class [mscorlib]System.Collections.Generic.IEnumerator`1<string>,
                                                                              int32,
                                                                              string)
    IL_0041:  newobj     instance void class [FSharp.Core]Microsoft.FSharp.Linq.QuerySource`2<string,class [mscorlib]System.Collections.IEnumerable>::.ctor(class [mscorlib]System.Collections.Generic.IEnumerable`1<!0>)
    IL_0046:  ldsfld     class Linq101Quantifiers01/'iAfterE@13-1' Linq101Quantifiers01/'iAfterE@13-1'::@_instance
    IL_004b:  callvirt   instance bool [FSharp.Core]Microsoft.FSharp.Linq.QueryBuilder::Exists<string,class [mscorlib]System.Collections.IEnumerable>(class [FSharp.Core]Microsoft.FSharp.Linq.QuerySource`2<!!0,!!1>,
                                                                                                                                                      class [FSharp.Core]Microsoft.FSharp.Core.FSharpFunc`2<!!0,bool>)
    IL_0050:  dup
    IL_0051:  stsfld     bool '<StartupCode$Linq101Quantifiers01>'.$Linq101Quantifiers01::iAfterE@10
    IL_0056:  stloc.1
    .line 17,17 : 1,32 ''
    IL_0057:  call       class [FSharp.Core]Microsoft.FSharp.Collections.FSharpList`1<class [Utils]Utils/Product> [Utils]Utils::getProductList()
    IL_005c:  dup
    IL_005d:  stsfld     class [FSharp.Core]Microsoft.FSharp.Collections.FSharpList`1<class [Utils]Utils/Product> '<StartupCode$Linq101Quantifiers01>'.$Linq101Quantifiers01::products@17
    IL_0062:  stloc.2
    .line 19,25 : 1,21 ''
    IL_0063:  call       class [FSharp.Core]Microsoft.FSharp.Linq.QueryBuilder [FSharp.Core]Microsoft.FSharp.Core.ExtraTopLevelOperators::get_query()
    IL_0068:  stloc.s    V_7
    IL_006a:  ldloc.s    V_7
    IL_006c:  ldloc.s    V_7
    IL_006e:  ldloc.s    V_7
    IL_0070:  ldloc.s    V_7
    IL_0072:  ldloc.s    V_7
    IL_0074:  ldloc.s    V_7
    IL_0076:  call       class [FSharp.Core]Microsoft.FSharp.Collections.FSharpList`1<class [Utils]Utils/Product> Linq101Quantifiers01::get_products()
    IL_007b:  callvirt   instance class [FSharp.Core]Microsoft.FSharp.Linq.QuerySource`2<!!0,class [mscorlib]System.Collections.IEnumerable> [FSharp.Core]Microsoft.FSharp.Linq.QueryBuilder::Source<class [Utils]Utils/Product>(class [mscorlib]System.Collections.Generic.IEnumerable`1<!!0>)
    IL_0080:  ldloc.s    V_7
    IL_0082:  newobj     instance void Linq101Quantifiers01/productGroups@21::.ctor(class [FSharp.Core]Microsoft.FSharp.Linq.QueryBuilder)
    IL_0087:  callvirt   instance class [FSharp.Core]Microsoft.FSharp.Linq.QuerySource`2<!!2,!!1> [FSharp.Core]Microsoft.FSharp.Linq.QueryBuilder::For<class [Utils]Utils/Product,class [mscorlib]System.Collections.IEnumerable,class [Utils]Utils/Product,object>(class [FSharp.Core]Microsoft.FSharp.Linq.QuerySource`2<!!0,!!1>,
                                                                                                                                                                                                                                                                    class [FSharp.Core]Microsoft.FSharp.Core.FSharpFunc`2<!!0,class [FSharp.Core]Microsoft.FSharp.Linq.QuerySource`2<!!2,!!3>>)
    IL_008c:  ldsfld     class Linq101Quantifiers01/'productGroups@22-1' Linq101Quantifiers01/'productGroups@22-1'::@_instance
    IL_0091:  ldsfld     class Linq101Quantifiers01/'productGroups@22-2' Linq101Quantifiers01/'productGroups@22-2'::@_instance
    IL_0096:  callvirt   instance class [FSharp.Core]Microsoft.FSharp.Linq.QuerySource`2<class [System.Core]System.Linq.IGrouping`2<!!1,!!2>,!!3> [FSharp.Core]Microsoft.FSharp.Linq.QueryBuilder::GroupValBy<class [Utils]Utils/Product,string,class [Utils]Utils/Product,class [mscorlib]System.Collections.IEnumerable>(class [FSharp.Core]Microsoft.FSharp.Linq.QuerySource`2<!!0,!!3>,
                                                                                                                                                                                                                                                                                                                           class [FSharp.Core]Microsoft.FSharp.Core.FSharpFunc`2<!!0,!!2>,
                                                                                                                                                                                                                                                                                                                           class [FSharp.Core]Microsoft.FSharp.Core.FSharpFunc`2<!!0,!!1>)
    IL_009b:  ldloc.s    V_7
    IL_009d:  newobj     instance void Linq101Quantifiers01/'productGroups@22-3'::.ctor(class [FSharp.Core]Microsoft.FSharp.Linq.QueryBuilder)
    IL_00a2:  callvirt   instance class [FSharp.Core]Microsoft.FSharp.Linq.QuerySource`2<!!2,!!1> [FSharp.Core]Microsoft.FSharp.Linq.QueryBuilder::For<class [System.Core]System.Linq.IGrouping`2<string,class [Utils]Utils/Product>,class [mscorlib]System.Collections.IEnumerable,class [System.Core]System.Linq.IGrouping`2<string,class [Utils]Utils/Product>,object>(class [FSharp.Core]Microsoft.FSharp.Linq.QuerySource`2<!!0,!!1>,
                                                                                                                                                                                                                                                                                                                                                                          class [FSharp.Core]Microsoft.FSharp.Core.FSharpFunc`2<!!0,class [FSharp.Core]Microsoft.FSharp.Linq.QuerySource`2<!!2,!!3>>)
    IL_00a7:  ldsfld     class Linq101Quantifiers01/'productGroups@23-4' Linq101Quantifiers01/'productGroups@23-4'::@_instance
    IL_00ac:  callvirt   instance class [FSharp.Core]Microsoft.FSharp.Linq.QuerySource`2<!!0,!!1> [FSharp.Core]Microsoft.FSharp.Linq.QueryBuilder::Where<class [System.Core]System.Linq.IGrouping`2<string,class [Utils]Utils/Product>,class [mscorlib]System.Collections.IEnumerable>(class [FSharp.Core]Microsoft.FSharp.Linq.QuerySource`2<!!0,!!1>,
                                                                                                                                                                                                                                                                                       class [FSharp.Core]Microsoft.FSharp.Core.FSharpFunc`2<!!0,bool>)
    IL_00b1:  ldsfld     class Linq101Quantifiers01/'productGroups@24-6' Linq101Quantifiers01/'productGroups@24-6'::@_instance
    IL_00b6:  callvirt   instance class [FSharp.Core]Microsoft.FSharp.Linq.QuerySource`2<!!2,!!1> [FSharp.Core]Microsoft.FSharp.Linq.QueryBuilder::Select<class [System.Core]System.Linq.IGrouping`2<string,class [Utils]Utils/Product>,class [mscorlib]System.Collections.IEnumerable,class [mscorlib]System.Tuple`2<string,class [System.Core]System.Linq.IGrouping`2<string,class [Utils]Utils/Product>>>(class [FSharp.Core]Microsoft.FSharp.Linq.QuerySource`2<!!0,!!1>,
                                                                                                                                                                                                                                                                                                                                                                                                             class [FSharp.Core]Microsoft.FSharp.Core.FSharpFunc`2<!!0,!!2>)
    IL_00bb:  callvirt   instance class [mscorlib]System.Collections.Generic.IEnumerable`1<!0> class [FSharp.Core]Microsoft.FSharp.Linq.QuerySource`2<class [mscorlib]System.Tuple`2<string,class [System.Core]System.Linq.IGrouping`2<string,class [Utils]Utils/Product>>,class [mscorlib]System.Collections.IEnumerable>::get_Source()
    IL_00c0:  call       !!0[] [FSharp.Core]Microsoft.FSharp.Collections.SeqModule::ToArray<class [mscorlib]System.Tuple`2<string,class [System.Core]System.Linq.IGrouping`2<string,class [Utils]Utils/Product>>>(class [mscorlib]System.Collections.Generic.IEnumerable`1<!!0>)
    IL_00c5:  dup
    IL_00c6:  stsfld     class [mscorlib]System.Tuple`2<string,class [System.Core]System.Linq.IGrouping`2<string,class [Utils]Utils/Product>>[] '<StartupCode$Linq101Quantifiers01>'.$Linq101Quantifiers01::productGroups@19
    IL_00cb:  stloc.3
    .line 28,28 : 1,35 ''
    IL_00cc:  ldc.i4.1
    IL_00cd:  ldc.i4.s   11
    IL_00cf:  ldc.i4.3
    IL_00d0:  ldc.i4.s   19
    IL_00d2:  ldc.i4.s   41
    IL_00d4:  ldc.i4.s   65
    IL_00d6:  ldc.i4.s   19
    IL_00d8:  call       class [FSharp.Core]Microsoft.FSharp.Collections.FSharpList`1<!0> class [FSharp.Core]Microsoft.FSharp.Collections.FSharpList`1<int32>::get_Empty()
    IL_00dd:  call       class [FSharp.Core]Microsoft.FSharp.Collections.FSharpList`1<!0> class [FSharp.Core]Microsoft.FSharp.Collections.FSharpList`1<int32>::Cons(!0,
                                                                                                                                                                    class [FSharp.Core]Microsoft.FSharp.Collections.FSharpList`1<!0>)
    IL_00e2:  call       class [FSharp.Core]Microsoft.FSharp.Collections.FSharpList`1<!0> class [FSharp.Core]Microsoft.FSharp.Collections.FSharpList`1<int32>::Cons(!0,
                                                                                                                                                                    class [FSharp.Core]Microsoft.FSharp.Collections.FSharpList`1<!0>)
    IL_00e7:  call       class [FSharp.Core]Microsoft.FSharp.Collections.FSharpList`1<!0> class [FSharp.Core]Microsoft.FSharp.Collections.FSharpList`1<int32>::Cons(!0,
                                                                                                                                                                    class [FSharp.Core]Microsoft.FSharp.Collections.FSharpList`1<!0>)
    IL_00ec:  call       class [FSharp.Core]Microsoft.FSharp.Collections.FSharpList`1<!0> class [FSharp.Core]Microsoft.FSharp.Collections.FSharpList`1<int32>::Cons(!0,
                                                                                                                                                                    class [FSharp.Core]Microsoft.FSharp.Collections.FSharpList`1<!0>)
    IL_00f1:  call       class [FSharp.Core]Microsoft.FSharp.Collections.FSharpList`1<!0> class [FSharp.Core]Microsoft.FSharp.Collections.FSharpList`1<int32>::Cons(!0,
                                                                                                                                                                    class [FSharp.Core]Microsoft.FSharp.Collections.FSharpList`1<!0>)
    IL_00f6:  call       class [FSharp.Core]Microsoft.FSharp.Collections.FSharpList`1<!0> class [FSharp.Core]Microsoft.FSharp.Collections.FSharpList`1<int32>::Cons(!0,
                                                                                                                                                                    class [FSharp.Core]Microsoft.FSharp.Collections.FSharpList`1<!0>)
    IL_00fb:  call       class [FSharp.Core]Microsoft.FSharp.Collections.FSharpList`1<!0> class [FSharp.Core]Microsoft.FSharp.Collections.FSharpList`1<int32>::Cons(!0,
                                                                                                                                                                    class [FSharp.Core]Microsoft.FSharp.Collections.FSharpList`1<!0>)
    IL_0100:  dup
    IL_0101:  stsfld     class [FSharp.Core]Microsoft.FSharp.Collections.FSharpList`1<int32> '<StartupCode$Linq101Quantifiers01>'.$Linq101Quantifiers01::numbers@28
    IL_0106:  stloc.s    numbers
    IL_0108:  call       class [FSharp.Core]Microsoft.FSharp.Linq.QueryBuilder [FSharp.Core]Microsoft.FSharp.Core.ExtraTopLevelOperators::get_query()
    IL_010d:  ldnull
    IL_010e:  ldc.i4.0
    IL_010f:  ldc.i4.0
    IL_0110:  newobj     instance void Linq101Quantifiers01/onlyOdd@32::.ctor(class [mscorlib]System.Collections.Generic.IEnumerator`1<int32>,
                                                                              int32,
                                                                              int32)
    IL_0115:  newobj     instance void class [FSharp.Core]Microsoft.FSharp.Linq.QuerySource`2<int32,class [mscorlib]System.Collections.IEnumerable>::.ctor(class [mscorlib]System.Collections.Generic.IEnumerable`1<!0>)
    IL_011a:  ldsfld     class Linq101Quantifiers01/'onlyOdd@33-1' Linq101Quantifiers01/'onlyOdd@33-1'::@_instance
    IL_011f:  callvirt   instance bool [FSharp.Core]Microsoft.FSharp.Linq.QueryBuilder::All<int32,class [mscorlib]System.Collections.IEnumerable>(class [FSharp.Core]Microsoft.FSharp.Linq.QuerySource`2<!!0,!!1>,
                                                                                                                                                  class [FSharp.Core]Microsoft.FSharp.Core.FSharpFunc`2<!!0,bool>)
    IL_0124:  dup
    IL_0125:  stsfld     bool '<StartupCode$Linq101Quantifiers01>'.$Linq101Quantifiers01::onlyOdd@30
    IL_012a:  stloc.s    onlyOdd
    .line 37,43 : 1,21 ''
    IL_012c:  call       class [FSharp.Core]Microsoft.FSharp.Linq.QueryBuilder [FSharp.Core]Microsoft.FSharp.Core.ExtraTopLevelOperators::get_query()
    IL_0131:  stloc.s    V_8
    IL_0133:  ldloc.s    V_8
    IL_0135:  ldloc.s    V_8
    IL_0137:  ldloc.s    V_8
    IL_0139:  ldloc.s    V_8
    IL_013b:  ldloc.s    V_8
    IL_013d:  ldloc.s    V_8
    IL_013f:  call       class [FSharp.Core]Microsoft.FSharp.Collections.FSharpList`1<class [Utils]Utils/Product> Linq101Quantifiers01::get_products()
    IL_0144:  callvirt   instance class [FSharp.Core]Microsoft.FSharp.Linq.QuerySource`2<!!0,class [mscorlib]System.Collections.IEnumerable> [FSharp.Core]Microsoft.FSharp.Linq.QueryBuilder::Source<class [Utils]Utils/Product>(class [mscorlib]System.Collections.Generic.IEnumerable`1<!!0>)
    IL_0149:  ldloc.s    V_8
    IL_014b:  newobj     instance void Linq101Quantifiers01/productGroups2@39::.ctor(class [FSharp.Core]Microsoft.FSharp.Linq.QueryBuilder)
    IL_0150:  callvirt   instance class [FSharp.Core]Microsoft.FSharp.Linq.QuerySource`2<!!2,!!1> [FSharp.Core]Microsoft.FSharp.Linq.QueryBuilder::For<class [Utils]Utils/Product,class [mscorlib]System.Collections.IEnumerable,class [Utils]Utils/Product,object>(class [FSharp.Core]Microsoft.FSharp.Linq.QuerySource`2<!!0,!!1>,
                                                                                                                                                                                                                                                                    class [FSharp.Core]Microsoft.FSharp.Core.FSharpFunc`2<!!0,class [FSharp.Core]Microsoft.FSharp.Linq.QuerySource`2<!!2,!!3>>)
    IL_0155:  ldsfld     class Linq101Quantifiers01/'productGroups2@40-1' Linq101Quantifiers01/'productGroups2@40-1'::@_instance
    IL_015a:  ldsfld     class Linq101Quantifiers01/'productGroups2@40-2' Linq101Quantifiers01/'productGroups2@40-2'::@_instance
    IL_015f:  callvirt   instance class [FSharp.Core]Microsoft.FSharp.Linq.QuerySource`2<class [System.Core]System.Linq.IGrouping`2<!!1,!!2>,!!3> [FSharp.Core]Microsoft.FSharp.Linq.QueryBuilder::GroupValBy<class [Utils]Utils/Product,string,class [Utils]Utils/Product,class [mscorlib]System.Collections.IEnumerable>(class [FSharp.Core]Microsoft.FSharp.Linq.QuerySource`2<!!0,!!3>,
                                                                                                                                                                                                                                                                                                                           class [FSharp.Core]Microsoft.FSharp.Core.FSharpFunc`2<!!0,!!2>,
                                                                                                                                                                                                                                                                                                                           class [FSharp.Core]Microsoft.FSharp.Core.FSharpFunc`2<!!0,!!1>)
    IL_0164:  ldloc.s    V_8
    IL_0166:  newobj     instance void Linq101Quantifiers01/'productGroups2@40-3'::.ctor(class [FSharp.Core]Microsoft.FSharp.Linq.QueryBuilder)
    IL_016b:  callvirt   instance class [FSharp.Core]Microsoft.FSharp.Linq.QuerySource`2<!!2,!!1> [FSharp.Core]Microsoft.FSharp.Linq.QueryBuilder::For<class [System.Core]System.Linq.IGrouping`2<string,class [Utils]Utils/Product>,class [mscorlib]System.Collections.IEnumerable,class [System.Core]System.Linq.IGrouping`2<string,class [Utils]Utils/Product>,object>(class [FSharp.Core]Microsoft.FSharp.Linq.QuerySource`2<!!0,!!1>,
                                                                                                                                                                                                                                                                                                                                                                          class [FSharp.Core]Microsoft.FSharp.Core.FSharpFunc`2<!!0,class [FSharp.Core]Microsoft.FSharp.Linq.QuerySource`2<!!2,!!3>>)
    IL_0170:  ldsfld     class Linq101Quantifiers01/'productGroups2@41-4' Linq101Quantifiers01/'productGroups2@41-4'::@_instance
    IL_0175:  callvirt   instance class [FSharp.Core]Microsoft.FSharp.Linq.QuerySource`2<!!0,!!1> [FSharp.Core]Microsoft.FSharp.Linq.QueryBuilder::Where<class [System.Core]System.Linq.IGrouping`2<string,class [Utils]Utils/Product>,class [mscorlib]System.Collections.IEnumerable>(class [FSharp.Core]Microsoft.FSharp.Linq.QuerySource`2<!!0,!!1>,
                                                                                                                                                                                                                                                                                       class [FSharp.Core]Microsoft.FSharp.Core.FSharpFunc`2<!!0,bool>)
    IL_017a:  ldsfld     class Linq101Quantifiers01/'productGroups2@42-6' Linq101Quantifiers01/'productGroups2@42-6'::@_instance
    IL_017f:  callvirt   instance class [FSharp.Core]Microsoft.FSharp.Linq.QuerySource`2<!!2,!!1> [FSharp.Core]Microsoft.FSharp.Linq.QueryBuilder::Select<class [System.Core]System.Linq.IGrouping`2<string,class [Utils]Utils/Product>,class [mscorlib]System.Collections.IEnumerable,class [mscorlib]System.Tuple`2<string,class [System.Core]System.Linq.IGrouping`2<string,class [Utils]Utils/Product>>>(class [FSharp.Core]Microsoft.FSharp.Linq.QuerySource`2<!!0,!!1>,
                                                                                                                                                                                                                                                                                                                                                                                                             class [FSharp.Core]Microsoft.FSharp.Core.FSharpFunc`2<!!0,!!2>)
    IL_0184:  callvirt   instance class [mscorlib]System.Collections.Generic.IEnumerable`1<!0> class [FSharp.Core]Microsoft.FSharp.Linq.QuerySource`2<class [mscorlib]System.Tuple`2<string,class [System.Core]System.Linq.IGrouping`2<string,class [Utils]Utils/Product>>,class [mscorlib]System.Collections.IEnumerable>::get_Source()
    IL_0189:  call       !!0[] [FSharp.Core]Microsoft.FSharp.Collections.SeqModule::ToArray<class [mscorlib]System.Tuple`2<string,class [System.Core]System.Linq.IGrouping`2<string,class [Utils]Utils/Product>>>(class [mscorlib]System.Collections.Generic.IEnumerable`1<!!0>)
    IL_018e:  dup
    IL_018f:  stsfld     class [mscorlib]System.Tuple`2<string,class [System.Core]System.Linq.IGrouping`2<string,class [Utils]Utils/Product>>[] '<StartupCode$Linq101Quantifiers01>'.$Linq101Quantifiers01::productGroups2@37
    IL_0194:  stloc.s    productGroups2
    IL_0196:  ret
  } // end of method $Linq101Quantifiers01::main@

} // end of class '<StartupCode$Linq101Quantifiers01>'.$Linq101Quantifiers01


// =============================================================

// *********** DISASSEMBLY COMPLETE ***********************<|MERGE_RESOLUTION|>--- conflicted
+++ resolved
@@ -45,21 +45,13 @@
   // Offset: 0x00000398 Length: 0x000000FF
 }
 .module Linq101Quantifiers01.exe
-<<<<<<< HEAD
-// MVID: {5F972A56-76DD-E373-A745-0383562A975F}
-=======
 // MVID: {5FCFFD0D-76DD-E373-A745-03830DFDCF5F}
->>>>>>> 645ed210
 .imagebase 0x00400000
 .file alignment 0x00000200
 .stackreserve 0x00100000
 .subsystem 0x0003       // WINDOWS_CUI
 .corflags 0x00000001    //  ILONLY
-<<<<<<< HEAD
-// Image base: 0x08E00000
-=======
 // Image base: 0x07250000
->>>>>>> 645ed210
 
 
 // =============== CLASS MEMBERS DECLARATION ===================
