
//  Microsoft (R) .NET Framework IL Disassembler.  Version 4.8.3928.0
//  Copyright (c) Microsoft Corporation.  All rights reserved.



// Metadata version: v4.0.30319
.assembly extern mscorlib
{
  .publickeytoken = (B7 7A 5C 56 19 34 E0 89 )                         // .z\V.4..
  .ver 4:0:0:0
}
.assembly extern FSharp.Core
{
  .publickeytoken = (B0 3F 5F 7F 11 D5 0A 3A )                         // .?_....:
  .ver 5:0:0:0
}
.assembly extern Utils
{
  .ver 0:0:0:0
}
.assembly extern netstandard
{
  .publickeytoken = (CC 7B 13 FF CD 2D DD 51 )                         // .{...-.Q
  .ver 2:0:0:0
}
.assembly Linq101Partitioning01
{
  .custom instance void [FSharp.Core]Microsoft.FSharp.Core.FSharpInterfaceDataVersionAttribute::.ctor(int32,
                                                                                                      int32,
                                                                                                      int32) = ( 01 00 02 00 00 00 00 00 00 00 00 00 00 00 00 00 ) 

  // --- The following custom attribute is added automatically, do not uncomment -------
  //  .custom instance void [mscorlib]System.Diagnostics.DebuggableAttribute::.ctor(valuetype [mscorlib]System.Diagnostics.DebuggableAttribute/DebuggingModes) = ( 01 00 01 01 00 00 00 00 ) 

  .hash algorithm 0x00008004
  .ver 0:0:0:0
}
.mresource public FSharpSignatureData.Linq101Partitioning01
{
  // Offset: 0x00000000 Length: 0x000003D2
}
.mresource public FSharpOptimizationData.Linq101Partitioning01
{
  // Offset: 0x000003D8 Length: 0x00000138
}
.module Linq101Partitioning01.exe
<<<<<<< HEAD
// MVID: {5F972A56-B280-A6A2-A745-0383562A975F}
=======
// MVID: {5FCFFD0D-B280-A6A2-A745-03830DFDCF5F}
>>>>>>> 645ed210
.imagebase 0x00400000
.file alignment 0x00000200
.stackreserve 0x00100000
.subsystem 0x0003       // WINDOWS_CUI
.corflags 0x00000001    //  ILONLY
<<<<<<< HEAD
// Image base: 0x06FE0000
=======
// Image base: 0x057C0000
>>>>>>> 645ed210


// =============== CLASS MEMBERS DECLARATION ===================

.class public abstract auto ansi sealed Linq101Partitioning01
       extends [mscorlib]System.Object
{
  .custom instance void [FSharp.Core]Microsoft.FSharp.Core.CompilationMappingAttribute::.ctor(valuetype [FSharp.Core]Microsoft.FSharp.Core.SourceConstructFlags) = ( 01 00 07 00 00 00 00 00 ) 
  .class auto autochar serializable sealed nested assembly beforefieldinit specialname first3Numbers@12
         extends class [FSharp.Core]Microsoft.FSharp.Core.CompilerServices.GeneratedSequenceBase`1<int32>
  {
    .custom instance void [FSharp.Core]Microsoft.FSharp.Core.CompilationMappingAttribute::.ctor(valuetype [FSharp.Core]Microsoft.FSharp.Core.SourceConstructFlags) = ( 01 00 06 00 00 00 00 00 ) 
    .field public class [mscorlib]System.Collections.Generic.IEnumerator`1<int32> 'enum'
    .custom instance void [mscorlib]System.Diagnostics.DebuggerBrowsableAttribute::.ctor(valuetype [mscorlib]System.Diagnostics.DebuggerBrowsableState) = ( 01 00 00 00 00 00 00 00 ) 
    .custom instance void [mscorlib]System.Runtime.CompilerServices.CompilerGeneratedAttribute::.ctor() = ( 01 00 00 00 ) 
    .custom instance void [mscorlib]System.Diagnostics.DebuggerNonUserCodeAttribute::.ctor() = ( 01 00 00 00 ) 
    .field public int32 pc
    .custom instance void [mscorlib]System.Diagnostics.DebuggerBrowsableAttribute::.ctor(valuetype [mscorlib]System.Diagnostics.DebuggerBrowsableState) = ( 01 00 00 00 00 00 00 00 ) 
    .custom instance void [mscorlib]System.Runtime.CompilerServices.CompilerGeneratedAttribute::.ctor() = ( 01 00 00 00 ) 
    .custom instance void [mscorlib]System.Diagnostics.DebuggerNonUserCodeAttribute::.ctor() = ( 01 00 00 00 ) 
    .field public int32 current
    .custom instance void [mscorlib]System.Diagnostics.DebuggerBrowsableAttribute::.ctor(valuetype [mscorlib]System.Diagnostics.DebuggerBrowsableState) = ( 01 00 00 00 00 00 00 00 ) 
    .custom instance void [mscorlib]System.Runtime.CompilerServices.CompilerGeneratedAttribute::.ctor() = ( 01 00 00 00 ) 
    .custom instance void [mscorlib]System.Diagnostics.DebuggerNonUserCodeAttribute::.ctor() = ( 01 00 00 00 ) 
    .method public specialname rtspecialname 
            instance void  .ctor(class [mscorlib]System.Collections.Generic.IEnumerator`1<int32> 'enum',
                                 int32 pc,
                                 int32 current) cil managed
    {
      // Code size       28 (0x1c)
      .maxstack  8
      IL_0000:  ldarg.0
      IL_0001:  ldarg.1
      IL_0002:  stfld      class [mscorlib]System.Collections.Generic.IEnumerator`1<int32> Linq101Partitioning01/first3Numbers@12::'enum'
      IL_0007:  ldarg.0
      IL_0008:  ldarg.2
      IL_0009:  stfld      int32 Linq101Partitioning01/first3Numbers@12::pc
      IL_000e:  ldarg.0
      IL_000f:  ldarg.3
      IL_0010:  stfld      int32 Linq101Partitioning01/first3Numbers@12::current
      IL_0015:  ldarg.0
      IL_0016:  call       instance void class [FSharp.Core]Microsoft.FSharp.Core.CompilerServices.GeneratedSequenceBase`1<int32>::.ctor()
      IL_001b:  ret
    } // end of method first3Numbers@12::.ctor

    .method public strict virtual instance int32 
            GenerateNext(class [mscorlib]System.Collections.Generic.IEnumerable`1<int32>& next) cil managed
    {
      // Code size       154 (0x9a)
      .maxstack  6
      .locals init ([0] int32 V_0,
               [1] int32 n)
      .language '{AB4F38C9-B6E6-43BA-BE3B-58080B2CCCE3}', '{994B45C4-E6E9-11D2-903F-00C04FA302A1}', '{5A869D0B-6611-11D3-BD2A-0000F80849BD}'
      .line 100001,100001 : 0,0 'C:\\GitHub\\dsyme\\fsharp\\tests\\fsharpqa\\source\\CodeGen\\EmittedIL\\QueryExpressionStepping\\Linq101Partitioning01.fs'
      IL_0000:  ldarg.0
      IL_0001:  ldfld      int32 Linq101Partitioning01/first3Numbers@12::pc
      IL_0006:  ldc.i4.1
      IL_0007:  sub
      IL_0008:  switch     ( 
                            IL_001b,
                            IL_001d,
                            IL_001f)
      IL_0019:  br.s       IL_002a

      IL_001b:  br.s       IL_0021

      IL_001d:  br.s       IL_0024

      IL_001f:  br.s       IL_0027

      .line 100001,100001 : 0,0 ''
      IL_0021:  nop
      IL_0022:  br.s       IL_0070

      .line 100001,100001 : 0,0 ''
      IL_0024:  nop
      IL_0025:  br.s       IL_006d

      .line 100001,100001 : 0,0 ''
      IL_0027:  nop
      IL_0028:  br.s       IL_0091

      .line 100001,100001 : 0,0 ''
      IL_002a:  nop
      .line 12,12 : 9,28 ''
      IL_002b:  ldarg.0
      IL_002c:  call       class [FSharp.Core]Microsoft.FSharp.Collections.FSharpList`1<int32> Linq101Partitioning01::get_numbers()
      IL_0031:  callvirt   instance class [mscorlib]System.Collections.Generic.IEnumerator`1<!0> class [mscorlib]System.Collections.Generic.IEnumerable`1<int32>::GetEnumerator()
      IL_0036:  stfld      class [mscorlib]System.Collections.Generic.IEnumerator`1<int32> Linq101Partitioning01/first3Numbers@12::'enum'
      IL_003b:  ldarg.0
      IL_003c:  ldc.i4.1
      IL_003d:  stfld      int32 Linq101Partitioning01/first3Numbers@12::pc
      .line 12,12 : 9,28 ''
      IL_0042:  ldarg.0
      IL_0043:  ldfld      class [mscorlib]System.Collections.Generic.IEnumerator`1<int32> Linq101Partitioning01/first3Numbers@12::'enum'
      IL_0048:  callvirt   instance bool [mscorlib]System.Collections.IEnumerator::MoveNext()
      IL_004d:  brfalse.s  IL_0070

      IL_004f:  ldarg.0
      IL_0050:  ldfld      class [mscorlib]System.Collections.Generic.IEnumerator`1<int32> Linq101Partitioning01/first3Numbers@12::'enum'
      IL_0055:  callvirt   instance !0 class [mscorlib]System.Collections.Generic.IEnumerator`1<int32>::get_Current()
      IL_005a:  stloc.0
      .line 12,12 : 9,28 ''
      IL_005b:  ldloc.0
      IL_005c:  stloc.1
      IL_005d:  ldarg.0
      IL_005e:  ldc.i4.2
      IL_005f:  stfld      int32 Linq101Partitioning01/first3Numbers@12::pc
      .line 13,13 : 9,15 ''
      IL_0064:  ldarg.0
      IL_0065:  ldloc.1
      IL_0066:  stfld      int32 Linq101Partitioning01/first3Numbers@12::current
      IL_006b:  ldc.i4.1
      IL_006c:  ret

      .line 100001,100001 : 0,0 ''
      IL_006d:  nop
      IL_006e:  br.s       IL_0042

      IL_0070:  ldarg.0
      IL_0071:  ldc.i4.3
      IL_0072:  stfld      int32 Linq101Partitioning01/first3Numbers@12::pc
      .line 12,12 : 9,28 ''
      IL_0077:  ldarg.0
      IL_0078:  ldfld      class [mscorlib]System.Collections.Generic.IEnumerator`1<int32> Linq101Partitioning01/first3Numbers@12::'enum'
      IL_007d:  call       void [FSharp.Core]Microsoft.FSharp.Core.LanguagePrimitives/IntrinsicFunctions::Dispose<class [mscorlib]System.Collections.Generic.IEnumerator`1<int32>>(!!0)
      IL_0082:  nop
      IL_0083:  ldarg.0
      IL_0084:  ldnull
      IL_0085:  stfld      class [mscorlib]System.Collections.Generic.IEnumerator`1<int32> Linq101Partitioning01/first3Numbers@12::'enum'
      IL_008a:  ldarg.0
      IL_008b:  ldc.i4.3
      IL_008c:  stfld      int32 Linq101Partitioning01/first3Numbers@12::pc
      IL_0091:  ldarg.0
      IL_0092:  ldc.i4.0
      IL_0093:  stfld      int32 Linq101Partitioning01/first3Numbers@12::current
      IL_0098:  ldc.i4.0
      IL_0099:  ret
    } // end of method first3Numbers@12::GenerateNext

    .method public strict virtual instance void 
            Close() cil managed
    {
      // Code size       148 (0x94)
      .maxstack  6
      .locals init ([0] class [mscorlib]System.Exception V_0,
               [1] class [FSharp.Core]Microsoft.FSharp.Core.Unit V_1,
               [2] class [mscorlib]System.Exception e)
      .line 100001,100001 : 0,0 ''
      IL_0000:  ldarg.0
      IL_0001:  ldfld      int32 Linq101Partitioning01/first3Numbers@12::pc
      IL_0006:  ldc.i4.3
      IL_0007:  sub
      IL_0008:  switch     ( 
                            IL_0013)
      IL_0011:  br.s       IL_0019

      .line 100001,100001 : 0,0 ''
      IL_0013:  nop
      IL_0014:  br         IL_0087

      .line 100001,100001 : 0,0 ''
      IL_0019:  nop
      .try
      {
        IL_001a:  ldarg.0
        IL_001b:  ldfld      int32 Linq101Partitioning01/first3Numbers@12::pc
        IL_0020:  switch     ( 
                              IL_0037,
                              IL_0039,
                              IL_003b,
                              IL_003d)
        IL_0035:  br.s       IL_004b

        IL_0037:  br.s       IL_003f

        IL_0039:  br.s       IL_0042

        IL_003b:  br.s       IL_0045

        IL_003d:  br.s       IL_0048

        .line 100001,100001 : 0,0 ''
        IL_003f:  nop
        IL_0040:  br.s       IL_0061

        .line 100001,100001 : 0,0 ''
        IL_0042:  nop
        IL_0043:  br.s       IL_004d

        .line 100001,100001 : 0,0 ''
        IL_0045:  nop
        IL_0046:  br.s       IL_004c

        .line 100001,100001 : 0,0 ''
        IL_0048:  nop
        IL_0049:  br.s       IL_0061

        .line 100001,100001 : 0,0 ''
        IL_004b:  nop
        .line 100001,100001 : 0,0 ''
        IL_004c:  nop
        IL_004d:  ldarg.0
        IL_004e:  ldc.i4.3
        IL_004f:  stfld      int32 Linq101Partitioning01/first3Numbers@12::pc
        IL_0054:  ldarg.0
        IL_0055:  ldfld      class [mscorlib]System.Collections.Generic.IEnumerator`1<int32> Linq101Partitioning01/first3Numbers@12::'enum'
        IL_005a:  call       void [FSharp.Core]Microsoft.FSharp.Core.LanguagePrimitives/IntrinsicFunctions::Dispose<class [mscorlib]System.Collections.Generic.IEnumerator`1<int32>>(!!0)
        IL_005f:  nop
        .line 100001,100001 : 0,0 ''
        IL_0060:  nop
        IL_0061:  ldarg.0
        IL_0062:  ldc.i4.3
        IL_0063:  stfld      int32 Linq101Partitioning01/first3Numbers@12::pc
        IL_0068:  ldarg.0
        IL_0069:  ldc.i4.0
        IL_006a:  stfld      int32 Linq101Partitioning01/first3Numbers@12::current
        IL_006f:  ldnull
        IL_0070:  stloc.1
        IL_0071:  leave.s    IL_007f

      }  // end .try
      catch [mscorlib]System.Object 
      {
        IL_0073:  castclass  [mscorlib]System.Exception
        IL_0078:  stloc.2
        .line 12,12 : 9,28 ''
        IL_0079:  ldloc.2
        IL_007a:  stloc.0
        IL_007b:  ldnull
        IL_007c:  stloc.1
        IL_007d:  leave.s    IL_007f

        .line 100001,100001 : 0,0 ''
      }  // end handler
      IL_007f:  ldloc.1
      IL_0080:  pop
      .line 100001,100001 : 0,0 ''
      IL_0081:  nop
      IL_0082:  br         IL_0000

      IL_0087:  ldloc.0
      IL_0088:  ldnull
      IL_0089:  cgt.un
      IL_008b:  brfalse.s  IL_008f

      IL_008d:  br.s       IL_0091

      IL_008f:  br.s       IL_0093

      .line 100001,100001 : 0,0 ''
      IL_0091:  ldloc.0
      IL_0092:  throw

      .line 100001,100001 : 0,0 ''
      IL_0093:  ret
    } // end of method first3Numbers@12::Close

    .method public strict virtual instance bool 
            get_CheckClose() cil managed
    {
      // Code size       56 (0x38)
      .maxstack  8
      .line 100001,100001 : 0,0 ''
      IL_0000:  ldarg.0
      IL_0001:  ldfld      int32 Linq101Partitioning01/first3Numbers@12::pc
      IL_0006:  switch     ( 
                            IL_001d,
                            IL_001f,
                            IL_0021,
                            IL_0023)
      IL_001b:  br.s       IL_0031

      IL_001d:  br.s       IL_0025

      IL_001f:  br.s       IL_0028

      IL_0021:  br.s       IL_002b

      IL_0023:  br.s       IL_002e

      .line 100001,100001 : 0,0 ''
      IL_0025:  nop
      IL_0026:  br.s       IL_0036

      .line 100001,100001 : 0,0 ''
      IL_0028:  nop
      IL_0029:  br.s       IL_0034

      .line 100001,100001 : 0,0 ''
      IL_002b:  nop
      IL_002c:  br.s       IL_0032

      .line 100001,100001 : 0,0 ''
      IL_002e:  nop
      IL_002f:  br.s       IL_0036

      .line 100001,100001 : 0,0 ''
      IL_0031:  nop
      IL_0032:  ldc.i4.1
      IL_0033:  ret

      IL_0034:  ldc.i4.1
      IL_0035:  ret

      IL_0036:  ldc.i4.0
      IL_0037:  ret
    } // end of method first3Numbers@12::get_CheckClose

    .method public strict virtual instance int32 
            get_LastGenerated() cil managed
    {
      .custom instance void [mscorlib]System.Runtime.CompilerServices.CompilerGeneratedAttribute::.ctor() = ( 01 00 00 00 ) 
      .custom instance void [mscorlib]System.Diagnostics.DebuggerNonUserCodeAttribute::.ctor() = ( 01 00 00 00 ) 
      // Code size       7 (0x7)
      .maxstack  8
      IL_0000:  ldarg.0
      IL_0001:  ldfld      int32 Linq101Partitioning01/first3Numbers@12::current
      IL_0006:  ret
    } // end of method first3Numbers@12::get_LastGenerated

    .method public strict virtual instance class [mscorlib]System.Collections.Generic.IEnumerator`1<int32> 
            GetFreshEnumerator() cil managed
    {
      .custom instance void [mscorlib]System.Runtime.CompilerServices.CompilerGeneratedAttribute::.ctor() = ( 01 00 00 00 ) 
      .custom instance void [mscorlib]System.Diagnostics.DebuggerNonUserCodeAttribute::.ctor() = ( 01 00 00 00 ) 
      // Code size       9 (0x9)
      .maxstack  8
      IL_0000:  ldnull
      IL_0001:  ldc.i4.0
      IL_0002:  ldc.i4.0
      IL_0003:  newobj     instance void Linq101Partitioning01/first3Numbers@12::.ctor(class [mscorlib]System.Collections.Generic.IEnumerator`1<int32>,
                                                                                       int32,
                                                                                       int32)
      IL_0008:  ret
    } // end of method first3Numbers@12::GetFreshEnumerator

  } // end of class first3Numbers@12

  .class auto ansi serializable sealed nested assembly beforefieldinit 'WAOrders@21-1'
         extends class [FSharp.Core]Microsoft.FSharp.Core.FSharpFunc`2<class [Utils]Utils/Order,class [FSharp.Core]Microsoft.FSharp.Linq.QuerySource`2<class [mscorlib]System.Tuple`2<class [Utils]Utils/Customer,class [Utils]Utils/Order>,object>>
  {
    .field public class [FSharp.Core]Microsoft.FSharp.Linq.QueryBuilder builder@
    .custom instance void [mscorlib]System.Diagnostics.DebuggerBrowsableAttribute::.ctor(valuetype [mscorlib]System.Diagnostics.DebuggerBrowsableState) = ( 01 00 00 00 00 00 00 00 ) 
    .custom instance void [mscorlib]System.Runtime.CompilerServices.CompilerGeneratedAttribute::.ctor() = ( 01 00 00 00 ) 
    .custom instance void [mscorlib]System.Diagnostics.DebuggerNonUserCodeAttribute::.ctor() = ( 01 00 00 00 ) 
    .field public class [Utils]Utils/Customer c
    .method assembly specialname rtspecialname 
            instance void  .ctor(class [FSharp.Core]Microsoft.FSharp.Linq.QueryBuilder builder@,
                                 class [Utils]Utils/Customer c) cil managed
    {
      .custom instance void [mscorlib]System.Runtime.CompilerServices.CompilerGeneratedAttribute::.ctor() = ( 01 00 00 00 ) 
      .custom instance void [mscorlib]System.Diagnostics.DebuggerNonUserCodeAttribute::.ctor() = ( 01 00 00 00 ) 
      // Code size       21 (0x15)
      .maxstack  8
      IL_0000:  ldarg.0
      IL_0001:  call       instance void class [FSharp.Core]Microsoft.FSharp.Core.FSharpFunc`2<class [Utils]Utils/Order,class [FSharp.Core]Microsoft.FSharp.Linq.QuerySource`2<class [mscorlib]System.Tuple`2<class [Utils]Utils/Customer,class [Utils]Utils/Order>,object>>::.ctor()
      IL_0006:  ldarg.0
      IL_0007:  ldarg.1
      IL_0008:  stfld      class [FSharp.Core]Microsoft.FSharp.Linq.QueryBuilder Linq101Partitioning01/'WAOrders@21-1'::builder@
      IL_000d:  ldarg.0
      IL_000e:  ldarg.2
      IL_000f:  stfld      class [Utils]Utils/Customer Linq101Partitioning01/'WAOrders@21-1'::c
      IL_0014:  ret
    } // end of method 'WAOrders@21-1'::.ctor

    .method public strict virtual instance class [FSharp.Core]Microsoft.FSharp.Linq.QuerySource`2<class [mscorlib]System.Tuple`2<class [Utils]Utils/Customer,class [Utils]Utils/Order>,object> 
            Invoke(class [Utils]Utils/Order _arg2) cil managed
    {
      // Code size       28 (0x1c)
      .maxstack  7
      .locals init ([0] class [Utils]Utils/Order o)
      .line 21,21 : 9,29 ''
      IL_0000:  ldarg.1
      IL_0001:  stloc.0
      .line 22,22 : 9,32 ''
      IL_0002:  ldarg.0
      IL_0003:  ldfld      class [FSharp.Core]Microsoft.FSharp.Linq.QueryBuilder Linq101Partitioning01/'WAOrders@21-1'::builder@
      IL_0008:  ldarg.0
      IL_0009:  ldfld      class [Utils]Utils/Customer Linq101Partitioning01/'WAOrders@21-1'::c
      IL_000e:  ldloc.0
      IL_000f:  newobj     instance void class [mscorlib]System.Tuple`2<class [Utils]Utils/Customer,class [Utils]Utils/Order>::.ctor(!0,
                                                                                                                                     !1)
      IL_0014:  tail.
      IL_0016:  callvirt   instance class [FSharp.Core]Microsoft.FSharp.Linq.QuerySource`2<!!0,!!1> [FSharp.Core]Microsoft.FSharp.Linq.QueryBuilder::Yield<class [mscorlib]System.Tuple`2<class [Utils]Utils/Customer,class [Utils]Utils/Order>,object>(!!0)
      IL_001b:  ret
    } // end of method 'WAOrders@21-1'::Invoke

  } // end of class 'WAOrders@21-1'

  .class auto ansi serializable sealed nested assembly beforefieldinit WAOrders@20
         extends class [FSharp.Core]Microsoft.FSharp.Core.FSharpFunc`2<class [Utils]Utils/Customer,class [FSharp.Core]Microsoft.FSharp.Linq.QuerySource`2<class [mscorlib]System.Tuple`2<class [Utils]Utils/Customer,class [Utils]Utils/Order>,class [mscorlib]System.Collections.IEnumerable>>
  {
    .field public class [FSharp.Core]Microsoft.FSharp.Linq.QueryBuilder builder@
    .custom instance void [mscorlib]System.Diagnostics.DebuggerBrowsableAttribute::.ctor(valuetype [mscorlib]System.Diagnostics.DebuggerBrowsableState) = ( 01 00 00 00 00 00 00 00 ) 
    .custom instance void [mscorlib]System.Runtime.CompilerServices.CompilerGeneratedAttribute::.ctor() = ( 01 00 00 00 ) 
    .custom instance void [mscorlib]System.Diagnostics.DebuggerNonUserCodeAttribute::.ctor() = ( 01 00 00 00 ) 
    .method assembly specialname rtspecialname 
            instance void  .ctor(class [FSharp.Core]Microsoft.FSharp.Linq.QueryBuilder builder@) cil managed
    {
      .custom instance void [mscorlib]System.Runtime.CompilerServices.CompilerGeneratedAttribute::.ctor() = ( 01 00 00 00 ) 
      .custom instance void [mscorlib]System.Diagnostics.DebuggerNonUserCodeAttribute::.ctor() = ( 01 00 00 00 ) 
      // Code size       14 (0xe)
      .maxstack  8
      IL_0000:  ldarg.0
      IL_0001:  call       instance void class [FSharp.Core]Microsoft.FSharp.Core.FSharpFunc`2<class [Utils]Utils/Customer,class [FSharp.Core]Microsoft.FSharp.Linq.QuerySource`2<class [mscorlib]System.Tuple`2<class [Utils]Utils/Customer,class [Utils]Utils/Order>,class [mscorlib]System.Collections.IEnumerable>>::.ctor()
      IL_0006:  ldarg.0
      IL_0007:  ldarg.1
      IL_0008:  stfld      class [FSharp.Core]Microsoft.FSharp.Linq.QueryBuilder Linq101Partitioning01/WAOrders@20::builder@
      IL_000d:  ret
    } // end of method WAOrders@20::.ctor

    .method public strict virtual instance class [FSharp.Core]Microsoft.FSharp.Linq.QuerySource`2<class [mscorlib]System.Tuple`2<class [Utils]Utils/Customer,class [Utils]Utils/Order>,class [mscorlib]System.Collections.IEnumerable> 
            Invoke(class [Utils]Utils/Customer _arg1) cil managed
    {
      // Code size       45 (0x2d)
      .maxstack  8
      .locals init ([0] class [Utils]Utils/Customer c)
      .line 20,20 : 9,30 ''
      IL_0000:  ldarg.1
      IL_0001:  stloc.0
      .line 21,21 : 9,29 ''
      IL_0002:  ldarg.0
      IL_0003:  ldfld      class [FSharp.Core]Microsoft.FSharp.Linq.QueryBuilder Linq101Partitioning01/WAOrders@20::builder@
      IL_0008:  ldarg.0
      IL_0009:  ldfld      class [FSharp.Core]Microsoft.FSharp.Linq.QueryBuilder Linq101Partitioning01/WAOrders@20::builder@
      IL_000e:  ldloc.0
      IL_000f:  callvirt   instance class [Utils]Utils/Order[] [Utils]Utils/Customer::get_Orders()
      IL_0014:  callvirt   instance class [FSharp.Core]Microsoft.FSharp.Linq.QuerySource`2<!!0,class [mscorlib]System.Collections.IEnumerable> [FSharp.Core]Microsoft.FSharp.Linq.QueryBuilder::Source<class [Utils]Utils/Order>(class [mscorlib]System.Collections.Generic.IEnumerable`1<!!0>)
      IL_0019:  ldarg.0
      IL_001a:  ldfld      class [FSharp.Core]Microsoft.FSharp.Linq.QueryBuilder Linq101Partitioning01/WAOrders@20::builder@
      IL_001f:  ldloc.0
      IL_0020:  newobj     instance void Linq101Partitioning01/'WAOrders@21-1'::.ctor(class [FSharp.Core]Microsoft.FSharp.Linq.QueryBuilder,
                                                                                      class [Utils]Utils/Customer)
      IL_0025:  tail.
      IL_0027:  callvirt   instance class [FSharp.Core]Microsoft.FSharp.Linq.QuerySource`2<!!2,!!1> [FSharp.Core]Microsoft.FSharp.Linq.QueryBuilder::For<class [Utils]Utils/Order,class [mscorlib]System.Collections.IEnumerable,class [mscorlib]System.Tuple`2<class [Utils]Utils/Customer,class [Utils]Utils/Order>,object>(class [FSharp.Core]Microsoft.FSharp.Linq.QuerySource`2<!!0,!!1>,
                                                                                                                                                                                                                                                                                                                              class [FSharp.Core]Microsoft.FSharp.Core.FSharpFunc`2<!!0,class [FSharp.Core]Microsoft.FSharp.Linq.QuerySource`2<!!2,!!3>>)
      IL_002c:  ret
    } // end of method WAOrders@20::Invoke

  } // end of class WAOrders@20

  .class auto ansi serializable sealed nested assembly beforefieldinit 'WAOrders@22-2'
         extends class [FSharp.Core]Microsoft.FSharp.Core.FSharpFunc`2<class [mscorlib]System.Tuple`2<class [Utils]Utils/Customer,class [Utils]Utils/Order>,bool>
  {
    .field static assembly initonly class Linq101Partitioning01/'WAOrders@22-2' @_instance
    .method assembly specialname rtspecialname 
            instance void  .ctor() cil managed
    {
      .custom instance void [mscorlib]System.Runtime.CompilerServices.CompilerGeneratedAttribute::.ctor() = ( 01 00 00 00 ) 
      .custom instance void [mscorlib]System.Diagnostics.DebuggerNonUserCodeAttribute::.ctor() = ( 01 00 00 00 ) 
      // Code size       7 (0x7)
      .maxstack  8
      IL_0000:  ldarg.0
      IL_0001:  call       instance void class [FSharp.Core]Microsoft.FSharp.Core.FSharpFunc`2<class [mscorlib]System.Tuple`2<class [Utils]Utils/Customer,class [Utils]Utils/Order>,bool>::.ctor()
      IL_0006:  ret
    } // end of method 'WAOrders@22-2'::.ctor

    .method public strict virtual instance bool 
            Invoke(class [mscorlib]System.Tuple`2<class [Utils]Utils/Customer,class [Utils]Utils/Order> tupledArg) cil managed
    {
      // Code size       31 (0x1f)
      .maxstack  6
      .locals init ([0] class [Utils]Utils/Customer c,
               [1] class [Utils]Utils/Order o)
      .line 100001,100001 : 0,0 ''
      IL_0000:  ldarg.1
      IL_0001:  call       instance !0 class [mscorlib]System.Tuple`2<class [Utils]Utils/Customer,class [Utils]Utils/Order>::get_Item1()
      IL_0006:  stloc.0
      IL_0007:  ldarg.1
      IL_0008:  call       instance !1 class [mscorlib]System.Tuple`2<class [Utils]Utils/Customer,class [Utils]Utils/Order>::get_Item2()
      IL_000d:  stloc.1
      .line 22,22 : 16,31 ''
      IL_000e:  ldloc.0
      IL_000f:  callvirt   instance string [Utils]Utils/Customer::get_Region()
      IL_0014:  ldstr      "WA"
      IL_0019:  call       bool [netstandard]System.String::Equals(string,
                                                                   string)
      IL_001e:  ret
    } // end of method 'WAOrders@22-2'::Invoke

    .method private specialname rtspecialname static 
            void  .cctor() cil managed
    {
      // Code size       11 (0xb)
      .maxstack  10
      IL_0000:  newobj     instance void Linq101Partitioning01/'WAOrders@22-2'::.ctor()
      IL_0005:  stsfld     class Linq101Partitioning01/'WAOrders@22-2' Linq101Partitioning01/'WAOrders@22-2'::@_instance
      IL_000a:  ret
    } // end of method 'WAOrders@22-2'::.cctor

  } // end of class 'WAOrders@22-2'

  .class auto ansi serializable sealed nested assembly beforefieldinit 'WAOrders@23-3'
         extends class [FSharp.Core]Microsoft.FSharp.Core.FSharpFunc`2<class [mscorlib]System.Tuple`2<class [Utils]Utils/Customer,class [Utils]Utils/Order>,class [mscorlib]System.Tuple`3<string,int32,valuetype [mscorlib]System.DateTime>>
  {
    .field static assembly initonly class Linq101Partitioning01/'WAOrders@23-3' @_instance
    .method assembly specialname rtspecialname 
            instance void  .ctor() cil managed
    {
      .custom instance void [mscorlib]System.Runtime.CompilerServices.CompilerGeneratedAttribute::.ctor() = ( 01 00 00 00 ) 
      .custom instance void [mscorlib]System.Diagnostics.DebuggerNonUserCodeAttribute::.ctor() = ( 01 00 00 00 ) 
      // Code size       7 (0x7)
      .maxstack  8
      IL_0000:  ldarg.0
      IL_0001:  call       instance void class [FSharp.Core]Microsoft.FSharp.Core.FSharpFunc`2<class [mscorlib]System.Tuple`2<class [Utils]Utils/Customer,class [Utils]Utils/Order>,class [mscorlib]System.Tuple`3<string,int32,valuetype [mscorlib]System.DateTime>>::.ctor()
      IL_0006:  ret
    } // end of method 'WAOrders@23-3'::.ctor

    .method public strict virtual instance class [mscorlib]System.Tuple`3<string,int32,valuetype [mscorlib]System.DateTime> 
            Invoke(class [mscorlib]System.Tuple`2<class [Utils]Utils/Customer,class [Utils]Utils/Order> tupledArg) cil managed
    {
      // Code size       38 (0x26)
      .maxstack  7
      .locals init ([0] class [Utils]Utils/Customer c,
               [1] class [Utils]Utils/Order o)
      .line 100001,100001 : 0,0 ''
      IL_0000:  ldarg.1
      IL_0001:  call       instance !0 class [mscorlib]System.Tuple`2<class [Utils]Utils/Customer,class [Utils]Utils/Order>::get_Item1()
      IL_0006:  stloc.0
      IL_0007:  ldarg.1
      IL_0008:  call       instance !1 class [mscorlib]System.Tuple`2<class [Utils]Utils/Customer,class [Utils]Utils/Order>::get_Item2()
      IL_000d:  stloc.1
      .line 23,23 : 17,53 ''
      IL_000e:  ldloc.0
      IL_000f:  callvirt   instance string [Utils]Utils/Customer::get_CustomerID()
      IL_0014:  ldloc.1
      IL_0015:  callvirt   instance int32 [Utils]Utils/Order::get_OrderID()
      IL_001a:  ldloc.1
      IL_001b:  callvirt   instance valuetype [mscorlib]System.DateTime [Utils]Utils/Order::get_OrderDate()
      IL_0020:  newobj     instance void class [mscorlib]System.Tuple`3<string,int32,valuetype [mscorlib]System.DateTime>::.ctor(!0,
                                                                                                                                 !1,
                                                                                                                                 !2)
      IL_0025:  ret
    } // end of method 'WAOrders@23-3'::Invoke

    .method private specialname rtspecialname static 
            void  .cctor() cil managed
    {
      // Code size       11 (0xb)
      .maxstack  10
      IL_0000:  newobj     instance void Linq101Partitioning01/'WAOrders@23-3'::.ctor()
      IL_0005:  stsfld     class Linq101Partitioning01/'WAOrders@23-3' Linq101Partitioning01/'WAOrders@23-3'::@_instance
      IL_000a:  ret
    } // end of method 'WAOrders@23-3'::.cctor

  } // end of class 'WAOrders@23-3'

  .class auto autochar serializable sealed nested assembly beforefieldinit specialname allButFirst4Numbers@29
         extends class [FSharp.Core]Microsoft.FSharp.Core.CompilerServices.GeneratedSequenceBase`1<int32>
  {
    .custom instance void [FSharp.Core]Microsoft.FSharp.Core.CompilationMappingAttribute::.ctor(valuetype [FSharp.Core]Microsoft.FSharp.Core.SourceConstructFlags) = ( 01 00 06 00 00 00 00 00 ) 
    .field public class [mscorlib]System.Collections.Generic.IEnumerator`1<int32> 'enum'
    .custom instance void [mscorlib]System.Diagnostics.DebuggerBrowsableAttribute::.ctor(valuetype [mscorlib]System.Diagnostics.DebuggerBrowsableState) = ( 01 00 00 00 00 00 00 00 ) 
    .custom instance void [mscorlib]System.Runtime.CompilerServices.CompilerGeneratedAttribute::.ctor() = ( 01 00 00 00 ) 
    .custom instance void [mscorlib]System.Diagnostics.DebuggerNonUserCodeAttribute::.ctor() = ( 01 00 00 00 ) 
    .field public int32 pc
    .custom instance void [mscorlib]System.Diagnostics.DebuggerBrowsableAttribute::.ctor(valuetype [mscorlib]System.Diagnostics.DebuggerBrowsableState) = ( 01 00 00 00 00 00 00 00 ) 
    .custom instance void [mscorlib]System.Runtime.CompilerServices.CompilerGeneratedAttribute::.ctor() = ( 01 00 00 00 ) 
    .custom instance void [mscorlib]System.Diagnostics.DebuggerNonUserCodeAttribute::.ctor() = ( 01 00 00 00 ) 
    .field public int32 current
    .custom instance void [mscorlib]System.Diagnostics.DebuggerBrowsableAttribute::.ctor(valuetype [mscorlib]System.Diagnostics.DebuggerBrowsableState) = ( 01 00 00 00 00 00 00 00 ) 
    .custom instance void [mscorlib]System.Runtime.CompilerServices.CompilerGeneratedAttribute::.ctor() = ( 01 00 00 00 ) 
    .custom instance void [mscorlib]System.Diagnostics.DebuggerNonUserCodeAttribute::.ctor() = ( 01 00 00 00 ) 
    .method public specialname rtspecialname 
            instance void  .ctor(class [mscorlib]System.Collections.Generic.IEnumerator`1<int32> 'enum',
                                 int32 pc,
                                 int32 current) cil managed
    {
      // Code size       28 (0x1c)
      .maxstack  8
      IL_0000:  ldarg.0
      IL_0001:  ldarg.1
      IL_0002:  stfld      class [mscorlib]System.Collections.Generic.IEnumerator`1<int32> Linq101Partitioning01/allButFirst4Numbers@29::'enum'
      IL_0007:  ldarg.0
      IL_0008:  ldarg.2
      IL_0009:  stfld      int32 Linq101Partitioning01/allButFirst4Numbers@29::pc
      IL_000e:  ldarg.0
      IL_000f:  ldarg.3
      IL_0010:  stfld      int32 Linq101Partitioning01/allButFirst4Numbers@29::current
      IL_0015:  ldarg.0
      IL_0016:  call       instance void class [FSharp.Core]Microsoft.FSharp.Core.CompilerServices.GeneratedSequenceBase`1<int32>::.ctor()
      IL_001b:  ret
    } // end of method allButFirst4Numbers@29::.ctor

    .method public strict virtual instance int32 
            GenerateNext(class [mscorlib]System.Collections.Generic.IEnumerable`1<int32>& next) cil managed
    {
      // Code size       154 (0x9a)
      .maxstack  6
      .locals init ([0] int32 V_0,
               [1] int32 n)
      .line 100001,100001 : 0,0 ''
      IL_0000:  ldarg.0
      IL_0001:  ldfld      int32 Linq101Partitioning01/allButFirst4Numbers@29::pc
      IL_0006:  ldc.i4.1
      IL_0007:  sub
      IL_0008:  switch     ( 
                            IL_001b,
                            IL_001d,
                            IL_001f)
      IL_0019:  br.s       IL_002a

      IL_001b:  br.s       IL_0021

      IL_001d:  br.s       IL_0024

      IL_001f:  br.s       IL_0027

      .line 100001,100001 : 0,0 ''
      IL_0021:  nop
      IL_0022:  br.s       IL_0070

      .line 100001,100001 : 0,0 ''
      IL_0024:  nop
      IL_0025:  br.s       IL_006d

      .line 100001,100001 : 0,0 ''
      IL_0027:  nop
      IL_0028:  br.s       IL_0091

      .line 100001,100001 : 0,0 ''
      IL_002a:  nop
      .line 29,29 : 9,28 ''
      IL_002b:  ldarg.0
      IL_002c:  call       class [FSharp.Core]Microsoft.FSharp.Collections.FSharpList`1<int32> Linq101Partitioning01::get_numbers()
      IL_0031:  callvirt   instance class [mscorlib]System.Collections.Generic.IEnumerator`1<!0> class [mscorlib]System.Collections.Generic.IEnumerable`1<int32>::GetEnumerator()
      IL_0036:  stfld      class [mscorlib]System.Collections.Generic.IEnumerator`1<int32> Linq101Partitioning01/allButFirst4Numbers@29::'enum'
      IL_003b:  ldarg.0
      IL_003c:  ldc.i4.1
      IL_003d:  stfld      int32 Linq101Partitioning01/allButFirst4Numbers@29::pc
      .line 29,29 : 9,28 ''
      IL_0042:  ldarg.0
      IL_0043:  ldfld      class [mscorlib]System.Collections.Generic.IEnumerator`1<int32> Linq101Partitioning01/allButFirst4Numbers@29::'enum'
      IL_0048:  callvirt   instance bool [mscorlib]System.Collections.IEnumerator::MoveNext()
      IL_004d:  brfalse.s  IL_0070

      IL_004f:  ldarg.0
      IL_0050:  ldfld      class [mscorlib]System.Collections.Generic.IEnumerator`1<int32> Linq101Partitioning01/allButFirst4Numbers@29::'enum'
      IL_0055:  callvirt   instance !0 class [mscorlib]System.Collections.Generic.IEnumerator`1<int32>::get_Current()
      IL_005a:  stloc.0
      .line 29,29 : 9,28 ''
      IL_005b:  ldloc.0
      IL_005c:  stloc.1
      IL_005d:  ldarg.0
      IL_005e:  ldc.i4.2
      IL_005f:  stfld      int32 Linq101Partitioning01/allButFirst4Numbers@29::pc
      .line 30,30 : 9,15 ''
      IL_0064:  ldarg.0
      IL_0065:  ldloc.1
      IL_0066:  stfld      int32 Linq101Partitioning01/allButFirst4Numbers@29::current
      IL_006b:  ldc.i4.1
      IL_006c:  ret

      .line 100001,100001 : 0,0 ''
      IL_006d:  nop
      IL_006e:  br.s       IL_0042

      IL_0070:  ldarg.0
      IL_0071:  ldc.i4.3
      IL_0072:  stfld      int32 Linq101Partitioning01/allButFirst4Numbers@29::pc
      .line 29,29 : 9,28 ''
      IL_0077:  ldarg.0
      IL_0078:  ldfld      class [mscorlib]System.Collections.Generic.IEnumerator`1<int32> Linq101Partitioning01/allButFirst4Numbers@29::'enum'
      IL_007d:  call       void [FSharp.Core]Microsoft.FSharp.Core.LanguagePrimitives/IntrinsicFunctions::Dispose<class [mscorlib]System.Collections.Generic.IEnumerator`1<int32>>(!!0)
      IL_0082:  nop
      IL_0083:  ldarg.0
      IL_0084:  ldnull
      IL_0085:  stfld      class [mscorlib]System.Collections.Generic.IEnumerator`1<int32> Linq101Partitioning01/allButFirst4Numbers@29::'enum'
      IL_008a:  ldarg.0
      IL_008b:  ldc.i4.3
      IL_008c:  stfld      int32 Linq101Partitioning01/allButFirst4Numbers@29::pc
      IL_0091:  ldarg.0
      IL_0092:  ldc.i4.0
      IL_0093:  stfld      int32 Linq101Partitioning01/allButFirst4Numbers@29::current
      IL_0098:  ldc.i4.0
      IL_0099:  ret
    } // end of method allButFirst4Numbers@29::GenerateNext

    .method public strict virtual instance void 
            Close() cil managed
    {
      // Code size       148 (0x94)
      .maxstack  6
      .locals init ([0] class [mscorlib]System.Exception V_0,
               [1] class [FSharp.Core]Microsoft.FSharp.Core.Unit V_1,
               [2] class [mscorlib]System.Exception e)
      .line 100001,100001 : 0,0 ''
      IL_0000:  ldarg.0
      IL_0001:  ldfld      int32 Linq101Partitioning01/allButFirst4Numbers@29::pc
      IL_0006:  ldc.i4.3
      IL_0007:  sub
      IL_0008:  switch     ( 
                            IL_0013)
      IL_0011:  br.s       IL_0019

      .line 100001,100001 : 0,0 ''
      IL_0013:  nop
      IL_0014:  br         IL_0087

      .line 100001,100001 : 0,0 ''
      IL_0019:  nop
      .try
      {
        IL_001a:  ldarg.0
        IL_001b:  ldfld      int32 Linq101Partitioning01/allButFirst4Numbers@29::pc
        IL_0020:  switch     ( 
                              IL_0037,
                              IL_0039,
                              IL_003b,
                              IL_003d)
        IL_0035:  br.s       IL_004b

        IL_0037:  br.s       IL_003f

        IL_0039:  br.s       IL_0042

        IL_003b:  br.s       IL_0045

        IL_003d:  br.s       IL_0048

        .line 100001,100001 : 0,0 ''
        IL_003f:  nop
        IL_0040:  br.s       IL_0061

        .line 100001,100001 : 0,0 ''
        IL_0042:  nop
        IL_0043:  br.s       IL_004d

        .line 100001,100001 : 0,0 ''
        IL_0045:  nop
        IL_0046:  br.s       IL_004c

        .line 100001,100001 : 0,0 ''
        IL_0048:  nop
        IL_0049:  br.s       IL_0061

        .line 100001,100001 : 0,0 ''
        IL_004b:  nop
        .line 100001,100001 : 0,0 ''
        IL_004c:  nop
        IL_004d:  ldarg.0
        IL_004e:  ldc.i4.3
        IL_004f:  stfld      int32 Linq101Partitioning01/allButFirst4Numbers@29::pc
        IL_0054:  ldarg.0
        IL_0055:  ldfld      class [mscorlib]System.Collections.Generic.IEnumerator`1<int32> Linq101Partitioning01/allButFirst4Numbers@29::'enum'
        IL_005a:  call       void [FSharp.Core]Microsoft.FSharp.Core.LanguagePrimitives/IntrinsicFunctions::Dispose<class [mscorlib]System.Collections.Generic.IEnumerator`1<int32>>(!!0)
        IL_005f:  nop
        .line 100001,100001 : 0,0 ''
        IL_0060:  nop
        IL_0061:  ldarg.0
        IL_0062:  ldc.i4.3
        IL_0063:  stfld      int32 Linq101Partitioning01/allButFirst4Numbers@29::pc
        IL_0068:  ldarg.0
        IL_0069:  ldc.i4.0
        IL_006a:  stfld      int32 Linq101Partitioning01/allButFirst4Numbers@29::current
        IL_006f:  ldnull
        IL_0070:  stloc.1
        IL_0071:  leave.s    IL_007f

      }  // end .try
      catch [mscorlib]System.Object 
      {
        IL_0073:  castclass  [mscorlib]System.Exception
        IL_0078:  stloc.2
        .line 29,29 : 9,28 ''
        IL_0079:  ldloc.2
        IL_007a:  stloc.0
        IL_007b:  ldnull
        IL_007c:  stloc.1
        IL_007d:  leave.s    IL_007f

        .line 100001,100001 : 0,0 ''
      }  // end handler
      IL_007f:  ldloc.1
      IL_0080:  pop
      .line 100001,100001 : 0,0 ''
      IL_0081:  nop
      IL_0082:  br         IL_0000

      IL_0087:  ldloc.0
      IL_0088:  ldnull
      IL_0089:  cgt.un
      IL_008b:  brfalse.s  IL_008f

      IL_008d:  br.s       IL_0091

      IL_008f:  br.s       IL_0093

      .line 100001,100001 : 0,0 ''
      IL_0091:  ldloc.0
      IL_0092:  throw

      .line 100001,100001 : 0,0 ''
      IL_0093:  ret
    } // end of method allButFirst4Numbers@29::Close

    .method public strict virtual instance bool 
            get_CheckClose() cil managed
    {
      // Code size       56 (0x38)
      .maxstack  8
      .line 100001,100001 : 0,0 ''
      IL_0000:  ldarg.0
      IL_0001:  ldfld      int32 Linq101Partitioning01/allButFirst4Numbers@29::pc
      IL_0006:  switch     ( 
                            IL_001d,
                            IL_001f,
                            IL_0021,
                            IL_0023)
      IL_001b:  br.s       IL_0031

      IL_001d:  br.s       IL_0025

      IL_001f:  br.s       IL_0028

      IL_0021:  br.s       IL_002b

      IL_0023:  br.s       IL_002e

      .line 100001,100001 : 0,0 ''
      IL_0025:  nop
      IL_0026:  br.s       IL_0036

      .line 100001,100001 : 0,0 ''
      IL_0028:  nop
      IL_0029:  br.s       IL_0034

      .line 100001,100001 : 0,0 ''
      IL_002b:  nop
      IL_002c:  br.s       IL_0032

      .line 100001,100001 : 0,0 ''
      IL_002e:  nop
      IL_002f:  br.s       IL_0036

      .line 100001,100001 : 0,0 ''
      IL_0031:  nop
      IL_0032:  ldc.i4.1
      IL_0033:  ret

      IL_0034:  ldc.i4.1
      IL_0035:  ret

      IL_0036:  ldc.i4.0
      IL_0037:  ret
    } // end of method allButFirst4Numbers@29::get_CheckClose

    .method public strict virtual instance int32 
            get_LastGenerated() cil managed
    {
      .custom instance void [mscorlib]System.Runtime.CompilerServices.CompilerGeneratedAttribute::.ctor() = ( 01 00 00 00 ) 
      .custom instance void [mscorlib]System.Diagnostics.DebuggerNonUserCodeAttribute::.ctor() = ( 01 00 00 00 ) 
      // Code size       7 (0x7)
      .maxstack  8
      IL_0000:  ldarg.0
      IL_0001:  ldfld      int32 Linq101Partitioning01/allButFirst4Numbers@29::current
      IL_0006:  ret
    } // end of method allButFirst4Numbers@29::get_LastGenerated

    .method public strict virtual instance class [mscorlib]System.Collections.Generic.IEnumerator`1<int32> 
            GetFreshEnumerator() cil managed
    {
      .custom instance void [mscorlib]System.Runtime.CompilerServices.CompilerGeneratedAttribute::.ctor() = ( 01 00 00 00 ) 
      .custom instance void [mscorlib]System.Diagnostics.DebuggerNonUserCodeAttribute::.ctor() = ( 01 00 00 00 ) 
      // Code size       9 (0x9)
      .maxstack  8
      IL_0000:  ldnull
      IL_0001:  ldc.i4.0
      IL_0002:  ldc.i4.0
      IL_0003:  newobj     instance void Linq101Partitioning01/allButFirst4Numbers@29::.ctor(class [mscorlib]System.Collections.Generic.IEnumerator`1<int32>,
                                                                                             int32,
                                                                                             int32)
      IL_0008:  ret
    } // end of method allButFirst4Numbers@29::GetFreshEnumerator

  } // end of class allButFirst4Numbers@29

  .class auto ansi serializable sealed nested assembly beforefieldinit 'WAOrders2@37-1'
         extends class [FSharp.Core]Microsoft.FSharp.Core.FSharpFunc`2<class [Utils]Utils/Order,class [FSharp.Core]Microsoft.FSharp.Linq.QuerySource`2<class [mscorlib]System.Tuple`2<class [Utils]Utils/Customer,class [Utils]Utils/Order>,object>>
  {
    .field public class [FSharp.Core]Microsoft.FSharp.Linq.QueryBuilder builder@
    .custom instance void [mscorlib]System.Diagnostics.DebuggerBrowsableAttribute::.ctor(valuetype [mscorlib]System.Diagnostics.DebuggerBrowsableState) = ( 01 00 00 00 00 00 00 00 ) 
    .custom instance void [mscorlib]System.Runtime.CompilerServices.CompilerGeneratedAttribute::.ctor() = ( 01 00 00 00 ) 
    .custom instance void [mscorlib]System.Diagnostics.DebuggerNonUserCodeAttribute::.ctor() = ( 01 00 00 00 ) 
    .field public class [Utils]Utils/Customer c
    .method assembly specialname rtspecialname 
            instance void  .ctor(class [FSharp.Core]Microsoft.FSharp.Linq.QueryBuilder builder@,
                                 class [Utils]Utils/Customer c) cil managed
    {
      .custom instance void [mscorlib]System.Runtime.CompilerServices.CompilerGeneratedAttribute::.ctor() = ( 01 00 00 00 ) 
      .custom instance void [mscorlib]System.Diagnostics.DebuggerNonUserCodeAttribute::.ctor() = ( 01 00 00 00 ) 
      // Code size       21 (0x15)
      .maxstack  8
      IL_0000:  ldarg.0
      IL_0001:  call       instance void class [FSharp.Core]Microsoft.FSharp.Core.FSharpFunc`2<class [Utils]Utils/Order,class [FSharp.Core]Microsoft.FSharp.Linq.QuerySource`2<class [mscorlib]System.Tuple`2<class [Utils]Utils/Customer,class [Utils]Utils/Order>,object>>::.ctor()
      IL_0006:  ldarg.0
      IL_0007:  ldarg.1
      IL_0008:  stfld      class [FSharp.Core]Microsoft.FSharp.Linq.QueryBuilder Linq101Partitioning01/'WAOrders2@37-1'::builder@
      IL_000d:  ldarg.0
      IL_000e:  ldarg.2
      IL_000f:  stfld      class [Utils]Utils/Customer Linq101Partitioning01/'WAOrders2@37-1'::c
      IL_0014:  ret
    } // end of method 'WAOrders2@37-1'::.ctor

    .method public strict virtual instance class [FSharp.Core]Microsoft.FSharp.Linq.QuerySource`2<class [mscorlib]System.Tuple`2<class [Utils]Utils/Customer,class [Utils]Utils/Order>,object> 
            Invoke(class [Utils]Utils/Order _arg2) cil managed
    {
      // Code size       28 (0x1c)
      .maxstack  7
      .locals init ([0] class [Utils]Utils/Order o)
      .line 37,37 : 9,29 ''
      IL_0000:  ldarg.1
      IL_0001:  stloc.0
      .line 38,38 : 9,32 ''
      IL_0002:  ldarg.0
      IL_0003:  ldfld      class [FSharp.Core]Microsoft.FSharp.Linq.QueryBuilder Linq101Partitioning01/'WAOrders2@37-1'::builder@
      IL_0008:  ldarg.0
      IL_0009:  ldfld      class [Utils]Utils/Customer Linq101Partitioning01/'WAOrders2@37-1'::c
      IL_000e:  ldloc.0
      IL_000f:  newobj     instance void class [mscorlib]System.Tuple`2<class [Utils]Utils/Customer,class [Utils]Utils/Order>::.ctor(!0,
                                                                                                                                     !1)
      IL_0014:  tail.
      IL_0016:  callvirt   instance class [FSharp.Core]Microsoft.FSharp.Linq.QuerySource`2<!!0,!!1> [FSharp.Core]Microsoft.FSharp.Linq.QueryBuilder::Yield<class [mscorlib]System.Tuple`2<class [Utils]Utils/Customer,class [Utils]Utils/Order>,object>(!!0)
      IL_001b:  ret
    } // end of method 'WAOrders2@37-1'::Invoke

  } // end of class 'WAOrders2@37-1'

  .class auto ansi serializable sealed nested assembly beforefieldinit WAOrders2@36
         extends class [FSharp.Core]Microsoft.FSharp.Core.FSharpFunc`2<class [Utils]Utils/Customer,class [FSharp.Core]Microsoft.FSharp.Linq.QuerySource`2<class [mscorlib]System.Tuple`2<class [Utils]Utils/Customer,class [Utils]Utils/Order>,class [mscorlib]System.Collections.IEnumerable>>
  {
    .field public class [FSharp.Core]Microsoft.FSharp.Linq.QueryBuilder builder@
    .custom instance void [mscorlib]System.Diagnostics.DebuggerBrowsableAttribute::.ctor(valuetype [mscorlib]System.Diagnostics.DebuggerBrowsableState) = ( 01 00 00 00 00 00 00 00 ) 
    .custom instance void [mscorlib]System.Runtime.CompilerServices.CompilerGeneratedAttribute::.ctor() = ( 01 00 00 00 ) 
    .custom instance void [mscorlib]System.Diagnostics.DebuggerNonUserCodeAttribute::.ctor() = ( 01 00 00 00 ) 
    .method assembly specialname rtspecialname 
            instance void  .ctor(class [FSharp.Core]Microsoft.FSharp.Linq.QueryBuilder builder@) cil managed
    {
      .custom instance void [mscorlib]System.Runtime.CompilerServices.CompilerGeneratedAttribute::.ctor() = ( 01 00 00 00 ) 
      .custom instance void [mscorlib]System.Diagnostics.DebuggerNonUserCodeAttribute::.ctor() = ( 01 00 00 00 ) 
      // Code size       14 (0xe)
      .maxstack  8
      IL_0000:  ldarg.0
      IL_0001:  call       instance void class [FSharp.Core]Microsoft.FSharp.Core.FSharpFunc`2<class [Utils]Utils/Customer,class [FSharp.Core]Microsoft.FSharp.Linq.QuerySource`2<class [mscorlib]System.Tuple`2<class [Utils]Utils/Customer,class [Utils]Utils/Order>,class [mscorlib]System.Collections.IEnumerable>>::.ctor()
      IL_0006:  ldarg.0
      IL_0007:  ldarg.1
      IL_0008:  stfld      class [FSharp.Core]Microsoft.FSharp.Linq.QueryBuilder Linq101Partitioning01/WAOrders2@36::builder@
      IL_000d:  ret
    } // end of method WAOrders2@36::.ctor

    .method public strict virtual instance class [FSharp.Core]Microsoft.FSharp.Linq.QuerySource`2<class [mscorlib]System.Tuple`2<class [Utils]Utils/Customer,class [Utils]Utils/Order>,class [mscorlib]System.Collections.IEnumerable> 
            Invoke(class [Utils]Utils/Customer _arg1) cil managed
    {
      // Code size       45 (0x2d)
      .maxstack  8
      .locals init ([0] class [Utils]Utils/Customer c)
      .line 36,36 : 9,30 ''
      IL_0000:  ldarg.1
      IL_0001:  stloc.0
      .line 37,37 : 9,29 ''
      IL_0002:  ldarg.0
      IL_0003:  ldfld      class [FSharp.Core]Microsoft.FSharp.Linq.QueryBuilder Linq101Partitioning01/WAOrders2@36::builder@
      IL_0008:  ldarg.0
      IL_0009:  ldfld      class [FSharp.Core]Microsoft.FSharp.Linq.QueryBuilder Linq101Partitioning01/WAOrders2@36::builder@
      IL_000e:  ldloc.0
      IL_000f:  callvirt   instance class [Utils]Utils/Order[] [Utils]Utils/Customer::get_Orders()
      IL_0014:  callvirt   instance class [FSharp.Core]Microsoft.FSharp.Linq.QuerySource`2<!!0,class [mscorlib]System.Collections.IEnumerable> [FSharp.Core]Microsoft.FSharp.Linq.QueryBuilder::Source<class [Utils]Utils/Order>(class [mscorlib]System.Collections.Generic.IEnumerable`1<!!0>)
      IL_0019:  ldarg.0
      IL_001a:  ldfld      class [FSharp.Core]Microsoft.FSharp.Linq.QueryBuilder Linq101Partitioning01/WAOrders2@36::builder@
      IL_001f:  ldloc.0
      IL_0020:  newobj     instance void Linq101Partitioning01/'WAOrders2@37-1'::.ctor(class [FSharp.Core]Microsoft.FSharp.Linq.QueryBuilder,
                                                                                       class [Utils]Utils/Customer)
      IL_0025:  tail.
      IL_0027:  callvirt   instance class [FSharp.Core]Microsoft.FSharp.Linq.QuerySource`2<!!2,!!1> [FSharp.Core]Microsoft.FSharp.Linq.QueryBuilder::For<class [Utils]Utils/Order,class [mscorlib]System.Collections.IEnumerable,class [mscorlib]System.Tuple`2<class [Utils]Utils/Customer,class [Utils]Utils/Order>,object>(class [FSharp.Core]Microsoft.FSharp.Linq.QuerySource`2<!!0,!!1>,
                                                                                                                                                                                                                                                                                                                              class [FSharp.Core]Microsoft.FSharp.Core.FSharpFunc`2<!!0,class [FSharp.Core]Microsoft.FSharp.Linq.QuerySource`2<!!2,!!3>>)
      IL_002c:  ret
    } // end of method WAOrders2@36::Invoke

  } // end of class WAOrders2@36

  .class auto ansi serializable sealed nested assembly beforefieldinit 'WAOrders2@38-2'
         extends class [FSharp.Core]Microsoft.FSharp.Core.FSharpFunc`2<class [mscorlib]System.Tuple`2<class [Utils]Utils/Customer,class [Utils]Utils/Order>,bool>
  {
    .field static assembly initonly class Linq101Partitioning01/'WAOrders2@38-2' @_instance
    .method assembly specialname rtspecialname 
            instance void  .ctor() cil managed
    {
      .custom instance void [mscorlib]System.Runtime.CompilerServices.CompilerGeneratedAttribute::.ctor() = ( 01 00 00 00 ) 
      .custom instance void [mscorlib]System.Diagnostics.DebuggerNonUserCodeAttribute::.ctor() = ( 01 00 00 00 ) 
      // Code size       7 (0x7)
      .maxstack  8
      IL_0000:  ldarg.0
      IL_0001:  call       instance void class [FSharp.Core]Microsoft.FSharp.Core.FSharpFunc`2<class [mscorlib]System.Tuple`2<class [Utils]Utils/Customer,class [Utils]Utils/Order>,bool>::.ctor()
      IL_0006:  ret
    } // end of method 'WAOrders2@38-2'::.ctor

    .method public strict virtual instance bool 
            Invoke(class [mscorlib]System.Tuple`2<class [Utils]Utils/Customer,class [Utils]Utils/Order> tupledArg) cil managed
    {
      // Code size       31 (0x1f)
      .maxstack  6
      .locals init ([0] class [Utils]Utils/Customer c,
               [1] class [Utils]Utils/Order o)
      .line 100001,100001 : 0,0 ''
      IL_0000:  ldarg.1
      IL_0001:  call       instance !0 class [mscorlib]System.Tuple`2<class [Utils]Utils/Customer,class [Utils]Utils/Order>::get_Item1()
      IL_0006:  stloc.0
      IL_0007:  ldarg.1
      IL_0008:  call       instance !1 class [mscorlib]System.Tuple`2<class [Utils]Utils/Customer,class [Utils]Utils/Order>::get_Item2()
      IL_000d:  stloc.1
      .line 38,38 : 16,31 ''
      IL_000e:  ldloc.0
      IL_000f:  callvirt   instance string [Utils]Utils/Customer::get_Region()
      IL_0014:  ldstr      "WA"
      IL_0019:  call       bool [netstandard]System.String::Equals(string,
                                                                   string)
      IL_001e:  ret
    } // end of method 'WAOrders2@38-2'::Invoke

    .method private specialname rtspecialname static 
            void  .cctor() cil managed
    {
      // Code size       11 (0xb)
      .maxstack  10
      IL_0000:  newobj     instance void Linq101Partitioning01/'WAOrders2@38-2'::.ctor()
      IL_0005:  stsfld     class Linq101Partitioning01/'WAOrders2@38-2' Linq101Partitioning01/'WAOrders2@38-2'::@_instance
      IL_000a:  ret
    } // end of method 'WAOrders2@38-2'::.cctor

  } // end of class 'WAOrders2@38-2'

  .class auto ansi serializable sealed nested assembly beforefieldinit 'WAOrders2@39-3'
         extends class [FSharp.Core]Microsoft.FSharp.Core.FSharpFunc`2<class [mscorlib]System.Tuple`2<class [Utils]Utils/Customer,class [Utils]Utils/Order>,class [mscorlib]System.Tuple`3<string,int32,valuetype [mscorlib]System.DateTime>>
  {
    .field static assembly initonly class Linq101Partitioning01/'WAOrders2@39-3' @_instance
    .method assembly specialname rtspecialname 
            instance void  .ctor() cil managed
    {
      .custom instance void [mscorlib]System.Runtime.CompilerServices.CompilerGeneratedAttribute::.ctor() = ( 01 00 00 00 ) 
      .custom instance void [mscorlib]System.Diagnostics.DebuggerNonUserCodeAttribute::.ctor() = ( 01 00 00 00 ) 
      // Code size       7 (0x7)
      .maxstack  8
      IL_0000:  ldarg.0
      IL_0001:  call       instance void class [FSharp.Core]Microsoft.FSharp.Core.FSharpFunc`2<class [mscorlib]System.Tuple`2<class [Utils]Utils/Customer,class [Utils]Utils/Order>,class [mscorlib]System.Tuple`3<string,int32,valuetype [mscorlib]System.DateTime>>::.ctor()
      IL_0006:  ret
    } // end of method 'WAOrders2@39-3'::.ctor

    .method public strict virtual instance class [mscorlib]System.Tuple`3<string,int32,valuetype [mscorlib]System.DateTime> 
            Invoke(class [mscorlib]System.Tuple`2<class [Utils]Utils/Customer,class [Utils]Utils/Order> tupledArg) cil managed
    {
      // Code size       38 (0x26)
      .maxstack  7
      .locals init ([0] class [Utils]Utils/Customer c,
               [1] class [Utils]Utils/Order o)
      .line 100001,100001 : 0,0 ''
      IL_0000:  ldarg.1
      IL_0001:  call       instance !0 class [mscorlib]System.Tuple`2<class [Utils]Utils/Customer,class [Utils]Utils/Order>::get_Item1()
      IL_0006:  stloc.0
      IL_0007:  ldarg.1
      IL_0008:  call       instance !1 class [mscorlib]System.Tuple`2<class [Utils]Utils/Customer,class [Utils]Utils/Order>::get_Item2()
      IL_000d:  stloc.1
      .line 39,39 : 17,53 ''
      IL_000e:  ldloc.0
      IL_000f:  callvirt   instance string [Utils]Utils/Customer::get_CustomerID()
      IL_0014:  ldloc.1
      IL_0015:  callvirt   instance int32 [Utils]Utils/Order::get_OrderID()
      IL_001a:  ldloc.1
      IL_001b:  callvirt   instance valuetype [mscorlib]System.DateTime [Utils]Utils/Order::get_OrderDate()
      IL_0020:  newobj     instance void class [mscorlib]System.Tuple`3<string,int32,valuetype [mscorlib]System.DateTime>::.ctor(!0,
                                                                                                                                 !1,
                                                                                                                                 !2)
      IL_0025:  ret
    } // end of method 'WAOrders2@39-3'::Invoke

    .method private specialname rtspecialname static 
            void  .cctor() cil managed
    {
      // Code size       11 (0xb)
      .maxstack  10
      IL_0000:  newobj     instance void Linq101Partitioning01/'WAOrders2@39-3'::.ctor()
      IL_0005:  stsfld     class Linq101Partitioning01/'WAOrders2@39-3' Linq101Partitioning01/'WAOrders2@39-3'::@_instance
      IL_000a:  ret
    } // end of method 'WAOrders2@39-3'::.cctor

  } // end of class 'WAOrders2@39-3'

  .class auto autochar serializable sealed nested assembly beforefieldinit specialname firstNumbersLessThan6@45
         extends class [FSharp.Core]Microsoft.FSharp.Core.CompilerServices.GeneratedSequenceBase`1<int32>
  {
    .custom instance void [FSharp.Core]Microsoft.FSharp.Core.CompilationMappingAttribute::.ctor(valuetype [FSharp.Core]Microsoft.FSharp.Core.SourceConstructFlags) = ( 01 00 06 00 00 00 00 00 ) 
    .field public class [mscorlib]System.Collections.Generic.IEnumerator`1<int32> 'enum'
    .custom instance void [mscorlib]System.Diagnostics.DebuggerBrowsableAttribute::.ctor(valuetype [mscorlib]System.Diagnostics.DebuggerBrowsableState) = ( 01 00 00 00 00 00 00 00 ) 
    .custom instance void [mscorlib]System.Runtime.CompilerServices.CompilerGeneratedAttribute::.ctor() = ( 01 00 00 00 ) 
    .custom instance void [mscorlib]System.Diagnostics.DebuggerNonUserCodeAttribute::.ctor() = ( 01 00 00 00 ) 
    .field public int32 pc
    .custom instance void [mscorlib]System.Diagnostics.DebuggerBrowsableAttribute::.ctor(valuetype [mscorlib]System.Diagnostics.DebuggerBrowsableState) = ( 01 00 00 00 00 00 00 00 ) 
    .custom instance void [mscorlib]System.Runtime.CompilerServices.CompilerGeneratedAttribute::.ctor() = ( 01 00 00 00 ) 
    .custom instance void [mscorlib]System.Diagnostics.DebuggerNonUserCodeAttribute::.ctor() = ( 01 00 00 00 ) 
    .field public int32 current
    .custom instance void [mscorlib]System.Diagnostics.DebuggerBrowsableAttribute::.ctor(valuetype [mscorlib]System.Diagnostics.DebuggerBrowsableState) = ( 01 00 00 00 00 00 00 00 ) 
    .custom instance void [mscorlib]System.Runtime.CompilerServices.CompilerGeneratedAttribute::.ctor() = ( 01 00 00 00 ) 
    .custom instance void [mscorlib]System.Diagnostics.DebuggerNonUserCodeAttribute::.ctor() = ( 01 00 00 00 ) 
    .method public specialname rtspecialname 
            instance void  .ctor(class [mscorlib]System.Collections.Generic.IEnumerator`1<int32> 'enum',
                                 int32 pc,
                                 int32 current) cil managed
    {
      // Code size       28 (0x1c)
      .maxstack  8
      IL_0000:  ldarg.0
      IL_0001:  ldarg.1
      IL_0002:  stfld      class [mscorlib]System.Collections.Generic.IEnumerator`1<int32> Linq101Partitioning01/firstNumbersLessThan6@45::'enum'
      IL_0007:  ldarg.0
      IL_0008:  ldarg.2
      IL_0009:  stfld      int32 Linq101Partitioning01/firstNumbersLessThan6@45::pc
      IL_000e:  ldarg.0
      IL_000f:  ldarg.3
      IL_0010:  stfld      int32 Linq101Partitioning01/firstNumbersLessThan6@45::current
      IL_0015:  ldarg.0
      IL_0016:  call       instance void class [FSharp.Core]Microsoft.FSharp.Core.CompilerServices.GeneratedSequenceBase`1<int32>::.ctor()
      IL_001b:  ret
    } // end of method firstNumbersLessThan6@45::.ctor

    .method public strict virtual instance int32 
            GenerateNext(class [mscorlib]System.Collections.Generic.IEnumerable`1<int32>& next) cil managed
    {
      // Code size       154 (0x9a)
      .maxstack  6
      .locals init ([0] int32 V_0,
               [1] int32 n)
      .line 100001,100001 : 0,0 ''
      IL_0000:  ldarg.0
      IL_0001:  ldfld      int32 Linq101Partitioning01/firstNumbersLessThan6@45::pc
      IL_0006:  ldc.i4.1
      IL_0007:  sub
      IL_0008:  switch     ( 
                            IL_001b,
                            IL_001d,
                            IL_001f)
      IL_0019:  br.s       IL_002a

      IL_001b:  br.s       IL_0021

      IL_001d:  br.s       IL_0024

      IL_001f:  br.s       IL_0027

      .line 100001,100001 : 0,0 ''
      IL_0021:  nop
      IL_0022:  br.s       IL_0070

      .line 100001,100001 : 0,0 ''
      IL_0024:  nop
      IL_0025:  br.s       IL_006d

      .line 100001,100001 : 0,0 ''
      IL_0027:  nop
      IL_0028:  br.s       IL_0091

      .line 100001,100001 : 0,0 ''
      IL_002a:  nop
      .line 45,45 : 9,28 ''
      IL_002b:  ldarg.0
      IL_002c:  call       class [FSharp.Core]Microsoft.FSharp.Collections.FSharpList`1<int32> Linq101Partitioning01::get_numbers()
      IL_0031:  callvirt   instance class [mscorlib]System.Collections.Generic.IEnumerator`1<!0> class [mscorlib]System.Collections.Generic.IEnumerable`1<int32>::GetEnumerator()
      IL_0036:  stfld      class [mscorlib]System.Collections.Generic.IEnumerator`1<int32> Linq101Partitioning01/firstNumbersLessThan6@45::'enum'
      IL_003b:  ldarg.0
      IL_003c:  ldc.i4.1
      IL_003d:  stfld      int32 Linq101Partitioning01/firstNumbersLessThan6@45::pc
      .line 45,45 : 9,28 ''
      IL_0042:  ldarg.0
      IL_0043:  ldfld      class [mscorlib]System.Collections.Generic.IEnumerator`1<int32> Linq101Partitioning01/firstNumbersLessThan6@45::'enum'
      IL_0048:  callvirt   instance bool [mscorlib]System.Collections.IEnumerator::MoveNext()
      IL_004d:  brfalse.s  IL_0070

      IL_004f:  ldarg.0
      IL_0050:  ldfld      class [mscorlib]System.Collections.Generic.IEnumerator`1<int32> Linq101Partitioning01/firstNumbersLessThan6@45::'enum'
      IL_0055:  callvirt   instance !0 class [mscorlib]System.Collections.Generic.IEnumerator`1<int32>::get_Current()
      IL_005a:  stloc.0
      .line 45,45 : 9,28 ''
      IL_005b:  ldloc.0
      IL_005c:  stloc.1
      IL_005d:  ldarg.0
      IL_005e:  ldc.i4.2
      IL_005f:  stfld      int32 Linq101Partitioning01/firstNumbersLessThan6@45::pc
      .line 46,46 : 9,26 ''
      IL_0064:  ldarg.0
      IL_0065:  ldloc.1
      IL_0066:  stfld      int32 Linq101Partitioning01/firstNumbersLessThan6@45::current
      IL_006b:  ldc.i4.1
      IL_006c:  ret

      .line 100001,100001 : 0,0 ''
      IL_006d:  nop
      IL_006e:  br.s       IL_0042

      IL_0070:  ldarg.0
      IL_0071:  ldc.i4.3
      IL_0072:  stfld      int32 Linq101Partitioning01/firstNumbersLessThan6@45::pc
      .line 45,45 : 9,28 ''
      IL_0077:  ldarg.0
      IL_0078:  ldfld      class [mscorlib]System.Collections.Generic.IEnumerator`1<int32> Linq101Partitioning01/firstNumbersLessThan6@45::'enum'
      IL_007d:  call       void [FSharp.Core]Microsoft.FSharp.Core.LanguagePrimitives/IntrinsicFunctions::Dispose<class [mscorlib]System.Collections.Generic.IEnumerator`1<int32>>(!!0)
      IL_0082:  nop
      IL_0083:  ldarg.0
      IL_0084:  ldnull
      IL_0085:  stfld      class [mscorlib]System.Collections.Generic.IEnumerator`1<int32> Linq101Partitioning01/firstNumbersLessThan6@45::'enum'
      IL_008a:  ldarg.0
      IL_008b:  ldc.i4.3
      IL_008c:  stfld      int32 Linq101Partitioning01/firstNumbersLessThan6@45::pc
      IL_0091:  ldarg.0
      IL_0092:  ldc.i4.0
      IL_0093:  stfld      int32 Linq101Partitioning01/firstNumbersLessThan6@45::current
      IL_0098:  ldc.i4.0
      IL_0099:  ret
    } // end of method firstNumbersLessThan6@45::GenerateNext

    .method public strict virtual instance void 
            Close() cil managed
    {
      // Code size       148 (0x94)
      .maxstack  6
      .locals init ([0] class [mscorlib]System.Exception V_0,
               [1] class [FSharp.Core]Microsoft.FSharp.Core.Unit V_1,
               [2] class [mscorlib]System.Exception e)
      .line 100001,100001 : 0,0 ''
      IL_0000:  ldarg.0
      IL_0001:  ldfld      int32 Linq101Partitioning01/firstNumbersLessThan6@45::pc
      IL_0006:  ldc.i4.3
      IL_0007:  sub
      IL_0008:  switch     ( 
                            IL_0013)
      IL_0011:  br.s       IL_0019

      .line 100001,100001 : 0,0 ''
      IL_0013:  nop
      IL_0014:  br         IL_0087

      .line 100001,100001 : 0,0 ''
      IL_0019:  nop
      .try
      {
        IL_001a:  ldarg.0
        IL_001b:  ldfld      int32 Linq101Partitioning01/firstNumbersLessThan6@45::pc
        IL_0020:  switch     ( 
                              IL_0037,
                              IL_0039,
                              IL_003b,
                              IL_003d)
        IL_0035:  br.s       IL_004b

        IL_0037:  br.s       IL_003f

        IL_0039:  br.s       IL_0042

        IL_003b:  br.s       IL_0045

        IL_003d:  br.s       IL_0048

        .line 100001,100001 : 0,0 ''
        IL_003f:  nop
        IL_0040:  br.s       IL_0061

        .line 100001,100001 : 0,0 ''
        IL_0042:  nop
        IL_0043:  br.s       IL_004d

        .line 100001,100001 : 0,0 ''
        IL_0045:  nop
        IL_0046:  br.s       IL_004c

        .line 100001,100001 : 0,0 ''
        IL_0048:  nop
        IL_0049:  br.s       IL_0061

        .line 100001,100001 : 0,0 ''
        IL_004b:  nop
        .line 100001,100001 : 0,0 ''
        IL_004c:  nop
        IL_004d:  ldarg.0
        IL_004e:  ldc.i4.3
        IL_004f:  stfld      int32 Linq101Partitioning01/firstNumbersLessThan6@45::pc
        IL_0054:  ldarg.0
        IL_0055:  ldfld      class [mscorlib]System.Collections.Generic.IEnumerator`1<int32> Linq101Partitioning01/firstNumbersLessThan6@45::'enum'
        IL_005a:  call       void [FSharp.Core]Microsoft.FSharp.Core.LanguagePrimitives/IntrinsicFunctions::Dispose<class [mscorlib]System.Collections.Generic.IEnumerator`1<int32>>(!!0)
        IL_005f:  nop
        .line 100001,100001 : 0,0 ''
        IL_0060:  nop
        IL_0061:  ldarg.0
        IL_0062:  ldc.i4.3
        IL_0063:  stfld      int32 Linq101Partitioning01/firstNumbersLessThan6@45::pc
        IL_0068:  ldarg.0
        IL_0069:  ldc.i4.0
        IL_006a:  stfld      int32 Linq101Partitioning01/firstNumbersLessThan6@45::current
        IL_006f:  ldnull
        IL_0070:  stloc.1
        IL_0071:  leave.s    IL_007f

      }  // end .try
      catch [mscorlib]System.Object 
      {
        IL_0073:  castclass  [mscorlib]System.Exception
        IL_0078:  stloc.2
        .line 45,45 : 9,28 ''
        IL_0079:  ldloc.2
        IL_007a:  stloc.0
        IL_007b:  ldnull
        IL_007c:  stloc.1
        IL_007d:  leave.s    IL_007f

        .line 100001,100001 : 0,0 ''
      }  // end handler
      IL_007f:  ldloc.1
      IL_0080:  pop
      .line 100001,100001 : 0,0 ''
      IL_0081:  nop
      IL_0082:  br         IL_0000

      IL_0087:  ldloc.0
      IL_0088:  ldnull
      IL_0089:  cgt.un
      IL_008b:  brfalse.s  IL_008f

      IL_008d:  br.s       IL_0091

      IL_008f:  br.s       IL_0093

      .line 100001,100001 : 0,0 ''
      IL_0091:  ldloc.0
      IL_0092:  throw

      .line 100001,100001 : 0,0 ''
      IL_0093:  ret
    } // end of method firstNumbersLessThan6@45::Close

    .method public strict virtual instance bool 
            get_CheckClose() cil managed
    {
      // Code size       56 (0x38)
      .maxstack  8
      .line 100001,100001 : 0,0 ''
      IL_0000:  ldarg.0
      IL_0001:  ldfld      int32 Linq101Partitioning01/firstNumbersLessThan6@45::pc
      IL_0006:  switch     ( 
                            IL_001d,
                            IL_001f,
                            IL_0021,
                            IL_0023)
      IL_001b:  br.s       IL_0031

      IL_001d:  br.s       IL_0025

      IL_001f:  br.s       IL_0028

      IL_0021:  br.s       IL_002b

      IL_0023:  br.s       IL_002e

      .line 100001,100001 : 0,0 ''
      IL_0025:  nop
      IL_0026:  br.s       IL_0036

      .line 100001,100001 : 0,0 ''
      IL_0028:  nop
      IL_0029:  br.s       IL_0034

      .line 100001,100001 : 0,0 ''
      IL_002b:  nop
      IL_002c:  br.s       IL_0032

      .line 100001,100001 : 0,0 ''
      IL_002e:  nop
      IL_002f:  br.s       IL_0036

      .line 100001,100001 : 0,0 ''
      IL_0031:  nop
      IL_0032:  ldc.i4.1
      IL_0033:  ret

      IL_0034:  ldc.i4.1
      IL_0035:  ret

      IL_0036:  ldc.i4.0
      IL_0037:  ret
    } // end of method firstNumbersLessThan6@45::get_CheckClose

    .method public strict virtual instance int32 
            get_LastGenerated() cil managed
    {
      .custom instance void [mscorlib]System.Runtime.CompilerServices.CompilerGeneratedAttribute::.ctor() = ( 01 00 00 00 ) 
      .custom instance void [mscorlib]System.Diagnostics.DebuggerNonUserCodeAttribute::.ctor() = ( 01 00 00 00 ) 
      // Code size       7 (0x7)
      .maxstack  8
      IL_0000:  ldarg.0
      IL_0001:  ldfld      int32 Linq101Partitioning01/firstNumbersLessThan6@45::current
      IL_0006:  ret
    } // end of method firstNumbersLessThan6@45::get_LastGenerated

    .method public strict virtual instance class [mscorlib]System.Collections.Generic.IEnumerator`1<int32> 
            GetFreshEnumerator() cil managed
    {
      .custom instance void [mscorlib]System.Runtime.CompilerServices.CompilerGeneratedAttribute::.ctor() = ( 01 00 00 00 ) 
      .custom instance void [mscorlib]System.Diagnostics.DebuggerNonUserCodeAttribute::.ctor() = ( 01 00 00 00 ) 
      // Code size       9 (0x9)
      .maxstack  8
      IL_0000:  ldnull
      IL_0001:  ldc.i4.0
      IL_0002:  ldc.i4.0
      IL_0003:  newobj     instance void Linq101Partitioning01/firstNumbersLessThan6@45::.ctor(class [mscorlib]System.Collections.Generic.IEnumerator`1<int32>,
                                                                                               int32,
                                                                                               int32)
      IL_0008:  ret
    } // end of method firstNumbersLessThan6@45::GetFreshEnumerator

  } // end of class firstNumbersLessThan6@45

  .class auto ansi serializable sealed nested assembly beforefieldinit 'firstNumbersLessThan6@46-1'
         extends class [FSharp.Core]Microsoft.FSharp.Core.FSharpFunc`2<int32,bool>
  {
    .field static assembly initonly class Linq101Partitioning01/'firstNumbersLessThan6@46-1' @_instance
    .method assembly specialname rtspecialname 
            instance void  .ctor() cil managed
    {
      .custom instance void [mscorlib]System.Runtime.CompilerServices.CompilerGeneratedAttribute::.ctor() = ( 01 00 00 00 ) 
      .custom instance void [mscorlib]System.Diagnostics.DebuggerNonUserCodeAttribute::.ctor() = ( 01 00 00 00 ) 
      // Code size       7 (0x7)
      .maxstack  8
      IL_0000:  ldarg.0
      IL_0001:  call       instance void class [FSharp.Core]Microsoft.FSharp.Core.FSharpFunc`2<int32,bool>::.ctor()
      IL_0006:  ret
    } // end of method 'firstNumbersLessThan6@46-1'::.ctor

    .method public strict virtual instance bool 
            Invoke(int32 n) cil managed
    {
      // Code size       5 (0x5)
      .maxstack  8
      .line 46,46 : 20,25 ''
      IL_0000:  ldarg.1
      IL_0001:  ldc.i4.6
      IL_0002:  clt
      IL_0004:  ret
    } // end of method 'firstNumbersLessThan6@46-1'::Invoke

    .method private specialname rtspecialname static 
            void  .cctor() cil managed
    {
      // Code size       11 (0xb)
      .maxstack  10
      IL_0000:  newobj     instance void Linq101Partitioning01/'firstNumbersLessThan6@46-1'::.ctor()
      IL_0005:  stsfld     class Linq101Partitioning01/'firstNumbersLessThan6@46-1' Linq101Partitioning01/'firstNumbersLessThan6@46-1'::@_instance
      IL_000a:  ret
    } // end of method 'firstNumbersLessThan6@46-1'::.cctor

  } // end of class 'firstNumbersLessThan6@46-1'

  .class auto autochar serializable sealed nested assembly beforefieldinit specialname allButFirst3Numbers@52
         extends class [FSharp.Core]Microsoft.FSharp.Core.CompilerServices.GeneratedSequenceBase`1<int32>
  {
    .custom instance void [FSharp.Core]Microsoft.FSharp.Core.CompilationMappingAttribute::.ctor(valuetype [FSharp.Core]Microsoft.FSharp.Core.SourceConstructFlags) = ( 01 00 06 00 00 00 00 00 ) 
    .field public class [mscorlib]System.Collections.Generic.IEnumerator`1<int32> 'enum'
    .custom instance void [mscorlib]System.Diagnostics.DebuggerBrowsableAttribute::.ctor(valuetype [mscorlib]System.Diagnostics.DebuggerBrowsableState) = ( 01 00 00 00 00 00 00 00 ) 
    .custom instance void [mscorlib]System.Runtime.CompilerServices.CompilerGeneratedAttribute::.ctor() = ( 01 00 00 00 ) 
    .custom instance void [mscorlib]System.Diagnostics.DebuggerNonUserCodeAttribute::.ctor() = ( 01 00 00 00 ) 
    .field public int32 pc
    .custom instance void [mscorlib]System.Diagnostics.DebuggerBrowsableAttribute::.ctor(valuetype [mscorlib]System.Diagnostics.DebuggerBrowsableState) = ( 01 00 00 00 00 00 00 00 ) 
    .custom instance void [mscorlib]System.Runtime.CompilerServices.CompilerGeneratedAttribute::.ctor() = ( 01 00 00 00 ) 
    .custom instance void [mscorlib]System.Diagnostics.DebuggerNonUserCodeAttribute::.ctor() = ( 01 00 00 00 ) 
    .field public int32 current
    .custom instance void [mscorlib]System.Diagnostics.DebuggerBrowsableAttribute::.ctor(valuetype [mscorlib]System.Diagnostics.DebuggerBrowsableState) = ( 01 00 00 00 00 00 00 00 ) 
    .custom instance void [mscorlib]System.Runtime.CompilerServices.CompilerGeneratedAttribute::.ctor() = ( 01 00 00 00 ) 
    .custom instance void [mscorlib]System.Diagnostics.DebuggerNonUserCodeAttribute::.ctor() = ( 01 00 00 00 ) 
    .method public specialname rtspecialname 
            instance void  .ctor(class [mscorlib]System.Collections.Generic.IEnumerator`1<int32> 'enum',
                                 int32 pc,
                                 int32 current) cil managed
    {
      // Code size       28 (0x1c)
      .maxstack  8
      IL_0000:  ldarg.0
      IL_0001:  ldarg.1
      IL_0002:  stfld      class [mscorlib]System.Collections.Generic.IEnumerator`1<int32> Linq101Partitioning01/allButFirst3Numbers@52::'enum'
      IL_0007:  ldarg.0
      IL_0008:  ldarg.2
      IL_0009:  stfld      int32 Linq101Partitioning01/allButFirst3Numbers@52::pc
      IL_000e:  ldarg.0
      IL_000f:  ldarg.3
      IL_0010:  stfld      int32 Linq101Partitioning01/allButFirst3Numbers@52::current
      IL_0015:  ldarg.0
      IL_0016:  call       instance void class [FSharp.Core]Microsoft.FSharp.Core.CompilerServices.GeneratedSequenceBase`1<int32>::.ctor()
      IL_001b:  ret
    } // end of method allButFirst3Numbers@52::.ctor

    .method public strict virtual instance int32 
            GenerateNext(class [mscorlib]System.Collections.Generic.IEnumerable`1<int32>& next) cil managed
    {
      // Code size       154 (0x9a)
      .maxstack  6
      .locals init ([0] int32 V_0,
               [1] int32 n)
      .line 100001,100001 : 0,0 ''
      IL_0000:  ldarg.0
      IL_0001:  ldfld      int32 Linq101Partitioning01/allButFirst3Numbers@52::pc
      IL_0006:  ldc.i4.1
      IL_0007:  sub
      IL_0008:  switch     ( 
                            IL_001b,
                            IL_001d,
                            IL_001f)
      IL_0019:  br.s       IL_002a

      IL_001b:  br.s       IL_0021

      IL_001d:  br.s       IL_0024

      IL_001f:  br.s       IL_0027

      .line 100001,100001 : 0,0 ''
      IL_0021:  nop
      IL_0022:  br.s       IL_0070

      .line 100001,100001 : 0,0 ''
      IL_0024:  nop
      IL_0025:  br.s       IL_006d

      .line 100001,100001 : 0,0 ''
      IL_0027:  nop
      IL_0028:  br.s       IL_0091

      .line 100001,100001 : 0,0 ''
      IL_002a:  nop
      .line 52,52 : 9,28 ''
      IL_002b:  ldarg.0
      IL_002c:  call       class [FSharp.Core]Microsoft.FSharp.Collections.FSharpList`1<int32> Linq101Partitioning01::get_numbers()
      IL_0031:  callvirt   instance class [mscorlib]System.Collections.Generic.IEnumerator`1<!0> class [mscorlib]System.Collections.Generic.IEnumerable`1<int32>::GetEnumerator()
      IL_0036:  stfld      class [mscorlib]System.Collections.Generic.IEnumerator`1<int32> Linq101Partitioning01/allButFirst3Numbers@52::'enum'
      IL_003b:  ldarg.0
      IL_003c:  ldc.i4.1
      IL_003d:  stfld      int32 Linq101Partitioning01/allButFirst3Numbers@52::pc
      .line 52,52 : 9,28 ''
      IL_0042:  ldarg.0
      IL_0043:  ldfld      class [mscorlib]System.Collections.Generic.IEnumerator`1<int32> Linq101Partitioning01/allButFirst3Numbers@52::'enum'
      IL_0048:  callvirt   instance bool [mscorlib]System.Collections.IEnumerator::MoveNext()
      IL_004d:  brfalse.s  IL_0070

      IL_004f:  ldarg.0
      IL_0050:  ldfld      class [mscorlib]System.Collections.Generic.IEnumerator`1<int32> Linq101Partitioning01/allButFirst3Numbers@52::'enum'
      IL_0055:  callvirt   instance !0 class [mscorlib]System.Collections.Generic.IEnumerator`1<int32>::get_Current()
      IL_005a:  stloc.0
      .line 52,52 : 9,28 ''
      IL_005b:  ldloc.0
      IL_005c:  stloc.1
      IL_005d:  ldarg.0
      IL_005e:  ldc.i4.2
      IL_005f:  stfld      int32 Linq101Partitioning01/allButFirst3Numbers@52::pc
      .line 53,53 : 9,31 ''
      IL_0064:  ldarg.0
      IL_0065:  ldloc.1
      IL_0066:  stfld      int32 Linq101Partitioning01/allButFirst3Numbers@52::current
      IL_006b:  ldc.i4.1
      IL_006c:  ret

      .line 100001,100001 : 0,0 ''
      IL_006d:  nop
      IL_006e:  br.s       IL_0042

      IL_0070:  ldarg.0
      IL_0071:  ldc.i4.3
      IL_0072:  stfld      int32 Linq101Partitioning01/allButFirst3Numbers@52::pc
      .line 52,52 : 9,28 ''
      IL_0077:  ldarg.0
      IL_0078:  ldfld      class [mscorlib]System.Collections.Generic.IEnumerator`1<int32> Linq101Partitioning01/allButFirst3Numbers@52::'enum'
      IL_007d:  call       void [FSharp.Core]Microsoft.FSharp.Core.LanguagePrimitives/IntrinsicFunctions::Dispose<class [mscorlib]System.Collections.Generic.IEnumerator`1<int32>>(!!0)
      IL_0082:  nop
      IL_0083:  ldarg.0
      IL_0084:  ldnull
      IL_0085:  stfld      class [mscorlib]System.Collections.Generic.IEnumerator`1<int32> Linq101Partitioning01/allButFirst3Numbers@52::'enum'
      IL_008a:  ldarg.0
      IL_008b:  ldc.i4.3
      IL_008c:  stfld      int32 Linq101Partitioning01/allButFirst3Numbers@52::pc
      IL_0091:  ldarg.0
      IL_0092:  ldc.i4.0
      IL_0093:  stfld      int32 Linq101Partitioning01/allButFirst3Numbers@52::current
      IL_0098:  ldc.i4.0
      IL_0099:  ret
    } // end of method allButFirst3Numbers@52::GenerateNext

    .method public strict virtual instance void 
            Close() cil managed
    {
      // Code size       148 (0x94)
      .maxstack  6
      .locals init ([0] class [mscorlib]System.Exception V_0,
               [1] class [FSharp.Core]Microsoft.FSharp.Core.Unit V_1,
               [2] class [mscorlib]System.Exception e)
      .line 100001,100001 : 0,0 ''
      IL_0000:  ldarg.0
      IL_0001:  ldfld      int32 Linq101Partitioning01/allButFirst3Numbers@52::pc
      IL_0006:  ldc.i4.3
      IL_0007:  sub
      IL_0008:  switch     ( 
                            IL_0013)
      IL_0011:  br.s       IL_0019

      .line 100001,100001 : 0,0 ''
      IL_0013:  nop
      IL_0014:  br         IL_0087

      .line 100001,100001 : 0,0 ''
      IL_0019:  nop
      .try
      {
        IL_001a:  ldarg.0
        IL_001b:  ldfld      int32 Linq101Partitioning01/allButFirst3Numbers@52::pc
        IL_0020:  switch     ( 
                              IL_0037,
                              IL_0039,
                              IL_003b,
                              IL_003d)
        IL_0035:  br.s       IL_004b

        IL_0037:  br.s       IL_003f

        IL_0039:  br.s       IL_0042

        IL_003b:  br.s       IL_0045

        IL_003d:  br.s       IL_0048

        .line 100001,100001 : 0,0 ''
        IL_003f:  nop
        IL_0040:  br.s       IL_0061

        .line 100001,100001 : 0,0 ''
        IL_0042:  nop
        IL_0043:  br.s       IL_004d

        .line 100001,100001 : 0,0 ''
        IL_0045:  nop
        IL_0046:  br.s       IL_004c

        .line 100001,100001 : 0,0 ''
        IL_0048:  nop
        IL_0049:  br.s       IL_0061

        .line 100001,100001 : 0,0 ''
        IL_004b:  nop
        .line 100001,100001 : 0,0 ''
        IL_004c:  nop
        IL_004d:  ldarg.0
        IL_004e:  ldc.i4.3
        IL_004f:  stfld      int32 Linq101Partitioning01/allButFirst3Numbers@52::pc
        IL_0054:  ldarg.0
        IL_0055:  ldfld      class [mscorlib]System.Collections.Generic.IEnumerator`1<int32> Linq101Partitioning01/allButFirst3Numbers@52::'enum'
        IL_005a:  call       void [FSharp.Core]Microsoft.FSharp.Core.LanguagePrimitives/IntrinsicFunctions::Dispose<class [mscorlib]System.Collections.Generic.IEnumerator`1<int32>>(!!0)
        IL_005f:  nop
        .line 100001,100001 : 0,0 ''
        IL_0060:  nop
        IL_0061:  ldarg.0
        IL_0062:  ldc.i4.3
        IL_0063:  stfld      int32 Linq101Partitioning01/allButFirst3Numbers@52::pc
        IL_0068:  ldarg.0
        IL_0069:  ldc.i4.0
        IL_006a:  stfld      int32 Linq101Partitioning01/allButFirst3Numbers@52::current
        IL_006f:  ldnull
        IL_0070:  stloc.1
        IL_0071:  leave.s    IL_007f

      }  // end .try
      catch [mscorlib]System.Object 
      {
        IL_0073:  castclass  [mscorlib]System.Exception
        IL_0078:  stloc.2
        .line 52,52 : 9,28 ''
        IL_0079:  ldloc.2
        IL_007a:  stloc.0
        IL_007b:  ldnull
        IL_007c:  stloc.1
        IL_007d:  leave.s    IL_007f

        .line 100001,100001 : 0,0 ''
      }  // end handler
      IL_007f:  ldloc.1
      IL_0080:  pop
      .line 100001,100001 : 0,0 ''
      IL_0081:  nop
      IL_0082:  br         IL_0000

      IL_0087:  ldloc.0
      IL_0088:  ldnull
      IL_0089:  cgt.un
      IL_008b:  brfalse.s  IL_008f

      IL_008d:  br.s       IL_0091

      IL_008f:  br.s       IL_0093

      .line 100001,100001 : 0,0 ''
      IL_0091:  ldloc.0
      IL_0092:  throw

      .line 100001,100001 : 0,0 ''
      IL_0093:  ret
    } // end of method allButFirst3Numbers@52::Close

    .method public strict virtual instance bool 
            get_CheckClose() cil managed
    {
      // Code size       56 (0x38)
      .maxstack  8
      .line 100001,100001 : 0,0 ''
      IL_0000:  ldarg.0
      IL_0001:  ldfld      int32 Linq101Partitioning01/allButFirst3Numbers@52::pc
      IL_0006:  switch     ( 
                            IL_001d,
                            IL_001f,
                            IL_0021,
                            IL_0023)
      IL_001b:  br.s       IL_0031

      IL_001d:  br.s       IL_0025

      IL_001f:  br.s       IL_0028

      IL_0021:  br.s       IL_002b

      IL_0023:  br.s       IL_002e

      .line 100001,100001 : 0,0 ''
      IL_0025:  nop
      IL_0026:  br.s       IL_0036

      .line 100001,100001 : 0,0 ''
      IL_0028:  nop
      IL_0029:  br.s       IL_0034

      .line 100001,100001 : 0,0 ''
      IL_002b:  nop
      IL_002c:  br.s       IL_0032

      .line 100001,100001 : 0,0 ''
      IL_002e:  nop
      IL_002f:  br.s       IL_0036

      .line 100001,100001 : 0,0 ''
      IL_0031:  nop
      IL_0032:  ldc.i4.1
      IL_0033:  ret

      IL_0034:  ldc.i4.1
      IL_0035:  ret

      IL_0036:  ldc.i4.0
      IL_0037:  ret
    } // end of method allButFirst3Numbers@52::get_CheckClose

    .method public strict virtual instance int32 
            get_LastGenerated() cil managed
    {
      .custom instance void [mscorlib]System.Runtime.CompilerServices.CompilerGeneratedAttribute::.ctor() = ( 01 00 00 00 ) 
      .custom instance void [mscorlib]System.Diagnostics.DebuggerNonUserCodeAttribute::.ctor() = ( 01 00 00 00 ) 
      // Code size       7 (0x7)
      .maxstack  8
      IL_0000:  ldarg.0
      IL_0001:  ldfld      int32 Linq101Partitioning01/allButFirst3Numbers@52::current
      IL_0006:  ret
    } // end of method allButFirst3Numbers@52::get_LastGenerated

    .method public strict virtual instance class [mscorlib]System.Collections.Generic.IEnumerator`1<int32> 
            GetFreshEnumerator() cil managed
    {
      .custom instance void [mscorlib]System.Runtime.CompilerServices.CompilerGeneratedAttribute::.ctor() = ( 01 00 00 00 ) 
      .custom instance void [mscorlib]System.Diagnostics.DebuggerNonUserCodeAttribute::.ctor() = ( 01 00 00 00 ) 
      // Code size       9 (0x9)
      .maxstack  8
      IL_0000:  ldnull
      IL_0001:  ldc.i4.0
      IL_0002:  ldc.i4.0
      IL_0003:  newobj     instance void Linq101Partitioning01/allButFirst3Numbers@52::.ctor(class [mscorlib]System.Collections.Generic.IEnumerator`1<int32>,
                                                                                             int32,
                                                                                             int32)
      IL_0008:  ret
    } // end of method allButFirst3Numbers@52::GetFreshEnumerator

  } // end of class allButFirst3Numbers@52

  .class auto ansi serializable sealed nested assembly beforefieldinit 'allButFirst3Numbers@53-1'
         extends class [FSharp.Core]Microsoft.FSharp.Core.FSharpFunc`2<int32,bool>
  {
    .field static assembly initonly class Linq101Partitioning01/'allButFirst3Numbers@53-1' @_instance
    .method assembly specialname rtspecialname 
            instance void  .ctor() cil managed
    {
      .custom instance void [mscorlib]System.Runtime.CompilerServices.CompilerGeneratedAttribute::.ctor() = ( 01 00 00 00 ) 
      .custom instance void [mscorlib]System.Diagnostics.DebuggerNonUserCodeAttribute::.ctor() = ( 01 00 00 00 ) 
      // Code size       7 (0x7)
      .maxstack  8
      IL_0000:  ldarg.0
      IL_0001:  call       instance void class [FSharp.Core]Microsoft.FSharp.Core.FSharpFunc`2<int32,bool>::.ctor()
      IL_0006:  ret
    } // end of method 'allButFirst3Numbers@53-1'::.ctor

    .method public strict virtual instance bool 
            Invoke(int32 n) cil managed
    {
      // Code size       10 (0xa)
      .maxstack  8
      .line 53,53 : 20,30 ''
      IL_0000:  ldarg.1
      IL_0001:  ldc.i4.3
      IL_0002:  rem
      IL_0003:  ldc.i4.0
      IL_0004:  ceq
      IL_0006:  ldc.i4.0
      IL_0007:  ceq
      IL_0009:  ret
    } // end of method 'allButFirst3Numbers@53-1'::Invoke

    .method private specialname rtspecialname static 
            void  .cctor() cil managed
    {
      // Code size       11 (0xb)
      .maxstack  10
      IL_0000:  newobj     instance void Linq101Partitioning01/'allButFirst3Numbers@53-1'::.ctor()
      IL_0005:  stsfld     class Linq101Partitioning01/'allButFirst3Numbers@53-1' Linq101Partitioning01/'allButFirst3Numbers@53-1'::@_instance
      IL_000a:  ret
    } // end of method 'allButFirst3Numbers@53-1'::.cctor

  } // end of class 'allButFirst3Numbers@53-1'

  .method public specialname static class [FSharp.Core]Microsoft.FSharp.Collections.FSharpList`1<int32> 
          get_numbers() cil managed
  {
    // Code size       6 (0x6)
    .maxstack  8
    IL_0000:  ldsfld     class [FSharp.Core]Microsoft.FSharp.Collections.FSharpList`1<int32> '<StartupCode$Linq101Partitioning01>'.$Linq101Partitioning01::numbers@7
    IL_0005:  ret
  } // end of method Linq101Partitioning01::get_numbers

  .method public specialname static class [FSharp.Core]Microsoft.FSharp.Collections.FSharpList`1<int32> 
          get_first3Numbers() cil managed
  {
    // Code size       6 (0x6)
    .maxstack  8
    IL_0000:  ldsfld     class [FSharp.Core]Microsoft.FSharp.Collections.FSharpList`1<int32> '<StartupCode$Linq101Partitioning01>'.$Linq101Partitioning01::first3Numbers@10
    IL_0005:  ret
  } // end of method Linq101Partitioning01::get_first3Numbers

  .method public specialname static class [FSharp.Core]Microsoft.FSharp.Collections.FSharpList`1<class [Utils]Utils/Customer> 
          get_customers() cil managed
  {
    // Code size       6 (0x6)
    .maxstack  8
    IL_0000:  ldsfld     class [FSharp.Core]Microsoft.FSharp.Collections.FSharpList`1<class [Utils]Utils/Customer> '<StartupCode$Linq101Partitioning01>'.$Linq101Partitioning01::customers@17
    IL_0005:  ret
  } // end of method Linq101Partitioning01::get_customers

  .method public specialname static class [mscorlib]System.Tuple`3<string,int32,valuetype [mscorlib]System.DateTime>[] 
          get_WAOrders() cil managed
  {
    // Code size       6 (0x6)
    .maxstack  8
    IL_0000:  ldsfld     class [mscorlib]System.Tuple`3<string,int32,valuetype [mscorlib]System.DateTime>[] '<StartupCode$Linq101Partitioning01>'.$Linq101Partitioning01::WAOrders@18
    IL_0005:  ret
  } // end of method Linq101Partitioning01::get_WAOrders

  .method public specialname static class [FSharp.Core]Microsoft.FSharp.Collections.FSharpList`1<int32> 
          get_allButFirst4Numbers() cil managed
  {
    // Code size       6 (0x6)
    .maxstack  8
    IL_0000:  ldsfld     class [FSharp.Core]Microsoft.FSharp.Collections.FSharpList`1<int32> '<StartupCode$Linq101Partitioning01>'.$Linq101Partitioning01::allButFirst4Numbers@27
    IL_0005:  ret
  } // end of method Linq101Partitioning01::get_allButFirst4Numbers

  .method public specialname static class [FSharp.Core]Microsoft.FSharp.Collections.FSharpList`1<class [mscorlib]System.Tuple`3<string,int32,valuetype [mscorlib]System.DateTime>> 
          get_WAOrders2() cil managed
  {
    // Code size       6 (0x6)
    .maxstack  8
    IL_0000:  ldsfld     class [FSharp.Core]Microsoft.FSharp.Collections.FSharpList`1<class [mscorlib]System.Tuple`3<string,int32,valuetype [mscorlib]System.DateTime>> '<StartupCode$Linq101Partitioning01>'.$Linq101Partitioning01::WAOrders2@34
    IL_0005:  ret
  } // end of method Linq101Partitioning01::get_WAOrders2

  .method public specialname static class [FSharp.Core]Microsoft.FSharp.Collections.FSharpList`1<int32> 
          get_firstNumbersLessThan6() cil managed
  {
    // Code size       6 (0x6)
    .maxstack  8
    IL_0000:  ldsfld     class [FSharp.Core]Microsoft.FSharp.Collections.FSharpList`1<int32> '<StartupCode$Linq101Partitioning01>'.$Linq101Partitioning01::firstNumbersLessThan6@43
    IL_0005:  ret
  } // end of method Linq101Partitioning01::get_firstNumbersLessThan6

  .method public specialname static class [FSharp.Core]Microsoft.FSharp.Collections.FSharpList`1<int32> 
          get_allButFirst3Numbers() cil managed
  {
    // Code size       6 (0x6)
    .maxstack  8
    IL_0000:  ldsfld     class [FSharp.Core]Microsoft.FSharp.Collections.FSharpList`1<int32> '<StartupCode$Linq101Partitioning01>'.$Linq101Partitioning01::allButFirst3Numbers@50
    IL_0005:  ret
  } // end of method Linq101Partitioning01::get_allButFirst3Numbers

  .property class [FSharp.Core]Microsoft.FSharp.Collections.FSharpList`1<int32>
          numbers()
  {
    .custom instance void [FSharp.Core]Microsoft.FSharp.Core.CompilationMappingAttribute::.ctor(valuetype [FSharp.Core]Microsoft.FSharp.Core.SourceConstructFlags) = ( 01 00 09 00 00 00 00 00 ) 
    .get class [FSharp.Core]Microsoft.FSharp.Collections.FSharpList`1<int32> Linq101Partitioning01::get_numbers()
  } // end of property Linq101Partitioning01::numbers
  .property class [FSharp.Core]Microsoft.FSharp.Collections.FSharpList`1<int32>
          first3Numbers()
  {
    .custom instance void [FSharp.Core]Microsoft.FSharp.Core.CompilationMappingAttribute::.ctor(valuetype [FSharp.Core]Microsoft.FSharp.Core.SourceConstructFlags) = ( 01 00 09 00 00 00 00 00 ) 
    .get class [FSharp.Core]Microsoft.FSharp.Collections.FSharpList`1<int32> Linq101Partitioning01::get_first3Numbers()
  } // end of property Linq101Partitioning01::first3Numbers
  .property class [FSharp.Core]Microsoft.FSharp.Collections.FSharpList`1<class [Utils]Utils/Customer>
          customers()
  {
    .custom instance void [FSharp.Core]Microsoft.FSharp.Core.CompilationMappingAttribute::.ctor(valuetype [FSharp.Core]Microsoft.FSharp.Core.SourceConstructFlags) = ( 01 00 09 00 00 00 00 00 ) 
    .get class [FSharp.Core]Microsoft.FSharp.Collections.FSharpList`1<class [Utils]Utils/Customer> Linq101Partitioning01::get_customers()
  } // end of property Linq101Partitioning01::customers
  .property class [mscorlib]System.Tuple`3<string,int32,valuetype [mscorlib]System.DateTime>[]
          WAOrders()
  {
    .custom instance void [FSharp.Core]Microsoft.FSharp.Core.CompilationMappingAttribute::.ctor(valuetype [FSharp.Core]Microsoft.FSharp.Core.SourceConstructFlags) = ( 01 00 09 00 00 00 00 00 ) 
    .get class [mscorlib]System.Tuple`3<string,int32,valuetype [mscorlib]System.DateTime>[] Linq101Partitioning01::get_WAOrders()
  } // end of property Linq101Partitioning01::WAOrders
  .property class [FSharp.Core]Microsoft.FSharp.Collections.FSharpList`1<int32>
          allButFirst4Numbers()
  {
    .custom instance void [FSharp.Core]Microsoft.FSharp.Core.CompilationMappingAttribute::.ctor(valuetype [FSharp.Core]Microsoft.FSharp.Core.SourceConstructFlags) = ( 01 00 09 00 00 00 00 00 ) 
    .get class [FSharp.Core]Microsoft.FSharp.Collections.FSharpList`1<int32> Linq101Partitioning01::get_allButFirst4Numbers()
  } // end of property Linq101Partitioning01::allButFirst4Numbers
  .property class [FSharp.Core]Microsoft.FSharp.Collections.FSharpList`1<class [mscorlib]System.Tuple`3<string,int32,valuetype [mscorlib]System.DateTime>>
          WAOrders2()
  {
    .custom instance void [FSharp.Core]Microsoft.FSharp.Core.CompilationMappingAttribute::.ctor(valuetype [FSharp.Core]Microsoft.FSharp.Core.SourceConstructFlags) = ( 01 00 09 00 00 00 00 00 ) 
    .get class [FSharp.Core]Microsoft.FSharp.Collections.FSharpList`1<class [mscorlib]System.Tuple`3<string,int32,valuetype [mscorlib]System.DateTime>> Linq101Partitioning01::get_WAOrders2()
  } // end of property Linq101Partitioning01::WAOrders2
  .property class [FSharp.Core]Microsoft.FSharp.Collections.FSharpList`1<int32>
          firstNumbersLessThan6()
  {
    .custom instance void [FSharp.Core]Microsoft.FSharp.Core.CompilationMappingAttribute::.ctor(valuetype [FSharp.Core]Microsoft.FSharp.Core.SourceConstructFlags) = ( 01 00 09 00 00 00 00 00 ) 
    .get class [FSharp.Core]Microsoft.FSharp.Collections.FSharpList`1<int32> Linq101Partitioning01::get_firstNumbersLessThan6()
  } // end of property Linq101Partitioning01::firstNumbersLessThan6
  .property class [FSharp.Core]Microsoft.FSharp.Collections.FSharpList`1<int32>
          allButFirst3Numbers()
  {
    .custom instance void [FSharp.Core]Microsoft.FSharp.Core.CompilationMappingAttribute::.ctor(valuetype [FSharp.Core]Microsoft.FSharp.Core.SourceConstructFlags) = ( 01 00 09 00 00 00 00 00 ) 
    .get class [FSharp.Core]Microsoft.FSharp.Collections.FSharpList`1<int32> Linq101Partitioning01::get_allButFirst3Numbers()
  } // end of property Linq101Partitioning01::allButFirst3Numbers
} // end of class Linq101Partitioning01

.class private abstract auto ansi sealed '<StartupCode$Linq101Partitioning01>'.$Linq101Partitioning01
       extends [mscorlib]System.Object
{
  .field static assembly class [FSharp.Core]Microsoft.FSharp.Collections.FSharpList`1<int32> numbers@7
  .custom instance void [mscorlib]System.Diagnostics.DebuggerBrowsableAttribute::.ctor(valuetype [mscorlib]System.Diagnostics.DebuggerBrowsableState) = ( 01 00 00 00 00 00 00 00 ) 
  .field static assembly class [FSharp.Core]Microsoft.FSharp.Collections.FSharpList`1<int32> first3Numbers@10
  .custom instance void [mscorlib]System.Diagnostics.DebuggerBrowsableAttribute::.ctor(valuetype [mscorlib]System.Diagnostics.DebuggerBrowsableState) = ( 01 00 00 00 00 00 00 00 ) 
  .field static assembly class [FSharp.Core]Microsoft.FSharp.Collections.FSharpList`1<class [Utils]Utils/Customer> customers@17
  .custom instance void [mscorlib]System.Diagnostics.DebuggerBrowsableAttribute::.ctor(valuetype [mscorlib]System.Diagnostics.DebuggerBrowsableState) = ( 01 00 00 00 00 00 00 00 ) 
  .field static assembly class [mscorlib]System.Tuple`3<string,int32,valuetype [mscorlib]System.DateTime>[] WAOrders@18
  .custom instance void [mscorlib]System.Diagnostics.DebuggerBrowsableAttribute::.ctor(valuetype [mscorlib]System.Diagnostics.DebuggerBrowsableState) = ( 01 00 00 00 00 00 00 00 ) 
  .field static assembly class [FSharp.Core]Microsoft.FSharp.Collections.FSharpList`1<int32> allButFirst4Numbers@27
  .custom instance void [mscorlib]System.Diagnostics.DebuggerBrowsableAttribute::.ctor(valuetype [mscorlib]System.Diagnostics.DebuggerBrowsableState) = ( 01 00 00 00 00 00 00 00 ) 
  .field static assembly class [FSharp.Core]Microsoft.FSharp.Collections.FSharpList`1<class [mscorlib]System.Tuple`3<string,int32,valuetype [mscorlib]System.DateTime>> WAOrders2@34
  .custom instance void [mscorlib]System.Diagnostics.DebuggerBrowsableAttribute::.ctor(valuetype [mscorlib]System.Diagnostics.DebuggerBrowsableState) = ( 01 00 00 00 00 00 00 00 ) 
  .field static assembly class [FSharp.Core]Microsoft.FSharp.Collections.FSharpList`1<int32> firstNumbersLessThan6@43
  .custom instance void [mscorlib]System.Diagnostics.DebuggerBrowsableAttribute::.ctor(valuetype [mscorlib]System.Diagnostics.DebuggerBrowsableState) = ( 01 00 00 00 00 00 00 00 ) 
  .field static assembly class [FSharp.Core]Microsoft.FSharp.Collections.FSharpList`1<int32> allButFirst3Numbers@50
  .custom instance void [mscorlib]System.Diagnostics.DebuggerBrowsableAttribute::.ctor(valuetype [mscorlib]System.Diagnostics.DebuggerBrowsableState) = ( 01 00 00 00 00 00 00 00 ) 
  .field static assembly int32 init@
  .custom instance void [mscorlib]System.Diagnostics.DebuggerBrowsableAttribute::.ctor(valuetype [mscorlib]System.Diagnostics.DebuggerBrowsableState) = ( 01 00 00 00 00 00 00 00 ) 
  .custom instance void [mscorlib]System.Runtime.CompilerServices.CompilerGeneratedAttribute::.ctor() = ( 01 00 00 00 ) 
  .custom instance void [mscorlib]System.Diagnostics.DebuggerNonUserCodeAttribute::.ctor() = ( 01 00 00 00 ) 
  .method public static void  main@() cil managed
  {
    .entrypoint
    // Code size       432 (0x1b0)
    .maxstack  13
    .locals init ([0] class [FSharp.Core]Microsoft.FSharp.Collections.FSharpList`1<int32> numbers,
             [1] class [FSharp.Core]Microsoft.FSharp.Collections.FSharpList`1<int32> first3Numbers,
             [2] class [FSharp.Core]Microsoft.FSharp.Collections.FSharpList`1<class [Utils]Utils/Customer> customers,
             [3] class [mscorlib]System.Tuple`3<string,int32,valuetype [mscorlib]System.DateTime>[] WAOrders,
             [4] class [FSharp.Core]Microsoft.FSharp.Collections.FSharpList`1<int32> allButFirst4Numbers,
             [5] class [FSharp.Core]Microsoft.FSharp.Collections.FSharpList`1<class [mscorlib]System.Tuple`3<string,int32,valuetype [mscorlib]System.DateTime>> WAOrders2,
             [6] class [FSharp.Core]Microsoft.FSharp.Collections.FSharpList`1<int32> firstNumbersLessThan6,
             [7] class [FSharp.Core]Microsoft.FSharp.Collections.FSharpList`1<int32> allButFirst3Numbers,
             [8] class [FSharp.Core]Microsoft.FSharp.Linq.QueryBuilder V_8,
             [9] class [FSharp.Core]Microsoft.FSharp.Linq.QueryBuilder V_9,
             [10] class [FSharp.Core]Microsoft.FSharp.Linq.QueryBuilder V_10,
             [11] class [FSharp.Core]Microsoft.FSharp.Linq.QueryBuilder V_11,
             [12] class [FSharp.Core]Microsoft.FSharp.Linq.QueryBuilder V_12,
             [13] class [FSharp.Core]Microsoft.FSharp.Linq.QueryBuilder V_13)
    .line 7,7 : 1,47 ''
    IL_0000:  ldc.i4.5
    IL_0001:  ldc.i4.4
    IL_0002:  ldc.i4.1
    IL_0003:  ldc.i4.3
    IL_0004:  ldc.i4.s   9
    IL_0006:  ldc.i4.8
    IL_0007:  ldc.i4.6
    IL_0008:  ldc.i4.7
    IL_0009:  ldc.i4.2
    IL_000a:  ldc.i4.0
    IL_000b:  call       class [FSharp.Core]Microsoft.FSharp.Collections.FSharpList`1<!0> class [FSharp.Core]Microsoft.FSharp.Collections.FSharpList`1<int32>::get_Empty()
    IL_0010:  call       class [FSharp.Core]Microsoft.FSharp.Collections.FSharpList`1<!0> class [FSharp.Core]Microsoft.FSharp.Collections.FSharpList`1<int32>::Cons(!0,
                                                                                                                                                                    class [FSharp.Core]Microsoft.FSharp.Collections.FSharpList`1<!0>)
    IL_0015:  call       class [FSharp.Core]Microsoft.FSharp.Collections.FSharpList`1<!0> class [FSharp.Core]Microsoft.FSharp.Collections.FSharpList`1<int32>::Cons(!0,
                                                                                                                                                                    class [FSharp.Core]Microsoft.FSharp.Collections.FSharpList`1<!0>)
    IL_001a:  call       class [FSharp.Core]Microsoft.FSharp.Collections.FSharpList`1<!0> class [FSharp.Core]Microsoft.FSharp.Collections.FSharpList`1<int32>::Cons(!0,
                                                                                                                                                                    class [FSharp.Core]Microsoft.FSharp.Collections.FSharpList`1<!0>)
    IL_001f:  call       class [FSharp.Core]Microsoft.FSharp.Collections.FSharpList`1<!0> class [FSharp.Core]Microsoft.FSharp.Collections.FSharpList`1<int32>::Cons(!0,
                                                                                                                                                                    class [FSharp.Core]Microsoft.FSharp.Collections.FSharpList`1<!0>)
    IL_0024:  call       class [FSharp.Core]Microsoft.FSharp.Collections.FSharpList`1<!0> class [FSharp.Core]Microsoft.FSharp.Collections.FSharpList`1<int32>::Cons(!0,
                                                                                                                                                                    class [FSharp.Core]Microsoft.FSharp.Collections.FSharpList`1<!0>)
    IL_0029:  call       class [FSharp.Core]Microsoft.FSharp.Collections.FSharpList`1<!0> class [FSharp.Core]Microsoft.FSharp.Collections.FSharpList`1<int32>::Cons(!0,
                                                                                                                                                                    class [FSharp.Core]Microsoft.FSharp.Collections.FSharpList`1<!0>)
    IL_002e:  call       class [FSharp.Core]Microsoft.FSharp.Collections.FSharpList`1<!0> class [FSharp.Core]Microsoft.FSharp.Collections.FSharpList`1<int32>::Cons(!0,
                                                                                                                                                                    class [FSharp.Core]Microsoft.FSharp.Collections.FSharpList`1<!0>)
    IL_0033:  call       class [FSharp.Core]Microsoft.FSharp.Collections.FSharpList`1<!0> class [FSharp.Core]Microsoft.FSharp.Collections.FSharpList`1<int32>::Cons(!0,
                                                                                                                                                                    class [FSharp.Core]Microsoft.FSharp.Collections.FSharpList`1<!0>)
    IL_0038:  call       class [FSharp.Core]Microsoft.FSharp.Collections.FSharpList`1<!0> class [FSharp.Core]Microsoft.FSharp.Collections.FSharpList`1<int32>::Cons(!0,
                                                                                                                                                                    class [FSharp.Core]Microsoft.FSharp.Collections.FSharpList`1<!0>)
    IL_003d:  call       class [FSharp.Core]Microsoft.FSharp.Collections.FSharpList`1<!0> class [FSharp.Core]Microsoft.FSharp.Collections.FSharpList`1<int32>::Cons(!0,
                                                                                                                                                                    class [FSharp.Core]Microsoft.FSharp.Collections.FSharpList`1<!0>)
    IL_0042:  dup
    IL_0043:  stsfld     class [FSharp.Core]Microsoft.FSharp.Collections.FSharpList`1<int32> '<StartupCode$Linq101Partitioning01>'.$Linq101Partitioning01::numbers@7
    IL_0048:  stloc.0
    .line 10,14 : 1,20 ''
    IL_0049:  call       class [FSharp.Core]Microsoft.FSharp.Linq.QueryBuilder [FSharp.Core]Microsoft.FSharp.Core.ExtraTopLevelOperators::get_query()
    IL_004e:  stloc.s    V_8
    IL_0050:  ldloc.s    V_8
    IL_0052:  ldnull
    IL_0053:  ldc.i4.0
    IL_0054:  ldc.i4.0
    IL_0055:  newobj     instance void Linq101Partitioning01/first3Numbers@12::.ctor(class [mscorlib]System.Collections.Generic.IEnumerator`1<int32>,
                                                                                     int32,
                                                                                     int32)
    IL_005a:  newobj     instance void class [FSharp.Core]Microsoft.FSharp.Linq.QuerySource`2<int32,class [mscorlib]System.Collections.IEnumerable>::.ctor(class [mscorlib]System.Collections.Generic.IEnumerable`1<!0>)
    IL_005f:  ldc.i4.3
    IL_0060:  callvirt   instance class [FSharp.Core]Microsoft.FSharp.Linq.QuerySource`2<!!0,!!1> [FSharp.Core]Microsoft.FSharp.Linq.QueryBuilder::Take<int32,class [mscorlib]System.Collections.IEnumerable>(class [FSharp.Core]Microsoft.FSharp.Linq.QuerySource`2<!!0,!!1>,
                                                                                                                                                                                                              int32)
    IL_0065:  callvirt   instance class [mscorlib]System.Collections.Generic.IEnumerable`1<!0> class [FSharp.Core]Microsoft.FSharp.Linq.QuerySource`2<int32,class [mscorlib]System.Collections.IEnumerable>::get_Source()
    IL_006a:  call       class [FSharp.Core]Microsoft.FSharp.Collections.FSharpList`1<!!0> [FSharp.Core]Microsoft.FSharp.Collections.SeqModule::ToList<int32>(class [mscorlib]System.Collections.Generic.IEnumerable`1<!!0>)
    IL_006f:  dup
    IL_0070:  stsfld     class [FSharp.Core]Microsoft.FSharp.Collections.FSharpList`1<int32> '<StartupCode$Linq101Partitioning01>'.$Linq101Partitioning01::first3Numbers@10
    IL_0075:  stloc.1
    .line 17,17 : 1,34 ''
    IL_0076:  call       class [FSharp.Core]Microsoft.FSharp.Collections.FSharpList`1<class [Utils]Utils/Customer> [Utils]Utils::getCustomerList()
    IL_007b:  dup
    IL_007c:  stsfld     class [FSharp.Core]Microsoft.FSharp.Collections.FSharpList`1<class [Utils]Utils/Customer> '<StartupCode$Linq101Partitioning01>'.$Linq101Partitioning01::customers@17
    IL_0081:  stloc.2
    .line 18,24 : 1,21 ''
    IL_0082:  call       class [FSharp.Core]Microsoft.FSharp.Linq.QueryBuilder [FSharp.Core]Microsoft.FSharp.Core.ExtraTopLevelOperators::get_query()
    IL_0087:  stloc.s    V_9
    IL_0089:  ldloc.s    V_9
    IL_008b:  ldloc.s    V_9
    IL_008d:  ldloc.s    V_9
    IL_008f:  ldloc.s    V_9
    IL_0091:  call       class [FSharp.Core]Microsoft.FSharp.Collections.FSharpList`1<class [Utils]Utils/Customer> Linq101Partitioning01::get_customers()
    IL_0096:  callvirt   instance class [FSharp.Core]Microsoft.FSharp.Linq.QuerySource`2<!!0,class [mscorlib]System.Collections.IEnumerable> [FSharp.Core]Microsoft.FSharp.Linq.QueryBuilder::Source<class [Utils]Utils/Customer>(class [mscorlib]System.Collections.Generic.IEnumerable`1<!!0>)
    IL_009b:  ldloc.s    V_9
    IL_009d:  newobj     instance void Linq101Partitioning01/WAOrders@20::.ctor(class [FSharp.Core]Microsoft.FSharp.Linq.QueryBuilder)
    IL_00a2:  callvirt   instance class [FSharp.Core]Microsoft.FSharp.Linq.QuerySource`2<!!2,!!1> [FSharp.Core]Microsoft.FSharp.Linq.QueryBuilder::For<class [Utils]Utils/Customer,class [mscorlib]System.Collections.IEnumerable,class [mscorlib]System.Tuple`2<class [Utils]Utils/Customer,class [Utils]Utils/Order>,class [mscorlib]System.Collections.IEnumerable>(class [FSharp.Core]Microsoft.FSharp.Linq.QuerySource`2<!!0,!!1>,
                                                                                                                                                                                                                                                                                                                                                                       class [FSharp.Core]Microsoft.FSharp.Core.FSharpFunc`2<!!0,class [FSharp.Core]Microsoft.FSharp.Linq.QuerySource`2<!!2,!!3>>)
    IL_00a7:  ldsfld     class Linq101Partitioning01/'WAOrders@22-2' Linq101Partitioning01/'WAOrders@22-2'::@_instance
    IL_00ac:  callvirt   instance class [FSharp.Core]Microsoft.FSharp.Linq.QuerySource`2<!!0,!!1> [FSharp.Core]Microsoft.FSharp.Linq.QueryBuilder::Where<class [mscorlib]System.Tuple`2<class [Utils]Utils/Customer,class [Utils]Utils/Order>,class [mscorlib]System.Collections.IEnumerable>(class [FSharp.Core]Microsoft.FSharp.Linq.QuerySource`2<!!0,!!1>,
                                                                                                                                                                                                                                                                                              class [FSharp.Core]Microsoft.FSharp.Core.FSharpFunc`2<!!0,bool>)
    IL_00b1:  ldsfld     class Linq101Partitioning01/'WAOrders@23-3' Linq101Partitioning01/'WAOrders@23-3'::@_instance
    IL_00b6:  callvirt   instance class [FSharp.Core]Microsoft.FSharp.Linq.QuerySource`2<!!2,!!1> [FSharp.Core]Microsoft.FSharp.Linq.QueryBuilder::Select<class [mscorlib]System.Tuple`2<class [Utils]Utils/Customer,class [Utils]Utils/Order>,class [mscorlib]System.Collections.IEnumerable,class [mscorlib]System.Tuple`3<string,int32,valuetype [mscorlib]System.DateTime>>(class [FSharp.Core]Microsoft.FSharp.Linq.QuerySource`2<!!0,!!1>,
                                                                                                                                                                                                                                                                                                                                                                                class [FSharp.Core]Microsoft.FSharp.Core.FSharpFunc`2<!!0,!!2>)
    IL_00bb:  callvirt   instance class [mscorlib]System.Collections.Generic.IEnumerable`1<!0> class [FSharp.Core]Microsoft.FSharp.Linq.QuerySource`2<class [mscorlib]System.Tuple`3<string,int32,valuetype [mscorlib]System.DateTime>,class [mscorlib]System.Collections.IEnumerable>::get_Source()
    IL_00c0:  call       !!0[] [FSharp.Core]Microsoft.FSharp.Collections.SeqModule::ToArray<class [mscorlib]System.Tuple`3<string,int32,valuetype [mscorlib]System.DateTime>>(class [mscorlib]System.Collections.Generic.IEnumerable`1<!!0>)
    IL_00c5:  dup
    IL_00c6:  stsfld     class [mscorlib]System.Tuple`3<string,int32,valuetype [mscorlib]System.DateTime>[] '<StartupCode$Linq101Partitioning01>'.$Linq101Partitioning01::WAOrders@18
    IL_00cb:  stloc.3
    .line 27,31 : 1,20 ''
    IL_00cc:  call       class [FSharp.Core]Microsoft.FSharp.Linq.QueryBuilder [FSharp.Core]Microsoft.FSharp.Core.ExtraTopLevelOperators::get_query()
    IL_00d1:  stloc.s    V_10
    IL_00d3:  ldloc.s    V_10
    IL_00d5:  ldnull
    IL_00d6:  ldc.i4.0
    IL_00d7:  ldc.i4.0
    IL_00d8:  newobj     instance void Linq101Partitioning01/allButFirst4Numbers@29::.ctor(class [mscorlib]System.Collections.Generic.IEnumerator`1<int32>,
                                                                                           int32,
                                                                                           int32)
    IL_00dd:  newobj     instance void class [FSharp.Core]Microsoft.FSharp.Linq.QuerySource`2<int32,class [mscorlib]System.Collections.IEnumerable>::.ctor(class [mscorlib]System.Collections.Generic.IEnumerable`1<!0>)
    IL_00e2:  ldc.i4.4
    IL_00e3:  callvirt   instance class [FSharp.Core]Microsoft.FSharp.Linq.QuerySource`2<!!0,!!1> [FSharp.Core]Microsoft.FSharp.Linq.QueryBuilder::Skip<int32,class [mscorlib]System.Collections.IEnumerable>(class [FSharp.Core]Microsoft.FSharp.Linq.QuerySource`2<!!0,!!1>,
                                                                                                                                                                                                              int32)
    IL_00e8:  callvirt   instance class [mscorlib]System.Collections.Generic.IEnumerable`1<!0> class [FSharp.Core]Microsoft.FSharp.Linq.QuerySource`2<int32,class [mscorlib]System.Collections.IEnumerable>::get_Source()
    IL_00ed:  call       class [FSharp.Core]Microsoft.FSharp.Collections.FSharpList`1<!!0> [FSharp.Core]Microsoft.FSharp.Collections.SeqModule::ToList<int32>(class [mscorlib]System.Collections.Generic.IEnumerable`1<!!0>)
    IL_00f2:  dup
    IL_00f3:  stsfld     class [FSharp.Core]Microsoft.FSharp.Collections.FSharpList`1<int32> '<StartupCode$Linq101Partitioning01>'.$Linq101Partitioning01::allButFirst4Numbers@27
    IL_00f8:  stloc.s    allButFirst4Numbers
    .line 34,40 : 1,34 ''
    IL_00fa:  ldc.i4.2
    IL_00fb:  call       class [FSharp.Core]Microsoft.FSharp.Linq.QueryBuilder [FSharp.Core]Microsoft.FSharp.Core.ExtraTopLevelOperators::get_query()
    IL_0100:  stloc.s    V_11
    IL_0102:  ldloc.s    V_11
    IL_0104:  ldloc.s    V_11
    IL_0106:  ldloc.s    V_11
    IL_0108:  ldloc.s    V_11
    IL_010a:  call       class [FSharp.Core]Microsoft.FSharp.Collections.FSharpList`1<class [Utils]Utils/Customer> Linq101Partitioning01::get_customers()
    IL_010f:  callvirt   instance class [FSharp.Core]Microsoft.FSharp.Linq.QuerySource`2<!!0,class [mscorlib]System.Collections.IEnumerable> [FSharp.Core]Microsoft.FSharp.Linq.QueryBuilder::Source<class [Utils]Utils/Customer>(class [mscorlib]System.Collections.Generic.IEnumerable`1<!!0>)
    IL_0114:  ldloc.s    V_11
    IL_0116:  newobj     instance void Linq101Partitioning01/WAOrders2@36::.ctor(class [FSharp.Core]Microsoft.FSharp.Linq.QueryBuilder)
    IL_011b:  callvirt   instance class [FSharp.Core]Microsoft.FSharp.Linq.QuerySource`2<!!2,!!1> [FSharp.Core]Microsoft.FSharp.Linq.QueryBuilder::For<class [Utils]Utils/Customer,class [mscorlib]System.Collections.IEnumerable,class [mscorlib]System.Tuple`2<class [Utils]Utils/Customer,class [Utils]Utils/Order>,class [mscorlib]System.Collections.IEnumerable>(class [FSharp.Core]Microsoft.FSharp.Linq.QuerySource`2<!!0,!!1>,
                                                                                                                                                                                                                                                                                                                                                                       class [FSharp.Core]Microsoft.FSharp.Core.FSharpFunc`2<!!0,class [FSharp.Core]Microsoft.FSharp.Linq.QuerySource`2<!!2,!!3>>)
    IL_0120:  ldsfld     class Linq101Partitioning01/'WAOrders2@38-2' Linq101Partitioning01/'WAOrders2@38-2'::@_instance
    IL_0125:  callvirt   instance class [FSharp.Core]Microsoft.FSharp.Linq.QuerySource`2<!!0,!!1> [FSharp.Core]Microsoft.FSharp.Linq.QueryBuilder::Where<class [mscorlib]System.Tuple`2<class [Utils]Utils/Customer,class [Utils]Utils/Order>,class [mscorlib]System.Collections.IEnumerable>(class [FSharp.Core]Microsoft.FSharp.Linq.QuerySource`2<!!0,!!1>,
                                                                                                                                                                                                                                                                                              class [FSharp.Core]Microsoft.FSharp.Core.FSharpFunc`2<!!0,bool>)
    IL_012a:  ldsfld     class Linq101Partitioning01/'WAOrders2@39-3' Linq101Partitioning01/'WAOrders2@39-3'::@_instance
    IL_012f:  callvirt   instance class [FSharp.Core]Microsoft.FSharp.Linq.QuerySource`2<!!2,!!1> [FSharp.Core]Microsoft.FSharp.Linq.QueryBuilder::Select<class [mscorlib]System.Tuple`2<class [Utils]Utils/Customer,class [Utils]Utils/Order>,class [mscorlib]System.Collections.IEnumerable,class [mscorlib]System.Tuple`3<string,int32,valuetype [mscorlib]System.DateTime>>(class [FSharp.Core]Microsoft.FSharp.Linq.QuerySource`2<!!0,!!1>,
                                                                                                                                                                                                                                                                                                                                                                                class [FSharp.Core]Microsoft.FSharp.Core.FSharpFunc`2<!!0,!!2>)
    IL_0134:  callvirt   instance class [mscorlib]System.Collections.Generic.IEnumerable`1<!0> class [FSharp.Core]Microsoft.FSharp.Linq.QuerySource`2<class [mscorlib]System.Tuple`3<string,int32,valuetype [mscorlib]System.DateTime>,class [mscorlib]System.Collections.IEnumerable>::get_Source()
    IL_0139:  call       class [mscorlib]System.Collections.Generic.IEnumerable`1<!!0> [FSharp.Core]Microsoft.FSharp.Collections.SeqModule::Skip<class [mscorlib]System.Tuple`3<string,int32,valuetype [mscorlib]System.DateTime>>(int32,
                                                                                                                                                                                                                                   class [mscorlib]System.Collections.Generic.IEnumerable`1<!!0>)
    IL_013e:  call       class [FSharp.Core]Microsoft.FSharp.Collections.FSharpList`1<!!0> [FSharp.Core]Microsoft.FSharp.Collections.SeqModule::ToList<class [mscorlib]System.Tuple`3<string,int32,valuetype [mscorlib]System.DateTime>>(class [mscorlib]System.Collections.Generic.IEnumerable`1<!!0>)
    IL_0143:  dup
    IL_0144:  stsfld     class [FSharp.Core]Microsoft.FSharp.Collections.FSharpList`1<class [mscorlib]System.Tuple`3<string,int32,valuetype [mscorlib]System.DateTime>> '<StartupCode$Linq101Partitioning01>'.$Linq101Partitioning01::WAOrders2@34
    IL_0149:  stloc.s    WAOrders2
    .line 43,47 : 1,20 ''
    IL_014b:  call       class [FSharp.Core]Microsoft.FSharp.Linq.QueryBuilder [FSharp.Core]Microsoft.FSharp.Core.ExtraTopLevelOperators::get_query()
    IL_0150:  stloc.s    V_12
    IL_0152:  ldloc.s    V_12
    IL_0154:  ldnull
    IL_0155:  ldc.i4.0
    IL_0156:  ldc.i4.0
    IL_0157:  newobj     instance void Linq101Partitioning01/firstNumbersLessThan6@45::.ctor(class [mscorlib]System.Collections.Generic.IEnumerator`1<int32>,
                                                                                             int32,
                                                                                             int32)
    IL_015c:  newobj     instance void class [FSharp.Core]Microsoft.FSharp.Linq.QuerySource`2<int32,class [mscorlib]System.Collections.IEnumerable>::.ctor(class [mscorlib]System.Collections.Generic.IEnumerable`1<!0>)
    IL_0161:  ldsfld     class Linq101Partitioning01/'firstNumbersLessThan6@46-1' Linq101Partitioning01/'firstNumbersLessThan6@46-1'::@_instance
    IL_0166:  callvirt   instance class [FSharp.Core]Microsoft.FSharp.Linq.QuerySource`2<!!0,!!1> [FSharp.Core]Microsoft.FSharp.Linq.QueryBuilder::TakeWhile<int32,class [mscorlib]System.Collections.IEnumerable>(class [FSharp.Core]Microsoft.FSharp.Linq.QuerySource`2<!!0,!!1>,
                                                                                                                                                                                                                   class [FSharp.Core]Microsoft.FSharp.Core.FSharpFunc`2<!!0,bool>)
    IL_016b:  callvirt   instance class [mscorlib]System.Collections.Generic.IEnumerable`1<!0> class [FSharp.Core]Microsoft.FSharp.Linq.QuerySource`2<int32,class [mscorlib]System.Collections.IEnumerable>::get_Source()
    IL_0170:  call       class [FSharp.Core]Microsoft.FSharp.Collections.FSharpList`1<!!0> [FSharp.Core]Microsoft.FSharp.Collections.SeqModule::ToList<int32>(class [mscorlib]System.Collections.Generic.IEnumerable`1<!!0>)
    IL_0175:  dup
    IL_0176:  stsfld     class [FSharp.Core]Microsoft.FSharp.Collections.FSharpList`1<int32> '<StartupCode$Linq101Partitioning01>'.$Linq101Partitioning01::firstNumbersLessThan6@43
    IL_017b:  stloc.s    firstNumbersLessThan6
    .line 50,54 : 1,20 ''
    IL_017d:  call       class [FSharp.Core]Microsoft.FSharp.Linq.QueryBuilder [FSharp.Core]Microsoft.FSharp.Core.ExtraTopLevelOperators::get_query()
    IL_0182:  stloc.s    V_13
    IL_0184:  ldloc.s    V_13
    IL_0186:  ldnull
    IL_0187:  ldc.i4.0
    IL_0188:  ldc.i4.0
    IL_0189:  newobj     instance void Linq101Partitioning01/allButFirst3Numbers@52::.ctor(class [mscorlib]System.Collections.Generic.IEnumerator`1<int32>,
                                                                                           int32,
                                                                                           int32)
    IL_018e:  newobj     instance void class [FSharp.Core]Microsoft.FSharp.Linq.QuerySource`2<int32,class [mscorlib]System.Collections.IEnumerable>::.ctor(class [mscorlib]System.Collections.Generic.IEnumerable`1<!0>)
    IL_0193:  ldsfld     class Linq101Partitioning01/'allButFirst3Numbers@53-1' Linq101Partitioning01/'allButFirst3Numbers@53-1'::@_instance
    IL_0198:  callvirt   instance class [FSharp.Core]Microsoft.FSharp.Linq.QuerySource`2<!!0,!!1> [FSharp.Core]Microsoft.FSharp.Linq.QueryBuilder::SkipWhile<int32,class [mscorlib]System.Collections.IEnumerable>(class [FSharp.Core]Microsoft.FSharp.Linq.QuerySource`2<!!0,!!1>,
                                                                                                                                                                                                                   class [FSharp.Core]Microsoft.FSharp.Core.FSharpFunc`2<!!0,bool>)
    IL_019d:  callvirt   instance class [mscorlib]System.Collections.Generic.IEnumerable`1<!0> class [FSharp.Core]Microsoft.FSharp.Linq.QuerySource`2<int32,class [mscorlib]System.Collections.IEnumerable>::get_Source()
    IL_01a2:  call       class [FSharp.Core]Microsoft.FSharp.Collections.FSharpList`1<!!0> [FSharp.Core]Microsoft.FSharp.Collections.SeqModule::ToList<int32>(class [mscorlib]System.Collections.Generic.IEnumerable`1<!!0>)
    IL_01a7:  dup
    IL_01a8:  stsfld     class [FSharp.Core]Microsoft.FSharp.Collections.FSharpList`1<int32> '<StartupCode$Linq101Partitioning01>'.$Linq101Partitioning01::allButFirst3Numbers@50
    IL_01ad:  stloc.s    allButFirst3Numbers
    IL_01af:  ret
  } // end of method $Linq101Partitioning01::main@

} // end of class '<StartupCode$Linq101Partitioning01>'.$Linq101Partitioning01


// =============================================================

// *********** DISASSEMBLY COMPLETE ***********************<|MERGE_RESOLUTION|>--- conflicted
+++ resolved
@@ -45,21 +45,13 @@
   // Offset: 0x000003D8 Length: 0x00000138
 }
 .module Linq101Partitioning01.exe
-<<<<<<< HEAD
-// MVID: {5F972A56-B280-A6A2-A745-0383562A975F}
-=======
 // MVID: {5FCFFD0D-B280-A6A2-A745-03830DFDCF5F}
->>>>>>> 645ed210
 .imagebase 0x00400000
 .file alignment 0x00000200
 .stackreserve 0x00100000
 .subsystem 0x0003       // WINDOWS_CUI
 .corflags 0x00000001    //  ILONLY
-<<<<<<< HEAD
-// Image base: 0x06FE0000
-=======
 // Image base: 0x057C0000
->>>>>>> 645ed210
 
 
 // =============== CLASS MEMBERS DECLARATION ===================
