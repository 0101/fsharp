
//  Microsoft (R) .NET Framework IL Disassembler.  Version 4.8.3928.0
//  Copyright (c) Microsoft Corporation.  All rights reserved.



// Metadata version: v4.0.30319
.assembly extern mscorlib
{
  .publickeytoken = (B7 7A 5C 56 19 34 E0 89 )                         // .z\V.4..
  .ver 4:0:0:0
}
.assembly extern FSharp.Core
{
  .publickeytoken = (B0 3F 5F 7F 11 D5 0A 3A )                         // .?_....:
  .ver 5:0:0:0
}
.assembly extern Utils
{
  .ver 0:0:0:0
}
.assembly extern System.Core
{
  .publickeytoken = (B7 7A 5C 56 19 34 E0 89 )                         // .z\V.4..
  .ver 4:0:0:0
}
.assembly Linq101Joins01
{
  .custom instance void [FSharp.Core]Microsoft.FSharp.Core.FSharpInterfaceDataVersionAttribute::.ctor(int32,
                                                                                                      int32,
                                                                                                      int32) = ( 01 00 02 00 00 00 00 00 00 00 00 00 00 00 00 00 ) 

  // --- The following custom attribute is added automatically, do not uncomment -------
  //  .custom instance void [mscorlib]System.Diagnostics.DebuggableAttribute::.ctor(valuetype [mscorlib]System.Diagnostics.DebuggableAttribute/DebuggingModes) = ( 01 00 01 01 00 00 00 00 ) 

  .hash algorithm 0x00008004
  .ver 0:0:0:0
}
.mresource public FSharpSignatureData.Linq101Joins01
{
  // Offset: 0x00000000 Length: 0x0000030A
}
.mresource public FSharpOptimizationData.Linq101Joins01
{
  // Offset: 0x00000310 Length: 0x000000C3
}
.module Linq101Joins01.exe
<<<<<<< HEAD
// MVID: {60B68B80-151B-685E-A745-0383808BB660}
=======
// MVID: {60A8401D-151B-685E-A745-03831D40A860}
>>>>>>> 0cafa211
.imagebase 0x00400000
.file alignment 0x00000200
.stackreserve 0x00100000
.subsystem 0x0003       // WINDOWS_CUI
.corflags 0x00000001    //  ILONLY
// Image base: 0x04C10000


// =============== CLASS MEMBERS DECLARATION ===================

.class public abstract auto ansi sealed Linq101Joins01
       extends [mscorlib]System.Object
{
  .custom instance void [FSharp.Core]Microsoft.FSharp.Core.CompilationMappingAttribute::.ctor(valuetype [FSharp.Core]Microsoft.FSharp.Core.SourceConstructFlags) = ( 01 00 07 00 00 00 00 00 ) 
  .class auto ansi serializable sealed nested assembly beforefieldinit q@14
         extends class [FSharp.Core]Microsoft.FSharp.Core.FSharpFunc`2<string,string>
  {
    .field static assembly initonly class Linq101Joins01/q@14 @_instance
    .method assembly specialname rtspecialname 
            instance void  .ctor() cil managed
    {
      .custom instance void [mscorlib]System.Runtime.CompilerServices.CompilerGeneratedAttribute::.ctor() = ( 01 00 00 00 ) 
      .custom instance void [mscorlib]System.Diagnostics.DebuggerNonUserCodeAttribute::.ctor() = ( 01 00 00 00 ) 
      // Code size       7 (0x7)
      .maxstack  8
      IL_0000:  ldarg.0
      IL_0001:  call       instance void class [FSharp.Core]Microsoft.FSharp.Core.FSharpFunc`2<string,string>::.ctor()
      IL_0006:  ret
    } // end of method q@14::.ctor

    .method public strict virtual instance string 
            Invoke(string c) cil managed
    {
      // Code size       2 (0x2)
      .maxstack  8
      .language '{AB4F38C9-B6E6-43BA-BE3B-58080B2CCCE3}', '{994B45C4-E6E9-11D2-903F-00C04FA302A1}', '{5A869D0B-6611-11D3-BD2A-0000F80849BD}'
      .line 14,14 : 32,33 'C:\\GitHub\\dsyme\\fsharp\\tests\\fsharpqa\\source\\CodeGen\\EmittedIL\\QueryExpressionStepping\\Linq101Joins01.fs'
      IL_0000:  ldarg.1
      IL_0001:  ret
    } // end of method q@14::Invoke

    .method private specialname rtspecialname static 
            void  .cctor() cil managed
    {
      // Code size       11 (0xb)
      .maxstack  10
      IL_0000:  newobj     instance void Linq101Joins01/q@14::.ctor()
      IL_0005:  stsfld     class Linq101Joins01/q@14 Linq101Joins01/q@14::@_instance
      IL_000a:  ret
    } // end of method q@14::.cctor

  } // end of class q@14

  .class auto ansi serializable sealed nested assembly beforefieldinit 'q@14-1'
         extends class [FSharp.Core]Microsoft.FSharp.Core.FSharpFunc`2<class [Utils]Utils/Product,string>
  {
    .field static assembly initonly class Linq101Joins01/'q@14-1' @_instance
    .method assembly specialname rtspecialname 
            instance void  .ctor() cil managed
    {
      .custom instance void [mscorlib]System.Runtime.CompilerServices.CompilerGeneratedAttribute::.ctor() = ( 01 00 00 00 ) 
      .custom instance void [mscorlib]System.Diagnostics.DebuggerNonUserCodeAttribute::.ctor() = ( 01 00 00 00 ) 
      // Code size       7 (0x7)
      .maxstack  8
      IL_0000:  ldarg.0
      IL_0001:  call       instance void class [FSharp.Core]Microsoft.FSharp.Core.FSharpFunc`2<class [Utils]Utils/Product,string>::.ctor()
      IL_0006:  ret
    } // end of method 'q@14-1'::.ctor

    .method public strict virtual instance string 
            Invoke(class [Utils]Utils/Product p) cil managed
    {
      // Code size       9 (0x9)
      .maxstack  8
      .line 14,14 : 36,46 ''
      IL_0000:  ldarg.1
      IL_0001:  tail.
      IL_0003:  callvirt   instance string [Utils]Utils/Product::get_Category()
      IL_0008:  ret
    } // end of method 'q@14-1'::Invoke

    .method private specialname rtspecialname static 
            void  .cctor() cil managed
    {
      // Code size       11 (0xb)
      .maxstack  10
      IL_0000:  newobj     instance void Linq101Joins01/'q@14-1'::.ctor()
      IL_0005:  stsfld     class Linq101Joins01/'q@14-1' Linq101Joins01/'q@14-1'::@_instance
      IL_000a:  ret
    } // end of method 'q@14-1'::.cctor

  } // end of class 'q@14-1'

  .class auto ansi serializable sealed nested assembly beforefieldinit 'q@14-2'
         extends class [FSharp.Core]Microsoft.FSharp.Core.OptimizedClosures/FSharpFunc`3<string,class [Utils]Utils/Product,class [mscorlib]System.Tuple`2<string,class [Utils]Utils/Product>>
  {
    .field static assembly initonly class Linq101Joins01/'q@14-2' @_instance
    .method assembly specialname rtspecialname 
            instance void  .ctor() cil managed
    {
      .custom instance void [mscorlib]System.Runtime.CompilerServices.CompilerGeneratedAttribute::.ctor() = ( 01 00 00 00 ) 
      .custom instance void [mscorlib]System.Diagnostics.DebuggerNonUserCodeAttribute::.ctor() = ( 01 00 00 00 ) 
      // Code size       7 (0x7)
      .maxstack  8
      IL_0000:  ldarg.0
      IL_0001:  call       instance void class [FSharp.Core]Microsoft.FSharp.Core.OptimizedClosures/FSharpFunc`3<string,class [Utils]Utils/Product,class [mscorlib]System.Tuple`2<string,class [Utils]Utils/Product>>::.ctor()
      IL_0006:  ret
    } // end of method 'q@14-2'::.ctor

    .method public strict virtual instance class [mscorlib]System.Tuple`2<string,class [Utils]Utils/Product> 
            Invoke(string c,
                   class [Utils]Utils/Product p) cil managed
    {
      // Code size       8 (0x8)
      .maxstack  8
      .line 14,14 : 9,47 ''
      IL_0000:  ldarg.1
      IL_0001:  ldarg.2
      IL_0002:  newobj     instance void class [mscorlib]System.Tuple`2<string,class [Utils]Utils/Product>::.ctor(!0,
                                                                                                                  !1)
      IL_0007:  ret
    } // end of method 'q@14-2'::Invoke

    .method private specialname rtspecialname static 
            void  .cctor() cil managed
    {
      // Code size       11 (0xb)
      .maxstack  10
      IL_0000:  newobj     instance void Linq101Joins01/'q@14-2'::.ctor()
      IL_0005:  stsfld     class Linq101Joins01/'q@14-2' Linq101Joins01/'q@14-2'::@_instance
      IL_000a:  ret
    } // end of method 'q@14-2'::.cctor

  } // end of class 'q@14-2'

  .class auto ansi serializable sealed nested assembly beforefieldinit 'q@14-3'
         extends class [FSharp.Core]Microsoft.FSharp.Core.FSharpFunc`2<class [mscorlib]System.Tuple`2<string,class [Utils]Utils/Product>,class [FSharp.Core]Microsoft.FSharp.Linq.QuerySource`2<class [mscorlib]System.Tuple`2<string,class [Utils]Utils/Product>,object>>
  {
    .field public class [FSharp.Core]Microsoft.FSharp.Linq.QueryBuilder builder@
    .custom instance void [mscorlib]System.Diagnostics.DebuggerBrowsableAttribute::.ctor(valuetype [mscorlib]System.Diagnostics.DebuggerBrowsableState) = ( 01 00 00 00 00 00 00 00 ) 
    .custom instance void [mscorlib]System.Runtime.CompilerServices.CompilerGeneratedAttribute::.ctor() = ( 01 00 00 00 ) 
    .custom instance void [mscorlib]System.Diagnostics.DebuggerNonUserCodeAttribute::.ctor() = ( 01 00 00 00 ) 
    .method assembly specialname rtspecialname 
            instance void  .ctor(class [FSharp.Core]Microsoft.FSharp.Linq.QueryBuilder builder@) cil managed
    {
      .custom instance void [mscorlib]System.Runtime.CompilerServices.CompilerGeneratedAttribute::.ctor() = ( 01 00 00 00 ) 
      .custom instance void [mscorlib]System.Diagnostics.DebuggerNonUserCodeAttribute::.ctor() = ( 01 00 00 00 ) 
      // Code size       14 (0xe)
      .maxstack  8
      IL_0000:  ldarg.0
      IL_0001:  call       instance void class [FSharp.Core]Microsoft.FSharp.Core.FSharpFunc`2<class [mscorlib]System.Tuple`2<string,class [Utils]Utils/Product>,class [FSharp.Core]Microsoft.FSharp.Linq.QuerySource`2<class [mscorlib]System.Tuple`2<string,class [Utils]Utils/Product>,object>>::.ctor()
      IL_0006:  ldarg.0
      IL_0007:  ldarg.1
      IL_0008:  stfld      class [FSharp.Core]Microsoft.FSharp.Linq.QueryBuilder Linq101Joins01/'q@14-3'::builder@
      IL_000d:  ret
    } // end of method 'q@14-3'::.ctor

    .method public strict virtual instance class [FSharp.Core]Microsoft.FSharp.Linq.QuerySource`2<class [mscorlib]System.Tuple`2<string,class [Utils]Utils/Product>,object> 
            Invoke(class [mscorlib]System.Tuple`2<string,class [Utils]Utils/Product> _arg1) cil managed
    {
      // Code size       37 (0x25)
      .maxstack  7
      .locals init ([0] class [mscorlib]System.Tuple`2<string,class [Utils]Utils/Product> V_0,
               [1] class [Utils]Utils/Product p,
               [2] string c)
      .line 14,14 : 9,47 ''
      IL_0000:  ldarg.1
      IL_0001:  stloc.0
      IL_0002:  ldloc.0
      IL_0003:  call       instance !1 class [mscorlib]System.Tuple`2<string,class [Utils]Utils/Product>::get_Item2()
      IL_0008:  stloc.1
      IL_0009:  ldloc.0
      IL_000a:  call       instance !0 class [mscorlib]System.Tuple`2<string,class [Utils]Utils/Product>::get_Item1()
      IL_000f:  stloc.2
      IL_0010:  ldarg.0
      IL_0011:  ldfld      class [FSharp.Core]Microsoft.FSharp.Linq.QueryBuilder Linq101Joins01/'q@14-3'::builder@
      IL_0016:  ldloc.2
      IL_0017:  ldloc.1
      IL_0018:  newobj     instance void class [mscorlib]System.Tuple`2<string,class [Utils]Utils/Product>::.ctor(!0,
                                                                                                                  !1)
      IL_001d:  tail.
      IL_001f:  callvirt   instance class [FSharp.Core]Microsoft.FSharp.Linq.QuerySource`2<!!0,!!1> [FSharp.Core]Microsoft.FSharp.Linq.QueryBuilder::Yield<class [mscorlib]System.Tuple`2<string,class [Utils]Utils/Product>,object>(!!0)
      IL_0024:  ret
    } // end of method 'q@14-3'::Invoke

  } // end of class 'q@14-3'

  .class auto ansi serializable sealed nested assembly beforefieldinit 'q@15-4'
         extends class [FSharp.Core]Microsoft.FSharp.Core.FSharpFunc`2<class [mscorlib]System.Tuple`2<string,class [Utils]Utils/Product>,class [mscorlib]System.Tuple`2<string,string>>
  {
    .field static assembly initonly class Linq101Joins01/'q@15-4' @_instance
    .method assembly specialname rtspecialname 
            instance void  .ctor() cil managed
    {
      .custom instance void [mscorlib]System.Runtime.CompilerServices.CompilerGeneratedAttribute::.ctor() = ( 01 00 00 00 ) 
      .custom instance void [mscorlib]System.Diagnostics.DebuggerNonUserCodeAttribute::.ctor() = ( 01 00 00 00 ) 
      // Code size       7 (0x7)
      .maxstack  8
      IL_0000:  ldarg.0
      IL_0001:  call       instance void class [FSharp.Core]Microsoft.FSharp.Core.FSharpFunc`2<class [mscorlib]System.Tuple`2<string,class [Utils]Utils/Product>,class [mscorlib]System.Tuple`2<string,string>>::.ctor()
      IL_0006:  ret
    } // end of method 'q@15-4'::.ctor

    .method public strict virtual instance class [mscorlib]System.Tuple`2<string,string> 
            Invoke(class [mscorlib]System.Tuple`2<string,class [Utils]Utils/Product> tupledArg) cil managed
    {
      // Code size       27 (0x1b)
      .maxstack  6
      .locals init ([0] string c,
               [1] class [Utils]Utils/Product p)
      .line 100001,100001 : 0,0 ''
      IL_0000:  ldarg.1
      IL_0001:  call       instance !0 class [mscorlib]System.Tuple`2<string,class [Utils]Utils/Product>::get_Item1()
      IL_0006:  stloc.0
      IL_0007:  ldarg.1
      IL_0008:  call       instance !1 class [mscorlib]System.Tuple`2<string,class [Utils]Utils/Product>::get_Item2()
      IL_000d:  stloc.1
      .line 15,15 : 17,33 ''
      IL_000e:  ldloc.0
      IL_000f:  ldloc.1
      IL_0010:  callvirt   instance string [Utils]Utils/Product::get_ProductName()
      IL_0015:  newobj     instance void class [mscorlib]System.Tuple`2<string,string>::.ctor(!0,
                                                                                              !1)
      IL_001a:  ret
    } // end of method 'q@15-4'::Invoke

    .method private specialname rtspecialname static 
            void  .cctor() cil managed
    {
      // Code size       11 (0xb)
      .maxstack  10
      IL_0000:  newobj     instance void Linq101Joins01/'q@15-4'::.ctor()
      IL_0005:  stsfld     class Linq101Joins01/'q@15-4' Linq101Joins01/'q@15-4'::@_instance
      IL_000a:  ret
    } // end of method 'q@15-4'::.cctor

  } // end of class 'q@15-4'

  .class auto ansi serializable sealed nested assembly beforefieldinit q2@22
         extends class [FSharp.Core]Microsoft.FSharp.Core.FSharpFunc`2<string,string>
  {
    .field static assembly initonly class Linq101Joins01/q2@22 @_instance
    .method assembly specialname rtspecialname 
            instance void  .ctor() cil managed
    {
      .custom instance void [mscorlib]System.Runtime.CompilerServices.CompilerGeneratedAttribute::.ctor() = ( 01 00 00 00 ) 
      .custom instance void [mscorlib]System.Diagnostics.DebuggerNonUserCodeAttribute::.ctor() = ( 01 00 00 00 ) 
      // Code size       7 (0x7)
      .maxstack  8
      IL_0000:  ldarg.0
      IL_0001:  call       instance void class [FSharp.Core]Microsoft.FSharp.Core.FSharpFunc`2<string,string>::.ctor()
      IL_0006:  ret
    } // end of method q2@22::.ctor

    .method public strict virtual instance string 
            Invoke(string c) cil managed
    {
      // Code size       2 (0x2)
      .maxstack  8
      .line 22,22 : 37,38 ''
      IL_0000:  ldarg.1
      IL_0001:  ret
    } // end of method q2@22::Invoke

    .method private specialname rtspecialname static 
            void  .cctor() cil managed
    {
      // Code size       11 (0xb)
      .maxstack  10
      IL_0000:  newobj     instance void Linq101Joins01/q2@22::.ctor()
      IL_0005:  stsfld     class Linq101Joins01/q2@22 Linq101Joins01/q2@22::@_instance
      IL_000a:  ret
    } // end of method q2@22::.cctor

  } // end of class q2@22

  .class auto ansi serializable sealed nested assembly beforefieldinit 'q2@22-1'
         extends class [FSharp.Core]Microsoft.FSharp.Core.FSharpFunc`2<class [Utils]Utils/Product,string>
  {
    .field static assembly initonly class Linq101Joins01/'q2@22-1' @_instance
    .method assembly specialname rtspecialname 
            instance void  .ctor() cil managed
    {
      .custom instance void [mscorlib]System.Runtime.CompilerServices.CompilerGeneratedAttribute::.ctor() = ( 01 00 00 00 ) 
      .custom instance void [mscorlib]System.Diagnostics.DebuggerNonUserCodeAttribute::.ctor() = ( 01 00 00 00 ) 
      // Code size       7 (0x7)
      .maxstack  8
      IL_0000:  ldarg.0
      IL_0001:  call       instance void class [FSharp.Core]Microsoft.FSharp.Core.FSharpFunc`2<class [Utils]Utils/Product,string>::.ctor()
      IL_0006:  ret
    } // end of method 'q2@22-1'::.ctor

    .method public strict virtual instance string 
            Invoke(class [Utils]Utils/Product p) cil managed
    {
      // Code size       9 (0x9)
      .maxstack  8
      .line 22,22 : 41,51 ''
      IL_0000:  ldarg.1
      IL_0001:  tail.
      IL_0003:  callvirt   instance string [Utils]Utils/Product::get_Category()
      IL_0008:  ret
    } // end of method 'q2@22-1'::Invoke

    .method private specialname rtspecialname static 
            void  .cctor() cil managed
    {
      // Code size       11 (0xb)
      .maxstack  10
      IL_0000:  newobj     instance void Linq101Joins01/'q2@22-1'::.ctor()
      IL_0005:  stsfld     class Linq101Joins01/'q2@22-1' Linq101Joins01/'q2@22-1'::@_instance
      IL_000a:  ret
    } // end of method 'q2@22-1'::.cctor

  } // end of class 'q2@22-1'

  .class auto ansi serializable sealed nested assembly beforefieldinit 'q2@22-2'
         extends class [FSharp.Core]Microsoft.FSharp.Core.OptimizedClosures/FSharpFunc`3<string,class [mscorlib]System.Collections.Generic.IEnumerable`1<class [Utils]Utils/Product>,class [mscorlib]System.Tuple`2<string,class [mscorlib]System.Collections.Generic.IEnumerable`1<class [Utils]Utils/Product>>>
  {
    .field static assembly initonly class Linq101Joins01/'q2@22-2' @_instance
    .method assembly specialname rtspecialname 
            instance void  .ctor() cil managed
    {
      .custom instance void [mscorlib]System.Runtime.CompilerServices.CompilerGeneratedAttribute::.ctor() = ( 01 00 00 00 ) 
      .custom instance void [mscorlib]System.Diagnostics.DebuggerNonUserCodeAttribute::.ctor() = ( 01 00 00 00 ) 
      // Code size       7 (0x7)
      .maxstack  8
      IL_0000:  ldarg.0
      IL_0001:  call       instance void class [FSharp.Core]Microsoft.FSharp.Core.OptimizedClosures/FSharpFunc`3<string,class [mscorlib]System.Collections.Generic.IEnumerable`1<class [Utils]Utils/Product>,class [mscorlib]System.Tuple`2<string,class [mscorlib]System.Collections.Generic.IEnumerable`1<class [Utils]Utils/Product>>>::.ctor()
      IL_0006:  ret
    } // end of method 'q2@22-2'::.ctor

    .method public strict virtual instance class [mscorlib]System.Tuple`2<string,class [mscorlib]System.Collections.Generic.IEnumerable`1<class [Utils]Utils/Product>> 
            Invoke(string c,
                   class [mscorlib]System.Collections.Generic.IEnumerable`1<class [Utils]Utils/Product> ps) cil managed
    {
      // Code size       8 (0x8)
      .maxstack  8
      .line 22,22 : 9,60 ''
      IL_0000:  ldarg.1
      IL_0001:  ldarg.2
      IL_0002:  newobj     instance void class [mscorlib]System.Tuple`2<string,class [mscorlib]System.Collections.Generic.IEnumerable`1<class [Utils]Utils/Product>>::.ctor(!0,
                                                                                                                                                                            !1)
      IL_0007:  ret
    } // end of method 'q2@22-2'::Invoke

    .method private specialname rtspecialname static 
            void  .cctor() cil managed
    {
      // Code size       11 (0xb)
      .maxstack  10
      IL_0000:  newobj     instance void Linq101Joins01/'q2@22-2'::.ctor()
      IL_0005:  stsfld     class Linq101Joins01/'q2@22-2' Linq101Joins01/'q2@22-2'::@_instance
      IL_000a:  ret
    } // end of method 'q2@22-2'::.cctor

  } // end of class 'q2@22-2'

  .class auto ansi serializable sealed nested assembly beforefieldinit 'q2@22-3'
         extends class [FSharp.Core]Microsoft.FSharp.Core.FSharpFunc`2<class [mscorlib]System.Tuple`2<string,class [mscorlib]System.Collections.Generic.IEnumerable`1<class [Utils]Utils/Product>>,class [FSharp.Core]Microsoft.FSharp.Linq.QuerySource`2<class [mscorlib]System.Tuple`2<string,class [mscorlib]System.Collections.Generic.IEnumerable`1<class [Utils]Utils/Product>>,object>>
  {
    .field public class [FSharp.Core]Microsoft.FSharp.Linq.QueryBuilder builder@
    .custom instance void [mscorlib]System.Diagnostics.DebuggerBrowsableAttribute::.ctor(valuetype [mscorlib]System.Diagnostics.DebuggerBrowsableState) = ( 01 00 00 00 00 00 00 00 ) 
    .custom instance void [mscorlib]System.Runtime.CompilerServices.CompilerGeneratedAttribute::.ctor() = ( 01 00 00 00 ) 
    .custom instance void [mscorlib]System.Diagnostics.DebuggerNonUserCodeAttribute::.ctor() = ( 01 00 00 00 ) 
    .method assembly specialname rtspecialname 
            instance void  .ctor(class [FSharp.Core]Microsoft.FSharp.Linq.QueryBuilder builder@) cil managed
    {
      .custom instance void [mscorlib]System.Runtime.CompilerServices.CompilerGeneratedAttribute::.ctor() = ( 01 00 00 00 ) 
      .custom instance void [mscorlib]System.Diagnostics.DebuggerNonUserCodeAttribute::.ctor() = ( 01 00 00 00 ) 
      // Code size       14 (0xe)
      .maxstack  8
      IL_0000:  ldarg.0
      IL_0001:  call       instance void class [FSharp.Core]Microsoft.FSharp.Core.FSharpFunc`2<class [mscorlib]System.Tuple`2<string,class [mscorlib]System.Collections.Generic.IEnumerable`1<class [Utils]Utils/Product>>,class [FSharp.Core]Microsoft.FSharp.Linq.QuerySource`2<class [mscorlib]System.Tuple`2<string,class [mscorlib]System.Collections.Generic.IEnumerable`1<class [Utils]Utils/Product>>,object>>::.ctor()
      IL_0006:  ldarg.0
      IL_0007:  ldarg.1
      IL_0008:  stfld      class [FSharp.Core]Microsoft.FSharp.Linq.QueryBuilder Linq101Joins01/'q2@22-3'::builder@
      IL_000d:  ret
    } // end of method 'q2@22-3'::.ctor

    .method public strict virtual instance class [FSharp.Core]Microsoft.FSharp.Linq.QuerySource`2<class [mscorlib]System.Tuple`2<string,class [mscorlib]System.Collections.Generic.IEnumerable`1<class [Utils]Utils/Product>>,object> 
            Invoke(class [mscorlib]System.Tuple`2<string,class [mscorlib]System.Collections.Generic.IEnumerable`1<class [Utils]Utils/Product>> _arg1) cil managed
    {
      // Code size       37 (0x25)
      .maxstack  7
      .locals init ([0] class [mscorlib]System.Tuple`2<string,class [mscorlib]System.Collections.Generic.IEnumerable`1<class [Utils]Utils/Product>> V_0,
               [1] class [mscorlib]System.Collections.Generic.IEnumerable`1<class [Utils]Utils/Product> ps,
               [2] string c)
      .line 22,22 : 9,60 ''
      IL_0000:  ldarg.1
      IL_0001:  stloc.0
      IL_0002:  ldloc.0
      IL_0003:  call       instance !1 class [mscorlib]System.Tuple`2<string,class [mscorlib]System.Collections.Generic.IEnumerable`1<class [Utils]Utils/Product>>::get_Item2()
      IL_0008:  stloc.1
      IL_0009:  ldloc.0
      IL_000a:  call       instance !0 class [mscorlib]System.Tuple`2<string,class [mscorlib]System.Collections.Generic.IEnumerable`1<class [Utils]Utils/Product>>::get_Item1()
      IL_000f:  stloc.2
      IL_0010:  ldarg.0
      IL_0011:  ldfld      class [FSharp.Core]Microsoft.FSharp.Linq.QueryBuilder Linq101Joins01/'q2@22-3'::builder@
      IL_0016:  ldloc.2
      IL_0017:  ldloc.1
      IL_0018:  newobj     instance void class [mscorlib]System.Tuple`2<string,class [mscorlib]System.Collections.Generic.IEnumerable`1<class [Utils]Utils/Product>>::.ctor(!0,
                                                                                                                                                                            !1)
      IL_001d:  tail.
      IL_001f:  callvirt   instance class [FSharp.Core]Microsoft.FSharp.Linq.QuerySource`2<!!0,!!1> [FSharp.Core]Microsoft.FSharp.Linq.QueryBuilder::Yield<class [mscorlib]System.Tuple`2<string,class [mscorlib]System.Collections.Generic.IEnumerable`1<class [Utils]Utils/Product>>,object>(!!0)
      IL_0024:  ret
    } // end of method 'q2@22-3'::Invoke

  } // end of class 'q2@22-3'

  .class auto ansi serializable sealed nested assembly beforefieldinit 'q2@23-4'
         extends class [FSharp.Core]Microsoft.FSharp.Core.FSharpFunc`2<class [mscorlib]System.Tuple`2<string,class [mscorlib]System.Collections.Generic.IEnumerable`1<class [Utils]Utils/Product>>,class [mscorlib]System.Tuple`2<string,class [mscorlib]System.Collections.Generic.IEnumerable`1<class [Utils]Utils/Product>>>
  {
    .field static assembly initonly class Linq101Joins01/'q2@23-4' @_instance
    .method assembly specialname rtspecialname 
            instance void  .ctor() cil managed
    {
      .custom instance void [mscorlib]System.Runtime.CompilerServices.CompilerGeneratedAttribute::.ctor() = ( 01 00 00 00 ) 
      .custom instance void [mscorlib]System.Diagnostics.DebuggerNonUserCodeAttribute::.ctor() = ( 01 00 00 00 ) 
      // Code size       7 (0x7)
      .maxstack  8
      IL_0000:  ldarg.0
      IL_0001:  call       instance void class [FSharp.Core]Microsoft.FSharp.Core.FSharpFunc`2<class [mscorlib]System.Tuple`2<string,class [mscorlib]System.Collections.Generic.IEnumerable`1<class [Utils]Utils/Product>>,class [mscorlib]System.Tuple`2<string,class [mscorlib]System.Collections.Generic.IEnumerable`1<class [Utils]Utils/Product>>>::.ctor()
      IL_0006:  ret
    } // end of method 'q2@23-4'::.ctor

    .method public strict virtual instance class [mscorlib]System.Tuple`2<string,class [mscorlib]System.Collections.Generic.IEnumerable`1<class [Utils]Utils/Product>> 
            Invoke(class [mscorlib]System.Tuple`2<string,class [mscorlib]System.Collections.Generic.IEnumerable`1<class [Utils]Utils/Product>> tupledArg) cil managed
    {
      // Code size       22 (0x16)
      .maxstack  6
      .locals init ([0] string c,
               [1] class [mscorlib]System.Collections.Generic.IEnumerable`1<class [Utils]Utils/Product> ps)
      .line 100001,100001 : 0,0 ''
      IL_0000:  ldarg.1
      IL_0001:  call       instance !0 class [mscorlib]System.Tuple`2<string,class [mscorlib]System.Collections.Generic.IEnumerable`1<class [Utils]Utils/Product>>::get_Item1()
      IL_0006:  stloc.0
      IL_0007:  ldarg.1
      IL_0008:  call       instance !1 class [mscorlib]System.Tuple`2<string,class [mscorlib]System.Collections.Generic.IEnumerable`1<class [Utils]Utils/Product>>::get_Item2()
      IL_000d:  stloc.1
      .line 23,23 : 17,22 ''
      IL_000e:  ldloc.0
      IL_000f:  ldloc.1
      IL_0010:  newobj     instance void class [mscorlib]System.Tuple`2<string,class [mscorlib]System.Collections.Generic.IEnumerable`1<class [Utils]Utils/Product>>::.ctor(!0,
                                                                                                                                                                            !1)
      IL_0015:  ret
    } // end of method 'q2@23-4'::Invoke

    .method private specialname rtspecialname static 
            void  .cctor() cil managed
    {
      // Code size       11 (0xb)
      .maxstack  10
      IL_0000:  newobj     instance void Linq101Joins01/'q2@23-4'::.ctor()
      IL_0005:  stsfld     class Linq101Joins01/'q2@23-4' Linq101Joins01/'q2@23-4'::@_instance
      IL_000a:  ret
    } // end of method 'q2@23-4'::.cctor

  } // end of class 'q2@23-4'

  .class auto ansi serializable sealed nested assembly beforefieldinit q3@30
         extends class [FSharp.Core]Microsoft.FSharp.Core.FSharpFunc`2<string,string>
  {
    .field static assembly initonly class Linq101Joins01/q3@30 @_instance
    .method assembly specialname rtspecialname 
            instance void  .ctor() cil managed
    {
      .custom instance void [mscorlib]System.Runtime.CompilerServices.CompilerGeneratedAttribute::.ctor() = ( 01 00 00 00 ) 
      .custom instance void [mscorlib]System.Diagnostics.DebuggerNonUserCodeAttribute::.ctor() = ( 01 00 00 00 ) 
      // Code size       7 (0x7)
      .maxstack  8
      IL_0000:  ldarg.0
      IL_0001:  call       instance void class [FSharp.Core]Microsoft.FSharp.Core.FSharpFunc`2<string,string>::.ctor()
      IL_0006:  ret
    } // end of method q3@30::.ctor

    .method public strict virtual instance string 
            Invoke(string c) cil managed
    {
      // Code size       2 (0x2)
      .maxstack  8
      .line 30,30 : 37,38 ''
      IL_0000:  ldarg.1
      IL_0001:  ret
    } // end of method q3@30::Invoke

    .method private specialname rtspecialname static 
            void  .cctor() cil managed
    {
      // Code size       11 (0xb)
      .maxstack  10
      IL_0000:  newobj     instance void Linq101Joins01/q3@30::.ctor()
      IL_0005:  stsfld     class Linq101Joins01/q3@30 Linq101Joins01/q3@30::@_instance
      IL_000a:  ret
    } // end of method q3@30::.cctor

  } // end of class q3@30

  .class auto ansi serializable sealed nested assembly beforefieldinit 'q3@30-1'
         extends class [FSharp.Core]Microsoft.FSharp.Core.FSharpFunc`2<class [Utils]Utils/Product,string>
  {
    .field static assembly initonly class Linq101Joins01/'q3@30-1' @_instance
    .method assembly specialname rtspecialname 
            instance void  .ctor() cil managed
    {
      .custom instance void [mscorlib]System.Runtime.CompilerServices.CompilerGeneratedAttribute::.ctor() = ( 01 00 00 00 ) 
      .custom instance void [mscorlib]System.Diagnostics.DebuggerNonUserCodeAttribute::.ctor() = ( 01 00 00 00 ) 
      // Code size       7 (0x7)
      .maxstack  8
      IL_0000:  ldarg.0
      IL_0001:  call       instance void class [FSharp.Core]Microsoft.FSharp.Core.FSharpFunc`2<class [Utils]Utils/Product,string>::.ctor()
      IL_0006:  ret
    } // end of method 'q3@30-1'::.ctor

    .method public strict virtual instance string 
            Invoke(class [Utils]Utils/Product p) cil managed
    {
      // Code size       9 (0x9)
      .maxstack  8
      .line 30,30 : 41,51 ''
      IL_0000:  ldarg.1
      IL_0001:  tail.
      IL_0003:  callvirt   instance string [Utils]Utils/Product::get_Category()
      IL_0008:  ret
    } // end of method 'q3@30-1'::Invoke

    .method private specialname rtspecialname static 
            void  .cctor() cil managed
    {
      // Code size       11 (0xb)
      .maxstack  10
      IL_0000:  newobj     instance void Linq101Joins01/'q3@30-1'::.ctor()
      IL_0005:  stsfld     class Linq101Joins01/'q3@30-1' Linq101Joins01/'q3@30-1'::@_instance
      IL_000a:  ret
    } // end of method 'q3@30-1'::.cctor

  } // end of class 'q3@30-1'

  .class auto ansi serializable sealed nested assembly beforefieldinit 'q3@30-2'
         extends class [FSharp.Core]Microsoft.FSharp.Core.OptimizedClosures/FSharpFunc`3<string,class [mscorlib]System.Collections.Generic.IEnumerable`1<class [Utils]Utils/Product>,class [mscorlib]System.Tuple`2<string,class [mscorlib]System.Collections.Generic.IEnumerable`1<class [Utils]Utils/Product>>>
  {
    .field static assembly initonly class Linq101Joins01/'q3@30-2' @_instance
    .method assembly specialname rtspecialname 
            instance void  .ctor() cil managed
    {
      .custom instance void [mscorlib]System.Runtime.CompilerServices.CompilerGeneratedAttribute::.ctor() = ( 01 00 00 00 ) 
      .custom instance void [mscorlib]System.Diagnostics.DebuggerNonUserCodeAttribute::.ctor() = ( 01 00 00 00 ) 
      // Code size       7 (0x7)
      .maxstack  8
      IL_0000:  ldarg.0
      IL_0001:  call       instance void class [FSharp.Core]Microsoft.FSharp.Core.OptimizedClosures/FSharpFunc`3<string,class [mscorlib]System.Collections.Generic.IEnumerable`1<class [Utils]Utils/Product>,class [mscorlib]System.Tuple`2<string,class [mscorlib]System.Collections.Generic.IEnumerable`1<class [Utils]Utils/Product>>>::.ctor()
      IL_0006:  ret
    } // end of method 'q3@30-2'::.ctor

    .method public strict virtual instance class [mscorlib]System.Tuple`2<string,class [mscorlib]System.Collections.Generic.IEnumerable`1<class [Utils]Utils/Product>> 
            Invoke(string c,
                   class [mscorlib]System.Collections.Generic.IEnumerable`1<class [Utils]Utils/Product> ps) cil managed
    {
      // Code size       8 (0x8)
      .maxstack  8
      .line 30,30 : 9,60 ''
      IL_0000:  ldarg.1
      IL_0001:  ldarg.2
      IL_0002:  newobj     instance void class [mscorlib]System.Tuple`2<string,class [mscorlib]System.Collections.Generic.IEnumerable`1<class [Utils]Utils/Product>>::.ctor(!0,
                                                                                                                                                                            !1)
      IL_0007:  ret
    } // end of method 'q3@30-2'::Invoke

    .method private specialname rtspecialname static 
            void  .cctor() cil managed
    {
      // Code size       11 (0xb)
      .maxstack  10
      IL_0000:  newobj     instance void Linq101Joins01/'q3@30-2'::.ctor()
      IL_0005:  stsfld     class Linq101Joins01/'q3@30-2' Linq101Joins01/'q3@30-2'::@_instance
      IL_000a:  ret
    } // end of method 'q3@30-2'::.cctor

  } // end of class 'q3@30-2'

  .class auto ansi serializable sealed nested assembly beforefieldinit 'q3@31-4'
         extends class [FSharp.Core]Microsoft.FSharp.Core.FSharpFunc`2<class [Utils]Utils/Product,class [FSharp.Core]Microsoft.FSharp.Linq.QuerySource`2<class [mscorlib]System.Tuple`3<string,class [mscorlib]System.Collections.Generic.IEnumerable`1<class [Utils]Utils/Product>,class [Utils]Utils/Product>,object>>
  {
    .field public class [FSharp.Core]Microsoft.FSharp.Linq.QueryBuilder builder@
    .custom instance void [mscorlib]System.Diagnostics.DebuggerBrowsableAttribute::.ctor(valuetype [mscorlib]System.Diagnostics.DebuggerBrowsableState) = ( 01 00 00 00 00 00 00 00 ) 
    .custom instance void [mscorlib]System.Runtime.CompilerServices.CompilerGeneratedAttribute::.ctor() = ( 01 00 00 00 ) 
    .custom instance void [mscorlib]System.Diagnostics.DebuggerNonUserCodeAttribute::.ctor() = ( 01 00 00 00 ) 
    .field public class [mscorlib]System.Collections.Generic.IEnumerable`1<class [Utils]Utils/Product> ps
    .field public string c
    .method assembly specialname rtspecialname 
            instance void  .ctor(class [FSharp.Core]Microsoft.FSharp.Linq.QueryBuilder builder@,
                                 class [mscorlib]System.Collections.Generic.IEnumerable`1<class [Utils]Utils/Product> ps,
                                 string c) cil managed
    {
      .custom instance void [mscorlib]System.Runtime.CompilerServices.CompilerGeneratedAttribute::.ctor() = ( 01 00 00 00 ) 
      .custom instance void [mscorlib]System.Diagnostics.DebuggerNonUserCodeAttribute::.ctor() = ( 01 00 00 00 ) 
      // Code size       28 (0x1c)
      .maxstack  8
      IL_0000:  ldarg.0
      IL_0001:  call       instance void class [FSharp.Core]Microsoft.FSharp.Core.FSharpFunc`2<class [Utils]Utils/Product,class [FSharp.Core]Microsoft.FSharp.Linq.QuerySource`2<class [mscorlib]System.Tuple`3<string,class [mscorlib]System.Collections.Generic.IEnumerable`1<class [Utils]Utils/Product>,class [Utils]Utils/Product>,object>>::.ctor()
      IL_0006:  ldarg.0
      IL_0007:  ldarg.1
      IL_0008:  stfld      class [FSharp.Core]Microsoft.FSharp.Linq.QueryBuilder Linq101Joins01/'q3@31-4'::builder@
      IL_000d:  ldarg.0
      IL_000e:  ldarg.2
      IL_000f:  stfld      class [mscorlib]System.Collections.Generic.IEnumerable`1<class [Utils]Utils/Product> Linq101Joins01/'q3@31-4'::ps
      IL_0014:  ldarg.0
      IL_0015:  ldarg.3
      IL_0016:  stfld      string Linq101Joins01/'q3@31-4'::c
      IL_001b:  ret
    } // end of method 'q3@31-4'::.ctor

    .method public strict virtual instance class [FSharp.Core]Microsoft.FSharp.Linq.QuerySource`2<class [mscorlib]System.Tuple`3<string,class [mscorlib]System.Collections.Generic.IEnumerable`1<class [Utils]Utils/Product>,class [Utils]Utils/Product>,object> 
            Invoke(class [Utils]Utils/Product _arg2) cil managed
    {
      // Code size       34 (0x22)
      .maxstack  8
      .locals init ([0] class [Utils]Utils/Product p)
      .line 31,31 : 9,23 ''
      IL_0000:  ldarg.1
      IL_0001:  stloc.0
      .line 32,32 : 9,34 ''
      IL_0002:  ldarg.0
      IL_0003:  ldfld      class [FSharp.Core]Microsoft.FSharp.Linq.QueryBuilder Linq101Joins01/'q3@31-4'::builder@
      IL_0008:  ldarg.0
      IL_0009:  ldfld      string Linq101Joins01/'q3@31-4'::c
      IL_000e:  ldarg.0
      IL_000f:  ldfld      class [mscorlib]System.Collections.Generic.IEnumerable`1<class [Utils]Utils/Product> Linq101Joins01/'q3@31-4'::ps
      IL_0014:  ldloc.0
      IL_0015:  newobj     instance void class [mscorlib]System.Tuple`3<string,class [mscorlib]System.Collections.Generic.IEnumerable`1<class [Utils]Utils/Product>,class [Utils]Utils/Product>::.ctor(!0,
                                                                                                                                                                                                       !1,
                                                                                                                                                                                                       !2)
      IL_001a:  tail.
      IL_001c:  callvirt   instance class [FSharp.Core]Microsoft.FSharp.Linq.QuerySource`2<!!0,!!1> [FSharp.Core]Microsoft.FSharp.Linq.QueryBuilder::Yield<class [mscorlib]System.Tuple`3<string,class [mscorlib]System.Collections.Generic.IEnumerable`1<class [Utils]Utils/Product>,class [Utils]Utils/Product>,object>(!!0)
      IL_0021:  ret
    } // end of method 'q3@31-4'::Invoke

  } // end of class 'q3@31-4'

  .class auto ansi serializable sealed nested assembly beforefieldinit 'q3@30-3'
         extends class [FSharp.Core]Microsoft.FSharp.Core.FSharpFunc`2<class [mscorlib]System.Tuple`2<string,class [mscorlib]System.Collections.Generic.IEnumerable`1<class [Utils]Utils/Product>>,class [FSharp.Core]Microsoft.FSharp.Linq.QuerySource`2<class [mscorlib]System.Tuple`3<string,class [mscorlib]System.Collections.Generic.IEnumerable`1<class [Utils]Utils/Product>,class [Utils]Utils/Product>,class [mscorlib]System.Collections.IEnumerable>>
  {
    .field public class [FSharp.Core]Microsoft.FSharp.Linq.QueryBuilder builder@
    .custom instance void [mscorlib]System.Diagnostics.DebuggerBrowsableAttribute::.ctor(valuetype [mscorlib]System.Diagnostics.DebuggerBrowsableState) = ( 01 00 00 00 00 00 00 00 ) 
    .custom instance void [mscorlib]System.Runtime.CompilerServices.CompilerGeneratedAttribute::.ctor() = ( 01 00 00 00 ) 
    .custom instance void [mscorlib]System.Diagnostics.DebuggerNonUserCodeAttribute::.ctor() = ( 01 00 00 00 ) 
    .method assembly specialname rtspecialname 
            instance void  .ctor(class [FSharp.Core]Microsoft.FSharp.Linq.QueryBuilder builder@) cil managed
    {
      .custom instance void [mscorlib]System.Runtime.CompilerServices.CompilerGeneratedAttribute::.ctor() = ( 01 00 00 00 ) 
      .custom instance void [mscorlib]System.Diagnostics.DebuggerNonUserCodeAttribute::.ctor() = ( 01 00 00 00 ) 
      // Code size       14 (0xe)
      .maxstack  8
      IL_0000:  ldarg.0
      IL_0001:  call       instance void class [FSharp.Core]Microsoft.FSharp.Core.FSharpFunc`2<class [mscorlib]System.Tuple`2<string,class [mscorlib]System.Collections.Generic.IEnumerable`1<class [Utils]Utils/Product>>,class [FSharp.Core]Microsoft.FSharp.Linq.QuerySource`2<class [mscorlib]System.Tuple`3<string,class [mscorlib]System.Collections.Generic.IEnumerable`1<class [Utils]Utils/Product>,class [Utils]Utils/Product>,class [mscorlib]System.Collections.IEnumerable>>::.ctor()
      IL_0006:  ldarg.0
      IL_0007:  ldarg.1
      IL_0008:  stfld      class [FSharp.Core]Microsoft.FSharp.Linq.QueryBuilder Linq101Joins01/'q3@30-3'::builder@
      IL_000d:  ret
    } // end of method 'q3@30-3'::.ctor

    .method public strict virtual instance class [FSharp.Core]Microsoft.FSharp.Linq.QuerySource`2<class [mscorlib]System.Tuple`3<string,class [mscorlib]System.Collections.Generic.IEnumerable`1<class [Utils]Utils/Product>,class [Utils]Utils/Product>,class [mscorlib]System.Collections.IEnumerable> 
            Invoke(class [mscorlib]System.Tuple`2<string,class [mscorlib]System.Collections.Generic.IEnumerable`1<class [Utils]Utils/Product>> _arg1) cil managed
    {
      // Code size       55 (0x37)
      .maxstack  9
      .locals init ([0] class [mscorlib]System.Tuple`2<string,class [mscorlib]System.Collections.Generic.IEnumerable`1<class [Utils]Utils/Product>> V_0,
               [1] class [mscorlib]System.Collections.Generic.IEnumerable`1<class [Utils]Utils/Product> ps,
               [2] string c)
      .line 30,30 : 9,60 ''
      IL_0000:  ldarg.1
      IL_0001:  stloc.0
      IL_0002:  ldloc.0
      IL_0003:  call       instance !1 class [mscorlib]System.Tuple`2<string,class [mscorlib]System.Collections.Generic.IEnumerable`1<class [Utils]Utils/Product>>::get_Item2()
      IL_0008:  stloc.1
      IL_0009:  ldloc.0
      IL_000a:  call       instance !0 class [mscorlib]System.Tuple`2<string,class [mscorlib]System.Collections.Generic.IEnumerable`1<class [Utils]Utils/Product>>::get_Item1()
      IL_000f:  stloc.2
      IL_0010:  ldarg.0
      IL_0011:  ldfld      class [FSharp.Core]Microsoft.FSharp.Linq.QueryBuilder Linq101Joins01/'q3@30-3'::builder@
      IL_0016:  ldarg.0
      IL_0017:  ldfld      class [FSharp.Core]Microsoft.FSharp.Linq.QueryBuilder Linq101Joins01/'q3@30-3'::builder@
      IL_001c:  ldloc.1
      IL_001d:  callvirt   instance class [FSharp.Core]Microsoft.FSharp.Linq.QuerySource`2<!!0,class [mscorlib]System.Collections.IEnumerable> [FSharp.Core]Microsoft.FSharp.Linq.QueryBuilder::Source<class [Utils]Utils/Product>(class [mscorlib]System.Collections.Generic.IEnumerable`1<!!0>)
      IL_0022:  ldarg.0
      IL_0023:  ldfld      class [FSharp.Core]Microsoft.FSharp.Linq.QueryBuilder Linq101Joins01/'q3@30-3'::builder@
      IL_0028:  ldloc.1
      IL_0029:  ldloc.2
      IL_002a:  newobj     instance void Linq101Joins01/'q3@31-4'::.ctor(class [FSharp.Core]Microsoft.FSharp.Linq.QueryBuilder,
                                                                         class [mscorlib]System.Collections.Generic.IEnumerable`1<class [Utils]Utils/Product>,
                                                                         string)
      IL_002f:  tail.
      IL_0031:  callvirt   instance class [FSharp.Core]Microsoft.FSharp.Linq.QuerySource`2<!!2,!!1> [FSharp.Core]Microsoft.FSharp.Linq.QueryBuilder::For<class [Utils]Utils/Product,class [mscorlib]System.Collections.IEnumerable,class [mscorlib]System.Tuple`3<string,class [mscorlib]System.Collections.Generic.IEnumerable`1<class [Utils]Utils/Product>,class [Utils]Utils/Product>,object>(class [FSharp.Core]Microsoft.FSharp.Linq.QuerySource`2<!!0,!!1>,
                                                                                                                                                                                                                                                                                                                                                                                                  class [FSharp.Core]Microsoft.FSharp.Core.FSharpFunc`2<!!0,class [FSharp.Core]Microsoft.FSharp.Linq.QuerySource`2<!!2,!!3>>)
      IL_0036:  ret
    } // end of method 'q3@30-3'::Invoke

  } // end of class 'q3@30-3'

  .class auto ansi serializable sealed nested assembly beforefieldinit 'q3@32-5'
         extends class [FSharp.Core]Microsoft.FSharp.Core.FSharpFunc`2<class [mscorlib]System.Tuple`3<string,class [mscorlib]System.Collections.Generic.IEnumerable`1<class [Utils]Utils/Product>,class [Utils]Utils/Product>,class [mscorlib]System.Tuple`2<string,string>>
  {
    .field static assembly initonly class Linq101Joins01/'q3@32-5' @_instance
    .method assembly specialname rtspecialname 
            instance void  .ctor() cil managed
    {
      .custom instance void [mscorlib]System.Runtime.CompilerServices.CompilerGeneratedAttribute::.ctor() = ( 01 00 00 00 ) 
      .custom instance void [mscorlib]System.Diagnostics.DebuggerNonUserCodeAttribute::.ctor() = ( 01 00 00 00 ) 
      // Code size       7 (0x7)
      .maxstack  8
      IL_0000:  ldarg.0
      IL_0001:  call       instance void class [FSharp.Core]Microsoft.FSharp.Core.FSharpFunc`2<class [mscorlib]System.Tuple`3<string,class [mscorlib]System.Collections.Generic.IEnumerable`1<class [Utils]Utils/Product>,class [Utils]Utils/Product>,class [mscorlib]System.Tuple`2<string,string>>::.ctor()
      IL_0006:  ret
    } // end of method 'q3@32-5'::.ctor

    .method public strict virtual instance class [mscorlib]System.Tuple`2<string,string> 
            Invoke(class [mscorlib]System.Tuple`3<string,class [mscorlib]System.Collections.Generic.IEnumerable`1<class [Utils]Utils/Product>,class [Utils]Utils/Product> tupledArg) cil managed
    {
      // Code size       34 (0x22)
      .maxstack  6
      .locals init ([0] string c,
               [1] class [mscorlib]System.Collections.Generic.IEnumerable`1<class [Utils]Utils/Product> ps,
               [2] class [Utils]Utils/Product p)
      .line 100001,100001 : 0,0 ''
      IL_0000:  ldarg.1
      IL_0001:  call       instance !0 class [mscorlib]System.Tuple`3<string,class [mscorlib]System.Collections.Generic.IEnumerable`1<class [Utils]Utils/Product>,class [Utils]Utils/Product>::get_Item1()
      IL_0006:  stloc.0
      IL_0007:  ldarg.1
      IL_0008:  call       instance !1 class [mscorlib]System.Tuple`3<string,class [mscorlib]System.Collections.Generic.IEnumerable`1<class [Utils]Utils/Product>,class [Utils]Utils/Product>::get_Item2()
      IL_000d:  stloc.1
      IL_000e:  ldarg.1
      IL_000f:  call       instance !2 class [mscorlib]System.Tuple`3<string,class [mscorlib]System.Collections.Generic.IEnumerable`1<class [Utils]Utils/Product>,class [Utils]Utils/Product>::get_Item3()
      IL_0014:  stloc.2
      .line 32,32 : 17,33 ''
      IL_0015:  ldloc.0
      IL_0016:  ldloc.2
      IL_0017:  callvirt   instance string [Utils]Utils/Product::get_ProductName()
      IL_001c:  newobj     instance void class [mscorlib]System.Tuple`2<string,string>::.ctor(!0,
                                                                                              !1)
      IL_0021:  ret
    } // end of method 'q3@32-5'::Invoke

    .method private specialname rtspecialname static 
            void  .cctor() cil managed
    {
      // Code size       11 (0xb)
      .maxstack  10
      IL_0000:  newobj     instance void Linq101Joins01/'q3@32-5'::.ctor()
      IL_0005:  stsfld     class Linq101Joins01/'q3@32-5' Linq101Joins01/'q3@32-5'::@_instance
      IL_000a:  ret
    } // end of method 'q3@32-5'::.cctor

  } // end of class 'q3@32-5'

  .class auto ansi serializable sealed nested assembly beforefieldinit q4@39
         extends class [FSharp.Core]Microsoft.FSharp.Core.FSharpFunc`2<string,string>
  {
    .field static assembly initonly class Linq101Joins01/q4@39 @_instance
    .method assembly specialname rtspecialname 
            instance void  .ctor() cil managed
    {
      .custom instance void [mscorlib]System.Runtime.CompilerServices.CompilerGeneratedAttribute::.ctor() = ( 01 00 00 00 ) 
      .custom instance void [mscorlib]System.Diagnostics.DebuggerNonUserCodeAttribute::.ctor() = ( 01 00 00 00 ) 
      // Code size       7 (0x7)
      .maxstack  8
      IL_0000:  ldarg.0
      IL_0001:  call       instance void class [FSharp.Core]Microsoft.FSharp.Core.FSharpFunc`2<string,string>::.ctor()
      IL_0006:  ret
    } // end of method q4@39::.ctor

    .method public strict virtual instance string 
            Invoke(string c) cil managed
    {
      // Code size       2 (0x2)
      .maxstack  8
      .line 39,39 : 37,38 ''
      IL_0000:  ldarg.1
      IL_0001:  ret
    } // end of method q4@39::Invoke

    .method private specialname rtspecialname static 
            void  .cctor() cil managed
    {
      // Code size       11 (0xb)
      .maxstack  10
      IL_0000:  newobj     instance void Linq101Joins01/q4@39::.ctor()
      IL_0005:  stsfld     class Linq101Joins01/q4@39 Linq101Joins01/q4@39::@_instance
      IL_000a:  ret
    } // end of method q4@39::.cctor

  } // end of class q4@39

  .class auto ansi serializable sealed nested assembly beforefieldinit 'q4@39-1'
         extends class [FSharp.Core]Microsoft.FSharp.Core.FSharpFunc`2<class [Utils]Utils/Product,string>
  {
    .field static assembly initonly class Linq101Joins01/'q4@39-1' @_instance
    .method assembly specialname rtspecialname 
            instance void  .ctor() cil managed
    {
      .custom instance void [mscorlib]System.Runtime.CompilerServices.CompilerGeneratedAttribute::.ctor() = ( 01 00 00 00 ) 
      .custom instance void [mscorlib]System.Diagnostics.DebuggerNonUserCodeAttribute::.ctor() = ( 01 00 00 00 ) 
      // Code size       7 (0x7)
      .maxstack  8
      IL_0000:  ldarg.0
      IL_0001:  call       instance void class [FSharp.Core]Microsoft.FSharp.Core.FSharpFunc`2<class [Utils]Utils/Product,string>::.ctor()
      IL_0006:  ret
    } // end of method 'q4@39-1'::.ctor

    .method public strict virtual instance string 
            Invoke(class [Utils]Utils/Product p) cil managed
    {
      // Code size       9 (0x9)
      .maxstack  8
      .line 39,39 : 41,51 ''
      IL_0000:  ldarg.1
      IL_0001:  tail.
      IL_0003:  callvirt   instance string [Utils]Utils/Product::get_Category()
      IL_0008:  ret
    } // end of method 'q4@39-1'::Invoke

    .method private specialname rtspecialname static 
            void  .cctor() cil managed
    {
      // Code size       11 (0xb)
      .maxstack  10
      IL_0000:  newobj     instance void Linq101Joins01/'q4@39-1'::.ctor()
      IL_0005:  stsfld     class Linq101Joins01/'q4@39-1' Linq101Joins01/'q4@39-1'::@_instance
      IL_000a:  ret
    } // end of method 'q4@39-1'::.cctor

  } // end of class 'q4@39-1'

  .class auto ansi serializable sealed nested assembly beforefieldinit 'q4@39-2'
         extends class [FSharp.Core]Microsoft.FSharp.Core.OptimizedClosures/FSharpFunc`3<string,class [mscorlib]System.Collections.Generic.IEnumerable`1<class [Utils]Utils/Product>,class [mscorlib]System.Tuple`2<string,class [mscorlib]System.Collections.Generic.IEnumerable`1<class [Utils]Utils/Product>>>
  {
    .field static assembly initonly class Linq101Joins01/'q4@39-2' @_instance
    .method assembly specialname rtspecialname 
            instance void  .ctor() cil managed
    {
      .custom instance void [mscorlib]System.Runtime.CompilerServices.CompilerGeneratedAttribute::.ctor() = ( 01 00 00 00 ) 
      .custom instance void [mscorlib]System.Diagnostics.DebuggerNonUserCodeAttribute::.ctor() = ( 01 00 00 00 ) 
      // Code size       7 (0x7)
      .maxstack  8
      IL_0000:  ldarg.0
      IL_0001:  call       instance void class [FSharp.Core]Microsoft.FSharp.Core.OptimizedClosures/FSharpFunc`3<string,class [mscorlib]System.Collections.Generic.IEnumerable`1<class [Utils]Utils/Product>,class [mscorlib]System.Tuple`2<string,class [mscorlib]System.Collections.Generic.IEnumerable`1<class [Utils]Utils/Product>>>::.ctor()
      IL_0006:  ret
    } // end of method 'q4@39-2'::.ctor

    .method public strict virtual instance class [mscorlib]System.Tuple`2<string,class [mscorlib]System.Collections.Generic.IEnumerable`1<class [Utils]Utils/Product>> 
            Invoke(string c,
                   class [mscorlib]System.Collections.Generic.IEnumerable`1<class [Utils]Utils/Product> ps) cil managed
    {
      // Code size       8 (0x8)
      .maxstack  8
      .line 39,39 : 9,60 ''
      IL_0000:  ldarg.1
      IL_0001:  ldarg.2
      IL_0002:  newobj     instance void class [mscorlib]System.Tuple`2<string,class [mscorlib]System.Collections.Generic.IEnumerable`1<class [Utils]Utils/Product>>::.ctor(!0,
                                                                                                                                                                            !1)
      IL_0007:  ret
    } // end of method 'q4@39-2'::Invoke

    .method private specialname rtspecialname static 
            void  .cctor() cil managed
    {
      // Code size       11 (0xb)
      .maxstack  10
      IL_0000:  newobj     instance void Linq101Joins01/'q4@39-2'::.ctor()
      IL_0005:  stsfld     class Linq101Joins01/'q4@39-2' Linq101Joins01/'q4@39-2'::@_instance
      IL_000a:  ret
    } // end of method 'q4@39-2'::.cctor

  } // end of class 'q4@39-2'

  .class auto ansi serializable sealed nested assembly beforefieldinit 'q4@40-4'
         extends class [FSharp.Core]Microsoft.FSharp.Core.FSharpFunc`2<class [Utils]Utils/Product,class [FSharp.Core]Microsoft.FSharp.Linq.QuerySource`2<class [mscorlib]System.Tuple`4<string,class [mscorlib]System.Collections.Generic.IEnumerable`1<class [Utils]Utils/Product>,class [Utils]Utils/Product,string>,object>>
  {
    .field public class [FSharp.Core]Microsoft.FSharp.Linq.QueryBuilder builder@
    .custom instance void [mscorlib]System.Diagnostics.DebuggerBrowsableAttribute::.ctor(valuetype [mscorlib]System.Diagnostics.DebuggerBrowsableState) = ( 01 00 00 00 00 00 00 00 ) 
    .custom instance void [mscorlib]System.Runtime.CompilerServices.CompilerGeneratedAttribute::.ctor() = ( 01 00 00 00 ) 
    .custom instance void [mscorlib]System.Diagnostics.DebuggerNonUserCodeAttribute::.ctor() = ( 01 00 00 00 ) 
    .field public class [mscorlib]System.Collections.Generic.IEnumerable`1<class [Utils]Utils/Product> ps
    .field public string c
    .method assembly specialname rtspecialname 
            instance void  .ctor(class [FSharp.Core]Microsoft.FSharp.Linq.QueryBuilder builder@,
                                 class [mscorlib]System.Collections.Generic.IEnumerable`1<class [Utils]Utils/Product> ps,
                                 string c) cil managed
    {
      .custom instance void [mscorlib]System.Runtime.CompilerServices.CompilerGeneratedAttribute::.ctor() = ( 01 00 00 00 ) 
      .custom instance void [mscorlib]System.Diagnostics.DebuggerNonUserCodeAttribute::.ctor() = ( 01 00 00 00 ) 
      // Code size       28 (0x1c)
      .maxstack  8
      IL_0000:  ldarg.0
      IL_0001:  call       instance void class [FSharp.Core]Microsoft.FSharp.Core.FSharpFunc`2<class [Utils]Utils/Product,class [FSharp.Core]Microsoft.FSharp.Linq.QuerySource`2<class [mscorlib]System.Tuple`4<string,class [mscorlib]System.Collections.Generic.IEnumerable`1<class [Utils]Utils/Product>,class [Utils]Utils/Product,string>,object>>::.ctor()
      IL_0006:  ldarg.0
      IL_0007:  ldarg.1
      IL_0008:  stfld      class [FSharp.Core]Microsoft.FSharp.Linq.QueryBuilder Linq101Joins01/'q4@40-4'::builder@
      IL_000d:  ldarg.0
      IL_000e:  ldarg.2
      IL_000f:  stfld      class [mscorlib]System.Collections.Generic.IEnumerable`1<class [Utils]Utils/Product> Linq101Joins01/'q4@40-4'::ps
      IL_0014:  ldarg.0
      IL_0015:  ldarg.3
      IL_0016:  stfld      string Linq101Joins01/'q4@40-4'::c
      IL_001b:  ret
    } // end of method 'q4@40-4'::.ctor

    .method public strict virtual instance class [FSharp.Core]Microsoft.FSharp.Linq.QuerySource`2<class [mscorlib]System.Tuple`4<string,class [mscorlib]System.Collections.Generic.IEnumerable`1<class [Utils]Utils/Product>,class [Utils]Utils/Product,string>,object> 
            Invoke(class [Utils]Utils/Product _arg2) cil managed
    {
      // Code size       65 (0x41)
      .maxstack  9
      .locals init ([0] class [Utils]Utils/Product p,
               [1] string t)
      .line 40,40 : 9,40 ''
      IL_0000:  ldarg.1
      IL_0001:  stloc.0
      .line 41,41 : 17,39 ''
      IL_0002:  ldloc.0
      IL_0003:  box        [Utils]Utils/Product
      IL_0008:  ldnull
      IL_0009:  call       bool [FSharp.Core]Microsoft.FSharp.Core.LanguagePrimitives/HashCompare::GenericEqualityIntrinsic<object>(!!0,
                                                                                                                                    !!0)
      IL_000e:  brfalse.s  IL_0018

      .line 41,41 : 40,55 ''
      IL_0010:  ldstr      "(No products)"
      .line 100001,100001 : 0,0 ''
      IL_0015:  nop
      IL_0016:  br.s       IL_001f

      .line 41,41 : 61,74 ''
      IL_0018:  ldloc.0
      IL_0019:  callvirt   instance string [Utils]Utils/Product::get_ProductName()
      .line 100001,100001 : 0,0 ''
      IL_001e:  nop
      .line 100001,100001 : 0,0 ''
      IL_001f:  stloc.1
      .line 42,42 : 9,22 ''
      IL_0020:  ldarg.0
      IL_0021:  ldfld      class [FSharp.Core]Microsoft.FSharp.Linq.QueryBuilder Linq101Joins01/'q4@40-4'::builder@
      IL_0026:  ldarg.0
      IL_0027:  ldfld      string Linq101Joins01/'q4@40-4'::c
      IL_002c:  ldarg.0
      IL_002d:  ldfld      class [mscorlib]System.Collections.Generic.IEnumerable`1<class [Utils]Utils/Product> Linq101Joins01/'q4@40-4'::ps
      IL_0032:  ldloc.0
      IL_0033:  ldloc.1
      IL_0034:  newobj     instance void class [mscorlib]System.Tuple`4<string,class [mscorlib]System.Collections.Generic.IEnumerable`1<class [Utils]Utils/Product>,class [Utils]Utils/Product,string>::.ctor(!0,
                                                                                                                                                                                                              !1,
                                                                                                                                                                                                              !2,
                                                                                                                                                                                                              !3)
      IL_0039:  tail.
      IL_003b:  callvirt   instance class [FSharp.Core]Microsoft.FSharp.Linq.QuerySource`2<!!0,!!1> [FSharp.Core]Microsoft.FSharp.Linq.QueryBuilder::Yield<class [mscorlib]System.Tuple`4<string,class [mscorlib]System.Collections.Generic.IEnumerable`1<class [Utils]Utils/Product>,class [Utils]Utils/Product,string>,object>(!!0)
      IL_0040:  ret
    } // end of method 'q4@40-4'::Invoke

  } // end of class 'q4@40-4'

  .class auto ansi serializable sealed nested assembly beforefieldinit 'q4@39-3'
         extends class [FSharp.Core]Microsoft.FSharp.Core.FSharpFunc`2<class [mscorlib]System.Tuple`2<string,class [mscorlib]System.Collections.Generic.IEnumerable`1<class [Utils]Utils/Product>>,class [FSharp.Core]Microsoft.FSharp.Linq.QuerySource`2<class [mscorlib]System.Tuple`4<string,class [mscorlib]System.Collections.Generic.IEnumerable`1<class [Utils]Utils/Product>,class [Utils]Utils/Product,string>,class [mscorlib]System.Collections.IEnumerable>>
  {
    .field public class [FSharp.Core]Microsoft.FSharp.Linq.QueryBuilder builder@
    .custom instance void [mscorlib]System.Diagnostics.DebuggerBrowsableAttribute::.ctor(valuetype [mscorlib]System.Diagnostics.DebuggerBrowsableState) = ( 01 00 00 00 00 00 00 00 ) 
    .custom instance void [mscorlib]System.Runtime.CompilerServices.CompilerGeneratedAttribute::.ctor() = ( 01 00 00 00 ) 
    .custom instance void [mscorlib]System.Diagnostics.DebuggerNonUserCodeAttribute::.ctor() = ( 01 00 00 00 ) 
    .method assembly specialname rtspecialname 
            instance void  .ctor(class [FSharp.Core]Microsoft.FSharp.Linq.QueryBuilder builder@) cil managed
    {
      .custom instance void [mscorlib]System.Runtime.CompilerServices.CompilerGeneratedAttribute::.ctor() = ( 01 00 00 00 ) 
      .custom instance void [mscorlib]System.Diagnostics.DebuggerNonUserCodeAttribute::.ctor() = ( 01 00 00 00 ) 
      // Code size       14 (0xe)
      .maxstack  8
      IL_0000:  ldarg.0
      IL_0001:  call       instance void class [FSharp.Core]Microsoft.FSharp.Core.FSharpFunc`2<class [mscorlib]System.Tuple`2<string,class [mscorlib]System.Collections.Generic.IEnumerable`1<class [Utils]Utils/Product>>,class [FSharp.Core]Microsoft.FSharp.Linq.QuerySource`2<class [mscorlib]System.Tuple`4<string,class [mscorlib]System.Collections.Generic.IEnumerable`1<class [Utils]Utils/Product>,class [Utils]Utils/Product,string>,class [mscorlib]System.Collections.IEnumerable>>::.ctor()
      IL_0006:  ldarg.0
      IL_0007:  ldarg.1
      IL_0008:  stfld      class [FSharp.Core]Microsoft.FSharp.Linq.QueryBuilder Linq101Joins01/'q4@39-3'::builder@
      IL_000d:  ret
    } // end of method 'q4@39-3'::.ctor

    .method public strict virtual instance class [FSharp.Core]Microsoft.FSharp.Linq.QuerySource`2<class [mscorlib]System.Tuple`4<string,class [mscorlib]System.Collections.Generic.IEnumerable`1<class [Utils]Utils/Product>,class [Utils]Utils/Product,string>,class [mscorlib]System.Collections.IEnumerable> 
            Invoke(class [mscorlib]System.Tuple`2<string,class [mscorlib]System.Collections.Generic.IEnumerable`1<class [Utils]Utils/Product>> _arg1) cil managed
    {
      // Code size       60 (0x3c)
      .maxstack  9
      .locals init ([0] class [mscorlib]System.Tuple`2<string,class [mscorlib]System.Collections.Generic.IEnumerable`1<class [Utils]Utils/Product>> V_0,
               [1] class [mscorlib]System.Collections.Generic.IEnumerable`1<class [Utils]Utils/Product> ps,
               [2] string c)
      .line 39,39 : 9,60 ''
      IL_0000:  ldarg.1
      IL_0001:  stloc.0
      IL_0002:  ldloc.0
      IL_0003:  call       instance !1 class [mscorlib]System.Tuple`2<string,class [mscorlib]System.Collections.Generic.IEnumerable`1<class [Utils]Utils/Product>>::get_Item2()
      IL_0008:  stloc.1
      IL_0009:  ldloc.0
      IL_000a:  call       instance !0 class [mscorlib]System.Tuple`2<string,class [mscorlib]System.Collections.Generic.IEnumerable`1<class [Utils]Utils/Product>>::get_Item1()
      IL_000f:  stloc.2
      IL_0010:  ldarg.0
      IL_0011:  ldfld      class [FSharp.Core]Microsoft.FSharp.Linq.QueryBuilder Linq101Joins01/'q4@39-3'::builder@
      IL_0016:  ldarg.0
      IL_0017:  ldfld      class [FSharp.Core]Microsoft.FSharp.Linq.QueryBuilder Linq101Joins01/'q4@39-3'::builder@
      IL_001c:  ldloc.1
      IL_001d:  call       class [mscorlib]System.Collections.Generic.IEnumerable`1<!!0> [System.Core]System.Linq.Enumerable::DefaultIfEmpty<class [Utils]Utils/Product>(class [mscorlib]System.Collections.Generic.IEnumerable`1<!!0>)
      IL_0022:  callvirt   instance class [FSharp.Core]Microsoft.FSharp.Linq.QuerySource`2<!!0,class [mscorlib]System.Collections.IEnumerable> [FSharp.Core]Microsoft.FSharp.Linq.QueryBuilder::Source<class [Utils]Utils/Product>(class [mscorlib]System.Collections.Generic.IEnumerable`1<!!0>)
      IL_0027:  ldarg.0
      IL_0028:  ldfld      class [FSharp.Core]Microsoft.FSharp.Linq.QueryBuilder Linq101Joins01/'q4@39-3'::builder@
      IL_002d:  ldloc.1
      IL_002e:  ldloc.2
      IL_002f:  newobj     instance void Linq101Joins01/'q4@40-4'::.ctor(class [FSharp.Core]Microsoft.FSharp.Linq.QueryBuilder,
                                                                         class [mscorlib]System.Collections.Generic.IEnumerable`1<class [Utils]Utils/Product>,
                                                                         string)
      IL_0034:  tail.
      IL_0036:  callvirt   instance class [FSharp.Core]Microsoft.FSharp.Linq.QuerySource`2<!!2,!!1> [FSharp.Core]Microsoft.FSharp.Linq.QueryBuilder::For<class [Utils]Utils/Product,class [mscorlib]System.Collections.IEnumerable,class [mscorlib]System.Tuple`4<string,class [mscorlib]System.Collections.Generic.IEnumerable`1<class [Utils]Utils/Product>,class [Utils]Utils/Product,string>,object>(class [FSharp.Core]Microsoft.FSharp.Linq.QuerySource`2<!!0,!!1>,
                                                                                                                                                                                                                                                                                                                                                                                                         class [FSharp.Core]Microsoft.FSharp.Core.FSharpFunc`2<!!0,class [FSharp.Core]Microsoft.FSharp.Linq.QuerySource`2<!!2,!!3>>)
      IL_003b:  ret
    } // end of method 'q4@39-3'::Invoke

  } // end of class 'q4@39-3'

  .class auto ansi serializable sealed nested assembly beforefieldinit 'q4@42-5'
         extends class [FSharp.Core]Microsoft.FSharp.Core.FSharpFunc`2<class [mscorlib]System.Tuple`4<string,class [mscorlib]System.Collections.Generic.IEnumerable`1<class [Utils]Utils/Product>,class [Utils]Utils/Product,string>,class [mscorlib]System.Tuple`2<string,string>>
  {
    .field static assembly initonly class Linq101Joins01/'q4@42-5' @_instance
    .method assembly specialname rtspecialname 
            instance void  .ctor() cil managed
    {
      .custom instance void [mscorlib]System.Runtime.CompilerServices.CompilerGeneratedAttribute::.ctor() = ( 01 00 00 00 ) 
      .custom instance void [mscorlib]System.Diagnostics.DebuggerNonUserCodeAttribute::.ctor() = ( 01 00 00 00 ) 
      // Code size       7 (0x7)
      .maxstack  8
      IL_0000:  ldarg.0
      IL_0001:  call       instance void class [FSharp.Core]Microsoft.FSharp.Core.FSharpFunc`2<class [mscorlib]System.Tuple`4<string,class [mscorlib]System.Collections.Generic.IEnumerable`1<class [Utils]Utils/Product>,class [Utils]Utils/Product,string>,class [mscorlib]System.Tuple`2<string,string>>::.ctor()
      IL_0006:  ret
    } // end of method 'q4@42-5'::.ctor

    .method public strict virtual instance class [mscorlib]System.Tuple`2<string,string> 
            Invoke(class [mscorlib]System.Tuple`4<string,class [mscorlib]System.Collections.Generic.IEnumerable`1<class [Utils]Utils/Product>,class [Utils]Utils/Product,string> tupledArg) cil managed
    {
      // Code size       36 (0x24)
      .maxstack  6
      .locals init ([0] string c,
               [1] class [mscorlib]System.Collections.Generic.IEnumerable`1<class [Utils]Utils/Product> ps,
               [2] class [Utils]Utils/Product p,
               [3] string t)
      .line 100001,100001 : 0,0 ''
      IL_0000:  ldarg.1
      IL_0001:  call       instance !0 class [mscorlib]System.Tuple`4<string,class [mscorlib]System.Collections.Generic.IEnumerable`1<class [Utils]Utils/Product>,class [Utils]Utils/Product,string>::get_Item1()
      IL_0006:  stloc.0
      IL_0007:  ldarg.1
      IL_0008:  call       instance !1 class [mscorlib]System.Tuple`4<string,class [mscorlib]System.Collections.Generic.IEnumerable`1<class [Utils]Utils/Product>,class [Utils]Utils/Product,string>::get_Item2()
      IL_000d:  stloc.1
      IL_000e:  ldarg.1
      IL_000f:  call       instance !2 class [mscorlib]System.Tuple`4<string,class [mscorlib]System.Collections.Generic.IEnumerable`1<class [Utils]Utils/Product>,class [Utils]Utils/Product,string>::get_Item3()
      IL_0014:  stloc.2
      IL_0015:  ldarg.1
      IL_0016:  call       instance !3 class [mscorlib]System.Tuple`4<string,class [mscorlib]System.Collections.Generic.IEnumerable`1<class [Utils]Utils/Product>,class [Utils]Utils/Product,string>::get_Item4()
      IL_001b:  stloc.3
      .line 42,42 : 17,21 ''
      IL_001c:  ldloc.0
      IL_001d:  ldloc.3
      IL_001e:  newobj     instance void class [mscorlib]System.Tuple`2<string,string>::.ctor(!0,
                                                                                              !1)
      IL_0023:  ret
    } // end of method 'q4@42-5'::Invoke

    .method private specialname rtspecialname static 
            void  .cctor() cil managed
    {
      // Code size       11 (0xb)
      .maxstack  10
      IL_0000:  newobj     instance void Linq101Joins01/'q4@42-5'::.ctor()
      IL_0005:  stsfld     class Linq101Joins01/'q4@42-5' Linq101Joins01/'q4@42-5'::@_instance
      IL_000a:  ret
    } // end of method 'q4@42-5'::.cctor

  } // end of class 'q4@42-5'

  .method public specialname static class [FSharp.Core]Microsoft.FSharp.Collections.FSharpList`1<string> 
          get_categories() cil managed
  {
    // Code size       6 (0x6)
    .maxstack  8
    IL_0000:  ldsfld     class [FSharp.Core]Microsoft.FSharp.Collections.FSharpList`1<string> '<StartupCode$Linq101Joins01>'.$Linq101Joins01::categories@8
    IL_0005:  ret
  } // end of method Linq101Joins01::get_categories

  .method public specialname static class [FSharp.Core]Microsoft.FSharp.Collections.FSharpList`1<class [Utils]Utils/Product> 
          get_products() cil managed
  {
    // Code size       6 (0x6)
    .maxstack  8
    IL_0000:  ldsfld     class [FSharp.Core]Microsoft.FSharp.Collections.FSharpList`1<class [Utils]Utils/Product> '<StartupCode$Linq101Joins01>'.$Linq101Joins01::products@9
    IL_0005:  ret
  } // end of method Linq101Joins01::get_products

  .method public specialname static class [mscorlib]System.Tuple`2<string,string>[] 
          get_q() cil managed
  {
    // Code size       6 (0x6)
    .maxstack  8
    IL_0000:  ldsfld     class [mscorlib]System.Tuple`2<string,string>[] '<StartupCode$Linq101Joins01>'.$Linq101Joins01::q@11
    IL_0005:  ret
  } // end of method Linq101Joins01::get_q

  .method public specialname static class [mscorlib]System.Tuple`2<string,class [mscorlib]System.Collections.Generic.IEnumerable`1<class [Utils]Utils/Product>>[] 
          get_q2() cil managed
  {
    // Code size       6 (0x6)
    .maxstack  8
    IL_0000:  ldsfld     class [mscorlib]System.Tuple`2<string,class [mscorlib]System.Collections.Generic.IEnumerable`1<class [Utils]Utils/Product>>[] '<StartupCode$Linq101Joins01>'.$Linq101Joins01::q2@19
    IL_0005:  ret
  } // end of method Linq101Joins01::get_q2

  .method public specialname static class [mscorlib]System.Tuple`2<string,string>[] 
          get_q3() cil managed
  {
    // Code size       6 (0x6)
    .maxstack  8
    IL_0000:  ldsfld     class [mscorlib]System.Tuple`2<string,string>[] '<StartupCode$Linq101Joins01>'.$Linq101Joins01::q3@27
    IL_0005:  ret
  } // end of method Linq101Joins01::get_q3

  .method public specialname static class [mscorlib]System.Tuple`2<string,string>[] 
          get_q4() cil managed
  {
    // Code size       6 (0x6)
    .maxstack  8
    IL_0000:  ldsfld     class [mscorlib]System.Tuple`2<string,string>[] '<StartupCode$Linq101Joins01>'.$Linq101Joins01::q4@36
    IL_0005:  ret
  } // end of method Linq101Joins01::get_q4

  .property class [FSharp.Core]Microsoft.FSharp.Collections.FSharpList`1<string>
          categories()
  {
    .custom instance void [FSharp.Core]Microsoft.FSharp.Core.CompilationMappingAttribute::.ctor(valuetype [FSharp.Core]Microsoft.FSharp.Core.SourceConstructFlags) = ( 01 00 09 00 00 00 00 00 ) 
    .get class [FSharp.Core]Microsoft.FSharp.Collections.FSharpList`1<string> Linq101Joins01::get_categories()
  } // end of property Linq101Joins01::categories
  .property class [FSharp.Core]Microsoft.FSharp.Collections.FSharpList`1<class [Utils]Utils/Product>
          products()
  {
    .custom instance void [FSharp.Core]Microsoft.FSharp.Core.CompilationMappingAttribute::.ctor(valuetype [FSharp.Core]Microsoft.FSharp.Core.SourceConstructFlags) = ( 01 00 09 00 00 00 00 00 ) 
    .get class [FSharp.Core]Microsoft.FSharp.Collections.FSharpList`1<class [Utils]Utils/Product> Linq101Joins01::get_products()
  } // end of property Linq101Joins01::products
  .property class [mscorlib]System.Tuple`2<string,string>[]
          q()
  {
    .custom instance void [FSharp.Core]Microsoft.FSharp.Core.CompilationMappingAttribute::.ctor(valuetype [FSharp.Core]Microsoft.FSharp.Core.SourceConstructFlags) = ( 01 00 09 00 00 00 00 00 ) 
    .get class [mscorlib]System.Tuple`2<string,string>[] Linq101Joins01::get_q()
  } // end of property Linq101Joins01::q
  .property class [mscorlib]System.Tuple`2<string,class [mscorlib]System.Collections.Generic.IEnumerable`1<class [Utils]Utils/Product>>[]
          q2()
  {
    .custom instance void [FSharp.Core]Microsoft.FSharp.Core.CompilationMappingAttribute::.ctor(valuetype [FSharp.Core]Microsoft.FSharp.Core.SourceConstructFlags) = ( 01 00 09 00 00 00 00 00 ) 
    .get class [mscorlib]System.Tuple`2<string,class [mscorlib]System.Collections.Generic.IEnumerable`1<class [Utils]Utils/Product>>[] Linq101Joins01::get_q2()
  } // end of property Linq101Joins01::q2
  .property class [mscorlib]System.Tuple`2<string,string>[]
          q3()
  {
    .custom instance void [FSharp.Core]Microsoft.FSharp.Core.CompilationMappingAttribute::.ctor(valuetype [FSharp.Core]Microsoft.FSharp.Core.SourceConstructFlags) = ( 01 00 09 00 00 00 00 00 ) 
    .get class [mscorlib]System.Tuple`2<string,string>[] Linq101Joins01::get_q3()
  } // end of property Linq101Joins01::q3
  .property class [mscorlib]System.Tuple`2<string,string>[]
          q4()
  {
    .custom instance void [FSharp.Core]Microsoft.FSharp.Core.CompilationMappingAttribute::.ctor(valuetype [FSharp.Core]Microsoft.FSharp.Core.SourceConstructFlags) = ( 01 00 09 00 00 00 00 00 ) 
    .get class [mscorlib]System.Tuple`2<string,string>[] Linq101Joins01::get_q4()
  } // end of property Linq101Joins01::q4
} // end of class Linq101Joins01

.class private abstract auto ansi sealed '<StartupCode$Linq101Joins01>'.$Linq101Joins01
       extends [mscorlib]System.Object
{
  .field static assembly class [FSharp.Core]Microsoft.FSharp.Collections.FSharpList`1<string> categories@8
  .custom instance void [mscorlib]System.Diagnostics.DebuggerBrowsableAttribute::.ctor(valuetype [mscorlib]System.Diagnostics.DebuggerBrowsableState) = ( 01 00 00 00 00 00 00 00 ) 
  .field static assembly class [FSharp.Core]Microsoft.FSharp.Collections.FSharpList`1<class [Utils]Utils/Product> products@9
  .custom instance void [mscorlib]System.Diagnostics.DebuggerBrowsableAttribute::.ctor(valuetype [mscorlib]System.Diagnostics.DebuggerBrowsableState) = ( 01 00 00 00 00 00 00 00 ) 
  .field static assembly class [mscorlib]System.Tuple`2<string,string>[] q@11
  .custom instance void [mscorlib]System.Diagnostics.DebuggerBrowsableAttribute::.ctor(valuetype [mscorlib]System.Diagnostics.DebuggerBrowsableState) = ( 01 00 00 00 00 00 00 00 ) 
  .field static assembly class [mscorlib]System.Tuple`2<string,class [mscorlib]System.Collections.Generic.IEnumerable`1<class [Utils]Utils/Product>>[] q2@19
  .custom instance void [mscorlib]System.Diagnostics.DebuggerBrowsableAttribute::.ctor(valuetype [mscorlib]System.Diagnostics.DebuggerBrowsableState) = ( 01 00 00 00 00 00 00 00 ) 
  .field static assembly class [mscorlib]System.Tuple`2<string,string>[] q3@27
  .custom instance void [mscorlib]System.Diagnostics.DebuggerBrowsableAttribute::.ctor(valuetype [mscorlib]System.Diagnostics.DebuggerBrowsableState) = ( 01 00 00 00 00 00 00 00 ) 
  .field static assembly class [mscorlib]System.Tuple`2<string,string>[] q4@36
  .custom instance void [mscorlib]System.Diagnostics.DebuggerBrowsableAttribute::.ctor(valuetype [mscorlib]System.Diagnostics.DebuggerBrowsableState) = ( 01 00 00 00 00 00 00 00 ) 
  .field static assembly int32 init@
  .custom instance void [mscorlib]System.Diagnostics.DebuggerBrowsableAttribute::.ctor(valuetype [mscorlib]System.Diagnostics.DebuggerBrowsableState) = ( 01 00 00 00 00 00 00 00 ) 
  .custom instance void [mscorlib]System.Runtime.CompilerServices.CompilerGeneratedAttribute::.ctor() = ( 01 00 00 00 ) 
  .custom instance void [mscorlib]System.Diagnostics.DebuggerNonUserCodeAttribute::.ctor() = ( 01 00 00 00 ) 
  .method public static void  main@() cil managed
  {
    .entrypoint
    // Code size       461 (0x1cd)
    .maxstack  10
    .locals init ([0] class [FSharp.Core]Microsoft.FSharp.Collections.FSharpList`1<string> categories,
             [1] class [FSharp.Core]Microsoft.FSharp.Collections.FSharpList`1<class [Utils]Utils/Product> products,
             [2] class [mscorlib]System.Tuple`2<string,string>[] q,
             [3] class [mscorlib]System.Tuple`2<string,class [mscorlib]System.Collections.Generic.IEnumerable`1<class [Utils]Utils/Product>>[] q2,
             [4] class [mscorlib]System.Tuple`2<string,string>[] q3,
             [5] class [mscorlib]System.Tuple`2<string,string>[] q4,
             [6] class [FSharp.Core]Microsoft.FSharp.Linq.QueryBuilder V_6,
             [7] class [FSharp.Core]Microsoft.FSharp.Linq.QueryBuilder V_7,
             [8] class [FSharp.Core]Microsoft.FSharp.Linq.QueryBuilder V_8,
             [9] class [FSharp.Core]Microsoft.FSharp.Linq.QueryBuilder V_9)
    .line 8,8 : 1,88 ''
    IL_0000:  ldstr      "Beverages"
    IL_0005:  ldstr      "Condiments"
    IL_000a:  ldstr      "Vegetables"
    IL_000f:  ldstr      "Dairy Products"
    IL_0014:  ldstr      "Seafood"
    IL_0019:  call       class [FSharp.Core]Microsoft.FSharp.Collections.FSharpList`1<!0> class [FSharp.Core]Microsoft.FSharp.Collections.FSharpList`1<string>::get_Empty()
    IL_001e:  call       class [FSharp.Core]Microsoft.FSharp.Collections.FSharpList`1<!0> class [FSharp.Core]Microsoft.FSharp.Collections.FSharpList`1<string>::Cons(!0,
                                                                                                                                                                     class [FSharp.Core]Microsoft.FSharp.Collections.FSharpList`1<!0>)
    IL_0023:  call       class [FSharp.Core]Microsoft.FSharp.Collections.FSharpList`1<!0> class [FSharp.Core]Microsoft.FSharp.Collections.FSharpList`1<string>::Cons(!0,
                                                                                                                                                                     class [FSharp.Core]Microsoft.FSharp.Collections.FSharpList`1<!0>)
    IL_0028:  call       class [FSharp.Core]Microsoft.FSharp.Collections.FSharpList`1<!0> class [FSharp.Core]Microsoft.FSharp.Collections.FSharpList`1<string>::Cons(!0,
                                                                                                                                                                     class [FSharp.Core]Microsoft.FSharp.Collections.FSharpList`1<!0>)
    IL_002d:  call       class [FSharp.Core]Microsoft.FSharp.Collections.FSharpList`1<!0> class [FSharp.Core]Microsoft.FSharp.Collections.FSharpList`1<string>::Cons(!0,
                                                                                                                                                                     class [FSharp.Core]Microsoft.FSharp.Collections.FSharpList`1<!0>)
    IL_0032:  call       class [FSharp.Core]Microsoft.FSharp.Collections.FSharpList`1<!0> class [FSharp.Core]Microsoft.FSharp.Collections.FSharpList`1<string>::Cons(!0,
                                                                                                                                                                     class [FSharp.Core]Microsoft.FSharp.Collections.FSharpList`1<!0>)
    IL_0037:  dup
    IL_0038:  stsfld     class [FSharp.Core]Microsoft.FSharp.Collections.FSharpList`1<string> '<StartupCode$Linq101Joins01>'.$Linq101Joins01::categories@8
    IL_003d:  stloc.0
    .line 9,9 : 1,32 ''
    IL_003e:  call       class [FSharp.Core]Microsoft.FSharp.Collections.FSharpList`1<class [Utils]Utils/Product> [Utils]Utils::getProductList()
    IL_0043:  dup
    IL_0044:  stsfld     class [FSharp.Core]Microsoft.FSharp.Collections.FSharpList`1<class [Utils]Utils/Product> '<StartupCode$Linq101Joins01>'.$Linq101Joins01::products@9
    IL_0049:  stloc.1
    .line 11,16 : 1,21 ''
    IL_004a:  call       class [FSharp.Core]Microsoft.FSharp.Linq.QueryBuilder [FSharp.Core]Microsoft.FSharp.Core.ExtraTopLevelOperators::get_query()
    IL_004f:  stloc.s    V_6
    IL_0051:  ldloc.s    V_6
    IL_0053:  ldloc.s    V_6
    IL_0055:  ldloc.s    V_6
    IL_0057:  ldloc.s    V_6
    IL_0059:  call       class [FSharp.Core]Microsoft.FSharp.Collections.FSharpList`1<string> Linq101Joins01::get_categories()
    IL_005e:  callvirt   instance class [FSharp.Core]Microsoft.FSharp.Linq.QuerySource`2<!!0,class [mscorlib]System.Collections.IEnumerable> [FSharp.Core]Microsoft.FSharp.Linq.QueryBuilder::Source<string>(class [mscorlib]System.Collections.Generic.IEnumerable`1<!!0>)
    IL_0063:  ldloc.s    V_6
    IL_0065:  call       class [FSharp.Core]Microsoft.FSharp.Collections.FSharpList`1<class [Utils]Utils/Product> Linq101Joins01::get_products()
    IL_006a:  callvirt   instance class [FSharp.Core]Microsoft.FSharp.Linq.QuerySource`2<!!0,class [mscorlib]System.Collections.IEnumerable> [FSharp.Core]Microsoft.FSharp.Linq.QueryBuilder::Source<class [Utils]Utils/Product>(class [mscorlib]System.Collections.Generic.IEnumerable`1<!!0>)
    IL_006f:  ldsfld     class Linq101Joins01/q@14 Linq101Joins01/q@14::@_instance
    IL_0074:  ldsfld     class Linq101Joins01/'q@14-1' Linq101Joins01/'q@14-1'::@_instance
    IL_0079:  ldsfld     class Linq101Joins01/'q@14-2' Linq101Joins01/'q@14-2'::@_instance
    IL_007e:  callvirt   instance class [FSharp.Core]Microsoft.FSharp.Linq.QuerySource`2<!!4,!!1> [FSharp.Core]Microsoft.FSharp.Linq.QueryBuilder::Join<string,class [mscorlib]System.Collections.IEnumerable,class [Utils]Utils/Product,string,class [mscorlib]System.Tuple`2<string,class [Utils]Utils/Product>>(class [FSharp.Core]Microsoft.FSharp.Linq.QuerySource`2<!!0,!!1>,
                                                                                                                                                                                                                                                                                                                   class [FSharp.Core]Microsoft.FSharp.Linq.QuerySource`2<!!2,!!1>,
                                                                                                                                                                                                                                                                                                                   class [FSharp.Core]Microsoft.FSharp.Core.FSharpFunc`2<!!0,!!3>,
                                                                                                                                                                                                                                                                                                                   class [FSharp.Core]Microsoft.FSharp.Core.FSharpFunc`2<!!2,!!3>,
                                                                                                                                                                                                                                                                                                                   class [FSharp.Core]Microsoft.FSharp.Core.FSharpFunc`2<!!0,class [FSharp.Core]Microsoft.FSharp.Core.FSharpFunc`2<!!2,!!4>>)
    IL_0083:  ldloc.s    V_6
    IL_0085:  newobj     instance void Linq101Joins01/'q@14-3'::.ctor(class [FSharp.Core]Microsoft.FSharp.Linq.QueryBuilder)
    IL_008a:  callvirt   instance class [FSharp.Core]Microsoft.FSharp.Linq.QuerySource`2<!!2,!!1> [FSharp.Core]Microsoft.FSharp.Linq.QueryBuilder::For<class [mscorlib]System.Tuple`2<string,class [Utils]Utils/Product>,class [mscorlib]System.Collections.IEnumerable,class [mscorlib]System.Tuple`2<string,class [Utils]Utils/Product>,object>(class [FSharp.Core]Microsoft.FSharp.Linq.QuerySource`2<!!0,!!1>,
                                                                                                                                                                                                                                                                                                                                                  class [FSharp.Core]Microsoft.FSharp.Core.FSharpFunc`2<!!0,class [FSharp.Core]Microsoft.FSharp.Linq.QuerySource`2<!!2,!!3>>)
    IL_008f:  ldsfld     class Linq101Joins01/'q@15-4' Linq101Joins01/'q@15-4'::@_instance
    IL_0094:  callvirt   instance class [FSharp.Core]Microsoft.FSharp.Linq.QuerySource`2<!!2,!!1> [FSharp.Core]Microsoft.FSharp.Linq.QueryBuilder::Select<class [mscorlib]System.Tuple`2<string,class [Utils]Utils/Product>,class [mscorlib]System.Collections.IEnumerable,class [mscorlib]System.Tuple`2<string,string>>(class [FSharp.Core]Microsoft.FSharp.Linq.QuerySource`2<!!0,!!1>,
                                                                                                                                                                                                                                                                                                                          class [FSharp.Core]Microsoft.FSharp.Core.FSharpFunc`2<!!0,!!2>)
    IL_0099:  callvirt   instance class [mscorlib]System.Collections.Generic.IEnumerable`1<!0> class [FSharp.Core]Microsoft.FSharp.Linq.QuerySource`2<class [mscorlib]System.Tuple`2<string,string>,class [mscorlib]System.Collections.IEnumerable>::get_Source()
    IL_009e:  call       !!0[] [FSharp.Core]Microsoft.FSharp.Collections.SeqModule::ToArray<class [mscorlib]System.Tuple`2<string,string>>(class [mscorlib]System.Collections.Generic.IEnumerable`1<!!0>)
    IL_00a3:  dup
    IL_00a4:  stsfld     class [mscorlib]System.Tuple`2<string,string>[] '<StartupCode$Linq101Joins01>'.$Linq101Joins01::q@11
    IL_00a9:  stloc.2
    .line 19,24 : 1,21 ''
    IL_00aa:  call       class [FSharp.Core]Microsoft.FSharp.Linq.QueryBuilder [FSharp.Core]Microsoft.FSharp.Core.ExtraTopLevelOperators::get_query()
    IL_00af:  stloc.s    V_7
    IL_00b1:  ldloc.s    V_7
    IL_00b3:  ldloc.s    V_7
    IL_00b5:  ldloc.s    V_7
    IL_00b7:  ldloc.s    V_7
    IL_00b9:  call       class [FSharp.Core]Microsoft.FSharp.Collections.FSharpList`1<string> Linq101Joins01::get_categories()
    IL_00be:  callvirt   instance class [FSharp.Core]Microsoft.FSharp.Linq.QuerySource`2<!!0,class [mscorlib]System.Collections.IEnumerable> [FSharp.Core]Microsoft.FSharp.Linq.QueryBuilder::Source<string>(class [mscorlib]System.Collections.Generic.IEnumerable`1<!!0>)
    IL_00c3:  ldloc.s    V_7
    IL_00c5:  call       class [FSharp.Core]Microsoft.FSharp.Collections.FSharpList`1<class [Utils]Utils/Product> Linq101Joins01::get_products()
    IL_00ca:  callvirt   instance class [FSharp.Core]Microsoft.FSharp.Linq.QuerySource`2<!!0,class [mscorlib]System.Collections.IEnumerable> [FSharp.Core]Microsoft.FSharp.Linq.QueryBuilder::Source<class [Utils]Utils/Product>(class [mscorlib]System.Collections.Generic.IEnumerable`1<!!0>)
    IL_00cf:  ldsfld     class Linq101Joins01/q2@22 Linq101Joins01/q2@22::@_instance
    IL_00d4:  ldsfld     class Linq101Joins01/'q2@22-1' Linq101Joins01/'q2@22-1'::@_instance
    IL_00d9:  ldsfld     class Linq101Joins01/'q2@22-2' Linq101Joins01/'q2@22-2'::@_instance
    IL_00de:  callvirt   instance class [FSharp.Core]Microsoft.FSharp.Linq.QuerySource`2<!!4,!!1> [FSharp.Core]Microsoft.FSharp.Linq.QueryBuilder::GroupJoin<string,class [mscorlib]System.Collections.IEnumerable,class [Utils]Utils/Product,string,class [mscorlib]System.Tuple`2<string,class [mscorlib]System.Collections.Generic.IEnumerable`1<class [Utils]Utils/Product>>>(class [FSharp.Core]Microsoft.FSharp.Linq.QuerySource`2<!!0,!!1>,
                                                                                                                                                                                                                                                                                                                                                                                  class [FSharp.Core]Microsoft.FSharp.Linq.QuerySource`2<!!2,!!1>,
                                                                                                                                                                                                                                                                                                                                                                                  class [FSharp.Core]Microsoft.FSharp.Core.FSharpFunc`2<!!0,!!3>,
                                                                                                                                                                                                                                                                                                                                                                                  class [FSharp.Core]Microsoft.FSharp.Core.FSharpFunc`2<!!2,!!3>,
                                                                                                                                                                                                                                                                                                                                                                                  class [FSharp.Core]Microsoft.FSharp.Core.FSharpFunc`2<!!0,class [FSharp.Core]Microsoft.FSharp.Core.FSharpFunc`2<class [mscorlib]System.Collections.Generic.IEnumerable`1<!!2>,!!4>>)
    IL_00e3:  ldloc.s    V_7
    IL_00e5:  newobj     instance void Linq101Joins01/'q2@22-3'::.ctor(class [FSharp.Core]Microsoft.FSharp.Linq.QueryBuilder)
    IL_00ea:  callvirt   instance class [FSharp.Core]Microsoft.FSharp.Linq.QuerySource`2<!!2,!!1> [FSharp.Core]Microsoft.FSharp.Linq.QueryBuilder::For<class [mscorlib]System.Tuple`2<string,class [mscorlib]System.Collections.Generic.IEnumerable`1<class [Utils]Utils/Product>>,class [mscorlib]System.Collections.IEnumerable,class [mscorlib]System.Tuple`2<string,class [mscorlib]System.Collections.Generic.IEnumerable`1<class [Utils]Utils/Product>>,object>(class [FSharp.Core]Microsoft.FSharp.Linq.QuerySource`2<!!0,!!1>,
                                                                                                                                                                                                                                                                                                                                                                                                                                                                      class [FSharp.Core]Microsoft.FSharp.Core.FSharpFunc`2<!!0,class [FSharp.Core]Microsoft.FSharp.Linq.QuerySource`2<!!2,!!3>>)
    IL_00ef:  ldsfld     class Linq101Joins01/'q2@23-4' Linq101Joins01/'q2@23-4'::@_instance
    IL_00f4:  callvirt   instance class [FSharp.Core]Microsoft.FSharp.Linq.QuerySource`2<!!2,!!1> [FSharp.Core]Microsoft.FSharp.Linq.QueryBuilder::Select<class [mscorlib]System.Tuple`2<string,class [mscorlib]System.Collections.Generic.IEnumerable`1<class [Utils]Utils/Product>>,class [mscorlib]System.Collections.IEnumerable,class [mscorlib]System.Tuple`2<string,class [mscorlib]System.Collections.Generic.IEnumerable`1<class [Utils]Utils/Product>>>(class [FSharp.Core]Microsoft.FSharp.Linq.QuerySource`2<!!0,!!1>,
                                                                                                                                                                                                                                                                                                                                                                                                                                                                  class [FSharp.Core]Microsoft.FSharp.Core.FSharpFunc`2<!!0,!!2>)
    IL_00f9:  callvirt   instance class [mscorlib]System.Collections.Generic.IEnumerable`1<!0> class [FSharp.Core]Microsoft.FSharp.Linq.QuerySource`2<class [mscorlib]System.Tuple`2<string,class [mscorlib]System.Collections.Generic.IEnumerable`1<class [Utils]Utils/Product>>,class [mscorlib]System.Collections.IEnumerable>::get_Source()
    IL_00fe:  call       !!0[] [FSharp.Core]Microsoft.FSharp.Collections.SeqModule::ToArray<class [mscorlib]System.Tuple`2<string,class [mscorlib]System.Collections.Generic.IEnumerable`1<class [Utils]Utils/Product>>>(class [mscorlib]System.Collections.Generic.IEnumerable`1<!!0>)
    IL_0103:  dup
    IL_0104:  stsfld     class [mscorlib]System.Tuple`2<string,class [mscorlib]System.Collections.Generic.IEnumerable`1<class [Utils]Utils/Product>>[] '<StartupCode$Linq101Joins01>'.$Linq101Joins01::q2@19
    IL_0109:  stloc.3
    .line 27,33 : 1,21 ''
    IL_010a:  call       class [FSharp.Core]Microsoft.FSharp.Linq.QueryBuilder [FSharp.Core]Microsoft.FSharp.Core.ExtraTopLevelOperators::get_query()
    IL_010f:  stloc.s    V_8
    IL_0111:  ldloc.s    V_8
    IL_0113:  ldloc.s    V_8
    IL_0115:  ldloc.s    V_8
    IL_0117:  ldloc.s    V_8
    IL_0119:  call       class [FSharp.Core]Microsoft.FSharp.Collections.FSharpList`1<string> Linq101Joins01::get_categories()
    IL_011e:  callvirt   instance class [FSharp.Core]Microsoft.FSharp.Linq.QuerySource`2<!!0,class [mscorlib]System.Collections.IEnumerable> [FSharp.Core]Microsoft.FSharp.Linq.QueryBuilder::Source<string>(class [mscorlib]System.Collections.Generic.IEnumerable`1<!!0>)
    IL_0123:  ldloc.s    V_8
    IL_0125:  call       class [FSharp.Core]Microsoft.FSharp.Collections.FSharpList`1<class [Utils]Utils/Product> Linq101Joins01::get_products()
    IL_012a:  callvirt   instance class [FSharp.Core]Microsoft.FSharp.Linq.QuerySource`2<!!0,class [mscorlib]System.Collections.IEnumerable> [FSharp.Core]Microsoft.FSharp.Linq.QueryBuilder::Source<class [Utils]Utils/Product>(class [mscorlib]System.Collections.Generic.IEnumerable`1<!!0>)
    IL_012f:  ldsfld     class Linq101Joins01/q3@30 Linq101Joins01/q3@30::@_instance
    IL_0134:  ldsfld     class Linq101Joins01/'q3@30-1' Linq101Joins01/'q3@30-1'::@_instance
    IL_0139:  ldsfld     class Linq101Joins01/'q3@30-2' Linq101Joins01/'q3@30-2'::@_instance
    IL_013e:  callvirt   instance class [FSharp.Core]Microsoft.FSharp.Linq.QuerySource`2<!!4,!!1> [FSharp.Core]Microsoft.FSharp.Linq.QueryBuilder::GroupJoin<string,class [mscorlib]System.Collections.IEnumerable,class [Utils]Utils/Product,string,class [mscorlib]System.Tuple`2<string,class [mscorlib]System.Collections.Generic.IEnumerable`1<class [Utils]Utils/Product>>>(class [FSharp.Core]Microsoft.FSharp.Linq.QuerySource`2<!!0,!!1>,
                                                                                                                                                                                                                                                                                                                                                                                  class [FSharp.Core]Microsoft.FSharp.Linq.QuerySource`2<!!2,!!1>,
                                                                                                                                                                                                                                                                                                                                                                                  class [FSharp.Core]Microsoft.FSharp.Core.FSharpFunc`2<!!0,!!3>,
                                                                                                                                                                                                                                                                                                                                                                                  class [FSharp.Core]Microsoft.FSharp.Core.FSharpFunc`2<!!2,!!3>,
                                                                                                                                                                                                                                                                                                                                                                                  class [FSharp.Core]Microsoft.FSharp.Core.FSharpFunc`2<!!0,class [FSharp.Core]Microsoft.FSharp.Core.FSharpFunc`2<class [mscorlib]System.Collections.Generic.IEnumerable`1<!!2>,!!4>>)
    IL_0143:  ldloc.s    V_8
    IL_0145:  newobj     instance void Linq101Joins01/'q3@30-3'::.ctor(class [FSharp.Core]Microsoft.FSharp.Linq.QueryBuilder)
    IL_014a:  callvirt   instance class [FSharp.Core]Microsoft.FSharp.Linq.QuerySource`2<!!2,!!1> [FSharp.Core]Microsoft.FSharp.Linq.QueryBuilder::For<class [mscorlib]System.Tuple`2<string,class [mscorlib]System.Collections.Generic.IEnumerable`1<class [Utils]Utils/Product>>,class [mscorlib]System.Collections.IEnumerable,class [mscorlib]System.Tuple`3<string,class [mscorlib]System.Collections.Generic.IEnumerable`1<class [Utils]Utils/Product>,class [Utils]Utils/Product>,class [mscorlib]System.Collections.IEnumerable>(class [FSharp.Core]Microsoft.FSharp.Linq.QuerySource`2<!!0,!!1>,
                                                                                                                                                                                                                                                                                                                                                                                                                                                                                                                                         class [FSharp.Core]Microsoft.FSharp.Core.FSharpFunc`2<!!0,class [FSharp.Core]Microsoft.FSharp.Linq.QuerySource`2<!!2,!!3>>)
    IL_014f:  ldsfld     class Linq101Joins01/'q3@32-5' Linq101Joins01/'q3@32-5'::@_instance
    IL_0154:  callvirt   instance class [FSharp.Core]Microsoft.FSharp.Linq.QuerySource`2<!!2,!!1> [FSharp.Core]Microsoft.FSharp.Linq.QueryBuilder::Select<class [mscorlib]System.Tuple`3<string,class [mscorlib]System.Collections.Generic.IEnumerable`1<class [Utils]Utils/Product>,class [Utils]Utils/Product>,class [mscorlib]System.Collections.IEnumerable,class [mscorlib]System.Tuple`2<string,string>>(class [FSharp.Core]Microsoft.FSharp.Linq.QuerySource`2<!!0,!!1>,
                                                                                                                                                                                                                                                                                                                                                                                                               class [FSharp.Core]Microsoft.FSharp.Core.FSharpFunc`2<!!0,!!2>)
    IL_0159:  callvirt   instance class [mscorlib]System.Collections.Generic.IEnumerable`1<!0> class [FSharp.Core]Microsoft.FSharp.Linq.QuerySource`2<class [mscorlib]System.Tuple`2<string,string>,class [mscorlib]System.Collections.IEnumerable>::get_Source()
    IL_015e:  call       !!0[] [FSharp.Core]Microsoft.FSharp.Collections.SeqModule::ToArray<class [mscorlib]System.Tuple`2<string,string>>(class [mscorlib]System.Collections.Generic.IEnumerable`1<!!0>)
    IL_0163:  dup
    IL_0164:  stsfld     class [mscorlib]System.Tuple`2<string,string>[] '<StartupCode$Linq101Joins01>'.$Linq101Joins01::q3@27
    IL_0169:  stloc.s    q3
    .line 36,43 : 1,21 ''
    IL_016b:  call       class [FSharp.Core]Microsoft.FSharp.Linq.QueryBuilder [FSharp.Core]Microsoft.FSharp.Core.ExtraTopLevelOperators::get_query()
    IL_0170:  stloc.s    V_9
    IL_0172:  ldloc.s    V_9
    IL_0174:  ldloc.s    V_9
    IL_0176:  ldloc.s    V_9
    IL_0178:  ldloc.s    V_9
    IL_017a:  call       class [FSharp.Core]Microsoft.FSharp.Collections.FSharpList`1<string> Linq101Joins01::get_categories()
    IL_017f:  callvirt   instance class [FSharp.Core]Microsoft.FSharp.Linq.QuerySource`2<!!0,class [mscorlib]System.Collections.IEnumerable> [FSharp.Core]Microsoft.FSharp.Linq.QueryBuilder::Source<string>(class [mscorlib]System.Collections.Generic.IEnumerable`1<!!0>)
    IL_0184:  ldloc.s    V_9
    IL_0186:  call       class [FSharp.Core]Microsoft.FSharp.Collections.FSharpList`1<class [Utils]Utils/Product> Linq101Joins01::get_products()
    IL_018b:  callvirt   instance class [FSharp.Core]Microsoft.FSharp.Linq.QuerySource`2<!!0,class [mscorlib]System.Collections.IEnumerable> [FSharp.Core]Microsoft.FSharp.Linq.QueryBuilder::Source<class [Utils]Utils/Product>(class [mscorlib]System.Collections.Generic.IEnumerable`1<!!0>)
    IL_0190:  ldsfld     class Linq101Joins01/q4@39 Linq101Joins01/q4@39::@_instance
    IL_0195:  ldsfld     class Linq101Joins01/'q4@39-1' Linq101Joins01/'q4@39-1'::@_instance
    IL_019a:  ldsfld     class Linq101Joins01/'q4@39-2' Linq101Joins01/'q4@39-2'::@_instance
    IL_019f:  callvirt   instance class [FSharp.Core]Microsoft.FSharp.Linq.QuerySource`2<!!4,!!1> [FSharp.Core]Microsoft.FSharp.Linq.QueryBuilder::GroupJoin<string,class [mscorlib]System.Collections.IEnumerable,class [Utils]Utils/Product,string,class [mscorlib]System.Tuple`2<string,class [mscorlib]System.Collections.Generic.IEnumerable`1<class [Utils]Utils/Product>>>(class [FSharp.Core]Microsoft.FSharp.Linq.QuerySource`2<!!0,!!1>,
                                                                                                                                                                                                                                                                                                                                                                                  class [FSharp.Core]Microsoft.FSharp.Linq.QuerySource`2<!!2,!!1>,
                                                                                                                                                                                                                                                                                                                                                                                  class [FSharp.Core]Microsoft.FSharp.Core.FSharpFunc`2<!!0,!!3>,
                                                                                                                                                                                                                                                                                                                                                                                  class [FSharp.Core]Microsoft.FSharp.Core.FSharpFunc`2<!!2,!!3>,
                                                                                                                                                                                                                                                                                                                                                                                  class [FSharp.Core]Microsoft.FSharp.Core.FSharpFunc`2<!!0,class [FSharp.Core]Microsoft.FSharp.Core.FSharpFunc`2<class [mscorlib]System.Collections.Generic.IEnumerable`1<!!2>,!!4>>)
    IL_01a4:  ldloc.s    V_9
    IL_01a6:  newobj     instance void Linq101Joins01/'q4@39-3'::.ctor(class [FSharp.Core]Microsoft.FSharp.Linq.QueryBuilder)
    IL_01ab:  callvirt   instance class [FSharp.Core]Microsoft.FSharp.Linq.QuerySource`2<!!2,!!1> [FSharp.Core]Microsoft.FSharp.Linq.QueryBuilder::For<class [mscorlib]System.Tuple`2<string,class [mscorlib]System.Collections.Generic.IEnumerable`1<class [Utils]Utils/Product>>,class [mscorlib]System.Collections.IEnumerable,class [mscorlib]System.Tuple`4<string,class [mscorlib]System.Collections.Generic.IEnumerable`1<class [Utils]Utils/Product>,class [Utils]Utils/Product,string>,class [mscorlib]System.Collections.IEnumerable>(class [FSharp.Core]Microsoft.FSharp.Linq.QuerySource`2<!!0,!!1>,
                                                                                                                                                                                                                                                                                                                                                                                                                                                                                                                                                class [FSharp.Core]Microsoft.FSharp.Core.FSharpFunc`2<!!0,class [FSharp.Core]Microsoft.FSharp.Linq.QuerySource`2<!!2,!!3>>)
    IL_01b0:  ldsfld     class Linq101Joins01/'q4@42-5' Linq101Joins01/'q4@42-5'::@_instance
    IL_01b5:  callvirt   instance class [FSharp.Core]Microsoft.FSharp.Linq.QuerySource`2<!!2,!!1> [FSharp.Core]Microsoft.FSharp.Linq.QueryBuilder::Select<class [mscorlib]System.Tuple`4<string,class [mscorlib]System.Collections.Generic.IEnumerable`1<class [Utils]Utils/Product>,class [Utils]Utils/Product,string>,class [mscorlib]System.Collections.IEnumerable,class [mscorlib]System.Tuple`2<string,string>>(class [FSharp.Core]Microsoft.FSharp.Linq.QuerySource`2<!!0,!!1>,
                                                                                                                                                                                                                                                                                                                                                                                                                      class [FSharp.Core]Microsoft.FSharp.Core.FSharpFunc`2<!!0,!!2>)
    IL_01ba:  callvirt   instance class [mscorlib]System.Collections.Generic.IEnumerable`1<!0> class [FSharp.Core]Microsoft.FSharp.Linq.QuerySource`2<class [mscorlib]System.Tuple`2<string,string>,class [mscorlib]System.Collections.IEnumerable>::get_Source()
    IL_01bf:  call       !!0[] [FSharp.Core]Microsoft.FSharp.Collections.SeqModule::ToArray<class [mscorlib]System.Tuple`2<string,string>>(class [mscorlib]System.Collections.Generic.IEnumerable`1<!!0>)
    IL_01c4:  dup
    IL_01c5:  stsfld     class [mscorlib]System.Tuple`2<string,string>[] '<StartupCode$Linq101Joins01>'.$Linq101Joins01::q4@36
    IL_01ca:  stloc.s    q4
    IL_01cc:  ret
  } // end of method $Linq101Joins01::main@

} // end of class '<StartupCode$Linq101Joins01>'.$Linq101Joins01


// =============================================================

// *********** DISASSEMBLY COMPLETE ***********************<|MERGE_RESOLUTION|>--- conflicted
+++ resolved
@@ -45,17 +45,13 @@
   // Offset: 0x00000310 Length: 0x000000C3
 }
 .module Linq101Joins01.exe
-<<<<<<< HEAD
-// MVID: {60B68B80-151B-685E-A745-0383808BB660}
-=======
-// MVID: {60A8401D-151B-685E-A745-03831D40A860}
->>>>>>> 0cafa211
+// MVID: {60B78A59-151B-685E-A745-0383598AB760}
 .imagebase 0x00400000
 .file alignment 0x00000200
 .stackreserve 0x00100000
 .subsystem 0x0003       // WINDOWS_CUI
 .corflags 0x00000001    //  ILONLY
-// Image base: 0x04C10000
+// Image base: 0x06AF0000
 
 
 // =============== CLASS MEMBERS DECLARATION ===================
