--- conflicted
+++ resolved
@@ -36,21 +36,13 @@
   // Offset: 0x00000258 Length: 0x0000009E
 }
 .module SeqExpressionTailCalls02.exe
-<<<<<<< HEAD
 // MVID: {60B8D5B8-093A-EC43-A745-0383B8D5B860}
-=======
-// MVID: {60B78A58-093A-EC43-A745-0383588AB760}
->>>>>>> 200af477
 .imagebase 0x00400000
 .file alignment 0x00000200
 .stackreserve 0x00100000
 .subsystem 0x0003       // WINDOWS_CUI
 .corflags 0x00000001    //  ILONLY
-<<<<<<< HEAD
 // Image base: 0x06F70000
-=======
-// Image base: 0x066C0000
->>>>>>> 200af477
 
 
 // =============== CLASS MEMBERS DECLARATION ===================
