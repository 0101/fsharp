--- conflicted
+++ resolved
@@ -30,7 +30,6 @@
 .mresource public FSharpSignatureData.AnonRecd
 {
   // Offset: 0x00000000 Length: 0x000001C2
-<<<<<<< HEAD
 }
 .mresource public FSharpSignatureDataB.AnonRecd
 {
@@ -42,25 +41,12 @@
 }
 .module AnonRecd.exe
 // MVID: {5F972A55-C42F-5208-A745-0383552A975F}
-=======
-}
-.mresource public FSharpOptimizationData.AnonRecd
-{
-  // Offset: 0x000001C8 Length: 0x0000006B
-}
-.module AnonRecd.exe
-// MVID: {60B68B7F-C42F-5208-A745-03837F8BB660}
->>>>>>> 200af477
 .imagebase 0x00400000
 .file alignment 0x00000200
 .stackreserve 0x00100000
 .subsystem 0x0003       // WINDOWS_CUI
 .corflags 0x00000001    //  ILONLY
-<<<<<<< HEAD
 // Image base: 0x09940000
-=======
-// Image base: 0x05160000
->>>>>>> 200af477
 
 
 // =============== CLASS MEMBERS DECLARATION ===================
