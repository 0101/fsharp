--- conflicted
+++ resolved
@@ -2,36 +2,12 @@
 <Project Sdk="Microsoft.NET.Sdk">
 
   <PropertyGroup>
-    <TargetFramework>net46</TargetFramework>
+    <TargetFramework>net472</TargetFramework>
     <OutputType>Exe</OutputType>
-<<<<<<< HEAD
-    <RootNamespace>HostedCompilerServer</RootNamespace>
-    <AssemblyName>HostedCompilerServer</AssemblyName>
-    <TargetFrameworkVersion>v4.7.2</TargetFrameworkVersion>
-    <AutoGenerateBindingRedirects>true</AutoGenerateBindingRedirects>
-    <OutputPath>..\..\bin</OutputPath>
-	<CustomOutputPath>true</CustomOutputPath>
-    <Name>HostedCompilerServer</Name>
-    <WarningLevel>3</WarningLevel>
-    <PlatformTarget>AnyCPU</PlatformTarget>
-    <Prefer32Bit>true</Prefer32Bit>
-  
-</PropertyGroup>
-  <PropertyGroup Condition=" '$(Configuration)|$(Platform)' == 'Debug|AnyCPU' ">
-    <Optimize>false</Optimize>
-    <Tailcalls>false</Tailcalls>
-    <DefineConstants>DEBUG;TRACE</DefineConstants>
-  </PropertyGroup>
-  <PropertyGroup Condition=" '$(Configuration)|$(Platform)' == 'Release|AnyCPU' ">
-    <Optimize>true</Optimize>
-    <Tailcalls>true</Tailcalls>
-    <DefineConstants>TRACE</DefineConstants>
-=======
     <DisableImplicitFSharpCoreReference>true</DisableImplicitFSharpCoreReference>
     <DisableOutputPathCopying>true</DisableOutputPathCopying>
     <AppendTargetFrameworkToOutputPath>false</AppendTargetFrameworkToOutputPath>
     <OutputPath>$(RepoRoot)tests\fsharpqa\testenv\bin</OutputPath>
->>>>>>> 4a9cc932
   </PropertyGroup>
 
   <ItemGroup>
@@ -44,23 +20,4 @@
     <ProjectReference Include="$(FSharpSourcesRoot)\fsharp\FSharp.Compiler.Private\FSharp.Compiler.Private.fsproj" />
   </ItemGroup>
 
-  <ItemGroup>
-<<<<<<< HEAD
-    <Reference Include="mscorlib" />
-    <Reference Include="System" />
-    <Reference Include="System.Core" />
-    <Reference Include="System.Numerics" />
-    <ProjectReference Include="$(FSharpSourcesRoot)\fsharp\FSharp.Core\FSharp.Core.fsproj" >
-      <Project>{DED3BBD7-53F4-428A-8C9F-27968E768605}</Project>
-      <Name>FSharp.Core</Name>
-    </ProjectReference>
-    <ProjectReference Include="$(FSharpSourcesRoot)\fsharp\FSharp.Compiler.Private\FSharp.Compiler.Private.fsproj">
-      <Project>{2E4D67B4-522D-4CF7-97E4-BA940F0B18F3}</Project>
-      <Name>FSharp.Compiler.Private</Name>
-    </ProjectReference>
-=======
-    <PackageReference Include="System.ValueTuple" Version="$(SystemValueTuplePackageVersion)" />
->>>>>>> 4a9cc932
-  </ItemGroup>
-
 </Project>