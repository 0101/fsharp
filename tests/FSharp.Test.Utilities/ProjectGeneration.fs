﻿/// Tools for generating synthetic projects where we can model dependencies between files.
///
/// Each file in the project has a string identifier. It then contains a type and a function.
/// The function calls functions from all the files the given file depends on and returns their
/// results + it's own type in a tuple.
///
/// To model changes, we change the type name in a file which results in signatures of all the
/// dependent files also changing.
///
/// To model breaking changes we change the name of the function which will make dependent files
/// not compile.
///
/// To model changes to "private" code in a file we change the body of a second function which
/// no one calls.
///
module FSharp.Test.ProjectGeneration

open System
open System.Collections.Concurrent
open System.Diagnostics
open System.IO
open System.Text
open System.Text.RegularExpressions
open System.Threading.Tasks
open System.Xml

open FSharp.Compiler.CodeAnalysis
open FSharp.Compiler.Diagnostics
open FSharp.Compiler.Text

open Xunit

open OpenTelemetry
open OpenTelemetry.Resources
open OpenTelemetry.Trace

#nowarn "57" // Experimental feature use

let private projectRoot = "test-projects"

let private defaultFunctionName = "f"

type Reference = {
    Name: string
    Version: string option }

module ReferenceHelpers =

    type Runtime =
        { Name: string
          Version: string
          Path: DirectoryInfo }

    module Seq =
        let filterOut predicate = Seq.filter (predicate >> not)

        let filterOutAny predicates =
            filterOut (fun x -> predicates |> Seq.exists ((|>) x))

    let getNugetReferences nugetSourceOpt references =
        seq {
            for nugetSource in nugetSourceOpt |> Option.toList do
                $"#i \"nuget:{nugetSource}\""

            for reference: Reference in references do
                let version = reference.Version |> Option.map (sprintf ", %s") |> Option.defaultValue ""
                $"#r \"nuget: %s{reference.Name}{version}\""
        }
        |> String.concat "\n"

    let runtimeList = lazy (
        // You can see which versions of the .NET runtime are currently installed with the following command.
        let psi =
            ProcessStartInfo("dotnet", "--list-runtimes", RedirectStandardOutput = true, UseShellExecute = false)

        let proc = Process.Start(psi)
        proc.WaitForExit(1000) |> ignore

        let output =
            seq {
                while not proc.StandardOutput.EndOfStream do
                    proc.StandardOutput.ReadLine()
            }

        /// Regex for output like: Microsoft.AspNetCore.App 5.0.13 [C:\Program Files\dotnet\shared\Microsoft.AspNetCore.App]
        let listRuntimesRegex = Regex("([^\s]+) ([^\s]+) \[(.*?)\\]")

        output
        |> Seq.map (fun x ->
            let matches = listRuntimesRegex.Match(x)
            let (version: string) = matches.Groups.[2].Value

            { Name = matches.Groups.[1].Value
              Version = version
              Path = DirectoryInfo(Path.Combine(matches.Groups[3].Value, version)) }) 
        |> Seq.toList)

    let getFrameworkReference (reference: Reference) =

        let createRuntimeLoadScript blockedDlls (r: Runtime) =
            let dir = r.Path

            let isDLL (f: FileInfo) = f.Extension = ".dll"

            let tripleQuoted (s: string) = $"\"\"\"{s}\"\"\""

            let packageSource (source: string) = $"#I {tripleQuoted source}"

            let reference (ref: string) = $"#r \"{ref}\""

            let fileReferences =
                dir.GetFiles()
                |> Seq.filter isDLL
                |> Seq.filterOutAny blockedDlls
                |> Seq.map (fun f -> reference f.Name)

            seq {
                packageSource dir.FullName
                yield! fileReferences
            }
            |> String.concat "\n"

        let contains (x: string) (y: FileInfo) = y.Name.Contains x

        // List of DLLs that FSI can't load
        let blockedDlls =
            [ contains "aspnetcorev2_inprocess"
              contains "api-ms-win"
              contains "clrjit"
              contains "clrgc"
              contains "clretwrc"
              contains "coreclr"
              contains "hostpolicy"
              contains "Microsoft.DiaSymReader.Native.amd64"
              contains "mscordaccore_amd64_amd64_7"
              contains "mscordaccore"
              contains "msquic"
              contains "mscordbi"
              contains "mscorrc"
              contains "System.IO.Compression.Native" ]

        let runTimeLoadScripts =
            runtimeList.Value
            |> Seq.map (fun runtime -> runtime.Name, (runtime, createRuntimeLoadScript blockedDlls runtime))
            |> Seq.groupBy fst
            |> Seq.map (fun (name, runtimes) -> name, runtimes |> Seq.map snd |> Seq.toList)
            |> Map

        runTimeLoadScripts
        |> Map.tryFind reference.Name
        |> Option.map (
            List.filter (fun (r, _) ->
                match reference.Version with
                | Some v -> r.Version = v
                | None -> not (r.Version.Contains "preview"))
            >> List.sortByDescending (fun (r, _) -> r.Version)
        )
        |> Option.bind List.tryHead
        |> Option.map snd
        |> Option.defaultWith (fun () ->
            failwith $"Couldn't find framework reference {reference.Name} {reference.Version}. Available Runtimes: \n"
            + (runTimeLoadScripts
               |> Map.toSeq
               |> Seq.map snd
               |> Seq.collect (List.map fst)
               |> Seq.map (fun r -> $"{r.Name} {r.Version}")
               |> String.concat "\n"))


open ReferenceHelpers


type SignatureFile =
    | No
    | AutoGenerated
    | Custom of string
    member x.CustomText = match x with Custom text -> text | _ -> failwith $"Not a custom signature file (SignatureFile.%A{x})"


type SyntheticSourceFile =
    {
        Id: string
        /// This is part of the file's type name
        PublicVersion: int
        InternalVersion: int
        DependsOn: string list
        /// Changing this makes dependent files' code invalid
        FunctionName: string
        SignatureFile: SignatureFile
        HasErrors: bool
        /// If this is set to a non-empty string then it will replace the auto-generated content of the file
        Source: string
        ExtraSource: string
        EntryPoint: bool
    }

    member this.FileName = $"File{this.Id}.fs"
    member this.SignatureFileName = $"{this.FileName}i"
    member this.TypeName = $"T{this.Id}V_{this.PublicVersion}"
    member this.ModuleName = $"Module{this.Id}"

    member this.HasSignatureFile =
        match this.SignatureFile with
        | No -> false
        | _ -> true


let sourceFile fileId deps =
    { Id = fileId
      PublicVersion = 1
      InternalVersion = 1
      DependsOn = deps
      FunctionName = defaultFunctionName
      SignatureFile = No
      HasErrors = false
      Source = ""
      ExtraSource = ""
      EntryPoint = false }


let OptionsCache = ConcurrentDictionary()




type SyntheticProject =
    { Name: string
      ProjectDir: string
      SourceFiles: SyntheticSourceFile list
      DependsOn: SyntheticProject list
      RecursiveNamespace: bool
      OtherOptions: string list
      AutoAddModules: bool
      NugetReferences: Reference list
      FrameworkReferences: Reference list
      /// If set to true this project won't cause an exception if there are errors in the initial check
      SkipInitialCheck: bool }

    static member Create(?name: string) =
        let name = defaultArg name $"TestProject_{Guid.NewGuid().ToString()[..7]}"
        let dir = Path.GetFullPath projectRoot

        { Name = name
          ProjectDir = dir ++ name
          SourceFiles = []
          DependsOn = []
          RecursiveNamespace = false
          OtherOptions = []
          AutoAddModules = true
          NugetReferences = []
          FrameworkReferences = []
          SkipInitialCheck = false }

    static member Create([<ParamArray>] sourceFiles: SyntheticSourceFile[]) =
        { SyntheticProject.Create() with SourceFiles = sourceFiles |> List.ofArray }

    static member Create(name: string, [<ParamArray>] sourceFiles: SyntheticSourceFile[]) =
        { SyntheticProject.Create(name) with SourceFiles = sourceFiles |> List.ofArray }

    member this.Find fileId =
        this.SourceFiles
        |> List.tryFind (fun f -> f.Id = fileId)
        |> Option.defaultWith (fun () -> failwith $"File with ID '{fileId}' not found in project {this.Name}.")

    member this.FindInAllProjects fileId =
        this.GetAllFiles()
        |> List.tryFind (fun (_, f) -> f.Id = fileId)
        |> Option.defaultWith (fun () -> failwith $"File with ID '{fileId}' not found in any project.")

    member this.FindByPath path =
        this.SourceFiles
        |> List.tryFind (fun f -> this.ProjectDir ++ f.FileName = path)
        |> Option.defaultWith (fun () -> failwith $"File {path} not found in project {this.Name}.")

    member this.FindInAllProjectsByPath path =
        this.GetAllFiles()
        |> List.tryFind (fun (p, f) -> p.ProjectDir ++ f.FileName = path)
        |> Option.defaultWith (fun () -> failwith $"File {path} not found in any project.")

    member this.ProjectFileName = this.ProjectDir ++ $"{this.Name}.fsproj"

    member this.OutputFilename = this.ProjectDir ++ $"{this.Name}.dll"

    member this.GetProjectOptions(checker: FSharpChecker) =

        let cacheKey =
            this.GetAllFiles()
            |> List.collect (fun (p, f) ->
                [ p.Name
                  f.Id
                  if f.HasSignatureFile then
                      "s" ]),
            this.FrameworkReferences,
            this.NugetReferences

        if not (OptionsCache.ContainsKey cacheKey) then
            OptionsCache[cacheKey] <-
                use _ = Activity.start "SyntheticProject.GetProjectOptions" [ "project", this.Name ]

                let referenceScript =
                    seq {
                        yield! this.FrameworkReferences |> Seq.map getFrameworkReference
                        this.NugetReferences |> getNugetReferences (Some "https://api.nuget.org/v3/index.json")
                    }
                    |> String.concat "\n"

                let baseOptions, _ =
                    checker.GetProjectOptionsFromScript(
                        "file.fsx",
                        SourceText.ofString referenceScript,
                        assumeDotNetFramework = false
                    )
                    |> Async.RunSynchronously

                {
                    ProjectFileName = this.ProjectFileName
                    ProjectId = None
                    SourceFiles =
                        [| for f in this.SourceFiles do
                               if f.HasSignatureFile then
                                   this.ProjectDir ++ f.SignatureFileName

                               this.ProjectDir ++ f.FileName |]
                    OtherOptions =
                        Set [
                           yield! baseOptions.OtherOptions
                           "--optimize+"
                           for p in this.DependsOn do
                               $"-r:{p.OutputFilename}"
                           yield! this.OtherOptions ]
                           |> Set.toArray
                    ReferencedProjects =
                        [| for p in this.DependsOn do
                               FSharpReferencedProject.FSharpReference(p.OutputFilename, p.GetProjectOptions checker) |]
                    IsIncompleteTypeCheckEnvironment = false
                    UseScriptResolutionRules = false
                    LoadTime = DateTime()
                    UnresolvedReferences = None
                    OriginalLoadReferences = []
                    Stamp = None }

        OptionsCache[cacheKey]

    member this.GetAllProjects() =
        [ this
          for p in this.DependsOn do
              yield! p.GetAllProjects() ]

    member this.GetAllFiles() =
        [ for f in this.SourceFiles do
              this, f
          for p in this.DependsOn do
              yield! p.GetAllFiles() ]


let getFilePath p (f: SyntheticSourceFile) = p.ProjectDir ++ f.FileName
let getSignatureFilePath p (f: SyntheticSourceFile) = p.ProjectDir ++ f.SignatureFileName


type SyntheticProject with
    member this.GetFilePath fileId = this.Find fileId |> getFilePath this
    member this.GetSignatureFilePath fileId = this.Find fileId |> getSignatureFilePath this

    member this.SourceFilePaths =
        [ for f in this.SourceFiles do
            if f.HasSignatureFile then this.GetSignatureFilePath f.Id
            this.GetFilePath f.Id ]


let private renderNamespaceModule (project: SyntheticProject) (f: SyntheticSourceFile) =
    seq {
        if project.RecursiveNamespace then
            $"namespace rec {project.Name}"
            $"module {f.ModuleName}"
        else
            $"module %s{project.Name}.{f.ModuleName}"
    } |> String.concat Environment.NewLine

let renderSourceFile (project: SyntheticProject) (f: SyntheticSourceFile) =
    seq {
        if f.Source <> "" then
            if project.AutoAddModules then
                renderNamespaceModule project f
            f.Source
        else
            renderNamespaceModule project f
            for p in project.DependsOn |> set do
                $"open {p.Name}"

            $"type {f.TypeName}<'a> = T{f.Id} of 'a"

            $"let {f.FunctionName} x ="

            for dep in f.DependsOn |> set do
                $"    Module{dep}.{defaultFunctionName} x,"

            $"    T{f.Id} x"

            $"let f2 x = x + {f.InternalVersion}"

            f.ExtraSource

            if f.HasErrors then
                "let wrong = 1 + 'a'"

        if f.EntryPoint then
            "[<EntryPoint>]"
            "let main _ ="
            "   f 1 |> ignore"
            "   printfn \"Hello World!\""
            "   0"
    }
    |> String.concat Environment.NewLine

let renderCustomSignatureFile (project: SyntheticProject) (f: SyntheticSourceFile) =
    match f.SignatureFile with
    | Custom signature ->
        if project.AutoAddModules then
            $"{renderNamespaceModule project f}\n{signature}"
        else
            signature
    | _ -> failwith $"File {f.FileName} does not have a custom signature file."

let private renderFsProj (p: SyntheticProject) =
    seq {
        """
        <Project Sdk="Microsoft.NET.Sdk">

        <PropertyGroup>
            <OutputType>Exe</OutputType>
            <TargetFramework>net7.0</TargetFramework>
        </PropertyGroup>

        <ItemGroup>
        """

        for reference in p.FrameworkReferences do
            let version = reference.Version |> Option.map (fun v -> $" Version=\"{v}\"") |> Option.defaultValue ""
            $"<FrameworkReference Include=\"{reference.Name}\"{version}/>"

        for reference in p.NugetReferences do
            let version = reference.Version |> Option.map (fun v -> $" Version=\"{v}\"") |> Option.defaultValue ""
            $"<PackageReference Include=\"{reference.Name}\"{version}/>"

        for project in p.DependsOn do
            $"<ProjectReference Include=\"{project.ProjectFileName}\" />"

        for f in p.SourceFiles do
            if f.HasSignatureFile then
                $"<Compile Include=\"{f.SignatureFileName}\" />"

            $"<Compile Include=\"{f.FileName}\" />"

        """
        </ItemGroup>
        </Project>
        """
    }
    |> String.concat Environment.NewLine

let private writeFileIfChanged path content =
    if not (File.Exists path) || File.ReadAllText(path) <> content then
        File.WriteAllText(path, content)

let private writeFile (p: SyntheticProject) (f: SyntheticSourceFile) =
    let fileName = getFilePath p f
    let content = renderSourceFile p f
    writeFileIfChanged fileName content


[<AutoOpen>]
module ProjectOperations =

    let updateFile fileId updateFunction project =
        let index = project.SourceFiles |> List.findIndex (fun file -> file.Id = fileId)

        { project with
            SourceFiles =
                project.SourceFiles
                |> List.updateAt index (updateFunction project.SourceFiles[index]) }

    let updateFileInAnyProject fileId updateFunction (rootProject: SyntheticProject) =
        let project, _ = rootProject.FindInAllProjects fileId

        if project = rootProject then
            updateFile fileId updateFunction project
        else
            let index = rootProject.DependsOn |> List.findIndex ((=) project)

            { rootProject with
                DependsOn =
                    rootProject.DependsOn
                    |> List.updateAt index (updateFile fileId updateFunction project) }

    let private counter = (Seq.initInfinite ((+) 2)).GetEnumerator()

    let updatePublicSurface f =
        counter.MoveNext() |> ignore
        { f with PublicVersion = counter.Current }

    let updateInternal f =
        counter.MoveNext() |> ignore
        { f with InternalVersion = counter.Current }

    let breakDependentFiles f = { f with FunctionName = "g" }

    let setPublicVersion n f = { f with PublicVersion = n }

    let addDependency fileId f : SyntheticSourceFile =
        { f with DependsOn = fileId :: f.DependsOn }

    let addSignatureFile f =
        { f with SignatureFile = AutoGenerated }

    let checkFileWithIncrementalBuilder fileId (project: SyntheticProject) (checker: FSharpChecker) =
        let file = project.Find fileId
        let contents = renderSourceFile project file
        let absFileName = getFilePath project file

        checker.ParseAndCheckFileInProject(
            absFileName,
            0,
            SourceText.ofString contents,
            project.GetProjectOptions checker
        )

    let getSourceText (project: SyntheticProject) (filePath: string) =
        if filePath.EndsWith(".fsi") then
            let implFilePath = filePath[..filePath.Length - 2]
            let source = project.FindByPath implFilePath
            match source.SignatureFile with
            | No -> failwith $"{implFilePath} does not have a signature file"
            | Custom _ -> renderCustomSignatureFile project source
            | AutoGenerated ->
                if File.Exists filePath then
                    // TODO: could be outdated
                    File.ReadAllText filePath
                else
                    failwith "AutoGenerated signatures not yet supported for getSource workflow"
        else
            filePath
            |> project.FindByPath
            |> renderSourceFile project
        |> SourceText.ofString

    let getFileSnapshot (project: SyntheticProject) _options (path: string) =
        async {
            let project, filePath =
                if path.EndsWith(".fsi") then
                    let implFilePath = path[..path.Length - 2]
                    let p, f = project.FindInAllProjectsByPath implFilePath
                    p, getSignatureFilePath p f
                else
                    let p, f = project.FindInAllProjectsByPath path
                    p, getFilePath p f

            let source = getSourceText project path
            use md5 = System.Security.Cryptography.MD5.Create()
            let inputBytes = Encoding.UTF8.GetBytes(source.ToString())
            let hash = md5.ComputeHash(inputBytes) |> Array.map (fun b -> b.ToString("X2")) |> String.concat ""
            
            return {
                FileName = filePath
                Version = hash
                GetSource = fun () -> source |> Task.FromResult
            }
        }

    let checkFileWithTransparentCompiler fileId (project: SyntheticProject) (checker: FSharpChecker) =
        async {
            let file = project.Find fileId
            let absFileName = getFilePath project file
            let options = project.GetProjectOptions checker
            let! projectSnapshot = FSharpProjectSnapshot.FromOptions(options, getFileSnapshot project)
            return! checker.ParseAndCheckFileInProject(absFileName, projectSnapshot)
        }

    let checkFile fileId (project: SyntheticProject) (checker: FSharpChecker) =
        (if checker.UsesTransparentCompiler then
            checkFileWithTransparentCompiler
        else
            checkFileWithIncrementalBuilder) fileId project checker

    let getTypeCheckResult (parseResults: FSharpParseFileResults, checkResults: FSharpCheckFileAnswer) =
        Assert.True(not parseResults.ParseHadErrors)

        match checkResults with
        | FSharpCheckFileAnswer.Aborted -> failwith "Type checking was aborted"
        | FSharpCheckFileAnswer.Succeeded checkResults -> checkResults

    let tryGetTypeCheckResult (parseResults: FSharpParseFileResults, checkResults: FSharpCheckFileAnswer) =
        if not parseResults.ParseHadErrors then
            match checkResults with
            | FSharpCheckFileAnswer.Aborted -> None
            | FSharpCheckFileAnswer.Succeeded checkResults -> Some checkResults
        else None

    let getSignature parseAndCheckResults =
        parseAndCheckResults
        |> tryGetTypeCheckResult
        |> Option.bind (fun r -> r.GenerateSignature())
        |> Option.map (fun s -> s.ToString())
        |> Option.defaultValue ""

    let expectOk parseAndCheckResults _ =
        let checkResult = getTypeCheckResult parseAndCheckResults

        if checkResult.Diagnostics.Length > 0 then
            failwith $"Expected no errors, but there were some: \n%A{checkResult.Diagnostics}"

    let expectSingleWarningAndNoErrors (warningSubString:string) parseAndCheckResults _  =
        let checkResult = getTypeCheckResult parseAndCheckResults
        let errors = checkResult.Diagnostics|> Array.filter (fun d -> d.Severity = FSharpDiagnosticSeverity.Error)
        if errors.Length > 0 then
            failwith $"Expected no errors, but there were some: \n%A{errors}"

        let warnings = checkResult.Diagnostics|> Array.filter (fun d -> d.Severity = FSharpDiagnosticSeverity.Warning)
        match warnings |> Array.tryExactlyOne with
        | None -> failwith $"Expected 1 warning, but got {warnings.Length} instead: \n%A{warnings}"
        | Some w ->
            if w.Message.Contains warningSubString then
                ()
            else
                failwith $"Expected 1 warning with substring '{warningSubString}' but got %A{w}"

    let expectErrors parseAndCheckResults _ =
        let (parseResult: FSharpParseFileResults), _checkResult = parseAndCheckResults
        if not parseResult.ParseHadErrors then
            let checkResult = getTypeCheckResult parseAndCheckResults
            if
                (checkResult.Diagnostics
                 |> Array.where (fun d -> d.Severity = FSharpDiagnosticSeverity.Error))
                    .Length = 0
            then
                failwith "Expected errors, but there were none"

    let expectSignatureChanged result (oldSignature: string, newSignature: string) =
        expectOk result ()
        Assert.NotEqual<string>(oldSignature, newSignature)

    let expectSignatureContains expected result (_oldSignature, newSignature) =
        expectOk result ()
        Assert.Contains(expected, newSignature)

    let expectNoChanges result (oldSignature: string, newSignature: string) =
        expectOk result ()
        Assert.Equal<string>(oldSignature, newSignature)

    let expectNumberOfResults expected (results: 'a list) =
        if results.Length <> expected then
            failwith $"Found {results.Length} references but expected to find {expected}"

    let expectToFind expected (foundRanges: range seq) =
        let expected =
            expected
            |> Seq.sortBy (fun (file, _, _, _) -> file)
            |> Seq.toArray

        let actual =
            foundRanges
            |> Seq.map (fun r -> Path.GetFileName(r.FileName), r.StartLine, r.StartColumn, r.EndColumn)
            |> Seq.sort
            |> Seq.toArray

        Assert.Equal<(string * int * int * int)[]>(expected |> Seq.sort |> Seq.toArray, actual)

    let rec saveProject (p: SyntheticProject) generateSignatureFiles checker =
        async {
            Directory.CreateDirectory(p.ProjectDir) |> ignore

            for ref in p.DependsOn do
                do! saveProject ref generateSignatureFiles checker

            for i in 0 .. p.SourceFiles.Length - 1 do
                let file = p.SourceFiles[i]
                writeFile p file

                let signatureFileName = p.ProjectDir ++ file.SignatureFileName

                match file.SignatureFile with
                | AutoGenerated when generateSignatureFiles ->
                    let project = { p with SourceFiles = p.SourceFiles[0..i - 1] @ [ { file with SignatureFile = No }] }
                    let! results = checkFile file.Id project checker
                    let signature = getSignature results
                    writeFileIfChanged signatureFileName signature
                | Custom _ ->
                    let signatureContent = renderCustomSignatureFile p file
                    writeFileIfChanged signatureFileName signatureContent
                | _ -> ()

            writeFileIfChanged (p.ProjectDir ++ $"{p.Name}.fsproj") (renderFsProj p)
        }

    // Convert AutoGenerated signature files to Custom ones so they can be edited independently.
    // This will save the project to disk.
    let rec absorbAutoGeneratedSignatures checker (p: SyntheticProject) =
        async {
            do! saveProject p true checker
            let files = [ 
                for file in p.SourceFiles do
                    if file.SignatureFile = AutoGenerated then
                        let text = file |> getSignatureFilePath p |> File.ReadAllText
                        { file with SignatureFile = Custom text }
                    else file 
            ]
            let! projects = 
                p.DependsOn 
                |> Seq.map (absorbAutoGeneratedSignatures checker)
                |> Async.Sequential
            return 
                { p with 
                    SourceFiles = files
                    AutoAddModules = false
                    DependsOn = projects |> Array.toList }
        }

module Helpers =

    let getSymbolUse fileName (source: string) (symbolName: string) snapshot (checker: FSharpChecker) =
        async {
            let lines = source.Split '\n' |> Seq.skip 1 // module definition
            let lineNumber, fullLine, colAtEndOfNames =
                lines
                |> Seq.mapi (fun lineNumber line ->
                    let index =  line.IndexOf symbolName
                    if index >= 0 then
                        let colAtEndOfNames = line.IndexOf symbolName + symbolName.Length
                        Some (lineNumber + 2, line, colAtEndOfNames)
                    else None)
                |> Seq.tryPick id
                |> Option.defaultValue (-1, "", -1)

            let! results = checker.ParseAndCheckFileInProject(fileName, snapshot)

            let typeCheckResults = getTypeCheckResult results

            let symbolUse =
                typeCheckResults.GetSymbolUseAtLocation(lineNumber, colAtEndOfNames, fullLine, [symbolName])

            return symbolUse |> Option.defaultWith (fun () ->
                failwith $"No symbol found in {fileName} at {lineNumber}:{colAtEndOfNames}\nFile contents:\n\n{source}\n")
        }

    let singleFileChecker source =

        let fileName = "test.fs"

        let getSource _ fileName =
            { FileName = fileName
              Version = "1"
              GetSource = fun () -> source |> SourceText.ofString |> Task.FromResult }
            |> async.Return

        let checker = FSharpChecker.Create(
            keepAllBackgroundSymbolUses = false,
            enableBackgroundItemKeyStoreAndSemanticClassification = true,
            enablePartialTypeChecking = true,
            captureIdentifiersWhenParsing = true,
            useTransparentCompiler = true)

        let options =
            let baseOptions, _ =
                checker.GetProjectOptionsFromScript(
                    fileName,
                    SourceText.ofString "",
                    assumeDotNetFramework = false
                )
                |> Async.RunSynchronously

            { baseOptions with
                ProjectFileName = "project"
                ProjectId = None
                SourceFiles = [|fileName|]
                IsIncompleteTypeCheckEnvironment = false
                UseScriptResolutionRules = false
                LoadTime = DateTime()
                UnresolvedReferences = None
                OriginalLoadReferences = []
                Stamp = None }

        let snapshot = FSharpProjectSnapshot.FromOptions(options, getSource) |> Async.RunSynchronously

        fileName, snapshot, checker

open Helpers


type WorkflowContext =
    { Project: SyntheticProject
      Signatures: Map<string, string>
      Cursor: FSharpSymbolUse option }

let SaveAndCheckProject project checker =
    async {
        use _ =
            Activity.start "SaveAndCheckProject" [ Activity.Tags.project, project.Name ]

        do! saveProject project true checker

        let options = project.GetProjectOptions checker
        let! snapshot = FSharpProjectSnapshot.FromOptions(options, getFileSnapshot project)

        let! results = checker.ParseAndCheckProject(snapshot)

        if not (Array.isEmpty results.Diagnostics || project.SkipInitialCheck) then
            failwith $"Project {project.Name} failed initial check: \n%A{results.Diagnostics}"

        let! signatures =
            Async.Sequential
                [ for file in project.SourceFiles do
                      async {
                          let! result = checkFile file.Id project checker
                          let signature = getSignature result
                          return file.Id, signature
                      } ]

        return
            { Project = project
              Signatures = Map signatures
              Cursor = None }
    }

type ProjectWorkflowBuilder
    (
        initialProject: SyntheticProject,
        ?initialContext,
        ?checker: FSharpChecker,
        ?useGetSource,
        ?useChangeNotifications,
        ?useSyntaxTreeCache,
        ?useTransparentCompiler,
        ?runTimeout,
        ?autoStart
    ) =

    let useTransparentCompiler = defaultArg useTransparentCompiler false
    let useGetSource = not useTransparentCompiler && defaultArg useGetSource false
    let useChangeNotifications = not useTransparentCompiler && defaultArg useChangeNotifications false
    let autoStart = defaultArg autoStart true

    let mutable latestProject = initialProject
    let mutable activity = None
    let mutable tracerProvider = None

    let getSource f = f |> getSourceText latestProject |> Some |> async.Return

    let checker =
        defaultArg
            checker
            (FSharpChecker.Create(
                keepAllBackgroundSymbolUses = false,
                enableBackgroundItemKeyStoreAndSemanticClassification = true,
                enablePartialTypeChecking = true,
                captureIdentifiersWhenParsing = true,
                documentSource = (if useGetSource then DocumentSource.Custom getSource else DocumentSource.FileSystem),
                useSyntaxTreeCache = defaultArg useSyntaxTreeCache false,
                useTransparentCompiler = useTransparentCompiler
            ))

    let mapProjectAsync f workflow =
        async {
            let! ctx = workflow
            let! project = f ctx.Project
            latestProject <- project
            return { ctx with Project = project }
        }

    let mapProject f = mapProjectAsync (f >> async.Return)

    let getInitialContext() =
        match initialContext with
        | Some ctx -> async.Return ctx
        | None -> SaveAndCheckProject initialProject checker

    /// Creates a ProjectWorkflowBuilder which will already have the project
    /// saved and checked so time won't be spent on that.
    /// Also the project won't be deleted after the computation expression is evaluated
    member this.CreateBenchmarkBuilder() =
        let ctx = getInitialContext() |> Async.RunSynchronously

        ProjectWorkflowBuilder(
            ctx.Project,
            ctx,
            useGetSource = useGetSource,
            useChangeNotifications = useChangeNotifications,
            useTransparentCompiler = useTransparentCompiler,
            ?runTimeout = runTimeout)

    member this.Checker = checker

    member this.Yield _ = async {
        let! ctx = getInitialContext()
        tracerProvider <-
            Sdk.CreateTracerProviderBuilder()
                .AddSource("fsc")
                .SetResourceBuilder(ResourceBuilder.CreateDefault().AddService(serviceName="F#", serviceVersion = "1"))
                .AddJaegerExporter()
                .Build()
            |> Some
        activity <- Activity.start ctx.Project.Name [ Activity.Tags.project, ctx.Project.Name; "UsingTransparentCompiler", useTransparentCompiler.ToString() ] |> Some
        return ctx
    }

    member this.DeleteProjectDir() =
        if Directory.Exists initialProject.ProjectDir then
            Directory.Delete(initialProject.ProjectDir, true)

    member this.Execute(workflow: Async<WorkflowContext>) =
        try
            Async.RunSynchronously(workflow, timeout = defaultArg runTimeout 600_000)
        finally
            if initialContext.IsNone then
                this.DeleteProjectDir()
            activity |> Option.iter (fun x -> x.Dispose())
            tracerProvider |> Option.iter (fun x ->
                x.ForceFlush() |> ignore
                x.Dispose())

    member this.Run(workflow: Async<WorkflowContext>) =
        if autoStart then
            this.Execute(workflow) |> async.Return
        else
            workflow

    [<CustomOperation "withProject">]
    member this.WithProject(workflow: Async<WorkflowContext>, f) =
        workflow |> mapProjectAsync (fun project ->
            async {
                do! f project checker
                return project
            })

    [<CustomOperation "withChecker">]
    member this.WithChecker(workflow: Async<WorkflowContext>, f) =
        async {
            let! ctx = workflow
            f checker
            return ctx
        }

    [<CustomOperation "withChecker">]
    member this.WithChecker(workflow: Async<WorkflowContext>, f) =
        async {
            let! ctx = workflow
            do! f checker
            return ctx
        }

    /// Change contents of given file using `processFile` function.
    /// Does not save the file to disk.
    [<CustomOperation "updateFile">]
    member this.UpdateFile(workflow: Async<WorkflowContext>, fileId: string, processFile) =
        workflow
        |> mapProject (updateFileInAnyProject fileId processFile)
        |> mapProjectAsync (fun project ->
            async {
                use _ =
                    Activity.start "ProjectWorkflowBuilder.UpdateFile" [ Activity.Tags.project, project.Name; "fileId", fileId ]

                if useChangeNotifications then
                    let project, file = project.FindInAllProjects fileId
                    let filePath = project.ProjectDir ++ file.FileName
                    do! checker.NotifyFileChanged(filePath, project.GetProjectOptions checker)
                    if (project.Find fileId).SignatureFile <> No then
                        do! checker.NotifyFileChanged($"{filePath}i", project.GetProjectOptions checker)

                return project
            })

    member this.UpdateFile(workflow: Async<WorkflowContext>, chooseFile, processFile) =
        async {
            let! ctx = workflow
            let file = ctx.Project.SourceFiles |> chooseFile
            let fileId = file.Id
            return! this.UpdateFile(async.Return ctx, fileId, processFile)
        }

    [<CustomOperation "regenerateSignature">]
    member this.RegenerateSignature(workflow: Async<WorkflowContext>, fileId: string) =
        workflow
        |> mapProjectAsync (fun project ->
            async {
                use _ =
                    Activity.start "ProjectWorkflowBuilder.RegenerateSignature" [ Activity.Tags.project, project.Name; "fileId", fileId ]
                let project, file = project.FindInAllProjects fileId
                let! result = checkFile fileId project checker
                let signature = getSignature result
                let signatureFileName = getSignatureFilePath project file
                writeFileIfChanged signatureFileName signature
                return project
            })

    /// Add a file above given file in the project.
    [<CustomOperation "addFileAbove">]
    member this.AddFileAbove(workflow: Async<WorkflowContext>, addAboveId: string, newFile) =
        workflow
        |> mapProject (fun project ->
            let index =
                project.SourceFiles
                |> List.tryFindIndex (fun f -> f.Id = addAboveId)
                |> Option.defaultWith (fun () -> failwith $"File {addAboveId} not found")

            { project with SourceFiles = project.SourceFiles |> List.insertAt index newFile })

    /// Remove a file from the project. The file is not deleted from disk.
    [<CustomOperation "removeFile">]
    member this.RemoveFile(workflow: Async<WorkflowContext>, fileId: string) =
        workflow
        |> mapProject (fun project ->
            { project with SourceFiles = project.SourceFiles |> List.filter (fun f -> f.Id <> fileId) })

    /// Parse and type check given file and process the results using `processResults` function.
    [<CustomOperation "checkFile">]
    member this.CheckFile(workflow: Async<WorkflowContext>, fileId: string, processResults) =
        async {
            let! ctx = workflow

            use _ =
                Activity.start "ProjectWorkflowBuilder.CheckFile" [ Activity.Tags.project, initialProject.Name; "fileId", fileId ]

            let! results = checkFile fileId ctx.Project checker

            let oldSignature = ctx.Signatures[fileId]
            let newSignature = getSignature results

            processResults results (oldSignature, newSignature)

            return { ctx with Signatures = ctx.Signatures.Add(fileId, newSignature) }
        }

    member this.CheckFile(workflow: Async<WorkflowContext>, fileId: string, processResults) =
        async {
            let! ctx = workflow
            use _ =
                Activity.start "ProjectWorkflowBuilder.CheckFile" [ Activity.Tags.project, initialProject.Name; "fileId", fileId ]

            let! results = checkFile fileId ctx.Project checker
            let typeCheckResults = getTypeCheckResult results

            let newSignature = getSignature results

            processResults typeCheckResults

            return { ctx with Signatures = ctx.Signatures.Add(fileId, newSignature) }
        }

    /// Find a symbol using the provided range, mimicking placing a cursor on it in IDE scenarios
    [<CustomOperation "placeCursor">]
    member this.PlaceCursor(workflow: Async<WorkflowContext>, fileId, line, colAtEndOfNames, fullLine, symbolNames) =
        async {
            let! ctx = workflow
            let! results = checkFile fileId ctx.Project checker
            let typeCheckResults = getTypeCheckResult results

            let su =
                typeCheckResults.GetSymbolUseAtLocation(line, colAtEndOfNames, fullLine, symbolNames)

            if su.IsNone then
                let file = ctx.Project.Find fileId

                failwith
                    $"No symbol found in {file.FileName} at {line}:{colAtEndOfNames}\nFile contents:\n\n{renderSourceFile ctx.Project file}\n"

            return { ctx with Cursor = su }
        }

    member this.FindSymbolUse(ctx: WorkflowContext, fileId, symbolName: string) =
        async {
<<<<<<< HEAD
            let file = ctx.Project.Find fileId
            let fileName = ctx.Project.ProjectDir ++ file.FileName
            let source = renderSourceFile ctx.Project file
            let options= ctx.Project.GetProjectOptions checker
=======
            let project, file = ctx.Project.FindInAllProjects fileId
            let fileName = project.ProjectDir ++ file.FileName
            let source = renderSourceFile project file
            let options = project.GetProjectOptions checker
>>>>>>> 8b562480
            let! snapshot = FSharpProjectSnapshot.FromOptions(options, getFileSnapshot ctx.Project)
            return! getSymbolUse fileName source symbolName snapshot checker
        }

    /// Find a symbol by finding the first occurrence of the symbol name in the file
    [<CustomOperation "placeCursor">]
    member this.PlaceCursor(workflow: Async<WorkflowContext>, fileId, symbolName: string) =
        async {
            let! ctx = workflow
            let! su = this.FindSymbolUse(ctx, fileId, symbolName)
            return { ctx with Cursor = Some su }
        }

    [<CustomOperation "checkSymbolUse">]
    member this.CheckSymbolUse(workflow: Async<WorkflowContext>, fileId, symbolName: string, check) =
        async {
            let! ctx = workflow
            let! su = this.FindSymbolUse(ctx, fileId, symbolName)
            check su
            return ctx
        }

    /// Find all references within a single file, results are provided to the 'processResults' function
    [<CustomOperation "findAllReferencesInFile">]
    member this.FindAllReferencesInFile(workflow: Async<WorkflowContext>, fileId: string, processResults) =
        async {
            let! ctx = workflow
            let options = ctx.Project.GetProjectOptions checker

            let symbolUse =
                ctx.Cursor
                |> Option.defaultWith (fun () ->
                    failwith $"Please place cursor at a valid location via placeCursor first")

            let file = ctx.Project.Find fileId
            let absFileName = getFilePath ctx.Project file

            let! results =
                checker.FindBackgroundReferencesInFile(absFileName, options, symbolUse.Symbol, fastCheck = true)

            processResults (results |> Seq.toList)

            return ctx
        }

    /// Find all references within the project, results are provided to the 'processResults' function
    [<CustomOperation "findAllReferences">]
    member this.FindAllReferences(workflow: Async<WorkflowContext>, processResults) =
        async {
            let! ctx = workflow

            let symbolUse =
                ctx.Cursor
                |> Option.defaultWith (fun () ->
                    failwith $"Please place cursor at a valid location via placeCursor first")

            let! results =
                [ for p, f in ctx.Project.GetAllFiles() do
                    let options = p.GetProjectOptions checker
                    for fileName in [getFilePath p f; if f.SignatureFile <> No then getSignatureFilePath p f] do
                        checker.FindBackgroundReferencesInFile(fileName, options, symbolUse.Symbol, fastCheck = true) ]
                |> Async.Parallel

            results |> Seq.collect id |> Seq.toList |> processResults
            return ctx
        }

    /// Save given file to disk.
    [<CustomOperation "saveFile">]
    member this.SaveFile(workflow: Async<WorkflowContext>, fileId: string) =
        async {
            let! ctx = workflow
            let project, file = ctx.Project.FindInAllProjects fileId
            writeFile project file
            return ctx
        }

    /// Save all files to disk.
    [<CustomOperation "saveAll">]
    member this.SaveAll(workflow: Async<WorkflowContext>) =
        async {
            let! ctx = workflow
            do! saveProject ctx.Project false checker
            return ctx
        }

    /// Clear checker caches.
    [<CustomOperation "clearCache">]
    member this.ClearCache(workflow: Async<WorkflowContext>) =
        async {
            let! ctx = workflow
            let options = [for p in ctx.Project.GetAllProjects() -> p.GetProjectOptions checker]
            checker.ClearCache(options)
            checker.ClearLanguageServiceRootCachesAndCollectAndFinalizeAllTransients()
            return ctx
        }

    /// Find all references to a module defined in a given file.
    /// These should only be found in files that depend on this file.
    ///
    /// Requires `enableBackgroundItemKeyStoreAndSemanticClassification` to be true in the checker.
    [<CustomOperation "findAllReferencesToModuleFromFile">]
    member this.FindAllReferencesToModuleFromFile(workflow, fileId, fastCheck, processResults) =
        async {
            let! ctx = workflow
            let! results = checkFile fileId ctx.Project checker
            let typeCheckResult = getTypeCheckResult results
            let moduleName = (ctx.Project.Find fileId).ModuleName

            let symbolUse =
                typeCheckResult.GetSymbolUseAtLocation(
                    1,
                    moduleName.Length + ctx.Project.Name.Length + 8,
                    $"module {ctx.Project.Name}.{moduleName}",
                    [ moduleName ]
                )
                |> Option.defaultWith (fun () -> failwith "no symbol use found")

            let options = ctx.Project.GetProjectOptions checker

            let! results =
                [ for f in options.SourceFiles do
                      checker.FindBackgroundReferencesInFile(f, options, symbolUse.Symbol, fastCheck = fastCheck) ]
                |> Async.Parallel

            results |> Seq.collect id |> Seq.toList |> processResults
            return ctx
        }

    [<CustomOperation "compileWithFSC">]
    member this.Compile(workflow: Async<WorkflowContext>) =
        async {
            let! ctx = workflow
            let projectOptions = ctx.Project.GetProjectOptions(checker)
            let arguments =
                [|
                    yield "fsc.exe"
                    yield! projectOptions.OtherOptions
                    yield! projectOptions.SourceFiles
                |]
            let! _diagnostics, exitCode = checker.Compile(arguments)
            if exitCode <> 0 then
                exn $"Compilation failed with exit code {exitCode}" |> raise
            return ctx
        }

/// Execute a set of operations on a given synthetic project.
/// The project is saved to disk and type checked at the start.
let projectWorkflow project = ProjectWorkflowBuilder project


type SyntheticProject with

    /// Execute a set of operations on this project.
    /// The project is saved to disk and type checked at the start.
    member this.Workflow = projectWorkflow this

    member this.WorkflowWith checker =
        ProjectWorkflowBuilder(this, checker = checker)

    /// Saves project to disk and checks it with default options. Returns the FSharpChecker that was created
    member this.SaveAndCheck() =
        this.Workflow.Yield() |> Async.RunSynchronously |> ignore
        this.Workflow.Checker

    static member CreateFromRealProject(projectDir) =

        let projectFile =
            projectDir
            |> Directory.GetFiles
            |> Seq.filter (fun f -> f.EndsWith ".fsproj")
            |> Seq.toList
            |> function
                | [] -> failwith $"No .fsproj file found in {projectDir}"
                | [ x ] -> x
                | files -> failwith $"Multiple .fsproj files found in {projectDir}: {files}"

        let fsproj = XmlDocument()
        do fsproj.Load projectFile

        let signatureFiles, sourceFiles =
            [ for node in fsproj.DocumentElement.SelectNodes("//Compile") ->
                  projectDir ++ node.Attributes["Include"].InnerText ]
            |> List.partition (fun path -> path.EndsWith ".fsi")
        let signatureFiles = set signatureFiles
        
        let parseReferences refType =
            [ for node in fsproj.DocumentElement.SelectNodes($"//{refType}") do
                 { Name = node.Attributes["Include"].InnerText
                   Version = node.Attributes["Version"] |> Option.ofObj |> Option.map (fun x -> x.InnerText) } ]

        let name = Path.GetFileNameWithoutExtension projectFile

        let nowarns =
            [ for node in fsproj.DocumentElement.SelectNodes("//NoWarn") do
                  yield! node.InnerText.Split(';') ]

        { SyntheticProject.Create(
              name,
              [| for f in sourceFiles do
                     { sourceFile (Path.GetFileNameWithoutExtension f) [] with
                         Source = File.ReadAllText f
                         SignatureFile = if signatureFiles.Contains $"{f}i" then Custom (File.ReadAllText $"{f}i") else No
                         } |]
          ) with
            AutoAddModules = false
            NugetReferences = parseReferences "PackageReference"
            FrameworkReferences = parseReferences "FrameworkReference"
            OtherOptions =
                [ for w in nowarns do
                      $"--nowarn:{w}" ] }<|MERGE_RESOLUTION|>--- conflicted
+++ resolved
@@ -1066,17 +1066,10 @@
 
     member this.FindSymbolUse(ctx: WorkflowContext, fileId, symbolName: string) =
         async {
-<<<<<<< HEAD
-            let file = ctx.Project.Find fileId
-            let fileName = ctx.Project.ProjectDir ++ file.FileName
-            let source = renderSourceFile ctx.Project file
-            let options= ctx.Project.GetProjectOptions checker
-=======
             let project, file = ctx.Project.FindInAllProjects fileId
             let fileName = project.ProjectDir ++ file.FileName
             let source = renderSourceFile project file
             let options = project.GetProjectOptions checker
->>>>>>> 8b562480
             let! snapshot = FSharpProjectSnapshot.FromOptions(options, getFileSnapshot ctx.Project)
             return! getSymbolUse fileName source symbolName snapshot checker
         }
