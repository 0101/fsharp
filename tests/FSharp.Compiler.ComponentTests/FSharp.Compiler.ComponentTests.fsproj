--- conflicted
+++ resolved
@@ -254,12 +254,8 @@
     <Compile Include="CompilerOptions\fsc\refonlyrefout.fs" />
     <Compile Include="CompilerOptions\fsc\sourceFiles.fs" />
     <Compile Include="CompilerService\RangeModule.fs" />
-<<<<<<< HEAD
 	<Compile Include="CompilerService\LruCache.fs" />
 	<Compile Include="CompilerService\AsyncMemoize.fs" />
-=======
-    <Compile Include="CompilerService\AsyncMemoize.fs" />
->>>>>>> 96356488
     <Compile Include="Debugger\PortablePdbs.fs" />
     <Compile Include="Diagnostics\async.fs" />
     <Compile Include="Diagnostics\General.fs" />
