--- conflicted
+++ resolved
@@ -36,10 +36,6 @@
         failwithf "did not expect expression for 'z': %A" e
         """
         |> asExe
-<<<<<<< HEAD
-        |> withOptions ["--langversion:5.0"]
-=======
-        |> withLangVersionPreview
->>>>>>> d4bcce9b
+        |> withLangVersion46
         |> compileAndRun
         |> shouldSucceed