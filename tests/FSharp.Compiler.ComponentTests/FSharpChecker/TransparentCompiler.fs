﻿module FSharpChecker.TransparentCompiler

open System.Collections.Concurrent
open System.Diagnostics
open FSharp.Compiler.CodeAnalysis
open Internal.Utilities.Collections
open FSharp.Compiler.CodeAnalysis.TransparentCompiler
open Internal.Utilities.Library.Extras

open Xunit

open FSharp.Test.ProjectGeneration
open System.IO
open Microsoft.CodeAnalysis
open System
open System.Threading.Tasks


[<Fact>]
let ``Use Transparent Compiler`` () =

    let size = 20

    let project =
        { SyntheticProject.Create() with
            SourceFiles = [
                sourceFile $"File%03d{0}" []
                for i in 1..size do
                    sourceFile $"File%03d{i}" [$"File%03d{i-1}"]
            ]
        }

    let first = "File001"
    let middle = $"File%03d{size / 2}"
    let last = $"File%03d{size}"

    ProjectWorkflowBuilder(project, useTransparentCompiler = true) {
        updateFile first updatePublicSurface
        checkFile first expectSignatureChanged
        checkFile last expectSignatureChanged
        updateFile middle updatePublicSurface
        checkFile last expectSignatureChanged
        addFileAbove middle (sourceFile "addedFile" [first])
        updateFile middle (addDependency "addedFile")
        checkFile middle expectSignatureChanged
        checkFile last expectSignatureChanged
    }

[<Fact>]
let ``Parallel processing`` () =

    let project = SyntheticProject.Create(
        sourceFile "A" [],
        sourceFile "B" ["A"],
        sourceFile "C" ["A"],
        sourceFile "D" ["A"],
        sourceFile "E" ["B"; "C"; "D"])

    ProjectWorkflowBuilder(project, useTransparentCompiler = true) {
        checkFile "E" expectOk
        updateFile "A" updatePublicSurface
        saveFile "A"

        checkFile "E" expectSignatureChanged
    }

[<Fact>]
let ``Parallel processing with signatures`` () =

    let project = SyntheticProject.Create(
        sourceFile "A" [] |> addSignatureFile,
        sourceFile "B" ["A"] |> addSignatureFile,
        sourceFile "C" ["A"] |> addSignatureFile,
        sourceFile "D" ["A"] |> addSignatureFile,
        sourceFile "E" ["B"; "C"; "D"] |> addSignatureFile)

    let cacheEvents = ConcurrentBag<_>()

    ProjectWorkflowBuilder(project, useTransparentCompiler = true) {
        withChecker (fun checker -> checker.CacheEvent.Add cacheEvents.Add)
        checkFile "E" expectOk
        updateFile "A" updatePublicSurface
        checkFile "E" expectNoChanges
        regenerateSignature "A"
        regenerateSignature "B"
        regenerateSignature "C"
        regenerateSignature "D"
        regenerateSignature "E"
        checkFile "E" expectSignatureChanged
    }

let makeTestProject () =
    SyntheticProject.Create(
        sourceFile "First" [],
        sourceFile "Second" ["First"],
        sourceFile "Third" ["First"],
        { sourceFile "Last" ["Second"; "Third"] with EntryPoint = true })

let testWorkflow () =
    ProjectWorkflowBuilder(makeTestProject(), useTransparentCompiler = true)

[<Fact>]
let ``Edit file, check it, then check dependent file`` () =
    testWorkflow() {
        updateFile "First" breakDependentFiles
        checkFile "First" expectSignatureChanged
        checkFile "Second" expectErrors
    }

[<Fact>]
let ``Edit file, don't check it, check dependent file`` () =
    testWorkflow() {
        updateFile "First" breakDependentFiles
        checkFile "Second" expectErrors
    }

[<Fact>]
let ``Check transitive dependency`` () =
    testWorkflow() {
        updateFile "First" breakDependentFiles
        checkFile "Last" expectSignatureChanged
    }

[<Fact>]
let ``Change multiple files at once`` () =
    testWorkflow() {
        updateFile "First" (setPublicVersion 2)
        updateFile "Second" (setPublicVersion 2)
        updateFile "Third" (setPublicVersion 2)
        checkFile "Last" (expectSignatureContains "val f: x: 'a -> (ModuleFirst.TFirstV_2<'a> * ModuleSecond.TSecondV_2<'a>) * (ModuleFirst.TFirstV_2<'a> * ModuleThird.TThirdV_2<'a>) * TLastV_1<'a>")
    }

[<Fact>]
let ``Files depend on signature file if present`` () =
    let project = makeTestProject() |> updateFile "First" addSignatureFile

    ProjectWorkflowBuilder(project, useTransparentCompiler = true) {
        updateFile "First" breakDependentFiles
        saveFile "First"
        checkFile "Second" expectNoChanges
    }

[<Fact>]
let ``Project with signatures`` () =

    let project = SyntheticProject.Create(
        { sourceFile "First" [] with
            Source = "let f (x: int) = x"
            SignatureFile = AutoGenerated },
        { sourceFile "Second" ["First"] with
            Source = "let a x = ModuleFirst.f x"
            SignatureFile = AutoGenerated })

    ProjectWorkflowBuilder(project, useTransparentCompiler = true) {
        checkFile "Second" expectOk
    }

[<Fact>]
let ``Signature update`` () =

    let project = SyntheticProject.Create(
        { sourceFile "First" [] with
            Source = "let f (x: int) = x"
            SignatureFile = Custom "val f: x: int -> int" },
        { sourceFile "Second" ["First"] with
            Source = "let a x = ModuleFirst.f x" })

    ProjectWorkflowBuilder(project, useTransparentCompiler = true) {
        checkFile "Second" expectOk
        updateFile "First" (fun f -> { f with SignatureFile = Custom "val f: x: string -> string" })
        checkFile "Second" expectSignatureChanged
    }

[<Fact>]
let ``Adding a file`` () =
    testWorkflow() {
        addFileAbove "Second" (sourceFile "New" [])
        updateFile "Second" (addDependency "New")
        checkFile "Last" (expectSignatureContains "val f: x: 'a -> (ModuleFirst.TFirstV_1<'a> * ModuleNew.TNewV_1<'a> * ModuleSecond.TSecondV_1<'a>) * (ModuleFirst.TFirstV_1<'a> * ModuleThird.TThirdV_1<'a>) * TLastV_1<'a>")
    }

[<Fact>]
let ``Removing a file`` () =
    testWorkflow() {
        removeFile "Second"
        checkFile "Last" expectErrors
    }

[<Fact>]
let ``Changes in a referenced project`` () =
    let library = SyntheticProject.Create("library", sourceFile "Library" [])

    let project =
        { makeTestProject() with DependsOn = [library] }
        |> updateFile "First" (addDependency "Library")

    ProjectWorkflowBuilder(project, useTransparentCompiler = true) {

        updateFile "First" updatePublicSurface
        checkFile "Last" expectOk

        updateFile "Library" updatePublicSurface
        saveFile "Library"
        checkFile "Last" expectSignatureChanged

    }

[<Fact>]
let ``File is not checked twice`` () =

    let cacheEvents = ResizeArray()

    testWorkflow() {
        withChecker (fun checker ->
            async {
                do! Async.Sleep 50 // wait for events from initial project check
                checker.CacheEvent.Add cacheEvents.Add
            })
        updateFile "First" updatePublicSurface
        checkFile "Third" expectOk
    } |> ignore

    let intermediateTypeChecks =
        cacheEvents
        |> Seq.choose (function
            | ("TcIntermediate", e, k) -> Some ((k :?> FSharpProjectSnapshotKey).LastFile |> fst |> Path.GetFileName, e)
            | _ -> None)
        |> Seq.groupBy fst
        |> Seq.map (fun (k, g) -> k, g |> Seq.map snd |> Seq.toList)
        |> Map

    Assert.Equal<JobEventType list>([Started; Finished], intermediateTypeChecks["FileFirst.fs"])
    Assert.Equal<JobEventType list>([Started; Finished], intermediateTypeChecks["FileThird.fs"])

[<Fact>]
let ``We don't check files that are not depended on`` () =
    let project = SyntheticProject.Create(
        sourceFile "First" [],
        sourceFile "Second" ["First"],
        sourceFile "Third" ["First"],
        sourceFile "Last" ["Third"])

    let cacheEvents = ResizeArray()

    ProjectWorkflowBuilder(project, useTransparentCompiler = true) {
        withChecker (fun checker ->
            async {
                do! Async.Sleep 50 // wait for events from initial project check
                checker.CacheEvent.Add cacheEvents.Add
            })
        updateFile "First" updatePublicSurface
        checkFile "Last" expectOk
    } |> ignore

    let intermediateTypeChecks =
        cacheEvents
        |> Seq.choose (function
            | ("TcIntermediate", e, k) -> Some ((k :?> FSharpProjectSnapshotKey).LastFile |> fst |> Path.GetFileName, e)
            | _ -> None)
        |> Seq.groupBy fst
        |> Seq.map (fun (k, g) -> k, g |> Seq.map snd |> Seq.toList)
        |> Map

    Assert.Equal<JobEventType list>([Started; Finished], intermediateTypeChecks["FileFirst.fs"])
    Assert.Equal<JobEventType list>([Started; Finished], intermediateTypeChecks["FileThird.fs"])
    Assert.False (intermediateTypeChecks.ContainsKey "FileSecond.fs")

[<Fact>]
let ``Files that are not depended on don't invalidate cache`` () =
    let project = SyntheticProject.Create(
        sourceFile "First" [],
        sourceFile "Second" ["First"],
        sourceFile "Third" ["First"],
        sourceFile "Last" ["Third"])

    let cacheEvents = ResizeArray()

    ProjectWorkflowBuilder(project, useTransparentCompiler = true) {
        updateFile "First" updatePublicSurface
        checkFile "Last" expectOk
        withChecker (fun checker ->
            async {
                do! Async.Sleep 50 // wait for events from initial project check
                checker.CacheEvent.Add cacheEvents.Add
            })
        updateFile "Second" updatePublicSurface
        checkFile "Last" expectOk
    } |> ignore

    let intermediateTypeChecks =
        cacheEvents
        |> Seq.choose (function
            | ("TcIntermediate", e, k) -> Some ((k :?> FSharpProjectSnapshotKey).LastFile |> fst |> Path.GetFileName, e)
            | _ -> None)
        |> Seq.groupBy fst
        |> Seq.map (fun (k, g) -> k, g |> Seq.map snd |> Seq.toList)
        |> Map

    let graphConstructions =
        cacheEvents
        |> Seq.choose (function
            | ("DependencyGraph", e, k) -> Some ((k :?> (FSharpFileKey list * DependencyGraphType)) |> fst |> List.last |> fst |> Path.GetFileName, e)
            | _ -> None)
        |> Seq.groupBy fst
        |> Seq.map (fun (k, g) -> k, g |> Seq.map snd |> Seq.toList)
        |> Map

    Assert.Equal<JobEventType list>([Started; Finished], graphConstructions["FileLast.fs"])

    Assert.Equal<string * JobEventType list>([], intermediateTypeChecks |> Map.toList)

[<Fact>]
let ``Files that are not depended on don't invalidate cache part 2`` () =
    let project = SyntheticProject.Create(
        sourceFile "A" [],
        sourceFile "B" ["A"],
        sourceFile "C" ["A"],
        sourceFile "D" ["B"; "C"],
        sourceFile "E" ["C"])

    let cacheEvents = ResizeArray()

    ProjectWorkflowBuilder(project, useTransparentCompiler = true) {
        updateFile "A" updatePublicSurface
        checkFile "D" expectOk
        withChecker (fun checker ->
            async {
                do! Async.Sleep 50 // wait for events from initial project check
                checker.CacheEvent.Add cacheEvents.Add
            })
        updateFile "B" updatePublicSurface
        checkFile "E" expectOk
    } |> ignore

    let intermediateTypeChecks =
        cacheEvents
        |> Seq.choose (function
            | ("TcIntermediate", e, k) -> Some ((k :?> FSharpProjectSnapshotKey).LastFile |> fst |> Path.GetFileName, e)
            | _ -> None)
        |> Seq.groupBy fst
        |> Seq.map (fun (k, g) -> k, g |> Seq.map snd |> Seq.toList)
        |> Seq.toList

    let graphConstructions =
        cacheEvents
        |> Seq.choose (function
            | ("DependencyGraph", e, k) -> Some ((k :?> (FSharpFileKey list * DependencyGraphType)) |> fst |> List.last |> fst |> Path.GetFileName, e)
            | _ -> None)
        |> Seq.groupBy fst
        |> Seq.map (fun (k, g) -> k, g |> Seq.map snd |> Seq.toList)
        |> Seq.toList

    Assert.Equal<string * JobEventType list>(["FileE.fs", [Started; Finished]], graphConstructions)
    Assert.Equal<string * JobEventType list>(["FileE.fs", [Started; Finished]], intermediateTypeChecks)


[<Theory>]
[<InlineData true>]
[<InlineData false>]
let ``Multi-project`` signatureFiles =

    let sigFile = if signatureFiles then AutoGenerated else No

    let library = SyntheticProject.Create("library",
        { sourceFile "LibA" []
            with
                Source = "let f (x: int) = x"
                SignatureFile = sigFile },
        { sourceFile "LibB" ["LibA"] with SignatureFile = sigFile },
        { sourceFile "LibC" ["LibA"] with SignatureFile = sigFile },
        { sourceFile "LibD" ["LibB"; "LibC"] with SignatureFile = sigFile }
        )

    let project =
        { SyntheticProject.Create("app",
            sourceFile "A" ["LibB"],
            sourceFile "B" ["A"; "LibB"],
            sourceFile "C" ["A"; "LibC"],
            sourceFile "D" ["A"; "LibD"]
            )
          with DependsOn = [library] }

    ProjectWorkflowBuilder(project, useTransparentCompiler = true) {
        updateFile "LibA" updatePublicSurface
        checkFile "D" expectOk
    }


type ProjectAction = Get | Modify of (SyntheticProject -> SyntheticProject)
type ProjectModificaiton = Update of int | Add | Remove
type ProjectRequest = ProjectAction * AsyncReplyChannel<SyntheticProject>
<<<<<<< HEAD

[<RequireQualifiedAccess>]
type SignatureFiles = Yes = 1 | No = 2 | Some = 3

[<Theory>]
[<InlineData(SignatureFiles.Yes)>]
[<InlineData(SignatureFiles.No)>]
[<InlineData(SignatureFiles.Some)>]
=======

[<RequireQualifiedAccess>]
type SignatureFiles = Yes = 1 | No = 2 | Some = 3

//[<Theory>]
//[<InlineData(SignatureFiles.Yes)>]
//[<InlineData(SignatureFiles.No)>]
//[<InlineData(SignatureFiles.Some)>]
>>>>>>> 07ea682a
let Fuzzing signatureFiles =
    let seed = System.Random().Next()
    //let seed = 1093747864
    let rng = System.Random(int seed)

    let fileCount = 30
    let maxDepsPerFile = 3
    let checkingThreads = 20
    let maxModificationDelayMs = 50
    let maxCheckingDelayMs = 5
    let runTimeMs = 1000
    let signatureFileModificationProbability = 0.25

    let fileName i = sprintf $"F%03d{i}"

    //let extraCode = __SOURCE_DIRECTORY__ ++ ".." ++ ".." ++ ".." ++ "src" ++ "Compiler" ++ "Utilities" ++ "EditDistance.fs" |> File.ReadAllLines |> Seq.skip 5 |> String.concat "\n"
    let extraCode = ""

    let files =
        [| for i in 1 .. fileCount do
            let name = fileName i
            let deps = [
                for _ in 1 .. maxDepsPerFile do
                    if i > 1 then
                      fileName <| rng.Next(1, i) ]
            let signature = 
                match signatureFiles with
                | SignatureFiles.Yes -> AutoGenerated
                | SignatureFiles.Some when rng.NextDouble() < 0.5 -> AutoGenerated 
                | _ -> No

            { sourceFile name deps 
                with 
                    SignatureFile = signature
                    ExtraSource = extraCode }
        |]

    let initialProject = SyntheticProject.Create("TCFuzzing", files)

    let builder = ProjectWorkflowBuilder(initialProject, useTransparentCompiler = true, autoStart = false)
    let checker = builder.Checker

    let initialProject = initialProject |> absorbAutoGeneratedSignatures checker |> Async.RunSynchronously

    let projectAgent = MailboxProcessor.Start(fun (inbox: MailboxProcessor<ProjectRequest>) ->
        let rec loop project =
            async {
                let! action, reply = inbox.Receive()
                let! project =
                    match action with
                    | Modify f -> async { 
                        let p = f project
                        do! saveProject p false checker 
                        return p }
                    | Get -> async.Return project
                reply.Reply project
                return! loop project
            }
        loop initialProject)

    let getProject () =
        projectAgent.PostAndAsyncReply(pair Get)

    let modifyProject f =
        projectAgent.PostAndAsyncReply(pair(Modify f)) |> Async.Ignore

    let modificationProbabilities = [
        Update 1, 80
        Update 2, 5
        Update 10, 5
        Add, 2
        Remove, 1
    ]

    let modificationPicker = [|
        for op, prob in modificationProbabilities do
            for _ in 1 .. prob do
                op
    |]

    let addComment s = $"{s}\n\n// {rng.NextDouble()}"
    let modifyImplFile f = { f with ExtraSource = f.ExtraSource |> addComment }
    let modifySigFile f = { f with SignatureFile = Custom (f.SignatureFile.CustomText |> addComment) }

    let getRandomModification () = modificationPicker[rng.Next(0, modificationPicker.Length)]

    let getRandomFile (project: SyntheticProject) = project.SourceFiles[rng.Next(0, project.SourceFiles.Length)].Id

    let log = ConcurrentBag()

    let modificationLoop = async {
        while true do
            do! Async.Sleep (rng.Next maxModificationDelayMs)
            let modify project =
                match getRandomModification() with
                | Update n ->
                    let files = Set [ for _ in 1..n -> getRandomFile project ]
                    (project, files)
                    ||> Seq.fold (fun p fileId -> 
                        let project, file = project.FindInAllProjects fileId
                        let opName, f = 
                            if file.HasSignatureFile && rng.NextDouble() < signatureFileModificationProbability 
                            then nameof modifySigFile, modifySigFile
                            else nameof modifyImplFile, modifyImplFile
                        log.Add $"{project.Name} -> {fileId} |> {opName}"
                        p |> updateFileInAnyProject fileId f)
                | Add
                | Remove ->
                    // TODO:
                    project
            do! modifyProject modify
    }
    
    let checkingLoop = async {
        while true do
            let! project = getProject()
            let file = project |> getRandomFile

            // TODO: timeout & cancelation
            log.Add $"Started checking {file}"
            let! result = checker |> checkFile file project 
            
            log.Add $"Checked {file} %A{snd result}"
            expectOk result ()

            do! Async.Sleep (rng.Next maxCheckingDelayMs)
    }

    async {
        let! threads = 
            seq { 
                //Async.StartChild(modificationLoop, runTimeMs) 
                ignore modificationLoop
                for _ in 1..checkingThreads do 
                    Async.StartChild(checkingLoop, runTimeMs)
            }
            |> Async.Parallel 
        try 
            do! threads |> Async.Parallel |> Async.Ignore
        with 
            | :? TimeoutException
            | :? TaskCanceledException -> ()
            | :? AggregateException as e when e.InnerExceptions |> Seq.exists (fun e -> e :? TaskCanceledException) -> ()
            | e -> failwith $"Seed: {seed}\nException: %A{e}"
    } |> Async.RunSynchronously

<<<<<<< HEAD
    //builder.DeleteProjectDir()


[<Theory>]
[<InlineData true>]
[<InlineData false>]
=======
    builder.DeleteProjectDir()


//[<Theory>]
//[<InlineData true>]
//[<InlineData false>]
>>>>>>> 07ea682a
let GiraffeFuzzing signatureFiles =
    let seed = System.Random().Next()
    //let seed = 1514219769
    let rng = System.Random(int seed)

    let getRandomItem (xs: 'x array) = xs[rng.Next(0, xs.Length)]

    let checkingThreads = 16
    let maxModificationDelayMs = 20
    let maxCheckingDelayMs = 40
    //let runTimeMs = 30000
    let signatureFileModificationProbability = 0.25
    let modificationLoopIterations = 100
    let checkingLoopIterations = 50

    let giraffe = if signatureFiles then "giraffe-signatures" else "Giraffe"
    let giraffeDir = __SOURCE_DIRECTORY__ ++ ".." ++ ".." ++ ".." ++ ".." ++ giraffe ++ "src" ++ "Giraffe"
    let giraffeTestsDir = __SOURCE_DIRECTORY__ ++ ".." ++ ".." ++ ".." ++ ".." ++ giraffe ++ "tests" ++ "Giraffe.Tests"

    let giraffeProject = SyntheticProject.CreateFromRealProject giraffeDir
    let giraffeProject = { giraffeProject with OtherOptions = "--nowarn:FS3520"::giraffeProject.OtherOptions }

    let testsProject = SyntheticProject.CreateFromRealProject giraffeTestsDir
    let testsProject = 
        { testsProject 
            with 
                OtherOptions = "--nowarn:FS3520"::testsProject.OtherOptions 
                DependsOn = [ giraffeProject ]
                NugetReferences = giraffeProject.NugetReferences @ testsProject.NugetReferences
                }

    let builder = ProjectWorkflowBuilder(testsProject, useTransparentCompiler = true, autoStart = false)
    let checker = builder.Checker

    // Force creation and caching of options
    SaveAndCheckProject testsProject checker |> Async.Ignore |> Async.RunSynchronously

    let projectAgent = MailboxProcessor.Start(fun (inbox: MailboxProcessor<ProjectRequest>) ->
        let rec loop project =
            async {
                let! action, reply = inbox.Receive()
                let! project =
                    match action with
                    | Modify f -> async {
                        let p = f project
                        do! saveProject p false checker
                        return p }
                    | Get -> async.Return project
                reply.Reply project
                return! loop project
            }
        loop testsProject)

    let getProject () =
        projectAgent.PostAndAsyncReply(pair Get)

    let modifyProject f =
        projectAgent.PostAndAsyncReply(pair(Modify f)) |> Async.Ignore

    let modificationProbabilities = [
        Update 1, 80
        Update 2, 5
        Update 10, 5
        //Add, 2
        //Remove, 1
    ]

    let modificationPicker = [|
        for op, prob in modificationProbabilities do
            for _ in 1 .. prob do
                op
    |]

    let addComment s = $"{s}\n\n// {rng.NextDouble()}"
    let modifyImplFile f = { f with ExtraSource = f.ExtraSource |> addComment }
    let modifySigFile f = { f with SignatureFile = Custom (f.SignatureFile.CustomText |> addComment) }

    let getRandomModification () = modificationPicker |> getRandomItem

    let getRandomFile (project: SyntheticProject) = project.GetAllFiles() |> List.toArray |> getRandomItem

    let log = ConcurrentBag()

    let modificationLoop = async {
        for _ in 1 .. modificationLoopIterations do
            do! Async.Sleep (rng.Next maxModificationDelayMs)
            let modify project =
                match getRandomModification() with
                | Update n ->
                    let files = Set [ for _ in 1..n -> getRandomFile project |> snd ]
                    (project, files)
                    ||> Seq.fold (fun p file ->
                        let fileId = file.Id
                        let project, file = project.FindInAllProjects fileId
                        let opName, f = 
                            if file.HasSignatureFile && rng.NextDouble() < signatureFileModificationProbability 
                            then nameof modifySigFile, modifySigFile
                            else nameof modifyImplFile, modifyImplFile
                        log.Add $"{DateTime.Now.ToShortTimeString()}| {project.Name} -> {fileId} |> {opName}"
                        p |> updateFileInAnyProject fileId f)
                | Add
                | Remove ->
                    // TODO:
                    project
            do! modifyProject modify
    }

    let checkingLoop n = async {
        for _ in 1 .. checkingLoopIterations do
            let! project = getProject()
            let p, file = project |> getRandomFile

            // TODO: timeout & cancelation
            log.Add $"{DateTime.Now.ToShortTimeString()}| #{n} Started checking {file.Id}"
            let! result = checker |> checkFile file.Id p
<<<<<<< HEAD
            
=======

>>>>>>> 07ea682a
            log.Add $"{DateTime.Now.ToShortTimeString()}| #{n} Checked {file.Id} %A{snd result}"
            expectOk result ()

            do! Async.Sleep (rng.Next maxCheckingDelayMs)
    }

    async {
<<<<<<< HEAD
        let! threads = 
            seq { 
                Async.StartChild(modificationLoop)
                ignore modificationLoop
                for n in 1..checkingThreads do 
=======
        let! threads =
            seq {
                Async.StartChild(modificationLoop)
                ignore modificationLoop
                for n in 1..checkingThreads do
>>>>>>> 07ea682a
                    Async.StartChild(checkingLoop n)
            }
            |> Async.Parallel
        try
            do! threads |> Seq.skip 1 |> Async.Parallel |> Async.Ignore
        with
<<<<<<< HEAD
            //| :? TimeoutException
            //| :? TaskCanceledException -> ()
            //| :? AggregateException as e when e.InnerExceptions |> Seq.exists (fun e -> e :? TaskCanceledException) -> ()
            | e -> failwith $"Seed: {seed}\nException: %A{e}"
    } |> Async.RunSynchronously

    builder.DeleteProjectDir()
    ()
=======
            | e -> failwith $"Seed: {seed}\nException: %A{e}"
    } |> Async.RunSynchronously

    builder.DeleteProjectDir()
>>>>>>> 07ea682a
<|MERGE_RESOLUTION|>--- conflicted
+++ resolved
@@ -389,7 +389,6 @@
 type ProjectAction = Get | Modify of (SyntheticProject -> SyntheticProject)
 type ProjectModificaiton = Update of int | Add | Remove
 type ProjectRequest = ProjectAction * AsyncReplyChannel<SyntheticProject>
-<<<<<<< HEAD
 
 [<RequireQualifiedAccess>]
 type SignatureFiles = Yes = 1 | No = 2 | Some = 3
@@ -398,16 +397,6 @@
 [<InlineData(SignatureFiles.Yes)>]
 [<InlineData(SignatureFiles.No)>]
 [<InlineData(SignatureFiles.Some)>]
-=======
-
-[<RequireQualifiedAccess>]
-type SignatureFiles = Yes = 1 | No = 2 | Some = 3
-
-//[<Theory>]
-//[<InlineData(SignatureFiles.Yes)>]
-//[<InlineData(SignatureFiles.No)>]
-//[<InlineData(SignatureFiles.Some)>]
->>>>>>> 07ea682a
 let Fuzzing signatureFiles =
     let seed = System.Random().Next()
     //let seed = 1093747864
@@ -554,21 +543,12 @@
             | e -> failwith $"Seed: {seed}\nException: %A{e}"
     } |> Async.RunSynchronously
 
-<<<<<<< HEAD
     //builder.DeleteProjectDir()
 
 
 [<Theory>]
 [<InlineData true>]
 [<InlineData false>]
-=======
-    builder.DeleteProjectDir()
-
-
-//[<Theory>]
-//[<InlineData true>]
-//[<InlineData false>]
->>>>>>> 07ea682a
 let GiraffeFuzzing signatureFiles =
     let seed = System.Random().Next()
     //let seed = 1514219769
@@ -684,11 +664,7 @@
             // TODO: timeout & cancelation
             log.Add $"{DateTime.Now.ToShortTimeString()}| #{n} Started checking {file.Id}"
             let! result = checker |> checkFile file.Id p
-<<<<<<< HEAD
             
-=======
-
->>>>>>> 07ea682a
             log.Add $"{DateTime.Now.ToShortTimeString()}| #{n} Checked {file.Id} %A{snd result}"
             expectOk result ()
 
@@ -696,37 +672,21 @@
     }
 
     async {
-<<<<<<< HEAD
         let! threads = 
             seq { 
                 Async.StartChild(modificationLoop)
                 ignore modificationLoop
                 for n in 1..checkingThreads do 
-=======
-        let! threads =
-            seq {
-                Async.StartChild(modificationLoop)
-                ignore modificationLoop
-                for n in 1..checkingThreads do
->>>>>>> 07ea682a
                     Async.StartChild(checkingLoop n)
             }
             |> Async.Parallel
         try
             do! threads |> Seq.skip 1 |> Async.Parallel |> Async.Ignore
         with
-<<<<<<< HEAD
             //| :? TimeoutException
             //| :? TaskCanceledException -> ()
             //| :? AggregateException as e when e.InnerExceptions |> Seq.exists (fun e -> e :? TaskCanceledException) -> ()
             | e -> failwith $"Seed: {seed}\nException: %A{e}"
     } |> Async.RunSynchronously
 
-    builder.DeleteProjectDir()
-    ()
-=======
-            | e -> failwith $"Seed: {seed}\nException: %A{e}"
-    } |> Async.RunSynchronously
-
-    builder.DeleteProjectDir()
->>>>>>> 07ea682a
+    builder.DeleteProjectDir()