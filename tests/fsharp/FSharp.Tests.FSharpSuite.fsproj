﻿<?xml version="1.0" encoding="utf-8"?>
<Project Sdk="Microsoft.NET.Sdk">

  <PropertyGroup>
    <TargetFrameworks>net46;netcoreapp2.0</TargetFrameworks>
    <RuntimeIdentifiers>win-x86;win-x64</RuntimeIdentifiers>
    <AssetTargetFallback>$(AssetTargetFallback);portable-net45+win8+wp8+wpa81</AssetTargetFallback>
    <ReferenceVsAssemblies>true</ReferenceVsAssemblies>
    <OutputType>Library</OutputType>
    <DisableImplicitFSharpCoreReference>true</DisableImplicitFSharpCoreReference>
    <Optimize>false</Optimize>
    <Tailcalls>false</Tailcalls>
    <OtherFlags>$(OtherFlags) --warnon:1182</OtherFlags>
    <UnitTestType>nunit</UnitTestType>
  </PropertyGroup>

  <PropertyGroup Condition="$(TargetFramework.StartsWith('netstandard')) OR $(TargetFramework.StartsWith('netcoreapp'))">
    <DefineConstants>$(DefineConstants);FSHARP_SUITE_DRIVES_CORECLR_TESTS</DefineConstants>
  </PropertyGroup>

  <ItemGroup>
    <Compile Include="..\..\src\scripts\scriptlib.fsx">
      <Link>scriptlib.fsx</Link>
    </Compile>
    <Compile Include="test-framework.fs" />
    <Compile Include="..\FSharp.Compiler.UnitTests\NunitHelpers.fs">
      <Link>NunitHelpers.fs</Link>
    </Compile>
    <Compile Include="single-test.fs" />
    <Compile Include="TypeProviderTests.fs" />
    <Compile Include="tests.fs" />
    <Content Include="packages.config" />
    <None Include="app.config" />
    <None Include="update.base.line.with.actuals.fsx" />

    <!-- don't include test resources in subdirectories -->
    <EmbeddedResource Remove="**" />
  </ItemGroup>

  <ItemGroup>
    <ProjectReference Include="$(FSharpSourcesRoot)\fsharp\FSharp.Compiler.Private\FSharp.Compiler.Private.fsproj" />
    <ProjectReference Include="$(FSharpSourcesRoot)\fsharp\FSharp.Core\FSharp.Core.fsproj" />
  </ItemGroup>

  <ItemGroup>
<<<<<<< HEAD
    <Reference Include="mscorlib" />
    <Reference Include="System" />
    <Reference Include="System.Core" />
    <Reference Include="System.Numerics" />
    <Reference Include="System.Collections.Immutable">
      <HintPath>$(FSharpSourcesRoot)\..\packages\System.Collections.Immutable.$(SystemCollectionsImmutablePackageVersion)\lib\netstandard2.0\System.Collections.Immutable.dll</HintPath>
      <Private>True</Private>
    </Reference>
    <Reference Include="System.Reflection.Metadata">
      <HintPath>$(FSharpSourcesRoot)\..\packages\System.Reflection.Metadata.$(SystemReflectionMetadataPackageVersion)\lib\netstandard2.0\System.Reflection.Metadata.dll</HintPath>
      <Private>True</Private>
    </Reference>
    <Reference Include="System.Reflection.Metadata">
      <HintPath>$(FSharpSourcesRoot)\..\packages\System.Reflection.Metadata.1.6.0\lib\netstandard2.0\System.Reflection.Metadata.dll</HintPath>
      <Private>True</Private>
    </Reference>
    <Reference Include="nunit.framework">
      <HintPath>..\..\packages\NUnit.3.5.0\lib\net45\nunit.framework.dll</HintPath>
      <Private>True</Private>
    </Reference>
    <ProjectReference Include="$(FSharpSourcesRoot)\fsharp\FSharp.Compiler.Private\FSharp.Compiler.Private.fsproj">
      <Project>{2E4D67B4-522D-4CF7-97E4-BA940F0B18F3}</Project>
      <Name>FSharp.Compiler.Private</Name>
    </ProjectReference>
    <ProjectReference Include="$(FSharpSourcesRoot)\fsharp\FSharp.Core\FSharp.Core.fsproj">
      <Project>{DED3BBD7-53F4-428A-8C9F-27968E768605}</Project>
      <Name>FSharp.Core</Name>
    </ProjectReference>
=======
    <PackageReference Include="Microsoft.Net.Compilers" Version="$(MicrosoftNetCompilersPackageVersion)" />
    <PackageReference Include="Microsoft.NETCore.ILDAsm" Version="$(MicrosoftNETCoreILDAsmPackageVersion)" />
    <PackageReference Include="StrawberryPerl64" Version="$(StrawberryPerl64PackageVersion)" PrivateAssets="all" />
    <PackageReference Include="System.Collections.Immutable" Version="$(SystemCollectionsImmutablePackageVersion)" />
    <PackageReference Include="System.Memory" Version="$(SystemMemoryPackageVersion)" />
    <PackageReference Include="System.Reflection.Metadata" Version="$(SystemReflectionMetadataPackageVersion)" />
>>>>>>> 4a9cc932
  </ItemGroup>

</Project><|MERGE_RESOLUTION|>--- conflicted
+++ resolved
@@ -2,7 +2,7 @@
 <Project Sdk="Microsoft.NET.Sdk">
 
   <PropertyGroup>
-    <TargetFrameworks>net46;netcoreapp2.0</TargetFrameworks>
+    <TargetFrameworks>net472;netcoreapp2.0</TargetFrameworks>
     <RuntimeIdentifiers>win-x86;win-x64</RuntimeIdentifiers>
     <AssetTargetFallback>$(AssetTargetFallback);portable-net45+win8+wp8+wpa81</AssetTargetFallback>
     <ReferenceVsAssemblies>true</ReferenceVsAssemblies>
@@ -43,43 +43,12 @@
   </ItemGroup>
 
   <ItemGroup>
-<<<<<<< HEAD
-    <Reference Include="mscorlib" />
-    <Reference Include="System" />
-    <Reference Include="System.Core" />
-    <Reference Include="System.Numerics" />
-    <Reference Include="System.Collections.Immutable">
-      <HintPath>$(FSharpSourcesRoot)\..\packages\System.Collections.Immutable.$(SystemCollectionsImmutablePackageVersion)\lib\netstandard2.0\System.Collections.Immutable.dll</HintPath>
-      <Private>True</Private>
-    </Reference>
-    <Reference Include="System.Reflection.Metadata">
-      <HintPath>$(FSharpSourcesRoot)\..\packages\System.Reflection.Metadata.$(SystemReflectionMetadataPackageVersion)\lib\netstandard2.0\System.Reflection.Metadata.dll</HintPath>
-      <Private>True</Private>
-    </Reference>
-    <Reference Include="System.Reflection.Metadata">
-      <HintPath>$(FSharpSourcesRoot)\..\packages\System.Reflection.Metadata.1.6.0\lib\netstandard2.0\System.Reflection.Metadata.dll</HintPath>
-      <Private>True</Private>
-    </Reference>
-    <Reference Include="nunit.framework">
-      <HintPath>..\..\packages\NUnit.3.5.0\lib\net45\nunit.framework.dll</HintPath>
-      <Private>True</Private>
-    </Reference>
-    <ProjectReference Include="$(FSharpSourcesRoot)\fsharp\FSharp.Compiler.Private\FSharp.Compiler.Private.fsproj">
-      <Project>{2E4D67B4-522D-4CF7-97E4-BA940F0B18F3}</Project>
-      <Name>FSharp.Compiler.Private</Name>
-    </ProjectReference>
-    <ProjectReference Include="$(FSharpSourcesRoot)\fsharp\FSharp.Core\FSharp.Core.fsproj">
-      <Project>{DED3BBD7-53F4-428A-8C9F-27968E768605}</Project>
-      <Name>FSharp.Core</Name>
-    </ProjectReference>
-=======
     <PackageReference Include="Microsoft.Net.Compilers" Version="$(MicrosoftNetCompilersPackageVersion)" />
     <PackageReference Include="Microsoft.NETCore.ILDAsm" Version="$(MicrosoftNETCoreILDAsmPackageVersion)" />
     <PackageReference Include="StrawberryPerl64" Version="$(StrawberryPerl64PackageVersion)" PrivateAssets="all" />
     <PackageReference Include="System.Collections.Immutable" Version="$(SystemCollectionsImmutablePackageVersion)" />
     <PackageReference Include="System.Memory" Version="$(SystemMemoryPackageVersion)" />
     <PackageReference Include="System.Reflection.Metadata" Version="$(SystemReflectionMetadataPackageVersion)" />
->>>>>>> 4a9cc932
   </ItemGroup>
 
 </Project>