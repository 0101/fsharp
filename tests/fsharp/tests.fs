--- conflicted
+++ resolved
@@ -2840,7 +2840,6 @@
     let ``type check neg122`` () = singleNegTest (testConfig "typecheck/sigs") "neg122"
 
     [<Test>] 
-<<<<<<< HEAD
     let ``type check neg123`` () = singleVersionedNegTest (testConfig "typecheck/sigs") "" "neg123"
 
     [<Test>] 
@@ -2900,27 +2899,6 @@
     // We run this with --langversion:preview because it is an SRTP test and RFC FS-1043 is enabled in preview
     [<Test>] 
     let ``type check neg129 preview`` () = singleVersionedNegTest (testConfig "typecheck/sigs") "preview" "neg129"
-=======
-    let ``type check neg123`` () = singleNegTest (testConfig "typecheck/sigs") "neg123"
-
-    [<Test>] 
-    let ``type check neg124`` () = singleNegTest (testConfig "typecheck/sigs") "neg124"
-
-    [<Test>] 
-    let ``type check neg125`` () = singleNegTest (testConfig "typecheck/sigs") "neg125"
-
-    [<Test>] 
-    let ``type check neg126`` () = singleNegTest (testConfig "typecheck/sigs") "neg126"
-
-    [<Test>] 
-    let ``type check neg127`` () = singleNegTest (testConfig "typecheck/sigs") "neg127"
-
-    [<Test>] 
-    let ``type check neg128`` () = singleNegTest (testConfig "typecheck/sigs") "neg128"
-
-    [<Test>] 
-    let ``type check neg129`` () = singleNegTest (testConfig "typecheck/sigs") "neg129"
->>>>>>> 7f14ea0d
 
     [<Test>] 
     let ``type check neg_anon_1`` () = singleNegTest (testConfig "typecheck/sigs") "neg_anon_1"
