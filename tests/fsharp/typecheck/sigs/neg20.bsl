
neg20.fs(30,28,30,31): typecheck error FS0001: This expression was expected to have type
    'string'    
but here has type
    'obj'    

neg20.fs(31,32,31,35): typecheck error FS0001: This expression was expected to have type
    'string'    
but here has type
    'obj'    

neg20.fs(32,28,32,31): typecheck error FS0001: This expression was expected to have type
    'string'    
but here has type
    'obj'    

neg20.fs(32,32,32,35): typecheck error FS0001: This expression was expected to have type
    'string'    
but here has type
    'obj'    

neg20.fs(35,24,35,27): typecheck error FS0001: This expression was expected to have type
    'string'    
but here has type
    'obj'    

neg20.fs(43,15,43,18): typecheck error FS0001: This expression was expected to have type
    'string'    
but here has type
    'obj'    

neg20.fs(44,19,44,22): typecheck error FS0001: This expression was expected to have type
    'string'    
but here has type
    'obj'    

neg20.fs(45,15,45,18): typecheck error FS0001: This expression was expected to have type
    'string'    
but here has type
    'obj'    

neg20.fs(45,19,45,22): typecheck error FS0001: This expression was expected to have type
    'string'    
but here has type
    'obj'    

neg20.fs(48,11,48,14): typecheck error FS0001: This expression was expected to have type
    'string'    
but here has type
    'obj'    

neg20.fs(60,26,60,33): typecheck error FS0001: All elements of a list must be implicitly convertible to the type of the first element, which here is 'B'. This element has type 'A'.

neg20.fs(61,27,61,35): typecheck error FS0001: All elements of a list must be implicitly convertible to the type of the first element, which here is 'B1'. This element has type 'B2'.

<<<<<<< HEAD
neg20.fs(60,26,60,33): typecheck error FS0001: All elements of a list must be implicitly convertible to the type of the first element, which here is 'B'. This element has type 'A'.

neg20.fs(61,27,61,35): typecheck error FS0001: All elements of a list must be implicitly convertible to the type of the first element, which here is 'B1'. This element has type 'B2'.

neg20.fs(62,26,62,33): typecheck error FS0001: All elements of a list must be implicitly convertible to the type of the first element, which here is 'C'. This element has type 'B'.

neg20.fs(66,25,66,32): typecheck error FS0001: All elements of a list must be implicitly convertible to the type of the first element, which here is 'A'. This element has type 'B'.

neg20.fs(67,27,67,34): typecheck error FS0001: All elements of a list must be implicitly convertible to the type of the first element, which here is 'B'. This element has type 'C'.

neg20.fs(70,31,70,38): typecheck error FS0001: All elements of a list must be implicitly convertible to the type of the first element, which here is 'B'. This element has type 'C'.
=======
neg20.fs(62,26,62,33): typecheck error FS0001: All elements of a list must be implicitly convertible to the type of the first element, which here is 'C'. This element has type 'B'.
>>>>>>> 6d626ff0

neg20.fs(71,34,71,42): typecheck error FS0001: Type mismatch. Expecting a
    'A list'    
but given a
    'B list'    
The type 'A' does not match the type 'B'

neg20.fs(76,34,76,43): typecheck error FS0001: Type mismatch. Expecting a
    'A list'    
but given a
    'B list'    
The type 'A' does not match the type 'B'

neg20.fs(80,23,80,39): typecheck error FS0193: Type constraint mismatch. The type 
    'C list'    
is not compatible with type
    'seq<B>'    


neg20.fs(81,34,81,43): typecheck error FS0001: Type mismatch. Expecting a
    'A list'    
but given a
    'B list'    
The type 'A' does not match the type 'B'

<<<<<<< HEAD
neg20.fs(83,47,83,54): typecheck error FS0001: All branches of an 'if' expression must return values implicitly convertible to the type of the first branch, which here is 'B'. This branch returns a value of type 'C'.

neg20.fs(87,54,87,61): typecheck error FS0001: All branches of a pattern match expression must return values implicitly convertible to the type of the first branch, which here is 'B'. This branch returns a value of type 'C'.

neg20.fs(92,19,92,26): typecheck error FS0001: This expression was expected to have type
    'A'    
but here has type
    'B'    

=======
>>>>>>> 6d626ff0
neg20.fs(96,26,96,33): typecheck error FS0001: This expression was expected to have type
    'B'    
but here has type
    'A'    

<<<<<<< HEAD
neg20.fs(97,26,97,33): typecheck error FS0001: This expression was expected to have type
    'A'    
but here has type
    'B'    

=======
>>>>>>> 6d626ff0
neg20.fs(99,26,99,33): typecheck error FS0001: All elements of a list must be implicitly convertible to the type of the first element, which here is 'B'. This element has type 'A'.

neg20.fs(108,12,108,16): typecheck error FS0001: Type mismatch. Expecting a
    'B * B -> 'a'    
but given a
    'A * A -> Data'    
The type 'B' does not match the type 'A'

neg20.fs(109,12,109,16): typecheck error FS0001: Type mismatch. Expecting a
    'A * B -> 'a'    
but given a
    'A * A -> Data'    
The type 'B' does not match the type 'A'

neg20.fs(110,12,110,16): typecheck error FS0001: Type mismatch. Expecting a
    'B * A -> 'a'    
but given a
    'A * A -> Data'    
The type 'B' does not match the type 'A'

neg20.fs(128,19,128,22): typecheck error FS0001: This expression was expected to have type
    'string'    
but here has type
    'obj'    

neg20.fs(131,5,131,24): typecheck error FS0041: No overloads match for method 'OM3'.

Known types of arguments: string * obj

Available overloads:
 - static member C.OM3: x: 'b * y: 'b -> int // Argument 'y' doesn't match
 - static member C.OM3: x: 'b * y: int -> int // Argument 'y' doesn't match

neg20.fs(152,13,152,23): typecheck error FS0033: The type 'Test.BadNumberOfGenericParameters.C<_>' expects 1 type argument(s) but is given 2

neg20.fs(153,13,153,23): typecheck error FS0033: The type 'Test.BadNumberOfGenericParameters.C<_>' expects 1 type argument(s) but is given 2

neg20.fs(154,13,154,25): typecheck error FS0502: The member or object constructor 'SM1' takes 0 type argument(s) but is here given 1. The required signature is 'static member C.SM1: unit -> int'.

neg20.fs(155,13,155,26): typecheck error FS0502: The member or object constructor 'SM2' takes 0 type argument(s) but is here given 1. The required signature is 'static member C.SM2: y: int -> int'.

neg20.fs(156,13,156,28): typecheck error FS0502: The member or object constructor 'SM3' takes 0 type argument(s) but is here given 1. The required signature is 'static member C.SM3: y: int * z: int -> int'.

neg20.fs(157,28,157,29): typecheck error FS0495: The member or object constructor 'SM3' has no argument or settable return property 'x'. The required signature is static member C.SM3: y: int * z: int -> int.

neg20.fs(158,13,158,36): typecheck error FS0502: The member or object constructor 'SM4' takes 1 type argument(s) but is here given 2. The required signature is 'static member C.SM4: y: 'a * z: 'b -> int'.

neg20.fs(159,13,159,32): typecheck error FS0502: The member or object constructor 'SM5' takes 2 type argument(s) but is here given 1. The required signature is 'static member C.SM5: y: 'a * z: 'b -> int'.

neg20.fs(162,13,162,24): typecheck error FS0502: The member or object constructor 'M1' takes 0 type argument(s) but is here given 1. The required signature is 'member C.M1: unit -> int'.

neg20.fs(163,13,163,25): typecheck error FS0502: The member or object constructor 'M2' takes 0 type argument(s) but is here given 1. The required signature is 'member C.M2: y: int -> int'.

neg20.fs(164,13,164,27): typecheck error FS0502: The member or object constructor 'M3' takes 0 type argument(s) but is here given 1. The required signature is 'member C.M3: y: int * z: int -> int'.

neg20.fs(165,27,165,28): typecheck error FS0495: The member or object constructor 'M3' has no argument or settable return property 'x'. The required signature is member C.M3: y: int * z: int -> int.

neg20.fs(166,13,166,35): typecheck error FS0502: The member or object constructor 'M4' takes 1 type argument(s) but is here given 2. The required signature is 'member C.M4: y: 'a * z: 'b -> int'.

neg20.fs(167,13,167,31): typecheck error FS0502: The member or object constructor 'M5' takes 2 type argument(s) but is here given 1. The required signature is 'member C.M5: y: 'a * z: 'b -> int'.

neg20.fs(182,14,182,31): typecheck error FS0041: No overloads match for method 'M'.

Known types of arguments: string * obj

Available overloads:
 - static member C2.M: fmt: string * [<System.ParamArray>] args: int[] -> string // Argument 'args' doesn't match
 - static member C2.M: fmt: string * [<System.ParamArray>] args: int[] -> string // Argument at index 1 doesn't match

neg20.fs(183,29,183,34): typecheck error FS0001: This expression was expected to have type
    'int'    
but here has type
    'obj'    

neg20.fs(183,29,183,34): typecheck error FS0001: This expression was expected to have type
    'int'    
but here has type
    'obj'    

neg20.fs(183,35,183,40): typecheck error FS0001: This expression was expected to have type
    'int'    
but here has type
    'obj'    

neg20.fs(183,35,183,40): typecheck error FS0001: This expression was expected to have type
    'int'    
but here has type
    'obj'    

neg20.fs(183,14,183,41): typecheck error FS0193: Type constraint mismatch. The type 
    'string'    
is not compatible with type
    'unit'    


neg20.fs(184,28,184,33): typecheck error FS0001: This expression was expected to have type
    'int'    
but here has type
    'obj'    

neg20.fs(184,28,184,33): typecheck error FS0001: This expression was expected to have type
    'int'    
but here has type
    'obj'    

neg20.fs(184,34,184,39): typecheck error FS0001: This expression was expected to have type
    'int'    
but here has type
    'obj'    

neg20.fs(184,34,184,39): typecheck error FS0001: This expression was expected to have type
    'int'    
but here has type
    'obj'    

neg20.fs(188,14,188,31): typecheck error FS0041: No overloads match for method 'M'.

Known types of arguments: string * obj

Available overloads:
 - static member C3.M: fmt: string * [<System.ParamArray>] args: string[] -> string // Argument 'args' doesn't match
 - static member C3.M: fmt: string * [<System.ParamArray>] args: string[] -> string // Argument at index 1 doesn't match

neg20.fs(189,29,189,34): typecheck error FS0001: This expression was expected to have type
    'string'    
but here has type
    'obj'    

neg20.fs(189,29,189,34): typecheck error FS0001: This expression was expected to have type
    'string'    
but here has type
    'obj'    

neg20.fs(189,35,189,40): typecheck error FS0001: This expression was expected to have type
    'string'    
but here has type
    'obj'    

neg20.fs(189,35,189,40): typecheck error FS0001: This expression was expected to have type
    'string'    
but here has type
    'obj'    

neg20.fs(189,14,189,41): typecheck error FS0193: Type constraint mismatch. The type 
    'string'    
is not compatible with type
    'unit'    


neg20.fs(190,28,190,33): typecheck error FS0001: This expression was expected to have type
    'string'    
but here has type
    'obj'    

neg20.fs(190,28,190,33): typecheck error FS0001: This expression was expected to have type
    'string'    
but here has type
    'obj'    

neg20.fs(190,34,190,39): typecheck error FS0001: This expression was expected to have type
    'string'    
but here has type
    'obj'    

neg20.fs(190,34,190,39): typecheck error FS0001: This expression was expected to have type
    'string'    
but here has type
    'obj'    

neg20.fs(195,5,195,10): typecheck error FS0842: This attribute is not valid for use on this language element

neg20.fs(198,5,198,11): typecheck error FS0842: This attribute is not valid for use on this language element

neg20.fs(201,3,202,9): typecheck error FS0825: The 'DefaultValue' attribute may only be used on 'val' declarations

neg20.fs(204,5,204,14): typecheck error FS0842: This attribute is not valid for use on this language element

neg20.fs(207,5,207,11): typecheck error FS0842: This attribute is not valid for use on this language element

neg20.fs(210,5,210,12): typecheck error FS0842: This attribute is not valid for use on this language element

neg20.fs(213,5,213,33): typecheck error FS0842: This attribute is not valid for use on this language element

neg20.fs(216,5,216,12): typecheck error FS0842: This attribute is not valid for use on this language element

neg20.fs(219,5,219,15): typecheck error FS0842: This attribute is not valid for use on this language element

neg20.fs(222,5,222,24): typecheck error FS0842: This attribute is not valid for use on this language element

neg20.fs(225,5,225,22): typecheck error FS0842: This attribute is not valid for use on this language element

neg20.fs(228,5,228,23): typecheck error FS0842: This attribute is not valid for use on this language element

neg20.fs(231,5,231,21): typecheck error FS0842: This attribute is not valid for use on this language element

neg20.fs(234,5,234,34): typecheck error FS0842: This attribute is not valid for use on this language element

neg20.fs(237,5,237,34): typecheck error FS0842: This attribute is not valid for use on this language element

neg20.fs(240,5,240,23): typecheck error FS0842: This attribute is not valid for use on this language element

neg20.fs(243,5,243,23): typecheck error FS0842: This attribute is not valid for use on this language element

neg20.fs(249,9,249,27): typecheck error FS0842: This attribute is not valid for use on this language element

neg20.fs(255,5,255,21): typecheck error FS0842: This attribute is not valid for use on this language element

neg20.fs(258,5,258,31): typecheck error FS0842: This attribute is not valid for use on this language element

neg20.fs(261,5,261,17): typecheck error FS0842: This attribute is not valid for use on this language element

neg20.fs(265,5,265,24): typecheck error FS0842: This attribute is not valid for use on this language element

neg20.fs(268,5,268,27): typecheck error FS0842: This attribute is not valid for use on this language element

neg20.fs(271,5,271,13): typecheck error FS0842: This attribute is not valid for use on this language element

neg20.fs(278,14,278,95): typecheck error FS0507: No accessible member or object constructor named 'ProcessStartInfo' takes 0 arguments. Note the call to this member also provides 2 named arguments.

neg20.fs(280,14,280,94): typecheck error FS0508: No accessible member or object constructor named 'ProcessStartInfo' takes 0 arguments. The named argument 'Argument' doesn't correspond to any argument or settable return property for any overload.

neg20.fs(285,12,285,13): typecheck error FS0038: 'x' is bound twice in this pattern

neg20.fs(286,14,286,15): typecheck error FS0038: 'x' is bound twice in this pattern

neg20.fs(288,17,288,18): typecheck error FS0038: 'x' is bound twice in this pattern

neg20.fs(294,5,294,36): typecheck error FS0840: Unrecognized attribute target. Valid attribute targets are 'assembly', 'module', 'type', 'method', 'property', 'return', 'param', 'field', 'event', 'constructor'.

neg20.fs(301,8,301,16): typecheck error FS3132: This type definition may not have the 'CLIMutable' attribute. Only record types may have this attribute.

neg20.fs(304,8,304,16): typecheck error FS3132: This type definition may not have the 'CLIMutable' attribute. Only record types may have this attribute.

neg20.fs(307,8,307,20): typecheck error FS3132: This type definition may not have the 'CLIMutable' attribute. Only record types may have this attribute.

neg20.fs(310,8,310,17): typecheck error FS3132: This type definition may not have the 'CLIMutable' attribute. Only record types may have this attribute.

neg20.fs(313,8,313,15): typecheck error FS3132: This type definition may not have the 'CLIMutable' attribute. Only record types may have this attribute.

neg20.fs(316,8,316,19): typecheck error FS3132: This type definition may not have the 'CLIMutable' attribute. Only record types may have this attribute.

neg20.fs(319,8,319,17): typecheck error FS3132: This type definition may not have the 'CLIMutable' attribute. Only record types may have this attribute.

neg20.fs(322,8,322,18): typecheck error FS3132: This type definition may not have the 'CLIMutable' attribute. Only record types may have this attribute.

neg20.fs(335,11,335,24): typecheck error FS0041: A unique overload for method 'String' could not be determined based on type information prior to this program point. A type annotation may be needed.

Known type of argument: 'a0

Candidates:
 - System.String(value: char[]) : System.String
 - System.String(value: nativeptr<char>) : System.String
 - System.String(value: nativeptr<sbyte>) : System.String

neg20.fs(336,11,336,22): typecheck error FS0041: A unique overload for method 'Guid' could not be determined based on type information prior to this program point. A type annotation may be needed.

Known type of argument: 'a0

Candidates:
 - System.Guid(b: byte[]) : System.Guid
 - System.Guid(g: string) : System.Guid

neg20.fs(355,19,355,38): typecheck error FS1124: Multiple types exist called 'OverloadedClassName', taking different numbers of generic parameters. Provide a type instantiation to disambiguate the type resolution, e.g. 'OverloadedClassName<_>'.

neg20.fs(356,22,356,41): typecheck error FS1124: Multiple types exist called 'OverloadedClassName', taking different numbers of generic parameters. Provide a type instantiation to disambiguate the type resolution, e.g. 'OverloadedClassName<_>'.

neg20.fs(370,19,370,38): typecheck error FS1133: No constructors are available for the type 'OverloadedClassName<'a,'b>'

neg20.fs(371,19,371,38): typecheck error FS1124: Multiple types exist called 'OverloadedClassName', taking different numbers of generic parameters. Provide a type instantiation to disambiguate the type resolution, e.g. 'OverloadedClassName<_>'.

neg20.fs(372,22,372,41): typecheck error FS1133: No constructors are available for the type 'OverloadedClassName<'a,'b>'

neg20.fs(373,22,373,41): typecheck error FS1124: Multiple types exist called 'OverloadedClassName', taking different numbers of generic parameters. Provide a type instantiation to disambiguate the type resolution, e.g. 'OverloadedClassName<_>'.

neg20.fs(382,19,382,40): typecheck error FS1124: Multiple types exist called 'OverloadedClassName', taking different numbers of generic parameters. Provide a type instantiation to disambiguate the type resolution, e.g. 'OverloadedClassName<_>'.

neg20.fs(383,39,383,41): typecheck error FS0039: The type 'OverloadedClassName<_>' does not define the field, constructor or member 'S2'.

neg20.fs(428,19,428,38): typecheck error FS1133: No constructors are available for the type 'OverloadedClassName<'a,'b>'

neg20.fs(430,22,430,41): typecheck error FS1133: No constructors are available for the type 'OverloadedClassName<'a,'b>'

neg20.fs(444,39,444,41): typecheck error FS0039: The type 'OverloadedClassName' does not define the field, constructor or member 'S2'.

neg20.fs(447,27,447,28): typecheck error FS0001: This expression was expected to have type
    'int option'    
but here has type
    'int'    

neg20.fs(448,30,448,33): typecheck error FS0001: This expression was expected to have type
    'string option'    
but here has type
    'string'    <|MERGE_RESOLUTION|>--- conflicted
+++ resolved
@@ -53,21 +53,7 @@
 
 neg20.fs(61,27,61,35): typecheck error FS0001: All elements of a list must be implicitly convertible to the type of the first element, which here is 'B1'. This element has type 'B2'.
 
-<<<<<<< HEAD
-neg20.fs(60,26,60,33): typecheck error FS0001: All elements of a list must be implicitly convertible to the type of the first element, which here is 'B'. This element has type 'A'.
-
-neg20.fs(61,27,61,35): typecheck error FS0001: All elements of a list must be implicitly convertible to the type of the first element, which here is 'B1'. This element has type 'B2'.
-
 neg20.fs(62,26,62,33): typecheck error FS0001: All elements of a list must be implicitly convertible to the type of the first element, which here is 'C'. This element has type 'B'.
-
-neg20.fs(66,25,66,32): typecheck error FS0001: All elements of a list must be implicitly convertible to the type of the first element, which here is 'A'. This element has type 'B'.
-
-neg20.fs(67,27,67,34): typecheck error FS0001: All elements of a list must be implicitly convertible to the type of the first element, which here is 'B'. This element has type 'C'.
-
-neg20.fs(70,31,70,38): typecheck error FS0001: All elements of a list must be implicitly convertible to the type of the first element, which here is 'B'. This element has type 'C'.
-=======
-neg20.fs(62,26,62,33): typecheck error FS0001: All elements of a list must be implicitly convertible to the type of the first element, which here is 'C'. This element has type 'B'.
->>>>>>> 6d626ff0
 
 neg20.fs(71,34,71,42): typecheck error FS0001: Type mismatch. Expecting a
     'A list'    
@@ -93,31 +79,11 @@
     'B list'    
 The type 'A' does not match the type 'B'
 
-<<<<<<< HEAD
-neg20.fs(83,47,83,54): typecheck error FS0001: All branches of an 'if' expression must return values implicitly convertible to the type of the first branch, which here is 'B'. This branch returns a value of type 'C'.
-
-neg20.fs(87,54,87,61): typecheck error FS0001: All branches of a pattern match expression must return values implicitly convertible to the type of the first branch, which here is 'B'. This branch returns a value of type 'C'.
-
-neg20.fs(92,19,92,26): typecheck error FS0001: This expression was expected to have type
-    'A'    
-but here has type
-    'B'    
-
-=======
->>>>>>> 6d626ff0
 neg20.fs(96,26,96,33): typecheck error FS0001: This expression was expected to have type
     'B'    
 but here has type
     'A'    
 
-<<<<<<< HEAD
-neg20.fs(97,26,97,33): typecheck error FS0001: This expression was expected to have type
-    'A'    
-but here has type
-    'B'    
-
-=======
->>>>>>> 6d626ff0
 neg20.fs(99,26,99,33): typecheck error FS0001: All elements of a list must be implicitly convertible to the type of the first element, which here is 'B'. This element has type 'A'.
 
 neg20.fs(108,12,108,16): typecheck error FS0001: Type mismatch. Expecting a
