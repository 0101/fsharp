
neg_known_return_type_and_known_type_arguments.fsx(90,24,90,28): typecheck error FS0001: No overloads match for method 'Zero'.

Known return type: MonoidSample

Known type parameters: < MonoidSample , Zero >

Available overloads:
<<<<<<< HEAD
 - static member Zero.Zero :  ^t * Default1 ->  ^t when  ^t : (static member get_Zero :  ^t) // Argument at index 1 doesn't match
 - static member Zero.Zero :  ^t * Default1 -> ('a1 -> 'a1) when  ^t : null and  ^t : struct // Argument at index 1 doesn't match
 - static member Zero.Zero :  ^t * Default2 ->  ^t when (FromInt32 or  ^t) : (static member FromInt32 :  ^t * FromInt32 -> (int32 ->  ^t)) // Argument at index 1 doesn't match
 - static member Zero.Zero :  ^t * Default2 -> ('a1 -> 'a1) when  ^t : null and  ^t : struct // Argument at index 1 doesn't match
 - static member Zero.Zero :  ^t * Default3 ->  ^t when  ^t : (static member get_Empty :  ^t) // Argument at index 1 doesn't match
 - static member Zero.Zero : 'a array * Zero -> 'a array // Argument at index 1 doesn't match
 - static member Zero.Zero : 'a list * Zero -> 'a list // Argument at index 1 doesn't match
 - static member Zero.Zero : 'a option * Zero -> 'a option // Argument at index 1 doesn't match
 - static member Zero.Zero : ('T ->  ^Monoid) * Zero -> ('T ->  ^Monoid) when (Zero or  ^Monoid) : (static member Zero :  ^Monoid * Zero ->  ^Monoid) // Argument at index 1 doesn't match
 - static member Zero.Zero : Async< ^a> * Zero -> Async< ^a> when (Zero or  ^a) : (static member Zero :  ^a * Zero ->  ^a) // Argument at index 1 doesn't match
 - static member Zero.Zero : Lazy< ^a> * Zero -> Lazy< ^a> when (Zero or  ^a) : (static member Zero :  ^a * Zero ->  ^a) // Argument at index 1 doesn't match
 - static member Zero.Zero : Map<'a,'b> * Zero -> Map<'a,'b> when 'a : comparison // Argument at index 1 doesn't match
 - static member Zero.Zero : ResizeArray<'a> * Zero -> ResizeArray<'a> // Argument at index 1 doesn't match
 - static member Zero.Zero : Set<'a> * Zero -> Set<'a> when 'a : comparison // Argument at index 1 doesn't match
 - static member Zero.Zero : System.TimeSpan * Zero -> System.TimeSpan // Argument at index 1 doesn't match
 - static member Zero.Zero : seq<'a> * Zero -> seq<'a> // Argument at index 1 doesn't match
 - static member Zero.Zero : string * Zero -> string // Argument at index 1 doesn't match
 - static member Zero.Zero : unit * Zero -> unit // Argument at index 1 doesn't match
=======
 - static member Zero.Zero:  ^t * Default1 ->  ^t when  ^t: (static member get_Zero: ->  ^t) // Argument at index 1 doesn't match
 - static member Zero.Zero:  ^t * Default1 -> ('a1 -> 'a1) when  ^t: null and  ^t: struct // Argument at index 1 doesn't match
 - static member Zero.Zero:  ^t * Default2 ->  ^t when (FromInt32 or  ^t) : (static member FromInt32:  ^t * FromInt32 -> (int32 ->  ^t)) // Argument at index 1 doesn't match
 - static member Zero.Zero:  ^t * Default2 -> ('a1 -> 'a1) when  ^t: null and  ^t: struct // Argument at index 1 doesn't match
 - static member Zero.Zero:  ^t * Default3 ->  ^t when  ^t: (static member get_Empty: ->  ^t) // Argument at index 1 doesn't match
 - static member Zero.Zero: 'a array * Zero -> 'a array // Argument at index 1 doesn't match
 - static member Zero.Zero: 'a list * Zero -> 'a list // Argument at index 1 doesn't match
 - static member Zero.Zero: 'a option * Zero -> 'a option // Argument at index 1 doesn't match
 - static member Zero.Zero: ('T ->  ^Monoid) * Zero -> ('T ->  ^Monoid) when (Zero or  ^Monoid) : (static member Zero:  ^Monoid * Zero ->  ^Monoid) // Argument at index 1 doesn't match
 - static member Zero.Zero: Async< ^a> * Zero -> Async< ^a> when (Zero or  ^a) : (static member Zero:  ^a * Zero ->  ^a) // Argument at index 1 doesn't match
 - static member Zero.Zero: Lazy< ^a> * Zero -> Lazy< ^a> when (Zero or  ^a) : (static member Zero:  ^a * Zero ->  ^a) // Argument at index 1 doesn't match
 - static member Zero.Zero: Map<'a,'b> * Zero -> Map<'a,'b> when 'a: comparison // Argument at index 1 doesn't match
 - static member Zero.Zero: ResizeArray<'a> * Zero -> ResizeArray<'a> // Argument at index 1 doesn't match
 - static member Zero.Zero: Set<'a> * Zero -> Set<'a> when 'a: comparison // Argument at index 1 doesn't match
 - static member Zero.Zero: System.TimeSpan * Zero -> System.TimeSpan // Argument at index 1 doesn't match
 - static member Zero.Zero: seq<'a> * Zero -> seq<'a> // Argument at index 1 doesn't match
 - static member Zero.Zero: string * Zero -> string // Argument at index 1 doesn't match
 - static member Zero.Zero: unit * Zero -> unit // Argument at index 1 doesn't match
>>>>>>> 4ee28165
<|MERGE_RESOLUTION|>--- conflicted
+++ resolved
@@ -6,42 +6,21 @@
 Known type parameters: < MonoidSample , Zero >
 
 Available overloads:
-<<<<<<< HEAD
- - static member Zero.Zero :  ^t * Default1 ->  ^t when  ^t : (static member get_Zero :  ^t) // Argument at index 1 doesn't match
- - static member Zero.Zero :  ^t * Default1 -> ('a1 -> 'a1) when  ^t : null and  ^t : struct // Argument at index 1 doesn't match
- - static member Zero.Zero :  ^t * Default2 ->  ^t when (FromInt32 or  ^t) : (static member FromInt32 :  ^t * FromInt32 -> (int32 ->  ^t)) // Argument at index 1 doesn't match
- - static member Zero.Zero :  ^t * Default2 -> ('a1 -> 'a1) when  ^t : null and  ^t : struct // Argument at index 1 doesn't match
- - static member Zero.Zero :  ^t * Default3 ->  ^t when  ^t : (static member get_Empty :  ^t) // Argument at index 1 doesn't match
- - static member Zero.Zero : 'a array * Zero -> 'a array // Argument at index 1 doesn't match
- - static member Zero.Zero : 'a list * Zero -> 'a list // Argument at index 1 doesn't match
- - static member Zero.Zero : 'a option * Zero -> 'a option // Argument at index 1 doesn't match
- - static member Zero.Zero : ('T ->  ^Monoid) * Zero -> ('T ->  ^Monoid) when (Zero or  ^Monoid) : (static member Zero :  ^Monoid * Zero ->  ^Monoid) // Argument at index 1 doesn't match
- - static member Zero.Zero : Async< ^a> * Zero -> Async< ^a> when (Zero or  ^a) : (static member Zero :  ^a * Zero ->  ^a) // Argument at index 1 doesn't match
- - static member Zero.Zero : Lazy< ^a> * Zero -> Lazy< ^a> when (Zero or  ^a) : (static member Zero :  ^a * Zero ->  ^a) // Argument at index 1 doesn't match
- - static member Zero.Zero : Map<'a,'b> * Zero -> Map<'a,'b> when 'a : comparison // Argument at index 1 doesn't match
- - static member Zero.Zero : ResizeArray<'a> * Zero -> ResizeArray<'a> // Argument at index 1 doesn't match
- - static member Zero.Zero : Set<'a> * Zero -> Set<'a> when 'a : comparison // Argument at index 1 doesn't match
- - static member Zero.Zero : System.TimeSpan * Zero -> System.TimeSpan // Argument at index 1 doesn't match
- - static member Zero.Zero : seq<'a> * Zero -> seq<'a> // Argument at index 1 doesn't match
- - static member Zero.Zero : string * Zero -> string // Argument at index 1 doesn't match
- - static member Zero.Zero : unit * Zero -> unit // Argument at index 1 doesn't match
-=======
- - static member Zero.Zero:  ^t * Default1 ->  ^t when  ^t: (static member get_Zero: ->  ^t) // Argument at index 1 doesn't match
+ - static member Zero.Zero:  ^t * Default1 ->  ^t when  ^t: (static member get_Zero: unit -> ^t) // Argument at index 1 doesn't match
  - static member Zero.Zero:  ^t * Default1 -> ('a1 -> 'a1) when  ^t: null and  ^t: struct // Argument at index 1 doesn't match
- - static member Zero.Zero:  ^t * Default2 ->  ^t when (FromInt32 or  ^t) : (static member FromInt32:  ^t * FromInt32 -> (int32 ->  ^t)) // Argument at index 1 doesn't match
+ - static member Zero.Zero:  ^t * Default2 ->  ^t when (FromInt32 or  ^t): (static member FromInt32:  ^t * FromInt32 -> (int32 ->  ^t)) // Argument at index 1 doesn't match
  - static member Zero.Zero:  ^t * Default2 -> ('a1 -> 'a1) when  ^t: null and  ^t: struct // Argument at index 1 doesn't match
- - static member Zero.Zero:  ^t * Default3 ->  ^t when  ^t: (static member get_Empty: ->  ^t) // Argument at index 1 doesn't match
+ - static member Zero.Zero:  ^t * Default3 ->  ^t when  ^t: (static member get_Empty: unit -> ^t) // Argument at index 1 doesn't match
  - static member Zero.Zero: 'a array * Zero -> 'a array // Argument at index 1 doesn't match
  - static member Zero.Zero: 'a list * Zero -> 'a list // Argument at index 1 doesn't match
  - static member Zero.Zero: 'a option * Zero -> 'a option // Argument at index 1 doesn't match
- - static member Zero.Zero: ('T ->  ^Monoid) * Zero -> ('T ->  ^Monoid) when (Zero or  ^Monoid) : (static member Zero:  ^Monoid * Zero ->  ^Monoid) // Argument at index 1 doesn't match
- - static member Zero.Zero: Async< ^a> * Zero -> Async< ^a> when (Zero or  ^a) : (static member Zero:  ^a * Zero ->  ^a) // Argument at index 1 doesn't match
- - static member Zero.Zero: Lazy< ^a> * Zero -> Lazy< ^a> when (Zero or  ^a) : (static member Zero:  ^a * Zero ->  ^a) // Argument at index 1 doesn't match
+ - static member Zero.Zero: ('T ->  ^Monoid) * Zero -> ('T ->  ^Monoid) when (Zero or  ^Monoid): (static member Zero:  ^Monoid * Zero ->  ^Monoid) // Argument at index 1 doesn't match
+ - static member Zero.Zero: Async< ^a> * Zero -> Async< ^a> when (Zero or  ^a): (static member Zero:  ^a * Zero ->  ^a) // Argument at index 1 doesn't match
+ - static member Zero.Zero: Lazy< ^a> * Zero -> Lazy< ^a> when (Zero or  ^a): (static member Zero:  ^a * Zero ->  ^a) // Argument at index 1 doesn't match
  - static member Zero.Zero: Map<'a,'b> * Zero -> Map<'a,'b> when 'a: comparison // Argument at index 1 doesn't match
  - static member Zero.Zero: ResizeArray<'a> * Zero -> ResizeArray<'a> // Argument at index 1 doesn't match
  - static member Zero.Zero: Set<'a> * Zero -> Set<'a> when 'a: comparison // Argument at index 1 doesn't match
  - static member Zero.Zero: System.TimeSpan * Zero -> System.TimeSpan // Argument at index 1 doesn't match
  - static member Zero.Zero: seq<'a> * Zero -> seq<'a> // Argument at index 1 doesn't match
  - static member Zero.Zero: string * Zero -> string // Argument at index 1 doesn't match
- - static member Zero.Zero: unit * Zero -> unit // Argument at index 1 doesn't match
->>>>>>> 4ee28165
+ - static member Zero.Zero: unit * Zero -> unit // Argument at index 1 doesn't match