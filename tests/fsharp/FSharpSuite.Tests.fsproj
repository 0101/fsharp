﻿<?xml version="1.0" encoding="utf-8"?>
<Project Sdk="Microsoft.NET.Sdk">

  <PropertyGroup>
    <TargetFrameworks>net472;netcoreapp2.1</TargetFrameworks>
    <TargetFrameworks Condition="'$(OS)' == 'Unix'">netcoreapp2.1</TargetFrameworks>
    <RuntimeIdentifiers>win-x86;win-x64</RuntimeIdentifiers>
    <AssetTargetFallback>$(AssetTargetFallback);portable-net45+win8+wp8+wpa81</AssetTargetFallback>
    <ReferenceVsAssemblies>true</ReferenceVsAssemblies>
    <OutputType>Library</OutputType>
    <DisableImplicitFSharpCoreReference>true</DisableImplicitFSharpCoreReference>
    <Optimize>false</Optimize>
    <Tailcalls>false</Tailcalls>
    <OtherFlags>$(OtherFlags) --warnon:1182</OtherFlags>
    <UnitTestType>nunit</UnitTestType>
  </PropertyGroup>

  <PropertyGroup Condition="$(TargetFramework.StartsWith('netstandard')) OR $(TargetFramework.StartsWith('netcoreapp'))">
    <DefineConstants>$(DefineConstants);FSHARP_SUITE_DRIVES_CORECLR_TESTS</DefineConstants>
  </PropertyGroup>

  <ItemGroup>
    <Compile Include="..\..\src\scripts\scriptlib.fsx">
      <Link>scriptlib.fsx</Link>
    </Compile>
    <Compile Include="test-framework.fs" />
    <Compile Include="..\FSharp.Compiler.UnitTests\NunitHelpers.fs">
      <Link>NunitHelpers.fs</Link>
    </Compile>
    <Compile Include="single-test.fs" />
    <Compile Include="TypeProviderTests.fs" />
    <Compile Include="tests.fs" />
    <Compile Include="Compiler\ILChecker.fs" />
    <Compile Include="Compiler\CompilerAssert.fs" />
    <Compile Include="Compiler\ErrorMessages\ConstructorTests.fs" />
    <Compile Include="Compiler\ErrorMessages\AccessOfTypeAbbreviationTests.fs" />
    <Compile Include="Compiler\ErrorMessages\ElseBranchHasWrongTypeTests.fs" />
    <Compile Include="Compiler\ConstraintSolver\PrimitiveConstraints.fs" />
    <Compile Include="Compiler\ConstraintSolver\MemberConstraints.fs" />
    <Compile Include="Compiler\ErrorMessages\MissingElseBranch.fs" />
    <Compile Include="Compiler\ErrorMessages\UnitGenericAbstactType.fs" />
    <Compile Include="Compiler\ErrorMessages\NameResolutionTests.fs" />
    <Compile Include="Compiler\ErrorMessages\TypeMismatchTests.fs" />
    <Compile Include="Compiler\ErrorMessages\UpcastDowncastTests.fs" />
    <Compile Include="Compiler\ErrorMessages\AssignmentErrorTests.fs" />
    <Compile Include="Compiler\ErrorMessages\WarnExpressionTests.fs" />
    <Compile Include="Compiler\SourceTextTests.fs" />
    <Compile Include="Compiler\Language\AnonRecordTests.fs" />
    <Compile Include="Compiler\Language\SpanOptimizationTests.fs" />
    <Compile Include="Compiler\Language\SpanTests.fs" />
    <Compile Include="Compiler\Language\StringConcatOptimizationTests.fs" />
<<<<<<< HEAD
    <Compile Include="Compiler\Regressions\ForInDoMutableRegressionTest.fs" />
=======
    <Compile Include="Compiler\Stress\LargeExprTests.fs" />
    <Compile Include="Libraries\Async\AsyncTests.fs" />
    <Compile Include="Compiler\Warnings\AssignmentWarningTests.fs" />
>>>>>>> a7c68c3a
    <Content Include="packages.config" />
    <None Include="app.config" />
    <None Include="update.base.line.with.actuals.fsx" />

    <!-- don't include test resources in subdirectories -->
    <EmbeddedResource Remove="**" />
  </ItemGroup>

  <ItemGroup>
    <ProjectReference Include="$(FSharpSourcesRoot)\fsharp\FSharp.Compiler.Private\FSharp.Compiler.Private.fsproj" />
    <ProjectReference Include="$(FSharpSourcesRoot)\fsharp\FSharp.Core\FSharp.Core.fsproj" />
  </ItemGroup>

  <ItemGroup>
    <PackageReference Include="Microsoft.Net.Compilers" Version="$(MicrosoftNetCompilersVersion)" />
    <PackageReference Include="Microsoft.NETCore.ILDAsm" Version="$(MicrosoftNETCoreILDAsmVersion)" />
    <PackageReference Include="StrawberryPerl64" Version="$(StrawberryPerl64Version)" PrivateAssets="all" />
    <PackageReference Include="System.Collections.Immutable" Version="$(SystemCollectionsImmutableVersion)" />
    <PackageReference Include="System.Memory" Version="$(SystemMemoryVersion)" />
    <PackageReference Include="System.Reflection.Metadata" Version="$(SystemReflectionMetadataVersion)" />
  </ItemGroup>

</Project><|MERGE_RESOLUTION|>--- conflicted
+++ resolved
@@ -49,13 +49,7 @@
     <Compile Include="Compiler\Language\SpanOptimizationTests.fs" />
     <Compile Include="Compiler\Language\SpanTests.fs" />
     <Compile Include="Compiler\Language\StringConcatOptimizationTests.fs" />
-<<<<<<< HEAD
     <Compile Include="Compiler\Regressions\ForInDoMutableRegressionTest.fs" />
-=======
-    <Compile Include="Compiler\Stress\LargeExprTests.fs" />
-    <Compile Include="Libraries\Async\AsyncTests.fs" />
-    <Compile Include="Compiler\Warnings\AssignmentWarningTests.fs" />
->>>>>>> a7c68c3a
     <Content Include="packages.config" />
     <None Include="app.config" />
     <None Include="update.base.line.with.actuals.fsx" />
