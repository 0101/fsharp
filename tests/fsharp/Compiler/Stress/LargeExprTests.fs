﻿// Copyright (c) Microsoft Corporation.  All Rights Reserved.  See License.txt in the project root for license information.

namespace FSharp.Compiler.UnitTests

open NUnit.Framework
open FSharp.Test

#if !DEBUG // requires release version of compiler to avoid very deep stacks
[<TestFixture>]
module LargeExprTests =

    [<Test>]
<<<<<<< HEAD
#if NETCOREAPP
    [<Ignore("SKIPPED: https://github.com/dotnet/runtime/issues/47663")>]
#endif
=======
>>>>>>> 0591e4c6
    let LargeRecordDoesNotStackOverflow() =
        CompilerAssert.CompileExe
            """
type TestRecord =
    {
        test1: int
        test2: int
        test3: int
        test4: int
        test5: int
        test6: int
        test7: int
        test8: int
        test9: int
        test10: int
        test11: int
        test12: int
        test13: int
        test14: int
        test15: int
        test16: int
        test17: int
        test18: int
        test19: int
        test20: int
        test21: int
        test22: int
        test23: int
        test24: int
        test25: int
        test26: int
        test27: int
        test28: int
        test29: int
        test30: int
        test31: int
        test32: int
        test33: int
        test34: int
        test35: int
        test36: int
        test37: int
        test38: int
        test39: int
        test40: int
        test41: int
        test42: int
        test43: int
        test44: int
        test45: int
        test46: int
        test47: int
        test48: int
        test49: int
        test50: int
        test51: int
        test52: int
        test53: int
        test54: int
        test55: int
        test56: int
        test57: int
        test58: int
        test59: int
        test60: int
        test61: int
        test62: int
        test63: int
        test64: int
        test65: int
        test66: int
        test67: int
        test68: int
        test69: int
        test70: int
        test71: int
        test72: int
        test73: int
        test74: int
        test75: int
        test76: int
        test77: int
        test78: int
        test79: int
        test80: int
        test81: int
        test82: int
        test83: int
        test84: int
        test85: int
        test86: int
        test87: int
        test88: int
        test89: int
        test90: int
        test91: int
        test92: int
        test93: int
        test94: int
        test95: int
        test96: int
        test97: int
        test98: int
        test99: int
        test100: int
        test101: int
        test102: int
        test103: int
        test104: int
        test105: int
        test106: int
        test107: int
        test108: int
        test109: int
        test110: int
        test111: int
        test112: int
        test113: int
        test114: int
        test115: int
        test116: int
        test117: int
        test118: int
        test119: int
        test120: int
        test121: int
        test122: int
        test123: int
        test124: int
        test125: int
        test126: int
        test127: int
        test128: int
        test129: int
        test130: int
        test131: int
        test132: int
        test133: int
        test134: int
        test135: int
        test136: int
        test137: int
        test138: int
        test139: int
        test140: int
        test141: int
        test142: int
        test143: int
        test144: int
        test145: int
        test146: int
        test147: int
        test148: int
        test149: int
        test150: int
        test151: int
        test152: int
        test153: int
        test154: int
        test155: int
        test156: int
        test157: int
        test158: int
        test159: int
        test160: int
        test161: int
        test162: int
        test163: int
        test164: int
        test165: int
        test166: int
        test167: int
        test168: int
        test169: int
        test170: int
        test171: int
        test172: int
        test173: int
        test174: int
        test175: int
        test176: int
        test177: int
        test178: int
        test179: int
        test180: int
        test181: int
        test182: int
        test183: int
        test184: int
        test185: int
        test186: int
        test187: int
        test188: int
        test189: int
        test190: int
        test191: int
        test192: int
        test193: int
        test194: int
        test195: int
        test196: int
        test197: int
        test198: int
        test199: int
        test200: int
        test201: int
        test202: int
        test203: int
        test204: int
        test205: int
        test206: int
        test207: int
        test208: int
        test209: int
        test210: int
        test211: int
        test212: int
        test213: int
        test214: int
        test215: int
        test216: int
        test217: int
        test218: int
        test219: int
        test220: int
        test221: int
        test222: int
        test223: int
        test224: int
        test225: int
        test226: int
        test227: int
        test228: int
        test229: int
        test230: int
        test231: int
        test232: int
        test233: int
        test234: int
        test235: int
        test236: int
        test237: int
        test238: int
        test239: int
        test240: int
        test241: int
        test242: int
        test243: int
        test244: int
        test245: int
        test246: int
        test247: int
        test248: int
        test249: int
        test250: int
        test251: int
        test252: int
        test253: int
        test254: int
        test255: int
        test256: int
        test257: int
        test258: int
        test259: int
        test260: int
        test261: int
        test262: int
        test263: int
        test264: int
        test265: int
        test266: int
        test267: int
        test268: int
        test269: int
        test270: int
        test271: int
        test272: int
        test273: int
        test274: int
        test275: int
        test276: int
        test277: int
        test278: int
        test279: int
        test280: int
        test281: int
        test282: int
        test283: int
        test284: int
        test285: int
        test286: int
        test287: int
        test288: int
        test289: int
        test290: int
        test291: int
        test292: int
        test293: int
        test294: int
        test295: int
        test296: int
        test297: int
        test298: int
        test299: int
        test300: int
        test301: int
        test302: int
        test303: int
        test304: int
        test305: int
        test306: int
        test307: int
        test308: int
        test309: int
        test310: int
        test311: int
        test312: int
        test313: int
        test314: int
        test315: int
        test316: int
        test317: int
        test318: int
        test319: int
        test320: int
        test321: int
        test322: int
        test323: int
        test324: int
        test325: int
        test326: int
        test327: int
        test328: int
        test329: int
        test330: int
        test331: int
        test332: int
        test333: int
        test334: int
        test335: int
        test336: int
        test337: int
        test338: int
        test339: int
        test340: int
        test341: int
        test342: int
        test343: int
        test344: int
        test345: int
        test346: int
        test347: int
        test348: int
        test349: int
        test350: int
        test351: int
        test352: int
        test353: int
        test354: int
        test355: int
        test356: int
        test357: int
        test358: int
        test359: int
        test360: int
        test361: int
        test362: int
        test363: int
        test364: int
        test365: int
        test366: int
        test367: int
        test368: int
        test369: int
        test370: int
        test371: int
        test372: int
        test373: int
        test374: int
        test375: int
        test376: int
        test377: int
        test378: int
        test379: int
        test380: int
        test381: int
        test382: int
        test383: int
        test384: int
        test385: int
        test386: int
        test387: int
        test388: int
        test389: int
        test390: int
        test391: int
        test392: int
        test393: int
        test394: int
        test395: int
        test396: int
        test397: int
        test398: int
        test399: int
        test400: int
        test401: int
        test402: int
        test403: int
        test404: int
        test405: int
        test406: int
        test407: int
        test408: int
        test409: int
        test410: int
        test411: int
        test412: int
        test413: int
        test414: int
        test415: int
        test416: int
        test417: int
        test418: int
        test419: int
        test420: int
        test421: int
        test422: int
        test423: int
        test424: int
        test425: int
        test426: int
        test427: int
        test428: int
        test429: int
        test430: int
        test431: int
        test432: int
        test433: int
        test434: int
        test435: int
        test436: int
        test437: int
        test438: int
        test439: int
        test440: int
        test441: int
        test442: int
        test443: int
        test444: int
        test445: int
        test446: int
        test447: int
        test448: int
        test449: int
        test450: int
        test451: int
        test452: int
        test453: int
        test454: int
        test455: int
        test456: int
        test457: int
        test458: int
        test459: int
        test460: int
        test461: int
        test462: int
        test463: int
        test464: int
        test465: int
        test466: int
        test467: int
        test468: int
        test469: int
        test470: int
        test471: int
        test472: int
        test473: int
        test474: int
        test475: int
        test476: int
        test477: int
        test478: int
        test479: int
        test480: int
        test481: int
        test482: int
        test483: int
        test484: int
        test485: int
        test486: int
        test487: int
        test488: int
        test489: int
        test490: int
        test491: int
        test492: int
        test493: int
        test494: int
        test495: int
        test496: int
        test497: int
        test498: int
        test499: int
        test500: int
        test501: int
        test502: int
        test503: int
        test504: int
        test505: int
        test506: int
        test507: int
        test508: int
        test509: int
        test510: int
        test511: int
        test512: int
        test513: int
        test514: int
        test515: int
        test516: int
        test517: int
        test518: int
        test519: int
        test520: int
        test521: int
        test522: int
        test523: int
        test524: int
        test525: int
        test526: int
        test527: int
        test528: int
        test529: int
        test530: int
        test531: int
        test532: int
        test533: int
        test534: int
        test535: int
        test536: int
        test537: int
        test538: int
        test539: int
        test540: int
        test541: int
        test542: int
        test543: int
        test544: int
        test545: int
        test546: int
        test547: int
        test548: int
        test549: int
        test550: int
        test551: int
        test552: int
        test553: int
        test554: int
        test555: int
        test556: int
        test557: int
        test558: int
        test559: int
        test560: int
        test561: int
        test562: int
        test563: int
        test564: int
        test565: int
        test566: int
        test567: int
        test568: int
        test569: int
        test570: int
        test571: int
        test572: int
        test573: int
        test574: int
        test575: int
        test576: int
        test577: int
        test578: int
        test579: int
        test580: int
        test581: int
        test582: int
        test583: int
        test584: int
        test585: int
        test586: int
        test587: int
        test588: int
        test589: int
        test590: int
        test591: int
        test592: int
        test593: int
        test594: int
        test595: int
        test596: int
        test597: int
        test598: int
        test599: int
        test600: int
        test601: int
        test602: int
        test603: int
        test604: int
        test605: int
        test606: int
        test607: int
        test608: int
        test609: int
        test610: int
        test611: int
        test612: int
        test613: int
        test614: int
        test615: int
        test616: int
        test617: int
        test618: int
        test619: int
        test620: int
        test621: int
        test622: int
        test623: int
        test624: int
        test625: int
        test626: int
        test627: int
        test628: int
        test629: int
        test630: int
        test631: int
        test632: int
        test633: int
        test634: int
        test635: int
        test636: int
        test637: int
        test638: int
        test639: int
        test640: int
        test641: int
        test642: int
        test643: int
        test644: int
        test645: int
        test646: int
        test647: int
        test648: int
        test649: int
        test650: int
        test651: int
        test652: int
        test653: int
        test654: int
        test655: int
        test656: int
        test657: int
        test658: int
        test659: int
        test660: int
        test661: int
        test662: int
        test663: int
        test664: int
        test665: int
        test666: int
        test667: int
        test668: int
        test669: int
        test670: int
        test671: int
        test672: int
        test673: int
        test674: int
        test675: int
        test676: int
        test677: int
        test678: int
        test679: int
        test680: int
        test681: int
        test682: int
        test683: int
        test684: int
        test685: int
        test686: int
        test687: int
        test688: int
        test689: int
        test690: int
        test691: int
        test692: int
        test693: int
        test694: int
        test695: int
        test696: int
        test697: int
        test698: int
        test699: int
        test700: int
        test701: int
        test702: int
        test703: int
        test704: int
        test705: int
        test706: int
        test707: int
        test708: int
        test709: int
        test710: int
        test711: int
        test712: int
        test713: int
        test714: int
        test715: int
        test716: int
        test717: int
        test718: int
        test719: int
        test720: int
        test721: int
        test722: int
        test723: int
        test724: int
        test725: int
        test726: int
        test727: int
        test728: int
        test729: int
        test730: int
        test731: int
        test732: int
        test733: int
        test734: int
        test735: int
        test736: int
        test737: int
        test738: int
        test739: int
        test740: int
        test741: int
        test742: int
        test743: int
        test744: int
        test745: int
        test746: int
        test747: int
        test748: int
        test749: int
        test750: int
        test751: int
        test752: int
        test753: int
        test754: int
        test755: int
        test756: int
        test757: int
        test758: int
        test759: int
        test760: int
        test761: int
        test762: int
        test763: int
        test764: int
        test765: int
        test766: int
        test767: int
        test768: int
        test769: int
        test770: int
        test771: int
        test772: int
        test773: int
        test774: int
        test775: int
        test776: int
        test777: int
        test778: int
        test779: int
        test780: int
        test781: int
        test782: int
        test783: int
        test784: int
        test785: int
        test786: int
        test787: int
        test788: int
        test789: int
        test790: int
        test791: int
        test792: int
        test793: int
        test794: int
        test795: int
        test796: int
        test797: int
        test798: int
        test799: int
        test800: int
        test801: int
        test802: int
        test803: int
        test804: int
        test805: int
        test806: int
        test807: int
        test808: int
        test809: int
        test810: int
        test811: int
        test812: int
        test813: int
        test814: int
        test815: int
        test816: int
        test817: int
        test818: int
        test819: int
        test820: int
        test821: int
        test822: int
        test823: int
        test824: int
        test825: int
        test826: int
        test827: int
        test828: int
        test829: int
        test830: int
        test831: int
        test832: int
        test833: int
        test834: int
        test835: int
        test836: int
        test837: int
        test838: int
        test839: int
        test840: int
        test841: int
        test842: int
        test843: int
        test844: int
        test845: int
        test846: int
        test847: int
        test848: int
        test849: int
        test850: int
        test851: int
        test852: int
        test853: int
        test854: int
        test855: int
        test856: int
        test857: int
        test858: int
        test859: int
        test860: int
        test861: int
        test862: int
        test863: int
        test864: int
        test865: int
        test866: int
        test867: int
        test868: int
        test869: int
        test870: int
        test871: int
        test872: int
        test873: int
        test874: int
        test875: int
        test876: int
        test877: int
        test878: int
        test879: int
        test880: int
        test881: int
        test882: int
        test883: int
        test884: int
        test885: int
        test886: int
        test887: int
        test888: int
        test889: int
        test890: int
        test891: int
        test892: int
        test893: int
        test894: int
        test895: int
        test896: int
        test897: int
        test898: int
        test899: int
        test900: int
        test901: int
        test902: int
        test903: int
        test904: int
        test905: int
        test906: int
        test907: int
        test908: int
        test909: int
        test910: int
        test911: int
        test912: int
        test913: int
        test914: int
        test915: int
        test916: int
        test917: int
        test918: int
        test919: int
        test920: int
        test921: int
        test922: int
        test923: int
        test924: int
        test925: int
        test926: int
        test927: int
        test928: int
        test929: int
        test930: int
        test931: int
        test932: int
        test933: int
        test934: int
        test935: int
        test936: int
        test937: int
        test938: int
        test939: int
        test940: int
        test941: int
        test942: int
        test943: int
        test944: int
        test945: int
        test946: int
        test947: int
        test948: int
        test949: int
        test950: int
        test951: int
        test952: int
        test953: int
        test954: int
        test955: int
        test956: int
        test957: int
        test958: int
        test959: int
        test960: int
        test961: int
        test962: int
        test963: int
        test964: int
        test965: int
        test966: int
        test967: int
        test968: int
        test969: int
        test970: int
    }

[<EntryPoint>]
let main _ = 0
            """

    [<Test>]
#if NETCOREAPP
    [<Ignore("SKIPPED: https://github.com/dotnet/runtime/issues/47663")>]
#endif
    let LargeRecordWithStringFieldsDoesNotStackOverflow() =
        CompilerAssert.CompileExe
            """
type TestRecord =
    {
        test1: string
        test2: string
        test3: string
        test4: string
        test5: string
        test6: string
        test7: string
        test8: string
        test9: string
        test10: string
        test11: string
        test12: string
        test13: string
        test14: string
        test15: string
        test16: string
        test17: string
        test18: string
        test19: string
        test20: string
        test21: string
        test22: string
        test23: string
        test24: string
        test25: string
        test26: string
        test27: string
        test28: string
        test29: string
        test30: string
        test31: string
        test32: string
        test33: string
        test34: string
        test35: string
        test36: string
        test37: string
        test38: string
        test39: string
        test40: string
        test41: string
        test42: string
        test43: string
        test44: string
        test45: string
        test46: string
        test47: string
        test48: string
        test49: string
        test50: string
        test51: string
        test52: string
        test53: string
        test54: string
        test55: string
        test56: string
        test57: string
        test58: string
        test59: string
        test60: string
        test61: string
        test62: string
        test63: string
        test64: string
        test65: string
        test66: string
        test67: string
        test68: string
        test69: string
        test70: string
        test71: string
        test72: string
        test73: string
        test74: string
        test75: string
        test76: string
        test77: string
        test78: string
        test79: string
        test80: string
        test81: string
        test82: string
        test83: string
        test84: string
        test85: string
        test86: string
        test87: string
        test88: string
        test89: string
        test90: string
        test91: string
        test92: string
        test93: string
        test94: string
        test95: string
        test96: string
        test97: string
        test98: string
        test99: string
        test100: string
        test101: string
        test102: string
        test103: string
        test104: string
        test105: string
        test106: string
        test107: string
        test108: string
        test109: string
        test110: string
        test111: string
        test112: string
        test113: string
        test114: string
        test115: string
        test116: string
        test117: string
        test118: string
        test119: string
        test120: string
        test121: string
        test122: string
        test123: string
        test124: string
        test125: string
        test126: string
        test127: string
        test128: string
        test129: string
        test130: string
        test131: string
        test132: string
        test133: string
        test134: string
        test135: string
        test136: string
        test137: string
        test138: string
        test139: string
        test140: string
        test141: string
        test142: string
        test143: string
        test144: string
        test145: string
        test146: string
        test147: string
        test148: string
        test149: string
        test150: string
        test151: string
        test152: string
        test153: string
        test154: string
        test155: string
        test156: string
        test157: string
        test158: string
        test159: string
        test160: string
        test161: string
        test162: string
        test163: string
        test164: string
        test165: string
        test166: string
        test167: string
        test168: string
        test169: string
        test170: string
        test171: string
        test172: string
        test173: string
        test174: string
        test175: string
        test176: string
        test177: string
        test178: string
        test179: string
        test180: string
        test181: string
        test182: string
        test183: string
        test184: string
        test185: string
        test186: string
        test187: string
        test188: string
        test189: string
        test190: string
        test191: string
        test192: string
        test193: string
        test194: string
        test195: string
        test196: string
        test197: string
        test198: string
        test199: string
        test200: string
        test201: string
        test202: string
        test203: string
        test204: string
        test205: string
        test206: string
        test207: string
        test208: string
        test209: string
        test210: string
        test211: string
        test212: string
        test213: string
        test214: string
        test215: string
        test216: string
        test217: string
        test218: string
        test219: string
        test220: string
        test221: string
        test222: string
        test223: string
        test224: string
        test225: string
        test226: string
        test227: string
        test228: string
        test229: string
        test230: string
        test231: string
        test232: string
        test233: string
        test234: string
        test235: string
        test236: string
        test237: string
        test238: string
        test239: string
        test240: string
        test241: string
        test242: string
        test243: string
        test244: string
        test245: string
        test246: string
        test247: string
        test248: string
        test249: string
        test250: string
        test251: string
        test252: string
        test253: string
        test254: string
        test255: string
        test256: string
        test257: string
        test258: string
        test259: string
        test260: string
        test261: string
        test262: string
        test263: string
        test264: string
        test265: string
        test266: string
        test267: string
        test268: string
        test269: string
        test270: string
        test271: string
        test272: string
        test273: string
        test274: string
        test275: string
        test276: string
        test277: string
        test278: string
        test279: string
        test280: string
        test281: string
        test282: string
        test283: string
        test284: string
        test285: string
        test286: string
        test287: string
        test288: string
        test289: string
        test290: string
        test291: string
        test292: string
        test293: string
        test294: string
        test295: string
        test296: string
        test297: string
        test298: string
        test299: string
        test300: string
        test301: string
        test302: string
        test303: string
        test304: string
        test305: string
        test306: string
        test307: string
        test308: string
        test309: string
        test310: string
        test311: string
        test312: string
        test313: string
        test314: string
        test315: string
        test316: string
        test317: string
        test318: string
        test319: string
        test320: string
        test321: string
        test322: string
        test323: string
        test324: string
        test325: string
        test326: string
        test327: string
        test328: string
        test329: string
        test330: string
        test331: string
        test332: string
        test333: string
        test334: string
        test335: string
        test336: string
        test337: string
        test338: string
        test339: string
        test340: string
        test341: string
        test342: string
        test343: string
        test344: string
        test345: string
        test346: string
        test347: string
        test348: string
        test349: string
        test350: string
        test351: string
        test352: string
        test353: string
        test354: string
        test355: string
        test356: string
        test357: string
        test358: string
        test359: string
        test360: string
        test361: string
        test362: string
        test363: string
        test364: string
        test365: string
        test366: string
        test367: string
        test368: string
        test369: string
        test370: string
        test371: string
        test372: string
        test373: string
        test374: string
        test375: string
        test376: string
        test377: string
        test378: string
        test379: string
        test380: string
        test381: string
        test382: string
        test383: string
        test384: string
        test385: string
        test386: string
        test387: string
        test388: string
        test389: string
        test390: string
        test391: string
        test392: string
        test393: string
        test394: string
        test395: string
        test396: string
        test397: string
        test398: string
        test399: string
        test400: string
        test401: string
        test402: string
        test403: string
        test404: string
        test405: string
        test406: string
        test407: string
        test408: string
        test409: string
        test410: string
        test411: string
        test412: string
        test413: string
        test414: string
        test415: string
        test416: string
        test417: string
        test418: string
        test419: string
        test420: string
        test421: string
        test422: string
        test423: string
        test424: string
        test425: string
        test426: string
        test427: string
        test428: string
        test429: string
        test430: string
        test431: string
        test432: string
        test433: string
        test434: string
        test435: string
        test436: string
        test437: string
        test438: string
        test439: string
        test440: string
        test441: string
        test442: string
        test443: string
        test444: string
        test445: string
        test446: string
        test447: string
        test448: string
        test449: string
        test450: string
        test451: string
        test452: string
        test453: string
        test454: string
        test455: string
        test456: string
        test457: string
        test458: string
        test459: string
        test460: string
        test461: string
        test462: string
        test463: string
        test464: string
        test465: string
        test466: string
        test467: string
        test468: string
        test469: string
        test470: string
        test471: string
        test472: string
        test473: string
        test474: string
        test475: string
        test476: string
        test477: string
        test478: string
        test479: string
        test480: string
        test481: string
        test482: string
        test483: string
        test484: string
        test485: string
        test486: string
        test487: string
        test488: string
        test489: string
        test490: string
        test491: string
        test492: string
        test493: string
        test494: string
        test495: string
        test496: string
        test497: string
        test498: string
        test499: string
        test500: string
        test501: string
        test502: string
        test503: string
        test504: string
        test505: string
        test506: string
        test507: string
        test508: string
        test509: string
        test510: string
        test511: string
        test512: string
        test513: string
        test514: string
        test515: string
        test516: string
        test517: string
        test518: string
        test519: string
        test520: string
        test521: string
        test522: string
        test523: string
        test524: string
        test525: string
        test526: string
        test527: string
        test528: string
        test529: string
        test530: string
        test531: string
        test532: string
        test533: string
        test534: string
        test535: string
        test536: string
        test537: string
        test538: string
        test539: string
        test540: string
        test541: string
        test542: string
        test543: string
        test544: string
        test545: string
        test546: string
        test547: string
        test548: string
        test549: string
        test550: string
        test551: string
        test552: string
        test553: string
        test554: string
        test555: string
        test556: string
        test557: string
        test558: string
        test559: string
        test560: string
        test561: string
        test562: string
        test563: string
        test564: string
        test565: string
        test566: string
        test567: string
        test568: string
        test569: string
        test570: string
        test571: string
        test572: string
        test573: string
        test574: string
        test575: string
        test576: string
        test577: string
        test578: string
        test579: string
        test580: string
        test581: string
        test582: string
        test583: string
        test584: string
        test585: string
        test586: string
        test587: string
        test588: string
        test589: string
        test590: string
        test591: string
        test592: string
        test593: string
        test594: string
        test595: string
        test596: string
        test597: string
        test598: string
        test599: string
        test600: string
        test601: string
        test602: string
        test603: string
        test604: string
        test605: string
        test606: string
        test607: string
        test608: string
        test609: string
        test610: string
        test611: string
        test612: string
        test613: string
        test614: string
        test615: string
        test616: string
        test617: string
        test618: string
        test619: string
        test620: string
        test621: string
        test622: string
        test623: string
        test624: string
        test625: string
        test626: string
        test627: string
        test628: string
        test629: string
        test630: string
        test631: string
        test632: string
        test633: string
        test634: string
        test635: string
        test636: string
        test637: string
        test638: string
        test639: string
        test640: string
        test641: string
        test642: string
        test643: string
        test644: string
        test645: string
        test646: string
        test647: string
        test648: string
        test649: string
        test650: string
        test651: string
        test652: string
        test653: string
        test654: string
        test655: string
        test656: string
        test657: string
        test658: string
        test659: string
        test660: string
        test661: string
        test662: string
        test663: string
        test664: string
        test665: string
        test666: string
        test667: string
        test668: string
        test669: string
        test670: string
        test671: string
        test672: string
        test673: string
        test674: string
        test675: string
        test676: string
        test677: string
        test678: string
        test679: string
        test680: string
        test681: string
        test682: string
        test683: string
        test684: string
        test685: string
        test686: string
        test687: string
        test688: string
        test689: string
        test690: string
        test691: string
        test692: string
        test693: string
        test694: string
        test695: string
        test696: string
        test697: string
        test698: string
        test699: string
        test700: string
        test701: string
        test702: string
        test703: string
        test704: string
        test705: string
        test706: string
        test707: string
        test708: string
        test709: string
        test710: string
        test711: string
        test712: string
        test713: string
        test714: string
        test715: string
        test716: string
        test717: string
        test718: string
        test719: string
        test720: string
        test721: string
        test722: string
        test723: string
        test724: string
        test725: string
        test726: string
        test727: string
        test728: string
        test729: string
        test730: string
        test731: string
        test732: string
        test733: string
        test734: string
        test735: string
        test736: string
        test737: string
        test738: string
        test739: string
        test740: string
        test741: string
        test742: string
        test743: string
        test744: string
        test745: string
        test746: string
        test747: string
        test748: string
        test749: string
        test750: string
        test751: string
        test752: string
        test753: string
        test754: string
        test755: string
        test756: string
        test757: string
        test758: string
        test759: string
        test760: string
        test761: string
        test762: string
        test763: string
        test764: string
        test765: string
        test766: string
        test767: string
        test768: string
        test769: string
        test770: string
        test771: string
        test772: string
        test773: string
        test774: string
        test775: string
        test776: string
        test777: string
        test778: string
        test779: string
        test780: string
        test781: string
        test782: string
        test783: string
        test784: string
        test785: string
        test786: string
        test787: string
        test788: string
        test789: string
        test790: string
        test791: string
        test792: string
        test793: string
        test794: string
        test795: string
        test796: string
        test797: string
        test798: string
        test799: string
        test800: string
        test801: string
        test802: string
        test803: string
        test804: string
        test805: string
        test806: string
        test807: string
        test808: string
        test809: string
        test810: string
        test811: string
        test812: string
        test813: string
        test814: string
        test815: string
        test816: string
        test817: string
        test818: string
        test819: string
        test820: string
        test821: string
        test822: string
        test823: string
        test824: string
        test825: string
        test826: string
        test827: string
        test828: string
        test829: string
        test830: string
        test831: string
        test832: string
        test833: string
        test834: string
        test835: string
        test836: string
        test837: string
        test838: string
        test839: string
        test840: string
        test841: string
        test842: string
        test843: string
        test844: string
        test845: string
        test846: string
        test847: string
        test848: string
        test849: string
        test850: string
        test851: string
        test852: string
        test853: string
        test854: string
        test855: string
        test856: string
        test857: string
        test858: string
        test859: string
        test860: string
        test861: string
        test862: string
        test863: string
        test864: string
        test865: string
        test866: string
        test867: string
        test868: string
        test869: string
        test870: string
        test871: string
        test872: string
        test873: string
        test874: string
        test875: string
        test876: string
        test877: string
        test878: string
        test879: string
        test880: string
        test881: string
        test882: string
        test883: string
        test884: string
        test885: string
        test886: string
        test887: string
        test888: string
        test889: string
        test890: string
        test891: string
        test892: string
        test893: string
        test894: string
        test895: string
        test896: string
        test897: string
        test898: string
        test899: string
        test900: string
        test901: string
        test902: string
        test903: string
        test904: string
        test905: string
        test906: string
        test907: string
        test908: string
        test909: string
        test910: string
        test911: string
        test912: string
        test913: string
        test914: string
        test915: string
        test916: string
        test917: string
        test918: string
        test919: string
        test920: string
        test921: string
        test922: string
        test923: string
        test924: string
        test925: string
        test926: string
        test927: string
        test928: string
        test929: string
        test930: string
        test931: string
        test932: string
        test933: string
        test934: string
        test935: string
        test936: string
        test937: string
        test938: string
        test939: string
        test940: string
        test941: string
        test942: string
        test943: string
        test944: string
        test945: string
        test946: string
        test947: string
        test948: string
        test949: string
        test950: string
        test951: string
        test952: string
        test953: string
        test954: string
        test955: string
        test956: string
        test957: string
        test958: string
        test959: string
        test960: string
        test961: string
        test962: string
        test963: string
        test964: string
        test965: string
        test966: string
        test967: string
        test968: string
        test969: string
        test970: string

    }

[<EntryPoint>]
let main _ = 0
            """

    [<Test>]
    let LargeStructRecordDoesNotStackOverflow() =
        CompilerAssert.CompileExe
            """
[<Struct>]
type TestRecord =
    {
        test1: int
        test2: int
        test3: int
        test4: int
        test5: int
        test6: int
        test7: int
        test8: int
        test9: int
        test10: int
        test11: int
        test12: int
        test13: int
        test14: int
        test15: int
        test16: int
        test17: int
        test18: int
        test19: int
        test20: int
        test21: int
        test22: int
        test23: int
        test24: int
        test25: int
        test26: int
        test27: int
        test28: int
        test29: int
        test30: int
        test31: int
        test32: int
        test33: int
        test34: int
        test35: int
        test36: int
        test37: int
        test38: int
        test39: int
        test40: int
        test41: int
        test42: int
        test43: int
        test44: int
        test45: int
        test46: int
        test47: int
        test48: int
        test49: int
        test50: int
        test51: int
        test52: int
        test53: int
        test54: int
        test55: int
        test56: int
        test57: int
        test58: int
        test59: int
        test60: int
        test61: int
        test62: int
        test63: int
        test64: int
        test65: int
        test66: int
        test67: int
        test68: int
        test69: int
        test70: int
        test71: int
        test72: int
        test73: int
        test74: int
        test75: int
        test76: int
        test77: int
        test78: int
        test79: int
        test80: int
        test81: int
        test82: int
        test83: int
        test84: int
        test85: int
        test86: int
        test87: int
        test88: int
        test89: int
        test90: int
        test91: int
        test92: int
        test93: int
        test94: int
        test95: int
        test96: int
        test97: int
        test98: int
        test99: int
        test100: int
        test101: int
        test102: int
        test103: int
        test104: int
        test105: int
        test106: int
        test107: int
        test108: int
        test109: int
        test110: int
        test111: int
        test112: int
        test113: int
        test114: int
        test115: int
        test116: int
        test117: int
        test118: int
        test119: int
        test120: int
        test121: int
        test122: int
        test123: int
        test124: int
        test125: int
        test126: int
        test127: int
        test128: int
        test129: int
        test130: int
        test131: int
        test132: int
        test133: int
        test134: int
        test135: int
        test136: int
        test137: int
        test138: int
        test139: int
        test140: int
        test141: int
        test142: int
        test143: int
        test144: int
        test145: int
        test146: int
        test147: int
        test148: int
        test149: int
        test150: int
        test151: int
        test152: int
        test153: int
        test154: int
        test155: int
        test156: int
        test157: int
        test158: int
        test159: int
        test160: int
        test161: int
        test162: int
        test163: int
        test164: int
        test165: int
        test166: int
        test167: int
        test168: int
        test169: int
        test170: int
        test171: int
        test172: int
        test173: int
        test174: int
        test175: int
        test176: int
        test177: int
        test178: int
        test179: int
        test180: int
        test181: int
        test182: int
        test183: int
        test184: int
        test185: int
        test186: int
        test187: int
        test188: int
        test189: int
        test190: int
        test191: int
        test192: int
        test193: int
        test194: int
        test195: int
        test196: int
        test197: int
        test198: int
        test199: int
        test200: int
        test201: int
        test202: int
        test203: int
        test204: int
        test205: int
        test206: int
        test207: int
        test208: int
        test209: int
        test210: int
        test211: int
        test212: int
        test213: int
        test214: int
        test215: int
        test216: int
        test217: int
        test218: int
        test219: int
        test220: int
        test221: int
        test222: int
        test223: int
        test224: int
        test225: int
        test226: int
        test227: int
        test228: int
        test229: int
        test230: int
        test231: int
        test232: int
        test233: int
        test234: int
        test235: int
        test236: int
        test237: int
        test238: int
        test239: int
        test240: int
        test241: int
        test242: int
        test243: int
        test244: int
        test245: int
        test246: int
        test247: int
        test248: int
        test249: int
        test250: int
        test251: int
        test252: int
        test253: int
        test254: int
        test255: int
        test256: int
        test257: int
        test258: int
        test259: int
        test260: int
        test261: int
        test262: int
        test263: int
        test264: int
        test265: int
        test266: int
        test267: int
        test268: int
        test269: int
        test270: int
        test271: int
        test272: int
        test273: int
        test274: int
        test275: int
        test276: int
        test277: int
        test278: int
        test279: int
        test280: int
        test281: int
        test282: int
        test283: int
        test284: int
        test285: int
        test286: int
        test287: int
        test288: int
        test289: int
        test290: int
        test291: int
        test292: int
        test293: int
        test294: int
        test295: int
        test296: int
        test297: int
        test298: int
        test299: int
        test300: int
        test301: int
        test302: int
        test303: int
        test304: int
        test305: int
        test306: int
        test307: int
        test308: int
        test309: int
        test310: int
        test311: int
        test312: int
        test313: int
        test314: int
        test315: int
        test316: int
        test317: int
        test318: int
        test319: int
        test320: int
        test321: int
        test322: int
        test323: int
        test324: int
        test325: int
        test326: int
        test327: int
        test328: int
        test329: int
        test330: int
        test331: int
        test332: int
        test333: int
        test334: int
        test335: int
        test336: int
        test337: int
        test338: int
        test339: int
        test340: int
        test341: int
        test342: int
        test343: int
        test344: int
        test345: int
        test346: int
        test347: int
        test348: int
        test349: int
        test350: int
        test351: int
        test352: int
        test353: int
        test354: int
        test355: int
        test356: int
        test357: int
        test358: int
        test359: int
        test360: int
        test361: int
        test362: int
        test363: int
        test364: int
        test365: int
        test366: int
        test367: int
        test368: int
        test369: int
        test370: int
        test371: int
        test372: int
        test373: int
        test374: int
        test375: int
        test376: int
        test377: int
        test378: int
        test379: int
        test380: int
        test381: int
        test382: int
        test383: int
        test384: int
        test385: int
        test386: int
        test387: int
        test388: int
        test389: int
        test390: int
        test391: int
        test392: int
        test393: int
        test394: int
        test395: int
        test396: int
        test397: int
        test398: int
        test399: int
        test400: int
        test401: int
        test402: int
        test403: int
        test404: int
        test405: int
        test406: int
        test407: int
        test408: int
        test409: int
        test410: int
        test411: int
        test412: int
        test413: int
        test414: int
        test415: int
        test416: int
        test417: int
        test418: int
        test419: int
        test420: int
        test421: int
        test422: int
        test423: int
        test424: int
        test425: int
        test426: int
        test427: int
        test428: int
        test429: int
        test430: int
        test431: int
        test432: int
        test433: int
        test434: int
        test435: int
        test436: int
        test437: int
        test438: int
        test439: int
        test440: int
        test441: int
        test442: int
        test443: int
        test444: int
        test445: int
        test446: int
        test447: int
        test448: int
        test449: int
        test450: int
        test451: int
        test452: int
        test453: int
        test454: int
        test455: int
        test456: int
        test457: int
        test458: int
        test459: int
        test460: int
        test461: int
        test462: int
        test463: int
        test464: int
        test465: int
        test466: int
        test467: int
        test468: int
        test469: int
        test470: int
        test471: int
        test472: int
        test473: int
        test474: int
        test475: int
        test476: int
        test477: int
        test478: int
        test479: int
        test480: int
        test481: int
        test482: int
        test483: int
        test484: int
        test485: int
        test486: int
        test487: int
        test488: int
        test489: int
        test490: int
        test491: int
        test492: int
        test493: int
        test494: int
        test495: int
        test496: int
        test497: int
        test498: int
        test499: int
        test500: int
        test501: int
        test502: int
        test503: int
        test504: int
        test505: int
        test506: int
        test507: int
        test508: int
        test509: int
        test510: int
        test511: int
        test512: int
        test513: int
        test514: int
        test515: int
        test516: int
        test517: int
        test518: int
        test519: int
        test520: int
        test521: int
        test522: int
        test523: int
        test524: int
        test525: int
        test526: int
        test527: int
        test528: int
        test529: int
        test530: int
        test531: int
        test532: int
        test533: int
        test534: int
        test535: int
        test536: int
        test537: int
        test538: int
        test539: int
        test540: int
        test541: int
        test542: int
        test543: int
        test544: int
        test545: int
        test546: int
        test547: int
        test548: int
        test549: int
        test550: int
        test551: int
        test552: int
        test553: int
        test554: int
        test555: int
        test556: int
        test557: int
        test558: int
        test559: int
        test560: int
        test561: int
        test562: int
        test563: int
        test564: int
        test565: int
        test566: int
        test567: int
        test568: int
        test569: int
        test570: int
        test571: int
        test572: int
        test573: int
        test574: int
        test575: int
        test576: int
        test577: int
        test578: int
        test579: int
        test580: int
        test581: int
        test582: int
        test583: int
        test584: int
        test585: int
        test586: int
        test587: int
        test588: int
        test589: int
        test590: int
        test591: int
        test592: int
        test593: int
        test594: int
        test595: int
        test596: int
        test597: int
        test598: int
        test599: int
        test600: int
        test601: int
        test602: int
        test603: int
        test604: int
        test605: int
        test606: int
        test607: int
        test608: int
        test609: int
        test610: int
        test611: int
        test612: int
        test613: int
        test614: int
        test615: int
        test616: int
        test617: int
        test618: int
        test619: int
        test620: int
        test621: int
        test622: int
        test623: int
        test624: int
        test625: int
        test626: int
        test627: int
        test628: int
        test629: int
        test630: int
        test631: int
        test632: int
        test633: int
        test634: int
        test635: int
        test636: int
        test637: int
        test638: int
        test639: int
        test640: int
        test641: int
        test642: int
        test643: int
        test644: int
        test645: int
        test646: int
        test647: int
        test648: int
        test649: int
        test650: int
        test651: int
        test652: int
        test653: int
        test654: int
        test655: int
        test656: int
        test657: int
        test658: int
        test659: int
        test660: int
        test661: int
        test662: int
        test663: int
        test664: int
        test665: int
        test666: int
        test667: int
        test668: int
        test669: int
        test670: int
        test671: int
        test672: int
        test673: int
        test674: int
        test675: int
        test676: int
        test677: int
        test678: int
        test679: int
        test680: int
        test681: int
        test682: int
        test683: int
        test684: int
        test685: int
        test686: int
        test687: int
        test688: int
        test689: int
        test690: int
        test691: int
        test692: int
        test693: int
        test694: int
        test695: int
        test696: int
        test697: int
        test698: int
        test699: int
        test700: int
        test701: int
        test702: int
        test703: int
        test704: int
        test705: int
        test706: int
        test707: int
        test708: int
        test709: int
        test710: int
        test711: int
        test712: int
        test713: int
        test714: int
        test715: int
        test716: int
        test717: int
        test718: int
        test719: int
        test720: int
        test721: int
        test722: int
        test723: int
        test724: int
        test725: int
        test726: int
        test727: int
        test728: int
        test729: int
        test730: int
        test731: int
        test732: int
        test733: int
        test734: int
        test735: int
        test736: int
        test737: int
        test738: int
        test739: int
        test740: int
        test741: int
        test742: int
        test743: int
        test744: int
        test745: int
        test746: int
        test747: int
        test748: int
        test749: int
        test750: int
        test751: int
        test752: int
        test753: int
        test754: int
        test755: int
        test756: int
        test757: int
        test758: int
        test759: int
        test760: int
        test761: int
        test762: int
        test763: int
        test764: int
        test765: int
        test766: int
        test767: int
        test768: int
        test769: int
        test770: int
        test771: int
        test772: int
        test773: int
        test774: int
        test775: int
        test776: int
        test777: int
        test778: int
        test779: int
        test780: int
        test781: int
        test782: int
        test783: int
        test784: int
        test785: int
        test786: int
        test787: int
        test788: int
        test789: int
        test790: int
        test791: int
        test792: int
        test793: int
        test794: int
        test795: int
        test796: int
        test797: int
        test798: int
        test799: int
        test800: int
        test801: int
        test802: int
        test803: int
        test804: int
        test805: int
        test806: int
        test807: int
        test808: int
        test809: int
        test810: int
        test811: int
        test812: int
        test813: int
        test814: int
        test815: int
        test816: int
        test817: int
        test818: int
        test819: int
        test820: int
        test821: int
        test822: int
        test823: int
        test824: int
        test825: int
        test826: int
        test827: int
        test828: int
        test829: int
        test830: int
        test831: int
        test832: int
        test833: int
        test834: int
        test835: int
        test836: int
        test837: int
        test838: int
        test839: int
        test840: int
        test841: int
        test842: int
        test843: int
        test844: int
        test845: int
        test846: int
        test847: int
        test848: int
        test849: int
        test850: int
        test851: int
        test852: int
        test853: int
        test854: int
        test855: int
        test856: int
        test857: int
        test858: int
        test859: int
        test860: int
        test861: int
        test862: int
        test863: int
        test864: int
        test865: int
        test866: int
        test867: int
        test868: int
        test869: int
        test870: int
        test871: int
        test872: int
        test873: int
        test874: int
        test875: int
        test876: int
        test877: int
        test878: int
        test879: int
        test880: int
        test881: int
        test882: int
        test883: int
        test884: int
        test885: int
        test886: int
        test887: int
        test888: int
        test889: int
        test890: int
        test891: int
        test892: int
        test893: int
        test894: int
        test895: int
        test896: int
        test897: int
        test898: int
        test899: int
        test900: int
        test901: int
        test902: int
        test903: int
        test904: int
        test905: int
        test906: int
        test907: int
        test908: int
        test909: int
        test910: int
        test911: int
        test912: int
        test913: int
        test914: int
        test915: int
        test916: int
        test917: int
        test918: int
        test919: int
        test920: int
        test921: int
        test922: int
        test923: int
        test924: int
        test925: int
        test926: int
        test927: int
        test928: int
        test929: int
        test930: int
        test931: int
        test932: int
        test933: int
        test934: int
        test935: int
        test936: int
        test937: int
        test938: int
        test939: int
        test940: int
        test941: int
        test942: int
        test943: int
        test944: int
        test945: int
        test946: int
        test947: int
        test948: int
        test949: int
        test950: int
        test951: int
        test952: int
        test953: int
        test954: int
        test955: int
        test956: int
        test957: int
        test958: int
        test959: int
        test960: int
        test961: int
        test962: int
        test963: int
        test964: int
        test965: int
        test966: int
        test967: int
        test968: int
        test969: int
        test970: int
        test971: int
        test972: int
        test973: int
        test974: int
        test975: int
        test976: int
        test977: int
        test978: int
        test979: int
        test980: int
        test981: int
        test982: int
        test983: int
        test984: int
        test985: int
        test986: int
        test987: int
        test988: int
        test989: int
        test990: int
        test991: int
        test992: int
        test993: int
        test994: int
        test995: int
        test996: int
        test997: int
        test998: int
        test999: int
        test1000: int
    }

[<EntryPoint>]
let main _ = 0
            """

    [<Test>]
    let LargeExprDoesNotStackOverflow() =
        CompilerAssert.CompileExe
            """
module Test =
    let test () =
        let test1 = obj ()
        let test2 = obj ()
        let test3 = obj ()
        let test4 = obj ()
        let test5 = obj ()
        let test6 = obj ()
        let test7 = obj ()
        let test8 = obj ()
        let test9 = obj ()
        let test10 = obj ()
        let test11 = obj ()
        let test12 = obj ()
        let test13 = obj ()
        let test14 = obj ()
        let test15 = obj ()
        let test16 = obj ()
        let test17 = obj ()
        let test18 = obj ()
        let test19 = obj ()
        let test20 = obj ()
        let test21 = obj ()
        let test22 = obj ()
        let test23 = obj ()
        let test24 = obj ()
        let test25 = obj ()
        let test26 = obj ()
        let test27 = obj ()
        let test28 = obj ()
        let test29 = obj ()
        let test30 = obj ()
        let test31 = obj ()
        let test32 = obj ()
        let test33 = obj ()
        let test34 = obj ()
        let test35 = obj ()
        let test36 = obj ()
        let test37 = obj ()
        let test38 = obj ()
        let test39 = obj ()
        let test40 = obj ()
        let test41 = obj ()
        let test42 = obj ()
        let test43 = obj ()
        let test44 = obj ()
        let test45 = obj ()
        let test46 = obj ()
        let test47 = obj ()
        let test48 = obj ()
        let test49 = obj ()
        let test50 = obj ()
        let test51 = obj ()
        let test52 = obj ()
        let test53 = obj ()
        let test54 = obj ()
        let test55 = obj ()
        let test56 = obj ()
        let test57 = obj ()
        let test58 = obj ()
        let test59 = obj ()
        let test60 = obj ()
        let test61 = obj ()
        let test62 = obj ()
        let test63 = obj ()
        let test64 = obj ()
        let test65 = obj ()
        let test66 = obj ()
        let test67 = obj ()
        let test68 = obj ()
        let test69 = obj ()
        let test70 = obj ()
        let test71 = obj ()
        let test72 = obj ()
        let test73 = obj ()
        let test74 = obj ()
        let test75 = obj ()
        let test76 = obj ()
        let test77 = obj ()
        let test78 = obj ()
        let test79 = obj ()
        let test80 = obj ()
        let test81 = obj ()
        let test82 = obj ()
        let test83 = obj ()
        let test84 = obj ()
        let test85 = obj ()
        let test86 = obj ()
        let test87 = obj ()
        let test88 = obj ()
        let test89 = obj ()
        let test90 = obj ()
        let test91 = obj ()
        let test92 = obj ()
        let test93 = obj ()
        let test94 = obj ()
        let test95 = obj ()
        let test96 = obj ()
        let test97 = obj ()
        let test98 = obj ()
        let test99 = obj ()
        let test100 = obj ()
        let test101 = obj ()
        let test102 = obj ()
        let test103 = obj ()
        let test104 = obj ()
        let test105 = obj ()
        let test106 = obj ()
        let test107 = obj ()
        let test108 = obj ()
        let test109 = obj ()
        let test110 = obj ()
        let test111 = obj ()
        let test112 = obj ()
        let test113 = obj ()
        let test114 = obj ()
        let test115 = obj ()
        let test116 = obj ()
        let test117 = obj ()
        let test118 = obj ()
        let test119 = obj ()
        let test120 = obj ()
        let test121 = obj ()
        let test122 = obj ()
        let test123 = obj ()
        let test124 = obj ()
        let test125 = obj ()
        let test126 = obj ()
        let test127 = obj ()
        let test128 = obj ()
        let test129 = obj ()
        let test130 = obj ()
        let test131 = obj ()
        let test132 = obj ()
        let test133 = obj ()
        let test134 = obj ()
        let test135 = obj ()
        let test136 = obj ()
        let test137 = obj ()
        let test138 = obj ()
        let test139 = obj ()
        let test140 = obj ()
        let test141 = obj ()
        let test142 = obj ()
        let test143 = obj ()
        let test144 = obj ()
        let test145 = obj ()
        let test146 = obj ()
        let test147 = obj ()
        let test148 = obj ()
        let test149 = obj ()
        let test150 = obj ()
        let test151 = obj ()
        let test152 = obj ()
        let test153 = obj ()
        let test154 = obj ()
        let test155 = obj ()
        let test156 = obj ()
        let test157 = obj ()
        let test158 = obj ()
        let test159 = obj ()
        let test160 = obj ()
        let test161 = obj ()
        let test162 = obj ()
        let test163 = obj ()
        let test164 = obj ()
        let test165 = obj ()
        let test166 = obj ()
        let test167 = obj ()
        let test168 = obj ()
        let test169 = obj ()
        let test170 = obj ()
        let test171 = obj ()
        let test172 = obj ()
        let test173 = obj ()
        let test174 = obj ()
        let test175 = obj ()
        let test176 = obj ()
        let test177 = obj ()
        let test178 = obj ()
        let test179 = obj ()
        let test180 = obj ()
        let test181 = obj ()
        let test182 = obj ()
        let test183 = obj ()
        let test184 = obj ()
        let test185 = obj ()
        let test186 = obj ()
        let test187 = obj ()
        let test188 = obj ()
        let test189 = obj ()
        let test190 = obj ()
        let test191 = obj ()
        let test192 = obj ()
        let test193 = obj ()
        let test194 = obj ()
        let test195 = obj ()
        let test196 = obj ()
        let test197 = obj ()
        let test198 = obj ()
        let test199 = obj ()
        let test200 = obj ()
        let test201 = obj ()
        let test202 = obj ()
        let test203 = obj ()
        let test204 = obj ()
        let test205 = obj ()
        let test206 = obj ()
        let test207 = obj ()
        let test208 = obj ()
        let test209 = obj ()
        let test210 = obj ()
        let test211 = obj ()
        let test212 = obj ()
        let test213 = obj ()
        let test214 = obj ()
        let test215 = obj ()
        let test216 = obj ()
        let test217 = obj ()
        let test218 = obj ()
        let test219 = obj ()
        let test220 = obj ()
        let test221 = obj ()
        let test222 = obj ()
        let test223 = obj ()
        let test224 = obj ()
        let test225 = obj ()
        let test226 = obj ()
        let test227 = obj ()
        let test228 = obj ()
        let test229 = obj ()
        let test230 = obj ()
        let test231 = obj ()
        let test232 = obj ()
        let test233 = obj ()
        let test234 = obj ()
        let test235 = obj ()
        let test236 = obj ()
        let test237 = obj ()
        let test238 = obj ()
        let test239 = obj ()
        let test240 = obj ()
        let test241 = obj ()
        let test242 = obj ()
        let test243 = obj ()
        let test244 = obj ()
        let test245 = obj ()
        let test246 = obj ()
        let test247 = obj ()
        let test248 = obj ()
        let test249 = obj ()
        let test250 = obj ()
        let test251 = obj ()
        let test252 = obj ()
        let test253 = obj ()
        let test254 = obj ()
        let test255 = obj ()
        let test256 = obj ()
        let test257 = obj ()
        let test258 = obj ()
        let test259 = obj ()
        let test260 = obj ()
        let test261 = obj ()
        let test262 = obj ()
        let test263 = obj ()
        let test264 = obj ()
        let test265 = obj ()
        let test266 = obj ()
        let test267 = obj ()
        let test268 = obj ()
        let test269 = obj ()
        let test270 = obj ()
        let test271 = obj ()
        let test272 = obj ()
        let test273 = obj ()
        let test274 = obj ()
        let test275 = obj ()
        let test276 = obj ()
        let test277 = obj ()
        let test278 = obj ()
        let test279 = obj ()
        let test280 = obj ()
        let test281 = obj ()
        let test282 = obj ()
        let test283 = obj ()
        let test284 = obj ()
        let test285 = obj ()
        let test286 = obj ()
        let test287 = obj ()
        let test288 = obj ()
        let test289 = obj ()
        let test290 = obj ()
        let test291 = obj ()
        let test292 = obj ()
        let test293 = obj ()
        let test294 = obj ()
        let test295 = obj ()
        let test296 = obj ()
        let test297 = obj ()
        let test298 = obj ()
        let test299 = obj ()
        let test300 = obj ()
        let test301 = obj ()
        let test302 = obj ()
        let test303 = obj ()
        let test304 = obj ()
        let test305 = obj ()
        let test306 = obj ()
        let test307 = obj ()
        let test308 = obj ()
        let test309 = obj ()
        let test310 = obj ()
        let test311 = obj ()
        let test312 = obj ()
        let test313 = obj ()
        let test314 = obj ()
        let test315 = obj ()
        let test316 = obj ()
        let test317 = obj ()
        let test318 = obj ()
        let test319 = obj ()
        let test320 = obj ()
        let test321 = obj ()
        let test322 = obj ()
        let test323 = obj ()
        let test324 = obj ()
        let test325 = obj ()
        let test326 = obj ()
        let test327 = obj ()
        let test328 = obj ()
        let test329 = obj ()
        let test330 = obj ()
        let test331 = obj ()
        let test332 = obj ()
        let test333 = obj ()
        let test334 = obj ()
        let test335 = obj ()
        let test336 = obj ()
        let test337 = obj ()
        let test338 = obj ()
        let test339 = obj ()
        let test340 = obj ()
        let test341 = obj ()
        let test342 = obj ()
        let test343 = obj ()
        let test344 = obj ()
        let test345 = obj ()
        let test346 = obj ()
        let test347 = obj ()
        let test348 = obj ()
        let test349 = obj ()
        let test350 = obj ()
        let test351 = obj ()
        let test352 = obj ()
        let test353 = obj ()
        let test354 = obj ()
        let test355 = obj ()
        let test356 = obj ()
        let test357 = obj ()
        let test358 = obj ()
        let test359 = obj ()
        let test360 = obj ()
        let test361 = obj ()
        let test362 = obj ()
        let test363 = obj ()
        let test364 = obj ()
        let test365 = obj ()
        let test366 = obj ()
        let test367 = obj ()
        let test368 = obj ()
        let test369 = obj ()
        let test370 = obj ()
        let test371 = obj ()
        let test372 = obj ()
        let test373 = obj ()
        let test374 = obj ()
        let test375 = obj ()
        let test376 = obj ()
        let test377 = obj ()
        let test378 = obj ()
        let test379 = obj ()
        let test380 = obj ()
        let test381 = obj ()
        let test382 = obj ()
        let test383 = obj ()
        let test384 = obj ()
        let test385 = obj ()
        let test386 = obj ()
        let test387 = obj ()
        let test388 = obj ()
        let test389 = obj ()
        let test390 = obj ()
        let test391 = obj ()
        let test392 = obj ()
        let test393 = obj ()
        let test394 = obj ()
        let test395 = obj ()
        let test396 = obj ()
        let test397 = obj ()
        let test398 = obj ()
        let test399 = obj ()
        let test400 = obj ()
        let test401 = obj ()
        let test402 = obj ()
        let test403 = obj ()
        let test404 = obj ()
        let test405 = obj ()
        let test406 = obj ()
        let test407 = obj ()
        let test408 = obj ()
        let test409 = obj ()
        let test410 = obj ()
        let test411 = obj ()
        let test412 = obj ()
        let test413 = obj ()
        let test414 = obj ()
        let test415 = obj ()
        let test416 = obj ()
        let test417 = obj ()
        let test418 = obj ()
        let test419 = obj ()
        let test420 = obj ()
        let test421 = obj ()
        let test422 = obj ()
        let test423 = obj ()
        let test424 = obj ()
        let test425 = obj ()
        let test426 = obj ()
        let test427 = obj ()
        let test428 = obj ()
        let test429 = obj ()
        let test430 = obj ()
        let test431 = obj ()
        let test432 = obj ()
        let test433 = obj ()
        let test434 = obj ()
        let test435 = obj ()
        let test436 = obj ()
        let test437 = obj ()
        let test438 = obj ()
        let test439 = obj ()
        let test440 = obj ()
        let test441 = obj ()
        let test442 = obj ()
        let test443 = obj ()
        let test444 = obj ()
        let test445 = obj ()
        let test446 = obj ()
        let test447 = obj ()
        let test448 = obj ()
        let test449 = obj ()
        let test450 = obj ()
        let test451 = obj ()
        let test452 = obj ()
        let test453 = obj ()
        let test454 = obj ()
        let test455 = obj ()
        let test456 = obj ()
        let test457 = obj ()
        let test458 = obj ()
        let test459 = obj ()
        let test460 = obj ()
        let test461 = obj ()
        let test462 = obj ()
        let test463 = obj ()
        let test464 = obj ()
        let test465 = obj ()
        let test466 = obj ()
        let test467 = obj ()
        let test468 = obj ()
        let test469 = obj ()
        let test470 = obj ()
        let test471 = obj ()
        let test472 = obj ()
        let test473 = obj ()
        let test474 = obj ()
        let test475 = obj ()
        let test476 = obj ()
        let test477 = obj ()
        let test478 = obj ()
        let test479 = obj ()
        let test480 = obj ()
        let test481 = obj ()
        let test482 = obj ()
        let test483 = obj ()
        let test484 = obj ()
        let test485 = obj ()
        let test486 = obj ()
        let test487 = obj ()
        let test488 = obj ()
        let test489 = obj ()
        let test490 = obj ()
        let test491 = obj ()
        let test492 = obj ()
        let test493 = obj ()
        let test494 = obj ()
        let test495 = obj ()
        let test496 = obj ()
        let test497 = obj ()
        let test498 = obj ()
        let test499 = obj ()
        let test500 = obj ()
        let test501 = obj ()
        let test502 = obj ()
        let test503 = obj ()
        let test504 = obj ()
        let test505 = obj ()
        let test506 = obj ()
        let test507 = obj ()
        let test508 = obj ()
        let test509 = obj ()
        let test510 = obj ()
        let test511 = obj ()
        let test512 = obj ()
        let test513 = obj ()
        let test514 = obj ()
        let test515 = obj ()
        let test516 = obj ()
        let test517 = obj ()
        let test518 = obj ()
        let test519 = obj ()
        let test520 = obj ()
        let test521 = obj ()
        let test522 = obj ()
        let test523 = obj ()
        let test524 = obj ()
        let test525 = obj ()
        let test526 = obj ()
        let test527 = obj ()
        let test528 = obj ()
        let test529 = obj ()
        let test530 = obj ()
        let test531 = obj ()
        let test532 = obj ()
        let test533 = obj ()
        let test534 = obj ()
        let test535 = obj ()
        let test536 = obj ()
        let test537 = obj ()
        let test538 = obj ()
        let test539 = obj ()
        let test540 = obj ()
        let test541 = obj ()
        let test542 = obj ()
        let test543 = obj ()
        let test544 = obj ()
        let test545 = obj ()
        let test546 = obj ()
        let test547 = obj ()
        let test548 = obj ()
        let test549 = obj ()
        let test550 = obj ()
        let test551 = obj ()
        let test552 = obj ()
        let test553 = obj ()
        let test554 = obj ()
        let test555 = obj ()
        let test556 = obj ()
        let test557 = obj ()
        let test558 = obj ()
        let test559 = obj ()
        let test560 = obj ()
        let test561 = obj ()
        let test562 = obj ()
        let test563 = obj ()
        let test564 = obj ()
        let test565 = obj ()
        let test566 = obj ()
        let test567 = obj ()
        let test568 = obj ()
        let test569 = obj ()
        let test570 = obj ()
        let test571 = obj ()
        let test572 = obj ()
        let test573 = obj ()
        let test574 = obj ()
        let test575 = obj ()
        let test576 = obj ()
        let test577 = obj ()
        let test578 = obj ()
        let test579 = obj ()
        let test580 = obj ()
        let test581 = obj ()
        let test582 = obj ()
        let test583 = obj ()
        let test584 = obj ()
        let test585 = obj ()
        let test586 = obj ()
        let test587 = obj ()
        let test588 = obj ()
        let test589 = obj ()
        let test590 = obj ()
        let test591 = obj ()
        let test592 = obj ()
        let test593 = obj ()
        let test594 = obj ()
        let test595 = obj ()
        let test596 = obj ()
        let test597 = obj ()
        let test598 = obj ()
        let test599 = obj ()
        let test600 = obj ()
        let test601 = obj ()
        let test602 = obj ()
        let test603 = obj ()
        let test604 = obj ()
        let test605 = obj ()
        let test606 = obj ()
        let test607 = obj ()
        let test608 = obj ()
        let test609 = obj ()
        let test610 = obj ()
        let test611 = obj ()
        let test612 = obj ()
        let test613 = obj ()
        let test614 = obj ()
        let test615 = obj ()
        let test616 = obj ()
        let test617 = obj ()
        let test618 = obj ()
        let test619 = obj ()
        let test620 = obj ()
        let test621 = obj ()
        let test622 = obj ()
        let test623 = obj ()
        let test624 = obj ()
        let test625 = obj ()
        let test626 = obj ()
        let test627 = obj ()
        let test628 = obj ()
        let test629 = obj ()
        let test630 = obj ()
        let test631 = obj ()
        let test632 = obj ()
        let test633 = obj ()
        let test634 = obj ()
        let test635 = obj ()
        let test636 = obj ()
        let test637 = obj ()
        let test638 = obj ()
        let test639 = obj ()
        let test640 = obj ()
        let test641 = obj ()
        let test642 = obj ()
        let test643 = obj ()
        let test644 = obj ()
        let test645 = obj ()
        let test646 = obj ()
        let test647 = obj ()
        let test648 = obj ()
        let test649 = obj ()
        let test650 = obj ()
        let test651 = obj ()
        let test652 = obj ()
        let test653 = obj ()
        let test654 = obj ()
        let test655 = obj ()
        let test656 = obj ()
        let test657 = obj ()
        let test658 = obj ()
        let test659 = obj ()
        let test660 = obj ()
        let test661 = obj ()
        let test662 = obj ()
        let test663 = obj ()
        let test664 = obj ()
        let test665 = obj ()
        let test666 = obj ()
        let test667 = obj ()
        let test668 = obj ()
        let test669 = obj ()
        let test670 = obj ()
        let test671 = obj ()
        let test672 = obj ()
        let test673 = obj ()
        let test674 = obj ()
        let test675 = obj ()
        let test676 = obj ()
        let test677 = obj ()
        let test678 = obj ()
        let test679 = obj ()
        let test680 = obj ()
        let test681 = obj ()
        let test682 = obj ()
        let test683 = obj ()
        let test684 = obj ()
        let test685 = obj ()
        let test686 = obj ()
        let test687 = obj ()
        let test688 = obj ()
        let test689 = obj ()
        let test690 = obj ()
        let test691 = obj ()
        let test692 = obj ()
        let test693 = obj ()
        let test694 = obj ()
        let test695 = obj ()
        let test696 = obj ()
        let test697 = obj ()
        let test698 = obj ()
        let test699 = obj ()
        let test700 = obj ()
        let test701 = obj ()
        let test702 = obj ()
        let test703 = obj ()
        let test704 = obj ()
        let test705 = obj ()
        let test706 = obj ()
        let test707 = obj ()
        let test708 = obj ()
        let test709 = obj ()
        let test710 = obj ()
        let test711 = obj ()
        let test712 = obj ()
        let test713 = obj ()
        let test714 = obj ()
        let test715 = obj ()
        let test716 = obj ()
        let test717 = obj ()
        let test718 = obj ()
        let test719 = obj ()
        let test720 = obj ()
        let test721 = obj ()
        let test722 = obj ()
        let test723 = obj ()
        let test724 = obj ()
        let test725 = obj ()
        let test726 = obj ()
        let test727 = obj ()
        let test728 = obj ()
        let test729 = obj ()
        let test730 = obj ()
        let test731 = obj ()
        let test732 = obj ()
        let test733 = obj ()
        let test734 = obj ()
        let test735 = obj ()
        let test736 = obj ()
        let test737 = obj ()
        let test738 = obj ()
        let test739 = obj ()
        let test740 = obj ()
        let test741 = obj ()
        let test742 = obj ()
        let test743 = obj ()
        let test744 = obj ()
        let test745 = obj ()
        let test746 = obj ()
        let test747 = obj ()
        let test748 = obj ()
        let test749 = obj ()
        let test750 = obj ()
        let test751 = obj ()
        let test752 = obj ()
        let test753 = obj ()
        let test754 = obj ()
        let test755 = obj ()
        let test756 = obj ()
        let test757 = obj ()
        let test758 = obj ()
        let test759 = obj ()
        let test760 = obj ()
        let test761 = obj ()
        let test762 = obj ()
        let test763 = obj ()
        let test764 = obj ()
        let test765 = obj ()
        let test766 = obj ()
        let test767 = obj ()
        let test768 = obj ()
        let test769 = obj ()
        let test770 = obj ()
        let test771 = obj ()
        let test772 = obj ()
        let test773 = obj ()
        let test774 = obj ()
        let test775 = obj ()
        let test776 = obj ()
        let test777 = obj ()
        let test778 = obj ()
        let test779 = obj ()
        let test780 = obj ()
        let test781 = obj ()
        let test782 = obj ()
        let test783 = obj ()
        let test784 = obj ()
        let test785 = obj ()
        let test786 = obj ()
        let test787 = obj ()
        let test788 = obj ()
        let test789 = obj ()
        let test790 = obj ()
        let test791 = obj ()
        let test792 = obj ()
        let test793 = obj ()
        let test794 = obj ()
        let test795 = obj ()
        let test796 = obj ()
        let test797 = obj ()
        let test798 = obj ()
        let test799 = obj ()
        let test800 = obj ()
        let test801 = obj ()
        let test802 = obj ()
        let test803 = obj ()
        let test804 = obj ()
        let test805 = obj ()
        let test806 = obj ()
        let test807 = obj ()
        let test808 = obj ()
        let test809 = obj ()
        let test810 = obj ()
        let test811 = obj ()
        let test812 = obj ()
        let test813 = obj ()
        let test814 = obj ()
        let test815 = obj ()
        let test816 = obj ()
        let test817 = obj ()
        let test818 = obj ()
        let test819 = obj ()
        let test820 = obj ()
        let test821 = obj ()
        let test822 = obj ()
        let test823 = obj ()
        let test824 = obj ()
        let test825 = obj ()
        let test826 = obj ()
        let test827 = obj ()
        let test828 = obj ()
        let test829 = obj ()
        let test830 = obj ()
        let test831 = obj ()
        let test832 = obj ()
        let test833 = obj ()
        let test834 = obj ()
        let test835 = obj ()
        let test836 = obj ()
        let test837 = obj ()
        let test838 = obj ()
        let test839 = obj ()
        let test840 = obj ()
        let test841 = obj ()
        let test842 = obj ()
        let test843 = obj ()
        let test844 = obj ()
        let test845 = obj ()
        let test846 = obj ()
        let test847 = obj ()
        let test848 = obj ()
        let test849 = obj ()
        let test850 = obj ()
        let test851 = obj ()
        let test852 = obj ()
        let test853 = obj ()
        let test854 = obj ()
        let test855 = obj ()
        let test856 = obj ()
        let test857 = obj ()
        let test858 = obj ()
        let test859 = obj ()
        let test860 = obj ()
        let test861 = obj ()
        let test862 = obj ()
        let test863 = obj ()
        let test864 = obj ()
        let test865 = obj ()
        let test866 = obj ()
        let test867 = obj ()
        let test868 = obj ()
        let test869 = obj ()
        let test870 = obj ()
        let test871 = obj ()
        let test872 = obj ()
        let test873 = obj ()
        let test874 = obj ()
        let test875 = obj ()
        let test876 = obj ()
        let test877 = obj ()
        let test878 = obj ()
        let test879 = obj ()
        let test880 = obj ()
        let test881 = obj ()
        let test882 = obj ()
        let test883 = obj ()
        let test884 = obj ()
        let test885 = obj ()
        let test886 = obj ()
        let test887 = obj ()
        let test888 = obj ()
        let test889 = obj ()
        let test890 = obj ()
        let test891 = obj ()
        let test892 = obj ()
        let test893 = obj ()
        let test894 = obj ()
        let test895 = obj ()
        let test896 = obj ()
        let test897 = obj ()
        let test898 = obj ()
        let test899 = obj ()
        let test900 = obj ()
        let test901 = obj ()
        let test902 = obj ()
        let test903 = obj ()
        let test904 = obj ()
        let test905 = obj ()
        let test906 = obj ()
        let test907 = obj ()
        let test908 = obj ()
        let test909 = obj ()
        let test910 = obj ()
        let test911 = obj ()
        let test912 = obj ()
        let test913 = obj ()
        let test914 = obj ()
        let test915 = obj ()
        let test916 = obj ()
        let test917 = obj ()
        let test918 = obj ()
        let test919 = obj ()
        let test920 = obj ()
        let test921 = obj ()
        let test922 = obj ()
        let test923 = obj ()
        let test924 = obj ()
        let test925 = obj ()
        let test926 = obj ()
        let test927 = obj ()
        let test928 = obj ()
        let test929 = obj ()
        let test930 = obj ()
        let test931 = obj ()
        let test932 = obj ()
        let test933 = obj ()
        let test934 = obj ()
        let test935 = obj ()
        let test936 = obj ()
        let test937 = obj ()
        let test938 = obj ()
        let test939 = obj ()
        let test940 = obj ()
        let test941 = obj ()
        let test942 = obj ()
        let test943 = obj ()
        let test944 = obj ()
        let test945 = obj ()
        let test946 = obj ()
        let test947 = obj ()
        let test948 = obj ()
        let test949 = obj ()
        let test950 = obj ()
        let test951 = obj ()
        let test952 = obj ()
        let test953 = obj ()
        let test954 = obj ()
        let test955 = obj ()
        let test956 = obj ()
        let test957 = obj ()
        let test958 = obj ()
        let test959 = obj ()
        let test960 = obj ()
        let test961 = obj ()
        let test962 = obj ()
        let test963 = obj ()
        let test964 = obj ()
        let test965 = obj ()
        let test966 = obj ()
        let test967 = obj ()
        let test968 = obj ()
        let test969 = obj ()
        let test970 = obj ()
        let test971 = obj ()
        let test972 = obj ()
        let test973 = obj ()
        let test974 = obj ()
        let test975 = obj ()
        let test976 = obj ()
        let test977 = obj ()
        let test978 = obj ()
        let test979 = obj ()
        let test980 = obj ()
        let test981 = obj ()
        let test982 = obj ()
        let test983 = obj ()
        let test984 = obj ()
        let test985 = obj ()
        let test986 = obj ()
        let test987 = obj ()
        let test988 = obj ()
        let test989 = obj ()
        let test990 = obj ()
        let test991 = obj ()
        let test992 = obj ()
        let test993 = obj ()
        let test994 = obj ()
        let test995 = obj ()
        let test996 = obj ()
        let test997 = obj ()
        let test998 = obj ()
        let test999 = obj ()
        let test1000 = obj ()

        printfn "%A" test1
        printfn "%A" test2
        printfn "%A" test3
        printfn "%A" test4
        printfn "%A" test5
        printfn "%A" test6
        printfn "%A" test7
        printfn "%A" test8
        printfn "%A" test9
        printfn "%A" test10
        printfn "%A" test11
        printfn "%A" test12
        printfn "%A" test13
        printfn "%A" test14
        printfn "%A" test15
        printfn "%A" test16
        printfn "%A" test17
        printfn "%A" test18
        printfn "%A" test19
        printfn "%A" test20
        printfn "%A" test21
        printfn "%A" test22
        printfn "%A" test23
        printfn "%A" test24
        printfn "%A" test25
        printfn "%A" test26
        printfn "%A" test27
        printfn "%A" test28
        printfn "%A" test29
        printfn "%A" test30
        printfn "%A" test31
        printfn "%A" test32
        printfn "%A" test33
        printfn "%A" test34
        printfn "%A" test35
        printfn "%A" test36
        printfn "%A" test37
        printfn "%A" test38
        printfn "%A" test39
        printfn "%A" test40
        printfn "%A" test41
        printfn "%A" test42
        printfn "%A" test43
        printfn "%A" test44
        printfn "%A" test45
        printfn "%A" test46
        printfn "%A" test47
        printfn "%A" test48
        printfn "%A" test49
        printfn "%A" test50
        printfn "%A" test51
        printfn "%A" test52
        printfn "%A" test53
        printfn "%A" test54
        printfn "%A" test55
        printfn "%A" test56
        printfn "%A" test57
        printfn "%A" test58
        printfn "%A" test59
        printfn "%A" test60
        printfn "%A" test61
        printfn "%A" test62
        printfn "%A" test63
        printfn "%A" test64
        printfn "%A" test65
        printfn "%A" test66
        printfn "%A" test67
        printfn "%A" test68
        printfn "%A" test69
        printfn "%A" test70
        printfn "%A" test71
        printfn "%A" test72
        printfn "%A" test73
        printfn "%A" test74
        printfn "%A" test75
        printfn "%A" test76
        printfn "%A" test77
        printfn "%A" test78
        printfn "%A" test79
        printfn "%A" test80
        printfn "%A" test81
        printfn "%A" test82
        printfn "%A" test83
        printfn "%A" test84
        printfn "%A" test85
        printfn "%A" test86
        printfn "%A" test87
        printfn "%A" test88
        printfn "%A" test89
        printfn "%A" test90
        printfn "%A" test91
        printfn "%A" test92
        printfn "%A" test93
        printfn "%A" test94
        printfn "%A" test95
        printfn "%A" test96
        printfn "%A" test97
        printfn "%A" test98
        printfn "%A" test99
        printfn "%A" test100
        printfn "%A" test101
        printfn "%A" test102
        printfn "%A" test103
        printfn "%A" test104
        printfn "%A" test105
        printfn "%A" test106
        printfn "%A" test107
        printfn "%A" test108
        printfn "%A" test109
        printfn "%A" test110
        printfn "%A" test111
        printfn "%A" test112
        printfn "%A" test113
        printfn "%A" test114
        printfn "%A" test115
        printfn "%A" test116
        printfn "%A" test117
        printfn "%A" test118
        printfn "%A" test119
        printfn "%A" test120
        printfn "%A" test121
        printfn "%A" test122
        printfn "%A" test123
        printfn "%A" test124
        printfn "%A" test125
        printfn "%A" test126
        printfn "%A" test127
        printfn "%A" test128
        printfn "%A" test129
        printfn "%A" test130
        printfn "%A" test131
        printfn "%A" test132
        printfn "%A" test133
        printfn "%A" test134
        printfn "%A" test135
        printfn "%A" test136
        printfn "%A" test137
        printfn "%A" test138
        printfn "%A" test139
        printfn "%A" test140
        printfn "%A" test141
        printfn "%A" test142
        printfn "%A" test143
        printfn "%A" test144
        printfn "%A" test145
        printfn "%A" test146
        printfn "%A" test147
        printfn "%A" test148
        printfn "%A" test149
        printfn "%A" test150
        printfn "%A" test151
        printfn "%A" test152
        printfn "%A" test153
        printfn "%A" test154
        printfn "%A" test155
        printfn "%A" test156
        printfn "%A" test157
        printfn "%A" test158
        printfn "%A" test159
        printfn "%A" test160
        printfn "%A" test161
        printfn "%A" test162
        printfn "%A" test163
        printfn "%A" test164
        printfn "%A" test165
        printfn "%A" test166
        printfn "%A" test167
        printfn "%A" test168
        printfn "%A" test169
        printfn "%A" test170
        printfn "%A" test171
        printfn "%A" test172
        printfn "%A" test173
        printfn "%A" test174
        printfn "%A" test175
        printfn "%A" test176
        printfn "%A" test177
        printfn "%A" test178
        printfn "%A" test179
        printfn "%A" test180
        printfn "%A" test181
        printfn "%A" test182
        printfn "%A" test183
        printfn "%A" test184
        printfn "%A" test185
        printfn "%A" test186
        printfn "%A" test187
        printfn "%A" test188
        printfn "%A" test189
        printfn "%A" test190
        printfn "%A" test191
        printfn "%A" test192
        printfn "%A" test193
        printfn "%A" test194
        printfn "%A" test195
        printfn "%A" test196
        printfn "%A" test197
        printfn "%A" test198
        printfn "%A" test199
        printfn "%A" test200
        printfn "%A" test201
        printfn "%A" test202
        printfn "%A" test203
        printfn "%A" test204
        printfn "%A" test205
        printfn "%A" test206
        printfn "%A" test207
        printfn "%A" test208
        printfn "%A" test209
        printfn "%A" test210
        printfn "%A" test211
        printfn "%A" test212
        printfn "%A" test213
        printfn "%A" test214
        printfn "%A" test215
        printfn "%A" test216
        printfn "%A" test217
        printfn "%A" test218
        printfn "%A" test219
        printfn "%A" test220
        printfn "%A" test221
        printfn "%A" test222
        printfn "%A" test223
        printfn "%A" test224
        printfn "%A" test225
        printfn "%A" test226
        printfn "%A" test227
        printfn "%A" test228
        printfn "%A" test229
        printfn "%A" test230
        printfn "%A" test231
        printfn "%A" test232
        printfn "%A" test233
        printfn "%A" test234
        printfn "%A" test235
        printfn "%A" test236
        printfn "%A" test237
        printfn "%A" test238
        printfn "%A" test239
        printfn "%A" test240
        printfn "%A" test241
        printfn "%A" test242
        printfn "%A" test243
        printfn "%A" test244
        printfn "%A" test245
        printfn "%A" test246
        printfn "%A" test247
        printfn "%A" test248
        printfn "%A" test249
        printfn "%A" test250
        printfn "%A" test251
        printfn "%A" test252
        printfn "%A" test253
        printfn "%A" test254
        printfn "%A" test255
        printfn "%A" test256
        printfn "%A" test257
        printfn "%A" test258
        printfn "%A" test259
        printfn "%A" test260
        printfn "%A" test261
        printfn "%A" test262
        printfn "%A" test263
        printfn "%A" test264
        printfn "%A" test265
        printfn "%A" test266
        printfn "%A" test267
        printfn "%A" test268
        printfn "%A" test269
        printfn "%A" test270
        printfn "%A" test271
        printfn "%A" test272
        printfn "%A" test273
        printfn "%A" test274
        printfn "%A" test275
        printfn "%A" test276
        printfn "%A" test277
        printfn "%A" test278
        printfn "%A" test279
        printfn "%A" test280
        printfn "%A" test281
        printfn "%A" test282
        printfn "%A" test283
        printfn "%A" test284
        printfn "%A" test285
        printfn "%A" test286
        printfn "%A" test287
        printfn "%A" test288
        printfn "%A" test289
        printfn "%A" test290
        printfn "%A" test291
        printfn "%A" test292
        printfn "%A" test293
        printfn "%A" test294
        printfn "%A" test295
        printfn "%A" test296
        printfn "%A" test297
        printfn "%A" test298
        printfn "%A" test299
        printfn "%A" test300
        printfn "%A" test301
        printfn "%A" test302
        printfn "%A" test303
        printfn "%A" test304
        printfn "%A" test305
        printfn "%A" test306
        printfn "%A" test307
        printfn "%A" test308
        printfn "%A" test309
        printfn "%A" test310
        printfn "%A" test311
        printfn "%A" test312
        printfn "%A" test313
        printfn "%A" test314
        printfn "%A" test315
        printfn "%A" test316
        printfn "%A" test317
        printfn "%A" test318
        printfn "%A" test319
        printfn "%A" test320
        printfn "%A" test321
        printfn "%A" test322
        printfn "%A" test323
        printfn "%A" test324
        printfn "%A" test325
        printfn "%A" test326
        printfn "%A" test327
        printfn "%A" test328
        printfn "%A" test329
        printfn "%A" test330
        printfn "%A" test331
        printfn "%A" test332
        printfn "%A" test333
        printfn "%A" test334
        printfn "%A" test335
        printfn "%A" test336
        printfn "%A" test337
        printfn "%A" test338
        printfn "%A" test339
        printfn "%A" test340
        printfn "%A" test341
        printfn "%A" test342
        printfn "%A" test343
        printfn "%A" test344
        printfn "%A" test345
        printfn "%A" test346
        printfn "%A" test347
        printfn "%A" test348
        printfn "%A" test349
        printfn "%A" test350
        printfn "%A" test351
        printfn "%A" test352
        printfn "%A" test353
        printfn "%A" test354
        printfn "%A" test355
        printfn "%A" test356
        printfn "%A" test357
        printfn "%A" test358
        printfn "%A" test359
        printfn "%A" test360
        printfn "%A" test361
        printfn "%A" test362
        printfn "%A" test363
        printfn "%A" test364
        printfn "%A" test365
        printfn "%A" test366
        printfn "%A" test367
        printfn "%A" test368
        printfn "%A" test369
        printfn "%A" test370
        printfn "%A" test371
        printfn "%A" test372
        printfn "%A" test373
        printfn "%A" test374
        printfn "%A" test375
        printfn "%A" test376
        printfn "%A" test377
        printfn "%A" test378
        printfn "%A" test379
        printfn "%A" test380
        printfn "%A" test381
        printfn "%A" test382
        printfn "%A" test383
        printfn "%A" test384
        printfn "%A" test385
        printfn "%A" test386
        printfn "%A" test387
        printfn "%A" test388
        printfn "%A" test389
        printfn "%A" test390
        printfn "%A" test391
        printfn "%A" test392
        printfn "%A" test393
        printfn "%A" test394
        printfn "%A" test395
        printfn "%A" test396
        printfn "%A" test397
        printfn "%A" test398
        printfn "%A" test399
        printfn "%A" test400
        printfn "%A" test401
        printfn "%A" test402
        printfn "%A" test403
        printfn "%A" test404
        printfn "%A" test405
        printfn "%A" test406
        printfn "%A" test407
        printfn "%A" test408
        printfn "%A" test409
        printfn "%A" test410
        printfn "%A" test411
        printfn "%A" test412
        printfn "%A" test413
        printfn "%A" test414
        printfn "%A" test415
        printfn "%A" test416
        printfn "%A" test417
        printfn "%A" test418
        printfn "%A" test419
        printfn "%A" test420
        printfn "%A" test421
        printfn "%A" test422
        printfn "%A" test423
        printfn "%A" test424
        printfn "%A" test425
        printfn "%A" test426
        printfn "%A" test427
        printfn "%A" test428
        printfn "%A" test429
        printfn "%A" test430
        printfn "%A" test431
        printfn "%A" test432
        printfn "%A" test433
        printfn "%A" test434
        printfn "%A" test435
        printfn "%A" test436
        printfn "%A" test437
        printfn "%A" test438
        printfn "%A" test439
        printfn "%A" test440
        printfn "%A" test441
        printfn "%A" test442
        printfn "%A" test443
        printfn "%A" test444
        printfn "%A" test445
        printfn "%A" test446
        printfn "%A" test447
        printfn "%A" test448
        printfn "%A" test449
        printfn "%A" test450
        printfn "%A" test451
        printfn "%A" test452
        printfn "%A" test453
        printfn "%A" test454
        printfn "%A" test455
        printfn "%A" test456
        printfn "%A" test457
        printfn "%A" test458
        printfn "%A" test459
        printfn "%A" test460
        printfn "%A" test461
        printfn "%A" test462
        printfn "%A" test463
        printfn "%A" test464
        printfn "%A" test465
        printfn "%A" test466
        printfn "%A" test467
        printfn "%A" test468
        printfn "%A" test469
        printfn "%A" test470
        printfn "%A" test471
        printfn "%A" test472
        printfn "%A" test473
        printfn "%A" test474
        printfn "%A" test475
        printfn "%A" test476
        printfn "%A" test477
        printfn "%A" test478
        printfn "%A" test479
        printfn "%A" test480
        printfn "%A" test481
        printfn "%A" test482
        printfn "%A" test483
        printfn "%A" test484
        printfn "%A" test485
        printfn "%A" test486
        printfn "%A" test487
        printfn "%A" test488
        printfn "%A" test489
        printfn "%A" test490
        printfn "%A" test491
        printfn "%A" test492
        printfn "%A" test493
        printfn "%A" test494
        printfn "%A" test495
        printfn "%A" test496
        printfn "%A" test497
        printfn "%A" test498
        printfn "%A" test499
        printfn "%A" test500
        printfn "%A" test501
        printfn "%A" test502
        printfn "%A" test503
        printfn "%A" test504
        printfn "%A" test505
        printfn "%A" test506
        printfn "%A" test507
        printfn "%A" test508
        printfn "%A" test509
        printfn "%A" test510
        printfn "%A" test511
        printfn "%A" test512
        printfn "%A" test513
        printfn "%A" test514
        printfn "%A" test515
        printfn "%A" test516
        printfn "%A" test517
        printfn "%A" test518
        printfn "%A" test519
        printfn "%A" test520
        printfn "%A" test521
        printfn "%A" test522
        printfn "%A" test523
        printfn "%A" test524
        printfn "%A" test525
        printfn "%A" test526
        printfn "%A" test527
        printfn "%A" test528
        printfn "%A" test529
        printfn "%A" test530
        printfn "%A" test531
        printfn "%A" test532
        printfn "%A" test533
        printfn "%A" test534
        printfn "%A" test535
        printfn "%A" test536
        printfn "%A" test537
        printfn "%A" test538
        printfn "%A" test539
        printfn "%A" test540
        printfn "%A" test541
        printfn "%A" test542
        printfn "%A" test543
        printfn "%A" test544
        printfn "%A" test545
        printfn "%A" test546
        printfn "%A" test547
        printfn "%A" test548
        printfn "%A" test549
        printfn "%A" test550
        printfn "%A" test551
        printfn "%A" test552
        printfn "%A" test553
        printfn "%A" test554
        printfn "%A" test555
        printfn "%A" test556
        printfn "%A" test557
        printfn "%A" test558
        printfn "%A" test559
        printfn "%A" test560
        printfn "%A" test561
        printfn "%A" test562
        printfn "%A" test563
        printfn "%A" test564
        printfn "%A" test565
        printfn "%A" test566
        printfn "%A" test567
        printfn "%A" test568
        printfn "%A" test569
        printfn "%A" test570
        printfn "%A" test571
        printfn "%A" test572
        printfn "%A" test573
        printfn "%A" test574
        printfn "%A" test575
        printfn "%A" test576
        printfn "%A" test577
        printfn "%A" test578
        printfn "%A" test579
        printfn "%A" test580
        printfn "%A" test581
        printfn "%A" test582
        printfn "%A" test583
        printfn "%A" test584
        printfn "%A" test585
        printfn "%A" test586
        printfn "%A" test587
        printfn "%A" test588
        printfn "%A" test589
        printfn "%A" test590
        printfn "%A" test591
        printfn "%A" test592
        printfn "%A" test593
        printfn "%A" test594
        printfn "%A" test595
        printfn "%A" test596
        printfn "%A" test597
        printfn "%A" test598
        printfn "%A" test599
        printfn "%A" test600
        printfn "%A" test601
        printfn "%A" test602
        printfn "%A" test603
        printfn "%A" test604
        printfn "%A" test605
        printfn "%A" test606
        printfn "%A" test607
        printfn "%A" test608
        printfn "%A" test609
        printfn "%A" test610
        printfn "%A" test611
        printfn "%A" test612
        printfn "%A" test613
        printfn "%A" test614
        printfn "%A" test615
        printfn "%A" test616
        printfn "%A" test617
        printfn "%A" test618
        printfn "%A" test619
        printfn "%A" test620
        printfn "%A" test621
        printfn "%A" test622
        printfn "%A" test623
        printfn "%A" test624
        printfn "%A" test625
        printfn "%A" test626
        printfn "%A" test627
        printfn "%A" test628
        printfn "%A" test629
        printfn "%A" test630
        printfn "%A" test631
        printfn "%A" test632
        printfn "%A" test633
        printfn "%A" test634
        printfn "%A" test635
        printfn "%A" test636
        printfn "%A" test637
        printfn "%A" test638
        printfn "%A" test639
        printfn "%A" test640
        printfn "%A" test641
        printfn "%A" test642
        printfn "%A" test643
        printfn "%A" test644
        printfn "%A" test645
        printfn "%A" test646
        printfn "%A" test647
        printfn "%A" test648
        printfn "%A" test649
        printfn "%A" test650
        printfn "%A" test651
        printfn "%A" test652
        printfn "%A" test653
        printfn "%A" test654
        printfn "%A" test655
        printfn "%A" test656
        printfn "%A" test657
        printfn "%A" test658
        printfn "%A" test659
        printfn "%A" test660
        printfn "%A" test661
        printfn "%A" test662
        printfn "%A" test663
        printfn "%A" test664
        printfn "%A" test665
        printfn "%A" test666
        printfn "%A" test667
        printfn "%A" test668
        printfn "%A" test669
        printfn "%A" test670
        printfn "%A" test671
        printfn "%A" test672
        printfn "%A" test673
        printfn "%A" test674
        printfn "%A" test675
        printfn "%A" test676
        printfn "%A" test677
        printfn "%A" test678
        printfn "%A" test679
        printfn "%A" test680
        printfn "%A" test681
        printfn "%A" test682
        printfn "%A" test683
        printfn "%A" test684
        printfn "%A" test685
        printfn "%A" test686
        printfn "%A" test687
        printfn "%A" test688
        printfn "%A" test689
        printfn "%A" test690
        printfn "%A" test691
        printfn "%A" test692
        printfn "%A" test693
        printfn "%A" test694
        printfn "%A" test695
        printfn "%A" test696
        printfn "%A" test697
        printfn "%A" test698
        printfn "%A" test699
        printfn "%A" test700
        printfn "%A" test701
        printfn "%A" test702
        printfn "%A" test703
        printfn "%A" test704
        printfn "%A" test705
        printfn "%A" test706
        printfn "%A" test707
        printfn "%A" test708
        printfn "%A" test709
        printfn "%A" test710
        printfn "%A" test711
        printfn "%A" test712
        printfn "%A" test713
        printfn "%A" test714
        printfn "%A" test715
        printfn "%A" test716
        printfn "%A" test717
        printfn "%A" test718
        printfn "%A" test719
        printfn "%A" test720
        printfn "%A" test721
        printfn "%A" test722
        printfn "%A" test723
        printfn "%A" test724
        printfn "%A" test725
        printfn "%A" test726
        printfn "%A" test727
        printfn "%A" test728
        printfn "%A" test729
        printfn "%A" test730
        printfn "%A" test731
        printfn "%A" test732
        printfn "%A" test733
        printfn "%A" test734
        printfn "%A" test735
        printfn "%A" test736
        printfn "%A" test737
        printfn "%A" test738
        printfn "%A" test739
        printfn "%A" test740
        printfn "%A" test741
        printfn "%A" test742
        printfn "%A" test743
        printfn "%A" test744
        printfn "%A" test745
        printfn "%A" test746
        printfn "%A" test747
        printfn "%A" test748
        printfn "%A" test749
        printfn "%A" test750
        printfn "%A" test751
        printfn "%A" test752
        printfn "%A" test753
        printfn "%A" test754
        printfn "%A" test755
        printfn "%A" test756
        printfn "%A" test757
        printfn "%A" test758
        printfn "%A" test759
        printfn "%A" test760
        printfn "%A" test761
        printfn "%A" test762
        printfn "%A" test763
        printfn "%A" test764
        printfn "%A" test765
        printfn "%A" test766
        printfn "%A" test767
        printfn "%A" test768
        printfn "%A" test769
        printfn "%A" test770
        printfn "%A" test771
        printfn "%A" test772
        printfn "%A" test773
        printfn "%A" test774
        printfn "%A" test775
        printfn "%A" test776
        printfn "%A" test777
        printfn "%A" test778
        printfn "%A" test779
        printfn "%A" test780
        printfn "%A" test781
        printfn "%A" test782
        printfn "%A" test783
        printfn "%A" test784
        printfn "%A" test785
        printfn "%A" test786
        printfn "%A" test787
        printfn "%A" test788
        printfn "%A" test789
        printfn "%A" test790
        printfn "%A" test791
        printfn "%A" test792
        printfn "%A" test793
        printfn "%A" test794
        printfn "%A" test795
        printfn "%A" test796
        printfn "%A" test797
        printfn "%A" test798
        printfn "%A" test799
        printfn "%A" test800
        printfn "%A" test801
        printfn "%A" test802
        printfn "%A" test803
        printfn "%A" test804
        printfn "%A" test805
        printfn "%A" test806
        printfn "%A" test807
        printfn "%A" test808
        printfn "%A" test809
        printfn "%A" test810
        printfn "%A" test811
        printfn "%A" test812
        printfn "%A" test813
        printfn "%A" test814
        printfn "%A" test815
        printfn "%A" test816
        printfn "%A" test817
        printfn "%A" test818
        printfn "%A" test819
        printfn "%A" test820
        printfn "%A" test821
        printfn "%A" test822
        printfn "%A" test823
        printfn "%A" test824
        printfn "%A" test825
        printfn "%A" test826
        printfn "%A" test827
        printfn "%A" test828
        printfn "%A" test829
        printfn "%A" test830
        printfn "%A" test831
        printfn "%A" test832
        printfn "%A" test833
        printfn "%A" test834
        printfn "%A" test835
        printfn "%A" test836
        printfn "%A" test837
        printfn "%A" test838
        printfn "%A" test839
        printfn "%A" test840
        printfn "%A" test841
        printfn "%A" test842
        printfn "%A" test843
        printfn "%A" test844
        printfn "%A" test845
        printfn "%A" test846
        printfn "%A" test847
        printfn "%A" test848
        printfn "%A" test849
        printfn "%A" test850
        printfn "%A" test851
        printfn "%A" test852
        printfn "%A" test853
        printfn "%A" test854
        printfn "%A" test855
        printfn "%A" test856
        printfn "%A" test857
        printfn "%A" test858
        printfn "%A" test859
        printfn "%A" test860
        printfn "%A" test861
        printfn "%A" test862
        printfn "%A" test863
        printfn "%A" test864
        printfn "%A" test865
        printfn "%A" test866
        printfn "%A" test867
        printfn "%A" test868
        printfn "%A" test869
        printfn "%A" test870
        printfn "%A" test871
        printfn "%A" test872
        printfn "%A" test873
        printfn "%A" test874
        printfn "%A" test875
        printfn "%A" test876
        printfn "%A" test877
        printfn "%A" test878
        printfn "%A" test879
        printfn "%A" test880
        printfn "%A" test881
        printfn "%A" test882
        printfn "%A" test883
        printfn "%A" test884
        printfn "%A" test885
        printfn "%A" test886
        printfn "%A" test887
        printfn "%A" test888
        printfn "%A" test889
        printfn "%A" test890
        printfn "%A" test891
        printfn "%A" test892
        printfn "%A" test893
        printfn "%A" test894
        printfn "%A" test895
        printfn "%A" test896
        printfn "%A" test897
        printfn "%A" test898
        printfn "%A" test899
        printfn "%A" test900
        printfn "%A" test901
        printfn "%A" test902
        printfn "%A" test903
        printfn "%A" test904
        printfn "%A" test905
        printfn "%A" test906
        printfn "%A" test907
        printfn "%A" test908
        printfn "%A" test909
        printfn "%A" test910
        printfn "%A" test911
        printfn "%A" test912
        printfn "%A" test913
        printfn "%A" test914
        printfn "%A" test915
        printfn "%A" test916
        printfn "%A" test917
        printfn "%A" test918
        printfn "%A" test919
        printfn "%A" test920
        printfn "%A" test921
        printfn "%A" test922
        printfn "%A" test923
        printfn "%A" test924
        printfn "%A" test925
        printfn "%A" test926
        printfn "%A" test927
        printfn "%A" test928
        printfn "%A" test929
        printfn "%A" test930
        printfn "%A" test931
        printfn "%A" test932
        printfn "%A" test933
        printfn "%A" test934
        printfn "%A" test935
        printfn "%A" test936
        printfn "%A" test937
        printfn "%A" test938
        printfn "%A" test939
        printfn "%A" test940
        printfn "%A" test941
        printfn "%A" test942
        printfn "%A" test943
        printfn "%A" test944
        printfn "%A" test945
        printfn "%A" test946
        printfn "%A" test947
        printfn "%A" test948
        printfn "%A" test949
        printfn "%A" test950
        printfn "%A" test951
        printfn "%A" test952
        printfn "%A" test953
        printfn "%A" test954
        printfn "%A" test955
        printfn "%A" test956
        printfn "%A" test957
        printfn "%A" test958
        printfn "%A" test959
        printfn "%A" test960
        printfn "%A" test961
        printfn "%A" test962
        printfn "%A" test963
        printfn "%A" test964
        printfn "%A" test965
        printfn "%A" test966
        printfn "%A" test967
        printfn "%A" test968
        printfn "%A" test969
        printfn "%A" test970
        printfn "%A" test971
        printfn "%A" test972
        printfn "%A" test973
        printfn "%A" test974
        printfn "%A" test975
        printfn "%A" test976
        printfn "%A" test977
        printfn "%A" test978
        printfn "%A" test979
        printfn "%A" test980
        printfn "%A" test981
        printfn "%A" test982
        printfn "%A" test983
        printfn "%A" test984
        printfn "%A" test985
        printfn "%A" test986
        printfn "%A" test987
        printfn "%A" test988
        printfn "%A" test989
        printfn "%A" test990
        printfn "%A" test991
        printfn "%A" test992
        printfn "%A" test993
        printfn "%A" test994
        printfn "%A" test995
        printfn "%A" test996
        printfn "%A" test997
        printfn "%A" test998
        printfn "%A" test999
        printfn "%A" test1000

[<EntryPoint>]
let main _ = 0
            """

    [<Test>]
    let LargeListExprDoesNotStackOverflow() =
        let source = """
let test () : unit =
    let largeList =
        [
            1
            2
            3
            4
            5
            6
            7
            8
            9
            10
            11
            12
            13
            14
            15
            16
            17
            18
            19
            20
            21
            22
            23
            24
            25
            26
            27
            28
            29
            30
            31
            32
            33
            34
            35
            36
            37
            38
            39
            40
            41
            42
            43
            44
            45
            46
            47
            48
            49
            50
            51
            52
            53
            54
            55
            56
            57
            58
            59
            60
            61
            62
            63
            64
            65
            66
            67
            68
            69
            70
            71
            72
            73
            74
            75
            76
            77
            78
            79
            80
            81
            82
            83
            84
            85
            86
            87
            88
            89
            90
            91
            92
            93
            94
            95
            96
            97
            98
            99
            100
            101
            102
            103
            104
            105
            106
            107
            108
            109
            110
            111
            112
            113
            114
            115
            116
            117
            118
            119
            120
            121
            122
            123
            124
            125
            126
            127
            128
            129
            130
            131
            132
            133
            134
            135
            136
            137
            138
            139
            140
            141
            142
            143
            144
            145
            146
            147
            148
            149
            150
            151
            152
            153
            154
            155
            156
            157
            158
            159
            160
            161
            162
            163
            164
            165
            166
            167
            168
            169
            170
            171
            172
            173
            174
            175
            176
            177
            178
            179
            180
            181
            182
            183
            184
            185
            186
            187
            188
            189
            190
            191
            192
            193
            194
            195
            196
            197
            198
            199
            200
            201
            202
            203
            204
            205
            206
            207
            208
            209
            210
            211
            212
            213
            214
            215
            216
            217
            218
            219
            220
            221
            222
            223
            224
            225
            226
            227
            228
            229
            230
            231
            232
            233
            234
            235
            236
            237
            238
            239
            240
            241
            242
            243
            244
            245
            246
            247
            248
            249
            250
            251
            252
            253
            254
            255
            256
            257
            258
            259
            260
            261
            262
            263
            264
            265
            266
            267
            268
            269
            270
            271
            272
            273
            274
            275
            276
            277
            278
            279
            280
            281
            282
            283
            284
            285
            286
            287
            288
            289
            290
            291
            292
            293
            294
            295
            296
            297
            298
            299
            300
            301
            302
            303
            304
            305
            306
            307
            308
            309
            310
            311
            312
            313
            314
            315
            316
            317
            318
            319
            320
            321
            322
            323
            324
            325
            326
            327
            328
            329
            330
            331
            332
            333
            334
            335
            336
            337
            338
            339
            340
            341
            342
            343
            344
            345
            346
            347
            348
            349
            350
            351
            352
            353
            354
            355
            356
            357
            358
            359
            360
            361
            362
            363
            364
            365
            366
            367
            368
            369
            370
            371
            372
            373
            374
            375
            376
            377
            378
            379
            380
            381
            382
            383
            384
            385
            386
            387
            388
            389
            390
            391
            392
            393
            394
            395
            396
            397
            398
            399
            400
            401
            402
            403
            404
            405
            406
            407
            408
            409
            410
            411
            412
            413
            414
            415
            416
            417
            418
            419
            420
            421
            422
            423
            424
            425
            426
            427
            428
            429
            430
            431
            432
            433
            434
            435
            436
            437
            438
            439
            440
            441
            442
            443
            444
            445
            446
            447
            448
            449
            450
            451
            452
            453
            454
            455
            456
            457
            458
            459
            460
            461
            462
            463
            464
            465
            466
            467
            468
            469
            470
            471
            472
            473
            474
            475
            476
            477
            478
            479
            480
            481
            482
            483
            484
            485
            486
            487
            488
            489
            490
            491
            492
            493
            494
            495
            496
            497
            498
            499
            500
        ]
    if largeList.Length <> 500 then
        failwith "Length is not 500"

    for i = 1 to 500 do
        if largeList.[i - 1] <> i then
            failwithf "Element was %i. Expecting %i." largeList.[i - 1] i

test ()
"""
        CompilerAssert.RunScript source []
#endif<|MERGE_RESOLUTION|>--- conflicted
+++ resolved
@@ -10,12 +10,6 @@
 module LargeExprTests =
 
     [<Test>]
-<<<<<<< HEAD
-#if NETCOREAPP
-    [<Ignore("SKIPPED: https://github.com/dotnet/runtime/issues/47663")>]
-#endif
-=======
->>>>>>> 0591e4c6
     let LargeRecordDoesNotStackOverflow() =
         CompilerAssert.CompileExe
             """
