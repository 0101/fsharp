--- conflicted
+++ resolved
@@ -111,18 +111,7 @@
             OtherOptions = [|"--preferreduilang:en-US";|]
 #else
             OtherOptions = 
-<<<<<<< HEAD
-                // Hack: Currently a hack to get the runtime assemblies for netcore in order to compile.
-                let assemblies =
-                    typeof<obj>.Assembly.Location
-                    |> Path.GetDirectoryName
-                    |> Directory.EnumerateFiles
-                    |> Seq.toArray
-                    |> Array.filter (fun x -> x.ToLowerInvariant().Contains("system.") || x.ToLowerInvariant().EndsWith("netstandard.dll"))
-                    |> Array.map (fun x -> sprintf "-r:%s" x)
-=======
                 let assemblies = getNetCoreAppReferences |> Array.map (fun x -> sprintf "-r:%s" x)
->>>>>>> 969a9c46
                 Array.append [|"--preferreduilang:en-US"; "--targetprofile:netcore"; "--noframework"|] assemblies
 #endif
             ReferencedProjects = [||]
@@ -134,10 +123,7 @@
             ExtraProjectInfo = None
             Stamp = None
         }
-<<<<<<< HEAD
-=======
-
->>>>>>> 969a9c46
+
     let private gate = obj ()
 
     let private compile isExe source f =
@@ -302,30 +288,5 @@
                 (expectedErrorMessages, errorMessages)
                 ||> Seq.iter2 (fun expectedErrorMessage errorMessage ->
                     Assert.AreEqual(expectedErrorMessage, errorMessage)
-<<<<<<< HEAD
                 )
-=======
-                )
-
-    let ParseWithErrors (source: string) expectedParseErrors =
-        let sourceFileName = "test.fs"
-        let parsingOptions = { FSharpParsingOptions.Default with SourceFiles = [| sourceFileName |] }
-        let parseResults = checker.ParseFile(sourceFileName, SourceText.ofString source, parsingOptions) |> Async.RunSynchronously
-
-        Assert.True(parseResults.ParseHadErrors)
-
-        let errors = 
-            parseResults.Errors
-            |> Array.distinctBy (fun e -> e.Severity, e.ErrorNumber, e.StartLineAlternate, e.StartColumn, e.EndLineAlternate, e.EndColumn, e.Message)
-
-        Assert.AreEqual(Array.length expectedParseErrors, errors.Length, sprintf "Type check errors: %A" parseResults.Errors)
-
-        Array.zip errors expectedParseErrors
-        |> Array.iter (fun (info, expectedError) ->
-            let (expectedServerity: FSharpErrorSeverity, expectedErrorNumber: int, expectedErrorRange: int * int * int * int, expectedErrorMsg: string) = expectedError
-            Assert.AreEqual(expectedServerity, info.Severity)
-            Assert.AreEqual(expectedErrorNumber, info.ErrorNumber, "expectedErrorNumber")
-            Assert.AreEqual(expectedErrorRange, (info.StartLineAlternate, info.StartColumn + 1, info.EndLineAlternate, info.EndColumn + 1), "expectedErrorRange")
-            Assert.AreEqual(expectedErrorMsg, info.Message, "expectedErrorMsg")
-        )
->>>>>>> 969a9c46
+        