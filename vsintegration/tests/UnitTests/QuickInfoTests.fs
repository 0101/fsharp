--- conflicted
+++ resolved
@@ -493,7 +493,6 @@
     let expectedSignature = "'T: (static member StaticProperty: 'T)"
     let tooltip = GetQuickInfoTextFromCode code
     StringAssert.StartsWith(expectedSignature, tooltip)
-<<<<<<< HEAD
 
 [<Test>]
 let ``quick info for SRTP method call``() =
@@ -506,8 +505,6 @@
     let expectedSignature = "'T: (static member StaticMethod: unit -> 'T)"
     let tooltip = GetQuickInfoTextFromCode code
     StringAssert.StartsWith(expectedSignature, tooltip)
-=======
-    ()
 
 [<Test>]
 let ``Automation.LetBindings.InsideType.Static``() =
@@ -520,9 +517,5 @@
 """
 
     let expectedSignature = "val func: x: 'a -> unit"
-
-    let tooltip = GetQuickInfoTextFromCode code
-
-    StringAssert.StartsWith(expectedSignature, tooltip)
-    ()
->>>>>>> 575d5e75
+    let tooltip = GetQuickInfoTextFromCode code
+    StringAssert.StartsWith(expectedSignature, tooltip)