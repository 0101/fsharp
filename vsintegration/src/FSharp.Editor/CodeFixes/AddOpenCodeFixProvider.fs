--- conflicted
+++ resolved
@@ -188,13 +188,8 @@
 
                         let entities =
                             assemblyContentProvider.GetAllEntitiesInProjectAndReferencedAssemblies checkResults
-<<<<<<< HEAD
-                            |> Seq.collect (fun s ->
-                                [
-=======
                             |> Array.collect (fun s ->
                                 [|
->>>>>>> 0ea412c3
                                     yield s.TopRequireQualifiedAccessParent, s.AutoOpenParent, s.Namespace, s.CleanedIdents
                                     if isAttribute then
                                         let lastIdent = s.CleanedIdents.[s.CleanedIdents.Length - 1]
