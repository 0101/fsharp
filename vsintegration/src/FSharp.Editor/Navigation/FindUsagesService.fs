// Copyright (c) Microsoft Corporation.  All Rights Reserved.  See License.txt in the project root for license information.

namespace Microsoft.VisualStudio.FSharp.Editor

open System.Collections.Immutable
open System.Composition

open Microsoft.CodeAnalysis
open Microsoft.CodeAnalysis.ExternalAccess.FSharp
open Microsoft.CodeAnalysis.ExternalAccess.FSharp.FindUsages
open Microsoft.CodeAnalysis.ExternalAccess.FSharp.Editor.FindUsages

open FSharp.Compiler
open FSharp.Compiler.CodeAnalysis
open FSharp.Compiler.EditorServices
open FSharp.Compiler.Text
open Microsoft.CodeAnalysis.Text

[<Export(typeof<IFSharpFindUsagesService>)>]
type internal FSharpFindUsagesService [<ImportingConstructor>] () =

    // File can be included in more than one project, hence single `range` may results with multiple `Document`s.
    let rangeToDocumentSpans (solution: Solution, range: range) =
        async {
            if range.Start = range.End then
                return []
            else
                let! spans =
                    solution.GetDocumentIdsWithFilePath(range.FileName)
                    |> Seq.map (fun documentId ->
                        async {
                            let doc = solution.GetDocument(documentId)
                            let! cancellationToken = Async.CancellationToken
                            let! sourceText = doc.GetTextAsync(cancellationToken) |> Async.AwaitTask

                            match RoslynHelpers.TryFSharpRangeToTextSpan(sourceText, range) with
                            | Some span ->
                                let span = Tokenizer.fixupSpan (sourceText, span)
                                return Some(FSharpDocumentSpan(doc, span))
                            | None -> return None
                        })
                    |> Async.Parallel

                return spans |> Array.choose id |> Array.toList
        }

    let findReferencedSymbolsAsync
        (
            document: Document,
            position: int,
            context: IFSharpFindUsagesContext,
            allReferences: bool
        ) : Async<unit> =
        asyncMaybe {
            let! sourceText = document.GetTextAsync(context.CancellationToken) |> Async.AwaitTask |> liftAsync
            let textLine = sourceText.Lines.GetLineFromPosition(position).ToString()
            let lineNumber = sourceText.Lines.GetLinePosition(position).Line + 1

            let! symbol =
                document.TryFindFSharpLexerSymbolAsync(position, SymbolLookupKind.Greedy, false, false, "findReferencedSymbolsAsync")

            let! _, checkFileResults =
                document.GetFSharpParseAndCheckResultsAsync(nameof (FSharpFindUsagesService))
                |> liftAsync

            let! symbolUse =
                checkFileResults.GetSymbolUseAtLocation(lineNumber, symbol.Ident.idRange.EndColumn, textLine, symbol.FullIsland)

            let declaration =
                checkFileResults.GetDeclarationLocation(lineNumber, symbol.Ident.idRange.EndColumn, textLine, symbol.FullIsland, false)

            let tags =
                FSharpGlyphTags.GetTags(Tokenizer.GetGlyphForSymbol(symbolUse.Symbol, symbol.Kind))

            let declarationRange =
                match declaration with
                | FindDeclResult.DeclFound range -> Some range
                | _ -> None

            let! declarationSpans =
                async {
                    match declarationRange with
                    | Some range -> return! rangeToDocumentSpans (document.Project.Solution, range)
                    | None -> return! async.Return []
                }
                |> liftAsync

            let isExternal = declarationSpans |> List.isEmpty

            let displayParts =
                ImmutableArray.Create(Microsoft.CodeAnalysis.TaggedText(TextTags.Text, symbol.Ident.idText))

            let originationParts =
                ImmutableArray.Create(Microsoft.CodeAnalysis.TaggedText(TextTags.Assembly, symbolUse.Symbol.Assembly.SimpleName))

            let externalDefinitionItem =
                FSharpDefinitionItem.CreateNonNavigableItem(tags, displayParts, originationParts)

            let definitionItems =
                declarationSpans
                |> List.map (fun span -> FSharpDefinitionItem.Create(tags, displayParts, span), span.Document.Project.Id)

            for definitionItem, _ in definitionItems do
                do! context.OnDefinitionFoundAsync(definitionItem) |> Async.AwaitTask |> liftAsync

            if isExternal then
                do!
                    context.OnDefinitionFoundAsync(externalDefinitionItem)
                    |> Async.AwaitTask
                    |> liftAsync

<<<<<<< HEAD
            let onFound (doc: Document) (symbolUse: range) =
                async {
                    let! sourceText = doc.GetTextAsync(context.CancellationToken) |> Async.AwaitTask
                    match declarationRange, RoslynHelpers.TryFSharpRangeToTextSpan(sourceText, symbolUse) with
                    | Some declRange, _ when Range.equals declRange symbolUse -> ()
                    | _, None -> ()
                    | _, Some textSpan ->
                        if allReferences then
                            let definitionItem =
                                if isExternal then
                                    externalDefinitionItem
                                else
                                    definitionItems
                                    |> List.tryFind (fun (_, projectId) -> doc.Project.Id = projectId)
                                    |> Option.map (fun (definitionItem, _) -> definitionItem)
                                    |> Option.defaultValue externalDefinitionItem

                            let referenceItem = FSharpSourceReferenceItem(definitionItem, FSharpDocumentSpan(doc, textSpan))
                            // REVIEW: OnReferenceFoundAsync is throwing inside Roslyn, putting a try/with so find-all refs doesn't fail.
                            try do! context.OnReferenceFoundAsync(referenceItem) |> Async.AwaitTask with | _ -> ()
                }

            do! SymbolHelpers.findSymbolUses symbolUse document checkFileResults onFound |> liftAsync

        } |> Async.Ignore
=======
            let onFound =
                fun (doc: Document) (textSpan: TextSpan) (symbolUse: range) ->
                    async {
                        match declarationRange with
                        | Some declRange when Range.equals declRange symbolUse -> ()
                        | _ ->
                            if allReferences then
                                let definitionItem =
                                    if isExternal then
                                        externalDefinitionItem
                                    else
                                        definitionItems
                                        |> List.tryFind (fun (_, projectId) -> doc.Project.Id = projectId)
                                        |> Option.map (fun (definitionItem, _) -> definitionItem)
                                        |> Option.defaultValue externalDefinitionItem

                                let referenceItem =
                                    FSharpSourceReferenceItem(definitionItem, FSharpDocumentSpan(doc, textSpan))
                                // REVIEW: OnReferenceFoundAsync is throwing inside Roslyn, putting a try/with so find-all refs doesn't fail.
                                try
                                    do! context.OnReferenceFoundAsync(referenceItem) |> Async.AwaitTask
                                with _ ->
                                    ()
                    }

            match symbolUse.GetDeclarationLocation document with
            | Some SymbolDeclarationLocation.CurrentDocument ->
                let symbolUses = checkFileResults.GetUsesOfSymbolInFile(symbolUse.Symbol)

                for symbolUse in symbolUses do
                    match RoslynHelpers.TryFSharpRangeToTextSpan(sourceText, symbolUse.Range) with
                    | Some textSpan -> do! onFound document textSpan symbolUse.Range |> liftAsync
                    | _ -> ()
            | scope ->
                let projectsToCheck =
                    match scope with
                    | Some (SymbolDeclarationLocation.Projects (declProjects, false)) ->
                        [
                            for declProject in declProjects do
                                yield declProject
                                yield! declProject.GetDependentProjects()
                        ]
                        |> List.distinct
                    | Some (SymbolDeclarationLocation.Projects (declProjects, true)) -> declProjects
                    // The symbol is declared in .NET framework, an external assembly or in a C# project within the solution.
                    // In order to find all its usages we have to check all F# projects.
                    | _ -> Seq.toList document.Project.Solution.Projects

                let! ct = Async.CancellationToken |> liftAsync

                do!
                    SymbolHelpers.getSymbolUsesInProjects (symbolUse.Symbol, projectsToCheck, onFound, ct)
                    |> Async.AwaitTask
                    |> liftAsync
        }
        |> Async.Ignore
>>>>>>> 9c6a78fd

    interface IFSharpFindUsagesService with
        member _.FindReferencesAsync(document, position, context) =
            findReferencedSymbolsAsync (document, position, context, true)
            |> RoslynHelpers.StartAsyncUnitAsTask(context.CancellationToken)

        member _.FindImplementationsAsync(document, position, context) =
            findReferencedSymbolsAsync (document, position, context, false)
            |> RoslynHelpers.StartAsyncUnitAsTask(context.CancellationToken)<|MERGE_RESOLUTION|>--- conflicted
+++ resolved
@@ -109,10 +109,10 @@
                     |> Async.AwaitTask
                     |> liftAsync
 
-<<<<<<< HEAD
             let onFound (doc: Document) (symbolUse: range) =
                 async {
                     let! sourceText = doc.GetTextAsync(context.CancellationToken) |> Async.AwaitTask
+
                     match declarationRange, RoslynHelpers.TryFSharpRangeToTextSpan(sourceText, symbolUse) with
                     | Some declRange, _ when Range.equals declRange symbolUse -> ()
                     | _, None -> ()
@@ -127,72 +127,21 @@
                                     |> Option.map (fun (definitionItem, _) -> definitionItem)
                                     |> Option.defaultValue externalDefinitionItem
 
-                            let referenceItem = FSharpSourceReferenceItem(definitionItem, FSharpDocumentSpan(doc, textSpan))
+                            let referenceItem =
+                                FSharpSourceReferenceItem(definitionItem, FSharpDocumentSpan(doc, textSpan))
                             // REVIEW: OnReferenceFoundAsync is throwing inside Roslyn, putting a try/with so find-all refs doesn't fail.
-                            try do! context.OnReferenceFoundAsync(referenceItem) |> Async.AwaitTask with | _ -> ()
+                            try
+                                do! context.OnReferenceFoundAsync(referenceItem) |> Async.AwaitTask
+                            with _ ->
+                                ()
                 }
 
-            do! SymbolHelpers.findSymbolUses symbolUse document checkFileResults onFound |> liftAsync
+            do!
+                SymbolHelpers.findSymbolUses symbolUse document checkFileResults onFound
+                |> liftAsync
 
-        } |> Async.Ignore
-=======
-            let onFound =
-                fun (doc: Document) (textSpan: TextSpan) (symbolUse: range) ->
-                    async {
-                        match declarationRange with
-                        | Some declRange when Range.equals declRange symbolUse -> ()
-                        | _ ->
-                            if allReferences then
-                                let definitionItem =
-                                    if isExternal then
-                                        externalDefinitionItem
-                                    else
-                                        definitionItems
-                                        |> List.tryFind (fun (_, projectId) -> doc.Project.Id = projectId)
-                                        |> Option.map (fun (definitionItem, _) -> definitionItem)
-                                        |> Option.defaultValue externalDefinitionItem
-
-                                let referenceItem =
-                                    FSharpSourceReferenceItem(definitionItem, FSharpDocumentSpan(doc, textSpan))
-                                // REVIEW: OnReferenceFoundAsync is throwing inside Roslyn, putting a try/with so find-all refs doesn't fail.
-                                try
-                                    do! context.OnReferenceFoundAsync(referenceItem) |> Async.AwaitTask
-                                with _ ->
-                                    ()
-                    }
-
-            match symbolUse.GetDeclarationLocation document with
-            | Some SymbolDeclarationLocation.CurrentDocument ->
-                let symbolUses = checkFileResults.GetUsesOfSymbolInFile(symbolUse.Symbol)
-
-                for symbolUse in symbolUses do
-                    match RoslynHelpers.TryFSharpRangeToTextSpan(sourceText, symbolUse.Range) with
-                    | Some textSpan -> do! onFound document textSpan symbolUse.Range |> liftAsync
-                    | _ -> ()
-            | scope ->
-                let projectsToCheck =
-                    match scope with
-                    | Some (SymbolDeclarationLocation.Projects (declProjects, false)) ->
-                        [
-                            for declProject in declProjects do
-                                yield declProject
-                                yield! declProject.GetDependentProjects()
-                        ]
-                        |> List.distinct
-                    | Some (SymbolDeclarationLocation.Projects (declProjects, true)) -> declProjects
-                    // The symbol is declared in .NET framework, an external assembly or in a C# project within the solution.
-                    // In order to find all its usages we have to check all F# projects.
-                    | _ -> Seq.toList document.Project.Solution.Projects
-
-                let! ct = Async.CancellationToken |> liftAsync
-
-                do!
-                    SymbolHelpers.getSymbolUsesInProjects (symbolUse.Symbol, projectsToCheck, onFound, ct)
-                    |> Async.AwaitTask
-                    |> liftAsync
         }
         |> Async.Ignore
->>>>>>> 9c6a78fd
 
     interface IFSharpFindUsagesService with
         member _.FindReferencesAsync(document, position, context) =
