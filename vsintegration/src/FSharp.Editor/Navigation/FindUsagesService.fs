--- conflicted
+++ resolved
@@ -75,11 +75,7 @@
                                     let span = Tokenizer.fixupSpan (sourceText, span)
                                     return Some(FSharpDocumentSpan(doc, span))
                                 | None -> return None
-<<<<<<< HEAD
-                            }                            
-=======
                             }
->>>>>>> f92609d1
                     }
                     |> CancellableTask.whenAll
 
@@ -148,14 +144,10 @@
                         declarationSpans
                         |> Array.map (fun span -> FSharpDefinitionItem.Create(tags, displayParts, span), span.Document.Project.FilePath)
 
-<<<<<<< HEAD
-                    do! definitionItems |> Seq.map (fst >> context.OnDefinitionFoundAsync) |> Task.WhenAll
-=======
                     do!
                         definitionItems
                         |> Seq.map (fst >> context.OnDefinitionFoundAsync)
                         |> Task.WhenAll
->>>>>>> f92609d1
 
                     if isExternal then
                         do! context.OnDefinitionFoundAsync(externalDefinitionItem)
