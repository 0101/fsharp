﻿// Copyright (c) Microsoft Corporation.  All Rights Reserved.  See License.txt in the project root for license information.

namespace Microsoft.VisualStudio.FSharp.Editor

open System
open System.Threading
open System.Threading.Tasks
open System.ComponentModel.Composition
open System.Text

open Microsoft.CodeAnalysis
open Microsoft.CodeAnalysis.Text

open Microsoft.VisualStudio.Language.Intellisense
open Microsoft.VisualStudio.Shell
open Microsoft.VisualStudio.Shell.Interop
open Microsoft.VisualStudio.Text
open Microsoft.VisualStudio.Utilities

open FSharp.Compiler
open FSharp.Compiler.CodeAnalysis
open FSharp.Compiler.EditorServices
open FSharp.Compiler.Symbols
open FSharp.Compiler.Text
open FSharp.Compiler.Tokenization

type internal QuickInfo =
    { StructuredText: ToolTipText
      AnalyzerExtras: TaggedText[][]
      Span: TextSpan
      Symbol: FSharpSymbol option
      SymbolKind: LexerSymbolKind }

module internal FSharpQuickInfo =

    let userOpName = "QuickInfo"

    // when a construct has been declared in a signature file the documentation comments that are
    // written in that file are the ones that go into the generated xml when the project is compiled
    // therefore we should include these doccoms in our design time quick info
    let getQuickInfoFromRange
        (
            document: Document,
            declRange: range,
            cancellationToken: CancellationToken
        )
        : Async<QuickInfo option> =

        asyncMaybe {
            let userOpName = "getQuickInfoFromRange"
            let solution = document.Project.Solution
            // ascertain the location of the target declaration in the signature file
            let! extDocId = solution.GetDocumentIdsWithFilePath declRange.FileName |> Seq.tryHead
            let extDocument = solution.GetProject(extDocId.ProjectId).GetDocument extDocId
            let! extSourceText = extDocument.GetTextAsync cancellationToken
            let! extSpan = RoslynHelpers.TryFSharpRangeToTextSpan (extSourceText, declRange)
            let extLineText = (extSourceText.Lines.GetLineFromPosition extSpan.Start).ToString()

            // project options need to be retrieved because the signature file could be in another project
<<<<<<< HEAD
            let! extParsingOptions, extProjectOptions = projectInfoManager.TryGetOptionsByProject(extDocument.Project, cancellationToken)
            let extDefines = CompilerEnvironment.GetCompilationDefinesForEditing extParsingOptions
            let! extLexerSymbol = Tokenizer.getSymbolAtPosition(extDocId, extSourceText, extSpan.Start, declRange.FileName, extDefines, SymbolLookupKind.Greedy, true, true)
            let! extParseResults, _, extCheckFileResults = checker.ParseAndCheckDocument(extDocument, extProjectOptions, allowStaleResults=true, userOpName = userOpName)
=======
            let! extLexerSymbol = extDocument.TryFindFSharpLexerSymbolAsync(extSpan.Start, SymbolLookupKind.Greedy, true, true, userOpName)
            let! _, extCheckFileResults = extDocument.GetFSharpParseAndCheckResultsAsync(userOpName) |> liftAsync
>>>>>>> 48e06db0

            let extQuickInfoText = 
                extCheckFileResults.GetToolTip
                    (declRange.StartLine, extLexerSymbol.Ident.idRange.EndColumn, extLineText, extLexerSymbol.FullIsland, FSharpTokenTag.IDENT)

            let fcsPos = Position.mkPos declRange.StartLine (extLexerSymbol.Ident.idRange.EndColumn-1)
            let! extAnalyzerExtras = checker.GetAdditionalAnalyzerToolTips(extParseResults, extCheckFileResults, options=extProjectOptions, pos=fcsPos, userOpName=userOpName) |> liftAsync
            let extAnalyzerExtras = extAnalyzerExtras |> Array.filter (fun arr -> arr.Length <> 0)
            match extQuickInfoText, extAnalyzerExtras with
            | ToolTipText [], [| |]
            | ToolTipText [ToolTipElement.None], [| |] -> return! None
            | _ ->
                let! extSymbolUse =
                    extCheckFileResults.GetSymbolUseAtLocation(declRange.StartLine, extLexerSymbol.Ident.idRange.EndColumn, extLineText, extLexerSymbol.FullIsland)
                let! span = RoslynHelpers.TryFSharpRangeToTextSpan (extSourceText, extLexerSymbol.Range)

                return { StructuredText = extQuickInfoText
                         AnalyzerExtras = extAnalyzerExtras
                         Span = span
                         Symbol = Some extSymbolUse.Symbol
                         SymbolKind = extLexerSymbol.Kind }
        }

    /// Get QuickInfo combined from doccom of Signature and definition
    let getQuickInfo
        (
            document: Document,
            position: int,
            cancellationToken: CancellationToken
        )
        : Async<(range * QuickInfo option * QuickInfo option) option> =

        asyncMaybe {
            let userOpName = "getQuickInfo"
            let! lexerSymbol = document.TryFindFSharpLexerSymbolAsync(position, SymbolLookupKind.Greedy, true, true, userOpName)
            let! _, checkFileResults = document.GetFSharpParseAndCheckResultsAsync(userOpName) |> liftAsync
            let! sourceText = document.GetTextAsync cancellationToken
            let idRange = lexerSymbol.Ident.idRange  
<<<<<<< HEAD
            let! parseResults, _, checkFileResults = checker.ParseAndCheckDocument(document, projectOptions, allowStaleResults = true, userOpName = userOpName)
=======
>>>>>>> 48e06db0
            let textLinePos = sourceText.Lines.GetLinePosition position
            let fcsTextLineNumber = Line.fromZ textLinePos.Line
            let lineText = (sourceText.Lines.GetLineFromPosition position).ToString()

            /// Gets the QuickInfo information for the orignal target
            let getTargetSymbolQuickInfo (symbol, tag) =
                asyncMaybe {
                    let targetQuickInfo =
                        checkFileResults.GetToolTip
                            (fcsTextLineNumber, idRange.EndColumn, lineText, lexerSymbol.FullIsland,tag)

                    let fcsPos = Position.mkPos fcsTextLineNumber textLinePos.Character
                    let! extras = checker.GetAdditionalAnalyzerToolTips(parseResults, checkFileResults, options=projectOptions, pos=fcsPos, userOpName=userOpName) |> liftAsync
                    let extras = extras |> Array.filter (fun arr -> arr.Length <> 0)
                    match targetQuickInfo, extras with
                    | ToolTipText [], [| |]
                    | ToolTipText [ToolTipElement.None], [| |] -> return! None
                    | _ ->
                        let! targetTextSpan = RoslynHelpers.TryFSharpRangeToTextSpan (sourceText, lexerSymbol.Range)
                        return { StructuredText = targetQuickInfo
                                 AnalyzerExtras = extras
                                 Span = targetTextSpan
                                 Symbol = symbol
                                 SymbolKind = lexerSymbol.Kind }
                }

            match lexerSymbol.Kind with 
            | LexerSymbolKind.String ->
                let! targetQuickInfo = getTargetSymbolQuickInfo (None, FSharpTokenTag.STRING)
                return lexerSymbol.Range, None, Some targetQuickInfo
            
            | _ -> 
            let! symbolUse = checkFileResults.GetSymbolUseAtLocation (fcsTextLineNumber, idRange.EndColumn, lineText, lexerSymbol.FullIsland)

            // if the target is in a signature file, adjusting the quick info is unnecessary
            if isSignatureFile document.FilePath then
                let! targetQuickInfo = getTargetSymbolQuickInfo (Some symbolUse.Symbol, FSharpTokenTag.IDENT)
                return symbolUse.Range, None, Some targetQuickInfo
            else
                // find the declaration location of the target symbol, with a preference for signature files
                let findSigDeclarationResult = checkFileResults.GetDeclarationLocation (idRange.StartLine, idRange.EndColumn, lineText, lexerSymbol.FullIsland, preferFlag=true)

                // it is necessary to retrieve the backup quick info because this acquires
                // the textSpan designating where we want the quick info to appear.
                let! targetQuickInfo = getTargetSymbolQuickInfo (Some symbolUse.Symbol, FSharpTokenTag.IDENT)

                let! result =
                    match findSigDeclarationResult with 
                    | FindDeclResult.DeclFound declRange when isSignatureFile declRange.FileName ->
                        asyncMaybe {
                            let! sigQuickInfo = getQuickInfoFromRange(document, declRange, cancellationToken)

                            // if the target was declared in a signature file, and the current file
                            // is not the corresponding module implementation file for that signature,
                            // the doccoms from the signature will overwrite any doccoms that might be
                            // present on the definition/implementation
                            let findImplDefinitionResult = checkFileResults.GetDeclarationLocation (idRange.StartLine, idRange.EndColumn, lineText, lexerSymbol.FullIsland, preferFlag=false)

                            match findImplDefinitionResult  with
                            | FindDeclResult.DeclNotFound _
                            | FindDeclResult.ExternalDecl _ ->
                                return symbolUse.Range, Some sigQuickInfo, None
                            | FindDeclResult.DeclFound declRange ->
                                let! implQuickInfo = getQuickInfoFromRange(document, declRange, cancellationToken)
                                return symbolUse.Range, Some sigQuickInfo, Some { implQuickInfo with Span = targetQuickInfo.Span }
                        }
                    | _ -> async.Return None
                    |> liftAsync

                return result |> Option.defaultValue (symbolUse.Range, None, Some targetQuickInfo)
        }

type internal FSharpAsyncQuickInfoSource
    (
        statusBar: StatusBar,
        xmlMemberIndexService: IVsXMLMemberIndexService,
        metadataAsSource: FSharpMetadataAsSourceService,
        textBuffer:ITextBuffer,
        _settings: EditorOptions
    ) =

    // test helper
    static member ProvideQuickInfo(document: Document, position:int) =
        asyncMaybe {
<<<<<<< HEAD
            let! parseResults, _, checkFileResults = checker.ParseAndCheckDocument(document, options, languageServicePerformanceOptions, userOpName=FSharpQuickInfo.userOpName)
=======
>>>>>>> 48e06db0
            let! sourceText = document.GetTextAsync()
            let textLine = sourceText.Lines.GetLineFromPosition position
            let textPos = sourceText.Lines.GetLinePosition position
            let textLineNumber = textLine.LineNumber + 1 // Roslyn line numbers are zero-based
            let textLineString = textLine.ToString()
            let! symbol = document.TryFindFSharpLexerSymbolAsync(position, SymbolLookupKind.Precise, true, true, nameof(FSharpAsyncQuickInfoSource))

            let! _, checkFileResults = document.GetFSharpParseAndCheckResultsAsync(nameof(FSharpAsyncQuickInfoSource)) |> liftAsync
            let res = checkFileResults.GetToolTip (textLineNumber, symbol.Ident.idRange.EndColumn, textLineString, symbol.FullIsland, FSharpTokenTag.IDENT)
            let fcsPos = Position.mkPos textLineNumber textPos.Character
            let! extras = checker.GetAdditionalAnalyzerToolTips(parseResults, checkFileResults, options=options, pos=fcsPos, userOpName=FSharpQuickInfo.userOpName) |> liftAsync
            let extras = extras |> Array.filter (fun arr -> arr.Length <> 0)
            match res, extras with
            | ToolTipText [], [| |]
            | ToolTipText [ToolTipElement.None], [| |] -> return! None
            | _ ->
                let! symbolUse = checkFileResults.GetSymbolUseAtLocation (textLineNumber, symbol.Ident.idRange.EndColumn, textLineString, symbol.FullIsland)
                let! symbolSpan = RoslynHelpers.TryFSharpRangeToTextSpan (sourceText, symbol.Range)
                return { StructuredText = res
                         AnalyzerExtras = extras
                         Span = symbolSpan
                         Symbol = Some symbolUse.Symbol
                         SymbolKind = symbol.Kind }
        }

    static member BuildSingleQuickInfoItem (documentationBuilder:IDocumentationBuilder) (quickInfo:QuickInfo) =
        let mainDescription, documentation, typeParameterMap, usage, exceptions, analyzerExtras = ResizeArray(), ResizeArray(), ResizeArray(), ResizeArray(), ResizeArray(), ResizeArray()
        XmlDocumentation.BuildDataTipText(documentationBuilder, mainDescription.Add, documentation.Add, typeParameterMap.Add, usage.Add, exceptions.Add, analyzerExtras.Add, quickInfo.StructuredText, quickInfo.AnalyzerExtras)
        let docs = RoslynHelpers.joinWithLineBreaks [documentation; typeParameterMap; usage; exceptions; analyzerExtras]
        (mainDescription, docs)

    interface IAsyncQuickInfoSource with
        override _.Dispose() = () // no cleanup necessary

        // This method can be called from the background thread.
        // Do not call IServiceProvider.GetService here.
        override _.GetQuickInfoItemAsync(session:IAsyncQuickInfoSession, cancellationToken:CancellationToken) : Task<QuickInfoItem> =
            let triggerPoint = session.GetTriggerPoint(textBuffer.CurrentSnapshot)
            match triggerPoint.HasValue with
            | false -> Task.FromResult<QuickInfoItem>(null)
            | true ->
                let triggerPoint = triggerPoint.GetValueOrDefault()
                asyncMaybe {
                    let document = textBuffer.CurrentSnapshot.GetOpenDocumentInCurrentContextWithChanges()
                    let! symbolUseRange, sigQuickInfo, targetQuickInfo = FSharpQuickInfo.getQuickInfo(document, triggerPoint.Position, cancellationToken)
                    let getTrackingSpan (span:TextSpan) =
                        textBuffer.CurrentSnapshot.CreateTrackingSpan(span.Start, span.Length, SpanTrackingMode.EdgeInclusive)

                    let documentationBuilder = XmlDocumentation.CreateDocumentationBuilder(xmlMemberIndexService)
                    match sigQuickInfo, targetQuickInfo with
                    | None, None -> return null
                    | Some quickInfo, None
                    | None, Some quickInfo ->
                        let mainDescription, docs = FSharpAsyncQuickInfoSource.BuildSingleQuickInfoItem documentationBuilder quickInfo
                        let imageId = Tokenizer.GetImageIdForSymbol(quickInfo.Symbol, quickInfo.SymbolKind)
                        let navigation = QuickInfoNavigation(statusBar, metadataAsSource, document, symbolUseRange)
                        let content = QuickInfoViewProvider.provideContent(imageId, mainDescription, docs, navigation)
                        let span = getTrackingSpan quickInfo.Span
                        return QuickInfoItem(span, content)

                    | Some sigQuickInfo, Some targetQuickInfo ->
                        let mainDescription, targetDocumentation, sigDocumentation, typeParameterMap, exceptions, usage, analyzerExtras = ResizeArray(), ResizeArray(), ResizeArray(), ResizeArray(), ResizeArray(), ResizeArray(), ResizeArray()
                        XmlDocumentation.BuildDataTipText(documentationBuilder, ignore, sigDocumentation.Add, ignore, ignore, ignore, ignore, sigQuickInfo.StructuredText, sigQuickInfo.AnalyzerExtras)
                        XmlDocumentation.BuildDataTipText(documentationBuilder, mainDescription.Add, targetDocumentation.Add, typeParameterMap.Add, exceptions.Add, usage.Add, analyzerExtras.Add, targetQuickInfo.StructuredText, targetQuickInfo.AnalyzerExtras)
                        // get whitespace nomalized documentation text
                        let getText (tts: seq<TaggedText>) =
                            let text =
                                (StringBuilder(), tts)
                                ||> Seq.fold (fun sb tt ->
                                    if String.IsNullOrWhiteSpace tt.Text then sb else sb.Append tt.Text)
                                |> string
                            if String.IsNullOrWhiteSpace text then None else Some text

                        let documentation =
                            [ match getText targetDocumentation, getText sigDocumentation with
                              | None, None -> ()
                              | None, Some _ -> yield! sigDocumentation
                              | Some _, None -> yield! targetDocumentation
                              | Some implText, Some sigText when implText.Equals (sigText, StringComparison.OrdinalIgnoreCase) ->
                                    yield! sigDocumentation
                              | Some _  , Some _ ->
                                    yield! RoslynHelpers.joinWithLineBreaks [ sigDocumentation; [ TaggedText.tagText "—————————————————"]; targetDocumentation ]
                            ] |> ResizeArray
                        let docs = RoslynHelpers.joinWithLineBreaks [documentation; typeParameterMap; usage; exceptions; analyzerExtras]
                        let imageId = Tokenizer.GetImageIdForSymbol(targetQuickInfo.Symbol, targetQuickInfo.SymbolKind)
                        let navigation = QuickInfoNavigation(statusBar, metadataAsSource, document, symbolUseRange)
                        let content = QuickInfoViewProvider.provideContent(imageId, mainDescription, docs, navigation)
                        let span = getTrackingSpan targetQuickInfo.Span
                        return QuickInfoItem(span, content)
                }   |> Async.map Option.toObj
                    |> RoslynHelpers.StartAsyncAsTask cancellationToken

[<Export(typeof<IAsyncQuickInfoSourceProvider>)>]
[<Name("F# Quick Info Provider")>]
[<ContentType(FSharpConstants.FSharpLanguageName)>]
[<Order>]
type internal FSharpAsyncQuickInfoSourceProvider
    [<ImportingConstructor>]
    (
        [<Import(typeof<SVsServiceProvider>)>] serviceProvider: IServiceProvider,
        metadataAsSource: FSharpMetadataAsSourceService,
        settings: EditorOptions
    ) =

    interface IAsyncQuickInfoSourceProvider with
        override _.TryCreateQuickInfoSource(textBuffer:ITextBuffer) : IAsyncQuickInfoSource =
            // GetService calls must be made on the UI thread
            // It is safe to do it here (see #4713)
            let statusBar = StatusBar(serviceProvider.GetService<SVsStatusbar,IVsStatusbar>())
            let xmlMemberIndexService = serviceProvider.XMLMemberIndexService
            new FSharpAsyncQuickInfoSource(statusBar, xmlMemberIndexService, metadataAsSource, textBuffer, settings) :> IAsyncQuickInfoSource<|MERGE_RESOLUTION|>--- conflicted
+++ resolved
@@ -57,22 +57,15 @@
             let extLineText = (extSourceText.Lines.GetLineFromPosition extSpan.Start).ToString()
 
             // project options need to be retrieved because the signature file could be in another project
-<<<<<<< HEAD
-            let! extParsingOptions, extProjectOptions = projectInfoManager.TryGetOptionsByProject(extDocument.Project, cancellationToken)
-            let extDefines = CompilerEnvironment.GetCompilationDefinesForEditing extParsingOptions
-            let! extLexerSymbol = Tokenizer.getSymbolAtPosition(extDocId, extSourceText, extSpan.Start, declRange.FileName, extDefines, SymbolLookupKind.Greedy, true, true)
-            let! extParseResults, _, extCheckFileResults = checker.ParseAndCheckDocument(extDocument, extProjectOptions, allowStaleResults=true, userOpName = userOpName)
-=======
             let! extLexerSymbol = extDocument.TryFindFSharpLexerSymbolAsync(extSpan.Start, SymbolLookupKind.Greedy, true, true, userOpName)
-            let! _, extCheckFileResults = extDocument.GetFSharpParseAndCheckResultsAsync(userOpName) |> liftAsync
->>>>>>> 48e06db0
+            let! extParseResults, extCheckFileResults = extDocument.GetFSharpParseAndCheckResultsAsync(userOpName) |> liftAsync
 
             let extQuickInfoText = 
                 extCheckFileResults.GetToolTip
                     (declRange.StartLine, extLexerSymbol.Ident.idRange.EndColumn, extLineText, extLexerSymbol.FullIsland, FSharpTokenTag.IDENT)
 
             let fcsPos = Position.mkPos declRange.StartLine (extLexerSymbol.Ident.idRange.EndColumn-1)
-            let! extAnalyzerExtras = checker.GetAdditionalAnalyzerToolTips(extParseResults, extCheckFileResults, options=extProjectOptions, pos=fcsPos, userOpName=userOpName) |> liftAsync
+            let! extAnalyzerExtras = extDocument.GetFSharpAdditionalAnalyzerToolTips(userOpName, extParseResults, extCheckFileResults, fcsPos) |> liftAsync
             let extAnalyzerExtras = extAnalyzerExtras |> Array.filter (fun arr -> arr.Length <> 0)
             match extQuickInfoText, extAnalyzerExtras with
             | ToolTipText [], [| |]
@@ -101,13 +94,9 @@
         asyncMaybe {
             let userOpName = "getQuickInfo"
             let! lexerSymbol = document.TryFindFSharpLexerSymbolAsync(position, SymbolLookupKind.Greedy, true, true, userOpName)
-            let! _, checkFileResults = document.GetFSharpParseAndCheckResultsAsync(userOpName) |> liftAsync
+            let! parseResults, checkFileResults = document.GetFSharpParseAndCheckResultsAsync(userOpName) |> liftAsync
             let! sourceText = document.GetTextAsync cancellationToken
             let idRange = lexerSymbol.Ident.idRange  
-<<<<<<< HEAD
-            let! parseResults, _, checkFileResults = checker.ParseAndCheckDocument(document, projectOptions, allowStaleResults = true, userOpName = userOpName)
-=======
->>>>>>> 48e06db0
             let textLinePos = sourceText.Lines.GetLinePosition position
             let fcsTextLineNumber = Line.fromZ textLinePos.Line
             let lineText = (sourceText.Lines.GetLineFromPosition position).ToString()
@@ -120,7 +109,7 @@
                             (fcsTextLineNumber, idRange.EndColumn, lineText, lexerSymbol.FullIsland,tag)
 
                     let fcsPos = Position.mkPos fcsTextLineNumber textLinePos.Character
-                    let! extras = checker.GetAdditionalAnalyzerToolTips(parseResults, checkFileResults, options=projectOptions, pos=fcsPos, userOpName=userOpName) |> liftAsync
+                    let! extras = document.GetFSharpAdditionalAnalyzerToolTips(userOpName, parseResults, checkFileResults, fcsPos) |> liftAsync
                     let extras = extras |> Array.filter (fun arr -> arr.Length <> 0)
                     match targetQuickInfo, extras with
                     | ToolTipText [], [| |]
@@ -192,10 +181,6 @@
     // test helper
     static member ProvideQuickInfo(document: Document, position:int) =
         asyncMaybe {
-<<<<<<< HEAD
-            let! parseResults, _, checkFileResults = checker.ParseAndCheckDocument(document, options, languageServicePerformanceOptions, userOpName=FSharpQuickInfo.userOpName)
-=======
->>>>>>> 48e06db0
             let! sourceText = document.GetTextAsync()
             let textLine = sourceText.Lines.GetLineFromPosition position
             let textPos = sourceText.Lines.GetLinePosition position
@@ -203,10 +188,10 @@
             let textLineString = textLine.ToString()
             let! symbol = document.TryFindFSharpLexerSymbolAsync(position, SymbolLookupKind.Precise, true, true, nameof(FSharpAsyncQuickInfoSource))
 
-            let! _, checkFileResults = document.GetFSharpParseAndCheckResultsAsync(nameof(FSharpAsyncQuickInfoSource)) |> liftAsync
+            let! parseResults, checkFileResults = document.GetFSharpParseAndCheckResultsAsync(nameof(FSharpAsyncQuickInfoSource)) |> liftAsync
             let res = checkFileResults.GetToolTip (textLineNumber, symbol.Ident.idRange.EndColumn, textLineString, symbol.FullIsland, FSharpTokenTag.IDENT)
             let fcsPos = Position.mkPos textLineNumber textPos.Character
-            let! extras = checker.GetAdditionalAnalyzerToolTips(parseResults, checkFileResults, options=options, pos=fcsPos, userOpName=FSharpQuickInfo.userOpName) |> liftAsync
+            let! extras = document.GetFSharpAdditionalAnalyzerToolTips(FSharpQuickInfo.userOpName, parseResults, checkFileResults, fcsPos) |> liftAsync
             let extras = extras |> Array.filter (fun arr -> arr.Length <> 0)
             match res, extras with
             | ToolTipText [], [| |]
