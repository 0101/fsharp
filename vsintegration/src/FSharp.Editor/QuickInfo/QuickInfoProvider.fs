﻿// Copyright (c) Microsoft Corporation.  All Rights Reserved.  See License.txt in the project root for license information.

namespace Microsoft.VisualStudio.FSharp.Editor

open System
open System.Threading
open System.Threading.Tasks
open System.ComponentModel.Composition
open System.Text

open Microsoft.CodeAnalysis
open Microsoft.CodeAnalysis.Text

open Microsoft.VisualStudio.Language.Intellisense
open Microsoft.VisualStudio.Shell
open Microsoft.VisualStudio.Shell.Interop
open Microsoft.VisualStudio.Text
open Microsoft.VisualStudio.Utilities

open FSharp.Compiler
open FSharp.Compiler.CodeAnalysis
open FSharp.Compiler.EditorServices
open FSharp.Compiler.Symbols
open FSharp.Compiler.Text
open FSharp.Compiler.Text
open FSharp.Compiler.Tokenization

type internal QuickInfo =
    { StructuredText: ToolTipText
      Span: TextSpan
      Symbol: FSharpSymbol option
      SymbolKind: LexerSymbolKind }

module internal FSharpQuickInfo =

    let userOpName = "QuickInfo"

    // when a construct has been declared in a signature file the documentation comments that are
    // written in that file are the ones that go into the generated xml when the project is compiled
    // therefore we should include these doccoms in our design time quick info
    let getQuickInfoFromRange
        (
            checker: FSharpChecker,
            projectInfoManager: FSharpProjectOptionsManager,
            document: Document,
            declRange: range,
            cancellationToken: CancellationToken
        )
        : Async<QuickInfo option> =

        asyncMaybe {
            let solution = document.Project.Solution
            // ascertain the location of the target declaration in the signature file
            let! extDocId = solution.GetDocumentIdsWithFilePath declRange.FileName |> Seq.tryHead
            let extDocument = solution.GetProject(extDocId.ProjectId).GetDocument extDocId
            let! extSourceText = extDocument.GetTextAsync cancellationToken
            let! extSpan = RoslynHelpers.TryFSharpRangeToTextSpan (extSourceText, declRange)
            let extLineText = (extSourceText.Lines.GetLineFromPosition extSpan.Start).ToString()

            // project options need to be retrieved because the signature file could be in another project
            let! extParsingOptions, extProjectOptions = projectInfoManager.TryGetOptionsByProject(document.Project, cancellationToken)
            let extDefines = CompilerEnvironment.GetCompilationDefinesForEditing extParsingOptions
            let! extLexerSymbol = Tokenizer.getSymbolAtPosition(extDocId, extSourceText, extSpan.Start, declRange.FileName, extDefines, SymbolLookupKind.Greedy, true, true)
            let! _, _, extCheckFileResults = checker.ParseAndCheckDocument(extDocument, extProjectOptions, allowStaleResults=true, sourceText=extSourceText, userOpName = userOpName)

            let extQuickInfoText = 
                extCheckFileResults.GetToolTip
                    (declRange.StartLine, extLexerSymbol.Ident.idRange.EndColumn, extLineText, extLexerSymbol.FullIsland, FSharpTokenTag.IDENT)

            match extQuickInfoText with
            | ToolTipText []
            | ToolTipText [ToolTipElement.None] -> return! None
            | extQuickInfoText  ->
                let! extSymbolUse =
                    extCheckFileResults.GetSymbolUseAtLocation(declRange.StartLine, extLexerSymbol.Ident.idRange.EndColumn, extLineText, extLexerSymbol.FullIsland)
                let! span = RoslynHelpers.TryFSharpRangeToTextSpan (extSourceText, extLexerSymbol.Range)

                return { StructuredText = extQuickInfoText
                         Span = span
                         Symbol = Some extSymbolUse.Symbol
                         SymbolKind = extLexerSymbol.Kind }
        }

    /// Get QuickInfo combined from doccom of Signature and definition
    let getQuickInfo
        (
            checker: FSharpChecker,
            projectInfoManager: FSharpProjectOptionsManager,
            document: Document,
            position: int,
            cancellationToken: CancellationToken
        )
        : Async<(range * QuickInfo option * QuickInfo option) option> =

        asyncMaybe {
            let! sourceText = document.GetTextAsync cancellationToken
            let! parsingOptions, projectOptions = projectInfoManager.TryGetOptionsForEditingDocumentOrProject(document, cancellationToken, userOpName)
            let defines = CompilerEnvironment.GetCompilationDefinesForEditing parsingOptions
            let! lexerSymbol = Tokenizer.getSymbolAtPosition(document.Id, sourceText, position, document.FilePath, defines, SymbolLookupKind.Greedy, true, true)
            let idRange = lexerSymbol.Ident.idRange  
            let! _, _, checkFileResults = checker.ParseAndCheckDocument(document, projectOptions, allowStaleResults = true, sourceText=sourceText, userOpName = userOpName)
            let textLinePos = sourceText.Lines.GetLinePosition position
            let fcsTextLineNumber = Line.fromZ textLinePos.Line
            let lineText = (sourceText.Lines.GetLineFromPosition position).ToString()

            /// Gets the QuickInfo information for the orignal target
            let getTargetSymbolQuickInfo (symbol, tag) =
                asyncMaybe {
                    let targetQuickInfo =
                        checkFileResults.GetToolTip
                            (fcsTextLineNumber, idRange.EndColumn, lineText, lexerSymbol.FullIsland,tag)

                    match targetQuickInfo with
                    | ToolTipText []
                    | ToolTipText [ToolTipElement.None] -> return! None
                    | _ ->
                        let! targetTextSpan = RoslynHelpers.TryFSharpRangeToTextSpan (sourceText, lexerSymbol.Range)
                        return { StructuredText = targetQuickInfo
                                 Span = targetTextSpan
                                 Symbol = symbol
                                 SymbolKind = lexerSymbol.Kind }
                }

            match lexerSymbol.Kind with 
            | LexerSymbolKind.String ->
                let! targetQuickInfo = getTargetSymbolQuickInfo (None, FSharpTokenTag.STRING)
                return lexerSymbol.Range, None, Some targetQuickInfo
            
            | _ -> 
            let! symbolUse = checkFileResults.GetSymbolUseAtLocation (fcsTextLineNumber, idRange.EndColumn, lineText, lexerSymbol.FullIsland)

            // if the target is in a signature file, adjusting the quick info is unnecessary
            if isSignatureFile document.FilePath then
                let! targetQuickInfo = getTargetSymbolQuickInfo (Some symbolUse.Symbol, FSharpTokenTag.IDENT)
                return symbolUse.Range, None, Some targetQuickInfo
            else
                // find the declaration location of the target symbol, with a preference for signature files
                let findSigDeclarationResult = checkFileResults.GetDeclarationLocation (idRange.StartLine, idRange.EndColumn, lineText, lexerSymbol.FullIsland, preferFlag=true)

                // it is necessary to retrieve the backup quick info because this acquires
                // the textSpan designating where we want the quick info to appear.
                let! targetQuickInfo = getTargetSymbolQuickInfo (Some symbolUse.Symbol, FSharpTokenTag.IDENT)

                let! result =
                    match findSigDeclarationResult with 
                    | FindDeclResult.DeclFound declRange when isSignatureFile declRange.FileName ->
                        asyncMaybe {
                            let! sigQuickInfo = getQuickInfoFromRange(checker, projectInfoManager, document, declRange, cancellationToken)

                            // if the target was declared in a signature file, and the current file
                            // is not the corresponding module implementation file for that signature,
                            // the doccoms from the signature will overwrite any doccoms that might be
                            // present on the definition/implementation
                            let findImplDefinitionResult = checkFileResults.GetDeclarationLocation (idRange.StartLine, idRange.EndColumn, lineText, lexerSymbol.FullIsland, preferFlag=false)

                            match findImplDefinitionResult  with
                            | FindDeclResult.DeclNotFound _
                            | FindDeclResult.ExternalDecl _ ->
                                return symbolUse.Range, Some sigQuickInfo, None
                            | FindDeclResult.DeclFound declRange ->
                                let! implQuickInfo = getQuickInfoFromRange(checker, projectInfoManager, document, declRange, cancellationToken)
                                return symbolUse.Range, Some sigQuickInfo, Some { implQuickInfo with Span = targetQuickInfo.Span }
                        }
                    | _ -> async.Return None
                    |> liftAsync

                return result |> Option.defaultValue (symbolUse.Range, None, Some targetQuickInfo)
        }

type internal FSharpAsyncQuickInfoSource
    (
        statusBar: StatusBar,
        xmlMemberIndexService: IVsXMLMemberIndexService,
        checkerProvider:FSharpCheckerProvider,
        projectInfoManager:FSharpProjectOptionsManager,
        textBuffer:ITextBuffer,
        _settings: EditorOptions
    ) =

    // test helper
    static member ProvideQuickInfo(checker:FSharpChecker, documentId:DocumentId, sourceText:SourceText, filePath:string, position:int, parsingOptions:FSharpParsingOptions, options:FSharpProjectOptions, textVersionHash:int, languageServicePerformanceOptions: LanguageServicePerformanceOptions) =
        asyncMaybe {
            let! _, _, checkFileResults = checker.ParseAndCheckDocument(filePath, textVersionHash, sourceText, options, languageServicePerformanceOptions, userOpName=FSharpQuickInfo.userOpName)
            let textLine = sourceText.Lines.GetLineFromPosition position
            let textLineNumber = textLine.LineNumber + 1 // Roslyn line numbers are zero-based
            let textLineString = textLine.ToString()
            let defines = CompilerEnvironment.GetCompilationDefinesForEditing parsingOptions
            let! symbol = Tokenizer.getSymbolAtPosition (documentId, sourceText, position, filePath, defines, SymbolLookupKind.Precise, true, true)
            let res = checkFileResults.GetToolTip (textLineNumber, symbol.Ident.idRange.EndColumn, textLineString, symbol.FullIsland, FSharpTokenTag.IDENT)
            match res with
            | ToolTipText []
            | ToolTipText [ToolTipElement.None] -> return! None
            | _ ->
                let! symbolUse = checkFileResults.GetSymbolUseAtLocation (textLineNumber, symbol.Ident.idRange.EndColumn, textLineString, symbol.FullIsland)
                let! symbolSpan = RoslynHelpers.TryFSharpRangeToTextSpan (sourceText, symbol.Range)
                return { StructuredText = res
                         Span = symbolSpan
                         Symbol = Some symbolUse.Symbol
                         SymbolKind = symbol.Kind }
        }

    static member BuildSingleQuickInfoItem (documentationBuilder:IDocumentationBuilder) (quickInfo:QuickInfo) =
        let mainDescription, documentation, typeParameterMap, usage, exceptions = ResizeArray(), ResizeArray(), ResizeArray(), ResizeArray(), ResizeArray()
        XmlDocumentation.BuildDataTipText(documentationBuilder, mainDescription.Add, documentation.Add, typeParameterMap.Add, usage.Add, exceptions.Add, quickInfo.StructuredText)
        let docs = RoslynHelpers.joinWithLineBreaks [documentation; typeParameterMap; usage; exceptions]
        (mainDescription, docs)

    interface IAsyncQuickInfoSource with
        override _.Dispose() = () // no cleanup necessary

        // This method can be called from the background thread.
        // Do not call IServiceProvider.GetService here.
<<<<<<< HEAD
        override __.GetQuickInfoItemAsync(session:IAsyncQuickInfoSession, cancellationToken:CancellationToken) : Task<QuickInfoItem?> =
=======
        override _.GetQuickInfoItemAsync(session:IAsyncQuickInfoSession, cancellationToken:CancellationToken) : Task<QuickInfoItem> =
>>>>>>> 341121b1
            let triggerPoint = session.GetTriggerPoint(textBuffer.CurrentSnapshot)
            match triggerPoint.HasValue with
            | false -> Task.FromResult<QuickInfoItem?>(null)
            | true ->
                let triggerPoint = triggerPoint.GetValueOrDefault()
                asyncMaybe {
                    let document = textBuffer.CurrentSnapshot.GetOpenDocumentInCurrentContextWithChanges()
                    let! symbolUseRange, sigQuickInfo, targetQuickInfo = FSharpQuickInfo.getQuickInfo(checkerProvider.Checker, projectInfoManager, document, triggerPoint.Position, cancellationToken)
                    let getTrackingSpan (span:TextSpan) =
                        textBuffer.CurrentSnapshot.CreateTrackingSpan(span.Start, span.Length, SpanTrackingMode.EdgeInclusive)

                    let documentationBuilder = XmlDocumentation.CreateDocumentationBuilder(xmlMemberIndexService)
                    match sigQuickInfo, targetQuickInfo with
                    | None, None -> return null
                    | Some quickInfo, None
                    | None, Some quickInfo ->
                        let mainDescription, docs = FSharpAsyncQuickInfoSource.BuildSingleQuickInfoItem documentationBuilder quickInfo
                        let imageId = Tokenizer.GetImageIdForSymbol(quickInfo.Symbol, quickInfo.SymbolKind)
                        let navigation = QuickInfoNavigation(statusBar, checkerProvider.Checker, projectInfoManager, document, symbolUseRange)
                        let content = QuickInfoViewProvider.provideContent(imageId, mainDescription, docs, navigation)
                        let span = getTrackingSpan quickInfo.Span
                        return (QuickInfoItem(span, content) : QuickInfoItem?)

                    | Some sigQuickInfo, Some targetQuickInfo ->
                        let mainDescription, targetDocumentation, sigDocumentation, typeParameterMap, exceptions, usage = ResizeArray(), ResizeArray(), ResizeArray(), ResizeArray(), ResizeArray(), ResizeArray()
                        XmlDocumentation.BuildDataTipText(documentationBuilder, ignore, sigDocumentation.Add, ignore, ignore, ignore, sigQuickInfo.StructuredText)
                        XmlDocumentation.BuildDataTipText(documentationBuilder, mainDescription.Add, targetDocumentation.Add, typeParameterMap.Add, exceptions.Add, usage.Add, targetQuickInfo.StructuredText)
                        // get whitespace nomalized documentation text
                        let getText (tts: seq<TaggedText>) =
                            let text =
                                (StringBuilder(), tts)
                                ||> Seq.fold (fun sb tt ->
                                    if String.IsNullOrWhiteSpace tt.Text then sb else sb.Append tt.Text)
                                |> string
                            if String.IsNullOrWhiteSpace text then None else Some text

                        let documentation =
                            [ match getText targetDocumentation, getText sigDocumentation with
                              | None, None -> ()
                              | None, Some _ -> yield! sigDocumentation
                              | Some _, None -> yield! targetDocumentation
                              | Some implText, Some sigText when implText.Equals (sigText, StringComparison.OrdinalIgnoreCase) ->
                                    yield! sigDocumentation
                              | Some _  , Some _ ->
                                    yield! RoslynHelpers.joinWithLineBreaks [ sigDocumentation; [ TaggedText.tagText "-------------" ]; targetDocumentation ]
                            ] |> ResizeArray
                        let docs = RoslynHelpers.joinWithLineBreaks [documentation; typeParameterMap; usage; exceptions]
                        let imageId = Tokenizer.GetImageIdForSymbol(targetQuickInfo.Symbol, targetQuickInfo.SymbolKind)
                        let navigation = QuickInfoNavigation(statusBar, checkerProvider.Checker, projectInfoManager, document, symbolUseRange)
                        let content = QuickInfoViewProvider.provideContent(imageId, mainDescription, docs, navigation)
                        let span = getTrackingSpan targetQuickInfo.Span
                        return QuickInfoItem(span, content)
                }   |> Async.map Option.toObj
                    |> RoslynHelpers.StartAsyncAsTask cancellationToken

[<Export(typeof<IAsyncQuickInfoSourceProvider>)>]
[<Name("F# Quick Info Provider")>]
[<ContentType(FSharpConstants.FSharpLanguageName)>]
[<Order>]
type internal FSharpAsyncQuickInfoSourceProvider
    [<ImportingConstructor>]
    (
        [<Import(typeof<SVsServiceProvider>)>] serviceProvider: IServiceProvider,
        checkerProvider:FSharpCheckerProvider,
        projectInfoManager:FSharpProjectOptionsManager,
        settings: EditorOptions
    ) =

    interface IAsyncQuickInfoSourceProvider with
        override _.TryCreateQuickInfoSource(textBuffer:ITextBuffer) : IAsyncQuickInfoSource =
            // GetService calls must be made on the UI thread
            // It is safe to do it here (see #4713)
            let statusBar = StatusBar(serviceProvider.GetService<SVsStatusbar,IVsStatusbar>())
            let xmlMemberIndexService = serviceProvider.XMLMemberIndexService
            new FSharpAsyncQuickInfoSource(statusBar, xmlMemberIndexService, checkerProvider, projectInfoManager, textBuffer, settings) :> IAsyncQuickInfoSource<|MERGE_RESOLUTION|>--- conflicted
+++ resolved
@@ -210,11 +210,7 @@
 
         // This method can be called from the background thread.
         // Do not call IServiceProvider.GetService here.
-<<<<<<< HEAD
-        override __.GetQuickInfoItemAsync(session:IAsyncQuickInfoSession, cancellationToken:CancellationToken) : Task<QuickInfoItem?> =
-=======
-        override _.GetQuickInfoItemAsync(session:IAsyncQuickInfoSession, cancellationToken:CancellationToken) : Task<QuickInfoItem> =
->>>>>>> 341121b1
+        override _.GetQuickInfoItemAsync(session:IAsyncQuickInfoSession, cancellationToken:CancellationToken) : Task<QuickInfoItem?> =
             let triggerPoint = session.GetTriggerPoint(textBuffer.CurrentSnapshot)
             match triggerPoint.HasValue with
             | false -> Task.FromResult<QuickInfoItem?>(null)
