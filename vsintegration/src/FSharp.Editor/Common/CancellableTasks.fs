--- conflicted
+++ resolved
@@ -39,10 +39,7 @@
 
     [<NoComparison; NoEquality>]
     type VolatileBarrier() =
-<<<<<<< HEAD
-=======
-
->>>>>>> 022d0d07
+
         [<VolatileField>]
         let mutable isStopped = false
 
