// Copyright (c) Microsoft Corporation.  All Rights Reserved.  See License.txt in the project root for license information.
//
// Implementation is taken from IcedTasks (https://github.com/TheAngryByrd/IcedTasks/blob/72638c8719014ae963f2662449c99f87090041d1/LICENSE.md?plain=1#L1-L21), under MIT license
// Which was originally written in 2016 by Robert Peele (humbobst@gmail.com)
// New operator-based overload resolution for F# 4.0 compatibility by Gustavo Leon in 2018.
// Revised for insertion into FSharp.Core by Microsoft, 2019.
// Revised to implement CancellationToken semantics
//
// Original notice:
// To the extent possible under law, the author(s) have dedicated all copyright and related and neighboring rights
// to this software to the public domain worldwide. This software is distributed without any warranty.
// IcedTasks MIT notice (https://github.com/TheAngryByrd/IcedTasks/blob/72638c8719014ae963f2662449c99f87090041d1/LICENSE.md?plain=1#L1-L21):
// MIT License

// Copyright (c) [year] [fullname]

// Permission is hereby granted, free of charge, to any person obtaining a copy of this software and associated documentation files (the "Software"), to deal in the Software without restriction, including without limitation the rights to use, copy, modify, merge, publish, distribute, sublicense, and/or sell copies of the Software, and to permit persons to whom the Software is furnished to do so, subject to the following conditions:

// The above copyright notice and this permission notice shall be included in all copies or substantial portions of the Software.

// THE SOFTWARE IS PROVIDED "AS IS", WITHOUT WARRANTY OF ANY KIND, EXPRESS OR IMPLIED, INCLUDING BUT NOT LIMITED TO THE WARRANTIES OF MERCHANTABILITY, FITNESS FOR A PARTICULAR PURPOSE AND NONINFRINGEMENT. IN NO EVENT SHALL THE AUTHORS OR COPYRIGHT HOLDERS BE LIABLE FOR ANY CLAIM, DAMAGES OR OTHER LIABILITY, WHETHER IN AN ACTION OF CONTRACT, TORT OR OTHERWISE, ARISING FROM, OUT OF OR IN CONNECTION WITH THE SOFTWARE OR THE USE OR OTHER DEALINGS IN THE SOFTWARE.
 
namespace Microsoft.VisualStudio.FSharp.Editor

// Don't warn about the resumable code invocation
#nowarn "3513"

module CancellableTasks =

    open System
    open System.Runtime.CompilerServices
    open System.Threading
    open System.Threading.Tasks
    open Microsoft.FSharp.Core
    open Microsoft.FSharp.Core.CompilerServices
    open Microsoft.FSharp.Core.CompilerServices.StateMachineHelpers
    open Microsoft.FSharp.Core.LanguagePrimitives.IntrinsicOperators
    open Microsoft.FSharp.Collections

    [<NoComparison; NoEquality>]
    type VolatileBarrier() =
<<<<<<< HEAD
=======

>>>>>>> dcce06af
        [<VolatileField>]
        let mutable isStopped = false

        member _.Proceed = not isStopped
        member _.Stop() = isStopped <- true

    /// A type that looks like an Awaiter
    type Awaiter<'Awaiter, 'TResult
        when 'Awaiter :> ICriticalNotifyCompletion
        and 'Awaiter: (member IsCompleted: bool)
        and 'Awaiter: (member GetResult: unit -> 'TResult)> = 'Awaiter

    /// A type that looks like an Awaitable
    type Awaitable<'Awaitable, 'Awaiter, 'TResult
        when 'Awaitable: (member GetAwaiter: unit -> Awaiter<'Awaiter, 'TResult>)> = 'Awaitable

    /// Functions for Awaiters
    module Awaiter =
        /// Gets a value that indicates whether the asynchronous task has completed
        let inline isCompleted<'Awaiter, 'TResult when Awaiter<'Awaiter, 'TResult>> (x: 'Awaiter) =
            x.IsCompleted

        /// Ends the wait for the completion of the asynchronous task.
        let inline getResult<'Awaiter, 'TResult when Awaiter<'Awaiter, 'TResult>> (x: 'Awaiter) =
            x.GetResult()

    /// Functions for Awaitables
    module Awaitable =
        /// Creates an awaiter for this value.
        let inline getAwaiter<'Awaitable, 'Awaiter, 'TResult
            when Awaitable<'Awaitable, 'Awaiter, 'TResult>>
            (x: 'Awaitable)
            =
            x.GetAwaiter()

    /// CancellationToken -> Task<'T>
    type CancellableTask<'T> = CancellationToken -> Task<'T>

    /// CancellationToken -> Task
    type CancellableTask = CancellationToken -> Task

    /// The extra data stored in ResumableStateMachine for tasks
    [<Struct; NoComparison; NoEquality>]
    type CancellableTaskStateMachineData<'T> =
        [<DefaultValue(false)>]
        val mutable CancellationToken: CancellationToken

        [<DefaultValue(false)>]
        val mutable Result: 'T

        [<DefaultValue(false)>]
        val mutable MethodBuilder: AsyncTaskMethodBuilder<'T>

        member inline this.ThrowIfCancellationRequested() =
            this.CancellationToken.ThrowIfCancellationRequested()

    /// This is used by the compiler as a template for creating state machine structs
    and CancellableTaskStateMachine<'TOverall> =
        ResumableStateMachine<CancellableTaskStateMachineData<'TOverall>>

    /// Represents the runtime continuation of a CancellableTask state machine created dynamically
    and CancellableTaskResumptionFunc<'TOverall> =
        ResumptionFunc<CancellableTaskStateMachineData<'TOverall>>

    /// Represents the runtime continuation of a CancellableTask state machine created dynamically
    and CancellableTaskResumptionDynamicInfo<'TOverall> =
        ResumptionDynamicInfo<CancellableTaskStateMachineData<'TOverall>>

    /// A special compiler-recognised delegate type for specifying blocks of CancellableTask code with access to the state machine
    and CancellableTaskCode<'TOverall, 'T> =
        ResumableCode<CancellableTaskStateMachineData<'TOverall>, 'T>


    /// Contains methods to build CancellableTasks using the F# computation expression syntax
    [<NoComparison; NoEquality>]
    type CancellableTaskBuilderBase() =

        /// <summary>Creates a CancellableTask that runs generator</summary>
        /// <param name="generator">The function to run</param>
        /// <returns>A cancellableTask that runs generator</returns>
        member inline _.Delay
            ([<InlineIfLambda>] generator: unit -> CancellableTaskCode<'TOverall, 'T>)
            : CancellableTaskCode<'TOverall, 'T> =
            ResumableCode.Delay(fun () ->
                CancellableTaskCode(fun sm ->
                    sm.Data.ThrowIfCancellationRequested()
                    (generator ()).Invoke(&sm)
                )
            )


        /// <summary>Creates an CancellableTask that just returns ().</summary>
        /// <remarks>
        /// The existence of this method permits the use of empty else branches in the
        /// cancellableTask { ... } computation expression syntax.
        /// </remarks>
        /// <returns>An CancellableTask that returns ().</returns>
        [<DefaultValue>]
        member inline _.Zero() : CancellableTaskCode<'TOverall, unit> = ResumableCode.Zero()

        /// <summary>Creates an computation that returns the result v.</summary>
        ///
        /// <remarks>A cancellation check is performed when the computation is executed.
        ///
        /// The existence of this method permits the use of return in the
        /// cancellableTask { ... } computation expression syntax.</remarks>
        ///
        /// <param name="value">The value to return from the computation.</param>
        ///
        /// <returns>An CancellableTask that returns value when executed.</returns>
        member inline _.Return(value: 'T) : CancellableTaskCode<'T, 'T> =
            CancellableTaskCode<'T, _>(fun sm ->
                sm.Data.ThrowIfCancellationRequested()
                sm.Data.Result <- value
                true
            )

        /// <summary>Creates an CancellableTask that first runs task1
        /// and then runs computation2, returning the result of computation2.</summary>
        ///
        /// <remarks>
        ///
        /// The existence of this method permits the use of expression sequencing in the
        /// cancellableTask { ... } computation expression syntax.</remarks>
        ///
        /// <param name="task1">The first part of the sequenced computation.</param>
        /// <param name="task2">The second part of the sequenced computation.</param>
        ///
        /// <returns>An CancellableTask that runs both of the computations sequentially.</returns>
        member inline _.Combine
            (
                task1: CancellableTaskCode<'TOverall, unit>,
                task2: CancellableTaskCode<'TOverall, 'T>
            ) : CancellableTaskCode<'TOverall, 'T> =
            ResumableCode.Combine(
                CancellableTaskCode(fun sm ->
                    sm.Data.ThrowIfCancellationRequested()
                    task1.Invoke(&sm)
                ),

                CancellableTaskCode(fun sm ->
                    sm.Data.ThrowIfCancellationRequested()
                    task2.Invoke(&sm)
                )
            )

        /// <summary>Creates an CancellableTask that runs computation repeatedly
        /// until guard() becomes false.</summary>
        ///
        /// <remarks>
        ///
        /// The existence of this method permits the use of while in the
        /// cancellableTask { ... } computation expression syntax.</remarks>
        ///
        /// <param name="guard">The function to determine when to stop executing computation.</param>
        /// <param name="computation">The function to be executed.  Equivalent to the body
        /// of a while expression.</param>
        ///
        /// <returns>An CancellableTask that behaves similarly to a while loop when run.</returns>
        member inline _.While
            (
                [<InlineIfLambda>] guard: unit -> bool,
                computation: CancellableTaskCode<'TOverall, unit>
            ) : CancellableTaskCode<'TOverall, unit> =
            ResumableCode.While(
                guard,
                CancellableTaskCode(fun sm ->
                    sm.Data.ThrowIfCancellationRequested()
                    computation.Invoke(&sm)
                )
            )

        /// <summary>Creates an CancellableTask that runs computation and returns its result.
        /// If an exception happens then catchHandler(exn) is called and the resulting computation executed instead.</summary>
        ///
        /// <remarks>
        ///
        /// The existence of this method permits the use of try/with in the
        /// cancellableTask { ... } computation expression syntax.</remarks>
        ///
        /// <param name="computation">The input computation.</param>
        /// <param name="catchHandler">The function to run when computation throws an exception.</param>
        ///
        /// <returns>An CancellableTask that executes computation and calls catchHandler if an
        /// exception is thrown.</returns>
        member inline _.TryWith
            (
                computation: CancellableTaskCode<'TOverall, 'T>,
                [<InlineIfLambda>] catchHandler: exn -> CancellableTaskCode<'TOverall, 'T>
            ) : CancellableTaskCode<'TOverall, 'T> =
            ResumableCode.TryWith(
                CancellableTaskCode(fun sm ->
                    sm.Data.ThrowIfCancellationRequested()
                    computation.Invoke(&sm)
                ),
                catchHandler
            )

        /// <summary>Creates an CancellableTask that runs computation. The action compensation is executed
        /// after computation completes, whether computation exits normally or by an exception. If compensation raises an exception itself
        /// the original exception is discarded and the new exception becomes the overall result of the computation.</summary>
        ///
        /// <remarks>
        ///
        /// The existence of this method permits the use of try/finally in the
        /// cancellableTask { ... } computation expression syntax.</remarks>
        ///
        /// <param name="computation">The input computation.</param>
        /// <param name="compensation">The action to be run after computation completes or raises an
        /// exception (including cancellation).</param>
        ///
        /// <returns>An CancellableTask that executes computation and compensation afterwards or
        /// when an exception is raised.</returns>
        member inline _.TryFinally
            (
                computation: CancellableTaskCode<'TOverall, 'T>,
                [<InlineIfLambda>] compensation: unit -> unit
            ) : CancellableTaskCode<'TOverall, 'T> =
            ResumableCode.TryFinally(

                CancellableTaskCode(fun sm ->
                    sm.Data.ThrowIfCancellationRequested()
                    computation.Invoke(&sm)
                ),
                ResumableCode<_, _>(fun _ ->
                    compensation ()
                    true
                )
            )

        /// <summary>Creates an CancellableTask that enumerates the sequence seq
        /// on demand and runs body for each element.</summary>
        ///
        /// <remarks>A cancellation check is performed on each iteration of the loop.
        ///
        /// The existence of this method permits the use of for in the
        /// cancellableTask { ... } computation expression syntax.</remarks>
        ///
        /// <param name="sequence">The sequence to enumerate.</param>
        /// <param name="body">A function to take an item from the sequence and create
        /// an CancellableTask.  Can be seen as the body of the for expression.</param>
        ///
        /// <returns>An CancellableTask that will enumerate the sequence and run body
        /// for each element.</returns>
        member inline _.For
            (
                sequence: seq<'T>,
                [<InlineIfLambda>] body: 'T -> CancellableTaskCode<'TOverall, unit>
            ) : CancellableTaskCode<'TOverall, unit> =
            ResumableCode.For(
                sequence,
                fun item ->
                    CancellableTaskCode(fun sm ->
                        sm.Data.ThrowIfCancellationRequested()
                        (body item).Invoke(&sm)
                    )
            )

    /// Contains methods to build CancellableTasks using the F# computation expression syntax
    [<Sealed; NoComparison; NoEquality>]
    type CancellableTaskBuilder(runOnBackground: bool) =

        inherit CancellableTaskBuilderBase()

        member val IsBackground = runOnBackground

        // This is the dynamic implementation - this is not used
        // for statically compiled tasks.  An executor (resumptionFuncExecutor) is
        // registered with the state machine, plus the initial resumption.
        // The executor stays constant throughout the execution, it wraps each step
        // of the execution in a try/with.  The resumption is changed at each step
        // to represent the continuation of the computation.
        /// <summary>
        /// The entry point for the dynamic implementation of the corresponding operation. Do not use directly, only used when executing quotations that involve tasks or other reflective execution of F# code.
        /// </summary>
        static member inline RunDynamicAux(code: CancellableTaskCode<'T, 'T>) : CancellableTask<'T> =

            let mutable sm = CancellableTaskStateMachine<'T>()

            let initialResumptionFunc =
                CancellableTaskResumptionFunc<'T>(fun sm -> code.Invoke(&sm))

            let resumptionInfo =
                { new CancellableTaskResumptionDynamicInfo<'T>(initialResumptionFunc) with
                    member info.MoveNext(sm) =
                        let mutable savedExn = null

                        try
                            sm.ResumptionDynamicInfo.ResumptionData <- null
                            let step = info.ResumptionFunc.Invoke(&sm)

                            if step then
                                sm.Data.MethodBuilder.SetResult(sm.Data.Result)
                            else
                                let mutable awaiter =
                                    sm.ResumptionDynamicInfo.ResumptionData
                                    :?> ICriticalNotifyCompletion

                                assert not (isNull awaiter)
                                sm.Data.MethodBuilder.AwaitUnsafeOnCompleted(&awaiter, &sm)

                        with exn ->
                            savedExn <- exn
                        // Run SetException outside the stack unwind, see https://github.com/dotnet/roslyn/issues/26567
                        match savedExn with
                        | null -> ()
                        | exn -> sm.Data.MethodBuilder.SetException exn

                    member _.SetStateMachine(sm, state) =
                        sm.Data.MethodBuilder.SetStateMachine(state)
                }

            fun (ct) ->
                if ct.IsCancellationRequested then
                    Task.FromCanceled<_>(ct)
                else
                    sm.Data.CancellationToken <- ct
                    sm.ResumptionDynamicInfo <- resumptionInfo
                    sm.Data.MethodBuilder <- AsyncTaskMethodBuilder<'T>.Create()
                    sm.Data.MethodBuilder.Start(&sm)
                    sm.Data.MethodBuilder.Task

        /// <summary>
        /// The entry point for the dynamic implementation of the corresponding operation. Do not use directly, only used when executing quotations that involve tasks or other reflective execution of F# code.
        /// </summary>
        static member inline RunDynamic(code: CancellableTaskCode<'T, 'T>, runOnBackground: bool) : CancellableTask<'T> =
            // When runOnBackground is true, task escapes to a background thread where necessary
            // See spec of ConfigureAwait(false) at https://devblogs.microsoft.com/dotnet/configureawait-faq/

            if runOnBackground
                && not (isNull SynchronizationContext.Current
                        && obj.ReferenceEquals(TaskScheduler.Current, TaskScheduler.Default))
            then
                fun (ct) ->
                    Task.Run<'T>((fun () -> CancellableTaskBuilder.RunDynamicAux (code) (ct)), ct)
            else
                CancellableTaskBuilder.RunDynamicAux(code)


        /// Hosts the task code in a state machine and starts the task.
        member inline this.Run(code: CancellableTaskCode<'T, 'T>) : CancellableTask<'T> =
            if __useResumableCode then
                __stateMachine<CancellableTaskStateMachineData<'T>, CancellableTask<'T>>
                    (MoveNextMethodImpl<_>(fun sm ->
                        //-- RESUMABLE CODE START
                        __resumeAt sm.ResumptionPoint
                        let mutable __stack_exn: Exception = null

                        try
                            let __stack_code_fin = code.Invoke(&sm)

                            if __stack_code_fin then
                                sm.Data.MethodBuilder.SetResult(sm.Data.Result)
                        with exn ->
                            __stack_exn <- exn
                        // Run SetException outside the stack unwind, see https://github.com/dotnet/roslyn/issues/26567
                        match __stack_exn with
                        | null -> ()
                        | exn -> sm.Data.MethodBuilder.SetException exn
                    //-- RESUMABLE CODE END
                    ))
                    (SetStateMachineMethodImpl<_>(fun sm state ->
                        sm.Data.MethodBuilder.SetStateMachine(state)
                    ))
                    (AfterCode<_, _>(fun sm ->
                        if this.IsBackground
                            && not (isNull SynchronizationContext.Current
                                    && obj.ReferenceEquals(TaskScheduler.Current, TaskScheduler.Default))
                        then

                            let sm = sm // copy contents of state machine so we can capture it

                            fun (ct) ->
                                if ct.IsCancellationRequested then
                                    Task.FromCanceled<_>(ct)
                                else
                                    // Warning: this will always try to yield even if on thread pool already.
                                    Task.Run<'T>(
                                        (fun () ->
                                            let mutable sm = sm // host local mutable copy of contents of state machine on this thread pool thread
                                            sm.Data.CancellationToken <- ct

                                            sm.Data.MethodBuilder <-
                                                AsyncTaskMethodBuilder<'T>.Create()

                                            sm.Data.MethodBuilder.Start(&sm)
                                            sm.Data.MethodBuilder.Task
                                        ),
                                        ct
                                    )
                        else
                            let mutable sm = sm

                            fun (ct) ->
                                if ct.IsCancellationRequested then
                                    Task.FromCanceled<_>(ct)
                                else
                                    sm.Data.CancellationToken <- ct
                                    sm.Data.MethodBuilder <- AsyncTaskMethodBuilder<'T>.Create()
                                    sm.Data.MethodBuilder.Start(&sm)
                                    sm.Data.MethodBuilder.Task
                    ))
            else
                CancellableTaskBuilder.RunDynamic(code, this.IsBackground)

    /// Contains the cancellableTask computation expression builder.
    [<AutoOpen>]
    module CancellableTaskBuilder =

        /// <summary>
        /// Builds a cancellableTask using computation expression syntax.
        /// Default behaviour when binding (v)options is to return a cacnelled task.
        /// </summary>
        let foregroundCancellableTask = CancellableTaskBuilder(false)

        /// <summary>
        /// Builds a cancellableTask using computation expression syntax which switches to execute on a background thread if not already doing so.
        /// Default behaviour when binding (v)options is to return a cacnelled task.
        /// </summary>
        let cancellableTask = CancellableTaskBuilder(true)

    /// <exclude />
    [<AutoOpen>]
    module LowPriority =
        // Low priority extensions
        type CancellableTaskBuilderBase with

            /// <summary>
            /// The entry point for the dynamic implementation of the corresponding operation. Do not use directly, only used when executing quotations that involve tasks or other reflective execution of F# code.
            /// </summary>
            [<NoEagerConstraintApplication>]
            static member inline BindDynamic<'TResult1, 'TResult2, 'Awaiter, 'TOverall
                when Awaiter<'Awaiter, 'TResult1>>
                (
                    sm: byref<ResumableStateMachine<CancellableTaskStateMachineData<'TOverall>>>,
                    [<InlineIfLambda>] getAwaiter: CancellationToken -> 'Awaiter,
                    [<InlineIfLambda>] continuation: ('TResult1 -> CancellableTaskCode<'TOverall, 'TResult2>)
                ) : bool =
                sm.Data.ThrowIfCancellationRequested()

                let mutable awaiter = getAwaiter sm.Data.CancellationToken

                let cont: CancellableTaskResumptionFunc<'TOverall> =
                    (CancellableTaskResumptionFunc<'TOverall>(fun (sm: byref<ResumableStateMachine<CancellableTaskStateMachineData<'TOverall>>>) ->
                        let result: 'TResult1 = Awaiter.getResult awaiter
                        (continuation result).Invoke(&sm)
                    ))

                // shortcut to continue immediately
                if Awaiter.isCompleted awaiter then
                    cont.Invoke(&sm)
                else
                    sm.ResumptionDynamicInfo.ResumptionData <-
                        (awaiter :> ICriticalNotifyCompletion)

                    sm.ResumptionDynamicInfo.ResumptionFunc <- cont
                    false

            /// <summary>Creates an CancellableTask that runs computation, and when
            /// computation generates a result T, runs binder res.</summary>
            ///
            /// <remarks>A cancellation check is performed when the computation is executed.
            ///
            /// The existence of this method permits the use of let! in the
            /// cancellableTask { ... } computation expression syntax.</remarks>
            ///
            /// <param name="getAwaiter">The computation to provide an unbound result.</param>
            /// <param name="continuation">The function to bind the result of computation.</param>
            ///
            /// <returns>An CancellableTask that performs a monadic bind on the result
            /// of computation.</returns>
            [<NoEagerConstraintApplication>]
            member inline _.Bind<'TResult1, 'TResult2, 'Awaiter, 'TOverall
                when Awaiter<'Awaiter, 'TResult1>>
                (
                    [<InlineIfLambda>] getAwaiter: CancellationToken -> 'Awaiter,
                    [<InlineIfLambda>] continuation: ('TResult1 -> CancellableTaskCode<'TOverall, 'TResult2>)
                ) : CancellableTaskCode<'TOverall, 'TResult2> =

                CancellableTaskCode<'TOverall, _>(fun sm ->
                    if __useResumableCode then
                        //-- RESUMABLE CODE START
                        sm.Data.ThrowIfCancellationRequested()
                        // Get an awaiter from the Awaiter
                        let mutable awaiter = getAwaiter sm.Data.CancellationToken

                        let mutable __stack_fin = true

                        if not (Awaiter.isCompleted awaiter) then
                            // This will yield with __stack_yield_fin = false
                            // This will resume with __stack_yield_fin = true
                            let __stack_yield_fin = ResumableCode.Yield().Invoke(&sm)
                            __stack_fin <- __stack_yield_fin

                        if __stack_fin then
                            let result =
                                awaiter
                                |> Awaiter.getResult

                            (continuation result).Invoke(&sm)
                        else
                            sm.Data.MethodBuilder.AwaitUnsafeOnCompleted(&awaiter, &sm)
                            false
                    else
                        CancellableTaskBuilderBase.BindDynamic<'TResult1, 'TResult2, 'Awaiter, 'TOverall>(
                            &sm,
                            getAwaiter,
                            continuation
                        )
                //-- RESUMABLE CODE END
                )


            /// <summary>
            /// The entry point for the dynamic implementation of the corresponding operation. Do not use directly, only used when executing quotations that involve tasks or other reflective execution of F# code.
            /// </summary>
            [<NoEagerConstraintApplication>]
            static member inline BindDynamic<'TResult1, 'TResult2, 'Awaiter, 'TOverall
                when Awaiter<'Awaiter, 'TResult1>>
                (
                    sm: byref<ResumableStateMachine<CancellableTaskStateMachineData<'TOverall>>>,
                    getAwaiter: 'Awaiter,
                    [<InlineIfLambda>] continuation: ('TResult1 -> CancellableTaskCode<'TOverall, 'TResult2>)
                ) : bool =

                    sm.Data.ThrowIfCancellationRequested()

                    let mutable awaiter = getAwaiter

                    let cont =
                        (CancellableTaskResumptionFunc<'TOverall>(fun sm ->
                            let result = Awaiter.getResult awaiter
                            (continuation result).Invoke(&sm)))

                    // shortcut to continue immediately
                    if Awaiter.isCompleted awaiter then
                        cont.Invoke(&sm)
                    else
                        sm.ResumptionDynamicInfo.ResumptionData <- (awaiter :> ICriticalNotifyCompletion)
                        sm.ResumptionDynamicInfo.ResumptionFunc <- cont
                        false

            /// <summary>Creates an CancellableTask that runs computation, and when
            /// computation generates a result T, runs binder res.</summary>
            ///
            /// <remarks>A cancellation check is performed when the computation is executed.
            ///
            /// The existence of this method permits the use of let! in the
            /// cancellableTask { ... } computation expression syntax.</remarks>
            ///
            /// <param name="getAwaiter">The computation to provide an unbound result.</param>
            /// <param name="continuation">The function to bind the result of computation.</param>
            ///
            /// <returns>An CancellableTask that performs a monadic bind on the result
            /// of computation.</returns>
            [<NoEagerConstraintApplication>]
            member inline _.Bind<'TResult1, 'TResult2, 'Awaiter, 'TOverall
                when Awaiter<'Awaiter, 'TResult1>>
                (
                    getAwaiter: 'Awaiter,
                    [<InlineIfLambda>] continuation: ('TResult1 -> CancellableTaskCode<'TOverall, 'TResult2>)
                ) : CancellableTaskCode<'TOverall, 'TResult2> =

                CancellableTaskCode<'TOverall, _>(
                    fun sm ->
                        if __useResumableCode then
                            sm.Data.ThrowIfCancellationRequested()
                            
                            let mutable awaiter = getAwaiter
                            let mutable __stack_fin = true
                            
                            if not (Awaiter.isCompleted awaiter) then
                                let __stack_yield_fin = ResumableCode.Yield().Invoke(&sm)
                                __stack_fin <- __stack_yield_fin

                            if __stack_fin then
                                let result = Awaiter.getResult awaiter

                                (continuation result).Invoke(&sm)
                            else
                                sm.Data.MethodBuilder.AwaitUnsafeOnCompleted(&awaiter, &sm)
                                false
                        else
                            CancellableTaskBuilderBase.BindDynamic<'TResult1, 'TResult2, 'Awaiter, 'TOverall>(&sm, getAwaiter, continuation))


            /// <summary>Delegates to the input computation.</summary>
            ///
            /// <remarks>The existence of this method permits the use of return! in the
            /// cancellableTask { ... } computation expression syntax.</remarks>
            ///
            /// <param name="getAwaiter">The input computation.</param>
            ///
            /// <returns>The input computation.</returns>
            [<NoEagerConstraintApplication>]
            member inline this.ReturnFrom<'TResult1, 'TResult2, 'Awaiter, 'TOverall
                when Awaiter<'Awaiter, 'TResult1>>
                ([<InlineIfLambda>] getAwaiter: CancellationToken -> 'Awaiter)
                : CancellableTaskCode<_, _> =
                this.Bind(getAwaiter, this.Return)

            [<NoEagerConstraintApplication>]
            member inline this.ReturnFrom<'TResult1, 'TResult2, 'Awaiter, 'TOverall when Awaiter<'Awaiter, 'TResult1>> (getAwaiter: 'Awaiter) : CancellableTaskCode<_, _> =
               this.Bind(getAwaiter, (fun v -> this.Return v))


            [<NoEagerConstraintApplication>]
            member inline this.BindReturn<'TResult1, 'TResult2, 'Awaiter, 'TOverall
                when Awaiter<'Awaiter, 'TResult1>>
                (
                    [<InlineIfLambda>] getAwaiter: CancellationToken -> 'Awaiter,
                    [<InlineIfLambda>] mapper: 'TResult1 -> 'TResult2
                ) : CancellableTaskCode<'TResult2, 'TResult2> =
                this.Bind(getAwaiter, (fun v -> this.Return(mapper v)))


            [<NoEagerConstraintApplication>]
            member inline this.BindReturn<'TResult1, 'TResult2, 'Awaiter, 'TOverall
               when Awaiter<'Awaiter, 'TResult1>>
               (
                   getAwaiter: 'Awaiter,
                   [<InlineIfLambda>] mapper: 'TResult1 -> 'TResult2
               ) : CancellableTaskCode<'TResult2, 'TResult2> =
               this.Bind(getAwaiter, (fun v -> this.Return(mapper v)))

            /// <summary>Allows the computation expression to turn other types into CancellationToken -> 'Awaiter</summary>
            ///
            /// <remarks>This is the identify function.</remarks>
            ///
            /// <returns>CancellationToken -> 'Awaiter</returns>
            [<NoEagerConstraintApplication>]
            member inline _.Source<'TResult1, 'TResult2, 'Awaiter, 'TOverall
                when Awaiter<'Awaiter, 'TResult1>>
                ([<InlineIfLambda>] getAwaiter: CancellationToken -> 'Awaiter)
                : CancellationToken -> 'Awaiter =
                getAwaiter


            /// <summary>Allows the computation expression to turn other types into CancellationToken -> 'Awaiter</summary>
            ///
            /// <remarks>This is the identify function.</remarks>
            ///
            /// <returns>CancellationToken -> 'Awaiter</returns>
            [<NoEagerConstraintApplication>]
            member inline _.Source<'TResult1, 'TResult2, 'Awaiter, 'TOverall
                when Awaiter<'Awaiter, 'TResult1>>
                (getAwaiter: 'Awaiter)
                : 'Awaiter =
                getAwaiter


            /// <summary>Allows the computation expression to turn other types into CancellationToken -> 'Awaiter</summary>
            ///
            /// <remarks>This turns a 'Awaitable into a CancellationToken -> 'Awaiter.</remarks>
            ///
            /// <returns>CancellationToken -> 'Awaiter</returns>
            [<NoEagerConstraintApplication>]
            member inline _.Source<'Awaitable, 'TResult1, 'TResult2, 'Awaiter, 'TOverall
                when Awaitable<'Awaitable, 'Awaiter, 'TResult1>>
                (task: 'Awaitable)
                : 'Awaiter =
                    Awaitable.getAwaiter task
                

            /// <summary>Allows the computation expression to turn other types into CancellationToken -> 'Awaiter</summary>
            ///
            /// <remarks>This turns a CancellationToken -> 'Awaitable into a CancellationToken -> 'Awaiter.</remarks>
            ///
            /// <returns>CancellationToken -> 'Awaiter</returns>
            [<NoEagerConstraintApplication>]
            member inline _.Source<'Awaitable, 'TResult1, 'TResult2, 'Awaiter, 'TOverall
                when Awaitable<'Awaitable, 'Awaiter, 'TResult1>>
                ([<InlineIfLambda>] task: CancellationToken -> 'Awaitable)
                : CancellationToken -> 'Awaiter =
                (fun ct -> Awaitable.getAwaiter (task ct))


            /// <summary>Allows the computation expression to turn other types into CancellationToken -> 'Awaiter</summary>
            ///
            /// <remarks>This turns a unit -> 'Awaitable into a CancellationToken -> 'Awaiter.</remarks>
            ///
            /// <returns>CancellationToken -> 'Awaiter</returns>
            [<NoEagerConstraintApplication>]
            member inline _.Source<'Awaitable, 'TResult1, 'TResult2, 'Awaiter, 'TOverall
                when Awaitable<'Awaitable, 'Awaiter, 'TResult1>>
                ([<InlineIfLambda>] task: unit -> 'Awaitable)
                : CancellationToken -> 'Awaiter =
                (fun _ct -> Awaitable.getAwaiter (task ()))


            /// <summary>Creates an CancellableTask that runs binder(resource).
            /// The action resource.Dispose() is executed as this computation yields its result
            /// or if the CancellableTask exits by an exception or by cancellation.</summary>
            ///
            /// <remarks>
            ///
            /// The existence of this method permits the use of use and use! in the
            /// cancellableTask { ... } computation expression syntax.</remarks>
            ///
            /// <param name="resource">The resource to be used and disposed.</param>
            /// <param name="binder">The function that takes the resource and returns an asynchronous
            /// computation.</param>
            ///
            /// <returns>An CancellableTask that binds and eventually disposes resource.</returns>
            ///
            member inline _.Using<'Resource, 'TOverall, 'T when 'Resource :> IDisposable>
                (
                    resource: 'Resource,
                    [<InlineIfLambda>] binder: 'Resource -> CancellableTaskCode<'TOverall, 'T>
                ) =
                ResumableCode.Using(
                    resource,
                    fun resource ->
                        CancellableTaskCode<'TOverall, 'T>(fun sm ->
                            sm.Data.ThrowIfCancellationRequested()
                            (binder resource).Invoke(&sm)
                        )
                )

    /// <exclude />
    [<AutoOpen>]
    module HighPriority =

        let inline startAsyncImmediateAsTask computation (cancellationToken: CancellationToken) =
            // Protect against blocking the UI thread by switching to thread pool
            let computation =
                match SynchronizationContext.Current with
                | null -> computation
                | _ ->
                    async {
                        do! Async.SwitchToThreadPool()
                        return! computation
                    }

            // try not to yield if on bg thread already
            let tcs = new TaskCompletionSource<_>(TaskCreationOptions.None)
            let barrier = VolatileBarrier()

            let reg =
                cancellationToken.Register(fun _ ->
                    if barrier.Proceed then
                        tcs.TrySetCanceled(cancellationToken) |> ignore)

            let task = tcs.Task

            let disposeReg () =
                barrier.Stop()

                if not task.IsCanceled then
                    reg.Dispose()

            Async.StartWithContinuations(
                computation,
                continuation =
                    (fun result ->
                        disposeReg ()
                        tcs.TrySetResult(result) |> ignore),
                exceptionContinuation =
                    (fun exn ->
                        disposeReg ()

                        match exn with
                        | :? OperationCanceledException -> tcs.TrySetCanceled(cancellationToken) |> ignore
                        | exn -> tcs.TrySetException(exn) |> ignore),
                cancellationContinuation =
                    (fun _oce ->
                        disposeReg ()
                        tcs.TrySetCanceled(cancellationToken) |> ignore),
                cancellationToken = cancellationToken
            )

            task

        type Control.Async with

            /// <summary>Return an asynchronous computation that will wait for the given task to complete and return
            /// its result.</summary>
            static member inline AwaitCancellableTask([<InlineIfLambda>] t: CancellableTask<'T>) =
                async {
                    let! ct = Async.CancellationToken
                    return! Async.AwaitTask (t ct)
                }

            /// <summary>Return an asynchronous computation that will wait for the given task to complete and return
            /// its result.</summary>
            static member inline AwaitCancellableTask([<InlineIfLambda>] t: CancellableTask) =
                async {
                    let! ct = Async.CancellationToken

                    return! Async.AwaitTask (t ct)
                }

            /// <summary>Runs an asynchronous computation, starting on the current operating system thread.</summary>
            static member inline AsCancellableTask(computation: Async<'T>) : CancellableTask<_> =
                fun ct -> startAsyncImmediateAsTask computation ct

        // High priority extensions
        type CancellableTaskBuilderBase with

            /// <summary>
            /// Turn option into "awaitable", will return cancelled task if None
            /// </summary>
            /// <param name="s">Option instance to bind on</param>
            (*member inline _.Source(s: 'T option) =
                (fun (_ct: CancellationToken) ->
                    match s with
                    | Some x -> Task.FromResult<'T>(x).GetAwaiter()
                    | None -> Task.FromCanceled<'T>(CancellationToken(true)).GetAwaiter()
                )*)

            /// <summary>
            /// Turn a value option into "awaitable", will return cancelled task if None
            /// </summary>
            /// <param name="s">Option instance to bind on</param>
            (*member inline _.Source(s: 'T voption) =
                (fun (_ct: CancellationToken) ->
                    match s with
                    | ValueSome x -> Task.FromResult<'T>(x).GetAwaiter()
                    | ValueNone -> Task.FromCanceled<'T>(CancellationToken(true)).GetAwaiter()
                )*)

            /// <summary>Allows the computation expression to turn other types into other types</summary>
            ///
            /// <remarks>This is the identify function for For binds.</remarks>
            ///
            /// <returns>IEnumerable</returns>
            member inline _.Source(s: #seq<_>) : #seq<_> = s

            /// <summary>Allows the computation expression to turn other types into CancellationToken -> 'Awaiter</summary>
            ///
            /// <remarks>This turns a Task&lt;'T&gt; into a CancellationToken -> 'Awaiter.</remarks>
            ///
            /// <returns>CancellationToken -> 'Awaiter</returns>
            member inline _.Source(task: Task<'T>) =
                (fun (_ct: CancellationToken) -> task.GetAwaiter())

            /// <summary>Allows the computation expression to turn other types into CancellationToken -> 'Awaiter</summary>
            ///
            /// <remarks>This turns a ColdTask&lt;'T&gt; into a CancellationToken -> 'Awaiter.</remarks>
            ///
            /// <returns>CancellationToken -> 'Awaiter</returns>
            member inline _.Source([<InlineIfLambda>] task: unit -> Task<'TResult1>) =
                (fun (_ct: CancellationToken) -> (task ()).GetAwaiter())

            /// <summary>Allows the computation expression to turn other types into CancellationToken -> 'Awaiter</summary>
            ///
            /// <remarks>This turns a CancellableTask&lt;'T&gt; into a CancellationToken -> 'Awaiter.</remarks>
            ///
            /// <returns>CancellationToken -> 'Awaiter</returns>
            member inline _.Source([<InlineIfLambda>] task: CancellableTask<'TResult1>) =
                (fun ct -> (task ct).GetAwaiter())

            /// <summary>Allows the computation expression to turn other types into CancellationToken -> 'Awaiter</summary>
            ///
            /// <remarks>This turns a Async&lt;'T&gt; into a CancellationToken -> 'Awaiter.</remarks>
            ///
            /// <returns>CancellationToken -> 'Awaiter</returns>
            member inline this.Source(computation: Async<'TResult1>) =
                this.Source(fun ct -> Async.AsCancellableTask(computation) ct)

            /// <summary>Allows the computation expression to turn other types into CancellationToken -> 'Awaiter</summary>
            ///
            /// <remarks>This turns a CancellableTask&lt;'T&gt; into a CancellationToken -> 'Awaiter.</remarks>
            ///
            /// <returns>CancellationToken -> 'Awaiter</returns>
            member inline _.Source(awaiter: TaskAwaiter<'TResult1>) = awaiter

    /// <summary>
    /// A set of extension methods making it possible to bind against <see cref='T:CancellableTask`1'/> in async computations.
    /// </summary>
    [<AutoOpen>]
    module AsyncExtenions =
        type Control.AsyncBuilder with

            member inline this.Bind([<InlineIfLambda>] t: CancellableTask<'T>, [<InlineIfLambda>] binder: ('T -> Async<'U>)) : Async<'U> =
                this.Bind(Async.AwaitCancellableTask t, binder)

            member inline this.ReturnFrom([<InlineIfLambda>] t: CancellableTask<'T>) : Async<'T> =
                this.ReturnFrom(Async.AwaitCancellableTask t)

            member inline this.Bind([<InlineIfLambda>] t: CancellableTask, [<InlineIfLambda>] binder: (unit -> Async<'U>)) : Async<'U> =
                this.Bind(Async.AwaitCancellableTask t, binder)

            member inline this.ReturnFrom([<InlineIfLambda>] t: CancellableTask) : Async<unit> =
                this.ReturnFrom(Async.AwaitCancellableTask t)

    /// Contains a set of standard functional helper function
    [<RequireQualifiedAccess>]
    module CancellableTask =

        /// <summary>Gets the default cancellation token for executing computations.</summary>
        ///
        /// <returns>The default CancellationToken.</returns>
        ///
        /// <category index="3">Cancellation and Exceptions</category>
        ///
        /// <example id="default-cancellation-token-1">
        /// <code lang="F#">
        /// use tokenSource = new CancellationTokenSource()
        /// let primes = [ 2; 3; 5; 7; 11 ]
        /// for i in primes do
        ///     let computation =
        ///         cancellableTask {
        ///             let! cancellationToken = CancellableTask.getCurrentCancellationToken()
        ///             do! Task.Delay(i * 1000, cancellationToken)
        ///             printfn $"{i}"
        ///         }
        ///     computation tokenSource.Token |> ignore
        /// Thread.Sleep(6000)
        /// tokenSource.Cancel()
        /// printfn "Tasks Finished"
        /// </code>
        /// This will print "2" 2 seconds from start, "3" 3 seconds from start, "5" 5 seconds from start, cease computation and then
        /// followed by "Tasks Finished".
        /// </example>
        let inline getCancellationToken () : CancellationToken -> Task<CancellationToken> =
            fun ct -> Task.FromResult ct

        /// <summary>Lifts an item to a CancellableTask.</summary>
        /// <param name="item">The item to be the result of the CancellableTask.</param>
        /// <returns>A CancellableTask with the item as the result.</returns>
        let inline singleton (item: 'item) : CancellableTask<'item> = fun _ -> Task.FromResult(item)

        /// <summary>Allows chaining of CancellableTasks.</summary>
        /// <param name="binder">The continuation.</param>
        /// <param name="cTask">The value.</param>
        /// <returns>The result of the binder.</returns>
        let inline bind
            ([<InlineIfLambda>] binder: 'input -> CancellableTask<'output>)
            ([<InlineIfLambda>] cTask: CancellableTask<'input>)
            =
            cancellableTask {
                let! cResult = cTask
                return! binder cResult
            }

        /// <summary>Allows chaining of CancellableTasks.</summary>
        /// <param name="mapper">The continuation.</param>
        /// <param name="cTask">The value.</param>
        /// <returns>The result of the mapper wrapped in a CancellableTasks.</returns>
        let inline map
            ([<InlineIfLambda>] mapper: 'input -> 'output)
            ([<InlineIfLambda>] cTask: CancellableTask<'input>)
            =
            cancellableTask {
                let! cResult = cTask
                return mapper cResult
            }

        /// <summary>Allows chaining of CancellableTasks.</summary>
        /// <param name="applicable">A function wrapped in a CancellableTasks</param>
        /// <param name="cTask">The value.</param>
        /// <returns>The result of the applicable.</returns>
        let inline apply
            ([<InlineIfLambda>] applicable: CancellableTask<'input -> 'output>)
            ([<InlineIfLambda>] cTask: CancellableTask<'input>)
            =
            cancellableTask {
                let! applier = applicable
                let! cResult = cTask
                return applier cResult
            }

        /// <summary>Takes two CancellableTasks, starts them serially in order of left to right, and returns a tuple of the pair.</summary>
        /// <param name="left">The left value.</param>
        /// <param name="right">The right value.</param>
        /// <returns>A tuple of the parameters passed in</returns>
        let inline zip
            ([<InlineIfLambda>] left: CancellableTask<'left>)
            ([<InlineIfLambda>] right: CancellableTask<'right>)
            =
            cancellableTask {
                let! r1 = left
                let! r2 = right
                return r1, r2
            }

        /// <summary>Takes two CancellableTask, starts them concurrently, and returns a tuple of the pair.</summary>
        /// <param name="left">The left value.</param>
        /// <param name="right">The right value.</param>
        /// <returns>A tuple of the parameters passed in.</returns>
        let inline parallelZip
            ([<InlineIfLambda>] left: CancellableTask<'left>)
            ([<InlineIfLambda>] right: CancellableTask<'right>)
            =
            cancellableTask {
                let! ct = getCancellationToken ()
                let r1 = left ct
                let r2 = right ct
                let! r1 = r1
                let! r2 = r2
                return r1, r2
            }


        /// <summary>Coverts a CancellableTask to a CancellableTask\&lt;unit\&gt;.</summary>
        /// <param name="unitCancellabletTask">The CancellableTask to convert.</param>
        /// <returns>a CancellableTask\&lt;unit\&gt;.</returns>
        let inline ofUnit ([<InlineIfLambda>] unitCancellabletTask: CancellableTask) =
            cancellableTask {
                return! unitCancellabletTask
            }

        /// <summary>Coverts a CancellableTask\&lt;_\&gt; to a CancellableTask.</summary>
        /// <param name="ctask">The CancellableTask to convert.</param>
        /// <param name="ct">A cancellation token.</param>
        /// <returns>a CancellableTask.</returns>
        let inline toUnit ([<InlineIfLambda>] ctask: CancellableTask<_>) : CancellableTask =
            fun ct -> ctask ct

        let inline getAwaiter ([<InlineIfLambda>] ctask: CancellableTask<_>) =
            fun ct -> (ctask ct).GetAwaiter()

        let inline start ct ([<InlineIfLambda>] ctask: CancellableTask<_>) = ctask ct

        let inline startTask ct ([<InlineIfLambda>] ctask: CancellableTask) = ctask ct

        let inline startWithoutCancellation ([<InlineIfLambda>] ctask: CancellableTask<_>) = start CancellationToken.None ctask

        let inline startTaskWithoutCancellation ([<InlineIfLambda>] ctask: CancellableTask) = startTask CancellationToken.None ctask

        let inline runSynchronously ct ([<InlineIfLambda>] ctask: CancellableTask<_>) =
            let task = start ct ctask
            task.GetAwaiter().GetResult()

        let inline runSynchronouslyWithoutCancellation  ([<InlineIfLambda>] ctask: CancellableTask<_>) =
            let task = startWithoutCancellation ctask
            task.GetAwaiter().GetResult()

        let inline runTaskSynchronously ct ([<InlineIfLambda>] ctask: CancellableTask) =
           let task = startTask ct ctask
           task.GetAwaiter().GetResult()

        let inline runTaskSynchronouslyWithoutCancellation ([<InlineIfLambda>] ctask: CancellableTask) =
           let task = startTaskWithoutCancellation ctask
           task.GetAwaiter().GetResult()

        let inline startAsTask ct ([<InlineIfLambda>] ctask: CancellableTask<_>) = (start ct ctask) :> Task

        let inline startAsTaskWithoutCancellation ([<InlineIfLambda>] ctask: CancellableTask<_>) = (start CancellationToken.None ctask) :> Task

        let inline runAsTaskSynchronously ct ([<InlineIfLambda>] ctask: CancellableTask<_>) =
            let task = startAsTask ct ctask
            task.GetAwaiter().GetResult()

        let inline runAsTaskSynchronouslyWithoutCancellation  ([<InlineIfLambda>] ctask: CancellableTask<_>) =
            let task = startAsTaskWithoutCancellation ctask
            task.GetAwaiter().GetResult()

        let inline whenAll (tasks: CancellableTask<'a> seq) =
            cancellableTask {
                let! ct = getCancellationToken ()
                return! Task.WhenAll (seq { for task in tasks do yield start ct task })
            }

        let inline whenAllTasks (tasks: CancellableTask seq) =
            cancellableTask {
                let! ct = getCancellationToken ()
                return! Task.WhenAll (seq { for task in tasks do yield startTask ct task })
            }

    /// <exclude />
    [<AutoOpen>]
    module MergeSourcesExtensions =

        type CancellableTaskBuilderBase with

            [<NoEagerConstraintApplication>]
            member inline _.MergeSources<'TResult1, 'TResult2, 'Awaiter1, 'Awaiter2
                when Awaiter<'Awaiter1, 'TResult1> and Awaiter<'Awaiter2, 'TResult2>>
                (
                    [<InlineIfLambda>] left: CancellationToken -> 'Awaiter1,
                    [<InlineIfLambda>] right: CancellationToken -> 'Awaiter2
                ) : CancellationToken -> TaskAwaiter<'TResult1 * 'TResult2> =

                cancellableTask {
                    let! ct = CancellableTask.getCancellationToken ()
                    let leftStarted = left ct
                    let rightStarted = right ct
                    let! leftResult = leftStarted
                    let! rightResult = rightStarted
                    return leftResult, rightResult
                }
                |> CancellableTask.getAwaiter<|MERGE_RESOLUTION|>--- conflicted
+++ resolved
@@ -39,10 +39,7 @@
 
     [<NoComparison; NoEquality>]
     type VolatileBarrier() =
-<<<<<<< HEAD
-=======
-
->>>>>>> dcce06af
+
         [<VolatileField>]
         let mutable isStopped = false
 
