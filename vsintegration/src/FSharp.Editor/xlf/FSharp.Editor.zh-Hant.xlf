﻿<?xml version="1.0" encoding="utf-8"?>
<xliff xmlns="urn:oasis:names:tc:xliff:document:1.2" xmlns:xsi="http://www.w3.org/2001/XMLSchema-instance" version="1.2" xsi:schemaLocation="urn:oasis:names:tc:xliff:document:1.2 xliff-core-1.2-transitional.xsd">
  <file datatype="xml" source-language="en" target-language="zh-Hant" original="../FSharp.Editor.resx">
    <body>
      <trans-unit id="AddMissingEqualsToTypeDefinition">
        <source>Add missing '=' to type definition</source>
        <target state="translated">將缺少的 '=' 新增至類型定義</target>
        <note />
      </trans-unit>
      <trans-unit id="AddMissingFunKeyword">
        <source>Add missing 'fun' keyword</source>
        <target state="translated">新增缺少的 'fun' 關鍵字</target>
        <note />
      </trans-unit>
      <trans-unit id="AddMissingInstanceMemberParameter">
        <source>Add missing instance member parameter</source>
        <target state="translated">新增缺少的執行個體成員參數</target>
        <note />
      </trans-unit>
      <trans-unit id="AddNewKeyword">
        <source>Add 'new' keyword</source>
        <target state="translated">新增 'new' 關鍵字</target>
        <note />
      </trans-unit>
      <trans-unit id="AddTypeAnnotation">
        <source>Add type annotation</source>
        <target state="translated">新增型別註解</target>
        <note />
      </trans-unit>
      <trans-unit id="AdvancedPageKeywords">
        <source>Block Structure Guides;
Show structure guidelines for F# code;
Outlining;
Show outlining and collapsible nodes for F# code;
Inline hints;
<<<<<<< HEAD
Display inline type hints (experimental);
Display inline parameter name hints (experimental);Beer
Live Buffers;
Use live (unsaved) buffers for checking</source>
=======
Display inline type hints (preview);
Display inline parameter name hints (preview);Beer</source>
>>>>>>> 47a42410
        <target state="needs-review-translation">區塊結構輔助線;
顯示 F# 程式碼的結構方針;
概述;
顯示 F# 程式碼的大綱與可折疊的節點;
內嵌提示;
顯示內嵌類型提示 (實驗性);
顯示內嵌參數名稱提示 (實驗性);啤酒</target>
        <note />
      </trans-unit>
      <trans-unit id="CodeFixesPageKeywords">
        <source>Simplify names (remove unnecessary qualifiers);
Always place open statements at the top level;
Remove unused open statements;
Analyze and suggest fixes for unused values;
Suggest names for unresolved identifiers;</source>
        <target state="translated">簡化名稱 (移除不必要的辨識符號);
一律將開啟語句放置在最上層;
移除未使用的開啟語句;
分析並建議未使用值的修正;
建議未解析識別碼的名稱;</target>
        <note />
      </trans-unit>
      <trans-unit id="ConvertCSharpUsingToFSharpOpen">
        <source>Convert C# 'using' to F# 'open'</source>
        <target state="translated">將 C# 'using' 轉換為 F# 'open'</target>
        <note />
      </trans-unit>
      <trans-unit id="ConvertToAnonymousRecord">
        <source>Convert to Anonymous Record</source>
        <target state="translated">轉換為匿名記錄</target>
        <note />
      </trans-unit>
      <trans-unit id="ConvertToNotEqualsEqualityExpression">
        <source>Use '&lt;&gt;' for inequality check</source>
        <target state="translated">使用 '&lt;&gt;' 進行不等式檢查</target>
        <note />
      </trans-unit>
      <trans-unit id="ConvertToSingleEqualsEqualityExpression">
        <source>Use '=' for equality check</source>
        <target state="translated">使用 '=' 檢查是否相等</target>
        <note />
      </trans-unit>
      <trans-unit id="ChangePrefixNegationToInfixSubtraction">
        <source>Use subtraction instead of negation</source>
        <target state="translated">使用減號代替否定</target>
        <note />
      </trans-unit>
      <trans-unit id="FSharpDisposableLocalValuesClassificationType">
        <source>F# Disposable Values (locals)</source>
        <target state="translated">F# 可處置的值 (區域)</target>
        <note />
      </trans-unit>
      <trans-unit id="FSharpDisposableTopLevelValuesClassificationType">
        <source>F# Disposable Values (top-level)</source>
        <target state="translated">F# 可處置的值 (最上層)</target>
        <note />
      </trans-unit>
      <trans-unit id="FSharpDisposableTypesClassificationType">
        <source>F# Disposable Types</source>
        <target state="translated">F# 可處置的類型</target>
        <note />
      </trans-unit>
      <trans-unit id="FSharpFunctionsClassificationType">
        <source>F# Functions</source>
        <target state="translated">F# 函式</target>
        <note />
      </trans-unit>
      <trans-unit id="FormattingPageKeywords">
        <source>Re-format indentation on paste (Experimental)</source>
        <target state="translated">在貼上時重新格式化縮排 (實驗性)</target>
        <note />
      </trans-unit>
      <trans-unit id="ImplementInterface">
        <source>Implement interface</source>
        <target state="translated">實作介面</target>
        <note />
      </trans-unit>
      <trans-unit id="ImplementInterfaceWithoutTypeAnnotation">
        <source>Implement interface without type annotation</source>
        <target state="translated">實作沒有類型註釋的介面</target>
        <note />
      </trans-unit>
      <trans-unit id="IntelliSensePageKeywords">
        <source>Completion Lists;
Show completion list after a character is deleted;
Show completion list after a character is typed;
Show symbols in unopened namespaces;
Enter key behavior;
Never add new line on enter;
Only add new line on enter after end of fully typed word;
Always add new line on enter;</source>
        <target state="translated">完成清單; 
刪除字元後顯示完成清單; 
輸入字元後顯示完成清單; 
在未開啟的命名空間中顯示符號; 
輸入金鑰行為; 
在按 ENTER 時永不新增新行; 
只在完整輸入文字的結尾之後才在按 ENTER 時新增新行; 
按 ENTER 時一律新增新行;</target>
        <note />
      </trans-unit>
      <trans-unit id="MakeDeclarationMutable">
        <source>Make declaration 'mutable'</source>
        <target state="translated">將宣告設定為「可變動」</target>
        <note />
      </trans-unit>
      <trans-unit id="MakeOuterBindingRecursive">
        <source>Make '{0}' recursive</source>
        <target state="translated">將 '{0}' 設為遞迴</target>
        <note />
      </trans-unit>
      <trans-unit id="PerformancePageKeywords">
        <source>F# Project and Caching Performance Options;
Enable in-memory cross project references;
IntelliSense Performance Options;
Enable stale data for IntelliSense features;
Time until stale results are used (in milliseconds);
Parallelization (requires restart);
Enable parallel type checking with signature files;
Enable parallel reference resolution;
Enable fast find references &amp; rename (experimental)</source>
        <target state="translated">F# 專案和快取效能選項;
啟用記憶體內部跨專案參考;
IntelliSense 效能選項;
啟用 IntelliSense 功能的過時資料;
使用過時結果之前的時間 (毫秒);
平行化 (需要重新開機);
啟用簽章檔案的平行類型檢查;
啟用平行參考解析;
啟用快速尋找參考和重新命名 (實驗性)</target>
        <note />
      </trans-unit>
      <trans-unit id="PrefixValueNameWithUnderscore">
        <source>Prefix '{0}' with underscore</source>
        <target state="translated">有底線的前置詞 '{0}'</target>
        <note />
      </trans-unit>
      <trans-unit id="QuickInfoPageKeywords">
        <source>Navigation links;
Show navigation links as;
Solid underline;
Dot underline;
Dash underline;</source>
        <target state="translated">導覽連結;
導覽連結顯示為;
實線底線;
點底線;
虛線底線;</target>
        <note />
      </trans-unit>
      <trans-unit id="RemoveReturn">
        <source>Remove 'return'</source>
        <target state="translated">移除 'return'</target>
        <note />
      </trans-unit>
      <trans-unit id="RemoveReturnBang">
        <source>Remove 'return!'</source>
        <target state="translated">移除 'return!'</target>
        <note />
      </trans-unit>
      <trans-unit id="RemoveUnusedBinding">
        <source>Remove unused binding</source>
        <target state="translated">移除未使用的繫結</target>
        <note />
      </trans-unit>
      <trans-unit id="RemoveYield">
        <source>Remove 'yield'</source>
        <target state="translated">移除 'yield'</target>
        <note />
      </trans-unit>
      <trans-unit id="RemoveYieldBang">
        <source>Remove 'yield!'</source>
        <target state="translated">移除 'yield!'</target>
        <note />
      </trans-unit>
      <trans-unit id="RenameValueToUnderscore">
        <source>Rename '{0}' to '_'</source>
        <target state="translated">將 '{0}' 重新命名為 '_'</target>
        <note />
      </trans-unit>
      <trans-unit id="SimplifyName">
        <source>Simplify name</source>
        <target state="translated">簡化名稱</target>
        <note />
      </trans-unit>
      <trans-unit id="NameCanBeSimplified">
        <source>Name can be simplified.</source>
        <target state="translated">可以簡化名稱。</target>
        <note />
      </trans-unit>
      <trans-unit id="FSharpMutableVarsClassificationType">
        <source>F# Mutable Variables / Reference Cells</source>
        <target state="translated">F# 可變動變數 / 參考儲存格</target>
        <note />
      </trans-unit>
      <trans-unit id="FSharpPrintfFormatClassificationType">
        <source>F# Printf Format</source>
        <target state="translated">F# Printf 格式</target>
        <note />
      </trans-unit>
      <trans-unit id="FSharpPropertiesClassificationType">
        <source>F# Properties</source>
        <target state="translated">F# 屬性</target>
        <note />
      </trans-unit>
      <trans-unit id="RemoveUnusedOpens">
        <source>Remove unused open declarations</source>
        <target state="translated">移除未使用的公開宣告</target>
        <note />
      </trans-unit>
      <trans-unit id="UnusedOpens">
        <source>Open declaration can be removed.</source>
        <target state="translated">可以移除公開宣告。</target>
        <note />
      </trans-unit>
      <trans-unit id="6008">
        <source>IntelliSense</source>
        <target state="translated">IntelliSense</target>
        <note />
      </trans-unit>
      <trans-unit id="6009">
        <source>QuickInfo</source>
        <target state="translated">QuickInfo</target>
        <note />
      </trans-unit>
      <trans-unit id="AddAssemblyReference">
        <source>Add an assembly reference to '{0}'</source>
        <target state="translated">新增組件參考至 '{0}'</target>
        <note />
      </trans-unit>
      <trans-unit id="AddProjectReference">
        <source>Add a project reference to '{0}'</source>
        <target state="translated">新增專案參考至 '{0}'</target>
        <note />
      </trans-unit>
      <trans-unit id="6010">
        <source>Code Fixes</source>
        <target state="translated">程式碼修正</target>
        <note />
      </trans-unit>
      <trans-unit id="6011">
        <source>Performance</source>
        <target state="translated">效能</target>
        <note />
      </trans-unit>
      <trans-unit id="TheValueIsUnused">
        <source>The value is unused</source>
        <target state="translated">未使用該值</target>
        <note />
      </trans-unit>
      <trans-unit id="CannotDetermineSymbol">
        <source>Cannot determine the symbol under the caret</source>
        <target state="translated">無法決定插入點下的符號</target>
        <note />
      </trans-unit>
      <trans-unit id="CannotNavigateUnknown">
        <source>Cannot navigate to the requested location</source>
        <target state="translated">無法瀏覽至要求的位置</target>
        <note />
      </trans-unit>
      <trans-unit id="LocatingSymbol">
        <source>Locating the symbol under the caret...</source>
        <target state="translated">正在尋找插入點下的符號...</target>
        <note />
      </trans-unit>
      <trans-unit id="NavigatingTo">
        <source>Navigating to symbol...</source>
        <target state="translated">正在瀏覽至符號...</target>
        <note />
      </trans-unit>
      <trans-unit id="NavigateToFailed">
        <source>Navigate to symbol failed: {0}</source>
        <target state="translated">瀏覽至符號失敗: {0}</target>
        <note />
      </trans-unit>
      <trans-unit id="ExceptionsHeader">
        <source>Exceptions:</source>
        <target state="translated">例外狀況:</target>
        <note />
      </trans-unit>
      <trans-unit id="GenericParametersHeader">
        <source>Generic parameters:</source>
        <target state="translated">泛型參數:</target>
        <note />
      </trans-unit>
      <trans-unit id="RenameValueToDoubleUnderscore">
        <source>Rename '{0}' to '__'</source>
        <target state="translated">將 '{0}' 重新命名為 '__'</target>
        <note />
      </trans-unit>
      <trans-unit id="6012">
        <source>Advanced</source>
        <target state="translated">進階</target>
        <note />
      </trans-unit>
      <trans-unit id="6014">
        <source>Formatting</source>
        <target state="translated">格式化</target>
        <note />
      </trans-unit>
      <trans-unit id="UseFSharpLambda">
        <source>Use F# lambda syntax</source>
        <target state="translated">使用 F# lambda 語法</target>
        <note />
      </trans-unit>
      <trans-unit id="UseMutationWhenValueIsMutable">
        <source>Use '&lt;-' to mutate value</source>
        <target state="translated">使用 '&lt;-' 來變動值</target>
        <note />
      </trans-unit>
      <trans-unit id="UseNameof">
        <source>Use 'nameof'</source>
        <target state="translated">使用 'nameof'</target>
        <note />
      </trans-unit>
      <trans-unit id="UseTripleQuotedInterpolation">
        <source>Use triple quoted string interpolation.</source>
        <target state="translated">使用三引號字串插補。</target>
        <note />
      </trans-unit>
      <trans-unit id="UseUpcastKeyword">
        <source>Use 'upcast'</source>
        <target state="translated">使用「向上轉型」</target>
        <note />
      </trans-unit>
      <trans-unit id="UseUpcastOperator">
        <source>Use ':&gt;' operator</source>
        <target state="translated">使用 ':&gt;' 運算子</target>
        <note />
      </trans-unit>
      <trans-unit id="UseNotForNegation">
        <source>Use 'not' to negate expression</source>
        <target state="translated">使用 'not' 來否定運算式</target>
        <note />
      </trans-unit>
      <trans-unit id="UseValueInsteadOfDeref">
        <source>Use '.Value' to dereference expression</source>
        <target state="translated">使用 '.Value' 擷取運算式的值</target>
        <note />
      </trans-unit>
      <trans-unit id="WrapExpressionInParentheses">
        <source>Wrap expression in parentheses</source>
        <target state="translated">使用括弧包裝運算式</target>
        <note />
      </trans-unit>
    </body>
  </file>
</xliff><|MERGE_RESOLUTION|>--- conflicted
+++ resolved
@@ -33,22 +33,19 @@
 Outlining;
 Show outlining and collapsible nodes for F# code;
 Inline hints;
-<<<<<<< HEAD
-Display inline type hints (experimental);
-Display inline parameter name hints (experimental);Beer
+Display inline type hints (preview);
+Display inline parameter name hints (preview);Beer;
 Live Buffers;
 Use live (unsaved) buffers for checking</source>
-=======
+        <target state="new">Block Structure Guides;
+Show structure guidelines for F# code;
+Outlining;
+Show outlining and collapsible nodes for F# code;
+Inline hints;
 Display inline type hints (preview);
-Display inline parameter name hints (preview);Beer</source>
->>>>>>> 47a42410
-        <target state="needs-review-translation">區塊結構輔助線;
-顯示 F# 程式碼的結構方針;
-概述;
-顯示 F# 程式碼的大綱與可折疊的節點;
-內嵌提示;
-顯示內嵌類型提示 (實驗性);
-顯示內嵌參數名稱提示 (實驗性);啤酒</target>
+Display inline parameter name hints (preview);Beer;
+Live Buffers;
+Use live (unsaved) buffers for checking</target>
         <note />
       </trans-unit>
       <trans-unit id="CodeFixesPageKeywords">
@@ -57,16 +54,16 @@
 Remove unused open statements;
 Analyze and suggest fixes for unused values;
 Suggest names for unresolved identifiers;</source>
-        <target state="translated">簡化名稱 (移除不必要的辨識符號);
-一律將開啟語句放置在最上層;
-移除未使用的開啟語句;
-分析並建議未使用值的修正;
-建議未解析識別碼的名稱;</target>
+        <target state="new">Simplify names (remove unnecessary qualifiers);
+Always place open statements at the top level;
+Remove unused open statements;
+Analyze and suggest fixes for unused values;
+Suggest names for unresolved identifiers;</target>
         <note />
       </trans-unit>
       <trans-unit id="ConvertCSharpUsingToFSharpOpen">
         <source>Convert C# 'using' to F# 'open'</source>
-        <target state="translated">將 C# 'using' 轉換為 F# 'open'</target>
+        <target state="new">Convert C# 'using' to F# 'open'</target>
         <note />
       </trans-unit>
       <trans-unit id="ConvertToAnonymousRecord">
@@ -111,7 +108,7 @@
       </trans-unit>
       <trans-unit id="FormattingPageKeywords">
         <source>Re-format indentation on paste (Experimental)</source>
-        <target state="translated">在貼上時重新格式化縮排 (實驗性)</target>
+        <target state="new">Re-format indentation on paste (Experimental)</target>
         <note />
       </trans-unit>
       <trans-unit id="ImplementInterface">
@@ -133,14 +130,14 @@
 Never add new line on enter;
 Only add new line on enter after end of fully typed word;
 Always add new line on enter;</source>
-        <target state="translated">完成清單; 
-刪除字元後顯示完成清單; 
-輸入字元後顯示完成清單; 
-在未開啟的命名空間中顯示符號; 
-輸入金鑰行為; 
-在按 ENTER 時永不新增新行; 
-只在完整輸入文字的結尾之後才在按 ENTER 時新增新行; 
-按 ENTER 時一律新增新行;</target>
+        <target state="new">Completion Lists;
+Show completion list after a character is deleted;
+Show completion list after a character is typed;
+Show symbols in unopened namespaces;
+Enter key behavior;
+Never add new line on enter;
+Only add new line on enter after end of fully typed word;
+Always add new line on enter;</target>
         <note />
       </trans-unit>
       <trans-unit id="MakeDeclarationMutable">
@@ -163,15 +160,15 @@
 Enable parallel type checking with signature files;
 Enable parallel reference resolution;
 Enable fast find references &amp; rename (experimental)</source>
-        <target state="translated">F# 專案和快取效能選項;
-啟用記憶體內部跨專案參考;
-IntelliSense 效能選項;
-啟用 IntelliSense 功能的過時資料;
-使用過時結果之前的時間 (毫秒);
-平行化 (需要重新開機);
-啟用簽章檔案的平行類型檢查;
-啟用平行參考解析;
-啟用快速尋找參考和重新命名 (實驗性)</target>
+        <target state="new">F# Project and Caching Performance Options;
+Enable in-memory cross project references;
+IntelliSense Performance Options;
+Enable stale data for IntelliSense features;
+Time until stale results are used (in milliseconds);
+Parallelization (requires restart);
+Enable parallel type checking with signature files;
+Enable parallel reference resolution;
+Enable fast find references &amp; rename (experimental)</target>
         <note />
       </trans-unit>
       <trans-unit id="PrefixValueNameWithUnderscore">
@@ -185,11 +182,11 @@
 Solid underline;
 Dot underline;
 Dash underline;</source>
-        <target state="translated">導覽連結;
-導覽連結顯示為;
-實線底線;
-點底線;
-虛線底線;</target>
+        <target state="new">Navigation links;
+Show navigation links as;
+Solid underline;
+Dot underline;
+Dash underline;</target>
         <note />
       </trans-unit>
       <trans-unit id="RemoveReturn">
@@ -259,7 +256,7 @@
       </trans-unit>
       <trans-unit id="6008">
         <source>IntelliSense</source>
-        <target state="translated">IntelliSense</target>
+        <target state="needs-review-translation">IntelliSense</target>
         <note />
       </trans-unit>
       <trans-unit id="6009">
