﻿<?xml version="1.0" encoding="utf-8"?>
<xliff xmlns="urn:oasis:names:tc:xliff:document:1.2" xmlns:xsi="http://www.w3.org/2001/XMLSchema-instance" version="1.2" xsi:schemaLocation="urn:oasis:names:tc:xliff:document:1.2 xliff-core-1.2-transitional.xsd">
  <file datatype="xml" source-language="en" target-language="zh-Hant" original="../FSharp.Editor.resx">
    <body>
      <trans-unit id="AddMissingEqualsToTypeDefinition">
        <source>Add missing '=' to type definition</source>
        <target state="translated">將缺少的 '=' 新增至類型定義</target>
        <note />
      </trans-unit>
      <trans-unit id="AddMissingFunKeyword">
        <source>Add missing 'fun' keyword</source>
        <target state="translated">新增缺少的 'fun' 關鍵字</target>
        <note />
      </trans-unit>
      <trans-unit id="AddMissingInstanceMemberParameter">
        <source>Add missing instance member parameter</source>
        <target state="translated">新增缺少的執行個體成員參數</target>
        <note />
      </trans-unit>
      <trans-unit id="AddNewKeyword">
        <source>Add 'new' keyword</source>
        <target state="translated">新增 'new' 關鍵字</target>
        <note />
      </trans-unit>
      <trans-unit id="AddReturnTypeAnnotation">
        <source>Add return type annotation</source>
        <target state="new">Add return type annotation</target>
        <note />
      </trans-unit>
      <trans-unit id="AddTypeAnnotation">
        <source>Add type annotation</source>
        <target state="translated">新增型別註解</target>
        <note />
      </trans-unit>
      <trans-unit id="AdvancedPageKeywords">
        <source>Block Structure Guides;
Show structure guidelines for F# code;
Outlining;
Show outlining and collapsible nodes for F# code;
Inline hints;
Display inline type hints (preview);
Display return type hints (preview);
Display inline parameter name hints (preview);
Use Transparent Compiler (experimental);
Live Buffers;
Use live (unsaved) buffers for analysis</source>
        <target state="needs-review-translation">區塊結構輔助線;
顯示 F# 程式碼的結構輔助線;
大綱;
顯示 F# 程式碼的大綱與可折疊的節點;
內嵌提示;
顯示內嵌類型提示 (預覽);
顯示傳回型別提示 (預覽);
顯示內嵌參數名稱提示 (預覽);
即時緩衝區;
使用即時 (未儲存) 緩衝區進行檢查</target>
        <note />
      </trans-unit>
      <trans-unit id="ChangeEqualsInFieldTypeToColon">
        <source>Use ':' for type in field declaration</source>
        <target state="translated">請在欄位宣告中使用 ':' 作為類型</target>
        <note />
      </trans-unit>
      <trans-unit id="CodeFixesPageKeywords">
        <source>Simplify names (remove unnecessary qualifiers);
Always place open statements at the top level;
Remove unused open statements;
Analyze and suggest fixes for unused values;
Suggest names for unresolved identifiers;</source>
        <target state="translated">簡化名稱 (移除不必要的辨識符號);
一律將開啟語句放置在最上層;
移除未使用的開啟語句;
分析並建議未使用值的修正;
建議未解析識別碼的名稱;</target>
        <note />
      </trans-unit>
      <trans-unit id="ConvertCSharpUsingToFSharpOpen">
        <source>Convert C# 'using' to F# 'open'</source>
        <target state="translated">將 C# 'using' 轉換為 F# 'open'</target>
        <note />
      </trans-unit>
      <trans-unit id="ConvertToAnonymousRecord">
        <source>Convert to Anonymous Record</source>
        <target state="translated">轉換為匿名記錄</target>
        <note />
      </trans-unit>
      <trans-unit id="ConvertToNotEqualsEqualityExpression">
        <source>Use '&lt;&gt;' for inequality check</source>
        <target state="translated">使用 '&lt;&gt;' 進行不等式檢查</target>
        <note />
      </trans-unit>
      <trans-unit id="ConvertToSingleEqualsEqualityExpression">
        <source>Use '=' for equality check</source>
        <target state="translated">使用 '=' 檢查是否相等</target>
        <note />
      </trans-unit>
      <trans-unit id="ChangePrefixNegationToInfixSubtraction">
        <source>Use subtraction instead of negation</source>
        <target state="translated">使用減號代替否定</target>
        <note />
      </trans-unit>
      <trans-unit id="FSharpDisposableLocalValuesClassificationType">
        <source>F# Disposable Values (locals)</source>
        <target state="translated">F# 可處置的值 (區域)</target>
        <note />
      </trans-unit>
      <trans-unit id="FSharpDisposableTopLevelValuesClassificationType">
        <source>F# Disposable Values (top-level)</source>
        <target state="translated">F# 可處置的值 (最上層)</target>
        <note />
      </trans-unit>
      <trans-unit id="FSharpDisposableTypesClassificationType">
        <source>F# Disposable Types</source>
        <target state="translated">F# 可處置的類型</target>
        <note />
      </trans-unit>
      <trans-unit id="FSharpFunctionsClassificationType">
        <source>F# Functions</source>
        <target state="translated">F# 函式</target>
        <note />
      </trans-unit>
      <trans-unit id="FormattingPageKeywords">
        <source>Re-format indentation on paste (Experimental)</source>
        <target state="translated">在貼上時重新格式化縮排 (實驗性)</target>
        <note />
      </trans-unit>
      <trans-unit id="ImplementInterface">
        <source>Implement interface</source>
        <target state="translated">實作介面</target>
        <note />
      </trans-unit>
      <trans-unit id="ImplementInterfaceWithoutTypeAnnotation">
        <source>Implement interface without type annotation</source>
        <target state="translated">實作沒有類型註釋的介面</target>
        <note />
      </trans-unit>
      <trans-unit id="IntelliSensePageKeywords">
        <source>Completion Lists;
Show completion list after a character is deleted;
Show completion list after a character is typed;
Show symbols in unopened namespaces;
Enter key behavior;
Never add new line on enter;
Only add new line on enter after end of fully typed word;
Always add new line on enter;</source>
        <target state="translated">完成清單; 
刪除字元後顯示完成清單; 
輸入字元後顯示完成清單; 
在未開啟的命名空間中顯示符號; 
輸入金鑰行為; 
在按 ENTER 時永不新增新行; 
只在完整輸入文字的結尾之後才在按 ENTER 時新增新行; 
按 ENTER 時一律新增新行;</target>
        <note />
      </trans-unit>
      <trans-unit id="MakeDeclarationMutable">
        <source>Make declaration 'mutable'</source>
        <target state="translated">將宣告設定為「可變動」</target>
        <note />
      </trans-unit>
      <trans-unit id="MakeOuterBindingRecursive">
        <source>Make '{0}' recursive</source>
        <target state="translated">將 '{0}' 設為遞迴</target>
        <note />
      </trans-unit>
      <trans-unit id="PerformancePageKeywords">
        <source>F# Project and Caching Performance Options;
Enable in-memory cross project references;
Enable_partial_type_checking;
IntelliSense Performance Options;
Enable stale data for IntelliSense features;
Time until stale results are used (in milliseconds);
Parallelization (requires restart);
Enable parallel type checking with signature files;
Enable parallel reference resolution;
Enable fast find references &amp; rename (restart required);
Cache parsing results (experimental)</source>
<<<<<<< HEAD
        <target state="translated">F# 專案和快取效能選項；
=======
        <target state="needs-review-translation">F# 專案和快取效能選項；
>>>>>>> 93b8f0c4
啟用記憶體內跨專案參考；
Enable_partial_type_checking；
IntelliSense 效能選項；
啟用 IntelliSense 功能的過時資料；
使用過時結果之前的時間 (毫秒)；
平行化 (需要重新開機)；
啟用平行類型檢查與簽章檔案；
啟用平行參考解析；
啟用快速尋找參考和重新命名 (實驗性)；
快取剖析結果 (實驗性)</target>
        <note />
      </trans-unit>
      <trans-unit id="PrefixValueNameWithUnderscore">
        <source>Prefix '{0}' with underscore</source>
        <target state="translated">有底線的前置詞 '{0}'</target>
        <note />
      </trans-unit>
      <trans-unit id="QuickInfoPageKeywords">
        <source>Formatting;
Preferred description width in characters;
Format signature to the given width by adding line breaks conforming with F# syntax rules;
Navigation links;
Show navigation links as;
Solid underline;
Dot underline;
Dash underline;
Show remarks in Quick Info</source>
        <target state="needs-review-translation">格式化；
慣用描述寬度 (以字元為單位)；
透過新增符合 F# 語法規則的分行符號，將簽章格式設定為指定寬度；
瀏覽連結；
將瀏覽連結顯示為；
實心底線；
點底線；
虛線底線；</target>
        <note />
      </trans-unit>
      <trans-unit id="RemarksHeader">
        <source>Remarks:</source>
        <target state="new">Remarks:</target>
        <note />
      </trans-unit>
      <trans-unit id="RemoveReturn">
        <source>Remove 'return'</source>
        <target state="translated">移除 'return'</target>
        <note />
      </trans-unit>
      <trans-unit id="RemoveReturnBang">
        <source>Remove 'return!'</source>
        <target state="translated">移除 'return!'</target>
        <note />
      </trans-unit>
      <trans-unit id="RemoveUnnecessaryParentheses">
        <source>Remove unnecessary parentheses</source>
        <target state="new">Remove unnecessary parentheses</target>
        <note />
      </trans-unit>
      <trans-unit id="RemoveUnusedBinding">
        <source>Remove unused binding</source>
        <target state="translated">移除未使用的繫結</target>
        <note />
      </trans-unit>
      <trans-unit id="RemoveYield">
        <source>Remove 'yield'</source>
        <target state="translated">移除 'yield'</target>
        <note />
      </trans-unit>
      <trans-unit id="RemoveYieldBang">
        <source>Remove 'yield!'</source>
        <target state="translated">移除 'yield!'</target>
        <note />
      </trans-unit>
      <trans-unit id="RenameValueToUnderscore">
        <source>Rename '{0}' to '_'</source>
        <target state="translated">將 '{0}' 重新命名為 '_'</target>
        <note />
      </trans-unit>
      <trans-unit id="ReturnsHeader">
        <source>Returns:</source>
        <target state="new">Returns:</target>
        <note />
      </trans-unit>
      <trans-unit id="SimplifyName">
        <source>Simplify name</source>
        <target state="translated">簡化名稱</target>
        <note />
      </trans-unit>
      <trans-unit id="NameCanBeSimplified">
        <source>Name can be simplified.</source>
        <target state="translated">可以簡化名稱。</target>
        <note />
      </trans-unit>
      <trans-unit id="FSharpMutableVarsClassificationType">
        <source>F# Mutable Variables / Reference Cells</source>
        <target state="translated">F# 可變動變數 / 參考儲存格</target>
        <note />
      </trans-unit>
      <trans-unit id="FSharpPrintfFormatClassificationType">
        <source>F# Printf Format</source>
        <target state="translated">F# Printf 格式</target>
        <note />
      </trans-unit>
      <trans-unit id="FSharpPropertiesClassificationType">
        <source>F# Properties</source>
        <target state="translated">F# 屬性</target>
        <note />
      </trans-unit>
      <trans-unit id="RemoveUnusedOpens">
        <source>Remove unused open declarations</source>
        <target state="translated">移除未使用的公開宣告</target>
        <note />
      </trans-unit>
      <trans-unit id="UnexpectedEqualsInFieldExpectedColon">
        <source>Unexpected symbol '=' in field declaration. Expected ':' or other token.</source>
        <target state="translated">欄位宣告中有未預期的符號 '='。必須是 ':' 或其他語彙基元。</target>
        <note />
      </trans-unit>
      <trans-unit id="UnusedOpens">
        <source>Open declaration can be removed.</source>
        <target state="translated">可以移除公開宣告。</target>
        <note />
      </trans-unit>
      <trans-unit id="6008">
        <source>IntelliSense</source>
        <target state="translated">IntelliSense</target>
        <note />
      </trans-unit>
      <trans-unit id="6009">
        <source>QuickInfo</source>
        <target state="translated">QuickInfo</target>
        <note />
      </trans-unit>
      <trans-unit id="AddAssemblyReference">
        <source>Add an assembly reference to '{0}'</source>
        <target state="translated">新增組件參考至 '{0}'</target>
        <note />
      </trans-unit>
      <trans-unit id="AddProjectReference">
        <source>Add a project reference to '{0}'</source>
        <target state="translated">新增專案參考至 '{0}'</target>
        <note />
      </trans-unit>
      <trans-unit id="6010">
        <source>Code Fixes</source>
        <target state="translated">程式碼修正</target>
        <note />
      </trans-unit>
      <trans-unit id="6011">
        <source>Performance</source>
        <target state="translated">效能</target>
        <note />
      </trans-unit>
      <trans-unit id="TheValueIsUnused">
        <source>The value is unused</source>
        <target state="translated">未使用該值</target>
        <note />
      </trans-unit>
      <trans-unit id="CannotDetermineSymbol">
        <source>Cannot determine the symbol under the caret</source>
        <target state="translated">無法決定插入點下的符號</target>
        <note />
      </trans-unit>
      <trans-unit id="CannotNavigateUnknown">
        <source>Cannot navigate to the requested location</source>
        <target state="translated">無法瀏覽至要求的位置</target>
        <note />
      </trans-unit>
      <trans-unit id="LocatingSymbol">
        <source>Locating the symbol under the caret...</source>
        <target state="translated">正在尋找插入點下的符號...</target>
        <note />
      </trans-unit>
      <trans-unit id="NavigatingTo">
        <source>Navigating to symbol...</source>
        <target state="translated">正在瀏覽至符號...</target>
        <note />
      </trans-unit>
      <trans-unit id="NavigateToFailed">
        <source>Navigate to symbol failed: {0}</source>
        <target state="translated">瀏覽至符號失敗: {0}</target>
        <note />
      </trans-unit>
      <trans-unit id="ExceptionsHeader">
        <source>Exceptions:</source>
        <target state="translated">例外狀況:</target>
        <note />
      </trans-unit>
      <trans-unit id="GenericParametersHeader">
        <source>Generic parameters:</source>
        <target state="translated">泛型參數:</target>
        <note />
      </trans-unit>
      <trans-unit id="RenameValueToDoubleUnderscore">
        <source>Rename '{0}' to '__'</source>
        <target state="translated">將 '{0}' 重新命名為 '__'</target>
        <note />
      </trans-unit>
      <trans-unit id="6012">
        <source>Advanced</source>
        <target state="translated">進階</target>
        <note />
      </trans-unit>
      <trans-unit id="6014">
        <source>Formatting</source>
        <target state="translated">格式化</target>
        <note />
      </trans-unit>
      <trans-unit id="UseFSharpLambda">
        <source>Use F# lambda syntax</source>
        <target state="translated">使用 F# lambda 語法</target>
        <note />
      </trans-unit>
      <trans-unit id="UseMutationWhenValueIsMutable">
        <source>Use '&lt;-' to mutate value</source>
        <target state="translated">使用 '&lt;-' 來變動值</target>
        <note />
      </trans-unit>
      <trans-unit id="UseNameof">
        <source>Use 'nameof'</source>
        <target state="translated">使用 'nameof'</target>
        <note />
      </trans-unit>
      <trans-unit id="UseTripleQuotedInterpolation">
        <source>Use triple quoted string interpolation.</source>
        <target state="translated">使用三引號字串插補。</target>
        <note />
      </trans-unit>
      <trans-unit id="UseUpcastKeyword">
        <source>Use 'upcast'</source>
        <target state="translated">使用「向上轉型」</target>
        <note />
      </trans-unit>
      <trans-unit id="UseUpcastOperator">
        <source>Use ':&gt;' operator</source>
        <target state="translated">使用 ':&gt;' 運算子</target>
        <note />
      </trans-unit>
      <trans-unit id="UseNotForNegation">
        <source>Use 'not' to negate expression</source>
        <target state="translated">使用 'not' 來否定運算式</target>
        <note />
      </trans-unit>
      <trans-unit id="UseValueInsteadOfDeref">
        <source>Use '.Value' to dereference expression</source>
        <target state="translated">使用 '.Value' 擷取運算式的值</target>
        <note />
      </trans-unit>
      <trans-unit id="WrapExpressionInParentheses">
        <source>Wrap expression in parentheses</source>
        <target state="translated">使用括弧包裝運算式</target>
        <note />
      </trans-unit>
    </body>
  </file>
</xliff><|MERGE_RESOLUTION|>--- conflicted
+++ resolved
@@ -175,11 +175,7 @@
 Enable parallel reference resolution;
 Enable fast find references &amp; rename (restart required);
 Cache parsing results (experimental)</source>
-<<<<<<< HEAD
-        <target state="translated">F# 專案和快取效能選項；
-=======
         <target state="needs-review-translation">F# 專案和快取效能選項；
->>>>>>> 93b8f0c4
 啟用記憶體內跨專案參考；
 Enable_partial_type_checking；
 IntelliSense 效能選項；
