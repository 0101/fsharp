--- conflicted
+++ resolved
@@ -34,29 +34,16 @@
 Show outlining and collapsible nodes for F# code;
 Inline hints;
 Display inline type hints (experimental);
-<<<<<<< HEAD
 Display inline parameter name hints (experimental);Beer
 Live Buffers;
 Use live (unsaved) buffers for checking</source>
-        <target state="new">Block Structure Guides;
-Show structure guidelines for F# code;
-Outlining;
-Show outlining and collapsible nodes for F# code;
-Inline hints;
-Display inline type hints (experimental);
-Display inline parameter name hints (experimental);Beer
-Live Buffers;
-Use live (unsaved) buffers for checking</target>
-=======
-Display inline parameter name hints (experimental);Beer</source>
-        <target state="translated">區塊結構輔助線;
+        <target state="needs-review-translation">區塊結構輔助線;
 顯示 F# 程式碼的結構方針;
 概述;
 顯示 F# 程式碼的大綱與可折疊的節點;
 內嵌提示;
 顯示內嵌類型提示 (實驗性);
 顯示內嵌參數名稱提示 (實驗性);啤酒</target>
->>>>>>> 2cb6c673
         <note />
       </trans-unit>
       <trans-unit id="CodeFixesPageKeywords">
