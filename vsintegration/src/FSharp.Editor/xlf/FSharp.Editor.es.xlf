--- conflicted
+++ resolved
@@ -24,7 +24,7 @@
       </trans-unit>
       <trans-unit id="AddReturnTypeAnnotation">
         <source>Add return type annotation</source>
-        <target state="translated">Agregar una anotación de tipo</target>
+        <target state="new">Add return type annotation</target>
         <note />
       </trans-unit>
       <trans-unit id="AddTypeAnnotation">
@@ -44,20 +44,7 @@
 Use Transparent Compiler (experimental);
 Live Buffers;
 Use live (unsaved) buffers for analysis</source>
-<<<<<<< HEAD
-        <target state="new">Block Structure Guides;
-Show structure guidelines for F# code;
-Outlining;
-Show outlining and collapsible nodes for F# code;
-Inline hints;
-Display inline type hints (preview);
-Display return type hints (preview);
-Display inline parameter name hints (preview);
-Use Transparent Compiler (experimental);
-Live Buffers;
-Use live (unsaved) buffers for analysis</target>
-=======
-        <target state="translated">Guías de estructura de bloques;
+        <target state="needs-review-translation">Guías de estructura de bloques;
 Mostrar guías de estructura para código F#;
 Esquema;
 Mostrar esquema y nodos colapsables para código F#;
@@ -66,13 +53,12 @@
 Mostrar sugerencias de tipo de valor devuelto (vista previa);
 Mostrar sugerencias de nombres de parámetro insertadas (vista previa)
 Búferes activos;
-Usar búferes activos (no guardados) para el análisis</target>
->>>>>>> e106ca4d
+Usar búferes activos (no guardados) para la comprobación</target>
         <note />
       </trans-unit>
       <trans-unit id="ChangeEqualsInFieldTypeToColon">
         <source>Use ':' for type in field declaration</source>
-        <target state="new">Use ':' for type in field declaration</target>
+        <target state="translated">Usar “:” para el tipo en la declaración de campo</target>
         <note />
       </trans-unit>
       <trans-unit id="CodeFixesPageKeywords">
@@ -189,17 +175,19 @@
 Enable parallel reference resolution;
 Enable fast find references &amp; rename (restart required);
 Cache parsing results (experimental)</source>
-        <target state="translated">Opciones de rendimiento de almacenamiento en caché y proyectos de F#;
-Habilitar referencias entre proyectos en memoria;
+        <target state="needs-review-translation">Opciones de rendimiento de proyectos y caché de F#;
+Habilitar referencias cruzadas de proyecto en memoria;
 Enable_partial_type_checking;
 Opciones de rendimiento de IntelliSense;
-Habilitar datos obsoletos para características de IntelliSense;
+Habilitar datos obsoletos para funciones de IntelliSense;
 Tiempo hasta que se utilizan los resultados obsoletos (en milisegundos);
-Paralelización (requiere reiniciar);
-Habilitar la comprobación de tipos paralelos con archivos de firma;
-Habilitar resolución de referencias paralelas;
-Habilitar referencias de búsqueda rápida y cambio de nombre (es necesario reiniciar);
-Resultados del análisis de la caché (experimental)</target>
+Paralelización (requiere reinicio);
+ 
+Habilitar la comprobación paralela de tipos con archivos de firmas;
+ 
+Habilitar la resolución de referencias en paralelo;
+Habilitar búsqueda rápida de referencias y renombrado (experimental);
+Caché de resultados de análisis (experimental)</target>
         <note />
       </trans-unit>
       <trans-unit id="PrefixValueNameWithUnderscore">
@@ -217,20 +205,19 @@
 Dot underline;
 Dash underline;
 Show remarks in Quick Info</source>
-        <target state="translated">Formateando;
-Anchura preferida de la descripción en caracteres;
-Da formato a la firma al ancho dado agregando saltos de línea conforme a las reglas de sintaxis de F#;
+        <target state="needs-review-translation">Formato;
+Ancho de descripción preferido en caracteres;
+Dar formato a la firma con el ancho dado agregando saltos de línea que cumplan las reglas de sintaxis de F#;
 Vínculos de navegación;
 Mostrar vínculos de navegación como;
 Subrayado sólido;
-Subrayado de puntos;
-Subrayado guion;
-Mostrar comentarios en Información rápida</target>
+Subrayado de punto;
+Subrayado de guion;</target>
         <note />
       </trans-unit>
       <trans-unit id="RemarksHeader">
         <source>Remarks:</source>
-        <target state="translated">Comentarios:</target>
+        <target state="new">Remarks:</target>
         <note />
       </trans-unit>
       <trans-unit id="RemoveReturn">
@@ -245,7 +232,7 @@
       </trans-unit>
       <trans-unit id="RemoveUnnecessaryParentheses">
         <source>Remove unnecessary parentheses</source>
-        <target state="translated">Quitar los paréntesis innecesarios</target>
+        <target state="new">Remove unnecessary parentheses</target>
         <note />
       </trans-unit>
       <trans-unit id="RemoveUnusedBinding">
@@ -270,7 +257,7 @@
       </trans-unit>
       <trans-unit id="ReturnsHeader">
         <source>Returns:</source>
-        <target state="translated">Devuelve:</target>
+        <target state="new">Returns:</target>
         <note />
       </trans-unit>
       <trans-unit id="SimplifyName">
@@ -305,7 +292,7 @@
       </trans-unit>
       <trans-unit id="UnexpectedEqualsInFieldExpectedColon">
         <source>Unexpected symbol '=' in field declaration. Expected ':' or other token.</source>
-        <target state="new">Unexpected symbol '=' in field declaration. Expected ':' or other token.</target>
+        <target state="translated">Símbolo inesperado “=” en la declaración de campo. Se esperaba “:” u otro token.</target>
         <note />
       </trans-unit>
       <trans-unit id="UnusedOpens">
