--- conflicted
+++ resolved
@@ -175,7 +175,6 @@
 Enable parallel reference resolution;
 Enable fast find references &amp; rename (restart required);
 Cache parsing results (experimental)</source>
-<<<<<<< HEAD
         <target state="translated">Projeto em F# e opções de desempenho em cache;
 _Habilitar referências de projeto cruzado na memória;
 Habilitar verificação parcial de tipo;
@@ -187,19 +186,6 @@
 Habilitar a resolução de referência paralela;
 Habilitar referências de localização rápida e renomear (reinicialização necessária);
 Resultados da análise de cache (experimental)</target>
-=======
-        <target state="needs-review-translation">Opções de desempenho de projeto e cache do F#;
- Habilitar referências de projeto cruzado na memória;
- Enable_partial_type_checking;
- Opções de desempenho do IntelliSense;
- Habilitar dados obsoletos para recursos do IntelliSense;
- Tempo até que os resultados obsoletos sejam usados (em milissegundos);
- Paralelização (requer reinicialização);
- Habilitar a verificação de tipo paralelo com arquivos de assinatura;
- Habilitar resolução de referência paralela;
- Habilitar referências de localização rápida e renomear (experimental);
- Resultados da análise de cache (experimental)</target>
->>>>>>> 51874613
         <note />
       </trans-unit>
       <trans-unit id="PrefixValueNameWithUnderscore">
