--- conflicted
+++ resolved
@@ -33,22 +33,19 @@
 Outlining;
 Show outlining and collapsible nodes for F# code;
 Inline hints;
-<<<<<<< HEAD
-Display inline type hints (experimental);
-Display inline parameter name hints (experimental);Beer
+Display inline type hints (preview);
+Display inline parameter name hints (preview);Beer;
 Live Buffers;
 Use live (unsaved) buffers for checking</source>
-=======
+        <target state="new">Block Structure Guides;
+Show structure guidelines for F# code;
+Outlining;
+Show outlining and collapsible nodes for F# code;
+Inline hints;
 Display inline type hints (preview);
-Display inline parameter name hints (preview);Beer</source>
->>>>>>> 47a42410
-        <target state="needs-review-translation">ブロック構造ガイド;
-F# コードの構造ガイドラインを表示します。
-アウトライン;
-F# コードのアウトラインと折りたたみ可能なノードを表示します。
-インライン ヒント;
-インライン型のヒントを表示する (試験段階);
-インライン パラメーター名のヒントを表示する (試験段階);ビール</target>
+Display inline parameter name hints (preview);Beer;
+Live Buffers;
+Use live (unsaved) buffers for checking</target>
         <note />
       </trans-unit>
       <trans-unit id="CodeFixesPageKeywords">
@@ -57,16 +54,16 @@
 Remove unused open statements;
 Analyze and suggest fixes for unused values;
 Suggest names for unresolved identifiers;</source>
-        <target state="translated">名前を簡略化します (不要な修飾子を削除する);
-常に open ステートメントを最上位レベルに配置します。
-未使用の open ステートメントを削除します。
-未使用の値の修正を分析して提案します。
-未解決の識別子の名前を提案します;</target>
+        <target state="new">Simplify names (remove unnecessary qualifiers);
+Always place open statements at the top level;
+Remove unused open statements;
+Analyze and suggest fixes for unused values;
+Suggest names for unresolved identifiers;</target>
         <note />
       </trans-unit>
       <trans-unit id="ConvertCSharpUsingToFSharpOpen">
         <source>Convert C# 'using' to F# 'open'</source>
-        <target state="translated">C# 'using' を F# 'open' に変換する</target>
+        <target state="new">Convert C# 'using' to F# 'open'</target>
         <note />
       </trans-unit>
       <trans-unit id="ConvertToAnonymousRecord">
@@ -111,7 +108,7 @@
       </trans-unit>
       <trans-unit id="FormattingPageKeywords">
         <source>Re-format indentation on paste (Experimental)</source>
-        <target state="translated">貼り付け時にインデントを再フォーマットする (試験段階)</target>
+        <target state="new">Re-format indentation on paste (Experimental)</target>
         <note />
       </trans-unit>
       <trans-unit id="ImplementInterface">
@@ -133,14 +130,14 @@
 Never add new line on enter;
 Only add new line on enter after end of fully typed word;
 Always add new line on enter;</source>
-        <target state="translated">入力候補リスト;
-文字が削除された後に完了リストを表示します。
-文字が入力された後に入力候補一覧を表示します。
-開かれていない名前空間にシンボルを表示します。
-キーの動作を入力します。
-Enter キーで改行を追加しないでください。
-完全に入力された単語の末尾の後に Enter キーで改行を追加します。
-常に Enter キーを押して新しい行を追加します。</target>
+        <target state="new">Completion Lists;
+Show completion list after a character is deleted;
+Show completion list after a character is typed;
+Show symbols in unopened namespaces;
+Enter key behavior;
+Never add new line on enter;
+Only add new line on enter after end of fully typed word;
+Always add new line on enter;</target>
         <note />
       </trans-unit>
       <trans-unit id="MakeDeclarationMutable">
@@ -163,15 +160,15 @@
 Enable parallel type checking with signature files;
 Enable parallel reference resolution;
 Enable fast find references &amp; rename (experimental)</source>
-        <target state="translated">F# プロジェクトとキャッシュのパフォーマンス オプション;
-メモリ内のプロジェクト間参照を有効にする。
-IntelliSense パフォーマンス オプション;
-IntelliSense 機能の古いデータを有効にする。
-古い結果が使用されるまでの時間 (ミリ秒);
-並列化 (再起動が必要);
-署名ファイルを使用して並列型チェックを有効にする。
-並列参照解決を有効にする;
-高速検索参照の有効化と名前の変更 (試験段階)</target>
+        <target state="new">F# Project and Caching Performance Options;
+Enable in-memory cross project references;
+IntelliSense Performance Options;
+Enable stale data for IntelliSense features;
+Time until stale results are used (in milliseconds);
+Parallelization (requires restart);
+Enable parallel type checking with signature files;
+Enable parallel reference resolution;
+Enable fast find references &amp; rename (experimental)</target>
         <note />
       </trans-unit>
       <trans-unit id="PrefixValueNameWithUnderscore">
@@ -185,11 +182,11 @@
 Solid underline;
 Dot underline;
 Dash underline;</source>
-        <target state="translated">ナビゲーション リンク;
-ナビゲーション リンクを次のように表示します。
-塗りつぶしの下線;
-ドットの下線;
-ダッシュ下線;</target>
+        <target state="new">Navigation links;
+Show navigation links as;
+Solid underline;
+Dot underline;
+Dash underline;</target>
         <note />
       </trans-unit>
       <trans-unit id="RemoveReturn">
@@ -259,7 +256,7 @@
       </trans-unit>
       <trans-unit id="6008">
         <source>IntelliSense</source>
-        <target state="translated">IntelliSense</target>
+        <target state="needs-review-translation">IntelliSense</target>
         <note />
       </trans-unit>
       <trans-unit id="6009">
