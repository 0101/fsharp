﻿<?xml version="1.0" encoding="utf-8"?>
<xliff xmlns="urn:oasis:names:tc:xliff:document:1.2" xmlns:xsi="http://www.w3.org/2001/XMLSchema-instance" version="1.2" xsi:schemaLocation="urn:oasis:names:tc:xliff:document:1.2 xliff-core-1.2-transitional.xsd">
  <file datatype="xml" source-language="en" target-language="ja" original="../FSharp.Editor.resx">
    <body>
      <trans-unit id="AddMissingEqualsToTypeDefinition">
        <source>Add missing '=' to type definition</source>
        <target state="translated">不足している '=' を型定義に追加します</target>
        <note />
      </trans-unit>
      <trans-unit id="AddMissingFunKeyword">
        <source>Add missing 'fun' keyword</source>
        <target state="translated">不足している 'fun' キーワードを追加する</target>
        <note />
      </trans-unit>
      <trans-unit id="AddMissingInstanceMemberParameter">
        <source>Add missing instance member parameter</source>
        <target state="translated">見つからないインスタンス メンバー パラメーターを追加する</target>
        <note />
      </trans-unit>
      <trans-unit id="AddNewKeyword">
        <source>Add 'new' keyword</source>
        <target state="translated">'new' キーワードを追加する</target>
        <note />
      </trans-unit>
      <trans-unit id="AddTypeAnnotation">
        <source>Add type annotation</source>
        <target state="translated">型の注釈の追加</target>
        <note />
      </trans-unit>
      <trans-unit id="AdvancedPageKeywords">
        <source>Block Structure Guides;
Show structure guidelines for F# code;
Outlining;
Show outlining and collapsible nodes for F# code;
Inline hints;
Display inline type hints (experimental);
<<<<<<< HEAD
Display inline parameter name hints (experimental);Beer
Live Buffers;
Use live (unsaved) buffers for checking</source>
        <target state="new">Block Structure Guides;
Show structure guidelines for F# code;
Outlining;
Show outlining and collapsible nodes for F# code;
Inline hints;
Display inline type hints (experimental);
Display inline parameter name hints (experimental);Beer
Live Buffers;
Use live (unsaved) buffers for checking</target>
=======
Display inline parameter name hints (experimental);Beer</source>
        <target state="translated">ブロック構造ガイド;
F# コードの構造ガイドラインを表示します。
アウトライン;
F# コードのアウトラインと折りたたみ可能なノードを表示します。
インライン ヒント;
インライン型のヒントを表示する (試験段階);
インライン パラメーター名のヒントを表示する (試験段階);ビール</target>
>>>>>>> 2cb6c673
        <note />
      </trans-unit>
      <trans-unit id="CodeFixesPageKeywords">
        <source>Simplify names (remove unnecessary qualifiers);
Always place open statements at the top level;
Remove unused open statements;
Analyze and suggest fixes for unused values;
Suggest names for unresolved identifiers;</source>
        <target state="translated">名前を簡略化します (不要な修飾子を削除する);
常に open ステートメントを最上位レベルに配置します。
未使用の open ステートメントを削除します。
未使用の値の修正を分析して提案します。
未解決の識別子の名前を提案します;</target>
        <note />
      </trans-unit>
      <trans-unit id="ConvertCSharpUsingToFSharpOpen">
        <source>Convert C# 'using' to F# 'open'</source>
        <target state="translated">C# 'using' を F# 'open' に変換する</target>
        <note />
      </trans-unit>
      <trans-unit id="ConvertToAnonymousRecord">
        <source>Convert to Anonymous Record</source>
        <target state="translated">匿名レコードに変換</target>
        <note />
      </trans-unit>
      <trans-unit id="ConvertToNotEqualsEqualityExpression">
        <source>Use '&lt;&gt;' for inequality check</source>
        <target state="translated">非等値のチェックには '&lt;&gt;' を使用します</target>
        <note />
      </trans-unit>
      <trans-unit id="ConvertToSingleEqualsEqualityExpression">
        <source>Use '=' for equality check</source>
        <target state="translated">等値性のチェックには '=' を使用します</target>
        <note />
      </trans-unit>
      <trans-unit id="ChangePrefixNegationToInfixSubtraction">
        <source>Use subtraction instead of negation</source>
        <target state="translated">否定の代わりに減算を使用する</target>
        <note />
      </trans-unit>
      <trans-unit id="FSharpDisposableLocalValuesClassificationType">
        <source>F# Disposable Values (locals)</source>
        <target state="translated">F# の破棄可能な値 (ローカル)</target>
        <note />
      </trans-unit>
      <trans-unit id="FSharpDisposableTopLevelValuesClassificationType">
        <source>F# Disposable Values (top-level)</source>
        <target state="translated">F# の破棄可能な値 (トップレベル)</target>
        <note />
      </trans-unit>
      <trans-unit id="FSharpDisposableTypesClassificationType">
        <source>F# Disposable Types</source>
        <target state="translated">F# 破棄可能な型</target>
        <note />
      </trans-unit>
      <trans-unit id="FSharpFunctionsClassificationType">
        <source>F# Functions</source>
        <target state="translated">F# 関数</target>
        <note />
      </trans-unit>
      <trans-unit id="FormattingPageKeywords">
        <source>Re-format indentation on paste (Experimental)</source>
        <target state="translated">貼り付け時にインデントを再フォーマットする (試験段階)</target>
        <note />
      </trans-unit>
      <trans-unit id="ImplementInterface">
        <source>Implement interface</source>
        <target state="translated">インターフェイスを実装します。</target>
        <note />
      </trans-unit>
      <trans-unit id="ImplementInterfaceWithoutTypeAnnotation">
        <source>Implement interface without type annotation</source>
        <target state="translated">型の注釈を指定しないでインターフェイスを実装する</target>
        <note />
      </trans-unit>
      <trans-unit id="IntelliSensePageKeywords">
        <source>Completion Lists;
Show completion list after a character is deleted;
Show completion list after a character is typed;
Show symbols in unopened namespaces;
Enter key behavior;
Never add new line on enter;
Only add new line on enter after end of fully typed word;
Always add new line on enter;</source>
        <target state="translated">入力候補リスト;
文字が削除された後に完了リストを表示します。
文字が入力された後に入力候補一覧を表示します。
開かれていない名前空間にシンボルを表示します。
キーの動作を入力します。
Enter キーで改行を追加しないでください。
完全に入力された単語の末尾の後に Enter キーで改行を追加します。
常に Enter キーを押して新しい行を追加します。</target>
        <note />
      </trans-unit>
      <trans-unit id="MakeDeclarationMutable">
        <source>Make declaration 'mutable'</source>
        <target state="translated">'mutable' を宣言する</target>
        <note />
      </trans-unit>
      <trans-unit id="MakeOuterBindingRecursive">
        <source>Make '{0}' recursive</source>
        <target state="translated">'{0}' を再帰的にする</target>
        <note />
      </trans-unit>
      <trans-unit id="PerformancePageKeywords">
        <source>F# Project and Caching Performance Options;
Enable in-memory cross project references;
IntelliSense Performance Options;
Enable stale data for IntelliSense features;
Time until stale results are used (in milliseconds);
Parallelization (requires restart);
Enable parallel type checking with signature files;
Enable parallel reference resolution;
Enable fast find references &amp; rename (experimental)</source>
        <target state="translated">F# プロジェクトとキャッシュのパフォーマンス オプション;
メモリ内のプロジェクト間参照を有効にする。
IntelliSense パフォーマンス オプション;
IntelliSense 機能の古いデータを有効にする。
古い結果が使用されるまでの時間 (ミリ秒);
並列化 (再起動が必要);
署名ファイルを使用して並列型チェックを有効にする。
並列参照解決を有効にする;
高速検索参照の有効化と名前の変更 (試験段階)</target>
        <note />
      </trans-unit>
      <trans-unit id="PrefixValueNameWithUnderscore">
        <source>Prefix '{0}' with underscore</source>
        <target state="translated">アンダースコアが含まれているプレフィックス '{0}'</target>
        <note />
      </trans-unit>
      <trans-unit id="QuickInfoPageKeywords">
        <source>Navigation links;
Show navigation links as;
Solid underline;
Dot underline;
Dash underline;</source>
        <target state="translated">ナビゲーション リンク;
ナビゲーション リンクを次のように表示します。
塗りつぶしの下線;
ドットの下線;
ダッシュ下線;</target>
        <note />
      </trans-unit>
      <trans-unit id="RemoveReturn">
        <source>Remove 'return'</source>
        <target state="translated">'return' の削除</target>
        <note />
      </trans-unit>
      <trans-unit id="RemoveReturnBang">
        <source>Remove 'return!'</source>
        <target state="translated">'return!' の削除</target>
        <note />
      </trans-unit>
      <trans-unit id="RemoveUnusedBinding">
        <source>Remove unused binding</source>
        <target state="translated">使用されていないバインドの削除</target>
        <note />
      </trans-unit>
      <trans-unit id="RemoveYield">
        <source>Remove 'yield'</source>
        <target state="translated">'yield' の削除</target>
        <note />
      </trans-unit>
      <trans-unit id="RemoveYieldBang">
        <source>Remove 'yield!'</source>
        <target state="translated">'yield!' の削除</target>
        <note />
      </trans-unit>
      <trans-unit id="RenameValueToUnderscore">
        <source>Rename '{0}' to '_'</source>
        <target state="translated">'{0}' から '_' に名前を変更する</target>
        <note />
      </trans-unit>
      <trans-unit id="SimplifyName">
        <source>Simplify name</source>
        <target state="translated">名前を単純化する</target>
        <note />
      </trans-unit>
      <trans-unit id="NameCanBeSimplified">
        <source>Name can be simplified.</source>
        <target state="translated">名前を簡略化できます。</target>
        <note />
      </trans-unit>
      <trans-unit id="FSharpMutableVarsClassificationType">
        <source>F# Mutable Variables / Reference Cells</source>
        <target state="translated">F# 変更可能な変数 / 参照セル</target>
        <note />
      </trans-unit>
      <trans-unit id="FSharpPrintfFormatClassificationType">
        <source>F# Printf Format</source>
        <target state="translated">F# Printf 形式</target>
        <note />
      </trans-unit>
      <trans-unit id="FSharpPropertiesClassificationType">
        <source>F# Properties</source>
        <target state="translated">F# プロパティ</target>
        <note />
      </trans-unit>
      <trans-unit id="RemoveUnusedOpens">
        <source>Remove unused open declarations</source>
        <target state="translated">未使用の Open 宣言を削除する</target>
        <note />
      </trans-unit>
      <trans-unit id="UnusedOpens">
        <source>Open declaration can be removed.</source>
        <target state="translated">Open 宣言は削除できます。</target>
        <note />
      </trans-unit>
      <trans-unit id="6008">
        <source>IntelliSense</source>
        <target state="translated">IntelliSense</target>
        <note />
      </trans-unit>
      <trans-unit id="6009">
        <source>QuickInfo</source>
        <target state="translated">QuickInfo</target>
        <note />
      </trans-unit>
      <trans-unit id="AddAssemblyReference">
        <source>Add an assembly reference to '{0}'</source>
        <target state="translated">アセンブリ参照を '{0}' に追加する</target>
        <note />
      </trans-unit>
      <trans-unit id="AddProjectReference">
        <source>Add a project reference to '{0}'</source>
        <target state="translated">プロジェクト参照を '{0}' に追加する</target>
        <note />
      </trans-unit>
      <trans-unit id="6010">
        <source>Code Fixes</source>
        <target state="translated">コード修正</target>
        <note />
      </trans-unit>
      <trans-unit id="6011">
        <source>Performance</source>
        <target state="translated">パフォーマンス</target>
        <note />
      </trans-unit>
      <trans-unit id="TheValueIsUnused">
        <source>The value is unused</source>
        <target state="translated">値は使用されていません</target>
        <note />
      </trans-unit>
      <trans-unit id="CannotDetermineSymbol">
        <source>Cannot determine the symbol under the caret</source>
        <target state="translated">キャレットの下のシンボルを特定できません</target>
        <note />
      </trans-unit>
      <trans-unit id="CannotNavigateUnknown">
        <source>Cannot navigate to the requested location</source>
        <target state="translated">要求された場所に移動できません</target>
        <note />
      </trans-unit>
      <trans-unit id="LocatingSymbol">
        <source>Locating the symbol under the caret...</source>
        <target state="translated">キャレットの下のシンボルを検索しています...</target>
        <note />
      </trans-unit>
      <trans-unit id="NavigatingTo">
        <source>Navigating to symbol...</source>
        <target state="translated">シンボルに移動しています...</target>
        <note />
      </trans-unit>
      <trans-unit id="NavigateToFailed">
        <source>Navigate to symbol failed: {0}</source>
        <target state="translated">シンボルへの移動に失敗しました: {0}</target>
        <note />
      </trans-unit>
      <trans-unit id="ExceptionsHeader">
        <source>Exceptions:</source>
        <target state="translated">例外:</target>
        <note />
      </trans-unit>
      <trans-unit id="GenericParametersHeader">
        <source>Generic parameters:</source>
        <target state="translated">ジェネリック パラメーター:</target>
        <note />
      </trans-unit>
      <trans-unit id="RenameValueToDoubleUnderscore">
        <source>Rename '{0}' to '__'</source>
        <target state="translated">'{0}' から '__' に名前を変更する</target>
        <note />
      </trans-unit>
      <trans-unit id="6012">
        <source>Advanced</source>
        <target state="translated">詳細</target>
        <note />
      </trans-unit>
      <trans-unit id="6014">
        <source>Formatting</source>
        <target state="translated">書式設定</target>
        <note />
      </trans-unit>
      <trans-unit id="UseFSharpLambda">
        <source>Use F# lambda syntax</source>
        <target state="translated">F# のラムダ構文を使用する</target>
        <note />
      </trans-unit>
      <trans-unit id="UseMutationWhenValueIsMutable">
        <source>Use '&lt;-' to mutate value</source>
        <target state="translated">'&lt;-' を使用して値を変換する</target>
        <note />
      </trans-unit>
      <trans-unit id="UseNameof">
        <source>Use 'nameof'</source>
        <target state="translated">'nameof' を使用する</target>
        <note />
      </trans-unit>
      <trans-unit id="UseTripleQuotedInterpolation">
        <source>Use triple quoted string interpolation.</source>
        <target state="translated">三重引用符で囲まれた文字列補間を使用します。</target>
        <note />
      </trans-unit>
      <trans-unit id="UseUpcastKeyword">
        <source>Use 'upcast'</source>
        <target state="translated">'upcast' を使用する</target>
        <note />
      </trans-unit>
      <trans-unit id="UseUpcastOperator">
        <source>Use ':&gt;' operator</source>
        <target state="translated">':&gt;' 演算子を使用する</target>
        <note />
      </trans-unit>
      <trans-unit id="UseNotForNegation">
        <source>Use 'not' to negate expression</source>
        <target state="translated">式を否定するには 'not' を使用する</target>
        <note />
      </trans-unit>
      <trans-unit id="UseValueInsteadOfDeref">
        <source>Use '.Value' to dereference expression</source>
        <target state="translated">'.Value' を使用して式を逆参照する</target>
        <note />
      </trans-unit>
      <trans-unit id="WrapExpressionInParentheses">
        <source>Wrap expression in parentheses</source>
        <target state="translated">式をかっこで囲む</target>
        <note />
      </trans-unit>
    </body>
  </file>
</xliff><|MERGE_RESOLUTION|>--- conflicted
+++ resolved
@@ -34,29 +34,16 @@
 Show outlining and collapsible nodes for F# code;
 Inline hints;
 Display inline type hints (experimental);
-<<<<<<< HEAD
 Display inline parameter name hints (experimental);Beer
 Live Buffers;
 Use live (unsaved) buffers for checking</source>
-        <target state="new">Block Structure Guides;
-Show structure guidelines for F# code;
-Outlining;
-Show outlining and collapsible nodes for F# code;
-Inline hints;
-Display inline type hints (experimental);
-Display inline parameter name hints (experimental);Beer
-Live Buffers;
-Use live (unsaved) buffers for checking</target>
-=======
-Display inline parameter name hints (experimental);Beer</source>
-        <target state="translated">ブロック構造ガイド;
+        <target state="needs-review-translation">ブロック構造ガイド;
 F# コードの構造ガイドラインを表示します。
 アウトライン;
 F# コードのアウトラインと折りたたみ可能なノードを表示します。
 インライン ヒント;
 インライン型のヒントを表示する (試験段階);
 インライン パラメーター名のヒントを表示する (試験段階);ビール</target>
->>>>>>> 2cb6c673
         <note />
       </trans-unit>
       <trans-unit id="CodeFixesPageKeywords">
