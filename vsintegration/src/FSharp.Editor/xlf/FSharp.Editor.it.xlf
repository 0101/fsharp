﻿<?xml version="1.0" encoding="utf-8"?>
<xliff xmlns="urn:oasis:names:tc:xliff:document:1.2" xmlns:xsi="http://www.w3.org/2001/XMLSchema-instance" version="1.2" xsi:schemaLocation="urn:oasis:names:tc:xliff:document:1.2 xliff-core-1.2-transitional.xsd">
  <file datatype="xml" source-language="en" target-language="it" original="../FSharp.Editor.resx">
    <body>
      <trans-unit id="AddMissingEqualsToTypeDefinition">
        <source>Add missing '=' to type definition</source>
        <target state="translated">Aggiungere il carattere '=' mancante alla definizione di tipo</target>
        <note />
      </trans-unit>
      <trans-unit id="AddMissingFunKeyword">
        <source>Add missing 'fun' keyword</source>
        <target state="translated">Aggiungi la parola chiave mancante 'fun'</target>
        <note />
      </trans-unit>
      <trans-unit id="AddMissingInstanceMemberParameter">
        <source>Add missing instance member parameter</source>
        <target state="translated">Aggiungi parametro membro di istanza mancante</target>
        <note />
      </trans-unit>
      <trans-unit id="AddNewKeyword">
        <source>Add 'new' keyword</source>
        <target state="translated">Aggiungi la parola chiave 'new'</target>
        <note />
      </trans-unit>
      <trans-unit id="AddReturnTypeAnnotation">
        <source>Add return type annotation</source>
        <target state="new">Add return type annotation</target>
        <note />
      </trans-unit>
      <trans-unit id="AddTypeAnnotation">
        <source>Add type annotation</source>
        <target state="translated">Aggiungere l'annotazione di tipo</target>
        <note />
      </trans-unit>
      <trans-unit id="AdvancedPageKeywords">
        <source>Block Structure Guides;
Show structure guidelines for F# code;
Outlining;
Show outlining and collapsible nodes for F# code;
Inline hints;
Display inline type hints (preview);
Display return type hints (preview);
Display inline parameter name hints (preview);
Use Transparent Compiler (experimental);
Live Buffers;
Use live (unsaved) buffers for analysis</source>
        <target state="needs-review-translation">Guide per strutture a blocchi;
Mostra le linee guida per la struttura per il codice F#;
Struttura;
Mostra i nodi struttura e comprimibili per il codice F#;
Suggerimenti inline;
Visualizza suggerimenti di tipo inline (anteprima);
Visualizza suggerimenti di tipo restituito (anteprima);
Visualizza suggerimenti per i nomi di parametro inline (anteprima);
Buffer in tempo reale;
Usa buffer in tempo reale (non salvati) per il controllo</target>
        <note />
      </trans-unit>
      <trans-unit id="ChangeEqualsInFieldTypeToColon">
        <source>Use ':' for type in field declaration</source>
        <target state="translated">Use ":" per il tipo nella dichiarazione di campo</target>
        <note />
      </trans-unit>
      <trans-unit id="CodeFixesPageKeywords">
        <source>Simplify names (remove unnecessary qualifiers);
Always place open statements at the top level;
Remove unused open statements;
Analyze and suggest fixes for unused values;
Suggest names for unresolved identifiers;</source>
        <target state="translated">Semplifica i nomi (rimuovere qualificatori non necessari);
Posiziona sempre le istruzioni open al primo livello;
Rimuovi le istruzioni open non usate;
Analizza e suggerisci le correzioni per i valori inutilizzati;
Suggerisci i nomi per gli identificatori non risolti;</target>
        <note />
      </trans-unit>
      <trans-unit id="ConvertCSharpUsingToFSharpOpen">
        <source>Convert C# 'using' to F# 'open'</source>
        <target state="translated">Convertire 'using' di C# in F# 'open'</target>
        <note />
      </trans-unit>
      <trans-unit id="ConvertToAnonymousRecord">
        <source>Convert to Anonymous Record</source>
        <target state="translated">Converti in record anonimo</target>
        <note />
      </trans-unit>
      <trans-unit id="ConvertToNotEqualsEqualityExpression">
        <source>Use '&lt;&gt;' for inequality check</source>
        <target state="translated">Usare '&lt;&gt;' per il controllo di disuguaglianza</target>
        <note />
      </trans-unit>
      <trans-unit id="ConvertToSingleEqualsEqualityExpression">
        <source>Use '=' for equality check</source>
        <target state="translated">Usare '=' per il controllo di uguaglianza</target>
        <note />
      </trans-unit>
      <trans-unit id="ChangePrefixNegationToInfixSubtraction">
        <source>Use subtraction instead of negation</source>
        <target state="translated">Usare la sottrazione invece della negazione</target>
        <note />
      </trans-unit>
      <trans-unit id="FSharpDisposableLocalValuesClassificationType">
        <source>F# Disposable Values (locals)</source>
        <target state="translated">Valori eliminabili F# (variabili locali)</target>
        <note />
      </trans-unit>
      <trans-unit id="FSharpDisposableTopLevelValuesClassificationType">
        <source>F# Disposable Values (top-level)</source>
        <target state="translated">Valori eliminabili F# (primo livello)</target>
        <note />
      </trans-unit>
      <trans-unit id="FSharpDisposableTypesClassificationType">
        <source>F# Disposable Types</source>
        <target state="translated">Tipi eliminabili F#</target>
        <note />
      </trans-unit>
      <trans-unit id="FSharpFunctionsClassificationType">
        <source>F# Functions</source>
        <target state="translated">Funzioni F#</target>
        <note />
      </trans-unit>
      <trans-unit id="FormattingPageKeywords">
        <source>Re-format indentation on paste (Experimental)</source>
        <target state="translated">Riformattar il rientro dopo operazione incolla (sperimentale)</target>
        <note />
      </trans-unit>
      <trans-unit id="ImplementInterface">
        <source>Implement interface</source>
        <target state="translated">Implementa l'interfaccia</target>
        <note />
      </trans-unit>
      <trans-unit id="ImplementInterfaceWithoutTypeAnnotation">
        <source>Implement interface without type annotation</source>
        <target state="translated">Implementa l'interfaccia senza annotazione di tipo</target>
        <note />
      </trans-unit>
      <trans-unit id="IntelliSensePageKeywords">
        <source>Completion Lists;
Show completion list after a character is deleted;
Show completion list after a character is typed;
Show symbols in unopened namespaces;
Enter key behavior;
Never add new line on enter;
Only add new line on enter after end of fully typed word;
Always add new line on enter;</source>
        <target state="translated">Elenchi di completamento;
Mostra elenco di completamento dopo l'eliminazione di un carattere;
Mostra elenco di completamento dopo la digitazione di un carattere;
Mostra simboli negli spazi dei nomi non aperti;
Immetti comportamento chiave;
Non aggiungere mai una nuova riga su Invio;
Aggiungi nuova riga su Invio solo dopo aver digitato la parola completa;
Aggiungi sempre nuova riga su Invio;</target>
        <note />
      </trans-unit>
      <trans-unit id="MakeDeclarationMutable">
        <source>Make declaration 'mutable'</source>
        <target state="translated">Impostare la dichiarazione come 'mutable'</target>
        <note />
      </trans-unit>
      <trans-unit id="MakeOuterBindingRecursive">
        <source>Make '{0}' recursive</source>
        <target state="translated">Imposta '{0}' come ricorsivo</target>
        <note />
      </trans-unit>
      <trans-unit id="PerformancePageKeywords">
        <source>F# Project and Caching Performance Options;
Enable in-memory cross project references;
Enable_partial_type_checking;
IntelliSense Performance Options;
Enable stale data for IntelliSense features;
Time until stale results are used (in milliseconds);
Parallelization (requires restart);
Enable parallel type checking with signature files;
Enable parallel reference resolution;
Enable fast find references &amp; rename (restart required);
Cache parsing results (experimental)</source>
<<<<<<< HEAD
        <target state="translated">Opzioni prestazioni progetto F# e memorizzazione nella cache;
=======
        <target state="needs-review-translation">Opzioni prestazioni progetto F# e memorizzazione nella cache;
>>>>>>> 93b8f0c4
Abilita riferimenti tra progetti in memoria;
Enable_partial_type_checking;
Opzioni prestazioni IntelliSense;
Abilita dati non aggiornati per le funzionalità di IntelliSense;
Tempo prima dell'utilizzo dei risultati non aggiornati (in millisecondi);
Parallelizzazione (richiede il riavvio);
Abilita il controllo dei tipi paralleli con i file di firma;
Abilita risoluzione riferimenti paralleli;
Abilita la ricerca rapida dei riferimenti e la ridenominazione (sperimentale);
Memorizza nella cache i risultati dell'analisi (sperimentale)</target>
        <note />
      </trans-unit>
      <trans-unit id="PrefixValueNameWithUnderscore">
        <source>Prefix '{0}' with underscore</source>
        <target state="translated">Anteponi a '{0}' un carattere di sottolineatura</target>
        <note />
      </trans-unit>
      <trans-unit id="QuickInfoPageKeywords">
        <source>Formatting;
Preferred description width in characters;
Format signature to the given width by adding line breaks conforming with F# syntax rules;
Navigation links;
Show navigation links as;
Solid underline;
Dot underline;
Dash underline;
Show remarks in Quick Info</source>
        <target state="needs-review-translation">Formattazione;
Larghezza descrizione preferita in caratteri;
Formatta la firma in base alla larghezza specificata aggiungendo interruzioni di riga conformi alle regole di sintassi F#;
Collegamenti di spostamento;
Mostra collegamenti di spostamento come;
Sottolineatura a tinta unita;
Sottolineatura a punto;
Sottolineatura a trattini;</target>
        <note />
      </trans-unit>
      <trans-unit id="RemarksHeader">
        <source>Remarks:</source>
        <target state="new">Remarks:</target>
        <note />
      </trans-unit>
      <trans-unit id="RemoveReturn">
        <source>Remove 'return'</source>
        <target state="translated">Rimuovi 'return'</target>
        <note />
      </trans-unit>
      <trans-unit id="RemoveReturnBang">
        <source>Remove 'return!'</source>
        <target state="translated">Rimuovi 'return!'</target>
        <note />
      </trans-unit>
      <trans-unit id="RemoveUnnecessaryParentheses">
        <source>Remove unnecessary parentheses</source>
        <target state="new">Remove unnecessary parentheses</target>
        <note />
      </trans-unit>
      <trans-unit id="RemoveUnusedBinding">
        <source>Remove unused binding</source>
        <target state="translated">Rimuovi il binding inutilizzato</target>
        <note />
      </trans-unit>
      <trans-unit id="RemoveYield">
        <source>Remove 'yield'</source>
        <target state="translated">Rimuovi 'yield'</target>
        <note />
      </trans-unit>
      <trans-unit id="RemoveYieldBang">
        <source>Remove 'yield!'</source>
        <target state="translated">Rimuovi 'yield!'</target>
        <note />
      </trans-unit>
      <trans-unit id="RenameValueToUnderscore">
        <source>Rename '{0}' to '_'</source>
        <target state="translated">Rinomina '{0}' in '_'</target>
        <note />
      </trans-unit>
      <trans-unit id="ReturnsHeader">
        <source>Returns:</source>
        <target state="new">Returns:</target>
        <note />
      </trans-unit>
      <trans-unit id="SimplifyName">
        <source>Simplify name</source>
        <target state="translated">Semplifica nome</target>
        <note />
      </trans-unit>
      <trans-unit id="NameCanBeSimplified">
        <source>Name can be simplified.</source>
        <target state="translated">Il nome può essere semplificato.</target>
        <note />
      </trans-unit>
      <trans-unit id="FSharpMutableVarsClassificationType">
        <source>F# Mutable Variables / Reference Cells</source>
        <target state="translated">Variabili modificabili/Celle di riferimento F#</target>
        <note />
      </trans-unit>
      <trans-unit id="FSharpPrintfFormatClassificationType">
        <source>F# Printf Format</source>
        <target state="translated">Formato printf F#</target>
        <note />
      </trans-unit>
      <trans-unit id="FSharpPropertiesClassificationType">
        <source>F# Properties</source>
        <target state="translated">Proprietà F#</target>
        <note />
      </trans-unit>
      <trans-unit id="RemoveUnusedOpens">
        <source>Remove unused open declarations</source>
        <target state="translated">Rimuovi dichiarazioni OPEN inutilizzate</target>
        <note />
      </trans-unit>
      <trans-unit id="UnexpectedEqualsInFieldExpectedColon">
        <source>Unexpected symbol '=' in field declaration. Expected ':' or other token.</source>
        <target state="translated">Simbolo "=" imprevisto nella dichiarazione di campo. Previsto ":" o altro token.</target>
        <note />
      </trans-unit>
      <trans-unit id="UnusedOpens">
        <source>Open declaration can be removed.</source>
        <target state="translated">La dichiarazione OPEN può essere rimossa.</target>
        <note />
      </trans-unit>
      <trans-unit id="6008">
        <source>IntelliSense</source>
        <target state="translated">IntelliSense</target>
        <note />
      </trans-unit>
      <trans-unit id="6009">
        <source>QuickInfo</source>
        <target state="translated">Informazioni rapide</target>
        <note />
      </trans-unit>
      <trans-unit id="AddAssemblyReference">
        <source>Add an assembly reference to '{0}'</source>
        <target state="translated">Aggiungi un riferimento all'assembly a '{0}'</target>
        <note />
      </trans-unit>
      <trans-unit id="AddProjectReference">
        <source>Add a project reference to '{0}'</source>
        <target state="translated">Aggiungi un riferimento al progetto a '{0}'</target>
        <note />
      </trans-unit>
      <trans-unit id="6010">
        <source>Code Fixes</source>
        <target state="translated">Correzioni del codice</target>
        <note />
      </trans-unit>
      <trans-unit id="6011">
        <source>Performance</source>
        <target state="translated">Prestazioni</target>
        <note />
      </trans-unit>
      <trans-unit id="TheValueIsUnused">
        <source>The value is unused</source>
        <target state="translated">Il valore è inutilizzato</target>
        <note />
      </trans-unit>
      <trans-unit id="CannotDetermineSymbol">
        <source>Cannot determine the symbol under the caret</source>
        <target state="translated">Non è possibile determinare il simbolo sotto il cursore</target>
        <note />
      </trans-unit>
      <trans-unit id="CannotNavigateUnknown">
        <source>Cannot navigate to the requested location</source>
        <target state="translated">Non è possibile passare alla posizione richiesta</target>
        <note />
      </trans-unit>
      <trans-unit id="LocatingSymbol">
        <source>Locating the symbol under the caret...</source>
        <target state="translated">Individuazione del simbolo sotto il cursore...</target>
        <note />
      </trans-unit>
      <trans-unit id="NavigatingTo">
        <source>Navigating to symbol...</source>
        <target state="translated">Passaggio al simbolo...</target>
        <note />
      </trans-unit>
      <trans-unit id="NavigateToFailed">
        <source>Navigate to symbol failed: {0}</source>
        <target state="translated">Il passaggio al simbolo non è riuscito: {0}</target>
        <note />
      </trans-unit>
      <trans-unit id="ExceptionsHeader">
        <source>Exceptions:</source>
        <target state="translated">Eccezioni:</target>
        <note />
      </trans-unit>
      <trans-unit id="GenericParametersHeader">
        <source>Generic parameters:</source>
        <target state="translated">Parametri generici:</target>
        <note />
      </trans-unit>
      <trans-unit id="RenameValueToDoubleUnderscore">
        <source>Rename '{0}' to '__'</source>
        <target state="translated">Rinomina '{0}' in '__'</target>
        <note />
      </trans-unit>
      <trans-unit id="6012">
        <source>Advanced</source>
        <target state="translated">Avanzate</target>
        <note />
      </trans-unit>
      <trans-unit id="6014">
        <source>Formatting</source>
        <target state="translated">Formattazione</target>
        <note />
      </trans-unit>
      <trans-unit id="UseFSharpLambda">
        <source>Use F# lambda syntax</source>
        <target state="translated">Usa la sintassi lambda di F#</target>
        <note />
      </trans-unit>
      <trans-unit id="UseMutationWhenValueIsMutable">
        <source>Use '&lt;-' to mutate value</source>
        <target state="translated">Usare '&lt;-' per modificare il valore</target>
        <note />
      </trans-unit>
      <trans-unit id="UseNameof">
        <source>Use 'nameof'</source>
        <target state="translated">Usa 'nameof'</target>
        <note />
      </trans-unit>
      <trans-unit id="UseTripleQuotedInterpolation">
        <source>Use triple quoted string interpolation.</source>
        <target state="translated">Usare l'interpolazione di stringhe con virgolette triple.</target>
        <note />
      </trans-unit>
      <trans-unit id="UseUpcastKeyword">
        <source>Use 'upcast'</source>
        <target state="translated">Usare 'upcast'</target>
        <note />
      </trans-unit>
      <trans-unit id="UseUpcastOperator">
        <source>Use ':&gt;' operator</source>
        <target state="translated">Usare l'operatore ':&gt;'</target>
        <note />
      </trans-unit>
      <trans-unit id="UseNotForNegation">
        <source>Use 'not' to negate expression</source>
        <target state="translated">Usare 'not' per negare l'espressione</target>
        <note />
      </trans-unit>
      <trans-unit id="UseValueInsteadOfDeref">
        <source>Use '.Value' to dereference expression</source>
        <target state="translated">Usa '.Value' per dereferenziare l'espressione</target>
        <note />
      </trans-unit>
      <trans-unit id="WrapExpressionInParentheses">
        <source>Wrap expression in parentheses</source>
        <target state="translated">Racchiudere l'espressione tra parentesi</target>
        <note />
      </trans-unit>
    </body>
  </file>
</xliff><|MERGE_RESOLUTION|>--- conflicted
+++ resolved
@@ -175,11 +175,7 @@
 Enable parallel reference resolution;
 Enable fast find references &amp; rename (restart required);
 Cache parsing results (experimental)</source>
-<<<<<<< HEAD
-        <target state="translated">Opzioni prestazioni progetto F# e memorizzazione nella cache;
-=======
         <target state="needs-review-translation">Opzioni prestazioni progetto F# e memorizzazione nella cache;
->>>>>>> 93b8f0c4
 Abilita riferimenti tra progetti in memoria;
 Enable_partial_type_checking;
 Opzioni prestazioni IntelliSense;
