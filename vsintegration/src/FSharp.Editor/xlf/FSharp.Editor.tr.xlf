﻿<?xml version="1.0" encoding="utf-8"?>
<xliff xmlns="urn:oasis:names:tc:xliff:document:1.2" xmlns:xsi="http://www.w3.org/2001/XMLSchema-instance" version="1.2" xsi:schemaLocation="urn:oasis:names:tc:xliff:document:1.2 xliff-core-1.2-transitional.xsd">
  <file datatype="xml" source-language="en" target-language="tr" original="../FSharp.Editor.resx">
    <body>
      <trans-unit id="AddMissingEqualsToTypeDefinition">
        <source>Add missing '=' to type definition</source>
        <target state="translated">Tür tanımına eksik '=' işaretini ekle</target>
        <note />
      </trans-unit>
      <trans-unit id="AddMissingFunKeyword">
        <source>Add missing 'fun' keyword</source>
        <target state="translated">Eksik 'fun' anahtar sözcüğünü ekle</target>
        <note />
      </trans-unit>
      <trans-unit id="AddMissingInstanceMemberParameter">
        <source>Add missing instance member parameter</source>
        <target state="translated">Eksik örnek üye parametresini ekleyin</target>
        <note />
      </trans-unit>
      <trans-unit id="AddNewKeyword">
        <source>Add 'new' keyword</source>
        <target state="translated">'new' anahtar sözcüğünü ekleme</target>
        <note />
      </trans-unit>
      <trans-unit id="AddReturnTypeAnnotation">
        <source>Add return type annotation</source>
        <target state="new">Add return type annotation</target>
        <note />
      </trans-unit>
      <trans-unit id="AddTypeAnnotation">
        <source>Add type annotation</source>
        <target state="translated">Tür ek açıklaması ekle</target>
        <note />
      </trans-unit>
      <trans-unit id="AdvancedPageKeywords">
        <source>Block Structure Guides;
Show structure guidelines for F# code;
Outlining;
Show outlining and collapsible nodes for F# code;
Inline hints;
Display inline type hints (preview);
Display return type hints (preview);
Display inline parameter name hints (preview);
Use Transparent Compiler (experimental);
Live Buffers;
Use live (unsaved) buffers for analysis</source>
        <target state="needs-review-translation">Blok Yapısı Kılavuzları;
F# kodu için yapı yönergelerini göster;
Anahat oluşturma;
F# kodu için ana hattı ve daraltılabilir düğümleri göster;
Satır içi ipuçları;
Satır içi tür ipuçlarını görüntüle (önizleme);
Dönüş türü ipuçlarını görüntüle (önizleme);
Satır içi parametre adı ipuçlarını görüntüle (önizleme);
Canlı Arabellekler;
Denetim için canlı (kaydedilmemiş) arabellekler kullan</target>
        <note />
      </trans-unit>
      <trans-unit id="ChangeEqualsInFieldTypeToColon">
        <source>Use ':' for type in field declaration</source>
        <target state="translated">Alan bildirimindeki tür için ':' kullan</target>
        <note />
      </trans-unit>
      <trans-unit id="CodeFixesPageKeywords">
        <source>Simplify names (remove unnecessary qualifiers);
Always place open statements at the top level;
Remove unused open statements;
Analyze and suggest fixes for unused values;
Suggest names for unresolved identifiers;</source>
        <target state="translated">Adları basitleştir (gereksiz niteleyicileri kaldır);
Açık deyimleri her zaman en üst düzeye yerleştir;
Kullanılmayan açık deyimleri kaldır;
Kullanılmayan değerleri analiz et ve bunlara düzeltmeler öner;
Çözümlenmemiş tanımlayıcılar için ad öner;</target>
        <note />
      </trans-unit>
      <trans-unit id="ConvertCSharpUsingToFSharpOpen">
        <source>Convert C# 'using' to F# 'open'</source>
        <target state="translated">C# 'using' sözcüğünü F# 'open' sözcüğüne dönüştür</target>
        <note />
      </trans-unit>
      <trans-unit id="ConvertToAnonymousRecord">
        <source>Convert to Anonymous Record</source>
        <target state="translated">Anonim Kayda Dönüştür</target>
        <note />
      </trans-unit>
      <trans-unit id="ConvertToNotEqualsEqualityExpression">
        <source>Use '&lt;&gt;' for inequality check</source>
        <target state="translated">Eşitsizlik denetimi için '&lt;&gt;' kullanın</target>
        <note />
      </trans-unit>
      <trans-unit id="ConvertToSingleEqualsEqualityExpression">
        <source>Use '=' for equality check</source>
        <target state="translated">Eşitlik denetimi için '=' kullan</target>
        <note />
      </trans-unit>
      <trans-unit id="ChangePrefixNegationToInfixSubtraction">
        <source>Use subtraction instead of negation</source>
        <target state="translated">Negatif yapma yerine çıkarmayı kullanın</target>
        <note />
      </trans-unit>
      <trans-unit id="FSharpDisposableLocalValuesClassificationType">
        <source>F# Disposable Values (locals)</source>
        <target state="translated">F# Atılabilir Değerleri (yereller)</target>
        <note />
      </trans-unit>
      <trans-unit id="FSharpDisposableTopLevelValuesClassificationType">
        <source>F# Disposable Values (top-level)</source>
        <target state="translated">F# Atılabilir Değerleri (üst düzey)</target>
        <note />
      </trans-unit>
      <trans-unit id="FSharpDisposableTypesClassificationType">
        <source>F# Disposable Types</source>
        <target state="translated">F# Atılabilir Türleri</target>
        <note />
      </trans-unit>
      <trans-unit id="FSharpFunctionsClassificationType">
        <source>F# Functions</source>
        <target state="translated">F# İşlevleri</target>
        <note />
      </trans-unit>
      <trans-unit id="FormattingPageKeywords">
        <source>Re-format indentation on paste (Experimental)</source>
        <target state="translated">Yapıştırırken girintiyi yeniden biçimlendir (Deneysel)</target>
        <note />
      </trans-unit>
      <trans-unit id="ImplementInterface">
        <source>Implement interface</source>
        <target state="translated">Arabirimi uygula</target>
        <note />
      </trans-unit>
      <trans-unit id="ImplementInterfaceWithoutTypeAnnotation">
        <source>Implement interface without type annotation</source>
        <target state="translated">Tür ek açıklaması olmadan arabirim uygulama</target>
        <note />
      </trans-unit>
      <trans-unit id="IntelliSensePageKeywords">
        <source>Completion Lists;
Show completion list after a character is deleted;
Show completion list after a character is typed;
Show symbols in unopened namespaces;
Enter key behavior;
Never add new line on enter;
Only add new line on enter after end of fully typed word;
Always add new line on enter;</source>
        <target state="translated">Tamamlama Listeleri;
Bir karakter silindikten sonra tamamlama listesini göster;
Bir karakter yazıldıktan sonra tamamlama listesini göster;
Açılmamış ad alanlarında simgeleri göster;
Enter tuşu davranışı;
Enter tuşunda hiçbir zaman yeni satır ekleme;
Yalnızca tam olarak yazılan sözcükten sonra basılan Enter tuşunda için yeni satır ekle;
Enter tuşunda her zaman yeni satır ekle;</target>
        <note />
      </trans-unit>
      <trans-unit id="MakeDeclarationMutable">
        <source>Make declaration 'mutable'</source>
        <target state="translated">Bildirimi 'mutable' yapın</target>
        <note />
      </trans-unit>
      <trans-unit id="MakeOuterBindingRecursive">
        <source>Make '{0}' recursive</source>
        <target state="translated">'{0}' bağlamasını özyinelemeli yap</target>
        <note />
      </trans-unit>
      <trans-unit id="PerformancePageKeywords">
        <source>F# Project and Caching Performance Options;
Enable in-memory cross project references;
Enable_partial_type_checking;
IntelliSense Performance Options;
Enable stale data for IntelliSense features;
Time until stale results are used (in milliseconds);
Parallelization (requires restart);
Enable parallel type checking with signature files;
Enable parallel reference resolution;
Enable fast find references &amp; rename (restart required);
Cache parsing results (experimental)</source>
<<<<<<< HEAD
        <target state="translated">F# Proje ve Önbelleğe Alma Performansı Seçenekleri;
=======
        <target state="needs-review-translation">F# Proje ve Önbelleğe Alma Performans Seçenekleri;
>>>>>>> 51874613
Bellek içi çapraz proje başvurularını etkinleştir;
Kısmi_tür_denetlemeyi_etkinleştir;
IntelliSense Performans Seçenekleri;
IntelliSense özellikleri için eski verileri etkinleştir;
Eski sonuçların kullanılması için geçecek süre (milisaniye cinsinden);
Paralelleştirme (yeniden başlatma gerektirir);
İmza dosyalarıyla paralel tür denetlemeyi etkinleştir;
Paralel başvuru çözümlemeyi etkinleştir;
Başvuruları hızlı bulmayı ve yeniden adlandırmayı etkinleştir (yeniden başlatma gerektirir);
Ayrıştırma sonuçlarını önbelleğe al (deneysel)</target>
        <note />
      </trans-unit>
      <trans-unit id="PrefixValueNameWithUnderscore">
        <source>Prefix '{0}' with underscore</source>
        <target state="translated">'{0}' öğesinin önüne alt çizgi ekleme</target>
        <note />
      </trans-unit>
      <trans-unit id="QuickInfoPageKeywords">
        <source>Formatting;
Preferred description width in characters;
Format signature to the given width by adding line breaks conforming with F# syntax rules;
Navigation links;
Show navigation links as;
Solid underline;
Dot underline;
Dash underline;
Show remarks in Quick Info</source>
        <target state="translated">Biçimlendirme;
Karakter olarak tercih edilen açıklama genişliği;
F# söz dizimi kurallarına uyan satır sonları ekleyerek imzayı belirtilen genişliğe biçimlendir;
Gezinti bağlantıları;
Gezinti bağlantılarını farklı göster;
Kesintisiz alt çizgi;
Nokta alt çizgi;
Tire alt çizgi;
Açıklamaları Hızlı Bilgide göster</target>
        <note />
      </trans-unit>
      <trans-unit id="RemarksHeader">
        <source>Remarks:</source>
        <target state="translated">Açıklamalar:</target>
        <note />
      </trans-unit>
      <trans-unit id="RemoveReturn">
        <source>Remove 'return'</source>
        <target state="translated">'return' öğesini kaldır</target>
        <note />
      </trans-unit>
      <trans-unit id="RemoveReturnBang">
        <source>Remove 'return!'</source>
        <target state="translated">'return!' öğesini kaldır</target>
        <note />
      </trans-unit>
      <trans-unit id="RemoveUnnecessaryParentheses">
        <source>Remove unnecessary parentheses</source>
        <target state="new">Remove unnecessary parentheses</target>
        <note />
      </trans-unit>
      <trans-unit id="RemoveUnusedBinding">
        <source>Remove unused binding</source>
        <target state="translated">Kullanılmayan bağlamayı kaldır</target>
        <note />
      </trans-unit>
      <trans-unit id="RemoveYield">
        <source>Remove 'yield'</source>
        <target state="translated">'yield' öğesini kaldır</target>
        <note />
      </trans-unit>
      <trans-unit id="RemoveYieldBang">
        <source>Remove 'yield!'</source>
        <target state="translated">'yield!' ifadesini kaldır</target>
        <note />
      </trans-unit>
      <trans-unit id="RenameValueToUnderscore">
        <source>Rename '{0}' to '_'</source>
        <target state="translated">'{0}' öğesini '_' olarak yeniden adlandırma</target>
        <note />
      </trans-unit>
      <trans-unit id="ReturnsHeader">
        <source>Returns:</source>
        <target state="new">Returns:</target>
        <note />
      </trans-unit>
      <trans-unit id="SimplifyName">
        <source>Simplify name</source>
        <target state="translated">Adı basitleştirme</target>
        <note />
      </trans-unit>
      <trans-unit id="NameCanBeSimplified">
        <source>Name can be simplified.</source>
        <target state="translated">Ad basitleştirilebilir.</target>
        <note />
      </trans-unit>
      <trans-unit id="FSharpMutableVarsClassificationType">
        <source>F# Mutable Variables / Reference Cells</source>
        <target state="translated">F# Değiştirilebilir Değişkenleri / Başvuru Hücreleri</target>
        <note />
      </trans-unit>
      <trans-unit id="FSharpPrintfFormatClassificationType">
        <source>F# Printf Format</source>
        <target state="translated">F# Printf Biçimi</target>
        <note />
      </trans-unit>
      <trans-unit id="FSharpPropertiesClassificationType">
        <source>F# Properties</source>
        <target state="translated">F# Özellikleri</target>
        <note />
      </trans-unit>
      <trans-unit id="RemoveUnusedOpens">
        <source>Remove unused open declarations</source>
        <target state="translated">Kullanılmayan açık bildirimleri kaldır</target>
        <note />
      </trans-unit>
      <trans-unit id="UnexpectedEqualsInFieldExpectedColon">
        <source>Unexpected symbol '=' in field declaration. Expected ':' or other token.</source>
        <target state="translated">Alan bildiriminde beklenmeyen '=' sembolü. ':' veya başka bir belirteç bekleniyordu.</target>
        <note />
      </trans-unit>
      <trans-unit id="UnusedOpens">
        <source>Open declaration can be removed.</source>
        <target state="translated">Açık bildirim kaldırılabilir.</target>
        <note />
      </trans-unit>
      <trans-unit id="6008">
        <source>IntelliSense</source>
        <target state="translated">IntelliSense</target>
        <note />
      </trans-unit>
      <trans-unit id="6009">
        <source>QuickInfo</source>
        <target state="translated">QuickInfo</target>
        <note />
      </trans-unit>
      <trans-unit id="AddAssemblyReference">
        <source>Add an assembly reference to '{0}'</source>
        <target state="translated">'{0}' öğesine bir bütünleştirilmiş kod başvurusu ekleme</target>
        <note />
      </trans-unit>
      <trans-unit id="AddProjectReference">
        <source>Add a project reference to '{0}'</source>
        <target state="translated">'{0}' öğesine bir proje başvurusu ekleme</target>
        <note />
      </trans-unit>
      <trans-unit id="6010">
        <source>Code Fixes</source>
        <target state="translated">Kod Düzeltmeleri</target>
        <note />
      </trans-unit>
      <trans-unit id="6011">
        <source>Performance</source>
        <target state="translated">Performans</target>
        <note />
      </trans-unit>
      <trans-unit id="TheValueIsUnused">
        <source>The value is unused</source>
        <target state="translated">Değer kullanılmıyor</target>
        <note />
      </trans-unit>
      <trans-unit id="CannotDetermineSymbol">
        <source>Cannot determine the symbol under the caret</source>
        <target state="translated">İmlecin altındaki simge belirlenemiyor</target>
        <note />
      </trans-unit>
      <trans-unit id="CannotNavigateUnknown">
        <source>Cannot navigate to the requested location</source>
        <target state="translated">İstenen konuma gidilemiyor</target>
        <note />
      </trans-unit>
      <trans-unit id="LocatingSymbol">
        <source>Locating the symbol under the caret...</source>
        <target state="translated">İmlecin altındaki simge bulunuyor...</target>
        <note />
      </trans-unit>
      <trans-unit id="NavigatingTo">
        <source>Navigating to symbol...</source>
        <target state="translated">Simgeye gidiliyor...</target>
        <note />
      </trans-unit>
      <trans-unit id="NavigateToFailed">
        <source>Navigate to symbol failed: {0}</source>
        <target state="translated">Simgeye gidilemedi: {0}</target>
        <note />
      </trans-unit>
      <trans-unit id="ExceptionsHeader">
        <source>Exceptions:</source>
        <target state="translated">Özel Durumlar:</target>
        <note />
      </trans-unit>
      <trans-unit id="GenericParametersHeader">
        <source>Generic parameters:</source>
        <target state="translated">Genel parametreler:</target>
        <note />
      </trans-unit>
      <trans-unit id="RenameValueToDoubleUnderscore">
        <source>Rename '{0}' to '__'</source>
        <target state="translated">'{0}' öğesini '__' olarak yeniden adlandırma</target>
        <note />
      </trans-unit>
      <trans-unit id="6012">
        <source>Advanced</source>
        <target state="translated">Gelişmiş</target>
        <note />
      </trans-unit>
      <trans-unit id="6014">
        <source>Formatting</source>
        <target state="translated">Biçimlendirme</target>
        <note />
      </trans-unit>
      <trans-unit id="UseFSharpLambda">
        <source>Use F# lambda syntax</source>
        <target state="translated">F# lambda söz dizimini kullan</target>
        <note />
      </trans-unit>
      <trans-unit id="UseMutationWhenValueIsMutable">
        <source>Use '&lt;-' to mutate value</source>
        <target state="translated">Değeri değiştirmek için '&lt;-' kullan</target>
        <note />
      </trans-unit>
      <trans-unit id="UseNameof">
        <source>Use 'nameof'</source>
        <target state="translated">“Nameof” kullanın</target>
        <note />
      </trans-unit>
      <trans-unit id="UseTripleQuotedInterpolation">
        <source>Use triple quoted string interpolation.</source>
        <target state="translated">Üçlü tırnak içine alınmış dize ilişkilendirmesini kullanın.</target>
        <note />
      </trans-unit>
      <trans-unit id="UseUpcastKeyword">
        <source>Use 'upcast'</source>
        <target state="translated">'upcast' kullan</target>
        <note />
      </trans-unit>
      <trans-unit id="UseUpcastOperator">
        <source>Use ':&gt;' operator</source>
        <target state="translated">':&gt;' operatörünü kullan</target>
        <note />
      </trans-unit>
      <trans-unit id="UseNotForNegation">
        <source>Use 'not' to negate expression</source>
        <target state="translated">İfadeyi negatif yapmak için 'not' kullanın</target>
        <note />
      </trans-unit>
      <trans-unit id="UseValueInsteadOfDeref">
        <source>Use '.Value' to dereference expression</source>
        <target state="translated">İfadeye başvurmak için '.Value' kullanın</target>
        <note />
      </trans-unit>
      <trans-unit id="WrapExpressionInParentheses">
        <source>Wrap expression in parentheses</source>
        <target state="translated">İfadeyi parantez içinde sarmalayın</target>
        <note />
      </trans-unit>
    </body>
  </file>
</xliff><|MERGE_RESOLUTION|>--- conflicted
+++ resolved
@@ -175,11 +175,7 @@
 Enable parallel reference resolution;
 Enable fast find references &amp; rename (restart required);
 Cache parsing results (experimental)</source>
-<<<<<<< HEAD
         <target state="translated">F# Proje ve Önbelleğe Alma Performansı Seçenekleri;
-=======
-        <target state="needs-review-translation">F# Proje ve Önbelleğe Alma Performans Seçenekleri;
->>>>>>> 51874613
 Bellek içi çapraz proje başvurularını etkinleştir;
 Kısmi_tür_denetlemeyi_etkinleştir;
 IntelliSense Performans Seçenekleri;
