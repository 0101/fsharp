﻿<?xml version="1.0" encoding="utf-8"?>
<xliff xmlns="urn:oasis:names:tc:xliff:document:1.2" xmlns:xsi="http://www.w3.org/2001/XMLSchema-instance" version="1.2" xsi:schemaLocation="urn:oasis:names:tc:xliff:document:1.2 xliff-core-1.2-transitional.xsd">
  <file datatype="xml" source-language="en" target-language="tr" original="../FSharp.Editor.resx">
    <body>
      <trans-unit id="AddMissingEqualsToTypeDefinition">
        <source>Add missing '=' to type definition</source>
        <target state="translated">Tür tanımına eksik '=' işaretini ekle</target>
        <note />
      </trans-unit>
      <trans-unit id="AddMissingFunKeyword">
        <source>Add missing 'fun' keyword</source>
        <target state="translated">Eksik 'fun' anahtar sözcüğünü ekle</target>
        <note />
      </trans-unit>
      <trans-unit id="AddMissingInstanceMemberParameter">
        <source>Add missing instance member parameter</source>
        <target state="translated">Eksik örnek üye parametresini ekleyin</target>
        <note />
      </trans-unit>
      <trans-unit id="AddNewKeyword">
        <source>Add 'new' keyword</source>
        <target state="translated">'new' anahtar sözcüğünü ekleme</target>
        <note />
      </trans-unit>
      <trans-unit id="AddTypeAnnotation">
        <source>Add type annotation</source>
        <target state="translated">Tür ek açıklaması ekle</target>
        <note />
      </trans-unit>
      <trans-unit id="AdvancedPageKeywords">
        <source>Block Structure Guides;
Show structure guidelines for F# code;
Outlining;
Show outlining and collapsible nodes for F# code;
Inline hints;
Display inline type hints (experimental);
<<<<<<< HEAD
Display inline parameter name hints (experimental);Beer
Live Buffers;
Use live (unsaved) buffers for checking</source>
        <target state="new">Block Structure Guides;
Show structure guidelines for F# code;
Outlining;
Show outlining and collapsible nodes for F# code;
Inline hints;
Display inline type hints (experimental);
Display inline parameter name hints (experimental);Beer
Live Buffers;
Use live (unsaved) buffers for checking</target>
=======
Display inline parameter name hints (experimental);Beer</source>
        <target state="translated">Blok Yapısı Kılavuzları;
F# kodu için yapı yönergelerini göster;
Anahat oluşturma;
F# kodu için ana hattı ve daraltılabilir düğümleri göster;
Satır içi ipuçları;
Satır içi tür ipuçlarını görüntüle (deneysel);
Satır içi parametre adı ipuçlarını görüntüle (deneysel);Bira</target>
>>>>>>> 2cb6c673
        <note />
      </trans-unit>
      <trans-unit id="CodeFixesPageKeywords">
        <source>Simplify names (remove unnecessary qualifiers);
Always place open statements at the top level;
Remove unused open statements;
Analyze and suggest fixes for unused values;
Suggest names for unresolved identifiers;</source>
        <target state="translated">Adları basitleştir (gereksiz niteleyicileri kaldır);
Açık deyimleri her zaman en üst düzeye yerleştir;
Kullanılmayan açık deyimleri kaldır;
Kullanılmayan değerleri analiz et ve bunlara düzeltmeler öner;
Çözümlenmemiş tanımlayıcılar için ad öner;</target>
        <note />
      </trans-unit>
      <trans-unit id="ConvertCSharpUsingToFSharpOpen">
        <source>Convert C# 'using' to F# 'open'</source>
        <target state="translated">C# 'using' sözcüğünü F# 'open' sözcüğüne dönüştür</target>
        <note />
      </trans-unit>
      <trans-unit id="ConvertToAnonymousRecord">
        <source>Convert to Anonymous Record</source>
        <target state="translated">Anonim Kayda Dönüştür</target>
        <note />
      </trans-unit>
      <trans-unit id="ConvertToNotEqualsEqualityExpression">
        <source>Use '&lt;&gt;' for inequality check</source>
        <target state="translated">Eşitsizlik denetimi için '&lt;&gt;' kullanın</target>
        <note />
      </trans-unit>
      <trans-unit id="ConvertToSingleEqualsEqualityExpression">
        <source>Use '=' for equality check</source>
        <target state="translated">Eşitlik denetimi için '=' kullan</target>
        <note />
      </trans-unit>
      <trans-unit id="ChangePrefixNegationToInfixSubtraction">
        <source>Use subtraction instead of negation</source>
        <target state="translated">Negatif yapma yerine çıkarmayı kullanın</target>
        <note />
      </trans-unit>
      <trans-unit id="FSharpDisposableLocalValuesClassificationType">
        <source>F# Disposable Values (locals)</source>
        <target state="translated">F# Atılabilir Değerleri (yereller)</target>
        <note />
      </trans-unit>
      <trans-unit id="FSharpDisposableTopLevelValuesClassificationType">
        <source>F# Disposable Values (top-level)</source>
        <target state="translated">F# Atılabilir Değerleri (üst düzey)</target>
        <note />
      </trans-unit>
      <trans-unit id="FSharpDisposableTypesClassificationType">
        <source>F# Disposable Types</source>
        <target state="translated">F# Atılabilir Türleri</target>
        <note />
      </trans-unit>
      <trans-unit id="FSharpFunctionsClassificationType">
        <source>F# Functions</source>
        <target state="translated">F# İşlevleri</target>
        <note />
      </trans-unit>
      <trans-unit id="FormattingPageKeywords">
        <source>Re-format indentation on paste (Experimental)</source>
        <target state="translated">Yapıştırırken girintiyi yeniden biçimlendir (Deneysel)</target>
        <note />
      </trans-unit>
      <trans-unit id="ImplementInterface">
        <source>Implement interface</source>
        <target state="translated">Arabirimi uygula</target>
        <note />
      </trans-unit>
      <trans-unit id="ImplementInterfaceWithoutTypeAnnotation">
        <source>Implement interface without type annotation</source>
        <target state="translated">Tür ek açıklaması olmadan arabirim uygulama</target>
        <note />
      </trans-unit>
      <trans-unit id="IntelliSensePageKeywords">
        <source>Completion Lists;
Show completion list after a character is deleted;
Show completion list after a character is typed;
Show symbols in unopened namespaces;
Enter key behavior;
Never add new line on enter;
Only add new line on enter after end of fully typed word;
Always add new line on enter;</source>
        <target state="translated">Tamamlama Listeleri;
Bir karakter silindikten sonra tamamlama listesini göster;
Bir karakter yazıldıktan sonra tamamlama listesini göster;
Açılmamış ad alanlarında simgeleri göster;
Enter tuşu davranışı;
Enter tuşunda hiçbir zaman yeni satır ekleme;
Yalnızca tam olarak yazılan sözcükten sonra basılan Enter tuşunda için yeni satır ekle;
Enter tuşunda her zaman yeni satır ekle;</target>
        <note />
      </trans-unit>
      <trans-unit id="MakeDeclarationMutable">
        <source>Make declaration 'mutable'</source>
        <target state="translated">Bildirimi 'mutable' yapın</target>
        <note />
      </trans-unit>
      <trans-unit id="MakeOuterBindingRecursive">
        <source>Make '{0}' recursive</source>
        <target state="translated">'{0}' bağlamasını özyinelemeli yap</target>
        <note />
      </trans-unit>
      <trans-unit id="PerformancePageKeywords">
        <source>F# Project and Caching Performance Options;
Enable in-memory cross project references;
IntelliSense Performance Options;
Enable stale data for IntelliSense features;
Time until stale results are used (in milliseconds);
Parallelization (requires restart);
Enable parallel type checking with signature files;
Enable parallel reference resolution;
Enable fast find references &amp; rename (experimental)</source>
        <target state="translated">F# Proje ve Önbelleğe Alma Performans Seçenekleri;
Bellek içi çapraz proje başvurularını etkinleştir;
IntelliSense Performans Seçenekleri;
IntelliSense özellikleri için durum verilerini etkinleştir;
Eski sonuçlar kullanılana kadar geçen süre (milisaniye olarak);
Paralelleştirme (yeniden başlatma gerektirir);
İmza dosyalarıyla paralel tür denetlemeyi etkinleştir;
Paralel başvuru çözümlemeyi etkinleştir;
Başvuruları hızlı bulma ve yeniden adlandırmayı etkinleştir (deneysel)</target>
        <note />
      </trans-unit>
      <trans-unit id="PrefixValueNameWithUnderscore">
        <source>Prefix '{0}' with underscore</source>
        <target state="translated">'{0}' öğesinin önüne alt çizgi ekleme</target>
        <note />
      </trans-unit>
      <trans-unit id="QuickInfoPageKeywords">
        <source>Navigation links;
Show navigation links as;
Solid underline;
Dot underline;
Dash underline;</source>
        <target state="translated">Gezinti bağlantıları;
Gezinti bağlantılarını gösterme biçimi;
Altı düz çizili;
Altı noktalı çizili;
Çizgi altı çizili;</target>
        <note />
      </trans-unit>
      <trans-unit id="RemoveReturn">
        <source>Remove 'return'</source>
        <target state="translated">'return' öğesini kaldır</target>
        <note />
      </trans-unit>
      <trans-unit id="RemoveReturnBang">
        <source>Remove 'return!'</source>
        <target state="translated">'return!' öğesini kaldır</target>
        <note />
      </trans-unit>
      <trans-unit id="RemoveUnusedBinding">
        <source>Remove unused binding</source>
        <target state="translated">Kullanılmayan bağlamayı kaldır</target>
        <note />
      </trans-unit>
      <trans-unit id="RemoveYield">
        <source>Remove 'yield'</source>
        <target state="translated">'yield' öğesini kaldır</target>
        <note />
      </trans-unit>
      <trans-unit id="RemoveYieldBang">
        <source>Remove 'yield!'</source>
        <target state="translated">'yield!' ifadesini kaldır</target>
        <note />
      </trans-unit>
      <trans-unit id="RenameValueToUnderscore">
        <source>Rename '{0}' to '_'</source>
        <target state="translated">'{0}' öğesini '_' olarak yeniden adlandırma</target>
        <note />
      </trans-unit>
      <trans-unit id="SimplifyName">
        <source>Simplify name</source>
        <target state="translated">Adı basitleştirme</target>
        <note />
      </trans-unit>
      <trans-unit id="NameCanBeSimplified">
        <source>Name can be simplified.</source>
        <target state="translated">Ad basitleştirilebilir.</target>
        <note />
      </trans-unit>
      <trans-unit id="FSharpMutableVarsClassificationType">
        <source>F# Mutable Variables / Reference Cells</source>
        <target state="translated">F# Değiştirilebilir Değişkenleri / Başvuru Hücreleri</target>
        <note />
      </trans-unit>
      <trans-unit id="FSharpPrintfFormatClassificationType">
        <source>F# Printf Format</source>
        <target state="translated">F# Printf Biçimi</target>
        <note />
      </trans-unit>
      <trans-unit id="FSharpPropertiesClassificationType">
        <source>F# Properties</source>
        <target state="translated">F# Özellikleri</target>
        <note />
      </trans-unit>
      <trans-unit id="RemoveUnusedOpens">
        <source>Remove unused open declarations</source>
        <target state="translated">Kullanılmayan açık bildirimleri kaldır</target>
        <note />
      </trans-unit>
      <trans-unit id="UnusedOpens">
        <source>Open declaration can be removed.</source>
        <target state="translated">Açık bildirim kaldırılabilir.</target>
        <note />
      </trans-unit>
      <trans-unit id="6008">
        <source>IntelliSense</source>
        <target state="translated">IntelliSense</target>
        <note />
      </trans-unit>
      <trans-unit id="6009">
        <source>QuickInfo</source>
        <target state="translated">QuickInfo</target>
        <note />
      </trans-unit>
      <trans-unit id="AddAssemblyReference">
        <source>Add an assembly reference to '{0}'</source>
        <target state="translated">'{0}' öğesine bir bütünleştirilmiş kod başvurusu ekleme</target>
        <note />
      </trans-unit>
      <trans-unit id="AddProjectReference">
        <source>Add a project reference to '{0}'</source>
        <target state="translated">'{0}' öğesine bir proje başvurusu ekleme</target>
        <note />
      </trans-unit>
      <trans-unit id="6010">
        <source>Code Fixes</source>
        <target state="translated">Kod Düzeltmeleri</target>
        <note />
      </trans-unit>
      <trans-unit id="6011">
        <source>Performance</source>
        <target state="translated">Performans</target>
        <note />
      </trans-unit>
      <trans-unit id="TheValueIsUnused">
        <source>The value is unused</source>
        <target state="translated">Değer kullanılmıyor</target>
        <note />
      </trans-unit>
      <trans-unit id="CannotDetermineSymbol">
        <source>Cannot determine the symbol under the caret</source>
        <target state="translated">İmlecin altındaki simge belirlenemiyor</target>
        <note />
      </trans-unit>
      <trans-unit id="CannotNavigateUnknown">
        <source>Cannot navigate to the requested location</source>
        <target state="translated">İstenen konuma gidilemiyor</target>
        <note />
      </trans-unit>
      <trans-unit id="LocatingSymbol">
        <source>Locating the symbol under the caret...</source>
        <target state="translated">İmlecin altındaki simge bulunuyor...</target>
        <note />
      </trans-unit>
      <trans-unit id="NavigatingTo">
        <source>Navigating to symbol...</source>
        <target state="translated">Simgeye gidiliyor...</target>
        <note />
      </trans-unit>
      <trans-unit id="NavigateToFailed">
        <source>Navigate to symbol failed: {0}</source>
        <target state="translated">Simgeye gidilemedi: {0}</target>
        <note />
      </trans-unit>
      <trans-unit id="ExceptionsHeader">
        <source>Exceptions:</source>
        <target state="translated">Özel Durumlar:</target>
        <note />
      </trans-unit>
      <trans-unit id="GenericParametersHeader">
        <source>Generic parameters:</source>
        <target state="translated">Genel parametreler:</target>
        <note />
      </trans-unit>
      <trans-unit id="RenameValueToDoubleUnderscore">
        <source>Rename '{0}' to '__'</source>
        <target state="translated">'{0}' öğesini '__' olarak yeniden adlandırma</target>
        <note />
      </trans-unit>
      <trans-unit id="6012">
        <source>Advanced</source>
        <target state="translated">Gelişmiş</target>
        <note />
      </trans-unit>
      <trans-unit id="6014">
        <source>Formatting</source>
        <target state="translated">Biçimlendirme</target>
        <note />
      </trans-unit>
      <trans-unit id="UseFSharpLambda">
        <source>Use F# lambda syntax</source>
        <target state="translated">F# lambda söz dizimini kullan</target>
        <note />
      </trans-unit>
      <trans-unit id="UseMutationWhenValueIsMutable">
        <source>Use '&lt;-' to mutate value</source>
        <target state="translated">Değeri değiştirmek için '&lt;-' kullan</target>
        <note />
      </trans-unit>
      <trans-unit id="UseNameof">
        <source>Use 'nameof'</source>
        <target state="translated">“Nameof” kullanın</target>
        <note />
      </trans-unit>
      <trans-unit id="UseTripleQuotedInterpolation">
        <source>Use triple quoted string interpolation.</source>
        <target state="translated">Üçlü tırnak içine alınmış dize ilişkilendirmesini kullanın.</target>
        <note />
      </trans-unit>
      <trans-unit id="UseUpcastKeyword">
        <source>Use 'upcast'</source>
        <target state="translated">'upcast' kullan</target>
        <note />
      </trans-unit>
      <trans-unit id="UseUpcastOperator">
        <source>Use ':&gt;' operator</source>
        <target state="translated">':&gt;' operatörünü kullan</target>
        <note />
      </trans-unit>
      <trans-unit id="UseNotForNegation">
        <source>Use 'not' to negate expression</source>
        <target state="translated">İfadeyi negatif yapmak için 'not' kullanın</target>
        <note />
      </trans-unit>
      <trans-unit id="UseValueInsteadOfDeref">
        <source>Use '.Value' to dereference expression</source>
        <target state="translated">İfadeye başvurmak için '.Value' kullanın</target>
        <note />
      </trans-unit>
      <trans-unit id="WrapExpressionInParentheses">
        <source>Wrap expression in parentheses</source>
        <target state="translated">İfadeyi parantez içinde sarmalayın</target>
        <note />
      </trans-unit>
    </body>
  </file>
</xliff><|MERGE_RESOLUTION|>--- conflicted
+++ resolved
@@ -34,29 +34,16 @@
 Show outlining and collapsible nodes for F# code;
 Inline hints;
 Display inline type hints (experimental);
-<<<<<<< HEAD
 Display inline parameter name hints (experimental);Beer
 Live Buffers;
 Use live (unsaved) buffers for checking</source>
-        <target state="new">Block Structure Guides;
-Show structure guidelines for F# code;
-Outlining;
-Show outlining and collapsible nodes for F# code;
-Inline hints;
-Display inline type hints (experimental);
-Display inline parameter name hints (experimental);Beer
-Live Buffers;
-Use live (unsaved) buffers for checking</target>
-=======
-Display inline parameter name hints (experimental);Beer</source>
-        <target state="translated">Blok Yapısı Kılavuzları;
+        <target state="needs-review-translation">Blok Yapısı Kılavuzları;
 F# kodu için yapı yönergelerini göster;
 Anahat oluşturma;
 F# kodu için ana hattı ve daraltılabilir düğümleri göster;
 Satır içi ipuçları;
 Satır içi tür ipuçlarını görüntüle (deneysel);
 Satır içi parametre adı ipuçlarını görüntüle (deneysel);Bira</target>
->>>>>>> 2cb6c673
         <note />
       </trans-unit>
       <trans-unit id="CodeFixesPageKeywords">
