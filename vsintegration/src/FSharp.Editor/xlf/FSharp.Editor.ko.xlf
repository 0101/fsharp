﻿<?xml version="1.0" encoding="utf-8"?>
<xliff xmlns="urn:oasis:names:tc:xliff:document:1.2" xmlns:xsi="http://www.w3.org/2001/XMLSchema-instance" version="1.2" xsi:schemaLocation="urn:oasis:names:tc:xliff:document:1.2 xliff-core-1.2-transitional.xsd">
  <file datatype="xml" source-language="en" target-language="ko" original="../FSharp.Editor.resx">
    <body>
      <trans-unit id="AddMissingEqualsToTypeDefinition">
        <source>Add missing '=' to type definition</source>
        <target state="translated">형식 정의에 누락된 '=' 추가</target>
        <note />
      </trans-unit>
      <trans-unit id="AddMissingFunKeyword">
        <source>Add missing 'fun' keyword</source>
        <target state="translated">누락된 'fun' 키워드 추가</target>
        <note />
      </trans-unit>
      <trans-unit id="AddMissingInstanceMemberParameter">
        <source>Add missing instance member parameter</source>
        <target state="translated">누락된 인스턴스 멤버 매개 변수 추가</target>
        <note />
      </trans-unit>
      <trans-unit id="AddNewKeyword">
        <source>Add 'new' keyword</source>
        <target state="translated">'new' 키워드 추가</target>
        <note />
      </trans-unit>
      <trans-unit id="AddTypeAnnotation">
        <source>Add type annotation</source>
        <target state="translated">형식 주석 추가</target>
        <note />
      </trans-unit>
      <trans-unit id="AdvancedPageKeywords">
        <source>Block Structure Guides;
Show structure guidelines for F# code;
Outlining;
Show outlining and collapsible nodes for F# code;
Inline hints;
<<<<<<< HEAD
Display inline type hints (experimental);
Display inline parameter name hints (experimental);Beer
Live Buffers;
Use live (unsaved) buffers for checking</source>
=======
Display inline type hints (preview);
Display inline parameter name hints (preview);Beer</source>
>>>>>>> 47a42410
        <target state="needs-review-translation">블록 구조 안내선,
F# 코드에 대한 구조 지침 표시,
개요,
F# 코드에 대한 개요 및 축소 가능한 노드 표시,
인라인 힌트,
인라인 형식 힌트 표시(실험적),
인라인 매개 변수 이름 힌트 표시(실험적); 맥주</target>
        <note />
      </trans-unit>
      <trans-unit id="CodeFixesPageKeywords">
        <source>Simplify names (remove unnecessary qualifiers);
Always place open statements at the top level;
Remove unused open statements;
Analyze and suggest fixes for unused values;
Suggest names for unresolved identifiers;</source>
        <target state="translated">이름 간소화(불필요한 한정자 제거),
항상 최상위 수준에 open 문 배치,
사용되지 않는 열린 문을 제거,
사용되지 않는 값에 대한 수정 사항 분석 및 제안,
확인되지 않은 식별자의 이름 제안,</target>
        <note />
      </trans-unit>
      <trans-unit id="ConvertCSharpUsingToFSharpOpen">
        <source>Convert C# 'using' to F# 'open'</source>
        <target state="translated">C# 'using'을 F# 'open'으로 변환</target>
        <note />
      </trans-unit>
      <trans-unit id="ConvertToAnonymousRecord">
        <source>Convert to Anonymous Record</source>
        <target state="translated">익명 레코드로 변환</target>
        <note />
      </trans-unit>
      <trans-unit id="ConvertToNotEqualsEqualityExpression">
        <source>Use '&lt;&gt;' for inequality check</source>
        <target state="translated">같지 않음 검사에 '&lt;&gt;' 사용</target>
        <note />
      </trans-unit>
      <trans-unit id="ConvertToSingleEqualsEqualityExpression">
        <source>Use '=' for equality check</source>
        <target state="translated">같음 검사에 '=' 사용</target>
        <note />
      </trans-unit>
      <trans-unit id="ChangePrefixNegationToInfixSubtraction">
        <source>Use subtraction instead of negation</source>
        <target state="translated">부정 대신 빼기 사용</target>
        <note />
      </trans-unit>
      <trans-unit id="FSharpDisposableLocalValuesClassificationType">
        <source>F# Disposable Values (locals)</source>
        <target state="translated">F# 삭제 가능한 값(로컬)</target>
        <note />
      </trans-unit>
      <trans-unit id="FSharpDisposableTopLevelValuesClassificationType">
        <source>F# Disposable Values (top-level)</source>
        <target state="translated">F# 삭제 가능한 값(최상위 수준)</target>
        <note />
      </trans-unit>
      <trans-unit id="FSharpDisposableTypesClassificationType">
        <source>F# Disposable Types</source>
        <target state="translated">F# 삭제 가능한 형식</target>
        <note />
      </trans-unit>
      <trans-unit id="FSharpFunctionsClassificationType">
        <source>F# Functions</source>
        <target state="translated">F# 함수</target>
        <note />
      </trans-unit>
      <trans-unit id="FormattingPageKeywords">
        <source>Re-format indentation on paste (Experimental)</source>
        <target state="translated">붙여넣을 때 들여쓰기 서식 다시 지정(실험적)</target>
        <note />
      </trans-unit>
      <trans-unit id="ImplementInterface">
        <source>Implement interface</source>
        <target state="translated">인터페이스 구현</target>
        <note />
      </trans-unit>
      <trans-unit id="ImplementInterfaceWithoutTypeAnnotation">
        <source>Implement interface without type annotation</source>
        <target state="translated">형식 주석 없이 인터페이스 구현</target>
        <note />
      </trans-unit>
      <trans-unit id="IntelliSensePageKeywords">
        <source>Completion Lists;
Show completion list after a character is deleted;
Show completion list after a character is typed;
Show symbols in unopened namespaces;
Enter key behavior;
Never add new line on enter;
Only add new line on enter after end of fully typed word;
Always add new line on enter;</source>
        <target state="translated">완료 목록,
문자가 삭제된 후 완성 목록 표시,
문자를 입력한 후 완성 목록 표시,
열지 않은 네임스페이스에 기호 표시,
키 동작 입력,
&lt;Enter&gt; 키를 누를 때 새 줄을 추가하지 않음,
완전히 입력된 단어의 끝 뒤에 Enter 키를 누를 때만 새 줄 추가,
Enter 키를 누를 때 항상 새 줄 추가,</target>
        <note />
      </trans-unit>
      <trans-unit id="MakeDeclarationMutable">
        <source>Make declaration 'mutable'</source>
        <target state="translated">선언을 '변경 가능'으로 지정</target>
        <note />
      </trans-unit>
      <trans-unit id="MakeOuterBindingRecursive">
        <source>Make '{0}' recursive</source>
        <target state="translated">'{0}'을(를) 재귀적으로 만들기</target>
        <note />
      </trans-unit>
      <trans-unit id="PerformancePageKeywords">
        <source>F# Project and Caching Performance Options;
Enable in-memory cross project references;
IntelliSense Performance Options;
Enable stale data for IntelliSense features;
Time until stale results are used (in milliseconds);
Parallelization (requires restart);
Enable parallel type checking with signature files;
Enable parallel reference resolution;
Enable fast find references &amp; rename (experimental)</source>
        <target state="translated">F# 프로젝트 및 캐싱 성능 옵션,
메모리 내 프로젝트 간 참조 사용,
IntelliSense 성능 옵션;
IntelliSense 기능에 부실 데이터 사용
부실 결과가 사용될 때까지의 시간(밀리초)
병렬 처리(다시 시작해야 함)
서명 파일을 사용한 병렬 형식 검사 사용
병렬 참조 확인 사용
빠른 찾기 참조 및 이름 바꾸기 사용(실험적)</target>
        <note />
      </trans-unit>
      <trans-unit id="PrefixValueNameWithUnderscore">
        <source>Prefix '{0}' with underscore</source>
        <target state="translated">밑줄이 있는 '{0}' 접두사</target>
        <note />
      </trans-unit>
      <trans-unit id="QuickInfoPageKeywords">
        <source>Navigation links;
Show navigation links as;
Solid underline;
Dot underline;
Dash underline;</source>
        <target state="translated">탐색 링크,
탐색 링크를 다음으로 표시,
단색 밑줄,
점 밑줄,
대시 밑줄,</target>
        <note />
      </trans-unit>
      <trans-unit id="RemoveReturn">
        <source>Remove 'return'</source>
        <target state="translated">'return' 제거</target>
        <note />
      </trans-unit>
      <trans-unit id="RemoveReturnBang">
        <source>Remove 'return!'</source>
        <target state="translated">'return!' 제거</target>
        <note />
      </trans-unit>
      <trans-unit id="RemoveUnusedBinding">
        <source>Remove unused binding</source>
        <target state="translated">사용되지 않는 바인딩 제거</target>
        <note />
      </trans-unit>
      <trans-unit id="RemoveYield">
        <source>Remove 'yield'</source>
        <target state="translated">'yield' 제거</target>
        <note />
      </trans-unit>
      <trans-unit id="RemoveYieldBang">
        <source>Remove 'yield!'</source>
        <target state="translated">'yield!' 제거</target>
        <note />
      </trans-unit>
      <trans-unit id="RenameValueToUnderscore">
        <source>Rename '{0}' to '_'</source>
        <target state="translated">'{0}'의 이름을 '_'로 바꾸기</target>
        <note />
      </trans-unit>
      <trans-unit id="SimplifyName">
        <source>Simplify name</source>
        <target state="translated">이름 단순화</target>
        <note />
      </trans-unit>
      <trans-unit id="NameCanBeSimplified">
        <source>Name can be simplified.</source>
        <target state="translated">이름은 간단하게 줄일 수 있습니다.</target>
        <note />
      </trans-unit>
      <trans-unit id="FSharpMutableVarsClassificationType">
        <source>F# Mutable Variables / Reference Cells</source>
        <target state="translated">F# 변경할 수 있는 변수/참조 셀</target>
        <note />
      </trans-unit>
      <trans-unit id="FSharpPrintfFormatClassificationType">
        <source>F# Printf Format</source>
        <target state="translated">F# Printf 형식</target>
        <note />
      </trans-unit>
      <trans-unit id="FSharpPropertiesClassificationType">
        <source>F# Properties</source>
        <target state="translated">F# 속성</target>
        <note />
      </trans-unit>
      <trans-unit id="RemoveUnusedOpens">
        <source>Remove unused open declarations</source>
        <target state="translated">사용하지 않는 열려 있는 선언 제거</target>
        <note />
      </trans-unit>
      <trans-unit id="UnusedOpens">
        <source>Open declaration can be removed.</source>
        <target state="translated">열려 있는 선언을 제거할 수 있습니다.</target>
        <note />
      </trans-unit>
      <trans-unit id="6008">
        <source>IntelliSense</source>
        <target state="translated">IntelliSense</target>
        <note />
      </trans-unit>
      <trans-unit id="6009">
        <source>QuickInfo</source>
        <target state="translated">QuickInfo</target>
        <note />
      </trans-unit>
      <trans-unit id="AddAssemblyReference">
        <source>Add an assembly reference to '{0}'</source>
        <target state="translated">'{0}'에 어셈블리 참조 추가</target>
        <note />
      </trans-unit>
      <trans-unit id="AddProjectReference">
        <source>Add a project reference to '{0}'</source>
        <target state="translated">'{0}'에 프로젝트 참조 추가</target>
        <note />
      </trans-unit>
      <trans-unit id="6010">
        <source>Code Fixes</source>
        <target state="translated">코드 수정 사항</target>
        <note />
      </trans-unit>
      <trans-unit id="6011">
        <source>Performance</source>
        <target state="translated">성능</target>
        <note />
      </trans-unit>
      <trans-unit id="TheValueIsUnused">
        <source>The value is unused</source>
        <target state="translated">값이 사용되지 않습니다.</target>
        <note />
      </trans-unit>
      <trans-unit id="CannotDetermineSymbol">
        <source>Cannot determine the symbol under the caret</source>
        <target state="translated">캐럿에서 기호를 확인할 수 없습니다.</target>
        <note />
      </trans-unit>
      <trans-unit id="CannotNavigateUnknown">
        <source>Cannot navigate to the requested location</source>
        <target state="translated">요청된 위치로 이동할 수 없습니다.</target>
        <note />
      </trans-unit>
      <trans-unit id="LocatingSymbol">
        <source>Locating the symbol under the caret...</source>
        <target state="translated">캐럿에서 기호를 찾는 중...</target>
        <note />
      </trans-unit>
      <trans-unit id="NavigatingTo">
        <source>Navigating to symbol...</source>
        <target state="translated">기호로 이동 중...</target>
        <note />
      </trans-unit>
      <trans-unit id="NavigateToFailed">
        <source>Navigate to symbol failed: {0}</source>
        <target state="translated">기호로 이동 실패: {0}</target>
        <note />
      </trans-unit>
      <trans-unit id="ExceptionsHeader">
        <source>Exceptions:</source>
        <target state="translated">예외:</target>
        <note />
      </trans-unit>
      <trans-unit id="GenericParametersHeader">
        <source>Generic parameters:</source>
        <target state="translated">제네릭 매개 변수:</target>
        <note />
      </trans-unit>
      <trans-unit id="RenameValueToDoubleUnderscore">
        <source>Rename '{0}' to '__'</source>
        <target state="translated">'{0}'의 이름을 '__'로 바꾸기</target>
        <note />
      </trans-unit>
      <trans-unit id="6012">
        <source>Advanced</source>
        <target state="translated">고급</target>
        <note />
      </trans-unit>
      <trans-unit id="6014">
        <source>Formatting</source>
        <target state="translated">서식</target>
        <note />
      </trans-unit>
      <trans-unit id="UseFSharpLambda">
        <source>Use F# lambda syntax</source>
        <target state="translated">F# 람다 구문 사용</target>
        <note />
      </trans-unit>
      <trans-unit id="UseMutationWhenValueIsMutable">
        <source>Use '&lt;-' to mutate value</source>
        <target state="translated">'&lt;-'를 사용하여 값 변경</target>
        <note />
      </trans-unit>
      <trans-unit id="UseNameof">
        <source>Use 'nameof'</source>
        <target state="translated">'nameof' 사용</target>
        <note />
      </trans-unit>
      <trans-unit id="UseTripleQuotedInterpolation">
        <source>Use triple quoted string interpolation.</source>
        <target state="translated">삼중 따옴표로 묶인 분자열 보간을 사용합니다.</target>
        <note />
      </trans-unit>
      <trans-unit id="UseUpcastKeyword">
        <source>Use 'upcast'</source>
        <target state="translated">'upcast' 사용</target>
        <note />
      </trans-unit>
      <trans-unit id="UseUpcastOperator">
        <source>Use ':&gt;' operator</source>
        <target state="translated">':&gt;' 연산자 사용</target>
        <note />
      </trans-unit>
      <trans-unit id="UseNotForNegation">
        <source>Use 'not' to negate expression</source>
        <target state="translated">식을 부정하려면 'not' 사용</target>
        <note />
      </trans-unit>
      <trans-unit id="UseValueInsteadOfDeref">
        <source>Use '.Value' to dereference expression</source>
        <target state="translated">식을 역참조하려면 '.Value' 사용</target>
        <note />
      </trans-unit>
      <trans-unit id="WrapExpressionInParentheses">
        <source>Wrap expression in parentheses</source>
        <target state="translated">식을 괄호로 래핑</target>
        <note />
      </trans-unit>
    </body>
  </file>
</xliff><|MERGE_RESOLUTION|>--- conflicted
+++ resolved
@@ -33,22 +33,19 @@
 Outlining;
 Show outlining and collapsible nodes for F# code;
 Inline hints;
-<<<<<<< HEAD
-Display inline type hints (experimental);
-Display inline parameter name hints (experimental);Beer
+Display inline type hints (preview);
+Display inline parameter name hints (preview);Beer;
 Live Buffers;
 Use live (unsaved) buffers for checking</source>
-=======
+        <target state="new">Block Structure Guides;
+Show structure guidelines for F# code;
+Outlining;
+Show outlining and collapsible nodes for F# code;
+Inline hints;
 Display inline type hints (preview);
-Display inline parameter name hints (preview);Beer</source>
->>>>>>> 47a42410
-        <target state="needs-review-translation">블록 구조 안내선,
-F# 코드에 대한 구조 지침 표시,
-개요,
-F# 코드에 대한 개요 및 축소 가능한 노드 표시,
-인라인 힌트,
-인라인 형식 힌트 표시(실험적),
-인라인 매개 변수 이름 힌트 표시(실험적); 맥주</target>
+Display inline parameter name hints (preview);Beer;
+Live Buffers;
+Use live (unsaved) buffers for checking</target>
         <note />
       </trans-unit>
       <trans-unit id="CodeFixesPageKeywords">
@@ -57,16 +54,16 @@
 Remove unused open statements;
 Analyze and suggest fixes for unused values;
 Suggest names for unresolved identifiers;</source>
-        <target state="translated">이름 간소화(불필요한 한정자 제거),
-항상 최상위 수준에 open 문 배치,
-사용되지 않는 열린 문을 제거,
-사용되지 않는 값에 대한 수정 사항 분석 및 제안,
-확인되지 않은 식별자의 이름 제안,</target>
+        <target state="new">Simplify names (remove unnecessary qualifiers);
+Always place open statements at the top level;
+Remove unused open statements;
+Analyze and suggest fixes for unused values;
+Suggest names for unresolved identifiers;</target>
         <note />
       </trans-unit>
       <trans-unit id="ConvertCSharpUsingToFSharpOpen">
         <source>Convert C# 'using' to F# 'open'</source>
-        <target state="translated">C# 'using'을 F# 'open'으로 변환</target>
+        <target state="new">Convert C# 'using' to F# 'open'</target>
         <note />
       </trans-unit>
       <trans-unit id="ConvertToAnonymousRecord">
@@ -111,7 +108,7 @@
       </trans-unit>
       <trans-unit id="FormattingPageKeywords">
         <source>Re-format indentation on paste (Experimental)</source>
-        <target state="translated">붙여넣을 때 들여쓰기 서식 다시 지정(실험적)</target>
+        <target state="new">Re-format indentation on paste (Experimental)</target>
         <note />
       </trans-unit>
       <trans-unit id="ImplementInterface">
@@ -133,14 +130,14 @@
 Never add new line on enter;
 Only add new line on enter after end of fully typed word;
 Always add new line on enter;</source>
-        <target state="translated">완료 목록,
-문자가 삭제된 후 완성 목록 표시,
-문자를 입력한 후 완성 목록 표시,
-열지 않은 네임스페이스에 기호 표시,
-키 동작 입력,
-&lt;Enter&gt; 키를 누를 때 새 줄을 추가하지 않음,
-완전히 입력된 단어의 끝 뒤에 Enter 키를 누를 때만 새 줄 추가,
-Enter 키를 누를 때 항상 새 줄 추가,</target>
+        <target state="new">Completion Lists;
+Show completion list after a character is deleted;
+Show completion list after a character is typed;
+Show symbols in unopened namespaces;
+Enter key behavior;
+Never add new line on enter;
+Only add new line on enter after end of fully typed word;
+Always add new line on enter;</target>
         <note />
       </trans-unit>
       <trans-unit id="MakeDeclarationMutable">
@@ -163,15 +160,15 @@
 Enable parallel type checking with signature files;
 Enable parallel reference resolution;
 Enable fast find references &amp; rename (experimental)</source>
-        <target state="translated">F# 프로젝트 및 캐싱 성능 옵션,
-메모리 내 프로젝트 간 참조 사용,
-IntelliSense 성능 옵션;
-IntelliSense 기능에 부실 데이터 사용
-부실 결과가 사용될 때까지의 시간(밀리초)
-병렬 처리(다시 시작해야 함)
-서명 파일을 사용한 병렬 형식 검사 사용
-병렬 참조 확인 사용
-빠른 찾기 참조 및 이름 바꾸기 사용(실험적)</target>
+        <target state="new">F# Project and Caching Performance Options;
+Enable in-memory cross project references;
+IntelliSense Performance Options;
+Enable stale data for IntelliSense features;
+Time until stale results are used (in milliseconds);
+Parallelization (requires restart);
+Enable parallel type checking with signature files;
+Enable parallel reference resolution;
+Enable fast find references &amp; rename (experimental)</target>
         <note />
       </trans-unit>
       <trans-unit id="PrefixValueNameWithUnderscore">
@@ -185,11 +182,11 @@
 Solid underline;
 Dot underline;
 Dash underline;</source>
-        <target state="translated">탐색 링크,
-탐색 링크를 다음으로 표시,
-단색 밑줄,
-점 밑줄,
-대시 밑줄,</target>
+        <target state="new">Navigation links;
+Show navigation links as;
+Solid underline;
+Dot underline;
+Dash underline;</target>
         <note />
       </trans-unit>
       <trans-unit id="RemoveReturn">
@@ -259,7 +256,7 @@
       </trans-unit>
       <trans-unit id="6008">
         <source>IntelliSense</source>
-        <target state="translated">IntelliSense</target>
+        <target state="needs-review-translation">IntelliSense</target>
         <note />
       </trans-unit>
       <trans-unit id="6009">
