--- conflicted
+++ resolved
@@ -42,7 +42,6 @@
 Display return type hints (preview);
 Display inline parameter name hints (preview);
 Live Buffers;
-<<<<<<< HEAD
 Use live (unsaved) buffers for analysis</source>
         <target state="translated">Руководства по блочной структуре;
 Показать рекомендации по структуре кода F#;
@@ -54,19 +53,6 @@
 Отображать подсказки имен встроенных параметров (предварительная версия);
 Динамические буферы;
 Используйте для анализа живые (несохраненные) буферы.</target>
-=======
-Use live (unsaved) buffers for checking</source>
-        <target state="new">Block Structure Guides;
-Show structure guidelines for F# code;
-Outlining;
-Show outlining and collapsible nodes for F# code;
-Inline hints;
-Display inline type hints (preview);
-Display return type hints (preview);
-Display inline parameter name hints (preview);
-Live Buffers;
-Use live (unsaved) buffers for checking</target>
->>>>>>> fc5e9eda
         <note />
       </trans-unit>
       <trans-unit id="ChangeEqualsInFieldTypeToColon">
@@ -188,31 +174,17 @@
 Enable parallel reference resolution;
 Enable fast find references &amp; rename (restart required);
 Cache parsing results (experimental)</source>
-<<<<<<< HEAD
-        <target state="translated">Параметры производительности проекта и кэширования F#; 
-Включить перекрестные ссылки проектов в памяти; 
-Enable_partial_type_checking; 
-Параметры производительности IntelliSense; 
-Включите устаревшие данные для функций IntelliSense; 
-Время до использования устаревших результатов (в миллисекундах); 
-Распараллеливание (требуется перезагрузка); 
-Включить параллельную проверку типов с файлами сигнатур; 
-Включить параллельное разрешение ссылок; 
-Включить быстрый поиск ссылок и переименование (требуется перезагрузка); 
-Результаты анализа кэша (экспериментальная функция)</target>
-=======
-        <target state="new">F# Project and Caching Performance Options;
-Enable in-memory cross project references;
+        <target state="translated">Параметры производительности проекта F# и кэширования;
+Включить перекрестные ссылки проекта в памяти;
 Enable_partial_type_checking;
-IntelliSense Performance Options;
-Enable stale data for IntelliSense features;
-Time until stale results are used (in milliseconds);
-Parallelization (requires restart);
-Enable parallel type checking with signature files;
-Enable parallel reference resolution;
-Enable fast find references &amp; rename (experimental);
-Cache parsing results (experimental)</target>
->>>>>>> fc5e9eda
+Параметры производительности IntelliSense;
+Включить устаревшие данные для функций IntelliSense;
+Время до использования устаревших результатов (в миллисекундах);
+Параллелизация (требуется перезагрузка);
+Включить параллельную проверку типов с файлами подписей;
+Включить параллельное эталонное разрешение;
+Включить быстрый поиск ссылок и переименование (экспериментально);
+Результаты анализа кэша (экспериментально)</target>
         <note />
       </trans-unit>
       <trans-unit id="PrefixValueNameWithUnderscore">
@@ -228,34 +200,15 @@
 Show navigation links as;
 Solid underline;
 Dot underline;
-<<<<<<< HEAD
-Dash underline;
-Show remarks in Quick Info</source>
-        <target state="translated">Форматирование; 
-Предпочтительная ширина описания в символах; 
-Отформатируйте подпись до заданной ширины, добавив разрывы строк в соответствии с правилами синтаксиса F#; 
-Навигационные ссылки; 
-Показывать навигационные ссылки как; 
-Сплошное подчеркивание; 
-Точка подчеркивания; 
-Подчеркивание тире; 
-Показать заметки в кратких сведениях</target>
-        <note />
-      </trans-unit>
-      <trans-unit id="RemarksHeader">
-        <source>Remarks:</source>
-        <target state="translated">Комментарии:</target>
-=======
 Dash underline;</source>
-        <target state="new">Formatting;
-Preferred description width in characters;
-Format signature to the given width by adding line breaks conforming with F# syntax rules;
-Navigation links;
-Show navigation links as;
-Solid underline;
-Dot underline;
-Dash underline;</target>
->>>>>>> fc5e9eda
+        <target state="translated">Форматирование;
+Предпочитаемая ширина описания в символах;
+Форматирование подписи до заданной ширины путем добавления разрывов строк в соответствии с правилами синтаксиса F#;
+Ссылки навигации;
+Показать ссылки навигации как;
+Сплошное подчеркивание;
+Пунктирное подчеркивание;
+Штриховое подчеркивание;</target>
         <note />
       </trans-unit>
       <trans-unit id="RemoveReturn">
