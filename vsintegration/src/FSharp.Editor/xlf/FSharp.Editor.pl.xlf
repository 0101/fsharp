﻿<?xml version="1.0" encoding="utf-8"?>
<xliff xmlns="urn:oasis:names:tc:xliff:document:1.2" xmlns:xsi="http://www.w3.org/2001/XMLSchema-instance" version="1.2" xsi:schemaLocation="urn:oasis:names:tc:xliff:document:1.2 xliff-core-1.2-transitional.xsd">
  <file datatype="xml" source-language="en" target-language="pl" original="../FSharp.Editor.resx">
    <body>
      <trans-unit id="AddMissingEqualsToTypeDefinition">
        <source>Add missing '=' to type definition</source>
        <target state="translated">Dodaj brakujący element znak „=” do definicji typu</target>
        <note />
      </trans-unit>
      <trans-unit id="AddMissingFunKeyword">
        <source>Add missing 'fun' keyword</source>
        <target state="translated">Dodaj brakujące słowo kluczowe „fun”</target>
        <note />
      </trans-unit>
      <trans-unit id="AddMissingInstanceMemberParameter">
        <source>Add missing instance member parameter</source>
        <target state="translated">Dodaj brakujący parametr składowej wystąpienia</target>
        <note />
      </trans-unit>
      <trans-unit id="AddNewKeyword">
        <source>Add 'new' keyword</source>
        <target state="translated">Dodaj słowo kluczowe „new”</target>
        <note />
      </trans-unit>
      <trans-unit id="AddTypeAnnotation">
        <source>Add type annotation</source>
        <target state="translated">Dodaj adnotację typu</target>
        <note />
      </trans-unit>
      <trans-unit id="AdvancedPageKeywords">
        <source>Block Structure Guides;
Show structure guidelines for F# code;
Outlining;
Show outlining and collapsible nodes for F# code;
Inline hints;
Display inline type hints (experimental);
<<<<<<< HEAD
Display inline parameter name hints (experimental);Beer
Live Buffers;
Use live (unsaved) buffers for checking</source>
        <target state="new">Block Structure Guides;
Show structure guidelines for F# code;
Outlining;
Show outlining and collapsible nodes for F# code;
Inline hints;
Display inline type hints (experimental);
Display inline parameter name hints (experimental);Beer
Live Buffers;
Use live (unsaved) buffers for checking</target>
=======
Display inline parameter name hints (experimental);Beer</source>
        <target state="translated">Prowadnice struktury bloku;
Pokaż wytyczne dotyczące struktury dla kodu języka F#;
Tworzenie konspektu;
Pokaż konspekt i zwijane węzły dla kodu języka F#;
Wskazówki wbudowane;
Wyświetl wskazówki typu wbudowanego (eksperymentalne);
Wyświetl wskazówki dotyczące nazw parametrów wbudowanych (eksperymentalne); Piwo</target>
>>>>>>> 2cb6c673
        <note />
      </trans-unit>
      <trans-unit id="CodeFixesPageKeywords">
        <source>Simplify names (remove unnecessary qualifiers);
Always place open statements at the top level;
Remove unused open statements;
Analyze and suggest fixes for unused values;
Suggest names for unresolved identifiers;</source>
        <target state="translated">Uprość nazwy (usuń niepotrzebne kwalifikatory);
Zawsze umieszczaj otwarte instrukcje na najwyższym poziomie;
Usuń nieużywane otwarte instrukcje;
Analizuj i sugeruj poprawki dla nieużywanych wartości;
Sugeruj nazwy dla nierozpoznanych identyfikatorów;</target>
        <note />
      </trans-unit>
      <trans-unit id="ConvertCSharpUsingToFSharpOpen">
        <source>Convert C# 'using' to F# 'open'</source>
        <target state="translated">Konwertuj „using” języka C# na „open” języka F#</target>
        <note />
      </trans-unit>
      <trans-unit id="ConvertToAnonymousRecord">
        <source>Convert to Anonymous Record</source>
        <target state="translated">Konwertuj na rekord anonimowy</target>
        <note />
      </trans-unit>
      <trans-unit id="ConvertToNotEqualsEqualityExpression">
        <source>Use '&lt;&gt;' for inequality check</source>
        <target state="translated">Użyj operatora „&lt;&gt;” do sprawdzenia nierówności</target>
        <note />
      </trans-unit>
      <trans-unit id="ConvertToSingleEqualsEqualityExpression">
        <source>Use '=' for equality check</source>
        <target state="translated">Użyj znaku „=” w celu sprawdzenia równości</target>
        <note />
      </trans-unit>
      <trans-unit id="ChangePrefixNegationToInfixSubtraction">
        <source>Use subtraction instead of negation</source>
        <target state="translated">Użyj odejmowania zamiast negacji</target>
        <note />
      </trans-unit>
      <trans-unit id="FSharpDisposableLocalValuesClassificationType">
        <source>F# Disposable Values (locals)</source>
        <target state="translated">Wartości możliwe do likwidacji języka F# (lokalne)</target>
        <note />
      </trans-unit>
      <trans-unit id="FSharpDisposableTopLevelValuesClassificationType">
        <source>F# Disposable Values (top-level)</source>
        <target state="translated">Wartości możliwe do likwidacji języka F# (najwyższy poziom)</target>
        <note />
      </trans-unit>
      <trans-unit id="FSharpDisposableTypesClassificationType">
        <source>F# Disposable Types</source>
        <target state="translated">Typu możliwe do likwidacji w języku F#</target>
        <note />
      </trans-unit>
      <trans-unit id="FSharpFunctionsClassificationType">
        <source>F# Functions</source>
        <target state="translated">Funkcje języka F#</target>
        <note />
      </trans-unit>
      <trans-unit id="FormattingPageKeywords">
        <source>Re-format indentation on paste (Experimental)</source>
        <target state="translated">Ponowne formatowanie wcięcia przy wklejeniu (eksperymentalne)</target>
        <note />
      </trans-unit>
      <trans-unit id="ImplementInterface">
        <source>Implement interface</source>
        <target state="translated">Zaimplementuj interfejs</target>
        <note />
      </trans-unit>
      <trans-unit id="ImplementInterfaceWithoutTypeAnnotation">
        <source>Implement interface without type annotation</source>
        <target state="translated">Zaimplementuj interfejs bez adnotacji typu</target>
        <note />
      </trans-unit>
      <trans-unit id="IntelliSensePageKeywords">
        <source>Completion Lists;
Show completion list after a character is deleted;
Show completion list after a character is typed;
Show symbols in unopened namespaces;
Enter key behavior;
Never add new line on enter;
Only add new line on enter after end of fully typed word;
Always add new line on enter;</source>
        <target state="translated">Listy uzupełniania;
Pokaż listę uzupełniania po usunięciu znaku;
Pokaż listę uzupełniania po wpisaniu znaku;
Pokaż symbole w nieotwartych przestrzeniach nazw;
Wprowadź zachowanie klucza;
Nigdy nie dodawaj nowego wiersza przy wprowadzaniu;
Dodaj nowy wiersz w enterie tylko po zakończeniu w pełni wpisanego wyrazu;
Zawsze dodawaj nowy wiersz przy wprowadzaniu;</target>
        <note />
      </trans-unit>
      <trans-unit id="MakeDeclarationMutable">
        <source>Make declaration 'mutable'</source>
        <target state="translated">Nadaj deklaracji właściwość „mutable”</target>
        <note />
      </trans-unit>
      <trans-unit id="MakeOuterBindingRecursive">
        <source>Make '{0}' recursive</source>
        <target state="translated">Zmień element „{0}” w cykliczny</target>
        <note />
      </trans-unit>
      <trans-unit id="PerformancePageKeywords">
        <source>F# Project and Caching Performance Options;
Enable in-memory cross project references;
IntelliSense Performance Options;
Enable stale data for IntelliSense features;
Time until stale results are used (in milliseconds);
Parallelization (requires restart);
Enable parallel type checking with signature files;
Enable parallel reference resolution;
Enable fast find references &amp; rename (experimental)</source>
        <target state="translated">Opcje wydajności projektów i buforowania języka F#;
Włącz odwołania między projektami w pamięci;
Opcje wydajności funkcji IntelliSense;
Włącz nieaktualne dane dla funkcji IntelliSense;
Czas do użycia nieodświeżonych wyników (w milisekundach);
Równoległość (wymaga ponownego uruchomienia);
Włącz równoległe sprawdzanie typów za pomocą plików podpisu;
Włącz równoległe rozpoznawanie odwołań;
Włącz szybkie znajdowanie odwołań i zmianę nazwy (eksperymentalne)</target>
        <note />
      </trans-unit>
      <trans-unit id="PrefixValueNameWithUnderscore">
        <source>Prefix '{0}' with underscore</source>
        <target state="translated">Prefiks „{0}” ze znakiem podkreślenia</target>
        <note />
      </trans-unit>
      <trans-unit id="QuickInfoPageKeywords">
        <source>Navigation links;
Show navigation links as;
Solid underline;
Dot underline;
Dash underline;</source>
        <target state="translated">Linki nawigacyjne;
Pokaż linki nawigacyjne jako;
Pełne podkreślenie;
Podkreślenie kropką;
Podkreślenie kreską;</target>
        <note />
      </trans-unit>
      <trans-unit id="RemoveReturn">
        <source>Remove 'return'</source>
        <target state="translated">Usuń element „return”</target>
        <note />
      </trans-unit>
      <trans-unit id="RemoveReturnBang">
        <source>Remove 'return!'</source>
        <target state="translated">Usuń element „return!”</target>
        <note />
      </trans-unit>
      <trans-unit id="RemoveUnusedBinding">
        <source>Remove unused binding</source>
        <target state="translated">Usuń nieużywane powiązanie</target>
        <note />
      </trans-unit>
      <trans-unit id="RemoveYield">
        <source>Remove 'yield'</source>
        <target state="translated">Usuń element „yield”</target>
        <note />
      </trans-unit>
      <trans-unit id="RemoveYieldBang">
        <source>Remove 'yield!'</source>
        <target state="translated">Usuń element „yield!”</target>
        <note />
      </trans-unit>
      <trans-unit id="RenameValueToUnderscore">
        <source>Rename '{0}' to '_'</source>
        <target state="translated">Zmień nazwę z „{0}” na „_”</target>
        <note />
      </trans-unit>
      <trans-unit id="SimplifyName">
        <source>Simplify name</source>
        <target state="translated">Uprość nazwę</target>
        <note />
      </trans-unit>
      <trans-unit id="NameCanBeSimplified">
        <source>Name can be simplified.</source>
        <target state="translated">Nazwa może zostać uproszczona.</target>
        <note />
      </trans-unit>
      <trans-unit id="FSharpMutableVarsClassificationType">
        <source>F# Mutable Variables / Reference Cells</source>
        <target state="translated">Zmienne modyfikowalne/komórki odwołania w języku F#</target>
        <note />
      </trans-unit>
      <trans-unit id="FSharpPrintfFormatClassificationType">
        <source>F# Printf Format</source>
        <target state="translated">Format Printf w języku F#</target>
        <note />
      </trans-unit>
      <trans-unit id="FSharpPropertiesClassificationType">
        <source>F# Properties</source>
        <target state="translated">Właściwości w języku F#</target>
        <note />
      </trans-unit>
      <trans-unit id="RemoveUnusedOpens">
        <source>Remove unused open declarations</source>
        <target state="translated">Usuń nieużywane otwarte deklaracje</target>
        <note />
      </trans-unit>
      <trans-unit id="UnusedOpens">
        <source>Open declaration can be removed.</source>
        <target state="translated">Otwarte deklaracje można usuwać.</target>
        <note />
      </trans-unit>
      <trans-unit id="6008">
        <source>IntelliSense</source>
        <target state="translated">IntelliSense</target>
        <note />
      </trans-unit>
      <trans-unit id="6009">
        <source>QuickInfo</source>
        <target state="translated">QuickInfo</target>
        <note />
      </trans-unit>
      <trans-unit id="AddAssemblyReference">
        <source>Add an assembly reference to '{0}'</source>
        <target state="translated">Dodaj odwołanie do zestawu do „{0}”</target>
        <note />
      </trans-unit>
      <trans-unit id="AddProjectReference">
        <source>Add a project reference to '{0}'</source>
        <target state="translated">Dodaj odwołanie do projektu do „{0}”</target>
        <note />
      </trans-unit>
      <trans-unit id="6010">
        <source>Code Fixes</source>
        <target state="translated">Poprawki kodu</target>
        <note />
      </trans-unit>
      <trans-unit id="6011">
        <source>Performance</source>
        <target state="translated">Wydajność</target>
        <note />
      </trans-unit>
      <trans-unit id="TheValueIsUnused">
        <source>The value is unused</source>
        <target state="translated">Wartość nie jest używana</target>
        <note />
      </trans-unit>
      <trans-unit id="CannotDetermineSymbol">
        <source>Cannot determine the symbol under the caret</source>
        <target state="translated">Nie można określić symbolu pod karetką</target>
        <note />
      </trans-unit>
      <trans-unit id="CannotNavigateUnknown">
        <source>Cannot navigate to the requested location</source>
        <target state="translated">Nie można przejść do żądanej lokalizacji</target>
        <note />
      </trans-unit>
      <trans-unit id="LocatingSymbol">
        <source>Locating the symbol under the caret...</source>
        <target state="translated">Trwa lokalizowanie symbolu pod karetką...</target>
        <note />
      </trans-unit>
      <trans-unit id="NavigatingTo">
        <source>Navigating to symbol...</source>
        <target state="translated">Trwa przechodzenie do symbolu...</target>
        <note />
      </trans-unit>
      <trans-unit id="NavigateToFailed">
        <source>Navigate to symbol failed: {0}</source>
        <target state="translated">Przejście do symbolu nie powiodło się: {0}</target>
        <note />
      </trans-unit>
      <trans-unit id="ExceptionsHeader">
        <source>Exceptions:</source>
        <target state="translated">Wyjątki:</target>
        <note />
      </trans-unit>
      <trans-unit id="GenericParametersHeader">
        <source>Generic parameters:</source>
        <target state="translated">Parametry ogólne:</target>
        <note />
      </trans-unit>
      <trans-unit id="RenameValueToDoubleUnderscore">
        <source>Rename '{0}' to '__'</source>
        <target state="translated">Zmień nazwę z „{0}” na „__”</target>
        <note />
      </trans-unit>
      <trans-unit id="6012">
        <source>Advanced</source>
        <target state="translated">Zaawansowane</target>
        <note />
      </trans-unit>
      <trans-unit id="6014">
        <source>Formatting</source>
        <target state="translated">Formatowanie</target>
        <note />
      </trans-unit>
      <trans-unit id="UseFSharpLambda">
        <source>Use F# lambda syntax</source>
        <target state="translated">Użyj składni wyrażenia lambda języka F#</target>
        <note />
      </trans-unit>
      <trans-unit id="UseMutationWhenValueIsMutable">
        <source>Use '&lt;-' to mutate value</source>
        <target state="translated">Użyj znaku „&lt;-” w celu zmodyfikowania wartości</target>
        <note />
      </trans-unit>
      <trans-unit id="UseNameof">
        <source>Use 'nameof'</source>
        <target state="translated">Użyj wyrażenia "nameof"</target>
        <note />
      </trans-unit>
      <trans-unit id="UseTripleQuotedInterpolation">
        <source>Use triple quoted string interpolation.</source>
        <target state="translated">Użyj interpolacji ciągu z potrójnym cudzysłowem.</target>
        <note />
      </trans-unit>
      <trans-unit id="UseUpcastKeyword">
        <source>Use 'upcast'</source>
        <target state="translated">Użyj operatora „upcast”</target>
        <note />
      </trans-unit>
      <trans-unit id="UseUpcastOperator">
        <source>Use ':&gt;' operator</source>
        <target state="translated">Użyj operatora „:&gt;”</target>
        <note />
      </trans-unit>
      <trans-unit id="UseNotForNegation">
        <source>Use 'not' to negate expression</source>
        <target state="translated">Użyj operatora „not”, aby zanegować wyrażenie</target>
        <note />
      </trans-unit>
      <trans-unit id="UseValueInsteadOfDeref">
        <source>Use '.Value' to dereference expression</source>
        <target state="translated">Użyj elementu „.Value”, aby wyłuskać wyrażenie</target>
        <note />
      </trans-unit>
      <trans-unit id="WrapExpressionInParentheses">
        <source>Wrap expression in parentheses</source>
        <target state="translated">Ujmij wyrażenie w nawiasy</target>
        <note />
      </trans-unit>
    </body>
  </file>
</xliff><|MERGE_RESOLUTION|>--- conflicted
+++ resolved
@@ -34,29 +34,16 @@
 Show outlining and collapsible nodes for F# code;
 Inline hints;
 Display inline type hints (experimental);
-<<<<<<< HEAD
 Display inline parameter name hints (experimental);Beer
 Live Buffers;
 Use live (unsaved) buffers for checking</source>
-        <target state="new">Block Structure Guides;
-Show structure guidelines for F# code;
-Outlining;
-Show outlining and collapsible nodes for F# code;
-Inline hints;
-Display inline type hints (experimental);
-Display inline parameter name hints (experimental);Beer
-Live Buffers;
-Use live (unsaved) buffers for checking</target>
-=======
-Display inline parameter name hints (experimental);Beer</source>
-        <target state="translated">Prowadnice struktury bloku;
+        <target state="needs-review-translation">Prowadnice struktury bloku;
 Pokaż wytyczne dotyczące struktury dla kodu języka F#;
 Tworzenie konspektu;
 Pokaż konspekt i zwijane węzły dla kodu języka F#;
 Wskazówki wbudowane;
 Wyświetl wskazówki typu wbudowanego (eksperymentalne);
 Wyświetl wskazówki dotyczące nazw parametrów wbudowanych (eksperymentalne); Piwo</target>
->>>>>>> 2cb6c673
         <note />
       </trans-unit>
       <trans-unit id="CodeFixesPageKeywords">
