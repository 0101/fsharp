﻿<?xml version="1.0" encoding="utf-8"?>
<xliff xmlns="urn:oasis:names:tc:xliff:document:1.2" xmlns:xsi="http://www.w3.org/2001/XMLSchema-instance" version="1.2" xsi:schemaLocation="urn:oasis:names:tc:xliff:document:1.2 xliff-core-1.2-transitional.xsd">
  <file datatype="xml" source-language="en" target-language="pl" original="../FSharp.Editor.resx">
    <body>
      <trans-unit id="AddMissingEqualsToTypeDefinition">
        <source>Add missing '=' to type definition</source>
        <target state="translated">Dodaj brakujący element znak „=” do definicji typu</target>
        <note />
      </trans-unit>
      <trans-unit id="AddMissingFunKeyword">
        <source>Add missing 'fun' keyword</source>
        <target state="translated">Dodaj brakujące słowo kluczowe „fun”</target>
        <note />
      </trans-unit>
      <trans-unit id="AddMissingInstanceMemberParameter">
        <source>Add missing instance member parameter</source>
        <target state="translated">Dodaj brakujący parametr składowej wystąpienia</target>
        <note />
      </trans-unit>
      <trans-unit id="AddNewKeyword">
        <source>Add 'new' keyword</source>
        <target state="translated">Dodaj słowo kluczowe „new”</target>
        <note />
      </trans-unit>
      <trans-unit id="AddReturnTypeAnnotation">
        <source>Add return type annotation</source>
        <target state="new">Add return type annotation</target>
        <note />
      </trans-unit>
      <trans-unit id="AddTypeAnnotation">
        <source>Add type annotation</source>
        <target state="translated">Dodaj adnotację typu</target>
        <note />
      </trans-unit>
      <trans-unit id="AdvancedPageKeywords">
        <source>Block Structure Guides;
Show structure guidelines for F# code;
Outlining;
Show outlining and collapsible nodes for F# code;
Inline hints;
Display inline type hints (preview);
Display return type hints (preview);
Display inline parameter name hints (preview);
Use Transparent Compiler (experimental);
Live Buffers;
Use live (unsaved) buffers for analysis</source>
        <target state="needs-review-translation">Przewodniki po strukturze bloku;
Pokaż przewodniki po strukturze dla kodu języka F#;
Tworzenie konspektu;
Pokaż konspekt i węzły z możliwością zwijania dla kodu języka F#;
Wskazówki w tekście;
Wyświetl wskazówki w tekście dla typów (wersja zapoznawcza);
Wyświetlaj wskazówki dotyczące typu zwrotu (wersja zapoznawcza);
Wyświetl wskazówki w tekście dotyczące nazw parametrów (wersja zapoznawcza);
Bufory bieżące;
Do sprawdzania używaj buforów bieżących (niezapisanych)</target>
        <note />
      </trans-unit>
      <trans-unit id="ChangeEqualsInFieldTypeToColon">
        <source>Use ':' for type in field declaration</source>
        <target state="translated">Użyj elementu „:” dla typu w deklaracji pola</target>
        <note />
      </trans-unit>
      <trans-unit id="CodeFixesPageKeywords">
        <source>Simplify names (remove unnecessary qualifiers);
Always place open statements at the top level;
Remove unused open statements;
Analyze and suggest fixes for unused values;
Suggest names for unresolved identifiers;</source>
        <target state="translated">Uprość nazwy (usuń niepotrzebne kwalifikatory);
Zawsze umieszczaj otwarte instrukcje na najwyższym poziomie;
Usuń nieużywane otwarte instrukcje;
Analizuj i sugeruj poprawki dla nieużywanych wartości;
Sugeruj nazwy dla nierozpoznanych identyfikatorów;</target>
        <note />
      </trans-unit>
      <trans-unit id="ConvertCSharpUsingToFSharpOpen">
        <source>Convert C# 'using' to F# 'open'</source>
        <target state="translated">Konwertuj „using” języka C# na „open” języka F#</target>
        <note />
      </trans-unit>
      <trans-unit id="ConvertToAnonymousRecord">
        <source>Convert to Anonymous Record</source>
        <target state="translated">Konwertuj na rekord anonimowy</target>
        <note />
      </trans-unit>
      <trans-unit id="ConvertToNotEqualsEqualityExpression">
        <source>Use '&lt;&gt;' for inequality check</source>
        <target state="translated">Użyj operatora „&lt;&gt;” do sprawdzenia nierówności</target>
        <note />
      </trans-unit>
      <trans-unit id="ConvertToSingleEqualsEqualityExpression">
        <source>Use '=' for equality check</source>
        <target state="translated">Użyj znaku „=” w celu sprawdzenia równości</target>
        <note />
      </trans-unit>
      <trans-unit id="ChangePrefixNegationToInfixSubtraction">
        <source>Use subtraction instead of negation</source>
        <target state="translated">Użyj odejmowania zamiast negacji</target>
        <note />
      </trans-unit>
      <trans-unit id="FSharpDisposableLocalValuesClassificationType">
        <source>F# Disposable Values (locals)</source>
        <target state="translated">Wartości możliwe do likwidacji języka F# (lokalne)</target>
        <note />
      </trans-unit>
      <trans-unit id="FSharpDisposableTopLevelValuesClassificationType">
        <source>F# Disposable Values (top-level)</source>
        <target state="translated">Wartości możliwe do likwidacji języka F# (najwyższy poziom)</target>
        <note />
      </trans-unit>
      <trans-unit id="FSharpDisposableTypesClassificationType">
        <source>F# Disposable Types</source>
        <target state="translated">Typu możliwe do likwidacji w języku F#</target>
        <note />
      </trans-unit>
      <trans-unit id="FSharpFunctionsClassificationType">
        <source>F# Functions</source>
        <target state="translated">Funkcje języka F#</target>
        <note />
      </trans-unit>
      <trans-unit id="FormattingPageKeywords">
        <source>Re-format indentation on paste (Experimental)</source>
        <target state="translated">Ponowne formatowanie wcięcia przy wklejeniu (eksperymentalne)</target>
        <note />
      </trans-unit>
      <trans-unit id="ImplementInterface">
        <source>Implement interface</source>
        <target state="translated">Zaimplementuj interfejs</target>
        <note />
      </trans-unit>
      <trans-unit id="ImplementInterfaceWithoutTypeAnnotation">
        <source>Implement interface without type annotation</source>
        <target state="translated">Zaimplementuj interfejs bez adnotacji typu</target>
        <note />
      </trans-unit>
      <trans-unit id="IntelliSensePageKeywords">
        <source>Completion Lists;
Show completion list after a character is deleted;
Show completion list after a character is typed;
Show symbols in unopened namespaces;
Enter key behavior;
Never add new line on enter;
Only add new line on enter after end of fully typed word;
Always add new line on enter;</source>
        <target state="translated">Listy uzupełniania;
Pokaż listę uzupełniania po usunięciu znaku;
Pokaż listę uzupełniania po wpisaniu znaku;
Pokaż symbole w nieotwartych przestrzeniach nazw;
Wprowadź zachowanie klucza;
Nigdy nie dodawaj nowego wiersza przy wprowadzaniu;
Dodaj nowy wiersz w enterie tylko po zakończeniu w pełni wpisanego wyrazu;
Zawsze dodawaj nowy wiersz przy wprowadzaniu;</target>
        <note />
      </trans-unit>
      <trans-unit id="MakeDeclarationMutable">
        <source>Make declaration 'mutable'</source>
        <target state="translated">Nadaj deklaracji właściwość „mutable”</target>
        <note />
      </trans-unit>
      <trans-unit id="MakeOuterBindingRecursive">
        <source>Make '{0}' recursive</source>
        <target state="translated">Zmień element „{0}” w cykliczny</target>
        <note />
      </trans-unit>
      <trans-unit id="PerformancePageKeywords">
        <source>F# Project and Caching Performance Options;
Enable in-memory cross project references;
Enable_partial_type_checking;
IntelliSense Performance Options;
Enable stale data for IntelliSense features;
Time until stale results are used (in milliseconds);
Parallelization (requires restart);
Enable parallel type checking with signature files;
Enable parallel reference resolution;
Enable fast find references &amp; rename (restart required);
Cache parsing results (experimental)</source>
<<<<<<< HEAD
        <target state="translated">Opcje wydajności projektów i buforowania języka F#;
=======
        <target state="needs-review-translation">Opcje wydajności projektów i buforowania języka F#;
>>>>>>> 93b8f0c4
Włącz odwołania między projektami w pamięci;
Enable_partial_type_checking;
Opcje wydajności funkcji IntelliSense;
Włącz nieaktualne dane dla funkcji IntelliSense;
Czas do użycia nieaktualnych wyników (w milisekundach);
Równoległość (wymaga ponownego uruchomienia);
Włącz kontrolę typów równoległych za pomocą plików podpisu;
Włącz rozpoznawanie odwołań równoległych;
Włącz szybkie znajdowanie odwołań i zmianę nazwy (eksperymentalne);
Wyniki analizowania pamięci podręcznej (eksperymentalne)</target>
        <note />
      </trans-unit>
      <trans-unit id="PrefixValueNameWithUnderscore">
        <source>Prefix '{0}' with underscore</source>
        <target state="translated">Prefiks „{0}” ze znakiem podkreślenia</target>
        <note />
      </trans-unit>
      <trans-unit id="QuickInfoPageKeywords">
        <source>Formatting;
Preferred description width in characters;
Format signature to the given width by adding line breaks conforming with F# syntax rules;
Navigation links;
Show navigation links as;
Solid underline;
Dot underline;
Dash underline;
Show remarks in Quick Info</source>
        <target state="needs-review-translation">Formatowanie;
Preferowana szerokość opisu w znakach;
Sformatuj sygnaturę na daną szerokość, dodając podziały wierszy zgodne z regułami składni języka F#;
Linki nawigacji;
Pokaż linki nawigacji jako;
Pełne podkreślenie;
Podkreślenie kropką;
Podkreślenie kreską;</target>
        <note />
      </trans-unit>
      <trans-unit id="RemarksHeader">
        <source>Remarks:</source>
        <target state="new">Remarks:</target>
        <note />
      </trans-unit>
      <trans-unit id="RemoveReturn">
        <source>Remove 'return'</source>
        <target state="translated">Usuń element „return”</target>
        <note />
      </trans-unit>
      <trans-unit id="RemoveReturnBang">
        <source>Remove 'return!'</source>
        <target state="translated">Usuń element „return!”</target>
        <note />
      </trans-unit>
      <trans-unit id="RemoveUnnecessaryParentheses">
        <source>Remove unnecessary parentheses</source>
        <target state="new">Remove unnecessary parentheses</target>
        <note />
      </trans-unit>
      <trans-unit id="RemoveUnusedBinding">
        <source>Remove unused binding</source>
        <target state="translated">Usuń nieużywane powiązanie</target>
        <note />
      </trans-unit>
      <trans-unit id="RemoveYield">
        <source>Remove 'yield'</source>
        <target state="translated">Usuń element „yield”</target>
        <note />
      </trans-unit>
      <trans-unit id="RemoveYieldBang">
        <source>Remove 'yield!'</source>
        <target state="translated">Usuń element „yield!”</target>
        <note />
      </trans-unit>
      <trans-unit id="RenameValueToUnderscore">
        <source>Rename '{0}' to '_'</source>
        <target state="translated">Zmień nazwę z „{0}” na „_”</target>
        <note />
      </trans-unit>
      <trans-unit id="ReturnsHeader">
        <source>Returns:</source>
        <target state="new">Returns:</target>
        <note />
      </trans-unit>
      <trans-unit id="SimplifyName">
        <source>Simplify name</source>
        <target state="translated">Uprość nazwę</target>
        <note />
      </trans-unit>
      <trans-unit id="NameCanBeSimplified">
        <source>Name can be simplified.</source>
        <target state="translated">Nazwa może zostać uproszczona.</target>
        <note />
      </trans-unit>
      <trans-unit id="FSharpMutableVarsClassificationType">
        <source>F# Mutable Variables / Reference Cells</source>
        <target state="translated">Zmienne modyfikowalne/komórki odwołania w języku F#</target>
        <note />
      </trans-unit>
      <trans-unit id="FSharpPrintfFormatClassificationType">
        <source>F# Printf Format</source>
        <target state="translated">Format Printf w języku F#</target>
        <note />
      </trans-unit>
      <trans-unit id="FSharpPropertiesClassificationType">
        <source>F# Properties</source>
        <target state="translated">Właściwości w języku F#</target>
        <note />
      </trans-unit>
      <trans-unit id="RemoveUnusedOpens">
        <source>Remove unused open declarations</source>
        <target state="translated">Usuń nieużywane otwarte deklaracje</target>
        <note />
      </trans-unit>
      <trans-unit id="UnexpectedEqualsInFieldExpectedColon">
        <source>Unexpected symbol '=' in field declaration. Expected ':' or other token.</source>
        <target state="translated">Nieoczekiwany symbol „=” w deklaracji pola. Oczekiwano znaku „:” lub innego tokenu.</target>
        <note />
      </trans-unit>
      <trans-unit id="UnusedOpens">
        <source>Open declaration can be removed.</source>
        <target state="translated">Otwarte deklaracje można usuwać.</target>
        <note />
      </trans-unit>
      <trans-unit id="6008">
        <source>IntelliSense</source>
        <target state="translated">IntelliSense</target>
        <note />
      </trans-unit>
      <trans-unit id="6009">
        <source>QuickInfo</source>
        <target state="translated">QuickInfo</target>
        <note />
      </trans-unit>
      <trans-unit id="AddAssemblyReference">
        <source>Add an assembly reference to '{0}'</source>
        <target state="translated">Dodaj odwołanie do zestawu do „{0}”</target>
        <note />
      </trans-unit>
      <trans-unit id="AddProjectReference">
        <source>Add a project reference to '{0}'</source>
        <target state="translated">Dodaj odwołanie do projektu do „{0}”</target>
        <note />
      </trans-unit>
      <trans-unit id="6010">
        <source>Code Fixes</source>
        <target state="translated">Poprawki kodu</target>
        <note />
      </trans-unit>
      <trans-unit id="6011">
        <source>Performance</source>
        <target state="translated">Wydajność</target>
        <note />
      </trans-unit>
      <trans-unit id="TheValueIsUnused">
        <source>The value is unused</source>
        <target state="translated">Wartość nie jest używana</target>
        <note />
      </trans-unit>
      <trans-unit id="CannotDetermineSymbol">
        <source>Cannot determine the symbol under the caret</source>
        <target state="translated">Nie można określić symbolu pod karetką</target>
        <note />
      </trans-unit>
      <trans-unit id="CannotNavigateUnknown">
        <source>Cannot navigate to the requested location</source>
        <target state="translated">Nie można przejść do żądanej lokalizacji</target>
        <note />
      </trans-unit>
      <trans-unit id="LocatingSymbol">
        <source>Locating the symbol under the caret...</source>
        <target state="translated">Trwa lokalizowanie symbolu pod karetką...</target>
        <note />
      </trans-unit>
      <trans-unit id="NavigatingTo">
        <source>Navigating to symbol...</source>
        <target state="translated">Trwa przechodzenie do symbolu...</target>
        <note />
      </trans-unit>
      <trans-unit id="NavigateToFailed">
        <source>Navigate to symbol failed: {0}</source>
        <target state="translated">Przejście do symbolu nie powiodło się: {0}</target>
        <note />
      </trans-unit>
      <trans-unit id="ExceptionsHeader">
        <source>Exceptions:</source>
        <target state="translated">Wyjątki:</target>
        <note />
      </trans-unit>
      <trans-unit id="GenericParametersHeader">
        <source>Generic parameters:</source>
        <target state="translated">Parametry ogólne:</target>
        <note />
      </trans-unit>
      <trans-unit id="RenameValueToDoubleUnderscore">
        <source>Rename '{0}' to '__'</source>
        <target state="translated">Zmień nazwę z „{0}” na „__”</target>
        <note />
      </trans-unit>
      <trans-unit id="6012">
        <source>Advanced</source>
        <target state="translated">Zaawansowane</target>
        <note />
      </trans-unit>
      <trans-unit id="6014">
        <source>Formatting</source>
        <target state="translated">Formatowanie</target>
        <note />
      </trans-unit>
      <trans-unit id="UseFSharpLambda">
        <source>Use F# lambda syntax</source>
        <target state="translated">Użyj składni wyrażenia lambda języka F#</target>
        <note />
      </trans-unit>
      <trans-unit id="UseMutationWhenValueIsMutable">
        <source>Use '&lt;-' to mutate value</source>
        <target state="translated">Użyj znaku „&lt;-” w celu zmodyfikowania wartości</target>
        <note />
      </trans-unit>
      <trans-unit id="UseNameof">
        <source>Use 'nameof'</source>
        <target state="translated">Użyj wyrażenia "nameof"</target>
        <note />
      </trans-unit>
      <trans-unit id="UseTripleQuotedInterpolation">
        <source>Use triple quoted string interpolation.</source>
        <target state="translated">Użyj interpolacji ciągu z potrójnym cudzysłowem.</target>
        <note />
      </trans-unit>
      <trans-unit id="UseUpcastKeyword">
        <source>Use 'upcast'</source>
        <target state="translated">Użyj operatora „upcast”</target>
        <note />
      </trans-unit>
      <trans-unit id="UseUpcastOperator">
        <source>Use ':&gt;' operator</source>
        <target state="translated">Użyj operatora „:&gt;”</target>
        <note />
      </trans-unit>
      <trans-unit id="UseNotForNegation">
        <source>Use 'not' to negate expression</source>
        <target state="translated">Użyj operatora „not”, aby zanegować wyrażenie</target>
        <note />
      </trans-unit>
      <trans-unit id="UseValueInsteadOfDeref">
        <source>Use '.Value' to dereference expression</source>
        <target state="translated">Użyj elementu „.Value”, aby wyłuskać wyrażenie</target>
        <note />
      </trans-unit>
      <trans-unit id="WrapExpressionInParentheses">
        <source>Wrap expression in parentheses</source>
        <target state="translated">Ujmij wyrażenie w nawiasy</target>
        <note />
      </trans-unit>
    </body>
  </file>
</xliff><|MERGE_RESOLUTION|>--- conflicted
+++ resolved
@@ -175,11 +175,7 @@
 Enable parallel reference resolution;
 Enable fast find references &amp; rename (restart required);
 Cache parsing results (experimental)</source>
-<<<<<<< HEAD
-        <target state="translated">Opcje wydajności projektów i buforowania języka F#;
-=======
         <target state="needs-review-translation">Opcje wydajności projektów i buforowania języka F#;
->>>>>>> 93b8f0c4
 Włącz odwołania między projektami w pamięci;
 Enable_partial_type_checking;
 Opcje wydajności funkcji IntelliSense;
