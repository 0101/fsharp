--- conflicted
+++ resolved
@@ -30,11 +30,7 @@
         asyncMaybe {
             do! Option.guard document.FSharpOptions.CodeFixes.UnusedOpens
             let! sourceText = document.GetTextAsync()
-<<<<<<< HEAD
-            let! parseResults, _, checkResults = checker.ParseAndCheckDocument(document, options, sourceText = sourceText, userOpName = userOpName)
-=======
-            let! _, _, checkResults = checker.ParseAndCheckDocument(document, options, userOpName = userOpName)
->>>>>>> 9c627f8b
+            let! parseResults, _, checkResults = checker.ParseAndCheckDocument(document, options, userOpName = userOpName)
             let! unusedOpens = UnusedOpens.getUnusedOpens(checkResults, fun lineNumber -> sourceText.Lines.[Line.toZ lineNumber].ToString()) |> liftAsync
             return parseResults, checkResults, unusedOpens
         } 
