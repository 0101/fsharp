// Copyright (c) Microsoft Corporation.  All Rights Reserved.  See License.txt in the project root for license information.

namespace Microsoft.VisualStudio.FSharp.Editor

open System
open System.Collections.Generic
open System.Collections.Immutable
open System.Composition
open System.Linq
open System.Threading
open System.Threading.Tasks

open Microsoft.CodeAnalysis
open Microsoft.CodeAnalysis.Text
open Microsoft.CodeAnalysis.ExternalAccess.FSharp.Editor

open FSharp.Compiler.CodeAnalysis
open FSharp.Compiler.Symbols
open FSharp.Compiler.Text
open FSharp.Compiler.Tokenization
open CancellableTasks

type internal InlineRenameReplacementInfo(newSolution: Solution, replacementTextValid: bool, documentIds: IEnumerable<DocumentId>) =
    inherit FSharpInlineRenameReplacementInfo()

    override _.NewSolution = newSolution
    override _.ReplacementTextValid = replacementTextValid
    override _.DocumentIds = documentIds
    override _.GetReplacements _ = Seq.empty

type internal InlineRenameLocationSet
    (
        locations: FSharpInlineRenameLocation[],
        originalSolution: Solution,
        symbolKind: LexerSymbolKind,
        symbol: FSharpSymbol
    ) =

    inherit FSharpInlineRenameLocationSet()

    static let rec applyChanges
        replacementText
        (solution: Solution)
        (locationsByDocument: (Document * FSharpInlineRenameLocation list) list)
<<<<<<< HEAD
          =
=======
        =
>>>>>>> f92609d1
        cancellableTask {
            let! cancellationToken = CancellableTask.getCancellationToken ()

            match locationsByDocument with
            | [] -> return solution
            | (document, locations) :: rest ->
                let! oldSource = document.GetTextAsync(cancellationToken)

                let newSource =
                    oldSource.WithChanges(locations |> List.map (fun l -> TextChange(l.TextSpan, replacementText)))

                return! applyChanges replacementText (solution.WithDocumentText(document.Id, newSource)) rest
        }

    override _.Locations = upcast locations.ToList()

    override _.GetReplacementsAsync(replacementText, cancellationToken) : Task<FSharpInlineRenameReplacementInfo> =

        cancellableTask {
            let! newSolution =
                applyChanges replacementText originalSolution (locations |> Array.toList |> List.groupBy (fun x -> x.Document))

            let replacementText =
                match symbolKind with
                | LexerSymbolKind.GenericTypeParameter
                | LexerSymbolKind.StaticallyResolvedTypeParameter -> replacementText
                | _ -> FSharpKeywords.NormalizeIdentifierBackticks replacementText

            let replacementTextValid =
                Tokenizer.isValidNameForSymbol (symbolKind, symbol, replacementText)

            let documentIds = locations |> Seq.map (fun doc -> doc.Document.Id) |> Seq.distinct
            return new InlineRenameReplacementInfo(newSolution, replacementTextValid, documentIds) :> FSharpInlineRenameReplacementInfo
        }
        |> CancellableTask.start cancellationToken

type internal InlineRenameInfo
    (
        document: Document,
        triggerSpan: TextSpan,
        sourceText: SourceText,
        lexerSymbol: LexerSymbol,
        symbolUse: FSharpSymbolUse,
        checkFileResults: FSharpCheckFileResults,
        ct: CancellationToken
    ) =

    inherit FSharpInlineRenameInfo()

    let getDocumentText (document: Document) =
        match document.TryGetText() with
        | true, text -> CancellableTask.singleton text
        | _ ->
            cancellableTask {
                let! cancellationToken = CancellableTask.getCancellationToken ()
                return! document.GetTextAsync(cancellationToken)
            }

    let symbolUses =
        SymbolHelpers.getSymbolUsesInSolution (symbolUse, checkFileResults, document) ct

    override _.CanRename = true
    override _.LocalizedErrorMessage = null
    override _.TriggerSpan = triggerSpan
    override _.HasOverloads = false
    override _.ForceRenameOverloads = false
    override _.DisplayName = symbolUse.Symbol.DisplayName

    override _.FullDisplayName =
        try
            symbolUse.Symbol.FullName
        with _ ->
            symbolUse.Symbol.DisplayName

    override _.Glyph = Glyph.MethodPublic
    override _.GetFinalSymbolName replacementText = replacementText

    override _.DefinitionLocations =
        ImmutableArray.Create(new FSharpInlineRenameLocation(document, triggerSpan))

    override _.GetReferenceEditSpan(location, cancellationToken) =

        let text =
            if location.Document = document then
                sourceText
            else
                let textTask = getDocumentText location.Document
                CancellableTask.runSynchronously cancellationToken textTask

        Tokenizer.fixupSpan (text, location.TextSpan)

    override _.GetConflictEditSpan(location, replacementText, cancellationToken) =
        let text =
            if location.Document = document then
                sourceText
            else
                let textTask = getDocumentText location.Document
                CancellableTask.runSynchronously cancellationToken textTask

        let spanText = text.ToString(location.TextSpan)
        let position = spanText.LastIndexOf(replacementText, StringComparison.Ordinal)

        if position < 0 then
            Nullable()
        else
            Nullable(TextSpan(location.TextSpan.Start + position, replacementText.Length))

    override _.FindRenameLocationsAsync(_, _, cancellationToken) =
        cancellableTask {
            let! symbolUsesByDocumentId = symbolUses

            let! results =
                seq {
                    for (KeyValue (documentId, symbolUses)) in symbolUsesByDocumentId do
<<<<<<< HEAD
                        
                            cancellableTask {
                                let! cancellationToken = CancellableTask.getCancellationToken ()
                                let document = document.Project.Solution.GetDocument(documentId)
                                let! sourceText = document.GetTextAsync(cancellationToken)

                                return
                                    [|
                                        for symbolUse in symbolUses do
                                            match RoslynHelpers.TryFSharpRangeToTextSpan(sourceText, symbolUse) with
                                            | Some span ->
                                                let textSpan = Tokenizer.fixupSpan (sourceText, span)
                                                yield FSharpInlineRenameLocation(document, textSpan)
                                            | None -> ()
                                    |]
                            }       
=======

                        cancellableTask {
                            let! cancellationToken = CancellableTask.getCancellationToken ()
                            let document = document.Project.Solution.GetDocument(documentId)
                            let! sourceText = document.GetTextAsync(cancellationToken)

                            return
                                [|
                                    for symbolUse in symbolUses do
                                        match RoslynHelpers.TryFSharpRangeToTextSpan(sourceText, symbolUse) with
                                        | Some span ->
                                            let textSpan = Tokenizer.fixupSpan (sourceText, span)
                                            yield FSharpInlineRenameLocation(document, textSpan)
                                        | None -> ()
                                |]
                        }
>>>>>>> f92609d1
                }
                |> CancellableTask.whenAll

            let locations = Array.concat results

            return
                InlineRenameLocationSet(locations, document.Project.Solution, lexerSymbol.Kind, symbolUse.Symbol)
                :> FSharpInlineRenameLocationSet
        }
        |> CancellableTask.start cancellationToken

[<Export(typeof<FSharpInlineRenameServiceImplementation>); Shared>]
type internal InlineRenameService [<ImportingConstructor>] () =

    inherit FSharpInlineRenameServiceImplementation()

    override _.GetRenameInfoAsync(document: Document, position: int, cancellationToken: CancellationToken) : Task<FSharpInlineRenameInfo> =
        cancellableTask {
            let! ct = CancellableTask.getCancellationToken ()
            let! sourceText = document.GetTextAsync(ct)
            let textLine = sourceText.Lines.GetLineFromPosition(position)
            let textLinePos = sourceText.Lines.GetLinePosition(position)
            let fcsTextLineNumber = Line.fromZ textLinePos.Line

            let! symbol =
                document.TryFindFSharpLexerSymbolAsync(position, SymbolLookupKind.Greedy, false, false, nameof (InlineRenameService))

            // TODO: Rewrite to less nested variant after everything works.
            match symbol with
            | None -> return Unchecked.defaultof<_>
            | Some symbol ->
                let! _, checkFileResults = document.GetFSharpParseAndCheckResultsAsync(nameof (InlineRenameService))

                let symbolUse =
                    checkFileResults.GetSymbolUseAtLocation(
                        fcsTextLineNumber,
                        symbol.Ident.idRange.EndColumn,
                        textLine.Text.ToString(),
                        symbol.FullIsland
                    )

                match symbolUse with
                | None -> return Unchecked.defaultof<_>
                | Some symbolUse ->
                    let span = RoslynHelpers.TryFSharpRangeToTextSpan(sourceText, symbolUse.Range)

                    match span with
                    | None -> return Unchecked.defaultof<_>
                    | Some span ->
                        let triggerSpan = Tokenizer.fixupSpan (sourceText, span)
<<<<<<< HEAD
                        let result = InlineRenameInfo(document, triggerSpan, sourceText, symbol, symbolUse, checkFileResults, ct)
=======

                        let result =
                            InlineRenameInfo(document, triggerSpan, sourceText, symbol, symbolUse, checkFileResults, ct)

>>>>>>> f92609d1
                        return result :> FSharpInlineRenameInfo
        }
        |> CancellableTask.start cancellationToken<|MERGE_RESOLUTION|>--- conflicted
+++ resolved
@@ -42,11 +42,7 @@
         replacementText
         (solution: Solution)
         (locationsByDocument: (Document * FSharpInlineRenameLocation list) list)
-<<<<<<< HEAD
-          =
-=======
         =
->>>>>>> f92609d1
         cancellableTask {
             let! cancellationToken = CancellableTask.getCancellationToken ()
 
@@ -161,24 +157,6 @@
             let! results =
                 seq {
                     for (KeyValue (documentId, symbolUses)) in symbolUsesByDocumentId do
-<<<<<<< HEAD
-                        
-                            cancellableTask {
-                                let! cancellationToken = CancellableTask.getCancellationToken ()
-                                let document = document.Project.Solution.GetDocument(documentId)
-                                let! sourceText = document.GetTextAsync(cancellationToken)
-
-                                return
-                                    [|
-                                        for symbolUse in symbolUses do
-                                            match RoslynHelpers.TryFSharpRangeToTextSpan(sourceText, symbolUse) with
-                                            | Some span ->
-                                                let textSpan = Tokenizer.fixupSpan (sourceText, span)
-                                                yield FSharpInlineRenameLocation(document, textSpan)
-                                            | None -> ()
-                                    |]
-                            }       
-=======
 
                         cancellableTask {
                             let! cancellationToken = CancellableTask.getCancellationToken ()
@@ -195,7 +173,6 @@
                                         | None -> ()
                                 |]
                         }
->>>>>>> f92609d1
                 }
                 |> CancellableTask.whenAll
 
@@ -246,14 +223,10 @@
                     | None -> return Unchecked.defaultof<_>
                     | Some span ->
                         let triggerSpan = Tokenizer.fixupSpan (sourceText, span)
-<<<<<<< HEAD
-                        let result = InlineRenameInfo(document, triggerSpan, sourceText, symbol, symbolUse, checkFileResults, ct)
-=======
 
                         let result =
                             InlineRenameInfo(document, triggerSpan, sourceText, symbol, symbolUse, checkFileResults, ct)
 
->>>>>>> f92609d1
                         return result :> FSharpInlineRenameInfo
         }
         |> CancellableTask.start cancellationToken