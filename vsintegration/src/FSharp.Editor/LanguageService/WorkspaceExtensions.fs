--- conflicted
+++ resolved
@@ -191,15 +191,7 @@
                 userOpName: string,
                 ?allowStaleResults: bool
             ) =
-<<<<<<< HEAD
-            async {
-=======
             cancellableTask {
-                let allowStaleResults =
-                    match allowStaleResults with
-                    | Some b -> b
-                    | _ -> document.Project.IsFSharpStaleCompletionResultsEnabled
->>>>>>> dcce06af
 
                 if document.Project.UseTransparentCompiler then
                     return! checker.ParseAndCheckDocumentUsingTransparentCompiler(document, options, userOpName)
@@ -316,13 +308,8 @@
             let! checker, _, _, projectOptions = this.GetFSharpCompilationOptionsAsync(userOpName)
 
             match! checker.ParseAndCheckDocument(this, projectOptions, userOpName, allowStaleResults = false) with
-<<<<<<< HEAD
             | Some results -> return results
-            | _ -> return raise (System.OperationCanceledException("Unable to get FSharp parse and check results."))
-=======
-            | Some (parseResults, _, checkResults) -> return (parseResults, checkResults)
             | _ -> return raise (OperationCanceledException("Unable to get FSharp parse and check results."))
->>>>>>> dcce06af
         }
 
     /// Get the semantic classifications of the given F# document.
@@ -330,7 +317,6 @@
         cancellableTask {
             let! checker, _, _, projectOptions = this.GetFSharpCompilationOptionsAsync(userOpName)
 
-<<<<<<< HEAD
             let! result =
                 if this.Project.UseTransparentCompiler then
                     async {
@@ -342,18 +328,13 @@
 
             return
                 result
-                |> Option.defaultWith (fun _ -> raise (System.OperationCanceledException("Unable to get FSharp semantic classification.")))
-=======
-            match! checker.GetBackgroundSemanticClassificationForFile(this.FilePath, projectOptions) with
-            | Some results -> return results
-            | _ -> return raise (OperationCanceledException("Unable to get FSharp semantic classification."))
->>>>>>> dcce06af
+                |> Option.defaultWith (fun _ -> raise (OperationCanceledException("Unable to get FSharp semantic classification.")))
         }
 
     /// Find F# references in the given F# document.
     member inline this.FindFSharpReferencesAsync(symbol, [<InlineIfLambda>] onFound, userOpName) =
         cancellableTask {
-            let! cancellationToken = CancellableTask.getCurrentCancellationToken ()
+            let! cancellationToken = CancellableTask.getCancellationToken()
             let! checker, _, _, projectOptions = this.GetFSharpCompilationOptionsAsync(userOpName)
 
             let! symbolUses =
@@ -407,15 +388,8 @@
 type Project with
 
     /// Find F# references in the given project.
-<<<<<<< HEAD
-    member inline this.FindFSharpReferencesAsync(symbol: FSharpSymbol, [<InlineIfLambda>] onFound, userOpName) : CancellableTask<unit> =
-        cancellableTask {
-=======
     member this.FindFSharpReferencesAsync(symbol: FSharpSymbol, onFound, userOpName) =
         cancellableTask {
-
-            let! ct = CancellableTask.getCancellationToken ()
->>>>>>> dcce06af
 
             let declarationLocation =
                 symbol.SignatureLocation
@@ -430,15 +404,7 @@
                 match declarationDocument with
                 | Some document when this.IsFastFindReferencesEnabled && document.Project = this ->
                     cancellableTask {
-<<<<<<< HEAD
-                        let! cancellationToken = CancellableTask.getCurrentCancellationToken ()
-
-                        let! _, _, _, options =
-                            document.GetFSharpCompilationOptionsAsync(userOpName)
-                            |> RoslynHelpers.StartAsyncAsTask cancellationToken
-=======
                         let! _, _, _, options = document.GetFSharpCompilationOptionsAsync(userOpName)
->>>>>>> dcce06af
 
                         let signatureFile =
                             if not (document.FilePath |> isSignatureFile) then
@@ -460,7 +426,7 @@
                 |> Seq.filter (fun document -> not (canSkipDocuments.Contains document.FilePath))
 
             if this.IsFastFindReferencesEnabled then
-                let! cancellationToken = CancellableTask.getCurrentCancellationToken ()
+                let! cancellationToken = CancellableTask.getCancellationToken()
 
                 let tasks =
                     [|
