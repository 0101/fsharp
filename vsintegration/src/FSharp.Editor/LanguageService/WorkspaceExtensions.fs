﻿[<AutoOpen>]
module internal Microsoft.VisualStudio.FSharp.Editor.WorkspaceExtensions

open System
open System.Diagnostics
open System.Runtime.CompilerServices
open System.Threading
open System.Threading.Tasks

open Microsoft.CodeAnalysis
open Microsoft.VisualStudio.FSharp.Editor

open FSharp.Compiler
open FSharp.Compiler.CodeAnalysis
open FSharp.Compiler.Symbols
open Microsoft.VisualStudio.FSharp.Editor.CancellableTasks

open CancellableTasks

[<AutoOpen>]
module private CheckerExtensions =

    let getProjectSnapshot (document: Document, options: FSharpProjectOptions) =
        async {
            let project = document.Project
            let solution = project.Solution
            // TODO cache?
            let projects =
                solution.Projects
                |> Seq.map (fun p -> p.FilePath, p.Documents |> Seq.map (fun d -> d.FilePath, d) |> Map)
                |> Map

            let getFileSnapshot (options: FSharpProjectOptions) path =
                async {
                    let project = projects.TryFind options.ProjectFileName

                    if project.IsNone then
                        Trace.TraceError("Could not find project {0} in solution {1}", options.ProjectFileName, solution.FilePath)

                    let documentOpt = project |> Option.bind (Map.tryFind path)

                    let! version, getSource =
                        match documentOpt with
                        | Some document ->
                            async {

                                let! version = document.GetTextVersionAsync() |> Async.AwaitTask

                                let getSource () =
                                    task {
                                        let! sourceText = document.GetTextAsync()
                                        return sourceText.ToFSharpSourceText()
                                    }

                                return version.ToString(), getSource

                            }
                        | None ->
                            Trace.TraceError("Could not find document {0} in project {1}", path, options.ProjectFileName)

                            // Fall back to file system, although this is already suspicious
                            let version = System.IO.File.GetLastWriteTimeUtc(path)

                            let getSource () =
                                task { return System.IO.File.ReadAllText(path) |> FSharp.Compiler.Text.SourceText.ofString }

                            async.Return(version.ToString(), getSource)

                    return
                        {
                            FileName = path
                            Version = version
                            GetSource = getSource
                        }
                }

            return! FSharpProjectSnapshot.FromOptions(options, getFileSnapshot)
        }

    type FSharpChecker with

        /// Parse the source text from the Roslyn document.
        member checker.ParseDocument(document: Document, parsingOptions: FSharpParsingOptions, userOpName: string) =
            async {
                let! ct = Async.CancellationToken
                let! sourceText = document.GetTextAsync(ct) |> Async.AwaitTask

                return! checker.ParseFile(document.FilePath, sourceText.ToFSharpSourceText(), parsingOptions, userOpName = userOpName)
            }

        member checker.ParseDocumentUsingTransparentCompiler(document: Document, options: FSharpProjectOptions, userOpName: string) =
            async {
                let! projectSnapshot = getProjectSnapshot (document, options)
                return! checker.ParseFile(document.FilePath, projectSnapshot, userOpName = userOpName)
            }

        member checker.ParseAndCheckDocumentUsingTransparentCompiler
            (
                document: Document,
                options: FSharpProjectOptions,
                userOpName: string
            ) =
            async {
                let! projectSnapshot = getProjectSnapshot (document, options)

                let! (parseResults, checkFileAnswer) = checker.ParseAndCheckFileInProject(document.FilePath, projectSnapshot, userOpName)

                return
                    match checkFileAnswer with
                    | FSharpCheckFileAnswer.Aborted -> None
                    | FSharpCheckFileAnswer.Succeeded (checkFileResults) -> Some(parseResults, checkFileResults)
            }

        /// Parse and check the source text from the Roslyn document with possible stale results.
        member checker.ParseAndCheckDocumentWithPossibleStaleResults
            (
                document: Document,
                options: FSharpProjectOptions,
                allowStaleResults: bool,
                userOpName: string
            ) =
            cancellableTask {
                let! ct = CancellableTask.getCancellationToken ()

                let! sourceText = document.GetTextAsync(ct)
                let! textVersion = document.GetTextVersionAsync(ct)

                let filePath = document.FilePath
                let textVersionHash = textVersion.GetHashCode()

                let parseAndCheckFile =
                    cancellableTask {
                        let! (parseResults, checkFileAnswer) =
                            checker.ParseAndCheckFileInProject(
                                filePath,
                                textVersionHash,
                                sourceText.ToFSharpSourceText(),
                                options,
                                userOpName = userOpName
                            )

                        return
                            match checkFileAnswer with
                            | FSharpCheckFileAnswer.Aborted -> None
                            | FSharpCheckFileAnswer.Succeeded (checkFileResults) -> Some(parseResults, checkFileResults)
                    }

                let tryGetFreshResultsWithTimeout () =
                    cancellableTask {
                        let! worker =
                            Async.StartChild(
                                async {
                                    try
                                        return! parseAndCheckFile
                                    with _ ->
                                        return None
                                },
                                millisecondsTimeout = document.Project.FSharpTimeUntilStaleCompletion
                            )

                        try
                            return! worker
                        with :? TimeoutException ->
                            return None // worker is cancelled at this point, we cannot return it and wait its completion anymore
                    }

                if allowStaleResults then
                    let! freshResults = tryGetFreshResultsWithTimeout ()

                    let! results =
                        match freshResults with
                        | Some x -> CancellableTask.singleton (Some x)
                        | None ->
                            cancellableTask {
                                match checker.TryGetRecentCheckResultsForFile(filePath, options, userOpName = userOpName) with
                                | Some (parseResults, checkFileResults, _) -> return Some(parseResults, checkFileResults)
                                | None -> return! parseAndCheckFile
                            }

                    return results
                else
                    let! results = parseAndCheckFile
                    return results
            }

        /// Parse and check the source text from the Roslyn document.
        member checker.ParseAndCheckDocument
            (
                document: Document,
                options: FSharpProjectOptions,
                userOpName: string,
                ?allowStaleResults: bool
            ) =
<<<<<<< HEAD
            async {
=======
            cancellableTask {
                let allowStaleResults =
                    match allowStaleResults with
                    | Some b -> b
                    | _ -> document.Project.IsFSharpStaleCompletionResultsEnabled
>>>>>>> 022d0d07

                if document.Project.UseTransparentCompiler then
                    return! checker.ParseAndCheckDocumentUsingTransparentCompiler(document, options, userOpName)
                else
                    let allowStaleResults =
                        match allowStaleResults with
                        | Some b -> b
                        | _ -> document.Project.IsFSharpStaleCompletionResultsEnabled

                    return!
                        checker.ParseAndCheckDocumentWithPossibleStaleResults(document, options, allowStaleResults, userOpName = userOpName)
            }

[<RequireQualifiedAccess>]
module internal ProjectCache =

    /// This is a cache to maintain FSharpParsingOptions and FSharpProjectOptions per Roslyn Project.
    /// The Roslyn Project is held weakly meaning when it is cleaned up by the GC, the FSharParsingOptions and FSharpProjectOptions will be cleaned up by the GC.
    /// At some point, this will be the main caching mechanism for FCS projects instead of FCS itself.
    let Projects =
        ConditionalWeakTable<Project, FSharpChecker * FSharpProjectOptionsManager * FSharpParsingOptions * FSharpProjectOptions>()

type Solution with

    /// Get the instance of IFSharpWorkspaceService.
    member internal this.GetFSharpWorkspaceService() =
        this.Workspace.Services.GetRequiredService<IFSharpWorkspaceService>()

type Document with

    /// Get the FSharpParsingOptions and FSharpProjectOptions from the F# project that is associated with the given F# document.
    member this.GetFSharpCompilationOptionsAsync(userOpName) =
        if not this.Project.IsFSharp then
            raise (OperationCanceledException("Document is not a FSharp document."))
        else
            match ProjectCache.Projects.TryGetValue(this.Project) with
            | true, result -> CancellableTask.singleton result
            | _ ->
                cancellableTask {
                    let service = this.Project.Solution.GetFSharpWorkspaceService()
                    let projectOptionsManager = service.FSharpProjectOptionsManager
                    let! ct = CancellableTask.getCancellationToken ()

                    match! projectOptionsManager.TryGetOptionsForDocumentOrProject(this, ct, userOpName) with
                    | None -> return raise (OperationCanceledException("FSharp project options not found."))
                    | Some (parsingOptions, projectOptions) ->
                        let result =
                            (service.Checker, projectOptionsManager, parsingOptions, projectOptions)

                        return
                            ProjectCache.Projects.GetValue(this.Project, ConditionalWeakTable<_, _>.CreateValueCallback (fun _ -> result))
                }

    /// Get the compilation defines from F# project that is associated with the given F# document.
    member this.GetFSharpCompilationDefinesAsync(userOpName) =
        async {
            let! _, _, parsingOptions, _ = this.GetFSharpCompilationOptionsAsync(userOpName)
            return CompilerEnvironment.GetConditionalDefinesForEditing parsingOptions
        }

    /// Get the compilation defines and language version from F# project that is associated with the given F# document.
    member this.GetFsharpParsingOptionsAsync(userOpName) =
        async {
            let! _, _, parsingOptions, _ = this.GetFSharpCompilationOptionsAsync(userOpName)

            return
                CompilerEnvironment.GetConditionalDefinesForEditing parsingOptions,
                parsingOptions.LangVersionText,
                parsingOptions.StrictIndentation
        }

    /// Get the instance of the FSharpChecker from the workspace by the given F# document.
    member this.GetFSharpChecker() =
        let workspaceService = this.Project.Solution.GetFSharpWorkspaceService()
        workspaceService.Checker

    /// Get the instance of the FSharpMetadataAsSourceService from the workspace by the given F# document.
    member this.GetFSharpMetadataAsSource() =
        let workspaceService = this.Project.Solution.GetFSharpWorkspaceService()
        workspaceService.MetadataAsSource

    /// A non-async call that quickly gets FSharpParsingOptions of the given F# document.
    /// This tries to get the FSharpParsingOptions by looking at an internal cache; if it doesn't exist in the cache it will create an inaccurate but usable form of the FSharpParsingOptions.
    member this.GetFSharpQuickParsingOptions() =
        let workspaceService = this.Project.Solution.GetFSharpWorkspaceService()
        workspaceService.FSharpProjectOptionsManager.TryGetQuickParsingOptionsForEditingDocumentOrProject(this.Id, this.FilePath)

    /// A non-async call that quickly gets the defines and F# language version of the given F# document.
    /// This tries to get the data by looking at an internal cache; if it doesn't exist in the cache it will create an inaccurate but usable form of the defines and the language version.
    member this.GetFsharpParsingOptions() =
        let workspaceService = this.Project.Solution.GetFSharpWorkspaceService()
        workspaceService.FSharpProjectOptionsManager.GetCompilationDefinesAndLangVersionForEditingDocument(this)

    /// A non-async call that quickly gets the defines of the given F# document.
    /// This tries to get the defines by looking at an internal cache; if it doesn't exist in the cache it will create an inaccurate but usable form of the defines.
    member this.GetFSharpQuickDefines() =
        match this.GetFsharpParsingOptions() with
        | defines, _, _ -> defines

    /// Parses the given F# document.
    member this.GetFSharpParseResultsAsync(userOpName) =
        async {
            let! checker, _, parsingOptions, options = this.GetFSharpCompilationOptionsAsync(userOpName)

            if this.Project.UseTransparentCompiler then
                return! checker.ParseDocumentUsingTransparentCompiler(this, options, userOpName)
            else
                return! checker.ParseDocument(this, parsingOptions, userOpName)
        }

    /// Parses and checks the given F# document.
    member this.GetFSharpParseAndCheckResultsAsync(userOpName) =
        cancellableTask {
            let! checker, _, _, projectOptions = this.GetFSharpCompilationOptionsAsync(userOpName)

            match! checker.ParseAndCheckDocument(this, projectOptions, userOpName, allowStaleResults = false) with
<<<<<<< HEAD
            | Some results -> return results
            | _ -> return raise (System.OperationCanceledException("Unable to get FSharp parse and check results."))
=======
            | Some (parseResults, _, checkResults) -> return (parseResults, checkResults)
            | _ -> return raise (OperationCanceledException("Unable to get FSharp parse and check results."))
>>>>>>> 022d0d07
        }

    /// Get the semantic classifications of the given F# document.
    member this.GetFSharpSemanticClassificationAsync(userOpName) =
        cancellableTask {
            let! checker, _, _, projectOptions = this.GetFSharpCompilationOptionsAsync(userOpName)

<<<<<<< HEAD
            let! result =
                if this.Project.UseTransparentCompiler then
                    async {
                        let! projectSnapshot = getProjectSnapshot (this, projectOptions)
                        return! checker.GetBackgroundSemanticClassificationForFile(this.FilePath, projectSnapshot)
                    }
                else
                    checker.GetBackgroundSemanticClassificationForFile(this.FilePath, projectOptions)

            return
                result
                |> Option.defaultWith (fun _ -> raise (System.OperationCanceledException("Unable to get FSharp semantic classification.")))
=======
            match! checker.GetBackgroundSemanticClassificationForFile(this.FilePath, projectOptions) with
            | Some results -> return results
            | _ -> return raise (OperationCanceledException("Unable to get FSharp semantic classification."))
>>>>>>> 022d0d07
        }

    /// Find F# references in the given F# document.
    member inline this.FindFSharpReferencesAsync(symbol, [<InlineIfLambda>] onFound, userOpName) =
        cancellableTask {
            let! cancellationToken = CancellableTask.getCurrentCancellationToken ()
            let! checker, _, _, projectOptions = this.GetFSharpCompilationOptionsAsync(userOpName)

            let! symbolUses =

                if this.Project.UseTransparentCompiler then
                    async {
                        let! projectSnapshot = getProjectSnapshot (this, projectOptions)
                        return! checker.FindBackgroundReferencesInFile(this.FilePath, projectSnapshot, symbol)
                    }
                else
                    checker.FindBackgroundReferencesInFile(
                        this.FilePath,
                        projectOptions,
                        symbol,
                        canInvalidateProject = false,
                        fastCheck = this.Project.IsFastFindReferencesEnabled
                    )

            let tasks =
                [|
                    for symbolUse in symbolUses do
                        yield CancellableTask.startAsTask cancellationToken (onFound symbolUse)
                |]

            do! Task.WhenAll(tasks)
        }

    /// Try to find a F# lexer/token symbol of the given F# document and position.
    member this.TryFindFSharpLexerSymbolAsync(position, lookupKind, wholeActivePattern, allowStringToken, userOpName) =
        async {
            let! defines, langVersion, strictIndentation = this.GetFsharpParsingOptionsAsync(userOpName)
            let! ct = Async.CancellationToken
            let! sourceText = this.GetTextAsync(ct) |> Async.AwaitTask

            return
                Tokenizer.getSymbolAtPosition (
                    this.Id,
                    sourceText,
                    position,
                    this.FilePath,
                    defines,
                    lookupKind,
                    wholeActivePattern,
                    allowStringToken,
                    Some langVersion,
                    strictIndentation,
                    ct
                )
        }

type Project with

    /// Find F# references in the given project.
<<<<<<< HEAD
    member inline this.FindFSharpReferencesAsync(symbol: FSharpSymbol, [<InlineIfLambda>] onFound, userOpName) : CancellableTask<unit> =
        cancellableTask {
=======
    member this.FindFSharpReferencesAsync(symbol: FSharpSymbol, onFound, userOpName) =
        cancellableTask {

            let! ct = CancellableTask.getCancellationToken ()
>>>>>>> 022d0d07

            let declarationLocation =
                symbol.SignatureLocation
                |> Option.map Some
                |> Option.defaultValue symbol.DeclarationLocation

            let declarationDocument =
                declarationLocation |> Option.bind this.Solution.TryGetDocumentFromFSharpRange

            // Can we skip documents, which are above current, since they can't contain symbols from current one.
            let! canSkipDocuments =
                match declarationDocument with
                | Some document when this.IsFastFindReferencesEnabled && document.Project = this ->
                    cancellableTask {
<<<<<<< HEAD
                        let! cancellationToken = CancellableTask.getCurrentCancellationToken ()

                        let! _, _, _, options =
                            document.GetFSharpCompilationOptionsAsync(userOpName)
                            |> RoslynHelpers.StartAsyncAsTask cancellationToken
=======
                        let! _, _, _, options = document.GetFSharpCompilationOptionsAsync(userOpName)
>>>>>>> 022d0d07

                        let signatureFile =
                            if not (document.FilePath |> isSignatureFile) then
                                document.FilePath + "i"
                            else
                                null

                        return

                            options.SourceFiles
                            |> Seq.takeWhile ((<>) document.FilePath)
                            |> Seq.filter ((<>) signatureFile)
                            |> Set
                    }
                | _ -> CancellableTask.singleton Set.empty

            let documents =
                this.Documents
                |> Seq.filter (fun document -> not (canSkipDocuments.Contains document.FilePath))

            if this.IsFastFindReferencesEnabled then
                let! cancellationToken = CancellableTask.getCurrentCancellationToken ()

                let tasks =
                    [|
                        for doc in documents do
                            yield
                                cancellableTask {
                                    return! doc.FindFSharpReferencesAsync(symbol, (fun range -> onFound doc range), userOpName)
                                }
                                |> CancellableTask.startAsTask cancellationToken
                    |]

                do! Task.WhenAll tasks
            else
                for doc in documents do
                    do! doc.FindFSharpReferencesAsync(symbol, (fun range -> onFound doc range), userOpName)
        }

    member this.GetFSharpCompilationOptionsAsync() =
        if not this.IsFSharp then
            raise (OperationCanceledException("Project is not a FSharp project."))
        else
            match ProjectCache.Projects.TryGetValue(this) with
            | true, result -> CancellableTask.singleton result
            | _ ->
                cancellableTask {

                    let! ct = CancellableTask.getCancellationToken ()

                    let service = this.Solution.GetFSharpWorkspaceService()
                    let projectOptionsManager = service.FSharpProjectOptionsManager

                    match! projectOptionsManager.TryGetOptionsByProject(this, ct) with
                    | None -> return raise (OperationCanceledException("FSharp project options not found."))
                    | Some (parsingOptions, projectOptions) ->
                        let result =
                            (service.Checker, projectOptionsManager, parsingOptions, projectOptions)

                        return ProjectCache.Projects.GetValue(this, ConditionalWeakTable<_, _>.CreateValueCallback (fun _ -> result))
                }<|MERGE_RESOLUTION|>--- conflicted
+++ resolved
@@ -4,7 +4,6 @@
 open System
 open System.Diagnostics
 open System.Runtime.CompilerServices
-open System.Threading
 open System.Threading.Tasks
 
 open Microsoft.CodeAnalysis
@@ -13,7 +12,6 @@
 open FSharp.Compiler
 open FSharp.Compiler.CodeAnalysis
 open FSharp.Compiler.Symbols
-open Microsoft.VisualStudio.FSharp.Editor.CancellableTasks
 
 open CancellableTasks
 
@@ -191,15 +189,7 @@
                 userOpName: string,
                 ?allowStaleResults: bool
             ) =
-<<<<<<< HEAD
-            async {
-=======
             cancellableTask {
-                let allowStaleResults =
-                    match allowStaleResults with
-                    | Some b -> b
-                    | _ -> document.Project.IsFSharpStaleCompletionResultsEnabled
->>>>>>> 022d0d07
 
                 if document.Project.UseTransparentCompiler then
                     return! checker.ParseAndCheckDocumentUsingTransparentCompiler(document, options, userOpName)
@@ -316,13 +306,8 @@
             let! checker, _, _, projectOptions = this.GetFSharpCompilationOptionsAsync(userOpName)
 
             match! checker.ParseAndCheckDocument(this, projectOptions, userOpName, allowStaleResults = false) with
-<<<<<<< HEAD
             | Some results -> return results
             | _ -> return raise (System.OperationCanceledException("Unable to get FSharp parse and check results."))
-=======
-            | Some (parseResults, _, checkResults) -> return (parseResults, checkResults)
-            | _ -> return raise (OperationCanceledException("Unable to get FSharp parse and check results."))
->>>>>>> 022d0d07
         }
 
     /// Get the semantic classifications of the given F# document.
@@ -330,7 +315,6 @@
         cancellableTask {
             let! checker, _, _, projectOptions = this.GetFSharpCompilationOptionsAsync(userOpName)
 
-<<<<<<< HEAD
             let! result =
                 if this.Project.UseTransparentCompiler then
                     async {
@@ -343,17 +327,12 @@
             return
                 result
                 |> Option.defaultWith (fun _ -> raise (System.OperationCanceledException("Unable to get FSharp semantic classification.")))
-=======
-            match! checker.GetBackgroundSemanticClassificationForFile(this.FilePath, projectOptions) with
-            | Some results -> return results
-            | _ -> return raise (OperationCanceledException("Unable to get FSharp semantic classification."))
->>>>>>> 022d0d07
         }
 
     /// Find F# references in the given F# document.
     member inline this.FindFSharpReferencesAsync(symbol, [<InlineIfLambda>] onFound, userOpName) =
         cancellableTask {
-            let! cancellationToken = CancellableTask.getCurrentCancellationToken ()
+            let! cancellationToken = CancellableTask.getCancellationToken ()
             let! checker, _, _, projectOptions = this.GetFSharpCompilationOptionsAsync(userOpName)
 
             let! symbolUses =
@@ -407,15 +386,8 @@
 type Project with
 
     /// Find F# references in the given project.
-<<<<<<< HEAD
-    member inline this.FindFSharpReferencesAsync(symbol: FSharpSymbol, [<InlineIfLambda>] onFound, userOpName) : CancellableTask<unit> =
-        cancellableTask {
-=======
     member this.FindFSharpReferencesAsync(symbol: FSharpSymbol, onFound, userOpName) =
         cancellableTask {
-
-            let! ct = CancellableTask.getCancellationToken ()
->>>>>>> 022d0d07
 
             let declarationLocation =
                 symbol.SignatureLocation
@@ -430,15 +402,7 @@
                 match declarationDocument with
                 | Some document when this.IsFastFindReferencesEnabled && document.Project = this ->
                     cancellableTask {
-<<<<<<< HEAD
-                        let! cancellationToken = CancellableTask.getCurrentCancellationToken ()
-
-                        let! _, _, _, options =
-                            document.GetFSharpCompilationOptionsAsync(userOpName)
-                            |> RoslynHelpers.StartAsyncAsTask cancellationToken
-=======
                         let! _, _, _, options = document.GetFSharpCompilationOptionsAsync(userOpName)
->>>>>>> 022d0d07
 
                         let signatureFile =
                             if not (document.FilePath |> isSignatureFile) then
@@ -460,22 +424,15 @@
                 |> Seq.filter (fun document -> not (canSkipDocuments.Contains document.FilePath))
 
             if this.IsFastFindReferencesEnabled then
-                let! cancellationToken = CancellableTask.getCurrentCancellationToken ()
-
-                let tasks =
-                    [|
-                        for doc in documents do
-                            yield
-                                cancellableTask {
-                                    return! doc.FindFSharpReferencesAsync(symbol, (fun range -> onFound doc range), userOpName)
-                                }
-                                |> CancellableTask.startAsTask cancellationToken
-                    |]
-
-                do! Task.WhenAll tasks
+                let! _ = 
+                    documents
+                    |> Seq.map (fun doc ->
+                            doc.FindFSharpReferencesAsync(symbol, (onFound doc), userOpName))
+                    |> CancellableTask.whenAll
+                ()
             else
                 for doc in documents do
-                    do! doc.FindFSharpReferencesAsync(symbol, (fun range -> onFound doc range), userOpName)
+                    do! doc.FindFSharpReferencesAsync(symbol, (onFound doc), userOpName)
         }
 
     member this.GetFSharpCompilationOptionsAsync() =
