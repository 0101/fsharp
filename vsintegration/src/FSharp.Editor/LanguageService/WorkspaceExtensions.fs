﻿[<AutoOpen>]
module internal Microsoft.VisualStudio.FSharp.Editor.WorkspaceExtensions

open System
open System.Diagnostics
open System.Runtime.CompilerServices
open System.Threading.Tasks

open Microsoft.CodeAnalysis
open Microsoft.VisualStudio.FSharp.Editor

open FSharp.Compiler
open FSharp.Compiler.CodeAnalysis
open FSharp.Compiler.Symbols

open CancellableTasks

open CancellableTasks
open Microsoft.VisualStudio.FSharp.Editor.CancellableTasks

[<AutoOpen>]
module private CheckerExtensions =

    let getProjectSnapshot (document: Document, options: FSharpProjectOptions) =
        async {
            let project = document.Project
            let solution = project.Solution
            // TODO cache?
            let projects =
                solution.Projects
                |> Seq.map (fun p -> p.FilePath, p.Documents |> Seq.map (fun d -> d.FilePath, d) |> Map)
                |> Map

            let getFileSnapshot (options: FSharpProjectOptions) path =
                async {
                    let project = projects.TryFind options.ProjectFileName

                    if project.IsNone then
                        Trace.TraceError("Could not find project {0} in solution {1}", options.ProjectFileName, solution.FilePath)

                    let documentOpt = project |> Option.bind (Map.tryFind path)

                    let! version, getSource =
                        match documentOpt with
                        | Some document ->
                            async {

                                let! version = document.GetTextVersionAsync() |> Async.AwaitTask

                                let getSource () =
                                    task {
                                        let! sourceText = document.GetTextAsync()
                                        return sourceText.ToFSharpSourceText()
                                    }

                                return version.ToString(), getSource

                            }
                        | None ->
                            Trace.TraceError("Could not find document {0} in project {1}", path, options.ProjectFileName)

                            // Fall back to file system, although this is already suspicious
                            let version = System.IO.File.GetLastWriteTimeUtc(path)

                            let getSource () =
                                task { return System.IO.File.ReadAllText(path) |> FSharp.Compiler.Text.SourceText.ofString }

                            async.Return(version.ToString(), getSource)

                    return
                        {
                            FileName = path
                            Version = version
                            GetSource = getSource
                        }
                }

            return! FSharpProjectSnapshot.FromOptions(options, getFileSnapshot)
        }

    type FSharpChecker with

        /// Parse the source text from the Roslyn document.
        member checker.ParseDocument(document: Document, parsingOptions: FSharpParsingOptions, userOpName: string) =
            async {
                let! ct = Async.CancellationToken
                let! sourceText = document.GetTextAsync(ct) |> Async.AwaitTask

                return! checker.ParseFile(document.FilePath, sourceText.ToFSharpSourceText(), parsingOptions, userOpName = userOpName)
            }

        member checker.ParseDocumentUsingTransparentCompiler(document: Document, options: FSharpProjectOptions, userOpName: string) =
            async {
                let! projectSnapshot = getProjectSnapshot (document, options)
                return! checker.ParseFile(document.FilePath, projectSnapshot, userOpName = userOpName)
            }

        member checker.ParseAndCheckDocumentUsingTransparentCompiler
            (
                document: Document,
                options: FSharpProjectOptions,
                userOpName: string
            ) =
            async {
                let! projectSnapshot = getProjectSnapshot (document, options)

                let! (parseResults, checkFileAnswer) = checker.ParseAndCheckFileInProject(document.FilePath, projectSnapshot, userOpName)

                return
                    match checkFileAnswer with
                    | FSharpCheckFileAnswer.Aborted -> None
                    | FSharpCheckFileAnswer.Succeeded (checkFileResults) -> Some(parseResults, checkFileResults)
            }

        /// Parse and check the source text from the Roslyn document with possible stale results.
        member checker.ParseAndCheckDocumentWithPossibleStaleResults
            (
                document: Document,
                options: FSharpProjectOptions,
                allowStaleResults: bool,
                userOpName: string
            ) =
            cancellableTask {
                let! ct = CancellableTask.getCancellationToken ()

                let! sourceText = document.GetTextAsync(ct)
                let! textVersion = document.GetTextVersionAsync(ct)

                let filePath = document.FilePath
                let textVersionHash = textVersion.GetHashCode()

                let parseAndCheckFile =
                    cancellableTask {
                        let! (parseResults, checkFileAnswer) =
                            checker.ParseAndCheckFileInProject(
                                filePath,
                                textVersionHash,
                                sourceText.ToFSharpSourceText(),
                                options,
                                userOpName = userOpName
                            )

                        return
                            match checkFileAnswer with
                            | FSharpCheckFileAnswer.Aborted -> None
                            | FSharpCheckFileAnswer.Succeeded (checkFileResults) -> Some(parseResults, checkFileResults)
                    }

                let tryGetFreshResultsWithTimeout () =
                    cancellableTask {
                        let! worker =
                            Async.StartChild(
                                async {
                                    try
                                        return! parseAndCheckFile
                                    with _ ->
                                        return None
                                },
                                millisecondsTimeout = document.Project.FSharpTimeUntilStaleCompletion
                            )

                        try
                            return! worker
                        with :? TimeoutException ->
                            return None // worker is cancelled at this point, we cannot return it and wait its completion anymore
                    }

                if allowStaleResults then
                    let! freshResults = tryGetFreshResultsWithTimeout ()

                    let! results =
                        match freshResults with
                        | Some x -> CancellableTask.singleton (Some x)
                        | None ->
                            cancellableTask {
                                match checker.TryGetRecentCheckResultsForFile(filePath, options, userOpName = userOpName) with
                                | Some (parseResults, checkFileResults, _) -> return Some(parseResults, checkFileResults)
                                | None -> return! parseAndCheckFile
                            }

                    return results
                else
                    let! results = parseAndCheckFile
                    return results
            }

        /// Parse and check the source text from the Roslyn document.
        member checker.ParseAndCheckDocument
            (
                document: Document,
                options: FSharpProjectOptions,
                userOpName: string,
                ?allowStaleResults: bool
            ) =
            cancellableTask {

                if document.Project.UseTransparentCompiler then
                    return! checker.ParseAndCheckDocumentUsingTransparentCompiler(document, options, userOpName)
                else
                    let allowStaleResults =
                        match allowStaleResults with
                        | Some b -> b
                        | _ -> document.Project.IsFSharpStaleCompletionResultsEnabled

                    return!
                        checker.ParseAndCheckDocumentWithPossibleStaleResults(document, options, allowStaleResults, userOpName = userOpName)
            }

[<RequireQualifiedAccess>]
module internal ProjectCache =

    /// This is a cache to maintain FSharpParsingOptions and FSharpProjectOptions per Roslyn Project.
    /// The Roslyn Project is held weakly meaning when it is cleaned up by the GC, the FSharParsingOptions and FSharpProjectOptions will be cleaned up by the GC.
    /// At some point, this will be the main caching mechanism for FCS projects instead of FCS itself.
    let Projects =
        ConditionalWeakTable<Project, FSharpChecker * FSharpProjectOptionsManager * FSharpParsingOptions * FSharpProjectOptions>()

type Solution with

    /// Get the instance of IFSharpWorkspaceService.
    member internal this.GetFSharpWorkspaceService() =
        this.Workspace.Services.GetRequiredService<IFSharpWorkspaceService>()

type Document with

    /// Get the FSharpParsingOptions and FSharpProjectOptions from the F# project that is associated with the given F# document.
    member this.GetFSharpCompilationOptionsAsync(userOpName) =
        if not this.Project.IsFSharp then
            raise (OperationCanceledException("Document is not a FSharp document."))
        else
            match ProjectCache.Projects.TryGetValue(this.Project) with
            | true, result -> CancellableTask.singleton result
            | _ ->
                cancellableTask {
                    let service = this.Project.Solution.GetFSharpWorkspaceService()
                    let projectOptionsManager = service.FSharpProjectOptionsManager
                    let! ct = CancellableTask.getCancellationToken ()

                    match! projectOptionsManager.TryGetOptionsForDocumentOrProject(this, ct, userOpName) with
                    | None -> return raise (OperationCanceledException("FSharp project options not found."))
                    | Some (parsingOptions, projectOptions) ->
                        let result =
                            (service.Checker, projectOptionsManager, parsingOptions, projectOptions)

                        return
                            ProjectCache.Projects.GetValue(this.Project, ConditionalWeakTable<_, _>.CreateValueCallback (fun _ -> result))
                }

    /// Get the compilation defines from F# project that is associated with the given F# document.
    member this.GetFSharpCompilationDefinesAsync(userOpName) =
        async {
            let! _, _, parsingOptions, _ = this.GetFSharpCompilationOptionsAsync(userOpName)
            return CompilerEnvironment.GetConditionalDefinesForEditing parsingOptions
        }

    /// Get the compilation defines and language version from F# project that is associated with the given F# document.
    member this.GetFsharpParsingOptionsAsync(userOpName) =
        async {
            let! _, _, parsingOptions, _ = this.GetFSharpCompilationOptionsAsync(userOpName)

            return
                CompilerEnvironment.GetConditionalDefinesForEditing parsingOptions,
                parsingOptions.LangVersionText,
                parsingOptions.StrictIndentation
        }

    /// Get the instance of the FSharpChecker from the workspace by the given F# document.
    member this.GetFSharpChecker() =
        let workspaceService = this.Project.Solution.GetFSharpWorkspaceService()
        workspaceService.Checker

    /// Get the instance of the FSharpMetadataAsSourceService from the workspace by the given F# document.
    member this.GetFSharpMetadataAsSource() =
        let workspaceService = this.Project.Solution.GetFSharpWorkspaceService()
        workspaceService.MetadataAsSource

    /// A non-async call that quickly gets FSharpParsingOptions of the given F# document.
    /// This tries to get the FSharpParsingOptions by looking at an internal cache; if it doesn't exist in the cache it will create an inaccurate but usable form of the FSharpParsingOptions.
    member this.GetFSharpQuickParsingOptions() =
        let workspaceService = this.Project.Solution.GetFSharpWorkspaceService()
        workspaceService.FSharpProjectOptionsManager.TryGetQuickParsingOptionsForEditingDocumentOrProject(this.Id, this.FilePath)

    /// A non-async call that quickly gets the defines and F# language version of the given F# document.
    /// This tries to get the data by looking at an internal cache; if it doesn't exist in the cache it will create an inaccurate but usable form of the defines and the language version.
    member this.GetFsharpParsingOptions() =
        let workspaceService = this.Project.Solution.GetFSharpWorkspaceService()
        workspaceService.FSharpProjectOptionsManager.GetCompilationDefinesAndLangVersionForEditingDocument(this)

    /// A non-async call that quickly gets the defines of the given F# document.
    /// This tries to get the defines by looking at an internal cache; if it doesn't exist in the cache it will create an inaccurate but usable form of the defines.
    member this.GetFSharpQuickDefines() =
        match this.GetFsharpParsingOptions() with
        | defines, _, _ -> defines

    /// Parses the given F# document.
    member this.GetFSharpParseResultsAsync(userOpName) =
        async {
            let! checker, _, parsingOptions, options = this.GetFSharpCompilationOptionsAsync(userOpName)

            if this.Project.UseTransparentCompiler then
                return! checker.ParseDocumentUsingTransparentCompiler(this, options, userOpName)
            else
                return! checker.ParseDocument(this, parsingOptions, userOpName)
        }

    /// Parses and checks the given F# document.
    member this.GetFSharpParseAndCheckResultsAsync(userOpName) =
        cancellableTask {
            let! checker, _, _, projectOptions = this.GetFSharpCompilationOptionsAsync(userOpName)

            match! checker.ParseAndCheckDocument(this, projectOptions, userOpName, allowStaleResults = false) with
            | Some results -> return results
<<<<<<< HEAD
            | _ -> return raise (System.OperationCanceledException("Unable to get FSharp parse and check results."))
=======
            | _ -> return raise (OperationCanceledException("Unable to get FSharp parse and check results."))
>>>>>>> 4ed466a0
        }

    /// Get the semantic classifications of the given F# document.
    member this.GetFSharpSemanticClassificationAsync(userOpName) =
        cancellableTask {
            let! checker, _, _, projectOptions = this.GetFSharpCompilationOptionsAsync(userOpName)
            let! result = checker.GetBackgroundSemanticClassificationForFile(this.FilePath, projectOptions)

<<<<<<< HEAD
            let! result =
                if this.Project.UseTransparentCompiler then
                    async {
                        let! projectSnapshot = getProjectSnapshot (this, projectOptions)
                        return! checker.GetBackgroundSemanticClassificationForFile(this.FilePath, projectSnapshot)
                    }
                else
                    checker.GetBackgroundSemanticClassificationForFile(this.FilePath, projectOptions)

            return
                result
                |> Option.defaultWith (fun _ -> raise (System.OperationCanceledException("Unable to get FSharp semantic classification.")))
=======
            return
                result
                |> Option.defaultWith (fun _ -> raise (OperationCanceledException("Unable to get FSharp semantic classification.")))
>>>>>>> 4ed466a0
        }

    /// Find F# references in the given F# document.
    member inline this.FindFSharpReferencesAsync(symbol, [<InlineIfLambda>] onFound, userOpName) =
        cancellableTask {
<<<<<<< HEAD
            let! cancellationToken = CancellableTask.getCancellationToken ()
=======
>>>>>>> 4ed466a0
            let! checker, _, _, projectOptions = this.GetFSharpCompilationOptionsAsync(userOpName)

            let! symbolUses =

<<<<<<< HEAD
                if this.Project.UseTransparentCompiler then
                    async {
                        let! projectSnapshot = getProjectSnapshot (this, projectOptions)
                        return! checker.FindBackgroundReferencesInFile(this.FilePath, projectSnapshot, symbol)
                    }
                else
                    checker.FindBackgroundReferencesInFile(
                        this.FilePath,
                        projectOptions,
                        symbol,
                        canInvalidateProject = false,
                        fastCheck = this.Project.IsFastFindReferencesEnabled
                    )

            let tasks =
                [|
                    for symbolUse in symbolUses do
                        yield CancellableTask.startAsTask cancellationToken (onFound symbolUse)
                |]

            do! Task.WhenAll(tasks)
=======
            do! symbolUses 
                |> Seq.map onFound 
                |> CancellableTask.whenAll
                |> CancellableTask.ignore
>>>>>>> 4ed466a0
        }

    /// Try to find a F# lexer/token symbol of the given F# document and position.
    member this.TryFindFSharpLexerSymbolAsync(position, lookupKind, wholeActivePattern, allowStringToken, userOpName) =
        async {
            let! defines, langVersion, strictIndentation = this.GetFsharpParsingOptionsAsync(userOpName)
            let! ct = Async.CancellationToken
            let! sourceText = this.GetTextAsync(ct) |> Async.AwaitTask

            return
                Tokenizer.getSymbolAtPosition (
                    this.Id,
                    sourceText,
                    position,
                    this.FilePath,
                    defines,
                    lookupKind,
                    wholeActivePattern,
                    allowStringToken,
                    Some langVersion,
                    strictIndentation,
                    ct
                )
        }

type Project with

    /// Find F# references in the given project.
    member this.FindFSharpReferencesAsync(symbol: FSharpSymbol, onFound, userOpName) =
        cancellableTask {

            let declarationLocation =
                symbol.SignatureLocation
                |> Option.map Some
                |> Option.defaultValue symbol.DeclarationLocation

            let declarationDocument =
                declarationLocation |> Option.bind this.Solution.TryGetDocumentFromFSharpRange

            // Can we skip documents, which are above current, since they can't contain symbols from current one.
            let! canSkipDocuments =
                match declarationDocument with
                | Some document when this.IsFastFindReferencesEnabled && document.Project = this ->
                    cancellableTask {
                        let! _, _, _, options = document.GetFSharpCompilationOptionsAsync(userOpName)

                        let signatureFile =
                            if not (document.FilePath |> isSignatureFile) then
                                document.FilePath + "i"
                            else
                                null

                        return

                            options.SourceFiles
                            |> Seq.takeWhile ((<>) document.FilePath)
                            |> Seq.filter ((<>) signatureFile)
                            |> Set
                    }
                | _ -> CancellableTask.singleton Set.empty

            let documents =
                this.Documents
                |> Seq.filter (fun document -> not (canSkipDocuments.Contains document.FilePath))

            if this.IsFastFindReferencesEnabled then
<<<<<<< HEAD
                let! _ = 
                    documents
                    |> Seq.map (fun doc ->
                            doc.FindFSharpReferencesAsync(symbol, (onFound doc), userOpName))
                    |> CancellableTask.whenAll
                ()
=======
                do! documents 
                    |> Seq.map (fun doc -> doc.FindFSharpReferencesAsync(symbol, (fun range -> onFound doc range), userOpName))
                    |> CancellableTask.whenAll         
>>>>>>> 4ed466a0
            else
                for doc in documents do
                    do! doc.FindFSharpReferencesAsync(symbol, (onFound doc), userOpName)
        }

    member this.GetFSharpCompilationOptionsAsync() =
        if not this.IsFSharp then
            raise (OperationCanceledException("Project is not a FSharp project."))
        else
            match ProjectCache.Projects.TryGetValue(this) with
            | true, result -> CancellableTask.singleton result
            | _ ->
                cancellableTask {

                    let! ct = CancellableTask.getCancellationToken ()

                    let service = this.Solution.GetFSharpWorkspaceService()
                    let projectOptionsManager = service.FSharpProjectOptionsManager

                    match! projectOptionsManager.TryGetOptionsByProject(this, ct) with
                    | None -> return raise (OperationCanceledException("FSharp project options not found."))
                    | Some (parsingOptions, projectOptions) ->
                        let result =
                            (service.Checker, projectOptionsManager, parsingOptions, projectOptions)

                        return ProjectCache.Projects.GetValue(this, ConditionalWeakTable<_, _>.CreateValueCallback (fun _ -> result))
                }<|MERGE_RESOLUTION|>--- conflicted
+++ resolved
@@ -14,9 +14,6 @@
 open FSharp.Compiler.Symbols
 
 open CancellableTasks
-
-open CancellableTasks
-open Microsoft.VisualStudio.FSharp.Editor.CancellableTasks
 
 [<AutoOpen>]
 module private CheckerExtensions =
@@ -310,20 +307,14 @@
 
             match! checker.ParseAndCheckDocument(this, projectOptions, userOpName, allowStaleResults = false) with
             | Some results -> return results
-<<<<<<< HEAD
-            | _ -> return raise (System.OperationCanceledException("Unable to get FSharp parse and check results."))
-=======
             | _ -> return raise (OperationCanceledException("Unable to get FSharp parse and check results."))
->>>>>>> 4ed466a0
         }
 
     /// Get the semantic classifications of the given F# document.
     member this.GetFSharpSemanticClassificationAsync(userOpName) =
         cancellableTask {
             let! checker, _, _, projectOptions = this.GetFSharpCompilationOptionsAsync(userOpName)
-            let! result = checker.GetBackgroundSemanticClassificationForFile(this.FilePath, projectOptions)
-
-<<<<<<< HEAD
+
             let! result =
                 if this.Project.UseTransparentCompiler then
                     async {
@@ -336,25 +327,15 @@
             return
                 result
                 |> Option.defaultWith (fun _ -> raise (System.OperationCanceledException("Unable to get FSharp semantic classification.")))
-=======
-            return
-                result
-                |> Option.defaultWith (fun _ -> raise (OperationCanceledException("Unable to get FSharp semantic classification.")))
->>>>>>> 4ed466a0
         }
 
     /// Find F# references in the given F# document.
     member inline this.FindFSharpReferencesAsync(symbol, [<InlineIfLambda>] onFound, userOpName) =
         cancellableTask {
-<<<<<<< HEAD
-            let! cancellationToken = CancellableTask.getCancellationToken ()
-=======
->>>>>>> 4ed466a0
             let! checker, _, _, projectOptions = this.GetFSharpCompilationOptionsAsync(userOpName)
 
             let! symbolUses =
 
-<<<<<<< HEAD
                 if this.Project.UseTransparentCompiler then
                     async {
                         let! projectSnapshot = getProjectSnapshot (this, projectOptions)
@@ -369,19 +350,10 @@
                         fastCheck = this.Project.IsFastFindReferencesEnabled
                     )
 
-            let tasks =
-                [|
-                    for symbolUse in symbolUses do
-                        yield CancellableTask.startAsTask cancellationToken (onFound symbolUse)
-                |]
-
-            do! Task.WhenAll(tasks)
-=======
             do! symbolUses 
                 |> Seq.map onFound 
                 |> CancellableTask.whenAll
                 |> CancellableTask.ignore
->>>>>>> 4ed466a0
         }
 
     /// Try to find a F# lexer/token symbol of the given F# document and position.
@@ -448,18 +420,9 @@
                 |> Seq.filter (fun document -> not (canSkipDocuments.Contains document.FilePath))
 
             if this.IsFastFindReferencesEnabled then
-<<<<<<< HEAD
-                let! _ = 
-                    documents
-                    |> Seq.map (fun doc ->
-                            doc.FindFSharpReferencesAsync(symbol, (onFound doc), userOpName))
-                    |> CancellableTask.whenAll
-                ()
-=======
                 do! documents 
                     |> Seq.map (fun doc -> doc.FindFSharpReferencesAsync(symbol, (fun range -> onFound doc range), userOpName))
                     |> CancellableTask.whenAll         
->>>>>>> 4ed466a0
             else
                 for doc in documents do
                     do! doc.FindFSharpReferencesAsync(symbol, (onFound doc), userOpName)
