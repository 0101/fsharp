--- conflicted
+++ resolved
@@ -25,10 +25,6 @@
                 |> Seq.groupBy (fun asm -> asm.FileName)
                 |> Seq.map (fun (fileName, asms) -> fileName, List.ofSeq asms)
                 |> Seq.rev // if mscorlib.dll is the first then FSC raises exception when we try to get Content.Entities from it.
-<<<<<<< HEAD
-                |> Seq.toArray
-=======
->>>>>>> 0ea412c3
 
             for fileName, signatures in assembliesByFileName do
                 let contentType = AssemblyContentType.Public // it's always Public for now since we don't support InternalsVisibleTo attribute yet
