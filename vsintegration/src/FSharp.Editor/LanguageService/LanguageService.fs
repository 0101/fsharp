--- conflicted
+++ resolved
@@ -145,15 +145,8 @@
                             let enableBackgroundItemKeyStoreAndSemanticClassification =
                                 editorOptions.LanguageServicePerformance.EnableBackgroundItemKeyStoreAndSemanticClassification
 
-<<<<<<< HEAD
-                            // Default should be true
-                            let captureIdentifiersWhenParsing =
-                                editorOptions.LanguageServicePerformance.CaptureIdentifiersWhenParsing
-
                             let useTransparentCompiler = editorOptions.Advanced.UseTransparentCompiler
 
-=======
->>>>>>> 739acb3a
                             // Default is false here
                             let solutionCrawler = editorOptions.Advanced.SolutionBackgroundAnalysis
 
@@ -174,12 +167,8 @@
                                         nameof keepAllBackgroundSymbolUses, keepAllBackgroundSymbolUses
                                         nameof enableBackgroundItemKeyStoreAndSemanticClassification,
                                         enableBackgroundItemKeyStoreAndSemanticClassification
-<<<<<<< HEAD
-                                        nameof captureIdentifiersWhenParsing, captureIdentifiersWhenParsing
+                                        "captureIdentifiersWhenParsing", enableFastFindReferences
                                         nameof useTransparentCompiler, useTransparentCompiler
-=======
-                                        "captureIdentifiersWhenParsing", enableFastFindReferences
->>>>>>> 739acb3a
                                         nameof solutionCrawler, solutionCrawler
                                     |],
                                     TelemetryThrottlingStrategy.NoThrottling
