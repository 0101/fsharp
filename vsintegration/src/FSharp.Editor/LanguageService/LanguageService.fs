// Copyright (c) Microsoft Corporation.  All Rights Reserved.  See License.txt in the project root for license information.

namespace rec Microsoft.VisualStudio.FSharp.Editor

open System
open System.ComponentModel.Design
open System.Runtime.InteropServices
open System.Threading
open System.IO
open System.Collections.Immutable
open Microsoft.CodeAnalysis
open Microsoft.CodeAnalysis.Options
open FSharp.Compiler
open FSharp.Compiler.CodeAnalysis
open FSharp.NativeInterop
open Microsoft.VisualStudio
open Microsoft.VisualStudio.FSharp.Editor
open Microsoft.VisualStudio.LanguageServices
open Microsoft.VisualStudio.LanguageServices.Implementation.LanguageService
open Microsoft.VisualStudio.LanguageServices.Implementation.ProjectSystem
open Microsoft.VisualStudio.Shell
open Microsoft.VisualStudio.Shell.Interop
open Microsoft.VisualStudio.Text.Outlining
open Microsoft.CodeAnalysis.ExternalAccess.FSharp
open Microsoft.CodeAnalysis.Host.Mef
open Microsoft.VisualStudio.FSharp.Editor.Telemetry
open CancellableTasks

#nowarn "9" // NativePtr.toNativeInt
#nowarn "57" // Experimental stuff

type internal RoamingProfileStorageLocation(keyName: string) =
    inherit OptionStorageLocation()

    member _.GetKeyNameForLanguage(languageName: string) =
        let unsubstitutedKeyName = keyName

        match languageName with
        | null -> unsubstitutedKeyName
        | _ ->
            let substituteLanguageName =
                if languageName = FSharpConstants.FSharpLanguageName then
                    "FSharp"
                else
                    languageName

            unsubstitutedKeyName.Replace("%LANGUAGE%", substituteLanguageName)

[<Composition.Shared>]
[<ExportWorkspaceServiceFactory(typeof<IFSharpWorkspaceService>, ServiceLayer.Default)>]
type internal FSharpWorkspaceServiceFactory [<Composition.ImportingConstructor>] (metadataAsSourceService: FSharpMetadataAsSourceService) =

    // We have a lock just in case if multi-threads try to create a new IFSharpWorkspaceService -
    //     but we only want to have a single instance of the FSharpChecker regardless if there are multiple instances of IFSharpWorkspaceService.
    //     In VS, we only ever have a single IFSharpWorkspaceService, but for testing we may have mutliple; we still only want a
    //     single FSharpChecker instance shared across them.
    static let gate = obj ()

    // We only ever want to have a single FSharpChecker.
    static let mutable checkerSingleton = None

    interface IWorkspaceServiceFactory with
        member _.CreateService(workspaceServices) =

            let workspace = workspaceServices.Workspace

            let tryGetMetadataSnapshot (path, timeStamp) =
                match workspace with
                | :? VisualStudioWorkspace as workspace ->
                    try
                        let md =
                            LanguageServices.FSharpVisualStudioWorkspaceExtensions.GetMetadata(workspace, path, timeStamp)

                        let amd = (md :?> AssemblyMetadata)
                        let mmd = amd.GetModules().[0]
                        let mmr = mmd.GetMetadataReader()

                        // "lifetime is timed to Metadata you got from the GetMetadata(...). As long as you hold it strongly, raw
                        // memory we got from metadata reader will be alive. Once you are done, just let everything go and
                        // let finalizer handle resource rather than calling Dispose from Metadata directly. It is shared metadata.
                        // You shouldn't dispose it directly."

                        let objToHold = box md

                        // We don't expect any ilread WeakByteFile to be created when working in Visual Studio
                        // Debug.Assert((FSharp.Compiler.AbstractIL.ILBinaryReader.GetStatistics().weakByteFileCount = 0), "Expected weakByteFileCount to be zero when using F# in Visual Studio. Was there a problem reading a .NET binary?")

                        Some(objToHold, NativePtr.toNativeInt mmr.MetadataPointer, mmr.MetadataLength)
                    with ex ->
                        // We catch all and let the backup routines in the F# compiler find the error
                        Assert.Exception(ex)
                        None
                | _ -> None

            let getSource filename =
                async {
                    match workspace.CurrentSolution.TryGetDocumentFromPath filename with
                    | Some document ->
                        let! text = document.GetTextAsync() |> Async.AwaitTask
                        return Some(text.ToFSharpSourceText())
                    | None -> return None
                }

            lock gate (fun () ->
                match checkerSingleton with
                | Some _ -> ()
                | _ ->
                    let checker =
                        lazy
                            let editorOptions = workspace.Services.GetService<EditorOptions>()

                            let enableParallelReferenceResolution =
                                editorOptions.LanguageServicePerformance.EnableParallelReferenceResolution

                            let enableLiveBuffers = editorOptions.Advanced.IsLiveBuffersEnabled

                            let useSyntaxTreeCache = editorOptions.LanguageServicePerformance.UseSyntaxTreeCache

                            let enableFastFindReferences =
                                editorOptions.LanguageServicePerformance.EnableFastFindReferencesAndRename

                            let isInlineParameterNameHintsEnabled =
                                editorOptions.Advanced.IsInlineParameterNameHintsEnabled

                            let isInlineTypeHintsEnabled = editorOptions.Advanced.IsInlineTypeHintsEnabled

                            let isInlineReturnTypeHintsEnabled =
                                editorOptions.Advanced.IsInlineReturnTypeHintsEnabled

                            let enablePartialTypeChecking =
                                editorOptions.LanguageServicePerformance.EnablePartialTypeChecking

<<<<<<< HEAD
                            let useTransparentCompiler = editorOptions.Advanced.UseTransparentCompiler
=======
                            // Default should be false
                            let keepAllBackgroundResolutions =
                                editorOptions.LanguageServicePerformance.KeepAllBackgroundResolutions

                            // Default should be false
                            let keepAllBackgroundSymbolUses =
                                editorOptions.LanguageServicePerformance.KeepAllBackgroundSymbolUses

                            // Default should be true
                            let enableBackgroundItemKeyStoreAndSemanticClassification =
                                editorOptions.LanguageServicePerformance.EnableBackgroundItemKeyStoreAndSemanticClassification

                            // Default should be true
                            let captureIdentifiersWhenParsing =
                                editorOptions.LanguageServicePerformance.CaptureIdentifiersWhenParsing

                            use _eventDuration =
                                TelemetryReporter.ReportSingleEventWithDuration(
                                    TelemetryEvents.LanguageServiceStarted,
                                    [|
                                        nameof enableLiveBuffers, enableLiveBuffers
                                        nameof useSyntaxTreeCache, useSyntaxTreeCache
                                        nameof enableParallelReferenceResolution, enableParallelReferenceResolution
                                        nameof enableFastFindReferences, enableFastFindReferences
                                        nameof isInlineParameterNameHintsEnabled, isInlineParameterNameHintsEnabled
                                        nameof isInlineTypeHintsEnabled, isInlineTypeHintsEnabled
                                        nameof isInlineReturnTypeHintsEnabled, isInlineReturnTypeHintsEnabled
                                        nameof enablePartialTypeChecking, enablePartialTypeChecking
                                        nameof keepAllBackgroundResolutions, keepAllBackgroundResolutions
                                        nameof keepAllBackgroundSymbolUses, keepAllBackgroundSymbolUses
                                        nameof enableBackgroundItemKeyStoreAndSemanticClassification,
                                        enableBackgroundItemKeyStoreAndSemanticClassification
                                        nameof captureIdentifiersWhenParsing, captureIdentifiersWhenParsing
                                    |],
                                    TelemetryThrottlingStrategy.NoThrottling
                                )
>>>>>>> c4ad09a4

                            let checker =
                                FSharpChecker.Create(
                                    projectCacheSize = 5000, // We do not care how big the cache is. VS will actually tell FCS to clear caches, so this is fine.
                                    keepAllBackgroundResolutions = keepAllBackgroundResolutions,
                                    legacyReferenceResolver = LegacyMSBuildReferenceResolver.getResolver (),
                                    tryGetMetadataSnapshot = tryGetMetadataSnapshot,
                                    keepAllBackgroundSymbolUses = keepAllBackgroundSymbolUses,
                                    enableBackgroundItemKeyStoreAndSemanticClassification =
                                        enableBackgroundItemKeyStoreAndSemanticClassification,
                                    enablePartialTypeChecking = enablePartialTypeChecking,
                                    parallelReferenceResolution = enableParallelReferenceResolution,
                                    captureIdentifiersWhenParsing = captureIdentifiersWhenParsing,
                                    documentSource =
                                        (if enableLiveBuffers then
                                             DocumentSource.Custom getSource
                                         else
                                             DocumentSource.FileSystem),
                                    useSyntaxTreeCache = useSyntaxTreeCache,
                                    useTransparentCompiler = useTransparentCompiler
                                )

<<<<<<< HEAD
                            TelemetryReporter.ReportSingleEvent(
                                TelemetryEvents.LanguageServiceStarted,
                                [|
                                    nameof enableLiveBuffers, enableLiveBuffers
                                    nameof useSyntaxTreeCache, useSyntaxTreeCache
                                    nameof enableParallelReferenceResolution, enableParallelReferenceResolution
                                    nameof enableFastFindReferences, enableFastFindReferences
                                    nameof isInlineParameterNameHintsEnabled, isInlineParameterNameHintsEnabled
                                    nameof isInlineTypeHintsEnabled, isInlineTypeHintsEnabled
                                    nameof isInlineReturnTypeHintsEnabled, isInlineReturnTypeHintsEnabled
                                    nameof enablePartialTypeChecking, enablePartialTypeChecking
                                    nameof useTransparentCompiler, useTransparentCompiler
                                |]
                            )

=======
>>>>>>> c4ad09a4
                            if enableLiveBuffers then
                                workspace.WorkspaceChanged.Add(fun args ->
                                    if args.DocumentId <> null then
                                        backgroundTask {
                                            let document = args.NewSolution.GetDocument(args.DocumentId)

                                            let! _, _, _, options =
                                                document.GetFSharpCompilationOptionsAsync(nameof (workspace.WorkspaceChanged))

                                            do! checker.NotifyFileChanged(document.FilePath, options)
                                        }
                                        |> ignore)

                            checker

                    checkerSingleton <- Some checker)

            let optionsManager =
                lazy
                    match checkerSingleton with
                    | Some checker -> FSharpProjectOptionsManager(checker.Value, workspaceServices.Workspace)
                    | _ -> failwith "Checker not set."

            { new IFSharpWorkspaceService with
                member _.Checker =
                    match checkerSingleton with
                    | Some checker -> checker.Value
                    | _ -> failwith "Checker not set."

                member _.FSharpProjectOptionsManager = optionsManager.Value
                member _.MetadataAsSource = metadataAsSourceService
            }
            :> _

[<Sealed>]
type private FSharpSolutionEvents(projectManager: FSharpProjectOptionsManager, metadataAsSource: FSharpMetadataAsSourceService) =

    interface IVsSolutionEvents with

        member _.OnAfterCloseSolution(_) =
            projectManager.Checker.ClearLanguageServiceRootCachesAndCollectAndFinalizeAllTransients()
            metadataAsSource.ClearGeneratedFiles()
            projectManager.ClearAllCaches()
            VSConstants.S_OK

        member _.OnAfterLoadProject(_, _) = VSConstants.E_NOTIMPL

        member _.OnAfterOpenProject(_, _) = VSConstants.E_NOTIMPL

        member _.OnAfterOpenSolution(_, _) = VSConstants.E_NOTIMPL

        member _.OnBeforeCloseProject(_, _) = VSConstants.E_NOTIMPL

        member _.OnBeforeCloseSolution(_) = VSConstants.E_NOTIMPL

        member _.OnBeforeUnloadProject(_, _) = VSConstants.E_NOTIMPL

        member _.OnQueryCloseProject(_, _, _) = VSConstants.E_NOTIMPL

        member _.OnQueryCloseSolution(_, _) = VSConstants.E_NOTIMPL

        member _.OnQueryUnloadProject(_, _) = VSConstants.E_NOTIMPL

[<ExportWorkspaceServiceFactory(typeof<EditorOptions>, ServiceLayer.Default)>]
type internal FSharpSettingsFactory [<Composition.ImportingConstructor>] (settings: EditorOptions) =
    interface Host.Mef.IWorkspaceServiceFactory with
        member _.CreateService(_) = upcast settings

[<Guid(FSharpConstants.packageGuidString)>]
[<ProvideOptionPage(typeof<FSharp.Interactive.FsiPropertyPage>, "F# Tools", "F# Interactive", 6000s, 6001s, true)>] // true = supports automation


[<ProvideKeyBindingTable("{dee22b65-9761-4a26-8fb2-759b971d6dfc}", 6001s)>] // <-- resource ID for localised name


[<ProvideToolWindow(typeof<FSharp.Interactive.FsiToolWindow>,
                    Orientation = ToolWindowOrientation.Bottom,
                    Style = VsDockStyle.Tabbed,
                    PositionX = 0,
                    PositionY = 0,
                    Width = 360,
                    Height = 120,
                    Window = "34E76E81-EE4A-11D0-AE2E-00A0C90FFFC3")
  // The following should place the ToolWindow with the OutputWindow by default.
  >]
[<ProvideLanguageEditorOptionPage(typeof<OptionsUI.IntelliSenseOptionPage>, "F#", null, "IntelliSense", "6008", "IntelliSensePageKeywords")>]
[<ProvideLanguageEditorOptionPage(typeof<OptionsUI.QuickInfoOptionPage>, "F#", null, "QuickInfo", "6009", "QuickInfoPageKeywords")>]
[<ProvideLanguageEditorOptionPage(typeof<OptionsUI.CodeFixesOptionPage>, "F#", null, "Code Fixes", "6010", "CodeFixesPageKeywords")>]
[<ProvideLanguageEditorOptionPage(typeof<OptionsUI.LanguageServicePerformanceOptionPage>,
                                  "F#",
                                  null,
                                  "Performance",
                                  "6011",
                                  "PerformancePageKeywords")>]
[<ProvideLanguageEditorOptionPage(typeof<OptionsUI.AdvancedSettingsOptionPage>, "F#", null, "Advanced", "6012", "AdvancedPageKeywords")>]
[<ProvideLanguageEditorOptionPage(typeof<OptionsUI.FormattingOptionPage>, "F#", null, "Formatting", "6014", "FormattingPageKeywords")>]
[<ProvideFSharpVersionRegistration(FSharpConstants.projectPackageGuidString, "Microsoft Visual F#")>]
// 64 represents a hex number. It needs to be greater than 37 so the TextMate editor will not be chosen as higher priority.
[<ProvideEditorExtension(typeof<FSharpEditorFactory>, ".fs", 64)>]
[<ProvideEditorExtension(typeof<FSharpEditorFactory>, ".fsi", 64)>]
[<ProvideEditorExtension(typeof<FSharpEditorFactory>, ".fsscript", 64)>]
[<ProvideEditorExtension(typeof<FSharpEditorFactory>, ".fsx", 64)>]
[<ProvideEditorExtension(typeof<FSharpEditorFactory>, ".ml", 64)>]
[<ProvideEditorExtension(typeof<FSharpEditorFactory>, ".mli", 64)>]
[<ProvideEditorFactory(typeof<FSharpEditorFactory>, 101s, CommonPhysicalViewAttributes = Constants.FSharpEditorFactoryPhysicalViewAttributes)>]
[<ProvideLanguageExtension(typeof<FSharpLanguageService>, ".fs")>]
[<ProvideLanguageExtension(typeof<FSharpLanguageService>, ".fsi")>]
[<ProvideLanguageExtension(typeof<FSharpLanguageService>, ".fsx")>]
[<ProvideLanguageExtension(typeof<FSharpLanguageService>, ".fsscript")>]
[<ProvideLanguageExtension(typeof<FSharpLanguageService>, ".ml")>]
[<ProvideLanguageExtension(typeof<FSharpLanguageService>, ".mli")>]
[<ProvideBraceCompletion(FSharpConstants.FSharpLanguageName)>]
[<ProvideLanguageService(languageService = typeof<FSharpLanguageService>,
                         strLanguageName = FSharpConstants.FSharpLanguageName,
                         languageResourceID = 100,
                         MatchBraces = true,
                         MatchBracesAtCaret = true,
                         ShowCompletion = true,
                         ShowMatchingBrace = true,
                         ShowSmartIndent = true,
                         EnableAsyncCompletion = true,
                         QuickInfo = true,
                         DefaultToInsertSpaces = true,
                         CodeSense = true,
                         DefaultToNonHotURLs = true,
                         RequestStockColors = true,
                         EnableCommenting = true,
                         CodeSenseDelay = 100,
                         ShowDropDownOptions = true)>]
type internal FSharpPackage() as this =
    inherit AbstractPackage<FSharpPackage, FSharpLanguageService>()

    let mutable vfsiToolWindow = Unchecked.defaultof<FSharp.Interactive.FsiToolWindow>

    let GetToolWindowAsITestVFSI () =
        if vfsiToolWindow = Unchecked.defaultof<_> then
            vfsiToolWindow <- this.FindToolWindow(typeof<FSharp.Interactive.FsiToolWindow>, 0, true) :?> FSharp.Interactive.FsiToolWindow

        vfsiToolWindow :> FSharp.Interactive.ITestVFSI

    let mutable solutionEventsOpt = None

#if DEBUG
    let _logger = Logging.Activity.listenToAll ()
    // Logging.Activity.listen "IncrementalBuild"
#endif

    // FSI-LINKAGE-POINT: unsited init
    do FSharp.Interactive.Hooks.fsiConsoleWindowPackageCtorUnsited (this :> Package)

    override this.InitializeAsync(cancellationToken: CancellationToken, progress: IProgress<ServiceProgressData>) : Tasks.Task =
        // `base.` methods can't be called in the `async` builder, so we have to cache it
        let baseInitializeAsync = base.InitializeAsync(cancellationToken, progress)

        foregroundCancellableTask {
            do! baseInitializeAsync

            let! commandService = this.GetServiceAsync(typeof<IMenuCommandService>)
            let commandService = commandService :?> OleMenuCommandService

            // Switch to UI thread
            do! this.JoinableTaskFactory.SwitchToMainThreadAsync()

            // FSI-LINKAGE-POINT: sited init
            FSharp.Interactive.Hooks.fsiConsoleWindowPackageInitalizeSited (this :> Package) commandService

            // FSI-LINKAGE-POINT: private method GetDialogPage forces fsi options to be loaded
            let _fsiPropertyPage =
                this.GetDialogPage(typeof<FSharp.Interactive.FsiPropertyPage>)

            let workspace = this.ComponentModel.GetService<VisualStudioWorkspace>()

            let _ =
                this.ComponentModel.DefaultExportProvider.GetExport<HackCpsCommandLineChanges>()

            let optionsManager =
                workspace
                    .Services
                    .GetService<IFSharpWorkspaceService>()
                    .FSharpProjectOptionsManager

            let metadataAsSource =
                this
                    .ComponentModel
                    .DefaultExportProvider
                    .GetExport<FSharpMetadataAsSourceService>()
                    .Value

            let! solution = this.GetServiceAsync(typeof<SVsSolution>)
            let solution = solution :?> IVsSolution

            let solutionEvents = FSharpSolutionEvents(optionsManager, metadataAsSource)

            let! rdt = this.GetServiceAsync(typeof<SVsRunningDocumentTable>)
            let rdt = rdt :?> IVsRunningDocumentTable

            solutionEventsOpt <- Some(solutionEvents)
            solution.AdviseSolutionEvents(solutionEvents) |> ignore

            let projectContextFactory =
                this.ComponentModel.GetService<FSharpWorkspaceProjectContextFactory>()

            let miscFilesWorkspace =
                this.ComponentModel.GetService<MiscellaneousFilesWorkspace>()

            do
                SingleFileWorkspaceMap(FSharpMiscellaneousFileService(workspace, miscFilesWorkspace, projectContextFactory), rdt)
                |> ignore

        }
        |> CancellableTask.startAsTask cancellationToken

    override _.RoslynLanguageName = FSharpConstants.FSharpLanguageName
    (*override this.CreateWorkspace() = this.ComponentModel.GetService<VisualStudioWorkspaceImpl>() *)
    override this.CreateLanguageService() = FSharpLanguageService(this)

    override this.CreateEditorFactories() =
        seq { yield FSharpEditorFactory(this) :> IVsEditorFactory }

    override _.RegisterMiscellaneousFilesWorkspaceInformation(miscFilesWorkspace) =
        miscFilesWorkspace.RegisterLanguage(Guid(FSharpConstants.languageServiceGuidString), FSharpConstants.FSharpLanguageName, ".fsx")

    interface FSharp.Interactive.ITestVFSI with
        member _.SendTextInteraction(s: string) =
            GetToolWindowAsITestVFSI().SendTextInteraction(s)

        member _.GetMostRecentLines(n: int) : string[] =
            GetToolWindowAsITestVFSI().GetMostRecentLines(n)

[<Guid(FSharpConstants.languageServiceGuidString)>]
type internal FSharpLanguageService(package: FSharpPackage) =
    inherit AbstractLanguageService<FSharpPackage, FSharpLanguageService>(package)

    override _.Initialize() =
        base.Initialize()

        let globalOptions =
            package
                .ComponentModel
                .DefaultExportProvider
                .GetExport<FSharpGlobalOptions>()
                .Value

        globalOptions.BlockForCompletionItems <- false
        globalOptions.SetBackgroundAnalysisScope(openFilesOnly = true)

        let globalOptions =
            package
                .ComponentModel
                .DefaultExportProvider
                .GetExport<FSharpGlobalOptions>()
                .Value

        globalOptions.BlockForCompletionItems <- false

        let theme =
            package.ComponentModel.DefaultExportProvider.GetExport<ISetThemeColors>().Value

        theme.SetColors()

    override _.ContentTypeName = FSharpConstants.FSharpContentTypeName
    override _.LanguageName = FSharpConstants.FSharpLanguageName
    override _.RoslynLanguageName = FSharpConstants.FSharpLanguageName

    override _.LanguageServiceId = new Guid(FSharpConstants.languageServiceGuidString)
    override _.DebuggerLanguageId = CompilerEnvironment.GetDebuggerLanguageID()

    override _.CreateContext(_, _, _, _, _) = raise (NotImplementedException())

    override this.SetupNewTextView(textView) =
        base.SetupNewTextView(textView)

        // Toggles outlining (or code folding) based on settings
        let outliningManagerService =
            this.Package.ComponentModel.GetService<IOutliningManagerService>()

        let wpfTextView = this.EditorAdaptersFactoryService.GetWpfTextView(textView)
        let outliningManager = outliningManagerService.GetOutliningManager(wpfTextView)

        if not (isNull outliningManager) then
            let settings = this.Workspace.Services.GetService<EditorOptions>()
            outliningManager.Enabled <- settings.Advanced.IsOutliningEnabled

[<Composition.Shared>]
[<ComponentModel.Composition.Export(typeof<HackCpsCommandLineChanges>)>]
type internal HackCpsCommandLineChanges [<ComponentModel.Composition.ImportingConstructor>]
    (
        [<ComponentModel.Composition.Import(typeof<VisualStudioWorkspace>)>] workspace: VisualStudioWorkspace
    ) =

    static let projectDisplayNameOf projectFileName =
        if String.IsNullOrWhiteSpace projectFileName then
            projectFileName
        else
            Path.GetFileNameWithoutExtension projectFileName

    [<ComponentModel.Composition.Export>]
    /// This handles commandline change notifications from the Dotnet Project-system
    /// Prior to VS 15.7 path contained path to project file, post 15.7 contains target binpath
    /// binpath is more accurate because a project file can have multiple in memory projects based on configuration
    member _.HandleCommandLineChanges
        (
            path: string,
            sources: ImmutableArray<CommandLineSourceFile>,
            references: ImmutableArray<CommandLineReference>,
            options: ImmutableArray<string>
        ) =
        use _logBlock =
            Logger.LogBlock(LogEditorFunctionId.LanguageService_HandleCommandLineArgs)

        let projectId =
            match
                Microsoft.CodeAnalysis.ExternalAccess.FSharp.LanguageServices.FSharpVisualStudioWorkspaceExtensions.TryGetProjectIdByBinPath(
                    workspace,
                    path
                )
            with
            | true, projectId -> projectId
            | false, _ ->
                LanguageServices.FSharpVisualStudioWorkspaceExtensions.GetOrCreateProjectIdForPath(
                    workspace,
                    path,
                    projectDisplayNameOf path
                )

        let path =
            Microsoft.CodeAnalysis.ExternalAccess.FSharp.LanguageServices.FSharpVisualStudioWorkspaceExtensions.GetProjectFilePath(
                workspace,
                projectId
            )

        let getFullPath p =
            let p' =
                if Path.IsPathRooted(p) || path = null then
                    p
                else
                    Path.Combine(Path.GetDirectoryName(path), p)

            Path.GetFullPathSafe(p')

        let sourcePaths = sources |> Seq.map (fun s -> getFullPath s.Path) |> Seq.toArray

        /// Due to an issue in project system, when we close and reopen solution, it sends the CommandLineChanges twice for every project.
        /// First time it sends a correct path, sources, references and options.
        /// Second time it sends a correct path, empty sources, empty references and empty options, and we rewrite our cache, and fail to colourize the document later.
        /// As a workaround, until we have a fix from PS or will move to Roslyn as a source of truth, we will not overwrite the cache in case of empty lists.

        if not (sources.IsEmpty && references.IsEmpty && options.IsEmpty) then
            let workspaceService =
                workspace.Services.GetRequiredService<IFSharpWorkspaceService>()

            workspaceService.FSharpProjectOptionsManager.SetCommandLineOptions(projectId, sourcePaths, options)<|MERGE_RESOLUTION|>--- conflicted
+++ resolved
@@ -130,9 +130,6 @@
                             let enablePartialTypeChecking =
                                 editorOptions.LanguageServicePerformance.EnablePartialTypeChecking
 
-<<<<<<< HEAD
-                            let useTransparentCompiler = editorOptions.Advanced.UseTransparentCompiler
-=======
                             // Default should be false
                             let keepAllBackgroundResolutions =
                                 editorOptions.LanguageServicePerformance.KeepAllBackgroundResolutions
@@ -148,6 +145,8 @@
                             // Default should be true
                             let captureIdentifiersWhenParsing =
                                 editorOptions.LanguageServicePerformance.CaptureIdentifiersWhenParsing
+
+                            let useTransparentCompiler = editorOptions.Advanced.UseTransparentCompiler
 
                             use _eventDuration =
                                 TelemetryReporter.ReportSingleEventWithDuration(
@@ -166,10 +165,10 @@
                                         nameof enableBackgroundItemKeyStoreAndSemanticClassification,
                                         enableBackgroundItemKeyStoreAndSemanticClassification
                                         nameof captureIdentifiersWhenParsing, captureIdentifiersWhenParsing
+                                        nameof useTransparentCompiler, useTransparentCompiler
                                     |],
                                     TelemetryThrottlingStrategy.NoThrottling
                                 )
->>>>>>> c4ad09a4
 
                             let checker =
                                 FSharpChecker.Create(
@@ -192,24 +191,6 @@
                                     useTransparentCompiler = useTransparentCompiler
                                 )
 
-<<<<<<< HEAD
-                            TelemetryReporter.ReportSingleEvent(
-                                TelemetryEvents.LanguageServiceStarted,
-                                [|
-                                    nameof enableLiveBuffers, enableLiveBuffers
-                                    nameof useSyntaxTreeCache, useSyntaxTreeCache
-                                    nameof enableParallelReferenceResolution, enableParallelReferenceResolution
-                                    nameof enableFastFindReferences, enableFastFindReferences
-                                    nameof isInlineParameterNameHintsEnabled, isInlineParameterNameHintsEnabled
-                                    nameof isInlineTypeHintsEnabled, isInlineTypeHintsEnabled
-                                    nameof isInlineReturnTypeHintsEnabled, isInlineReturnTypeHintsEnabled
-                                    nameof enablePartialTypeChecking, enablePartialTypeChecking
-                                    nameof useTransparentCompiler, useTransparentCompiler
-                                |]
-                            )
-
-=======
->>>>>>> c4ad09a4
                             if enableLiveBuffers then
                                 workspace.WorkspaceChanged.Add(fun args ->
                                     if args.DocumentId <> null then
