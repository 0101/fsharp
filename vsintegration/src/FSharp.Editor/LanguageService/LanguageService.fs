// Copyright (c) Microsoft Corporation.  All Rights Reserved.  See License.txt in the project root for license information.

namespace rec Microsoft.VisualStudio.FSharp.Editor

#nowarn "40"

open System
open System.Collections.Concurrent
open System.Collections.Generic
open System.Collections.Immutable
open System.ComponentModel.Composition
open System.Diagnostics
open System.IO
open System.Linq
open System.Runtime.CompilerServices
open System.Runtime.InteropServices
open System.Threading

open Microsoft.FSharp.Compiler.CompileOps
open Microsoft.FSharp.Compiler.SourceCodeServices
open Microsoft.FSharp.Compiler.AbstractIL.Internal.Library

open Microsoft.CodeAnalysis
open Microsoft.CodeAnalysis.Diagnostics
open Microsoft.CodeAnalysis.Completion
open Microsoft.CodeAnalysis.Options
open Microsoft.VisualStudio
open Microsoft.VisualStudio.Editor
open Microsoft.VisualStudio.TextManager.Interop
open Microsoft.VisualStudio.LanguageServices
open Microsoft.VisualStudio.LanguageServices.Implementation.LanguageService
open Microsoft.VisualStudio.LanguageServices.Implementation.ProjectSystem
open Microsoft.VisualStudio.LanguageServices.Implementation.TaskList
open Microsoft.VisualStudio.LanguageServices.ProjectSystem
open Microsoft.VisualStudio.Shell
open Microsoft.VisualStudio.Shell.Interop
open Microsoft.VisualStudio.FSharp.LanguageService
open Microsoft.VisualStudio.ComponentModelHost

// Exposes FSharpChecker as MEF export
[<Export(typeof<FSharpCheckerProvider>); Composition.Shared>]
type internal FSharpCheckerProvider 
    [<ImportingConstructor>]
    (
        analyzerService: IDiagnosticAnalyzerService
    ) =

    // Enabling this would mean that if devenv.exe goes above 2.3GB we do a one-off downsize of the F# Compiler Service caches
    //let maxMemory = 2300 

    let checker = 
        lazy
            let checker = 
                FSharpChecker.Create(
                    projectCacheSize = Settings.LanguageServicePerformance.ProjectCheckCacheSize, 
                    keepAllBackgroundResolutions = false,
                    (* , MaxMemory = 2300 *) 
                    legacyReferenceResolver=Microsoft.FSharp.Compiler.MSBuildReferenceResolver.Resolver)

            // This is one half of the bridge between the F# background builder and the Roslyn analysis engine.
            // When the F# background builder refreshes the background semantic build context for a file,
            // we request Roslyn to reanalyze that individual file.
            checker.BeforeBackgroundFileCheck.Add(fun (fileName, extraProjectInfo) ->  
               async {
                try 
                    match extraProjectInfo with 
                    | Some (:? Workspace as workspace) -> 
                        let solution = workspace.CurrentSolution
                        let documentIds = solution.GetDocumentIdsWithFilePath(fileName)
                        if not documentIds.IsEmpty then 
                            let docuentIdsFiltered = documentIds |> Seq.filter workspace.IsDocumentOpen |> Seq.toArray
                            for documentId in docuentIdsFiltered do
                                Trace.TraceInformation("{0:n3} Requesting Roslyn reanalysis of {1}", DateTime.Now.TimeOfDay.TotalSeconds, documentId)
                            if docuentIdsFiltered.Length > 0 then 
                                analyzerService.Reanalyze(workspace,documentIds=docuentIdsFiltered)
                    | _ -> ()
                with ex -> 
                    Assert.Exception(ex)
                } |> Async.StartImmediate
            )
            checker

    member this.Checker = checker.Value


/// A value and a function to recompute/refresh the value.  The function is passed a flag indicating if a refresh is happening.
type Refreshable<'T> = 'T * (bool -> 'T)

/// Exposes FCS FSharpProjectOptions information management as MEF component.
//
// This service allows analyzers to get an appropriate FSharpProjectOptions value for a project or single file.
// It also allows a 'cheaper' route to get the project options relevant to parsing (e.g. the #define values).
// The main entrypoints are TryGetOptionsForDocumentOrProject and TryGetOptionsForEditingDocumentOrProject.
[<Export(typeof<FSharpProjectOptionsManager>); Composition.Shared>]
type internal FSharpProjectOptionsManager 
    [<ImportingConstructor>]
    (
        checkerProvider: FSharpCheckerProvider,
        [<Import(typeof<VisualStudioWorkspace>)>] workspace: VisualStudioWorkspaceImpl,
        [<Import(typeof<SVsServiceProvider>)>] serviceProvider: System.IServiceProvider
    ) =

    // A table of information about projects, excluding single-file projects.
    let projectTable = ConcurrentDictionary<ProjectId, Refreshable<ProjectId[] * FSharpParsingOptions * FSharpProjectOptions>>()

    // A table of information about single-file projects.  Currently we only need the load time of each such file, plus
    // the original options for editing
    let singleFileProjectTable = ConcurrentDictionary<ProjectId, DateTime * FSharpParsingOptions * FSharpProjectOptions>()

    // Accumulate sources and references for each project file
    let projectInfo = new ConcurrentDictionary<string, string[]*string[]*string[]>()

    let projectDisplayNameOf projectFileName =
        if String.IsNullOrWhiteSpace projectFileName then projectFileName
        else Path.GetFileNameWithoutExtension projectFileName

    let tryGetOrCreateProjectId (projectFileName: string) =
        let projectDisplayName = projectDisplayNameOf projectFileName
        Some (workspace.ProjectTracker.GetOrCreateProjectIdForPath(projectFileName, projectDisplayName))

    /// Clear a project from the project table
    member this.ClearInfoForProject(projectId: ProjectId) =
        projectTable.TryRemove(projectId) |> ignore
        this.RefreshInfoForProjectsThatReferenceThisProject(projectId)

    member this.ClearInfoForSingleFileProject(projectId) =
        singleFileProjectTable.TryRemove(projectId) |> ignore

    member this.RefreshInfoForProjectsThatReferenceThisProject(projectId: ProjectId) =
        // Search the projectTable for things to refresh
        for KeyValue(otherProjectId, ((referencedProjectIds, _parsingOptions, _options), refresh)) in projectTable.ToArray() do
           for referencedProjectId in referencedProjectIds do
              if referencedProjectId = projectId then 
                  projectTable.[otherProjectId] <- (refresh true, refresh)

    member this.AddOrUpdateProject(projectId, refresh) =
        projectTable.[projectId] <- (refresh false, refresh)
        this.RefreshInfoForProjectsThatReferenceThisProject(projectId)

    member this.AddOrUpdateSingleFileProject(projectId, data) =
        singleFileProjectTable.[projectId] <- data

    /// Get the exact options for a single-file script
    member this.ComputeSingleFileOptions (tryGetOrCreateProjectId, fileName, loadTime, fileContents, workspace: Workspace) = async {
        let extraProjectInfo = Some(box workspace)
        let tryGetOptionsForReferencedProject f = f |> tryGetOrCreateProjectId |> Option.bind this.TryGetOptionsForProject |> Option.map snd
        if SourceFile.MustBeSingleFileProject(fileName) then 
            // NOTE: we don't use a unique stamp for single files, instead comparing options structurally.
            // This is because we repeatedly recompute the options.
            let optionsStamp = None 
            let! options, _diagnostics = checkerProvider.Checker.GetProjectOptionsFromScript(fileName, fileContents, loadTime, [| |], ?extraProjectInfo=extraProjectInfo, ?optionsStamp=optionsStamp) 
            // NOTE: we don't use FCS cross-project references from scripts to projects.  THe projects must have been
            // compiled and #r will refer to files on disk
            let referencedProjectFileNames = [| |] 
            let site = ProjectSitesAndFiles.CreateProjectSiteForScript(fileName, referencedProjectFileNames, options)
            let deps, projectOptions = ProjectSitesAndFiles.GetProjectOptionsForProjectSite(Settings.LanguageServicePerformance.EnableInMemoryCrossProjectReferences, tryGetOptionsForReferencedProject,site,fileName,options.ExtraProjectInfo,serviceProvider, true)
            let parsingOptions, _ = checkerProvider.Checker.GetParsingOptionsFromProjectOptions(projectOptions)
            return (deps, parsingOptions, projectOptions)
        else
            let site = ProjectSitesAndFiles.ProjectSiteOfSingleFile(fileName)
            let deps, projectOptions = ProjectSitesAndFiles.GetProjectOptionsForProjectSite(Settings.LanguageServicePerformance.EnableInMemoryCrossProjectReferences, tryGetOptionsForReferencedProject,site,fileName,extraProjectInfo,serviceProvider, true)
            let parsingOptions, _ = checkerProvider.Checker.GetParsingOptionsFromProjectOptions(projectOptions)
            return (deps, parsingOptions, projectOptions)
      }

    /// Update the info for a project in the project table
    member this.UpdateProjectInfo(tryGetOrCreateProjectId, projectId: ProjectId, site: IProjectSite, userOpName) =
        this.AddOrUpdateProject(projectId, (fun isRefresh -> 
            let extraProjectInfo = Some(box workspace)
<<<<<<< HEAD
            let tryGetOptionsForReferencedProject f = f |> tryGetOrCreateProjectId |> Option.bind this.TryGetOptionsForProject |> Option.map snd
            let referencedProjects, projectOptions = ProjectSitesAndFiles.GetProjectOptionsForProjectSite(Settings.LanguageServicePerformance.EnableInMemoryCrossProjectReferences, tryGetOptionsForReferencedProject, site, site.ProjectFileName(), extraProjectInfo, serviceProvider, true)
=======
            let tryGetOptionsForReferencedProject f = f |> tryGetOrCreateProjectId |> Option.bind this.TryGetOptionsForProject
            let referencedProjects, options = ProjectSitesAndFiles.GetProjectOptionsForProjectSite(Settings.LanguageServicePerformance.EnableInMemoryCrossProjectReferences, tryGetOptionsForReferencedProject, site, site.ProjectFileName, extraProjectInfo, serviceProvider, true)
>>>>>>> d26de72f
            let referencedProjectIds = referencedProjects |> Array.choose tryGetOrCreateProjectId
            checkerProvider.Checker.InvalidateConfiguration(projectOptions, startBackgroundCompileIfAlreadySeen = not isRefresh, userOpName= userOpName + ".UpdateProjectInfo")
            let parsingOptions, _ = checkerProvider.Checker.GetParsingOptionsFromProjectOptions(projectOptions)
            referencedProjectIds, parsingOptions, projectOptions))
 
    /// Get compilation defines relevant for syntax processing.  
    /// Quicker then TryGetOptionsForDocumentOrProject as it doesn't need to recompute the exact project 
    /// options for a script.
    member this.GetCompilationDefinesForEditingDocument(document: Document) = 
        let projectOptionsOpt = this.TryGetOptionsForProject(document.Project.Id)  
        let parsingOptions = 
            match projectOptionsOpt with 
            | None -> FSharpParsingOptions.Default
            | Some (parsingOptions, _projectOptions) -> parsingOptions
        CompilerEnvironment.GetCompilationDefinesForEditing(document.Name, parsingOptions)

    /// Get the options for a project
    member this.TryGetOptionsForProject(projectId: ProjectId) = 
        match projectTable.TryGetValue(projectId) with
        | true, ((_referencedProjects, parsingOptions, projectOptions), _) -> Some (parsingOptions, projectOptions)
        | _ -> None

    /// Get the exact options for a document or project
    member this.TryGetOptionsForDocumentOrProject(document: Document) = async { 
        let projectId = document.Project.Id
        
        // The options for a single-file script project are re-requested each time the file is analyzed.  This is because the
        // single-file project may contain #load and #r references which are changing as the user edits, and we may need to re-analyze
        // to determine the latest settings.  FCS keeps a cache to help ensure these are up-to-date.
        match singleFileProjectTable.TryGetValue(projectId) with
        | true, (loadTime, _, _) ->
          try
            let fileName = document.FilePath
            let! cancellationToken = Async.CancellationToken
            let! sourceText = document.GetTextAsync(cancellationToken) |> Async.AwaitTask
            // NOTE: we don't use FCS cross-project references from scripts to projects.  The projects must have been
            // compiled and #r will refer to files on disk.
            let tryGetOrCreateProjectId _ = None 
            let! _referencedProjectFileNames, parsingOptions, projectOptions = this.ComputeSingleFileOptions (tryGetOrCreateProjectId, fileName, loadTime, sourceText.ToString(), document.Project.Solution.Workspace)
            this.AddOrUpdateSingleFileProject(projectId, (loadTime, parsingOptions, projectOptions))
            return Some (parsingOptions, projectOptions)
          with ex -> 
            Assert.Exception(ex)
            return None
        | _ -> return this.TryGetOptionsForProject(projectId) 
     }

    /// Get the options for a document or project relevant for syntax processing.
    /// Quicker then TryGetOptionsForDocumentOrProject as it doesn't need to recompute the exact project options for a script.
    member this.TryGetOptionsForEditingDocumentOrProject(document: Document) = 
        let projectId = document.Project.Id
        match singleFileProjectTable.TryGetValue(projectId) with 
        | true, (_loadTime, parsingOptions, originalOptions) -> Some (parsingOptions, originalOptions)
        | _ -> this.TryGetOptionsForProject(projectId) 

    member this.ProvideProjectSiteProvider(project:Project) =
        let hier = workspace.GetHierarchy(project.Id)

        {new IProvideProjectSite with
            member iProvideProjectSite.GetProjectSite() =
                let fst  (a, _, _) = a
                let thrd (_, _, c) = c
                let mutable errorReporter = 
                    let reporter = ProjectExternalErrorReporter(project.Id, "FS", serviceProvider)
                    Some(reporter:> Microsoft.VisualStudio.Shell.Interop.IVsLanguageServiceBuildErrorReporter2)

                {new Microsoft.VisualStudio.FSharp.LanguageService.IProjectSite with
                    member __.CompilationSourceFiles = this.GetProjectInfo(project.FilePath) |> fst
                    member __.CompilationOptions =
                        let _,references,options = this.GetProjectInfo(project.FilePath)
                        Array.concat [options; references |> Array.map(fun r -> "-r:" + r)]
                    member __.CompilationReferences = this.GetProjectInfo(project.FilePath) |> thrd
                    member site.CompilationBinOutputPath = site.CompilationOptions |> Array.tryPick (fun s -> if s.StartsWith("-o:") then Some s.[3..] else None)
                    member __.Description = project.Name
                    member __.ProjectFileName = project.FilePath
                    member __.AdviseProjectSiteChanges(_,_) = ()
                    member __.AdviseProjectSiteCleaned(_,_) = ()
                    member __.AdviseProjectSiteClosed(_,_) = ()
                    member __.IsIncompleteTypeCheckEnvironment = false
                    member __.TargetFrameworkMoniker = ""
                    member __.ProjectGuid = project.Id.Id.ToString()
                    member __.LoadTime = System.DateTime.Now
                    member __.ProjectProvider = Some iProvideProjectSite
                    member __.BuildErrorReporter with get () = errorReporter and 
                                                      set (v) = errorReporter <- v
                }

        // TODO:   figure out why this is necessary
        interface IVsHierarchy with
            member __.SetSite(psp)                                    = hier.SetSite(psp)
            member __.GetSite(psp)                                    = hier.GetSite(ref psp)
            member __.QueryClose(pfCanClose)                          = hier.QueryClose(ref pfCanClose)
            member __.Close()                                         = hier.Close()
            member __.GetGuidProperty(itemid, propid, pguid)          = hier.GetGuidProperty(itemid, propid, ref pguid)
            member __.SetGuidProperty(itemid, propid, rguid)          = hier.SetGuidProperty(itemid, propid, ref rguid)
            member __.GetProperty(itemid, propid, pvar)               = hier.GetProperty(itemid, propid, ref pvar) 
            member __.SetProperty(itemid, propid, var)                = hier.SetProperty(itemid, propid, var)
            member __.GetNestedHierarchy(itemid, iidHierarchyNested, ppHierarchyNested, pitemidNested) = hier.GetNestedHierarchy(itemid, ref iidHierarchyNested, ref ppHierarchyNested, ref pitemidNested)
            member __.GetCanonicalName(itemid, pbstrName)             = hier.GetCanonicalName(itemid, ref pbstrName)
            member __.ParseCanonicalName(pszName, pitemid)            = hier.ParseCanonicalName(pszName, ref pitemid)
            member __.Unused0()                                       = hier.Unused0()
            member __.AdviseHierarchyEvents(pEventSink, pdwCookie)    = hier.AdviseHierarchyEvents(pEventSink, ref pdwCookie)
            member __.UnadviseHierarchyEvents(dwCookie)               = hier.UnadviseHierarchyEvents(dwCookie)
            member __.Unused1()                                       = hier.Unused1()
            member __.Unused2()                                       = hier.Unused2()
            member __.Unused3()                                       = hier.Unused3()
            member __.Unused4()                                       = hier.Unused4()
        }

    member this.UpdateProjectInfoWithProjectId(projectId:ProjectId, userOpName) =
        let hier = workspace.GetHierarchy(projectId)
        match hier with
        | h when (h.IsCapabilityMatch("CPS")) ->
            let project = workspace.CurrentSolution.GetProject(projectId)
            let siteProvider = this.ProvideProjectSiteProvider(project)
            this.UpdateProjectInfo(tryGetOrCreateProjectId, projectId, siteProvider.GetProjectSite(), userOpName)
        | _ -> ()

    member this.UpdateProjectInfoWithPath(path, userOpName) =
        let projectId = workspace.ProjectTracker.GetOrCreateProjectIdForPath(path, projectDisplayNameOf path)
        this.UpdateProjectInfoWithProjectId(projectId, userOpName)

    [<Export>]
    /// This handles commandline change notifications from the Dotnet Project-system
    member this.HandleCommandLineChanges(path:string, sources:ImmutableArray<CommandLineSourceFile>, references:ImmutableArray<CommandLineReference>, options:ImmutableArray<string>) =
        let fullPath p =
            if Path.IsPathRooted(p) then p
            else Path.Combine(Path.GetDirectoryName(path), p)
        let sourcePaths = sources |> Seq.map(fun s -> fullPath s.Path) |> Seq.toArray
        let referencePaths = references |> Seq.map(fun r -> fullPath r.Reference) |> Seq.toArray
        projectInfo.[path] <- (sourcePaths,referencePaths,options.ToArray())
        this.UpdateProjectInfoWithPath(path, "HandleCommandLineChanges")

    member __.GetProjectInfo(path:string) = 
        match projectInfo.TryGetValue path with
        | true, value -> value
        | _ -> [||], [||], [||]

    member __.Checker = checkerProvider.Checker

// Used to expose FSharpChecker/ProjectInfo manager to diagnostic providers
// Diagnostic providers can be executed in environment that does not use MEF so they can rely only
// on services exposed by the workspace
type internal FSharpCheckerWorkspaceService =
    inherit Microsoft.CodeAnalysis.Host.IWorkspaceService
    abstract Checker: FSharpChecker
    abstract FSharpProjectOptionsManager: FSharpProjectOptionsManager

type internal RoamingProfileStorageLocation(keyName: string) =
    inherit OptionStorageLocation()
    
    member __.GetKeyNameForLanguage(languageName: string) =
        let unsubstitutedKeyName = keyName
        match languageName with
        | null -> unsubstitutedKeyName
        | _ ->
            let substituteLanguageName = if languageName = FSharpConstants.FSharpLanguageName then "FSharp" else languageName
            unsubstitutedKeyName.Replace("%LANGUAGE%", substituteLanguageName)
 
[<Composition.Shared>]
[<Microsoft.CodeAnalysis.Host.Mef.ExportWorkspaceServiceFactory(typeof<FSharpCheckerWorkspaceService>, Microsoft.CodeAnalysis.Host.Mef.ServiceLayer.Default)>]
type internal FSharpCheckerWorkspaceServiceFactory
    [<Composition.ImportingConstructor>]
    (
        checkerProvider: FSharpCheckerProvider,
        projectInfoManager: FSharpProjectOptionsManager
    ) =
    interface Microsoft.CodeAnalysis.Host.Mef.IWorkspaceServiceFactory with
        member this.CreateService(_workspaceServices) =
            upcast { new FSharpCheckerWorkspaceService with
                member this.Checker = checkerProvider.Checker
                member this.FSharpProjectOptionsManager = projectInfoManager }

type
    [<Guid(FSharpConstants.packageGuidString)>]
    [<ProvideLanguageEditorOptionPage(typeof<OptionsUI.IntelliSenseOptionPage>, "F#", null, "IntelliSense", "6008")>]
    [<ProvideLanguageEditorOptionPage(typeof<OptionsUI.QuickInfoOptionPage>, "F#", null, "QuickInfo", "6009")>]
    [<ProvideLanguageEditorOptionPage(typeof<OptionsUI.CodeFixesOptionPage>, "F#", null, "Code Fixes", "6010")>]
    [<ProvideLanguageEditorOptionPage(typeof<OptionsUI.LanguageServicePerformanceOptionPage>, "F#", null, "Performance", "6011")>]
    [<ProvideLanguageService(languageService = typeof<FSharpLanguageService>,
                             strLanguageName = FSharpConstants.FSharpLanguageName,
                             languageResourceID = 100,
                             MatchBraces = true,
                             MatchBracesAtCaret = true,
                             ShowCompletion = true,
                             ShowMatchingBrace = true,
                             ShowSmartIndent = true,
                             EnableAsyncCompletion = true,
                             QuickInfo = true,
                             DefaultToInsertSpaces = true,
                             CodeSense = true,
                             DefaultToNonHotURLs = true,
                             RequestStockColors = true,
                             EnableCommenting = true,
                             CodeSenseDelay = 100,
                             ShowDropDownOptions = true)>]
    internal FSharpPackage() =
    inherit AbstractPackage<FSharpPackage, FSharpLanguageService>()

    override this.Initialize() =
        base.Initialize()
        this.ComponentModel.GetService<SettingsPersistence.ISettings>() |> ignore

    override this.RoslynLanguageName = FSharpConstants.FSharpLanguageName
    override this.CreateWorkspace() = this.ComponentModel.GetService<VisualStudioWorkspaceImpl>()
    override this.CreateLanguageService() = FSharpLanguageService(this)
    override this.CreateEditorFactories() = Seq.empty<IVsEditorFactory>
    override this.RegisterMiscellaneousFilesWorkspaceInformation(_) = ()

type
    [<Guid(FSharpConstants.languageServiceGuidString)>]
    [<ProvideLanguageExtension(typeof<FSharpLanguageService>, ".fs")>]
    [<ProvideLanguageExtension(typeof<FSharpLanguageService>, ".fsi")>]
    [<ProvideLanguageExtension(typeof<FSharpLanguageService>, ".fsx")>]
    [<ProvideLanguageExtension(typeof<FSharpLanguageService>, ".fsscript")>]
    [<ProvideLanguageExtension(typeof<FSharpLanguageService>, ".ml")>]
    [<ProvideLanguageExtension(typeof<FSharpLanguageService>, ".mli")>]
    [<ProvideEditorExtension(FSharpConstants.editorFactoryGuidString, ".fs", 97)>]
    [<ProvideEditorExtension(FSharpConstants.editorFactoryGuidString, ".fsi", 97)>]
    [<ProvideEditorExtension(FSharpConstants.editorFactoryGuidString, ".fsx", 97)>]
    [<ProvideEditorExtension(FSharpConstants.editorFactoryGuidString, ".fsscript", 97)>]
    [<ProvideEditorExtension(FSharpConstants.editorFactoryGuidString, ".ml", 97)>]
    [<ProvideEditorExtension(FSharpConstants.editorFactoryGuidString, ".mli", 97)>]
    internal FSharpLanguageService(package : FSharpPackage) =
    inherit AbstractLanguageService<FSharpPackage, FSharpLanguageService>(package)

    let projectInfoManager = package.ComponentModel.DefaultExportProvider.GetExport<FSharpProjectOptionsManager>().Value

    let projectDisplayNameOf projectFileName =
        if String.IsNullOrWhiteSpace projectFileName then projectFileName
        else Path.GetFileNameWithoutExtension projectFileName

    let singleFileProjects = ConcurrentDictionary<_, AbstractProject>()

    let tryRemoveSingleFileProject projectId =
        match singleFileProjects.TryRemove(projectId) with
        | true, project ->
            projectInfoManager.ClearInfoForSingleFileProject(projectId)
            project.Disconnect()
        | _ -> ()

    let invalidPathChars = set (Path.GetInvalidPathChars())
    let isPathWellFormed (path: string) = not (String.IsNullOrWhiteSpace path) && path |> Seq.forall (fun c -> not (Set.contains c invalidPathChars))

    let tryGetOrCreateProjectId (workspace: VisualStudioWorkspaceImpl) (projectFileName: string) =
        let projectDisplayName = projectDisplayNameOf projectFileName
        Some (workspace.ProjectTracker.GetOrCreateProjectIdForPath(projectFileName, projectDisplayName))

    let optionsAssociation = ConditionalWeakTable<IWorkspaceProjectContext, string[]>()

    member private this.OnProjectAdded(projectId:ProjectId, _newSolution:Solution) = projectInfoManager.UpdateProjectInfoWithProjectId(projectId, "OnProjectAdded")
    override this.Initialize() =
        base.Initialize()

        let workspaceChanged (args:WorkspaceChangeEventArgs) =
            match args.Kind with
            | WorkspaceChangeKind.ProjectAdded   -> this.OnProjectAdded(args.ProjectId,   args.NewSolution)
            | _ -> ()

        this.Workspace.Options <- this.Workspace.Options.WithChangedOption(Completion.CompletionOptions.BlockForCompletionItems, FSharpConstants.FSharpLanguageName, false)
        this.Workspace.Options <- this.Workspace.Options.WithChangedOption(Shared.Options.ServiceFeatureOnOffOptions.ClosedFileDiagnostic, FSharpConstants.FSharpLanguageName, Nullable false)
        this.Workspace.WorkspaceChanged.Add(workspaceChanged)
        this.Workspace.DocumentClosed.Add <| fun args -> tryRemoveSingleFileProject args.Document.Project.Id

        Events.SolutionEvents.OnAfterCloseSolution.Add <| fun _ ->
            //checkerProvider.Checker.StopBackgroundCompile()

            // FUTURE: consider enbling some or all of these to flush all caches and stop all background builds. However the operations
            // are asynchronous and we need to decide if we stop everything synchronously.

            //checker.ClearLanguageServiceRootCachesAndCollectAndFinalizeAllTransients()
            //checkerProvider.Checker.InvalidateAll()

            singleFileProjects.Keys |> Seq.iter tryRemoveSingleFileProject

        let ctx = System.Threading.SynchronizationContext.Current

        let rec setupProjectsAfterSolutionOpen() =
            async {
                use openedProjects = MailboxProcessor.Start <| fun inbox ->
                    async { 
                        // waits for AfterOpenSolution and then starts projects setup
                        do! Async.AwaitEvent Events.SolutionEvents.OnAfterOpenSolution |> Async.Ignore
                        while true do
                            let! siteProvider = inbox.Receive()
                            do! Async.SwitchToContext ctx
                            this.SetupProjectFile(siteProvider, this.Workspace, "SetupProjectsAfterSolutionOpen")
                            do! Async.SwitchToThreadPool()
                    }

                use _ = Events.SolutionEvents.OnAfterOpenProject |> Observable.subscribe ( fun args ->
                    match args.Hierarchy with
                    | :? IProvideProjectSite as siteProvider -> openedProjects.Post(siteProvider)
                    | _ -> () )

                do! Async.AwaitEvent Events.SolutionEvents.OnAfterCloseSolution |> Async.Ignore
                do! setupProjectsAfterSolutionOpen() 
            }
        setupProjectsAfterSolutionOpen() |> Async.StartImmediate

        let theme = package.ComponentModel.DefaultExportProvider.GetExport<ISetThemeColors>().Value
        theme.SetColors()
        
    /// Sync the Roslyn information for the project held in 'projectContext' to match the information given by 'site'.
    /// Also sync the info in ProjectInfoManager if necessary.
    member this.SyncProject(project: AbstractProject, projectContext: IWorkspaceProjectContext, site: IProjectSite, workspace, forceUpdate, userOpName) =
        let wellFormedFilePathSetIgnoreCase (paths: seq<string>) =
            HashSet(paths |> Seq.filter isPathWellFormed |> Seq.map (fun s -> try Path.GetFullPath(s) with _ -> s), StringComparer.OrdinalIgnoreCase)

        let mutable updated = forceUpdate

        // Sync the source files in projectContext.  Note that these source files are __not__ maintained in order in projectContext
        // as edits are made. It seems this is ok because the source file list is only used to drive roslyn per-file checking.
        let updatedFiles = site.CompilationSourceFiles |> wellFormedFilePathSetIgnoreCase
        let originalFiles = project.GetCurrentDocuments() |> Seq.map (fun file -> file.FilePath) |> wellFormedFilePathSetIgnoreCase
        
        for file in updatedFiles do
            if not(originalFiles.Contains(file)) then
                projectContext.AddSourceFile(file)
                updated <- true

        for file in originalFiles do
            if not(updatedFiles.Contains(file)) then
                projectContext.RemoveSourceFile(file)
                updated <- true

        let updatedRefs = site.CompilationReferences |> wellFormedFilePathSetIgnoreCase
        let originalRefs = project.GetCurrentMetadataReferences() |> Seq.map (fun ref -> ref.FilePath) |> wellFormedFilePathSetIgnoreCase

        for ref in updatedRefs do
            if not(originalRefs.Contains(ref)) then
                projectContext.AddMetadataReference(ref, MetadataReferenceProperties.Assembly)
                updated <- true

        for ref in originalRefs do
            if not(updatedRefs.Contains(ref)) then
                projectContext.RemoveMetadataReference(ref)
                updated <- true

        // Update the project options association
        let ok,originalOptions = optionsAssociation.TryGetValue(projectContext)
        let updatedOptions = site.CompilationOptions
        if not ok || originalOptions <> updatedOptions then 

            // OK, project options have changed, try to fake out Roslyn to convince it to reparse things.
            // Calling SetOptions fails because the CPS project system being used by the F# project system 
            // imlpementation at the moment has no command line parser installed, so we remove/add all the files 
            // instead.  A change of flags doesn't happen very often and the remove/add is fast in any case.
            //projectContext.SetOptions(String.concat " " updatedOptions)
            for file in updatedFiles do
                projectContext.RemoveSourceFile(file)
                projectContext.AddSourceFile(file)

            // Record the last seen options as an associated value
            if ok then optionsAssociation.Remove(projectContext) |> ignore
            optionsAssociation.Add(projectContext, updatedOptions)

            updated <- true

        // update the cached options
        if updated then
            projectInfoManager.UpdateProjectInfo(tryGetOrCreateProjectId workspace, project.Id, site, userOpName + ".SyncProject")

    member this.SetupProjectFile(siteProvider: IProvideProjectSite, workspace: VisualStudioWorkspaceImpl, userOpName) =
        let userOpName = userOpName + ".SetupProjectFile"
        let  rec setup (site: IProjectSite) =
            let projectGuid = Guid(site.ProjectGuid)
            let projectFileName = site.ProjectFileName
            let projectDisplayName = projectDisplayNameOf projectFileName

            let projectId = workspace.ProjectTracker.GetOrCreateProjectIdForPath(projectFileName, projectDisplayName)

            if isNull (workspace.ProjectTracker.GetProject projectId) then
                let projectContextFactory = package.ComponentModel.GetService<IWorkspaceProjectContextFactory>();
                let errorReporter = ProjectExternalErrorReporter(projectId, "FS", this.SystemServiceProvider)

                let hierarchy =
                    site.ProjectProvider
                    |> Option.map (fun p -> p :?> IVsHierarchy)
                    |> Option.toObj

                // Roslyn is expecting site to be an IVsHierarchy.
                // It just so happens that the object that implements IProvideProjectSite is also
                // an IVsHierarchy. This assertion is to ensure that the assumption holds true.
                Debug.Assert(hierarchy <> null, "About to CreateProjectContext with a non-hierarchy site")

                let projectContext = 
                    projectContextFactory.CreateProjectContext(
                        FSharpConstants.FSharpLanguageName,
                        projectDisplayName,
                        projectFileName,
                        projectGuid,
                        hierarchy,
                        Option.toObj site.CompilationBinOutputPath,
                        errorReporter)

                let project = projectContext :?> AbstractProject

                // Sync IProjectSite --> projectContext, and IProjectSite --> ProjectInfoManage
                this.SyncProject(project, projectContext, site, workspace, forceUpdate=true, userOpName=userOpName)

                site.BuildErrorReporter <- Some (errorReporter :> Microsoft.VisualStudio.Shell.Interop.IVsLanguageServiceBuildErrorReporter2)

                // TODO: consider forceUpdate = false here.  forceUpdate=true may be causing repeated computation?
                site.AdviseProjectSiteChanges(FSharpConstants.FSharpLanguageServiceCallbackName, 
                                              AdviseProjectSiteChanges(fun () -> this.SyncProject(project, projectContext, site, workspace, forceUpdate=true, userOpName="AdviseProjectSiteChanges."+userOpName)))

                site.AdviseProjectSiteClosed(FSharpConstants.FSharpLanguageServiceCallbackName, 
                                             AdviseProjectSiteChanges(fun () -> 
                                                projectInfoManager.ClearInfoForProject(project.Id)
                                                optionsAssociation.Remove(projectContext) |> ignore
                                                project.Disconnect()))

                for referencedSite in ProjectSitesAndFiles.GetReferencedProjectSites (site, this.SystemServiceProvider) do
                    setup referencedSite

        setup (siteProvider.GetProjectSite()) 

    member this.SetupStandAloneFile(fileName: string, fileContents: string, workspace: VisualStudioWorkspaceImpl, hier: IVsHierarchy) =
        let loadTime = DateTime.Now
        let projectFileName = fileName
        let projectDisplayName = projectDisplayNameOf projectFileName

        let projectId = workspace.ProjectTracker.GetOrCreateProjectIdForPath(projectFileName, projectDisplayName)
        let _referencedProjectFileNames, parsingOptions, projectOptions = projectInfoManager.ComputeSingleFileOptions (tryGetOrCreateProjectId workspace, fileName, loadTime, fileContents, workspace) |> Async.RunSynchronously
        projectInfoManager.AddOrUpdateSingleFileProject(projectId, (loadTime, parsingOptions, projectOptions))

        if isNull (workspace.ProjectTracker.GetProject projectId) then
            let projectContextFactory = package.ComponentModel.GetService<IWorkspaceProjectContextFactory>();
            let errorReporter = ProjectExternalErrorReporter(projectId, "FS", this.SystemServiceProvider)

            let projectContext = projectContextFactory.CreateProjectContext(FSharpConstants.FSharpLanguageName, projectDisplayName, projectFileName, projectId.Id, hier, null, errorReporter)
            projectContext.AddSourceFile(fileName)
            
            let project = projectContext :?> AbstractProject
            singleFileProjects.[projectId] <- project

    override this.ContentTypeName = FSharpConstants.FSharpContentTypeName
    override this.LanguageName = FSharpConstants.FSharpLanguageName
    override this.RoslynLanguageName = FSharpConstants.FSharpLanguageName

    override this.LanguageServiceId = new Guid(FSharpConstants.languageServiceGuidString)
    override this.DebuggerLanguageId = DebuggerEnvironment.GetLanguageID()

    override this.CreateContext(_,_,_,_,_) = raise(System.NotImplementedException())

    override this.SetupNewTextView(textView) =
        base.SetupNewTextView(textView)

        let textViewAdapter = package.ComponentModel.GetService<IVsEditorAdaptersFactoryService>()

        match textView.GetBuffer() with
        | (VSConstants.S_OK, textLines) ->
            let filename = VsTextLines.GetFilename textLines

            // CPS projects don't implement IProvideProjectSite and IVSProjectHierarchy
            // Simple explanation:
            //    Legacy projects have IVSHierarchy and IPRojectSite
            //    CPS Projects and loose script files don't
            match VsRunningDocumentTable.FindDocumentWithoutLocking(package.RunningDocumentTable,filename) with
            | Some (hier, _) ->
                match hier with
                | :? IProvideProjectSite as siteProvider when not (IsScript(filename)) ->
                    this.SetupProjectFile(siteProvider, this.Workspace, "SetupNewTextView")
                | _ when not (IsScript(filename)) ->
                    let docId = this.Workspace.CurrentSolution.GetDocumentIdsWithFilePath(filename).FirstOrDefault()
                    match docId with
                    | null ->
                        let fileContents = VsTextLines.GetFileContents(textLines, textViewAdapter)
                        this.SetupStandAloneFile(filename, fileContents, this.Workspace, hier)
                    | id ->
                        projectInfoManager.UpdateProjectInfoWithProjectId(id.ProjectId, "SetupNewTextView")
                | _ ->
                    let fileContents = VsTextLines.GetFileContents(textLines, textViewAdapter)
                    this.SetupStandAloneFile(filename, fileContents, this.Workspace, hier)
            | _ -> ()
        | _ -> ()<|MERGE_RESOLUTION|>--- conflicted
+++ resolved
@@ -167,13 +167,8 @@
     member this.UpdateProjectInfo(tryGetOrCreateProjectId, projectId: ProjectId, site: IProjectSite, userOpName) =
         this.AddOrUpdateProject(projectId, (fun isRefresh -> 
             let extraProjectInfo = Some(box workspace)
-<<<<<<< HEAD
             let tryGetOptionsForReferencedProject f = f |> tryGetOrCreateProjectId |> Option.bind this.TryGetOptionsForProject |> Option.map snd
             let referencedProjects, projectOptions = ProjectSitesAndFiles.GetProjectOptionsForProjectSite(Settings.LanguageServicePerformance.EnableInMemoryCrossProjectReferences, tryGetOptionsForReferencedProject, site, site.ProjectFileName(), extraProjectInfo, serviceProvider, true)
-=======
-            let tryGetOptionsForReferencedProject f = f |> tryGetOrCreateProjectId |> Option.bind this.TryGetOptionsForProject
-            let referencedProjects, options = ProjectSitesAndFiles.GetProjectOptionsForProjectSite(Settings.LanguageServicePerformance.EnableInMemoryCrossProjectReferences, tryGetOptionsForReferencedProject, site, site.ProjectFileName, extraProjectInfo, serviceProvider, true)
->>>>>>> d26de72f
             let referencedProjectIds = referencedProjects |> Array.choose tryGetOrCreateProjectId
             checkerProvider.Checker.InvalidateConfiguration(projectOptions, startBackgroundCompileIfAlreadySeen = not isRefresh, userOpName= userOpName + ".UpdateProjectInfo")
             let parsingOptions, _ = checkerProvider.Checker.GetParsingOptionsFromProjectOptions(projectOptions)
