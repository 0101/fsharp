--- conflicted
+++ resolved
@@ -78,7 +78,7 @@
                 [| nameof isFastFindReferencesEnabled, isFastFindReferencesEnabled :> obj |]
 
             cancellableTask {
-                let! cancellationToken = CancellableTask.getCurrentCancellationToken ()
+                let! cancellationToken = CancellableTask.getCancellationToken ()
                 // TODO: this needs to be a single event with a duration
                 TelemetryReporter.ReportSingleEvent(TelemetryEvents.GetSymbolUsesInProjectsStarted, props)
 
@@ -86,20 +86,11 @@
                     [|
                         for project in projects do
                             yield
-<<<<<<< HEAD
-                                CancellableTask.startAsTask
-                                    cancellationToken
-                                    (project.FindFSharpReferencesAsync(symbol, onFound, "getSymbolUsesInProjects"))
-                    |]
-
-                do! Task.WhenAll(tasks)
-=======
                                 project.FindFSharpReferencesAsync(symbol, onFound, "getSymbolUsesInProjects")
-                                |> CancellableTask.startAsTask ct
+                                |> CancellableTask.startAsTask cancellationToken
                     |]
 
                 do! Task.WhenAll tasks
->>>>>>> 022d0d07
 
                 TelemetryReporter.ReportSingleEvent(TelemetryEvents.GetSymbolUsesInProjectsFinished, props)
             }
@@ -111,7 +102,7 @@
         (onFound: Document -> range -> CancellableTask<unit>)
         =
         cancellableTask {
-            let! cancellationToken = CancellableTask.getCurrentCancellationToken ()
+            let! cancellationToken = CancellableTask.getCancellationToken ()
 
             match symbolUse.GetSymbolScope currentDocument with
 
