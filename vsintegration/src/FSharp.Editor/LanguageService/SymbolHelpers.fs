--- conflicted
+++ resolved
@@ -4,7 +4,6 @@
 
 open System.Collections.Concurrent
 open System.Collections.Immutable
-open System.Threading
 open System.Threading.Tasks
 
 open Microsoft.CodeAnalysis
@@ -78,28 +77,17 @@
                 [| nameof isFastFindReferencesEnabled, isFastFindReferencesEnabled :> obj |]
 
             cancellableTask {
-                let! cancellationToken = CancellableTask.getCurrentCancellationToken ()
+                let! cancellationToken = CancellableTask.getCancellationToken()
                 // TODO: this needs to be a single event with a duration
                 TelemetryReporter.ReportSingleEvent(TelemetryEvents.GetSymbolUsesInProjectsStarted, props)
 
                 let tasks =
                     [|
                         for project in projects do
-                            yield
-<<<<<<< HEAD
-                                CancellableTask.startAsTask
-                                    cancellationToken
-                                    (project.FindFSharpReferencesAsync(symbol, onFound, "getSymbolUsesInProjects"))
+                            project.FindFSharpReferencesAsync(symbol, onFound, "getSymbolUsesInProjects") cancellationToken
                     |]
 
-                do! Task.WhenAll(tasks)
-=======
-                                project.FindFSharpReferencesAsync(symbol, onFound, "getSymbolUsesInProjects")
-                                |> CancellableTask.startAsTask ct
-                    |]
-
-                do! Task.WhenAll tasks
->>>>>>> dcce06af
+                let! _ = Task.WhenAll tasks
 
                 TelemetryReporter.ReportSingleEvent(TelemetryEvents.GetSymbolUsesInProjectsFinished, props)
             }
@@ -111,7 +99,7 @@
         (onFound: Document -> range -> CancellableTask<unit>)
         =
         cancellableTask {
-            let! cancellationToken = CancellableTask.getCurrentCancellationToken ()
+            let! cancellationToken = CancellableTask.getCancellationToken()
 
             match symbolUse.GetSymbolScope currentDocument with
 
