﻿// Copyright (c) Microsoft Corporation.  All Rights Reserved.  See License.txt in the project root for license information.

namespace Microsoft.VisualStudio.FSharp.Editor

open System.Collections.Concurrent
open System.Collections.Immutable
open System.Threading.Tasks

open Microsoft.CodeAnalysis

open FSharp.Compiler.CodeAnalysis
open FSharp.Compiler.Symbols
open FSharp.Compiler.Text
open Microsoft.VisualStudio.FSharp.Editor.Telemetry
open CancellableTasks

module internal SymbolHelpers =
    /// Used for local code fixes in a document, e.g. to rename local parameters
    let getSymbolUsesOfSymbolAtLocationInDocument (document: Document, position: int) =
        asyncMaybe {
            let userOpName = "getSymbolUsesOfSymbolAtLocationInDocument"
            let! ct = Async.CancellationToken |> liftAsync

            let! _, checkFileResults =
                document.GetFSharpParseAndCheckResultsAsync(userOpName)
                |> CancellableTask.start ct
                |> Async.AwaitTask
                |> liftAsync

            let! defines, langVersion, strictIndentation = document.GetFsharpParsingOptionsAsync(userOpName) |> liftAsync

            let! cancellationToken = Async.CancellationToken |> liftAsync
            let! sourceText = document.GetTextAsync(cancellationToken)
            let textLine = sourceText.Lines.GetLineFromPosition(position)
            let textLinePos = sourceText.Lines.GetLinePosition(position)
            let fcsTextLineNumber = Line.fromZ textLinePos.Line

            let! symbol =
                Tokenizer.getSymbolAtPosition (
                    document.Id,
                    sourceText,
                    position,
                    document.FilePath,
                    defines,
                    SymbolLookupKind.Greedy,
                    false,
                    false,
                    Some langVersion,
                    strictIndentation,
                    cancellationToken
                )

            let! symbolUse =
                checkFileResults.GetSymbolUseAtLocation(
                    fcsTextLineNumber,
                    symbol.Ident.idRange.EndColumn,
                    textLine.ToString(),
                    symbol.FullIsland
                )

            let! ct = Async.CancellationToken |> liftAsync

            let symbolUses =
                checkFileResults.GetUsesOfSymbolInFile(symbolUse.Symbol, cancellationToken = ct)

            return symbolUses
        }

    let getSymbolUsesInProjects (symbol: FSharpSymbol, projects: Project list, onFound: Document -> range -> CancellableTask<unit>) =
        match projects with
        | [] -> CancellableTask.singleton ()
        | firstProject :: _ ->
            let isFastFindReferencesEnabled = firstProject.IsFastFindReferencesEnabled

            // TODO: this needs to use already boxed boolean instead of boxing it every time.
            let props =
                [| nameof isFastFindReferencesEnabled, isFastFindReferencesEnabled :> obj |]

            cancellableTask {
                // TODO: this needs to be a single event with a duration
                TelemetryReporter.ReportSingleEvent(TelemetryEvents.GetSymbolUsesInProjectsStarted, props)

<<<<<<< HEAD
                do! projects
                    |> Seq.map (fun project -> project.FindFSharpReferencesAsync (symbol, onFound, "getSymbolUsesInProjects"))
=======
                do!
                    projects
                    |> Seq.map (fun project -> project.FindFSharpReferencesAsync(symbol, onFound, "getSymbolUsesInProjects"))
>>>>>>> f92609d1
                    |> CancellableTask.whenAll

                TelemetryReporter.ReportSingleEvent(TelemetryEvents.GetSymbolUsesInProjectsFinished, props)
            }

    let findSymbolUses
        (symbolUse: FSharpSymbolUse)
        (currentDocument: Document)
        (checkFileResults: FSharpCheckFileResults)
        (onFound: Document -> range -> CancellableTask<unit>)
        =
        cancellableTask {
            match symbolUse.GetSymbolScope currentDocument with

            | Some SymbolScope.CurrentDocument ->
                let symbolUses = checkFileResults.GetUsesOfSymbolInFile(symbolUse.Symbol)

<<<<<<< HEAD
                do! symbolUses
=======
                do!
                    symbolUses
>>>>>>> f92609d1
                    |> Seq.map (fun symbolUse -> onFound currentDocument symbolUse.Range)
                    |> CancellableTask.whenAll

            | Some SymbolScope.SignatureAndImplementation ->
                let otherFile = getOtherFile currentDocument.FilePath

                let! otherFileCheckResults =
                    match currentDocument.Project.Solution.TryGetDocumentFromPath otherFile with
                    | Some doc ->
                        cancellableTask {
                            let! _, checkFileResults = doc.GetFSharpParseAndCheckResultsAsync("findReferencedSymbolsAsync")
                            return [ checkFileResults, doc ]
                        }
                    | None -> CancellableTask.singleton []

                let symbolUses =
                    (checkFileResults, currentDocument) :: otherFileCheckResults
                    |> Seq.collect (fun (checkFileResults, doc) ->
                        checkFileResults.GetUsesOfSymbolInFile(symbolUse.Symbol)
                        |> Seq.map (fun symbolUse -> (doc, symbolUse.Range)))

<<<<<<< HEAD
                do! symbolUses
                    |> Seq.map ((<||) onFound)
                    |> CancellableTask.whenAll
=======
                do! symbolUses |> Seq.map ((<||) onFound) |> CancellableTask.whenAll
>>>>>>> f92609d1

            | scope ->
                let projectsToCheck =
                    match scope with
                    | Some (SymbolScope.Projects (scopeProjects, false)) ->
                        [
                            for scopeProject in scopeProjects do
                                yield scopeProject
                                yield! scopeProject.GetDependentProjects()
                        ]
                        |> List.distinct
                    | Some (SymbolScope.Projects (scopeProjects, true)) -> scopeProjects
                    // The symbol is declared in .NET framework, an external assembly or in a C# project within the solution.
                    // In order to find all its usages we have to check all F# projects.
                    | _ -> Seq.toList currentDocument.Project.Solution.Projects

                do! getSymbolUsesInProjects (symbolUse.Symbol, projectsToCheck, onFound)
        }

    let getSymbolUses (symbolUse: FSharpSymbolUse) (currentDocument: Document) (checkFileResults: FSharpCheckFileResults) =
        cancellableTask {
            let symbolUses = ConcurrentBag()

            let onFound =
                fun document range -> cancellableTask { symbolUses.Add(document, range) }

            do! findSymbolUses symbolUse currentDocument checkFileResults onFound

            return symbolUses |> seq
        }

    let getSymbolUsesInSolution (symbolUse: FSharpSymbolUse, checkFileResults: FSharpCheckFileResults, document: Document) =
        cancellableTask {
            let! symbolUses = getSymbolUses symbolUse document checkFileResults

            let symbolUsesWithDocumentId =
                symbolUses |> Seq.map (fun (doc, range) -> doc.Id, range)

            let usesByDocumentId = symbolUsesWithDocumentId |> Seq.groupBy fst
            return usesByDocumentId.ToImmutableDictionary(fst, snd >> Seq.map snd >> Seq.toArray)
        }<|MERGE_RESOLUTION|>--- conflicted
+++ resolved
@@ -80,14 +80,9 @@
                 // TODO: this needs to be a single event with a duration
                 TelemetryReporter.ReportSingleEvent(TelemetryEvents.GetSymbolUsesInProjectsStarted, props)
 
-<<<<<<< HEAD
-                do! projects
-                    |> Seq.map (fun project -> project.FindFSharpReferencesAsync (symbol, onFound, "getSymbolUsesInProjects"))
-=======
                 do!
                     projects
                     |> Seq.map (fun project -> project.FindFSharpReferencesAsync(symbol, onFound, "getSymbolUsesInProjects"))
->>>>>>> f92609d1
                     |> CancellableTask.whenAll
 
                 TelemetryReporter.ReportSingleEvent(TelemetryEvents.GetSymbolUsesInProjectsFinished, props)
@@ -105,12 +100,8 @@
             | Some SymbolScope.CurrentDocument ->
                 let symbolUses = checkFileResults.GetUsesOfSymbolInFile(symbolUse.Symbol)
 
-<<<<<<< HEAD
-                do! symbolUses
-=======
                 do!
                     symbolUses
->>>>>>> f92609d1
                     |> Seq.map (fun symbolUse -> onFound currentDocument symbolUse.Range)
                     |> CancellableTask.whenAll
 
@@ -132,13 +123,7 @@
                         checkFileResults.GetUsesOfSymbolInFile(symbolUse.Symbol)
                         |> Seq.map (fun symbolUse -> (doc, symbolUse.Range)))
 
-<<<<<<< HEAD
-                do! symbolUses
-                    |> Seq.map ((<||) onFound)
-                    |> CancellableTask.whenAll
-=======
                 do! symbolUses |> Seq.map ((<||) onFound) |> CancellableTask.whenAll
->>>>>>> f92609d1
 
             | scope ->
                 let projectsToCheck =
