--- conflicted
+++ resolved
@@ -37,14 +37,7 @@
             return symbolUses
         }
 
-<<<<<<< HEAD
     let getSymbolUsesInProjects (symbol: FSharpSymbol, projects: Project list, onFound: Document -> range -> Async<unit>, ct: CancellationToken) =
-        projects
-        |> Seq.map (fun project ->
-            Task.Run(fun () -> project.FindFSharpReferencesAsync(symbol, onFound, "getSymbolUsesInProjects", ct)))
-        |> Task.WhenAll
-=======
-    let getSymbolUsesInProjects (symbol: FSharpSymbol, projects: Project list, onFound: Document -> TextSpan -> range -> Async<unit>, ct: CancellationToken) =
         match projects with
         | [] -> Task.CompletedTask
         | firstProject::_ ->
@@ -58,7 +51,6 @@
                     |> Task.WhenAll
                 TelemetryReporter.reportEvent "getSymbolUsesInProjectsFinished" props
             }
->>>>>>> 9a77eac3
 
     let findSymbolUses (symbolUse: FSharpSymbolUse) (currentDocument: Document) (checkFileResults: FSharpCheckFileResults) onFound =
         async {
