--- conflicted
+++ resolved
@@ -77,26 +77,12 @@
                 [| nameof isFastFindReferencesEnabled, isFastFindReferencesEnabled :> obj |]
 
             cancellableTask {
-<<<<<<< HEAD
-                let! cancellationToken = CancellableTask.getCancellationToken()
-                // TODO: this needs to be a single event with a duration
-                TelemetryReporter.ReportSingleEvent(TelemetryEvents.GetSymbolUsesInProjectsStarted, props)
-
-                let tasks =
-                    [|
-                        for project in projects do
-                            project.FindFSharpReferencesAsync(symbol, onFound, "getSymbolUsesInProjects") cancellationToken
-                    |]
-
-                let! _ = Task.WhenAll tasks
-=======
                 // TODO: this needs to be a single event with a duration
                 TelemetryReporter.ReportSingleEvent(TelemetryEvents.GetSymbolUsesInProjectsStarted, props)
 
                 do! projects
                     |> Seq.map (fun project -> project.FindFSharpReferencesAsync (symbol, onFound, "getSymbolUsesInProjects"))
                     |> CancellableTask.whenAll
->>>>>>> 96356488
 
                 TelemetryReporter.ReportSingleEvent(TelemetryEvents.GetSymbolUsesInProjectsFinished, props)
             }
@@ -108,29 +94,14 @@
         (onFound: Document -> range -> CancellableTask<unit>)
         =
         cancellableTask {
-<<<<<<< HEAD
-            let! cancellationToken = CancellableTask.getCancellationToken()
-
-=======
->>>>>>> 96356488
             match symbolUse.GetSymbolScope currentDocument with
 
             | Some SymbolScope.CurrentDocument ->
                 let symbolUses = checkFileResults.GetUsesOfSymbolInFile(symbolUse.Symbol)
 
-<<<<<<< HEAD
-                let tasks =
-                    [|
-                        for symbolUse in symbolUses do
-                            yield CancellableTask.startAsTask cancellationToken (onFound currentDocument symbolUse.Range)
-                    |]
-
-                do! Task.WhenAll(tasks)
-=======
                 do! symbolUses
                     |> Seq.map (fun symbolUse -> onFound currentDocument symbolUse.Range)
                     |> CancellableTask.whenAll
->>>>>>> 96356488
 
             | Some SymbolScope.SignatureAndImplementation ->
                 let otherFile = getOtherFile currentDocument.FilePath
@@ -150,19 +121,9 @@
                         checkFileResults.GetUsesOfSymbolInFile(symbolUse.Symbol)
                         |> Seq.map (fun symbolUse -> (doc, symbolUse.Range)))
 
-<<<<<<< HEAD
-                let tasks =
-                    [|
-                        for document, range in symbolUses do
-                            yield CancellableTask.startAsTask cancellationToken (onFound document range)
-                    |]
-
-                do! Task.WhenAll tasks
-=======
                 do! symbolUses
                     |> Seq.map ((<||) onFound)
                     |> CancellableTask.whenAll
->>>>>>> 96356488
 
             | scope ->
                 let projectsToCheck =
