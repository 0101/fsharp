--- conflicted
+++ resolved
@@ -13,10 +13,7 @@
 open Microsoft.VisualStudio.Commanding
 open Microsoft.VisualStudio.Utilities
 open CancellableTasks
-<<<<<<< HEAD
-=======
 open Microsoft.VisualStudio.FSharp.Editor.Telemetry
->>>>>>> 0ea412c3
 
 // This causes re-analysis to happen when a F# document is saved.
 // We do this because FCS relies on the file system and existing open documents
@@ -92,11 +89,7 @@
                                     if docIdsToReanalyze.Length > 0 then
                                         analyzerService.Reanalyze(workspace, documentIds = docIdsToReanalyze)
                                 with ex ->
-<<<<<<< HEAD
-                                    Telemetry.TelemetryReporter.ReportFault("FSharpAnalysisSaveFileCommandHandler.ExecuteCommand", e = ex)
-=======
                                     TelemetryReporter.ReportFault(TelemetryEvents.AnalysisSaveFileHandler, e = ex)
->>>>>>> 0ea412c3
                                     logException ex
                             }
                             |> CancellableTask.startWithoutCancellation
