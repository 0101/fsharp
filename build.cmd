rem Copyright (c) Microsoft Corporation.  All Rights Reserved.  See License.txt in the project root for license information.
@if "%_echo%"=="" echo off 

setlocal enableDelayedExpansion

:ARGUMENTS_VALIDATION
if /I "%1" == "--help"  (goto :USAGE)
if /I "%1" == "/help"   (goto :USAGE)
if /I "%1" == "/h"      (goto :USAGE)
if /I "%1" == "/?"      (goto :USAGE)
goto :ARGUMENTS_OK


:USAGE

echo Build and run a subset of test suites
echo.
echo Usage:
echo.
echo build.cmd ^<all^|net40^|coreclr^|vs^>
echo           ^<proto^|protofx^>
echo           ^<ci^|ci_part1^|ci_part2^|ci_part3^|microbuild^|nuget^>
echo           ^<debug^|release^>
echo           ^<diag^|publicsign^>
echo           ^<test^|no-test^|test-net40-coreunit^|test-coreclr-coreunit^|test-compiler-unit^|test-net40-ideunit^|test-net40-fsharp^|test-coreclr-fsharp^|test-net40-fsharpqa^>
echo           ^<include tag^>
echo           ^<init^>
echo.
echo No arguments default to default", meaning this (no testing)
echo.
echo     build.cmd net40 
echo.
echo.Other examples:
echo.
echo.    build.cmd net40            (build compiler for .NET Framework)
echo.    build.cmd coreclr          (build compiler for .NET Core)
echo.    build.cmd buildfromsource  (build compiler for .NET Core -- Verify that buildfromsource works)
echo.    build.cmd vs               (build Visual Studio IDE Tools)
echo.    build.cmd all              (build everything)
echo.    build.cmd test             (build and test default targets)
echo.    build.cmd net40 test       (build and test compiler for .NET Framework)
echo.    build.cmd coreclr test     (build and test compiler for .NET Core)
echo.    build.cmd vs test          (build and test Visual Studio IDE Tools)
echo.    build.cmd all test         (build and test everything)
echo.    build.cmd nobuild test include Conformance (run only tests marked with Conformance category)
echo.    build.cmd nobuild test include Expensive (run only tests marked with Expensive category)
echo.
goto :success

:ARGUMENTS_OK

rem disable setup build by setting FSC_BUILD_SETUP=0
if /i "%FSC_BUILD_SETUP%" == "" (set FSC_BUILD_SETUP=1) 

rem by default don't build coreclr lkg.  However allow configuration by setting an environment variable : set BUILD_PROTO_WITH_CORECLR_LKG = 1
if "%BUILD_PROTO_WITH_CORECLR_LKG%" =="" (set BUILD_PROTO_WITH_CORECLR_LKG=0) 

set BUILD_PROTO=0
set BUILD_PHASE=1
set BUILD_NET40=0
set BUILD_NET40_FSHARP_CORE=0
set BUILD_CORECLR=0
set BUILD_FROMSOURCE=0
set BUILD_VS=0
set BUILD_FCS=0
set BUILD_CONFIG=release
set BUILD_DIAG=
set BUILD_PUBLICSIGN=0

set TEST_NET40_COMPILERUNIT_SUITE=0
set TEST_NET40_COREUNIT_SUITE=0
set TEST_NET40_FSHARP_SUITE=0
set TEST_NET40_FSHARPQA_SUITE=0
set TEST_CORECLR_COREUNIT_SUITE=0
set TEST_CORECLR_FSHARP_SUITE=0
set TEST_VS_IDEUNIT_SUITE=0
set TEST_FCS=0
set INCLUDE_TEST_SPEC_NUNIT=
set INCLUDE_TEST_TAGS=

set SIGN_TYPE=%PB_SIGNTYPE%

REM ------------------ Parse all arguments -----------------------

set _autoselect=1
set _autoselect_tests=0
set no_test=0
set /a counter=0
for /l %%x in (1 1 9) do (
    set /a counter=!counter!+1
    set /a nextcounter=!counter!+1
    call :PROCESS_ARG %%!counter! %%!nextcounter! "!counter!"
)
for %%i in (%BUILD_FSC_DEFAULT%) do ( call :PROCESS_ARG %%i )

REM apply defaults

if /i "%_buildexit%" == "1" (
		exit /B %_buildexitvalue%
)

if /i "%_autoselect%" == "1" (
    set BUILD_NET40_FSHARP_CORE=1
    set BUILD_NET40=1
)

if /i "%_autoselect_tests%" == "1" (
    if /i "%BUILD_NET40_FSHARP_CORE%" == "1" (
        set TEST_NET40_COREUNIT_SUITE=1
    )

    if /i "%BUILD_NET40%" == "1" (
        set TEST_NET40_COMPILERUNIT_SUITE=1
        set TEST_NET40_COREUNIT_SUITE=1
        set TEST_NET40_FSHARP_SUITE=1
        set TEST_NET40_FSHARPQA_SUITE=1
    )

    if /i "%BUILD_FCS%" == "1" (
        set TEST_FCS=1
    )

    if /i "%BUILD_CORECLR%" == "1" (
        set TEST_CORECLR_FSHARP_SUITE=1
        set TEST_CORECLR_COREUNIT_SUITE=1
    )

    if /i "%BUILD_VS%" == "1" (
        set TEST_VS_IDEUNIT_SUITE=1
    )
)

goto :MAIN

REM ------------------ Procedure to parse one argument -----------------------

:PROCESS_ARG
set ARG=%~1
set ARG2=%~2
if "%ARG%" == "1" if "%2" == "" (set ARG=default)
if "%2" == "" if not "%ARG%" == "default" goto :EOF

rem Do no work
if /i "%ARG%" == "none" (
    set _buildexit=1
    set _buildexitvalue=0
)

if /i "%ARG%" == "net40-lib" (
    set _autoselect=0
    set BUILD_NET40_FSHARP_CORE=1
)

if /i "%ARG%" == "net40" (
    set _autoselect=0
    set BUILD_NET40_FSHARP_CORE=1
    set BUILD_NET40=1
)

if /i "%ARG%" == "coreclr" (
    set _autoselect=0
    set BUILD_PROTO_WITH_CORECLR_LKG=1
    set BUILD_CORECLR=1
    set BUILD_FROMSOURCE=1
)

if /i "%ARG%" == "buildfromsource" (
    set _autoselect=0
    set BUILD_PROTO_WITH_CORECLR_LKG=1
    set BUILD_FROMSOURCE=1
)

if /i "%ARG%" == "vs" (
    set _autoselect=0
    set BUILD_NET40=1
    set BUILD_VS=1
)

if /i "%ARG%" == "fcs" (
    set _autoselect=0
    set BUILD_FCS=1
)

if /i "%ARG%" == "vstest" (
    set TEST_VS_IDEUNIT_SUITE=1
)

if /i "%ARG%" == "nobuild" (
    set BUILD_PHASE=0
)
if /i "%ARG%" == "all" (
    set _autoselect=0
    set BUILD_PROTO=1
    set BUILD_PROTO_WITH_CORECLR_LKG=1
    set BUILD_NET40=1
    set BUILD_CORECLR=1
    set BUILD_VS=1
    set BUILD_FCS=1
    set BUILD_SETUP=%FSC_BUILD_SETUP%
    set BUILD_NUGET=1
    set CI=1
)

if /i "%ARG%" == "microbuild" (
    set _autoselect=0
    set BUILD_PROTO=1
    set BUILD_NET40=1
    set BUILD_NET40_FSHARP_CORE=1
    set BUILD_PROTO_WITH_CORECLR_LKG=1
    set BUILD_CORECLR=1
    set BUILD_VS=1
    set BUILD_SETUP=%FSC_BUILD_SETUP%
    set BUILD_NUGET=1

    set TEST_NET40_COMPILERUNIT_SUITE=1
    set TEST_NET40_COREUNIT_SUITE=1
    set TEST_NET40_FSHARP_SUITE=1
    set TEST_NET40_FSHARPQA_SUITE=1
    set TEST_CORECLR_COREUNIT_SUITE=0
    set TEST_CORECLR_FSHARP_SUITE=0
    set TEST_VS_IDEUNIT_SUITE=1
    set CI=1

    REM redirecting TEMP directories
    set TEMP=%~dp0%BUILD_CONFIG%\TEMP
    set TMP=%~dp0%BUILD_CONFIG%\TEMP
)

if /i "%ARG%" == "nuget" (
    set _autoselect=0

    set BUILD_PROTO=1
    set BUILD_NET40_FSHARP_CORE=1
    set BUILD_PROTO_WITH_CORECLR_LKG=1
    set BUILD_CORECLR=1
    set BUILD_NUGET=1
)

REM These divide "ci" into three chunks which can be done in parallel
if /i "%ARG%" == "ci_part1" (
    set _autoselect=0

    REM what we do - build and test Visual F# Tools, including setup and nuget
    set BUILD_PROTO=1
    set BUILD_NUGET=1
    set BUILD_NET40=1
    set BUILD_NET40_FSHARP_CORE=1
    set BUILD_VS=1
    set TEST_VS_IDEUNIT_SUITE=1
    set BUILD_CORECLR=1
    set BUILD_SETUP=%FSC_BUILD_SETUP%
    set CI=1
)

if /i "%ARG%" == "ci_part2" (
    set _autoselect=0

    REM what we do - test F# on .NET Framework
    set BUILD_PROTO=1
    set BUILD_NET40=1
    set BUILD_NET40_FSHARP_CORE=1
    set TEST_NET40_COMPILERUNIT_SUITE=1
    set TEST_NET40_COREUNIT_SUITE=1
    set TEST_NET40_FSHARPQA_SUITE=1
    set TEST_NET40_FSHARP_SUITE=1
    set CI=1
)

if /i "%ARG%" == "ci_part3" (
    set _autoselect=0

    REM what we do: test F# on Core CLR: nuget requires coreclr, fcs requires coreclr
    set BUILD_PROTO_WITH_CORECLR_LKG=1
    set BUILD_PROTO=1
    set BUILD_CORECLR=1
    set BUILD_NET40_FSHARP_CORE=1
    set BUILD_NET40=1
    set TEST_CORECLR_FSHARP_SUITE=1
    set TEST_CORECLR_COREUNIT_SUITE=1
    set CI=1
)

if /i "%ARG%" == "ci_part4" (
    set _autoselect=0

    REM what we do: test F# on Core CLR: nuget requires coreclr, fcs requires coreclr
    set BUILD_PROTO_WITH_CORECLR_LKG=1
    set BUILD_PROTO=1
    set BUILD_CORECLR=1
    set BUILD_NET40_FSHARP_CORE=1
    set BUILD_NET40=1
    set BUILD_FCS=1
    set TEST_FCS=1
    set CI=1
)

if /i "%ARG%" == "proto" (
    set _autoselect=0
    set BUILD_PROTO=1
)

if /i "%ARG%" == "diag" (
    set BUILD_DIAG=/v:detailed
    if not defined APPVEYOR ( set BUILD_LOG=fsharp_build_log.log )
)

if /i "%ARG%" == "debug" (
    set BUILD_CONFIG=debug
)

if /i "%ARG%" == "release" (
    set BUILD_CONFIG=release
)

if /i "%ARG%" == "test-sign" (
    set SIGN_TYPE=test
)

if /i "%ARG%" == "real-sign" (
    set SIGN_TYPE=real
)

if /i "%ARG%" == "test" (
    set _autoselect_tests=1
)

if /i "%ARG%" == "no-test" (
    set no_test=1
)

if /i "%ARG%" == "include" (
    set /a counter=!counter!+1
    if "!INCLUDE_TEST_SPEC_NUNIT!" == "" ( set INCLUDE_TEST_SPEC_NUNIT=cat == %ARG2% ) else (set INCLUDE_TEST_SPEC_NUNIT=cat == %ARG2% or !INCLUDE_TEST_SPEC_NUNIT! )
    if "!INCLUDE_TEST_TAGS!" == "" ( set INCLUDE_TEST_TAGS=%ARG2% ) else (set INCLUDE_TEST_TAGS=%ARG2%;!INCLUDE_TEST_TAGS! )
)

if /i "%ARG%" == "test-all" (
    set _autoselect=0
    set BUILD_PROTO=1
    set BUILD_PROTO_WITH_CORECLR_LKG=1
    set BUILD_NET40=1
    set BUILD_NET40_FSHARP_CORE=1
    set BUILD_CORECLR=1
    set BUILD_VS=1
    set BUILD_FCS=1
    set BUILD_SETUP=%FSC_BUILD_SETUP%
    set BUILD_NUGET=1

    set TEST_NET40_COMPILERUNIT_SUITE=1
    set TEST_NET40_COREUNIT_SUITE=1
    set TEST_NET40_FSHARP_SUITE=1
    set TEST_NET40_FSHARPQA_SUITE=1
    set TEST_CORECLR_COREUNIT_SUITE=1
    set TEST_VS_IDEUNIT_SUITE=1
    set TEST_FCS=1
)

if /i "%ARG%" == "test-net40-fsharpqa" (
    set _autoselect=0
    set BUILD_NET40=1
    set BUILD_NET40_FSHARP_CORE=1
    set TEST_NET40_FSHARPQA_SUITE=1
)

if /i "%ARG%" == "test-compiler-unit" (
    set _autoselect=0
    set BUILD_NET40=1
    set BUILD_NET40_FSHARP_CORE=1
    set TEST_NET40_COMPILERUNIT_SUITE=1
)

if /i "%ARG%" == "test-net40-ideunit" (
    set _autoselect=0
    set BUILD_NET40=1
    set BUILD_NET40_FSHARP_CORE=1
    set BUILD_VS=1
    set TEST_VS_IDEUNIT_SUITE=1
)

if /i "%ARG%" == "test-net40-coreunit" (
    set _autoselect=0
    set BUILD_NET40_FSHARP_CORE=1
    set TEST_NET40_COREUNIT_SUITE=1
)

if /i "%ARG%" == "test-coreclr-coreunit" (
    set _autoselect=0
    set BUILD_PROTO_WITH_CORECLR_LKG=1
    set BUILD_CORECLR=1
    set TEST_CORECLR_COREUNIT_SUITE=1
)

if /i "%ARG%" == "test-net40-fsharp" (
    set _autoselect=0
    set BUILD_NET40=1
    set BUILD_NET40_FSHARP_CORE=1
    set TEST_NET40_FSHARP_SUITE=1
)

if /i "%ARG%" == "test-fcs" (
    set _autoselect=0
    set BUILD_FCS=1
    set TEST_FCS=1
)

if /i "%ARG%" == "test-coreclr-fsharp" (
    set _autoselect=0
    set BUILD_NET40=1
    set BUILD_NET40_FSHARP_CORE=1
    set BUILD_PROTO_WITH_CORECLR_LKG=1
    set BUILD_CORECLR=1
    set TEST_CORECLR_FSHARP_SUITE=1
)

if /i "%ARG%" == "publicsign" (
    set BUILD_PUBLICSIGN=1
)

if /i "%ARG%" == "init" (
    set BUILD_PROTO_WITH_CORECLR_LKG=1
)

goto :EOF
:: Note: "goto :EOF" returns from an in-batchfile "call" command
:: in preference to returning from the entire batch file.

REM ------------------ Report config -----------------------

:MAIN

REM after this point, ARG variable should not be used, use only BUILD_* or TEST_*

REM all PB_* variables override any settings

REM if the `PB_SKIPTESTS` variable is set to 'true' then no tests should be built or run, even if explicitly specified
if /i "%PB_SKIPTESTS%" == "true" (
    set TEST_NET40_COMPILERUNIT_SUITE=0
    set TEST_NET40_COREUNIT_SUITE=0
    set TEST_NET40_FSHARP_SUITE=0
    set TEST_NET40_FSHARPQA_SUITE=0
    set TEST_CORECLR_COREUNIT_SUITE=0
    set TEST_CORECLR_FSHARP_SUITE=0
    set TEST_VS_IDEUNIT_SUITE=0
)

if /i "%BUILD_PROTO_WITH_CORECLR_LKG%" == "1" (
    set NEEDS_DOTNET_CLI_TOOLS=1
)

if /i "%BUILD_CORECLR%" == "1" (
    set NEEDS_DOTNET_CLI_TOOLS=1
)

if /i "%BUILD_FROMSOURCE%" == "1" (
    set NEEDS_DOTNET_CLI_TOOLS=1
)

if /i "%BUILD_FCS%" == "1" (
    set NEEDS_DOTNET_CLI_TOOLS=1
)


echo Build/Tests configuration:
echo.
echo BUILD_PROTO=%BUILD_PROTO%
echo BUILD_PROTO_WITH_CORECLR_LKG=%BUILD_PROTO_WITH_CORECLR_LKG%
echo BUILD_NET40=%BUILD_NET40%
echo BUILD_NET40_FSHARP_CORE=%BUILD_NET40_FSHARP_CORE%
echo BUILD_CORECLR=%BUILD_CORECLR%
echo BUILD_FROMSOURCE=%BUILD_FROMSOURCE%
echo BUILD_VS=%BUILD_VS%
echo BUILD_FCS=%BUILD_FCS%
echo BUILD_SETUP=%BUILD_SETUP%
echo BUILD_NUGET=%BUILD_NUGET%
echo BUILD_CONFIG=%BUILD_CONFIG%
echo BUILD_PUBLICSIGN=%BUILD_PUBLICSIGN%
echo.
echo PB_SKIPTESTS=%PB_SKIPTESTS%
echo PB_RESTORESOURCE=%PB_RESTORESOURCE%
echo.
echo SIGN_TYPE=%SIGN_TYPE%
echo TEST_FCS=%TEST_FCS%
echo TEST_NET40_COMPILERUNIT_SUITE=%TEST_NET40_COMPILERUNIT_SUITE%
echo TEST_NET40_COREUNIT_SUITE=%TEST_NET40_COREUNIT_SUITE%
echo TEST_NET40_FSHARP_SUITE=%TEST_NET40_FSHARP_SUITE%
echo TEST_NET40_FSHARPQA_SUITE=%TEST_NET40_FSHARPQA_SUITE%
echo TEST_CORECLR_COREUNIT_SUITE=%TEST_CORECLR_COREUNIT_SUITE%
echo TEST_CORECLR_FSHARP_SUITE=%TEST_CORECLR_FSHARP_SUITE%
echo TEST_VS_IDEUNIT_SUITE=%TEST_VS_IDEUNIT_SUITE%
echo INCLUDE_TEST_SPEC_NUNIT=%INCLUDE_TEST_SPEC_NUNIT%
echo INCLUDE_TEST_TAGS=%INCLUDE_TEST_TAGS%
echo TEMP=%TEMP%

:: load Visual Studio 2017 developer command prompt if VS150COMNTOOLS is not set

:: If this is not set, VsDevCmd.bat will change %cd% to [USERPROFILE]\source, causing the build to fail.
SET VSCMD_START_DIR=%cd%

:: try to find an RC or RTM edition of VS2017
if "%VS150COMNTOOLS%" EQU "" if exist "%ProgramFiles(x86)%\Microsoft Visual Studio\2017\Enterprise\Common7\Tools\VsDevCmd.bat" (
    call "%ProgramFiles(x86)%\Microsoft Visual Studio\2017\Enterprise\Common7\Tools\VsDevCmd.bat"
)
if "%VS150COMNTOOLS%" EQU "" if exist "%ProgramFiles(x86)%\Microsoft Visual Studio\2017\Professional\Common7\Tools\VsDevCmd.bat" (
    call "%ProgramFiles(x86)%\Microsoft Visual Studio\2017\Professional\Common7\Tools\VsDevCmd.bat"
)
if "%VS150COMNTOOLS%" EQU "" if exist "%ProgramFiles(x86)%\Microsoft Visual Studio\2017\Community\Common7\Tools\VsDevCmd.bat" (
    call "%ProgramFiles(x86)%\Microsoft Visual Studio\2017\Community\Common7\Tools\VsDevCmd.bat"
)

:: Allow build from Preview editions
if "%VS150COMNTOOLS%" EQU "" if exist "%ProgramFiles(x86)%\Microsoft Visual Studio\Preview\Enterprise\Common7\Tools\VsDevCmd.bat" (
    call "%ProgramFiles(x86)%\Microsoft Visual Studio\Preview\Enterprise\Common7\Tools\VsDevCmd.bat"
)
if "%VS150COMNTOOLS%" EQU "" if exist "%ProgramFiles(x86)%\Microsoft Visual Studio\Preview\Professional\Common7\Tools\VsDevCmd.bat" (
    call "%ProgramFiles(x86)%\Microsoft Visual Studio\Preview\Enterprise\Common7\Tools\VsDevCmd.bat"
)
if "%VS150COMNTOOLS%" EQU "" if exist "%ProgramFiles(x86)%\Microsoft Visual Studio\Preview\Community\Common7\Tools\VsDevCmd.bat" (
    call "%ProgramFiles(x86)%\Microsoft Visual Studio\Preview\Enterprise\Common7\Tools\VsDevCmd.bat"
)

:: If there's no installation of VS2017 or VS2017 Preview, use the build tools
if "%VS150COMNTOOLS%" EQU "" if exist "%ProgramFiles(x86)%\Microsoft Visual Studio\2017\BuildTools\Common7\Tools\VsDevCmd.bat" (
    call "%ProgramFiles(x86)%\Microsoft Visual Studio\2017\BuildTools\Common7\Tools\VsDevCmd.bat"
)

echo.
echo Environment
set
echo.
echo.

echo ---------------- Done with arguments, starting preparation -----------------

set BuildToolsPackage=Microsoft.VSSDK.BuildTools.15.1.192
if "%VSSDKInstall%"=="" (
     set VSSDKInstall=%~dp0packages\%BuildToolsPackage%\tools\vssdk
)
if "%VSSDKToolsPath%"=="" (
     set VSSDKToolsPath=%~dp0packages\%BuildToolsPackage%\tools\vssdk\bin
)
if "%VSSDKIncludes%"=="" (
     set VSSDKIncludes=%~dp0packages\%BuildToolsPackage%\tools\vssdk\inc
)

if "%RestorePackages%"=="" (
    set RestorePackages=true
)

@echo VSSDKInstall:   %VSSDKInstall%
@echo VSSDKToolsPath: %VSSDKToolsPath%
@echo VSSDKIncludes:  %VSSDKIncludes%

@call src\update.cmd signonly

:: Check prerequisites
if not "%VisualStudioVersion%" == "" goto vsversionset
if exist "%VS150COMNTOOLS%\..\ide\devenv.exe" set VisualStudioVersion=15.0
if not "%VisualStudioVersion%" == "" goto vsversionset

if not "%VisualStudioVersion%" == "" goto vsversionset
if exist "%VS150COMNTOOLS%\..\..\ide\devenv.exe" set VisualStudioVersion=15.0
if not "%VisualStudioVersion%" == "" goto vsversionset

if exist "%VS140COMNTOOLS%\..\ide\devenv.exe" set VisualStudioVersion=14.0
if exist "%ProgramFiles(x86)%\Microsoft Visual Studio 14.0\common7\ide\devenv.exe" set VisualStudioVersion=14.0
if exist "%ProgramFiles%\Microsoft Visual Studio 14.0\common7\ide\devenv.exe" set VisualStudioVersion=14.0
if not "%VisualStudioVersion%" == "" goto vsversionset

if exist "%VS120COMNTOOLS%\..\ide\devenv.exe" set VisualStudioVersion=12.0
if exist "%ProgramFiles(x86)%\Microsoft Visual Studio 12.0\common7\ide\devenv.exe" set VisualStudioVersion=12.0
if exist "%ProgramFiles%\Microsoft Visual Studio 12.0\common7\ide\devenv.exe" set VisualStudioVersion=12.0

:vsversionset
if "%VisualStudioVersion%" == "" echo Error: Could not find an installation of Visual Studio && goto :failure

if exist "%VS150COMNTOOLS%\..\..\MSBuild\15.0\Bin\MSBuild.exe" (
    set _msbuildexe="%VS150COMNTOOLS%\..\..\MSBuild\15.0\Bin\MSBuild.exe"
    goto :havemsbuild
)
if exist "%ProgramFiles(x86)%\MSBuild\%VisualStudioVersion%\Bin\MSBuild.exe" (
    set _msbuildexe="%ProgramFiles(x86)%\MSBuild\%VisualStudioVersion%\Bin\MSBuild.exe"
    goto :havemsbuild
)
if exist "%ProgramFiles%\MSBuild\%VisualStudioVersion%\Bin\MSBuild.exe" (
    set _msbuildexe="%ProgramFiles%\MSBuild\%VisualStudioVersion%\Bin\MSBuild.exe"
    goto :havemsbuild
)
echo Error: Could not find MSBuild.exe. && goto :failure
goto :eof

:havemsbuild
set _nrswitch=/nr:false

set msbuildflags=%_nrswitch% /nologo
REM set msbuildflags=%_nrswitch% /nologo
set _ngenexe="%SystemRoot%\Microsoft.NET\Framework\v4.0.30319\ngen.exe"
if not exist %_ngenexe% echo Error: Could not find ngen.exe. && goto :failure

echo ---------------- Done with prepare, starting package restore ----------------

set _nugetexe="%~dp0.nuget\NuGet.exe"
set _nugetconfig="%~dp0NuGet.Config"

if "%RestorePackages%" == "true" (
    if "%BUILD_FCS%" == "1" (
      cd fcs
      .paket\paket.exe restore
      cd..
      @if ERRORLEVEL 1 echo Error: Paket restore failed  && goto :failure
    )

    %_ngenexe% install %_nugetexe%  /nologo
    set _nugetoptions=-PackagesDirectory packages -ConfigFile %_nugetconfig%
    if not "%PB_RESTORESOURCE%" == "" (
        set _nugetoptions=!_nugetoptions! -FallbackSource %PB_RESTORESOURCE%
    )

    echo _nugetoptions=!_nugetoptions!

    %_nugetexe% restore packages.config !_nugetoptions!
    @if ERRORLEVEL 1 echo Error: Nuget restore failed  && goto :failure

    if "%BUILD_VS%" == "1" (
        %_nugetexe% restore vsintegration\packages.config !_nugetoptions!
        @if ERRORLEVEL 1 echo Error: Nuget restore failed  && goto :failure
    )

    if "%BUILD_SETUP%" == "1" (
        %_nugetexe% restore setup\packages.config !_nugetoptions!
        @if ERRORLEVEL 1 echo Error: Nuget restore failed  && goto :failure
    )

    if not "%SIGN_TYPE%" == "" (
        set signtoolnugetoptions=-PackagesDirectory %USERPROFILE%\.nuget\packages -ConfigFile %_nugetconfig%
        if not "%PB_RESTORESOURCE%" == "" set signtoolnugetoptions=!signtoolnugetoptions! -FallbackSource %PB_RESTORESOURCE%
        %_nugetexe% restore build\config\packages.config !signtoolnugetoptions!
        @if ERRORLEVEL 1 echo Error: Nuget restore failed && goto :failure
    )

    set restore_fsharp_suite=0
    if "%TEST_NET40_FSHARP_SUITE%" == "1" set restore_fsharp_suite=1
    if "%TEST_CORECLR_FSHARP_SUITE%" == "1" set restore_fsharp_suite=1

    if "!restore_fsharp_suite!" == "1" (
        %_nugetexe% restore tests\fsharp\packages.config !_nugetoptions!
        @if ERRORLEVEL 1 echo Error: Nuget restore failed  && goto :failure
    )
)

if "%NEEDS_DOTNET_CLI_TOOLS%" == "1" (
    :: Restore the Tools directory
    call %~dp0init-tools.cmd
)
set _dotnetcliexe=%~dp0Tools\dotnetcli\dotnet.exe
set _dotnet20exe=%~dp0Tools\dotnet20\dotnet.exe
set NUGET_PACKAGES=%~dp0Packages
set path=%~dp0Tools\dotnet20\;%path%

if "%NEEDS_DOTNET_CLI_TOOLS%" == "1" (
    :: Restore projects using dotnet CLI tool 
    echo %_dotnet20exe% restore -v:d build-everything.proj %msbuildflags% %BUILD_DIAG%
         %_dotnet20exe% restore -v:d build-everything.proj %msbuildflags% %BUILD_DIAG%
)


echo ----------- Done with package restore, starting dependency uptake check -------------

if not "%PB_PackageVersionPropsUrl%" == "" (
    set dependencyUptakeDir=%~dp0Tools\dependencyUptake
    if not exist "!dependencyUptakeDir!" mkdir "!dependencyUptakeDir!"

    :: download package version overrides
    echo powershell -noprofile -executionPolicy RemoteSigned -command "Invoke-WebRequest -Uri '%PB_PackageVersionPropsUrl%' -OutFile '!dependencyUptakeDir!\PackageVersions.props'"
         powershell -noprofile -executionPolicy RemoteSigned -command "Invoke-WebRequest -Uri '%PB_PackageVersionPropsUrl%' -OutFile '!dependencyUptakeDir!\PackageVersions.props'"
    if ERRORLEVEL 1 echo Error downloading package version properties && goto :failure

    :: prepare dependency uptake files
    echo %_msbuildexe% %msbuildflags% %~dp0build\projects\PrepareDependencyUptake.proj /t:Build
         %_msbuildexe% %msbuildflags% %~dp0build\projects\PrepareDependencyUptake.proj /t:Build
    if ERRORLEVEL 1 echo Error building dependency uptake files && goto :failure

    :: restore dependencies
    %_nugetexe% restore !dependencyUptakeDir!\packages.config -PackagesDirectory packages -ConfigFile !dependencyUptakeDir!\NuGet.config
    if ERRORLEVEL 1 echo Error restoring dependency uptake packages && goto :failure
)

<<<<<<< HEAD
echo ----------- Done with package restore, starting dependency uptake check -------------

if not "%PB_PackageVersionPropsUrl%" == "" (
    set dependencyUptakeDir=%~dp0Tools\dependencyUptake
    if not exist "!dependencyUptakeDir!" mkdir "!dependencyUptakeDir!"

    :: download package version overrides
    echo powershell -noprofile -executionPolicy RemoteSigned -command "Invoke-WebRequest -Uri '%PB_PackageVersionPropsUrl%' -OutFile '!dependencyUptakeDir!\PackageVersions.props'"
         powershell -noprofile -executionPolicy RemoteSigned -command "Invoke-WebRequest -Uri '%PB_PackageVersionPropsUrl%' -OutFile '!dependencyUptakeDir!\PackageVersions.props'"
    if ERRORLEVEL 1 echo Error downloading package version properties && goto :failure

    :: prepare dependency uptake files
    echo %_msbuildexe% %msbuildflags% %~dp0build\projects\PrepareDependencyUptake.proj /t:Build
         %_msbuildexe% %msbuildflags% %~dp0build\projects\PrepareDependencyUptake.proj /t:Build
    if ERRORLEVEL 1 echo Error building dependency uptake files && goto :failure

    :: restore dependencies
    %_nugetexe% restore !dependencyUptakeDir!\packages.config -PackagesDirectory packages -ConfigFile !dependencyUptakeDir!\NuGet.config
    if ERRORLEVEL 1 echo Error restoring dependency uptake packages && goto :failure
)

set _dotnetcliexe=%~dp0Tools\dotnetcli\dotnet.exe
set _dotnet20exe=%~dp0Tools\dotnet20\dotnet.exe
set NUGET_PACKAGES=%~dp0Packages
set path=%~dp0Tools\dotnet20\;%path%

=======
>>>>>>> 44ef8142
set _fsiexe="packages\FSharp.Compiler.Tools.4.1.27\tools\fsi.exe"
if not exist %_fsiexe% echo Error: Could not find %_fsiexe% && goto :failure
%_ngenexe% install %_fsiexe% /nologo 

if not exist %_nugetexe% echo Error: Could not find %_nugetexe% && goto :failure
%_ngenexe% install %_nugetexe% /nologo 

echo ---------------- Done with package restore, verify buildfrom source ---------------
if "%BUILD_PROTO_WITH_CORECLR_LKG%" == "1" (
  pushd src
  call buildfromsource.cmd
  @if ERRORLEVEL 1 echo Error: buildfromsource.cmd failed  && goto :failure
  popd
)

echo ---------------- Done with package restore, starting proto ------------------------

rem Decide if Proto need building
if NOT EXIST Proto\net40\bin\fsc.exe (
  set BUILD_PROTO=1
)

rem Build Proto
if "%BUILD_PROTO%" == "1" (
  rmdir /s /q Proto

  if "%BUILD_PROTO_WITH_CORECLR_LKG%" == "1" (

    echo %_msbuildexe% %msbuildflags% src\fsharp-proto-build.proj /p:BUILD_PROTO_WITH_CORECLR_LKG=%BUILD_PROTO_WITH_CORECLR_LKG% /p:Configuration=Proto /p:DisableLocalization=true
         %_msbuildexe% %msbuildflags% src\fsharp-proto-build.proj /p:BUILD_PROTO_WITH_CORECLR_LKG=%BUILD_PROTO_WITH_CORECLR_LKG% /p:Configuration=Proto /p:DisableLocalization=true
    @if ERRORLEVEL 1 echo Error: compiler proto build failed && goto :failure
  )

  if "%BUILD_PROTO_WITH_CORECLR_LKG%" == "0" (

    echo %_ngenexe% install packages\FSharp.Compiler.Tools.4.1.27\tools\fsc.exe /nologo 
         %_ngenexe% install packages\FSharp.Compiler.Tools.4.1.27\tools\fsc.exe /nologo 

    echo %_msbuildexe% %msbuildflags% src\fsharp-proto-build.proj /p:BUILD_PROTO_WITH_CORECLR_LKG=%BUILD_PROTO_WITH_CORECLR_LKG% /p:Configuration=Proto /p:DisableLocalization=true
         %_msbuildexe% %msbuildflags% src\fsharp-proto-build.proj /p:BUILD_PROTO_WITH_CORECLR_LKG=%BUILD_PROTO_WITH_CORECLR_LKG% /p:Configuration=Proto /p:DisableLocalization=true
    @if ERRORLEVEL 1 echo Error: compiler proto build failed && goto :failure
  )

  echo %_ngenexe% install Proto\net40\bin\fsc.exe /nologo 
       %_ngenexe% install Proto\net40\bin\fsc.exe /nologo 
  @if ERRORLEVEL 1 echo Error: NGen of proto failed  && goto :failure
)

echo ---------------- Done with proto, starting build ------------------------

if "%BUILD_PHASE%" == "1" (

    echo %_msbuildexe% %msbuildflags% build-everything.proj /t:Restore %BUILD_DIAG%
         %_msbuildexe% %msbuildflags% build-everything.proj /t:Restore %BUILD_DIAG%

    echo %_msbuildexe% %msbuildflags% build-everything.proj /p:Configuration=%BUILD_CONFIG% %BUILD_DIAG% /p:BUILD_PUBLICSIGN=%BUILD_PUBLICSIGN%
         %_msbuildexe% %msbuildflags% build-everything.proj /p:Configuration=%BUILD_CONFIG% %BUILD_DIAG% /p:BUILD_PUBLICSIGN=%BUILD_PUBLICSIGN%

   @if ERRORLEVEL 1 echo Error build failed && goto :failure
)

echo ---------------- Done with build, starting assembly version checks ---------------
set asmvercheckpath=%~dp0tests\fsharpqa\testenv\src\AssemblyVersionCheck

echo "%~dp0%BUILD_CONFIG%\net40\bin\fsi.exe" %asmvercheckpath%\AssemblyVersionCheck.fsx -- "%~dp0build\config\AssemblySignToolData.json" "%~dp0%BUILD_CONFIG%"
     "%~dp0%BUILD_CONFIG%\net40\bin\fsi.exe" %asmvercheckpath%\AssemblyVersionCheck.fsx -- "%~dp0build\config\AssemblySignToolData.json" "%~dp0%BUILD_CONFIG%"
if ERRORLEVEL 1 echo Error verifying assembly versions and commit hashes. && goto :failure

echo ---------------- Done with assembly version checks, starting assembly signing ---------------

if not "%SIGN_TYPE%" == "" (
    echo build\scripts\run-signtool.cmd -MSBuild %_msbuildexe% -SignType %SIGN_TYPE% -ConfigFile build\config\AssemblySignToolData.json
    call build\scripts\run-signtool.cmd -MSBuild %_msbuildexe% -SignType %SIGN_TYPE% -ConfigFile build\config\AssemblySignToolData.json
    if ERRORLEVEL 1 echo Error running sign tool && goto :failure
)

echo ---------------- Done with assembly signing, start package creation ---------------

echo %_msbuildexe% %msbuildflags% build-nuget-packages.proj /p:Configuration=%BUILD_CONFIG%
     %_msbuildexe% %msbuildflags% build-nuget-packages.proj /p:Configuration=%BUILD_CONFIG%
if ERRORLEVEL 1 echo Error building NuGet packages && goto :failure

if "%BUILD_SETUP%" == "1" (
    echo %_msbuildexe% %msbuildflags% setup\build-msi.proj /p:Configuration=%BUILD_CONFIG%
         %_msbuildexe% %msbuildflags% setup\build-msi.proj /p:Configuration=%BUILD_CONFIG%
    if ERRORLEVEL 1 echo Error building MSI && goto :failure
)

if not "%SIGN_TYPE%" == "" (
    echo build\scripts\run-signtool.cmd -MSBuild %_msbuildexe% -SignType %SIGN_TYPE% -ConfigFile build\config\MsiSignToolData.json
    call build\scripts\run-signtool.cmd -MSBuild %_msbuildexe% -SignType %SIGN_TYPE% -ConfigFile build\config\MsiSignToolData.json
    if ERRORLEVEL 1 echo Error running sign tool && goto :failure
)

if "%BUILD_SETUP%" == "1" (
    echo %_msbuildexe% %msbuildflags% setup\build-insertion.proj /p:Configuration=%BUILD_CONFIG%
         %_msbuildexe% %msbuildflags% setup\build-insertion.proj /p:Configuration=%BUILD_CONFIG%
    if ERRORLEVEL 1 echo Error building insertion packages && goto :failure
)

if not "%SIGN_TYPE%" == "" (
    echo build\scripts\run-signtool.cmd -MSBuild %_msbuildexe% -SignType %SIGN_TYPE% -ConfigFile build\config\InsertionSignToolData.json
    call build\scripts\run-signtool.cmd -MSBuild %_msbuildexe% -SignType %SIGN_TYPE% -ConfigFile build\config\InsertionSignToolData.json
    if ERRORLEVEL 1 echo Error running sign tool && goto :failure
)

echo ---------------- Done with signing, building insertion files ---------------

if "%BUILD_SETUP%" == "1" (
    echo %_msbuildexe% %msbuildflags% setup\Swix\Microsoft.FSharp.vsmanproj /p:Configuration=%BUILD_CONFIG%
         %_msbuildexe% %msbuildflags% setup\Swix\Microsoft.FSharp.vsmanproj /p:Configuration=%BUILD_CONFIG%
    if ERRORLEVEL 1 echo Error building .vsmanproj && goto :failure
)

echo ---------------- Done building insertion files, starting pack/update/prepare ---------------

if "%BUILD_NET40_FSHARP_CORE%" == "1" (
  echo ----------------  start update.cmd ---------------
  call src\update.cmd %BUILD_CONFIG% -ngen
)

@echo set NUNITPATH=packages\NUnit.Console.3.0.0\tools\
set NUNITPATH=packages\NUnit.Console.3.0.0\tools\
if not exist %NUNITPATH% echo Error: Could not find %NUNITPATH% && goto :failure

@echo xcopy "%NUNITPATH%*.*"  "%~dp0tests\fsharpqa\testenv\bin\nunit\*.*" /S /Q /Y
      xcopy "%NUNITPATH%*.*"  "%~dp0tests\fsharpqa\testenv\bin\nunit\*.*" /S /Q /Y

@echo xcopy "%~dp0tests\fsharpqa\testenv\src\nunit*.*" "%~dp0tests\fsharpqa\testenv\bin\nunit\*.*" /S /Q /Y
      xcopy "%~dp0tests\fsharpqa\testenv\src\nunit*.*" "%~dp0tests\fsharpqa\testenv\bin\nunit\*.*" /S /Q /Y

set X86_PROGRAMFILES=%ProgramFiles%
if "%OSARCH%"=="AMD64" set X86_PROGRAMFILES=%ProgramFiles(x86)%

set SYSWOW64=.
if "%OSARCH%"=="AMD64" set SYSWOW64=SysWoW64

if not "%OSARCH%"=="x86" set REGEXE32BIT=%WINDIR%\syswow64\reg.exe

echo SDK environment vars from Registry
echo ==================================

for /d %%i in (%WINDIR%\Microsoft.NET\Framework\v4.0.?????) do set CORDIR=%%i
set PATH=%PATH%;%CORDIR%

set REGEXE32BIT=reg.exe

IF NOT DEFINED SNEXE32  IF EXIST "%WINSDKNETFXTOOLS%\sn.exe"                set SNEXE32=%WINSDKNETFXTOOLS%sn.exe
IF NOT DEFINED SNEXE64  IF EXIST "%WINSDKNETFXTOOLS%x64\sn.exe"             set SNEXE64=%WINSDKNETFXTOOLS%x64\sn.exe

echo.
echo SDK environment vars
echo =======================
echo WINSDKNETFXTOOLS:  %WINSDKNETFXTOOLS%
echo SNEXE32:           %SNEXE32%
echo SNEXE64:           %SNEXE64%
echo

if "%TEST_NET40_COMPILERUNIT_SUITE%" == "0" if "%TEST_FCS%" == "0" if "%TEST_NET40_COREUNIT_SUITE%" == "0" if "%TEST_CORECLR_COREUNIT_SUITE%" == "0" if "%TEST_VS_IDEUNIT_SUITE%" == "0" if "%TEST_NET40_FSHARP_SUITE%" == "0" if "%TEST_NET40_FSHARPQA_SUITE%" == "0" goto :success

if "%no_test%" == "1" goto :success

echo ---------------- Done with update, starting tests -----------------------

if NOT "%INCLUDE_TEST_SPEC_NUNIT%" == "" (
    set WHERE_ARG_NUNIT=--where "%INCLUDE_TEST_SPEC_NUNIT%"
)
if NOT "%INCLUDE_TEST_TAGS%" == "" (
    set TTAGS_ARG_RUNALL=-ttags:%INCLUDE_TEST_TAGS%
)
echo WHERE_ARG_NUNIT=!WHERE_ARG_NUNIT!

set NUNITPATH=%~dp0tests\fsharpqa\testenv\bin\nunit\
set NUNIT3_CONSOLE=%~dp0packages\NUnit.Console.3.0.0\tools\nunit3-console.exe
set link_exe=%~dp0tests\fsharpqa\testenv\bin\link\link.exe
if not exist "%link_exe%" (
    echo Error: failed to find "%link_exe%" use nuget to restore the VisualCppTools package
    goto :failure
)

if /I not "%single_threaded%" == "true" (set PARALLEL_ARG=-procs:%NUMBER_OF_PROCESSORS%) else set PARALLEL_ARG=-procs:0

set FSCBINPATH=%~dp0%BUILD_CONFIG%\net40\bin
set RESULTSDIR=%~dp0tests\TestResults
if not exist "%RESULTSDIR%" (mkdir "%RESULTSDIR%")

ECHO FSCBINPATH=%FSCBINPATH%
ECHO RESULTSDIR=%RESULTSDIR%
ECHO link_exe=%link_exe%
ECHO NUNIT3_CONSOLE=%NUNIT3_CONSOLE%
ECHO NUNITPATH=%NUNITPATH%

REM ---------------- test-net40-fsharp  -----------------------

if "%TEST_NET40_FSHARP_SUITE%" == "1" (

    set OUTPUTARG=
    set ERRORARG=
    set OUTPUTFILE=
    set ERRORFILE=
    set XMLFILE=!RESULTSDIR!\test-net40-fsharp-results.xml
    if "%CI%" == "1" (
        set OUTPUTFILE=!RESULTSDIR!\test-net40-fsharp-output.log
        set OUTPUTARG=--output:"!OUTPUTFILE!" 
        set ERRORFILE=!RESULTSDIR!\test-net40-fsharp-errors.log
        set ERRORARG=--err:"!ERRORFILE!" 
    )

    echo "!NUNIT3_CONSOLE!" --verbose "!FSCBINPATH!\FSharp.Tests.FSharpSuite.dll" --framework:V4.0 --work:"!FSCBINPATH!"  !OUTPUTARG! !ERRORARG! --result:"!XMLFILE!;format=nunit3" !WHERE_ARG_NUNIT!
         "!NUNIT3_CONSOLE!" --verbose "!FSCBINPATH!\FSharp.Tests.FSharpSuite.dll" --framework:V4.0 --work:"!FSCBINPATH!"  !OUTPUTARG! !ERRORARG! --result:"!XMLFILE!;format=nunit3" !WHERE_ARG_NUNIT!

    if errorlevel 1 (
        type "!ERRORFILE!"
        echo -----------------------------------------------------------------
        echo Error: Running tests net40-fsharp failed, see log above -- FAILED
        echo -----------------------------------------------------------------
        goto :failure
    )
)

REM ---------------- test-fcs  -----------------------

if "%TEST_FCS%" == "1" (

    del /q fcs\FSharp.Compiler.Service.Tests\TestResults\*.trx
    echo "!_dotnet20exe!" test fcs/FSharp.Compiler.Service.Tests/FSharp.Compiler.Service.Tests.fsproj -c Release --logger:trx
         "!_dotnet20exe!" test fcs/FSharp.Compiler.Service.Tests/FSharp.Compiler.Service.Tests.fsproj -c Release --logger:trx

    if errorlevel 1 (
        type fcs\FSharp.Compiler.Service.Tests\TestResults\*.trx
        echo -----------------------------------------------------------------
        echo Error: Running FCS tests failed. See XML logging output above. Search for 'outcome="Failed"' or 'Failed '
        echo .
        echo Error: Note that tests were run with both .NET Core and .NET Framework.
        echo Error: Try running tests locally and using 
        echo .
        echo    dotnet test fcs/FSharp.Compiler.Service.Tests/FSharp.Compiler.Service.Tests.fsproj -c Release --logger:trx
        echo .
        echo Error: and look for results in
        echo .
        echo    fcs\FSharp.Compiler.Service.Tests\TestResults\*.trx
        echo .
        echo -----------------------------------------------------------------
        goto :failure
    )
)
REM ---------------- net40-fsharpqa  -----------------------

set OSARCH=%PROCESSOR_ARCHITECTURE%

rem Set this to 1 in order to use an external compiler host process
rem    This only has an effect when running the FSHARPQA tests, but can
rem    greatly speed up execution since fsc.exe does not need to be spawned thousands of times
set HOSTED_COMPILER=1

if "%TEST_NET40_FSHARPQA_SUITE%" == "1" (

    set FSC=!FSCBINPATH!\fsc.exe
    set FSCOREDLLPATH=!FSCBinPath!\FSharp.Core.dll
    set PATH=!FSCBINPATH!;!PATH!
    set perlexe=%~dp0packages\StrawberryPerl64.5.22.2.1\Tools\perl\bin\perl.exe
    if not exist !perlexe! (echo Error: perl was not downloaded from check the packages directory: !perlexe! && goto :failure )

    set OUTPUTFILE=test-net40-fsharpqa-results.log
    set ERRORFILE=test-net40-fsharpqa-errors.log
    set FAILENV=test-net40-fsharpqa-errors

    pushd %~dp0tests\fsharpqa\source
    echo !perlexe! %~dp0tests\fsharpqa\testenv\bin\runall.pl -resultsroot !RESULTSDIR! -results !OUTPUTFILE! -log !ERRORFILE! -fail !FAILENV! -cleanup:no !TTAGS_ARG_RUNALL! !PARALLEL_ARG!
         !perlexe! %~dp0tests\fsharpqa\testenv\bin\runall.pl -resultsroot !RESULTSDIR! -results !OUTPUTFILE! -log !ERRORFILE! -fail !FAILENV! -cleanup:no !TTAGS_ARG_RUNALL! !PARALLEL_ARG!

    popd
    if ERRORLEVEL 1 (
        type "%RESULTSDIR%\!OUTPUTFILE!"
        echo -----------------------------------------------------------------
        type "%RESULTSDIR%\!ERRORFILE!"
        echo -----------------------------------------------------------------
        echo Error: Running tests net40-fsharpqa failed, see logs above -- FAILED
        echo -----------------------------------------------------------------
        goto :failure
    )
)

REM ---------------- net40-compilerunit  -----------------------

if "%TEST_NET40_COMPILERUNIT_SUITE%" == "1" (

    set OUTPUTARG=
    set ERRORARG=
    set OUTPUTFILE=
    set ERRORFILE=
    set XMLFILE=!RESULTSDIR!\test-net40-compilerunit-results.xml
    if "%CI%" == "1" (
        set OUTPUTFILE=!RESULTSDIR!\test-net40-compilerunit-output.log
        set ERRORFILE=!RESULTSDIR!\test-net40-compilerunit-errors.log
        set ERRORARG=--err:"!ERRORFILE!" 
        set OUTPUTARG=--output:"!OUTPUTFILE!" 
    )
    set ERRORFILE=!RESULTSDIR!\test-net40-compilerunit-errors.log
    echo "!NUNIT3_CONSOLE!" --verbose --framework:V4.0 --result:"!XMLFILE!;format=nunit3" !OUTPUTARG!  !ERRORARG! --work:"!FSCBINPATH!" "!FSCBINPATH!\..\..\net40\bin\FSharp.Compiler.UnitTests.dll" !WHERE_ARG_NUNIT!
         "!NUNIT3_CONSOLE!" --verbose --framework:V4.0 --result:"!XMLFILE!;format=nunit3" !OUTPUTARG!  !ERRORARG! --work:"!FSCBINPATH!" "!FSCBINPATH!\..\..\net40\bin\FSharp.Compiler.UnitTests.dll" !WHERE_ARG_NUNIT!

    if errorlevel 1 (
        echo -----------------------------------------------------------------
        type "!OUTPUTFILE!"
        echo -----------------------------------------------------------------
        type "!ERRORFILE!"
        echo -----------------------------------------------------------------
        echo Error: Running tests net40-compilerunit failed, see logs above -- FAILED
        echo -----------------------------------------------------------------
        goto :failure
    )
)

REM ---------------- net40-coreunit  -----------------------

if "%TEST_NET40_COREUNIT_SUITE%" == "1" (

    set OUTPUTARG=
    set ERRORARG=
    set OUTPUTFILE=
    set ERRORFILE=
    set XMLFILE=!RESULTSDIR!\test-net40-coreunit-results.xml
    if "%CI%" == "1" (
        set ERRORFILE=!RESULTSDIR!\test-net40-coreunit-errors.log
        set OUTPUTFILE=!RESULTSDIR!\test-net40-coreunit-output.log
        set ERRORARG=--err:"!ERRORFILE!" 
        set OUTPUTARG=--output:"!OUTPUTFILE!" 
    )

    echo "!NUNIT3_CONSOLE!" --verbose --framework:V4.0 --result:"!XMLFILE!;format=nunit3" !OUTPUTARG! !ERRORARG! --work:"!FSCBINPATH!" "!FSCBINPATH!\FSharp.Build.UnitTests.dll" !WHERE_ARG_NUNIT!
         "!NUNIT3_CONSOLE!" --verbose --framework:V4.0 --result:"!XMLFILE!;format=nunit3" !OUTPUTARG! !ERRORARG! --work:"!FSCBINPATH!" "!FSCBINPATH!\FSharp.Build.UnitTests.dll" !WHERE_ARG_NUNIT!

    echo "!NUNIT3_CONSOLE!" --verbose --framework:V4.0 --result:"!XMLFILE!;format=nunit3" !OUTPUTARG! !ERRORARG! --work:"!FSCBINPATH!" "!FSCBINPATH!\FSharp.Core.UnitTests.dll" !WHERE_ARG_NUNIT!
         "!NUNIT3_CONSOLE!" --verbose --framework:V4.0 --result:"!XMLFILE!;format=nunit3" !OUTPUTARG! !ERRORARG! --work:"!FSCBINPATH!" "!FSCBINPATH!\FSharp.Core.UnitTests.dll" !WHERE_ARG_NUNIT!

    if errorlevel 1 (
        echo -----------------------------------------------------------------
        type "!OUTPUTFILE!"
        echo -----------------------------------------------------------------
        type "!ERRORFILE!"
        echo -----------------------------------------------------------------
        echo Error: Running tests net40-coreunit failed, see logs above -- FAILED
        echo -----------------------------------------------------------------
        goto :failure
    )
)

REM  ---------------- coreclr-coreunit  -----------------------

if "%TEST_CORECLR_COREUNIT_SUITE%" == "1" (

    set XMLFILE=!RESULTSDIR!\test-coreclr-coreunit-results.xml
    set OUTPUTFILE=!RESULTSDIR!\test-coreclr-coreunit-output.log
    set ERRORFILE=!RESULTSDIR!\test-coreclr-coreunit-errors.log

    echo "%_dotnetcliexe%" "%~dp0tests\testbin\!BUILD_CONFIG!\coreclr\FSharp.Build.UnitTests\FSharp.Build.UnitTests.dll" !WHERE_ARG_NUNIT!
         "%_dotnetcliexe%" "%~dp0tests\testbin\!BUILD_CONFIG!\coreclr\FSharp.Build.UnitTests\FSharp.Build.UnitTests.dll" !WHERE_ARG_NUNIT!

    echo "%_dotnetcliexe%" "%~dp0tests\testbin\!BUILD_CONFIG!\coreclr\FSharp.Core.UnitTests\FSharp.Core.UnitTests.dll" !WHERE_ARG_NUNIT!
         "%_dotnetcliexe%" "%~dp0tests\testbin\!BUILD_CONFIG!\coreclr\FSharp.Core.UnitTests\FSharp.Core.UnitTests.dll" !WHERE_ARG_NUNIT!

    if ERRORLEVEL 1 (
        echo -----------------------------------------------------------------
        echo Error: Running tests coreclr-coreunit failed, see logs above-- FAILED
        echo -----------------------------------------------------------------
        goto :failure
    )
)

REM ---------------- coreclr-fsharp  -----------------------

if "%TEST_CORECLR_FSHARP_SUITE%" == "1" (

    set single_threaded=true
    set permutations=FSC_CORECLR

    set OUTPUTARG=
    set ERRORARG=
    set OUTPUTFILE=
    set ERRORFILE=
    set XMLFILE=!RESULTSDIR!\test-coreclr-fsharp-results.xml
    echo "%_dotnetcliexe%" "%~dp0tests\testbin\!BUILD_CONFIG!\coreclr\FSharp.Tests.FSharpSuite.DrivingCoreCLR\FSharp.Tests.FSharpSuite.DrivingCoreCLR.dll" !WHERE_ARG_NUNIT!
         "%_dotnetcliexe%" "%~dp0tests\testbin\!BUILD_CONFIG!\coreclr\FSharp.Tests.FSharpSuite.DrivingCoreCLR\FSharp.Tests.FSharpSuite.DrivingCoreCLR.dll" !WHERE_ARG_NUNIT!

    if errorlevel 1 (
        echo -----------------------------------------------------------------
        echo Error: Running tests coreclr-fsharp failed, see logs above-- FAILED
        echo -----------------------------------------------------------------
        goto :failure
    )
)

REM ---------------- vs-ideunit  -----------------------

if "%TEST_VS_IDEUNIT_SUITE%" == "1" (

    set OUTPUTARG=
    set ERRORARG=
    set OUTPUTFILE=
    set ERRORFILE=
    set XMLFILE=!RESULTSDIR!\test-vs-ideunit-results.xml
    if "%CI%" == "1" (
        set OUTPUTFILE=!RESULTSDIR!\test-vs-ideunit-output.log
        set ERRORFILE=!RESULTSDIR!\test-vs-ideunit-errors.log
        set ERRORARG=--err:"!ERRORFILE!" 
        set OUTPUTARG=--output:"!OUTPUTFILE!" 
    )

    pushd !FSCBINPATH!
    echo "!NUNIT3_CONSOLE!" --verbose --x86 --framework:V4.0 --result:"!XMLFILE!;format=nunit3" !OUTPUTARG! !ERRORARG! --work:"!FSCBINPATH!"  --workers=1 --agents=1 --full "!FSCBINPATH!\VisualFSharp.UnitTests.dll" !WHERE_ARG_NUNIT!
         "!NUNIT3_CONSOLE!" --verbose --x86 --framework:V4.0 --result:"!XMLFILE!;format=nunit3" !OUTPUTARG! !ERRORARG! --work:"!FSCBINPATH!"  --workers=1 --agents=1 --full "!FSCBINPATH!\VisualFSharp.UnitTests.dll" !WHERE_ARG_NUNIT!
    popd

    if errorlevel 1 (
        echo --------begin vs-ide-unit output ---------------------
        type "!OUTPUTFILE!"
        echo --------end vs-ide-unit output -----------------------
        echo -------begin vs-ide-unit errors ----------------------
        type "!ERRORFILE!"
        echo -------end vs-ide-unit errors ------------------------
        echo Error: Running tests vs-ideunit failed, see logs above, search for "Errors and Failures"  -- FAILED
        echo ----------------------------------------------------------------------------------------------------
        goto :failure
    )
)

goto :success
REM ------ exit -------------------------------------
:failure
endlocal
exit /b 1

:success
endlocal
exit /b 0<|MERGE_RESOLUTION|>--- conflicted
+++ resolved
@@ -684,7 +684,6 @@
     if ERRORLEVEL 1 echo Error restoring dependency uptake packages && goto :failure
 )
 
-<<<<<<< HEAD
 echo ----------- Done with package restore, starting dependency uptake check -------------
 
 if not "%PB_PackageVersionPropsUrl%" == "" (
@@ -711,8 +710,6 @@
 set NUGET_PACKAGES=%~dp0Packages
 set path=%~dp0Tools\dotnet20\;%path%
 
-=======
->>>>>>> 44ef8142
 set _fsiexe="packages\FSharp.Compiler.Tools.4.1.27\tools\fsi.exe"
 if not exist %_fsiexe% echo Error: Could not find %_fsiexe% && goto :failure
 %_ngenexe% install %_fsiexe% /nologo 
