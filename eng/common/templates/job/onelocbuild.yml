--- conflicted
+++ resolved
@@ -52,24 +52,8 @@
         demands: Cmd
       # If it's not devdiv, it's dnceng
       ${{ if ne(variables['System.TeamProject'], 'DevDiv') }}:
-<<<<<<< HEAD
-        name: NetCore1ESPool-Svc-Internal
-        demands: ImageOverride -equals Build.Server.Amd64.VS2019
-
-  variables:
-    - group: OneLocBuildVariables # Contains the CeapexPat and GithubPat
-    - name: _GenerateLocProjectArguments
-      value: -SourcesDirectory ${{ parameters.SourcesDirectory }}
-        -LanguageSet "${{ parameters.LanguageSet }}"
-        -CreateNeutralXlfs
-    - ${{ if eq(parameters.UseCheckedInLocProjectJson, 'true') }}:
-      - name: _GenerateLocProjectArguments
-        value: ${{ variables._GenerateLocProjectArguments }} -UseCheckedInLocProjectJson
-      
-=======
         name: $(DncEngInternalBuildPool)
         demands: ImageOverride -equals windows.vs2019.amd64
->>>>>>> 11605099
 
   steps:
     - task: Powershell@2
