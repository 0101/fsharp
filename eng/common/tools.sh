#!/usr/bin/env bash

# Initialize variables if they aren't already defined.

# CI mode - set to true on CI server for PR validation build or official build.
ci=${ci:-false}

# Set to true to use the pipelines logger which will enable Azure logging output.
# https://github.com/Microsoft/azure-pipelines-tasks/blob/master/docs/authoring/commands.md
# This flag is meant as a temporary opt-opt for the feature while validate it across
# our consumers. It will be deleted in the future.
if [[ "$ci" == true ]]; then
  pipelines_log=${pipelines_log:-true}
else
  pipelines_log=${pipelines_log:-false}
fi

# Build configuration. Common values include 'Debug' and 'Release', but the repository may use other names.
configuration=${configuration:-'Debug'}

# Set to true to output binary log from msbuild. Note that emitting binary log slows down the build.
# Binary log must be enabled on CI.
binary_log=${binary_log:-$ci}

# Turns on machine preparation/clean up code that changes the machine state (e.g. kills build processes).
prepare_machine=${prepare_machine:-false}

# True to restore toolsets and dependencies.
restore=${restore:-true}

# Adjusts msbuild verbosity level.
verbosity=${verbosity:-'minimal'}

# Set to true to reuse msbuild nodes. Recommended to not reuse on CI.
if [[ "$ci" == true ]]; then
  node_reuse=${node_reuse:-false}
else
  node_reuse=${node_reuse:-true}
fi

# Configures warning treatment in msbuild.
warn_as_error=${warn_as_error:-true}

# True to attempt using .NET Core already that meets requirements specified in global.json 
# installed on the machine instead of downloading one.
use_installed_dotnet_cli=${use_installed_dotnet_cli:-true}

# Enable repos to use a particular version of the on-line dotnet-install scripts.
#    default URL: https://dot.net/v1/dotnet-install.sh
dotnetInstallScriptVersion=${dotnetInstallScriptVersion:-'v1'}

# True to use global NuGet cache instead of restoring packages to repository-local directory.
if [[ "$ci" == true ]]; then
  use_global_nuget_cache=${use_global_nuget_cache:-false}
else
  use_global_nuget_cache=${use_global_nuget_cache:-true}
fi

# Resolve any symlinks in the given path.
function ResolvePath {
  local path=$1

  while [[ -h $path ]]; do
    local dir="$( cd -P "$( dirname "$path" )" && pwd )"
    path="$(readlink "$path")"

    # if $path was a relative symlink, we need to resolve it relative to the path where the
    # symlink file was located
    [[ $path != /* ]] && path="$dir/$path"
  done

  # return value
  _ResolvePath="$path"
}

# ReadVersionFromJson [json key]
function ReadGlobalVersion {
  local key=$1

  local line=`grep -m 1 "$key" "$global_json_file"`
  local pattern="\"$key\" *: *\"(.*)\""

  if [[ ! $line =~ $pattern ]]; then
    Write-PipelineTelemetryError -category 'InitializeToolset' "Error: Cannot find \"$key\" in $global_json_file"
    ExitWithExitCode 1
  fi

  # return value
  _ReadGlobalVersion=${BASH_REMATCH[1]}
}

function InitializeDotNetCli {
  if [[ -n "${_InitializeDotNetCli:-}" ]]; then
    return
  fi

  local install=$1

  # Don't resolve runtime, shared framework, or SDK from other locations to ensure build determinism
  export DOTNET_MULTILEVEL_LOOKUP=0

  # Disable first run since we want to control all package sources
  export DOTNET_SKIP_FIRST_TIME_EXPERIENCE=1

  # Disable telemetry on CI
  if [[ $ci == true ]]; then
    export DOTNET_CLI_TELEMETRY_OPTOUT=1
  fi

  # LTTNG is the logging infrastructure used by Core CLR. Need this variable set
  # so it doesn't output warnings to the console.
  export LTTNG_HOME="$HOME"

  # Source Build uses DotNetCoreSdkDir variable
  if [[ -n "${DotNetCoreSdkDir:-}" ]]; then
    export DOTNET_INSTALL_DIR="$DotNetCoreSdkDir"
  fi

  # Find the first path on $PATH that contains the dotnet.exe
  if [[ "$use_installed_dotnet_cli" == true && $global_json_has_runtimes == false && -z "${DOTNET_INSTALL_DIR:-}" ]]; then
    local dotnet_path=`command -v dotnet`
    if [[ -n "$dotnet_path" ]]; then
      ResolvePath "$dotnet_path"
      export DOTNET_INSTALL_DIR=`dirname "$_ResolvePath"`
    fi
  fi

  ReadGlobalVersion "dotnet"
  local dotnet_sdk_version=$_ReadGlobalVersion
  local dotnet_root=""

  # Use dotnet installation specified in DOTNET_INSTALL_DIR if it contains the required SDK version,
  # otherwise install the dotnet CLI and SDK to repo local .dotnet directory to avoid potential permission issues.
  if [[ $global_json_has_runtimes == false && -n "${DOTNET_INSTALL_DIR:-}" && -d "$DOTNET_INSTALL_DIR/sdk/$dotnet_sdk_version" ]]; then
    dotnet_root="$DOTNET_INSTALL_DIR"
  else
    dotnet_root="$repo_root/.dotnet"

    export DOTNET_INSTALL_DIR="$dotnet_root"

    if [[ ! -d "$DOTNET_INSTALL_DIR/sdk/$dotnet_sdk_version" ]]; then
      if [[ "$install" == true ]]; then
        InstallDotNetSdk "$dotnet_root" "$dotnet_sdk_version"
      else
        Write-PipelineTelemetryError -category 'InitializeToolset' "Unable to find dotnet with SDK version '$dotnet_sdk_version'"
        ExitWithExitCode 1
      fi
    fi
  fi

  # Add dotnet to PATH. This prevents any bare invocation of dotnet in custom
  # build steps from using anything other than what we've downloaded.
  Write-PipelinePrependPath -path "$dotnet_root"

  # Work around issues with Azure Artifacts credential provider
  # https://github.com/dotnet/arcade/issues/3932
  if [[ "$ci" == true ]]; then
    export NUGET_PLUGIN_HANDSHAKE_TIMEOUT_IN_SECONDS=20
    export NUGET_PLUGIN_REQUEST_TIMEOUT_IN_SECONDS=20
    Write-PipelineSetVariable -name "NUGET_PLUGIN_HANDSHAKE_TIMEOUT_IN_SECONDS" -value "20"
    Write-PipelineSetVariable -name "NUGET_PLUGIN_REQUEST_TIMEOUT_IN_SECONDS" -value "20"
  fi

  Write-PipelineSetVariable -name "DOTNET_MULTILEVEL_LOOKUP" -value "0"
  Write-PipelineSetVariable -name "DOTNET_SKIP_FIRST_TIME_EXPERIENCE" -value "1"

  # return value
  _InitializeDotNetCli="$dotnet_root"
}

function InstallDotNetSdk {
  local root=$1
  local version=$2
  local architecture=""
  if [[ $# == 3 ]]; then
    architecture=$3
  fi
  InstallDotNet "$root" "$version" $architecture
}

function InstallDotNet {
  local root=$1
  local version=$2
 
  GetDotNetInstallScript "$root"
  local install_script=$_GetDotNetInstallScript

  local archArg=''
  if [[ -n "${3:-}" ]]; then
    archArg="--architecture $3"
  fi
  local runtimeArg=''
  if [[ -n "${4:-}" ]]; then
    runtimeArg="--runtime $4"
  fi

  local skipNonVersionedFilesArg=""
  if [[ "$#" -ge "5" ]]; then
    skipNonVersionedFilesArg="--skip-non-versioned-files"
  fi
  bash "$install_script" --version $version --install-dir "$root" $archArg $runtimeArg $skipNonVersionedFilesArg || {
    local exit_code=$?
<<<<<<< HEAD
    Write-PipelineTelemetryError -category 'InitializeToolset' "Failed to install dotnet SDK from public location (exit code '$exit_code')."

    if [[ -n "$runtimeArg" ]]; then
      local runtimeSourceFeed=''
      if [[ -n "${6:-}" ]]; then
        runtimeSourceFeed="--azure-feed $6"
      fi

      local runtimeSourceFeedKey=''
      if [[ -n "${7:-}" ]]; then
        decodedFeedKey=`echo $7 | base64 --decode`
        runtimeSourceFeedKey="--feed-credential $decodedFeedKey"
      fi

      if [[ -n "$runtimeSourceFeed" || -n "$runtimeSourceFeedKey" ]]; then
        bash "$install_script" --version $version --install-dir "$root" $archArg $runtimeArg $skipNonVersionedFilesArg $runtimeSourceFeed $runtimeSourceFeedKey || {
          local exit_code=$?
          Write-PipelineTelemetryError -category 'InitializeToolset' "Failed to install dotnet SDK from custom location '$runtimeSourceFeed' (exit code '$exit_code')."
          ExitWithExitCode $exit_code
        }
      else
        ExitWithExitCode $exit_code
      fi
    fi
=======
    Write-PipelineTelemetryError -category 'InitializeToolset' "Failed to install dotnet SDK (exit code '$exit_code')."
    ExitWithExitCode $exit_code
>>>>>>> 85728707
  }
}

function GetDotNetInstallScript {
  local root=$1
  local install_script="$root/dotnet-install.sh"
  local install_script_url="https://dot.net/$dotnetInstallScriptVersion/dotnet-install.sh"

  if [[ ! -a "$install_script" ]]; then
    mkdir -p "$root"

    echo "Downloading '$install_script_url'"

    # Use curl if available, otherwise use wget
    if command -v curl > /dev/null; then
      curl "$install_script_url" -sSL --retry 10 --create-dirs -o "$install_script" || {
        local exit_code=$?
        Write-PipelineTelemetryError -category 'InitializeToolset' "Failed to acquire dotnet install script (exit code '$exit_code')."
        ExitWithExitCode $exit_code
      }
    else 
      wget -q -O "$install_script" "$install_script_url" || {
        local exit_code=$?
        Write-PipelineTelemetryError -category 'InitializeToolset' "Failed to acquire dotnet install script (exit code '$exit_code')."
        ExitWithExitCode $exit_code
      }
    fi
  fi
  # return value
  _GetDotNetInstallScript="$install_script"
}

function InitializeBuildTool {
  if [[ -n "${_InitializeBuildTool:-}" ]]; then
    return
  fi
  
  InitializeDotNetCli $restore

  # return values
  _InitializeBuildTool="$_InitializeDotNetCli/dotnet"  
  _InitializeBuildToolCommand="msbuild"
  _InitializeBuildToolFramework="netcoreapp2.1"
}

function GetNuGetPackageCachePath {
  if [[ -z ${NUGET_PACKAGES:-} ]]; then
    if [[ "$use_global_nuget_cache" == true ]]; then
      export NUGET_PACKAGES="$HOME/.nuget/packages"
    else
      export NUGET_PACKAGES="$repo_root/.packages"
    fi
  fi

  # return value
  _GetNuGetPackageCachePath=$NUGET_PACKAGES
}

function InitializeNativeTools() {
  if grep -Fq "native-tools" $global_json_file
  then
    local nativeArgs=""
    if [[ "$ci" == true ]]; then
      nativeArgs="--installDirectory $tools_dir"
    fi
    "$_script_dir/init-tools-native.sh" $nativeArgs
  fi
}

function InitializeToolset {
  if [[ -n "${_InitializeToolset:-}" ]]; then
    return
  fi

  GetNuGetPackageCachePath

  ReadGlobalVersion "Microsoft.DotNet.Arcade.Sdk"

  local toolset_version=$_ReadGlobalVersion
  local toolset_location_file="$toolset_dir/$toolset_version.txt"

  if [[ -a "$toolset_location_file" ]]; then
    local path=`cat "$toolset_location_file"`
    if [[ -a "$path" ]]; then
      # return value
      _InitializeToolset="$path"
      return
    fi
  fi

  if [[ "$restore" != true ]]; then
    Write-PipelineTelemetryError -category 'InitializeToolset' "Toolset version $toolset_version has not been restored."
    ExitWithExitCode 2
  fi

  local proj="$toolset_dir/restore.proj"

  local bl=""
  if [[ "$binary_log" == true ]]; then
    bl="/bl:$log_dir/ToolsetRestore.binlog"
  fi
  
  echo '<Project Sdk="Microsoft.DotNet.Arcade.Sdk"/>' > "$proj"
  MSBuild-Core "$proj" $bl /t:__WriteToolsetLocation /clp:ErrorsOnly\;NoSummary /p:__ToolsetLocationOutputFile="$toolset_location_file"

  local toolset_build_proj=`cat "$toolset_location_file"`

  if [[ ! -a "$toolset_build_proj" ]]; then
    Write-PipelineTelemetryError -category 'InitializeToolset' "Invalid toolset path: $toolset_build_proj"
    ExitWithExitCode 3
  fi

  # return value
  _InitializeToolset="$toolset_build_proj"
}

function ExitWithExitCode {
  if [[ "$ci" == true && "$prepare_machine" == true ]]; then
    StopProcesses
  fi
  exit $1
}

function StopProcesses {
  echo "Killing running build processes..."
  pkill -9 "dotnet" || true
  pkill -9 "vbcscompiler" || true
  return 0
}

function MSBuild {
  local args=$@
  if [[ "$pipelines_log" == true ]]; then
    InitializeBuildTool
    InitializeToolset

    # Work around issues with Azure Artifacts credential provider
    # https://github.com/dotnet/arcade/issues/3932
    if [[ "$ci" == true ]]; then
      dotnet nuget locals http-cache -c
    fi

    local toolset_dir="${_InitializeToolset%/*}"
    local logger_path="$toolset_dir/$_InitializeBuildToolFramework/Microsoft.DotNet.Arcade.Sdk.dll"
    args=( "${args[@]}" "-logger:$logger_path" )
  fi

  MSBuild-Core ${args[@]}
}

function MSBuild-Core {
  if [[ "$ci" == true ]]; then
    if [[ "$binary_log" != true ]]; then
      Write-PipelineTaskError "Binary log must be enabled in CI build."
      ExitWithExitCode 1
    fi

    if [[ "$node_reuse" == true ]]; then
      Write-PipelineTaskError "Node reuse must be disabled in CI build."
      ExitWithExitCode 1
    fi
  fi

  InitializeBuildTool

  local warnaserror_switch=""
  if [[ $warn_as_error == true ]]; then
    warnaserror_switch="/warnaserror"
  fi

  "$_InitializeBuildTool" "$_InitializeBuildToolCommand" /m /nologo /clp:Summary /v:$verbosity /nr:$node_reuse $warnaserror_switch /p:TreatWarningsAsErrors=$warn_as_error /p:ContinuousIntegrationBuild=$ci "$@" || {
    local exit_code=$?
    Write-PipelineTaskError "Build failed (exit code '$exit_code')."
    ExitWithExitCode $exit_code
  }
}

ResolvePath "${BASH_SOURCE[0]}"
_script_dir=`dirname "$_ResolvePath"`

. "$_script_dir/pipeline-logging-functions.sh"

eng_root=`cd -P "$_script_dir/.." && pwd`
repo_root=`cd -P "$_script_dir/../.." && pwd`
artifacts_dir="$repo_root/artifacts"
toolset_dir="$artifacts_dir/toolset"
tools_dir="$repo_root/.tools"
log_dir="$artifacts_dir/log/$configuration"
temp_dir="$artifacts_dir/tmp/$configuration"

global_json_file="$repo_root/global.json"
# determine if global.json contains a "runtimes" entry
global_json_has_runtimes=false
dotnetlocal_key=`grep -m 1 "runtimes" "$global_json_file"` || true
if [[ -n "$dotnetlocal_key" ]]; then
  global_json_has_runtimes=true
fi

# HOME may not be defined in some scenarios, but it is required by NuGet
if [[ -z $HOME ]]; then
  export HOME="$repo_root/artifacts/.home/"
  mkdir -p "$HOME"
fi

mkdir -p "$toolset_dir"
mkdir -p "$temp_dir"
mkdir -p "$log_dir"

Write-PipelineSetVariable -name "Artifacts" -value "$artifacts_dir"
Write-PipelineSetVariable -name "Artifacts.Toolset" -value "$toolset_dir"
Write-PipelineSetVariable -name "Artifacts.Log" -value "$log_dir"
Write-PipelineSetVariable -name "Temp" -value "$temp_dir"
Write-PipelineSetVariable -name "TMP" -value "$temp_dir"<|MERGE_RESOLUTION|>--- conflicted
+++ resolved
@@ -200,7 +200,6 @@
   fi
   bash "$install_script" --version $version --install-dir "$root" $archArg $runtimeArg $skipNonVersionedFilesArg || {
     local exit_code=$?
-<<<<<<< HEAD
     Write-PipelineTelemetryError -category 'InitializeToolset' "Failed to install dotnet SDK from public location (exit code '$exit_code')."
 
     if [[ -n "$runtimeArg" ]]; then
@@ -225,10 +224,6 @@
         ExitWithExitCode $exit_code
       fi
     fi
-=======
-    Write-PipelineTelemetryError -category 'InitializeToolset' "Failed to install dotnet SDK (exit code '$exit_code')."
-    ExitWithExitCode $exit_code
->>>>>>> 85728707
   }
 }
 
