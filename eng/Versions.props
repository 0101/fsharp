<Project>
  <PropertyGroup>
    <!-- opt-out properties -->
    <UsingToolXUnit>false</UsingToolXUnit>
    <!-- opt-in properties -->
    <UsingToolNetFrameworkReferenceAssemblies>true</UsingToolNetFrameworkReferenceAssemblies>
    <UsingToolNuGetRepack>true</UsingToolNuGetRepack>
    <UsingToolSourceLink>true</UsingToolSourceLink>
    <UsingToolSymbolUploader>true</UsingToolSymbolUploader>
    <UsingToolVSSDK>true</UsingToolVSSDK>
  </PropertyGroup>
  <!-- Version number computation -->
  <PropertyGroup>
    <PreReleaseVersionLabel>beta</PreReleaseVersionLabel>
    <!-- These have to be in sync with latest release branch -->
    <!-- F# Version components -->
    <FSMajorVersion>8</FSMajorVersion>
    <FSMinorVersion>0</FSMinorVersion>
<<<<<<< HEAD
    <FSBuildVersion>102</FSBuildVersion>
=======
    <FSBuildVersion>200</FSBuildVersion>
>>>>>>> a7979111
    <FSRevisionVersion>0</FSRevisionVersion>
    <!-- -->
    <!-- F# Language version -->
    <FSLanguageVersion>$(FSMajorVersion).$(FSMinorVersion)</FSLanguageVersion>
    <FSLanguageReleaseNotesVersion>$(FSMajorVersion)-$(FSMinorVersion)</FSLanguageReleaseNotesVersion>
    <!-- -->
    <!-- FSharp.Core version -->
    <FSCoreProductVersion>$(FSMajorVersion).$(FSMinorVersion)</FSCoreProductVersion>
    <FSCorePackageVersionValue>$(FSMajorVersion).$(FSMinorVersion).$(FSBuildVersion)</FSCorePackageVersionValue>
    <FSCoreReleaseNotesVersion>$(FSMajorVersion)-$(FSMinorVersion)-$(FSBuildVersion)</FSCoreReleaseNotesVersion>
    <FSCoreVersionPrefix>$(FSMajorVersion).$(FSMinorVersion).$(FSBuildVersion)</FSCoreVersionPrefix>
    <FSCoreVersion>$(FSMajorVersion).$(FSMinorVersion).0.0</FSCoreVersion>
    <FSCoreShippedVersion>8.0.0.0</FSCoreShippedVersion>
    <!-- -->
    <!-- FSharp.Compiler.Service version -->
    <FCSMajorVersion>43</FCSMajorVersion>
    <FCSMinorVersion>8</FCSMinorVersion>
    <FCSBuildVersion>$(FSBuildVersion)</FCSBuildVersion>
    <FCSRevisionVersion>$(FSRevisionVersion)</FCSRevisionVersion>
    <FSharpCompilerServicePackageVersion>$(FCSMajorVersion).$(FCSMinorVersion).$(FCSBuildVersion)</FSharpCompilerServicePackageVersion>
    <FSharpCompilerServiceVersion>$(FCSMajorVersion).$(FCSMinorVersion).$(FCSBuildVersion).$(FCSRevisionVersion)</FSharpCompilerServiceVersion>
    <FSharpCompilerServiceReleaseNotesVersion>$(FCSMajorVersion)$(FCSMinorVersion)$(FCSBuildVersion)</FSharpCompilerServiceReleaseNotesVersion>
    <!-- -->
    <!-- The current published nuget package -->
    <FSharpCoreShippedPackageVersionValue>8.0.100</FSharpCoreShippedPackageVersionValue>
    <!-- -->
    <!-- The pattern for specifying the preview package -->
    <FSharpCorePreviewPackageVersionValue>$(FSCorePackageVersionValue)-$(PreReleaseVersionLabel).*</FSharpCorePreviewPackageVersionValue>
    <!-- -->
    <!-- FSharp tools for Visual Studio version number -->
    <FSToolsMajorVersion>12</FSToolsMajorVersion>
    <FSToolsMinorVersion>8</FSToolsMinorVersion>
    <FSToolsBuildVersion>$(FSBuildVersion)</FSToolsBuildVersion>
    <FSToolsRevisionVersion>$(FSRevisionVersion)</FSToolsRevisionVersion>
    <FSProductVersionPrefix>$(FSToolsMajorVersion).$(FSToolsMinorVersion).$(FSToolsBuildVersion)</FSProductVersionPrefix>
    <FSProductVersionReleaseNotesVersion>$(FSToolsMajorVersion)-$(FSToolsMinorVersion)-$(FSToolsBuildVersion)</FSProductVersionReleaseNotesVersion>
    <FSProductVersion>$(FSToolsMajorVersion).$(FSToolsMinorVersion).$(FSToolsBuildVersion).$(FSToolsRevisionVersion)</FSProductVersion>
  </PropertyGroup>
  <PropertyGroup>
    <!-- These have to be in sync with latest release branch -->
    <VSMajorVersion>17</VSMajorVersion>
    <VSMinorVersion>9</VSMinorVersion>
    <VSGeneralVersion>$(VSMajorVersion).0</VSGeneralVersion>
    <VSAssemblyVersionPrefix>$(VSMajorVersion).$(VSMinorVersion).0</VSAssemblyVersionPrefix>
    <VSAssemblyVersion>$(VSAssemblyVersionPrefix).0</VSAssemblyVersion>
  </PropertyGroup>
  <!-- version number assignment -->
  <PropertyGroup Condition="'$(UseFSharpPackageVersion)' == 'true'">
    <VersionPrefix>$(FSCoreVersionPrefix)</VersionPrefix>
    <AssemblyVersion>$(FSCoreVersion)</AssemblyVersion>
  </PropertyGroup>
  <PropertyGroup Condition="'$(UseFSharpPackageVersion)' != 'true'">
    <VersionPrefix>$(FSCoreVersionPrefix)</VersionPrefix>
    <VersionPrefix Condition="'$(UseFSharpProductVersion)' == 'true'">$(FSProductVersionPrefix)</VersionPrefix>
    <VersionPrefix Condition="'$(UseVsMicroBuildAssemblyVersion)' == 'true'">$(VSAssemblyVersionPrefix)</VersionPrefix>
    <VersionPrefix Condition="'$(UseFSharpCompilerServiceVersion)' == 'true'">$(FSharpCompilerServicePackageVersion)</VersionPrefix>
    <AssemblyVersion>$(VersionPrefix).0</AssemblyVersion>
    <!-- PR builds should explicitly specify a version number -->
  </PropertyGroup>
  <PropertyGroup>
    <!-- System.* packages -->
    <!-- If a System.* package is stuck on version 4.3.x, targets .NET Standard 1.x and hasn't been
    updated in years, you most likely DON'T need it, please exercise caution when adding it to the list. -->
    <SystemBuffersVersion>4.5.1</SystemBuffersVersion>
    <SystemCollectionsImmutableVersion>7.0.0</SystemCollectionsImmutableVersion>
    <MicrosoftDiaSymReaderPortablePdbVersion>1.6.0</MicrosoftDiaSymReaderPortablePdbVersion>
    <SystemDiagnosticsDiagnosticSourceVersion>7.0.2</SystemDiagnosticsDiagnosticSourceVersion>
    <SystemMemoryVersion>4.5.5</SystemMemoryVersion>
    <SystemReflectionEmitVersion>4.7.0</SystemReflectionEmitVersion>
    <SystemReflectionMetadataVersion>7.0.0</SystemReflectionMetadataVersion>
    <SystemThreadingTasksDataflow>7.0.0</SystemThreadingTasksDataflow>
    <SystemRuntimeCompilerServicesUnsafeVersion>6.0.0</SystemRuntimeCompilerServicesUnsafeVersion>
    <SystemValueTupleVersion>4.5.0</SystemValueTupleVersion>
    <!-- Versions for package groups -->
    <RoslynVersion>4.6.0-2.23126.2</RoslynVersion>
    <VisualStudioEditorPackagesVersion>17.7.25-preview</VisualStudioEditorPackagesVersion>
    <MicrosoftVisualStudioShellPackagesVersion>17.7.35338-preview.1</MicrosoftVisualStudioShellPackagesVersion>
    <VisualStudioProjectSystemPackagesVersion>17.7.58-pre</VisualStudioProjectSystemPackagesVersion>
    <MicrosoftVisualStudioThreadingPackagesVersion>17.7.5-preview</MicrosoftVisualStudioThreadingPackagesVersion>
    <!-- Roslyn packages -->
    <MicrosoftCodeAnalysisEditorFeaturesVersion>$(RoslynVersion)</MicrosoftCodeAnalysisEditorFeaturesVersion>
    <MicrosoftCodeAnalysisEditorFeaturesTextVersion>$(RoslynVersion)</MicrosoftCodeAnalysisEditorFeaturesTextVersion>
    <MicrosoftCodeAnalysisEditorFeaturesWpfVersion>$(RoslynVersion)</MicrosoftCodeAnalysisEditorFeaturesWpfVersion>
    <MicrosoftCodeAnalysisExternalAccessFSharpVersion>$(RoslynVersion)</MicrosoftCodeAnalysisExternalAccessFSharpVersion>
    <MicrosoftCodeAnalysisVersion>$(RoslynVersion)</MicrosoftCodeAnalysisVersion>
    <MicrosoftCodeAnalysisCSharpVersion>$(RoslynVersion)</MicrosoftCodeAnalysisCSharpVersion>
    <MicrosoftVisualStudioLanguageServicesVersion>$(RoslynVersion)</MicrosoftVisualStudioLanguageServicesVersion>
    <MicrosoftCodeAnalysisTestResourcesProprietaryVersion>2.0.28</MicrosoftCodeAnalysisTestResourcesProprietaryVersion>
    <MicrosoftCodeAnalysisCompilersVersion>$(RoslynVersion)</MicrosoftCodeAnalysisCompilersVersion>
    <!-- Visual Studio Shell packages -->
    <MicrosoftVisualStudioInteropVersion>$(MicrosoftVisualStudioShellPackagesVersion)</MicrosoftVisualStudioInteropVersion>
    <MicrosoftInternalVisualStudioInteropVersion>$(MicrosoftVisualStudioShellPackagesVersion)</MicrosoftInternalVisualStudioInteropVersion>
    <MicrosoftVisualStudioImagingInterop140DesignTimeVersion>$(MicrosoftVisualStudioShellPackagesVersion)</MicrosoftVisualStudioImagingInterop140DesignTimeVersion>
    <MicrosoftVisualStudioImageCatalogVersion>$(MicrosoftVisualStudioShellPackagesVersion)</MicrosoftVisualStudioImageCatalogVersion>
    <MicrosoftVisualStudioShellInteropVersion>$(MicrosoftVisualStudioShellPackagesVersion)</MicrosoftVisualStudioShellInteropVersion>
    <MicrosoftVisualStudioTextManagerInteropVersion>$(MicrosoftVisualStudioShellPackagesVersion)</MicrosoftVisualStudioTextManagerInteropVersion>
    <MicrosoftVisualStudioOLEInteropVersion>$(MicrosoftVisualStudioShellPackagesVersion)</MicrosoftVisualStudioOLEInteropVersion>
    <MicrosoftVisualStudioShell150Version>$(MicrosoftVisualStudioShellPackagesVersion)</MicrosoftVisualStudioShell150Version>
    <MicrosoftVisualStudioShellDesignVersion>$(MicrosoftVisualStudioShellPackagesVersion)</MicrosoftVisualStudioShellDesignVersion>
    <MicrosoftVisualStudioShellFrameworkVersion>$(MicrosoftVisualStudioShellPackagesVersion)</MicrosoftVisualStudioShellFrameworkVersion>
    <MicrosoftVisualStudioPackageLanguageService150Version>$(MicrosoftVisualStudioShellPackagesVersion)</MicrosoftVisualStudioPackageLanguageService150Version>
    <MicrosoftVisualStudioManagedInterfacesVersion>$(MicrosoftVisualStudioShellPackagesVersion)</MicrosoftVisualStudioManagedInterfacesVersion>
    <MicrosoftVisualStudioProjectAggregatorVersion>$(MicrosoftVisualStudioShellPackagesVersion)</MicrosoftVisualStudioProjectAggregatorVersion>
    <MicrosoftVisualStudioGraphModelVersion>$(MicrosoftVisualStudioShellPackagesVersion)</MicrosoftVisualStudioGraphModelVersion>
    <MicrosoftVisualStudioImagingVersion>$(MicrosoftVisualStudioShellPackagesVersion)</MicrosoftVisualStudioImagingVersion>
    <MicrosoftVisualStudioDesignerInterfacesVersion>$(MicrosoftVisualStudioShellPackagesVersion)</MicrosoftVisualStudioDesignerInterfacesVersion>
    <MicrosoftVisualStudioUtilitiesVersion>$(MicrosoftVisualStudioShellPackagesVersion)</MicrosoftVisualStudioUtilitiesVersion>
    <MicrosoftVisualStudioShellImmutable100Version>10.0.30319</MicrosoftVisualStudioShellImmutable100Version>
    <MicrosoftVisualStudioShellImmutable110Version>11.0.50727</MicrosoftVisualStudioShellImmutable110Version>
    <MicrosoftVisualStudioShellImmutable150Version>15.0.25123-Dev15Preview</MicrosoftVisualStudioShellImmutable150Version>
    <!-- Microsoft Build packages -->
    <MicrosoftBuildVersion>17.7.0-preview-23217-02</MicrosoftBuildVersion>
    <MicrosoftBuildFrameworkVersion>17.7.0-preview-23217-02</MicrosoftBuildFrameworkVersion>
    <MicrosoftBuildTasksCoreVersion>17.7.0-preview-23217-02</MicrosoftBuildTasksCoreVersion>
    <MicrosoftBuildUtilitiesCoreVersion>17.7.0-preview-23217-02</MicrosoftBuildUtilitiesCoreVersion>
    <!-- Visual Studio Editor packages -->
    <MicrosoftVisualStudioCoreUtilityVersion>$(VisualStudioEditorPackagesVersion)</MicrosoftVisualStudioCoreUtilityVersion>
    <MicrosoftVisualStudioEditorVersion>$(VisualStudioEditorPackagesVersion)</MicrosoftVisualStudioEditorVersion>
    <MicrosoftVisualStudioLanguageStandardClassificationVersion>$(VisualStudioEditorPackagesVersion)</MicrosoftVisualStudioLanguageStandardClassificationVersion>
    <MicrosoftVisualStudioLanguageVersion>$(VisualStudioEditorPackagesVersion)</MicrosoftVisualStudioLanguageVersion>
    <MicrosoftVisualStudioLanguageIntellisenseVersion>$(VisualStudioEditorPackagesVersion)</MicrosoftVisualStudioLanguageIntellisenseVersion>
    <MicrosoftVisualStudioPlatformVSEditorVersion>$(VisualStudioEditorPackagesVersion)</MicrosoftVisualStudioPlatformVSEditorVersion>
    <MicrosoftVisualStudioTextUIVersion>$(VisualStudioEditorPackagesVersion)</MicrosoftVisualStudioTextUIVersion>
    <MicrosoftVisualStudioTextUIWpfVersion>$(VisualStudioEditorPackagesVersion)</MicrosoftVisualStudioTextUIWpfVersion>
    <MicrosoftVisualStudioTextDataVersion>$(VisualStudioEditorPackagesVersion)</MicrosoftVisualStudioTextDataVersion>
    <MicrosoftVisualStudioTextInternalVersion>$(VisualStudioEditorPackagesVersion)</MicrosoftVisualStudioTextInternalVersion>
    <MicrosoftVisualStudioComponentModelHostVersion>$(VisualStudioEditorPackagesVersion)</MicrosoftVisualStudioComponentModelHostVersion>
    <NuGetSolutionRestoreManagerInteropVersion>5.6.0</NuGetSolutionRestoreManagerInteropVersion>
    <MicrosoftVisualStudioExtensibilityTestingVersion>0.1.169-beta</MicrosoftVisualStudioExtensibilityTestingVersion>
    <MicrosoftVisualStudioExtensibilityTestingSourceGeneratorVersion>$(MicrosoftVisualStudioExtensibilityTestingVersion)</MicrosoftVisualStudioExtensibilityTestingSourceGeneratorVersion>
    <MicrosoftVisualStudioExtensibilityTestingXunitVersion>$(MicrosoftVisualStudioExtensibilityTestingVersion)</MicrosoftVisualStudioExtensibilityTestingXunitVersion>
    <!-- Visual Studio Threading packags -->
    <MicrosoftVisualStudioThreadingVersion>$(MicrosoftVisualStudioThreadingPackagesVersion)</MicrosoftVisualStudioThreadingVersion>
    <!-- Visual Studio Project System packages-->
    <MicrosoftVisualStudioProjectSystemVersion>$(VisualStudioProjectSystemPackagesVersion)</MicrosoftVisualStudioProjectSystemVersion>
    <MicrosoftVisualStudioProjectSystemManagedVersion>2.3.6152103</MicrosoftVisualStudioProjectSystemManagedVersion>
    <!-- Misc. Visual Studio packages -->
    <MicrosoftVSSDKBuildToolsVersion>17.1.4054</MicrosoftVSSDKBuildToolsVersion>
    <MicrosoftVisualStudioRpcContractsVersion>17.7.3-preview</MicrosoftVisualStudioRpcContractsVersion>
    <MicrosoftVisualFSharpMicrosoftVisualStudioShellUIInternalVersion>17.0.0</MicrosoftVisualFSharpMicrosoftVisualStudioShellUIInternalVersion>
    <MicrosoftVisualStudioValidationVersion>17.6.11</MicrosoftVisualStudioValidationVersion>
    <VSSDKDebuggerVisualizersVersion>12.0.4</VSSDKDebuggerVisualizersVersion>
    <VSSDKVSLangProjVersion>7.0.4</VSSDKVSLangProjVersion>
    <VSSDKVSLangProj8Version>8.0.4</VSSDKVSLangProj8Version>
    <VSSDKVSLangProj11Version>11.0.4</VSSDKVSLangProj11Version>
    <VSSDKVSHelpVersion>7.0.4</VSSDKVSHelpVersion>
    <!-- setup packages -->
    <MicroBuildCoreVersion>0.2.0</MicroBuildCoreVersion>
    <MicroBuildCoreSentinelVersion>1.0.0</MicroBuildCoreSentinelVersion>
    <MicroBuildPluginsSwixBuildVersion>1.1.33</MicroBuildPluginsSwixBuildVersion>
    <!-- other packages -->
    <BenchmarkDotNetVersion>0.13.2</BenchmarkDotNetVersion>
    <FsCheckVersion>2.16.5</FsCheckVersion>
    <FSharpDataTypeProvidersVersion>4.3.0.0</FSharpDataTypeProvidersVersion>
    <MicrosoftCompositionVersion>1.0.31</MicrosoftCompositionVersion>
    <SystemComponentModelCompositionVersion>7.0.0</SystemComponentModelCompositionVersion>
    <SystemCompositionVersion>7.0.0</SystemCompositionVersion>
    <MicrosoftMSXMLVersion>8.0.0</MicrosoftMSXMLVersion>
    <MicrosoftNetCompilersVersion>4.3.0-1.22220.8</MicrosoftNetCompilersVersion>
    <MicrosoftNETCoreAppRefVersion>3.1.0</MicrosoftNETCoreAppRefVersion>
    <MicrosoftNETCoreILDAsmVersion>5.0.0-preview.7.20364.11</MicrosoftNETCoreILDAsmVersion>
    <MicrosoftNETCoreILAsmVersion>5.0.0-preview.7.20364.11</MicrosoftNETCoreILAsmVersion>
    <MicrosoftNETTestSdkVersion>17.4.0</MicrosoftNETTestSdkVersion>
    <NewtonsoftJsonVersion>13.0.3</NewtonsoftJsonVersion>
    <NUnitVersion>3.13.2</NUnitVersion>
    <NUnit3TestAdapterVersion>4.1.0</NUnit3TestAdapterVersion>
    <NUnitLiteVersion>3.11.0</NUnitLiteVersion>
    <NunitXmlTestLoggerVersion>2.1.80</NunitXmlTestLoggerVersion>
    <RoslynToolsSignToolVersion>1.0.0-beta2-dev3</RoslynToolsSignToolVersion>
    <StreamJsonRpcVersion>2.16.8-preview</StreamJsonRpcVersion>
    <NerdbankStreamsVersion>2.9.112</NerdbankStreamsVersion>
    <XUnitVersion>2.4.1</XUnitVersion>
    <XUnitRunnerVersion>2.4.2</XUnitRunnerVersion>
    <FluentAssertionsVersion>5.10.3</FluentAssertionsVersion>
    <HumanizerCoreVersion>2.2.0</HumanizerCoreVersion>
    <MicrosoftDotNetXliffTasksVersion>1.0.0-beta.23426.1</MicrosoftDotNetXliffTasksVersion>
    <!-- MIBC profile packages -->
    <optimizationwindows_ntx64MIBCRuntimeVersion>1.0.0-prerelease.23614.4</optimizationwindows_ntx64MIBCRuntimeVersion>
    <optimizationwindows_ntx86MIBCRuntimeVersion>1.0.0-prerelease.23614.4</optimizationwindows_ntx86MIBCRuntimeVersion>
    <optimizationwindows_ntarm64MIBCRuntimeVersion>1.0.0-prerelease.23614.4</optimizationwindows_ntarm64MIBCRuntimeVersion>
    <optimizationlinuxx64MIBCRuntimeVersion>1.0.0-prerelease.23614.4</optimizationlinuxx64MIBCRuntimeVersion>
    <optimizationlinuxarm64MIBCRuntimeVersion>1.0.0-prerelease.23614.4</optimizationlinuxarm64MIBCRuntimeVersion>
  </PropertyGroup>
</Project><|MERGE_RESOLUTION|>--- conflicted
+++ resolved
@@ -16,11 +16,7 @@
     <!-- F# Version components -->
     <FSMajorVersion>8</FSMajorVersion>
     <FSMinorVersion>0</FSMinorVersion>
-<<<<<<< HEAD
-    <FSBuildVersion>102</FSBuildVersion>
-=======
     <FSBuildVersion>200</FSBuildVersion>
->>>>>>> a7979111
     <FSRevisionVersion>0</FSRevisionVersion>
     <!-- -->
     <!-- F# Language version -->
