<Project>
  <PropertyGroup>
    <!-- opt-out properties -->
    <UsingToolXUnit>false</UsingToolXUnit>
    <!-- opt-in properties -->
    <UsingToolNetFrameworkReferenceAssemblies>true</UsingToolNetFrameworkReferenceAssemblies>
    <UsingToolNuGetRepack>true</UsingToolNuGetRepack>
    <UsingToolSourceLink>true</UsingToolSourceLink>
    <UsingToolSymbolUploader>true</UsingToolSymbolUploader>
    <UsingToolVSSDK>true</UsingToolVSSDK>
  </PropertyGroup>
  <!-- Version number computation -->
  <PropertyGroup>
    <PreReleaseVersionLabel>beta</PreReleaseVersionLabel>
    <!-- F# Version components -->
    <FSMajorVersion>7</FSMajorVersion>
    <FSMinorVersion>0</FSMinorVersion>
<<<<<<< HEAD
    <FSBuildVersion>201</FSBuildVersion>
=======
    <FSBuildVersion>300</FSBuildVersion>
>>>>>>> 69e9a985
    <FSRevisionVersion>0</FSRevisionVersion>
    <!-- -->
    <!-- F# Language version -->
    <FSLanguageVersion>$(FSMajorVersion).$(FSMinorVersion)</FSLanguageVersion>
    <FSLanguageReleaseNotesVersion>$(FSMajorVersion)-$(FSMinorVersion)</FSLanguageReleaseNotesVersion>
    <!-- -->
    <!-- FSharp.Core version -->
    <FSCoreProductVersion>$(FSMajorVersion).$(FSMinorVersion)</FSCoreProductVersion>
    <FSCorePackageVersionValue>$(FSMajorVersion).$(FSMinorVersion).$(FSBuildVersion)</FSCorePackageVersionValue>
    <FSCoreReleaseNotesVersion>$(FSMajorVersion)-$(FSMinorVersion)-$(FSBuildVersion)</FSCoreReleaseNotesVersion>
    <FSCoreVersionPrefix>$(FSMajorVersion).$(FSMinorVersion).$(FSBuildVersion)</FSCoreVersionPrefix>
    <FSCoreVersion>$(FSMajorVersion).$(FSMinorVersion).0.0</FSCoreVersion>
    <FSCoreShippedVersion>7.0.0.0</FSCoreShippedVersion>
    <!-- -->
    <!-- FSharp.Compiler.Service version -->
    <FCSMajorVersion>43</FCSMajorVersion>
    <FCSMinorVersion>7</FCSMinorVersion>
    <FCSBuildVersion>$(FSBuildVersion)</FCSBuildVersion>
    <FCSRevisionVersion>$(FSRevisionVersion)</FCSRevisionVersion>
    <FSharpCompilerServicePackageVersion>$(FCSMajorVersion).$(FCSMinorVersion).$(FCSBuildVersion)</FSharpCompilerServicePackageVersion>
    <FSharpCompilerServiceVersion>$(FCSMajorVersion).$(FCSMinorVersion).$(FCSBuildVersion).$(FCSRevisionVersion)</FSharpCompilerServiceVersion>
    <FSharpCompilerServiceReleaseNotesVersion>$(FCSMajorVersion)$(FCSMinorVersion)$(FCSBuildVersion)</FSharpCompilerServiceReleaseNotesVersion>
    <!-- -->
    <!-- The current published nuget package -->
    <FSharpCoreShippedPackageVersionValue>7.0.0</FSharpCoreShippedPackageVersionValue>
    <!-- -->
    <!-- The pattern for specifying the preview package -->
    <FSharpCorePreviewPackageVersionValue>$(FSCorePackageVersionValue)-$(PreReleaseVersionLabel).*</FSharpCorePreviewPackageVersionValue>
    <!-- -->
    <!-- FSharp tools for Visual Studio version number -->
    <FSToolsMajorVersion>12</FSToolsMajorVersion>

    <FSToolsMinorVersion>5</FSToolsMinorVersion>
    <FSToolsBuildVersion>0</FSToolsBuildVersion>
    <FSToolsRevisionVersion>$(FSRevisionVersion)</FSToolsRevisionVersion>
    <FSProductVersionPrefix>$(FSToolsMajorVersion).$(FSToolsMinorVersion).$(FSToolsBuildVersion)</FSProductVersionPrefix>
    <FSProductVersionReleaseNotesVersion>$(FSToolsMajorVersion)-$(FSToolsMinorVersion)-$(FSToolsBuildVersion)</FSProductVersionReleaseNotesVersion>
    <FSProductVersion>$(FSToolsMajorVersion).$(FSToolsMinorVersion).$(FSToolsBuildVersion).$(FSToolsRevisionVersion)</FSProductVersion>
  </PropertyGroup>
  <PropertyGroup>
    <VSMajorVersion>17</VSMajorVersion>
    <VSMinorVersion>6</VSMinorVersion>
    <VSGeneralVersion>$(VSMajorVersion).0</VSGeneralVersion>
    <VSAssemblyVersionPrefix>$(VSMajorVersion).$(VSMinorVersion).0</VSAssemblyVersionPrefix>
    <VSAssemblyVersion>$(VSAssemblyVersionPrefix).0</VSAssemblyVersion>
  </PropertyGroup>
  <!-- version number assignment -->
  <PropertyGroup Condition="'$(UseFSharpPackageVersion)' == 'true'">
    <VersionPrefix>$(FSCoreVersionPrefix)</VersionPrefix>
    <AssemblyVersion>$(FSCoreVersion)</AssemblyVersion>
  </PropertyGroup>
  <PropertyGroup Condition="'$(UseFSharpPackageVersion)' != 'true'">
    <VersionPrefix>$(FSCoreVersionPrefix)</VersionPrefix>
    <VersionPrefix Condition="'$(UseFSharpProductVersion)' == 'true'">$(FSProductVersionPrefix)</VersionPrefix>
    <VersionPrefix Condition="'$(UseVsMicroBuildAssemblyVersion)' == 'true'">$(VSAssemblyVersionPrefix)</VersionPrefix>
    <VersionPrefix Condition="'$(UseFSharpCompilerServiceVersion)' == 'true'">$(FSharpCompilerServicePackageVersion)</VersionPrefix>
    <AssemblyVersion>$(VersionPrefix).0</AssemblyVersion>
    <!-- PR builds should explicitly specify a version number -->
  </PropertyGroup>
  <PropertyGroup>
    <!-- default package sources -->
    <RestoreSources Condition="'$(DotNetBuildOffline)' != 'true'">
      $(RestoreSources);
      https://pkgs.dev.azure.com/dnceng/public/_packaging/dotnet-public/nuget/v3/index.json;
      https://pkgs.dev.azure.com/azure-public/vside/_packaging/vssdk/nuget/v3/index.json;
      https://pkgs.dev.azure.com/azure-public/vside/_packaging/vs-impl/nuget/v3/index.json;
    </RestoreSources>
    <!-- System.* packages -->
    <!-- If a System.* package is stuck on version 4.3.x, targets .NET Standard 1.x and hasn't been
    updated in years, you most likely DON'T need it, please exercise caution when adding it to the list. -->
    <SystemBuffersVersion>4.5.1</SystemBuffersVersion>
    <SystemCollectionsImmutableVersion>6.0.0</SystemCollectionsImmutableVersion>
    <MicrosoftDiaSymReaderPortablePdbVersion>1.6.0</MicrosoftDiaSymReaderPortablePdbVersion>
    <SystemDiagnosticsDiagnosticSourceVersion>6.0.0</SystemDiagnosticsDiagnosticSourceVersion>
    <SystemMemoryVersion>4.5.5</SystemMemoryVersion>
    <SystemReflectionEmitVersion>4.7.0</SystemReflectionEmitVersion>
    <SystemReflectionMetadataVersion>6.0.0</SystemReflectionMetadataVersion>
    <SystemThreadingTasksDataflow>4.11.1</SystemThreadingTasksDataflow>
    <SystemRuntimeCompilerServicesUnsafeVersion>6.0.0</SystemRuntimeCompilerServicesUnsafeVersion>
    <SystemValueTupleVersion>4.5.0</SystemValueTupleVersion>
    <!-- Versions for package groups -->
    <RoslynVersion>4.5.0-1.22520.13</RoslynVersion>
    <VisualStudioEditorPackagesVersion>17.5.49-preview</VisualStudioEditorPackagesVersion>
    <MicrosoftVisualStudioShellPackagesVersion>17.5.0-preview-1-33020-520</MicrosoftVisualStudioShellPackagesVersion>
    <VisualStudioProjectSystemPackagesVersion>17.5.202-pre-g89e17c9f72</VisualStudioProjectSystemPackagesVersion>
    <MicrosoftVisualStudioThreadingPackagesVersion>17.4.27</MicrosoftVisualStudioThreadingPackagesVersion>
    <MicrosoftBuildOverallPackagesVersion>17.4.0-preview-22469-04</MicrosoftBuildOverallPackagesVersion>
    <!-- Roslyn packages -->
    <MicrosoftCodeAnalysisEditorFeaturesVersion>$(RoslynVersion)</MicrosoftCodeAnalysisEditorFeaturesVersion>
    <MicrosoftCodeAnalysisEditorFeaturesTextVersion>$(RoslynVersion)</MicrosoftCodeAnalysisEditorFeaturesTextVersion>
    <MicrosoftCodeAnalysisEditorFeaturesWpfVersion>$(RoslynVersion)</MicrosoftCodeAnalysisEditorFeaturesWpfVersion>
    <MicrosoftCodeAnalysisExternalAccessFSharpVersion>$(RoslynVersion)</MicrosoftCodeAnalysisExternalAccessFSharpVersion>
    <MicrosoftCodeAnalysisVersion>$(RoslynVersion)</MicrosoftCodeAnalysisVersion>
    <MicrosoftCodeAnalysisCSharpVersion>$(RoslynVersion)</MicrosoftCodeAnalysisCSharpVersion>
    <MicrosoftVisualStudioLanguageServicesVersion>$(RoslynVersion)</MicrosoftVisualStudioLanguageServicesVersion>
    <MicrosoftCodeAnalysisTestResourcesProprietaryVersion>2.0.28</MicrosoftCodeAnalysisTestResourcesProprietaryVersion>
    <MicrosoftCodeAnalysisCompilersVersion>$(RoslynVersion)</MicrosoftCodeAnalysisCompilersVersion>
    <!-- Visual Studio Shell packages -->
    <MicrosoftVisualStudioInteropVersion>$(MicrosoftVisualStudioShellPackagesVersion)</MicrosoftVisualStudioInteropVersion>
    <MicrosoftInternalVisualStudioInteropVersion>$(MicrosoftVisualStudioShellPackagesVersion)</MicrosoftInternalVisualStudioInteropVersion>
    <MicrosoftVisualStudioImagingInterop140DesignTimeVersion>17.5.0-preview-1-33019-447</MicrosoftVisualStudioImagingInterop140DesignTimeVersion>
    <MicrosoftVisualStudioShellInterop80Version>$(MicrosoftVisualStudioShellPackagesVersion)</MicrosoftVisualStudioShellInterop80Version>
    <MicrosoftVisualStudioShellInterop90Version>$(MicrosoftVisualStudioShellPackagesVersion)</MicrosoftVisualStudioShellInterop90Version>
    <MicrosoftVisualStudioShellInterop100Version>$(MicrosoftVisualStudioShellPackagesVersion)</MicrosoftVisualStudioShellInterop100Version>
    <MicrosoftVisualStudioShellInterop110Version>$(MicrosoftVisualStudioShellPackagesVersion)</MicrosoftVisualStudioShellInterop110Version>
    <MicrosoftVisualStudioShellInterop120Version>$(MicrosoftVisualStudioShellPackagesVersion)</MicrosoftVisualStudioShellInterop120Version>
    <MicrosoftVisualStudioImageCatalogVersion>$(MicrosoftVisualStudioShellPackagesVersion)</MicrosoftVisualStudioImageCatalogVersion>
    <MicrosoftVisualStudioShellInteropVersion>$(MicrosoftVisualStudioShellPackagesVersion)</MicrosoftVisualStudioShellInteropVersion>
    <MicrosoftVisualStudioTextManagerInteropVersion>$(MicrosoftVisualStudioShellPackagesVersion)</MicrosoftVisualStudioTextManagerInteropVersion>
    <MicrosoftVisualStudioTextManagerInterop80Version>$(MicrosoftVisualStudioShellPackagesVersion)</MicrosoftVisualStudioTextManagerInterop80Version>
    <MicrosoftVisualStudioTextManagerInterop100Version>$(MicrosoftVisualStudioShellPackagesVersion)</MicrosoftVisualStudioTextManagerInterop100Version>
    <MicrosoftVisualStudioTextManagerInterop120Version>$(MicrosoftVisualStudioShellPackagesVersion)</MicrosoftVisualStudioTextManagerInterop120Version>
    <MicrosoftVisualStudioOLEInteropVersion>$(MicrosoftVisualStudioShellPackagesVersion)</MicrosoftVisualStudioOLEInteropVersion>
    <MicrosoftVisualStudioShell150Version>$(MicrosoftVisualStudioShellPackagesVersion)</MicrosoftVisualStudioShell150Version>
    <MicrosoftVisualStudioShellDesignVersion>$(MicrosoftVisualStudioShellPackagesVersion)</MicrosoftVisualStudioShellDesignVersion>
    <MicrosoftVisualStudioShellFrameworkVersion>$(MicrosoftVisualStudioShellPackagesVersion)</MicrosoftVisualStudioShellFrameworkVersion>
    <MicrosoftVisualStudioPackageLanguageService150Version>$(MicrosoftVisualStudioShellPackagesVersion)</MicrosoftVisualStudioPackageLanguageService150Version>
    <MicrosoftVisualStudioManagedInterfacesVersion>17.5.0-preview-1-33019-447</MicrosoftVisualStudioManagedInterfacesVersion>
    <MicrosoftVisualStudioProjectAggregatorVersion>17.5.0-preview-1-33019-447</MicrosoftVisualStudioProjectAggregatorVersion>
    <MicrosoftVisualStudioGraphModelVersion>$(MicrosoftVisualStudioShellPackagesVersion)</MicrosoftVisualStudioGraphModelVersion>
    <MicrosoftVisualStudioImagingVersion>$(MicrosoftVisualStudioShellPackagesVersion)</MicrosoftVisualStudioImagingVersion>
    <MicrosoftVisualStudioDesignerInterfacesVersion>$(MicrosoftVisualStudioShellPackagesVersion)</MicrosoftVisualStudioDesignerInterfacesVersion>
    <MicrosoftVisualStudioUtilitiesVersion>$(MicrosoftVisualStudioShellPackagesVersion)</MicrosoftVisualStudioUtilitiesVersion>
    <EnvDTEVersion>$(MicrosoftVisualStudioShellPackagesVersion)</EnvDTEVersion>
    <EnvDTE80Version>$(MicrosoftVisualStudioShellPackagesVersion)</EnvDTE80Version>
    <MicrosoftVisualStudioShell140Version>14.3.25407</MicrosoftVisualStudioShell140Version>
    <MicrosoftVisualStudioShellImmutable100Version>10.0.30319</MicrosoftVisualStudioShellImmutable100Version>
    <MicrosoftVisualStudioShellImmutable110Version>11.0.50727</MicrosoftVisualStudioShellImmutable110Version>
    <MicrosoftVisualStudioShellImmutable150Version>15.0.25123-Dev15Preview</MicrosoftVisualStudioShellImmutable150Version>
    <MicrosoftVisualStudioShellInterop160DesignTimeVersion>16.0.1</MicrosoftVisualStudioShellInterop160DesignTimeVersion>
    <MicrosoftVisualStudioShellInterop16DesignTimeVersion>16.0.28924.11111</MicrosoftVisualStudioShellInterop16DesignTimeVersion>
    <!-- Microsoft Build packages -->
    <MicrosoftBuildVersion>$(MicrosoftBuildOverallPackagesVersion)</MicrosoftBuildVersion>
    <MicrosoftBuildFrameworkVersion>$(MicrosoftBuildOverallPackagesVersion)</MicrosoftBuildFrameworkVersion>
    <MicrosoftBuildTasksCoreVersion>$(MicrosoftBuildOverallPackagesVersion)</MicrosoftBuildTasksCoreVersion>
    <MicrosoftBuildUtilitiesCoreVersion>$(MicrosoftBuildOverallPackagesVersion)</MicrosoftBuildUtilitiesCoreVersion>
    <!-- Visual Studio Editor packages -->
    <MicrosoftVisualStudioCoreUtilityVersion>$(VisualStudioEditorPackagesVersion)</MicrosoftVisualStudioCoreUtilityVersion>
    <MicrosoftVisualStudioEditorVersion>$(VisualStudioEditorPackagesVersion)</MicrosoftVisualStudioEditorVersion>
    <MicrosoftVisualStudioLanguageStandardClassificationVersion>$(VisualStudioEditorPackagesVersion)</MicrosoftVisualStudioLanguageStandardClassificationVersion>
    <MicrosoftVisualStudioLanguageVersion>$(VisualStudioEditorPackagesVersion)</MicrosoftVisualStudioLanguageVersion>
    <MicrosoftVisualStudioLanguageIntellisenseVersion>$(VisualStudioEditorPackagesVersion)</MicrosoftVisualStudioLanguageIntellisenseVersion>
    <MicrosoftVisualStudioPlatformVSEditorVersion>$(VisualStudioEditorPackagesVersion)</MicrosoftVisualStudioPlatformVSEditorVersion>
    <MicrosoftVisualStudioTextUIVersion>$(VisualStudioEditorPackagesVersion)</MicrosoftVisualStudioTextUIVersion>
    <MicrosoftVisualStudioTextUIWpfVersion>$(VisualStudioEditorPackagesVersion)</MicrosoftVisualStudioTextUIWpfVersion>
    <MicrosoftVisualStudioTextDataVersion>$(VisualStudioEditorPackagesVersion)</MicrosoftVisualStudioTextDataVersion>
    <MicrosoftVisualStudioTextInternalVersion>$(VisualStudioEditorPackagesVersion)</MicrosoftVisualStudioTextInternalVersion>
    <MicrosoftVisualStudioComponentModelHostVersion>$(VisualStudioEditorPackagesVersion)</MicrosoftVisualStudioComponentModelHostVersion>
    <NuGetSolutionRestoreManagerInteropVersion>5.6.0</NuGetSolutionRestoreManagerInteropVersion>
    <MicrosoftVisualStudioExtensibilityTestingVersion>0.1.162-beta</MicrosoftVisualStudioExtensibilityTestingVersion>
    <MicrosoftVisualStudioExtensibilityTestingSourceGeneratorVersion>$(MicrosoftVisualStudioExtensibilityTestingVersion)</MicrosoftVisualStudioExtensibilityTestingSourceGeneratorVersion>
    <MicrosoftVisualStudioExtensibilityTestingXunitVersion>$(MicrosoftVisualStudioExtensibilityTestingVersion)</MicrosoftVisualStudioExtensibilityTestingXunitVersion>
    <!-- Visual Studio Threading packags -->
    <MicrosoftVisualStudioThreadingVersion>$(MicrosoftVisualStudioThreadingPackagesVersion)</MicrosoftVisualStudioThreadingVersion>
    <!-- Visual Studio Project System packages-->
    <MicrosoftVisualStudioProjectSystemVersion>$(VisualStudioProjectSystemPackagesVersion)</MicrosoftVisualStudioProjectSystemVersion>
    <MicrosoftVisualStudioProjectSystemManagedVersion>2.3.6152103</MicrosoftVisualStudioProjectSystemManagedVersion>
    <!-- Misc. Visual Studio packages -->
    <MicrosoftVSSDKBuildToolsVersion>17.1.4054</MicrosoftVSSDKBuildToolsVersion>
    <MicrosoftVisualStudioRpcContractsVersion>17.5.9-alpha-g84529e7115</MicrosoftVisualStudioRpcContractsVersion>
    <MicrosoftVisualFSharpMicrosoftVisualStudioShellUIInternalVersion>17.0.0</MicrosoftVisualFSharpMicrosoftVisualStudioShellUIInternalVersion>
    <MicrosoftVisualStudioValidationVersion>17.0.64</MicrosoftVisualStudioValidationVersion>
    <MicrosoftVisualStudioWCFReferenceInteropVersion>9.0.30729</MicrosoftVisualStudioWCFReferenceInteropVersion>
    <SystemRuntimeCompilerServicesUnsafeVersion>6.0.0</SystemRuntimeCompilerServicesUnsafeVersion>
    <VSSDKDebuggerVisualizersVersion>12.0.4</VSSDKDebuggerVisualizersVersion>
    <VSSDKVSLangProjVersion>7.0.4</VSSDKVSLangProjVersion>
    <VSSDKVSLangProj8Version>8.0.4</VSSDKVSLangProj8Version>
    <VSSDKVSLangProj11Version>11.0.4</VSSDKVSLangProj11Version>
    <VSSDKVSHelpVersion>7.0.4</VSSDKVSHelpVersion>
    <!-- setup packages -->
    <MicroBuildCoreVersion>0.2.0</MicroBuildCoreVersion>
    <MicroBuildCoreSentinelVersion>1.0.0</MicroBuildCoreSentinelVersion>
    <MicroBuildPluginsSwixBuildVersion>1.1.33</MicroBuildPluginsSwixBuildVersion>
    <!-- other packages -->
    <BenchmarkDotNetVersion>0.13.2</BenchmarkDotNetVersion>
    <FsCheckVersion>2.16.5</FsCheckVersion>
    <FSharpDataTypeProvidersVersion>4.3.0.0</FSharpDataTypeProvidersVersion>
    <MicrosoftCompositionVersion>1.0.31</MicrosoftCompositionVersion>
    <SystemComponentModelCompositionVersion>6.0.0</SystemComponentModelCompositionVersion>
    <MicrosoftMSXMLVersion>8.0.0</MicrosoftMSXMLVersion>
    <MicrosoftNetCompilersVersion>4.3.0-1.22220.8</MicrosoftNetCompilersVersion>
    <MicrosoftNETCoreAppRefVersion>3.1.0</MicrosoftNETCoreAppRefVersion>
    <MicrosoftNETCoreILDAsmVersion>5.0.0-preview.7.20364.11</MicrosoftNETCoreILDAsmVersion>
    <MicrosoftNETCoreILAsmVersion>5.0.0-preview.7.20364.11</MicrosoftNETCoreILAsmVersion>
    <MicrosoftNETTestSdkVersion>16.11.0</MicrosoftNETTestSdkVersion>
    <MicrosoftWin32RegistryVersion>5.0.0</MicrosoftWin32RegistryVersion>
    <NewtonsoftJsonVersion>13.0.2</NewtonsoftJsonVersion>
    <NUnitVersion>3.13.2</NUnitVersion>
    <NUnit3TestAdapterVersion>4.1.0</NUnit3TestAdapterVersion>
    <NUnitLiteVersion>3.11.0</NUnitLiteVersion>
    <NunitXmlTestLoggerVersion>2.1.80</NunitXmlTestLoggerVersion>
    <RoslynToolsSignToolVersion>1.0.0-beta2-dev3</RoslynToolsSignToolVersion>
    <StreamJsonRpcVersion>2.14.6-alpha</StreamJsonRpcVersion>
    <NerdbankStreamsVersion>2.9.112</NerdbankStreamsVersion>
    <XUnitVersion>2.4.1</XUnitVersion>
    <XUnitRunnerVersion>2.4.2</XUnitRunnerVersion>
    <FluentAssertionsVersion>5.10.3</FluentAssertionsVersion>
    <HumanizerCoreVersion>2.2.0</HumanizerCoreVersion>
  </PropertyGroup>
</Project><|MERGE_RESOLUTION|>--- conflicted
+++ resolved
@@ -15,11 +15,7 @@
     <!-- F# Version components -->
     <FSMajorVersion>7</FSMajorVersion>
     <FSMinorVersion>0</FSMinorVersion>
-<<<<<<< HEAD
-    <FSBuildVersion>201</FSBuildVersion>
-=======
     <FSBuildVersion>300</FSBuildVersion>
->>>>>>> 69e9a985
     <FSRevisionVersion>0</FSRevisionVersion>
     <!-- -->
     <!-- F# Language version -->
