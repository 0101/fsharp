<Project>
  <PropertyGroup>
    <!-- opt-out properties -->
    <UsingToolXUnit>false</UsingToolXUnit>
    <!-- opt-in properties -->
    <UsingToolNuGetRepack>true</UsingToolNuGetRepack>
    <UsingToolSymbolUploader>true</UsingToolSymbolUploader>
    <UsingToolVSSDK>true</UsingToolVSSDK>
  </PropertyGroup>
  <!-- Version number computation -->
  <PropertyGroup>
    <PreReleaseVersionLabel>beta</PreReleaseVersionLabel>
    <!-- These have to be in sync with latest release branch -->
    <!-- F# Version components -->
    <FSMajorVersion>9</FSMajorVersion>
    <FSMinorVersion>0</FSMinorVersion>
<<<<<<< HEAD
    <FSBuildVersion>401</FSBuildVersion>
=======
    <FSBuildVersion>100</FSBuildVersion>
>>>>>>> 72fac01a
    <FSRevisionVersion>0</FSRevisionVersion>
    <!-- -->
    <!-- F# Language version -->
    <FSLanguageVersion>$(FSMajorVersion).$(FSMinorVersion)</FSLanguageVersion>
    <FSLanguageReleaseNotesVersion>$(FSMajorVersion)-$(FSMinorVersion)</FSLanguageReleaseNotesVersion>
    <!-- -->
    <!-- FSharp.Core version -->
    <FSCoreProductVersion>$(FSMajorVersion).$(FSMinorVersion)</FSCoreProductVersion>
    <FSCorePackageVersionValue>$(FSMajorVersion).$(FSMinorVersion).$(FSBuildVersion)</FSCorePackageVersionValue>
    <FSCoreReleaseNotesVersion>$(FSMajorVersion)-$(FSMinorVersion)-$(FSBuildVersion)</FSCoreReleaseNotesVersion>
    <FSCoreVersionPrefix>$(FSMajorVersion).$(FSMinorVersion).$(FSBuildVersion)</FSCoreVersionPrefix>
    <FSCoreVersion>$(FSMajorVersion).$(FSMinorVersion).0.0</FSCoreVersion>
    <FSCoreShippedVersion>8.0.0.0</FSCoreShippedVersion>
    <!-- -->
    <!-- FSharp.Compiler.Service version -->
    <FCSMajorVersion>43</FCSMajorVersion>
    <FCSMinorVersion>9</FCSMinorVersion>
    <FCSBuildVersion>$(FSBuildVersion)</FCSBuildVersion>
    <FCSRevisionVersion>$(FSRevisionVersion)</FCSRevisionVersion>
    <FSharpCompilerServicePackageVersion>$(FCSMajorVersion).$(FCSMinorVersion).$(FCSBuildVersion)</FSharpCompilerServicePackageVersion>
    <FSharpCompilerServiceVersion>$(FCSMajorVersion).$(FCSMinorVersion).$(FCSBuildVersion).$(FCSRevisionVersion)</FSharpCompilerServiceVersion>
    <FSharpCompilerServiceReleaseNotesVersion>$(FCSMajorVersion)$(FCSMinorVersion)$(FCSBuildVersion)</FSharpCompilerServiceReleaseNotesVersion>
    <!-- -->
    <!-- The current published nuget package -->
    <FSharpCoreShippedPackageVersionValue>8.0.301</FSharpCoreShippedPackageVersionValue>
    <!-- -->
    <!-- The pattern for specifying the preview package -->
    <FSharpCorePreviewPackageVersionValue>$(FSCorePackageVersionValue)-$(PreReleaseVersionLabel).*</FSharpCorePreviewPackageVersionValue>
    <!-- -->
    <!-- FSharp tools for Visual Studio version number -->
    <FSToolsMajorVersion>12</FSToolsMajorVersion>
    <FSToolsMinorVersion>9</FSToolsMinorVersion>
    <FSToolsBuildVersion>$(FSBuildVersion)</FSToolsBuildVersion>
    <FSToolsRevisionVersion>$(FSRevisionVersion)</FSToolsRevisionVersion>
    <FSProductVersionPrefix>$(FSToolsMajorVersion).$(FSToolsMinorVersion).$(FSToolsBuildVersion)</FSProductVersionPrefix>
    <FSProductVersionReleaseNotesVersion>$(FSToolsMajorVersion)-$(FSToolsMinorVersion)-$(FSToolsBuildVersion)</FSProductVersionReleaseNotesVersion>
    <FSProductVersion>$(FSToolsMajorVersion).$(FSToolsMinorVersion).$(FSToolsBuildVersion).$(FSToolsRevisionVersion)</FSProductVersion>
  </PropertyGroup>
  <PropertyGroup>
    <!-- These have to be in sync with latest release branch -->
    <VSMajorVersion>17</VSMajorVersion>
    <VSMinorVersion>12</VSMinorVersion>
    <VSGeneralVersion>$(VSMajorVersion).0</VSGeneralVersion>
    <VSAssemblyVersionPrefix>$(VSMajorVersion).$(VSMinorVersion).0</VSAssemblyVersionPrefix>
    <VSAssemblyVersion>$(VSAssemblyVersionPrefix).0</VSAssemblyVersion>
  </PropertyGroup>
  <!-- version number assignment -->
  <PropertyGroup Condition="'$(UseFSharpPackageVersion)' == 'true'">
    <VersionPrefix>$(FSCoreVersionPrefix)</VersionPrefix>
    <AssemblyVersion>$(FSCoreVersion)</AssemblyVersion>
  </PropertyGroup>
  <PropertyGroup Condition="'$(UseFSharpPackageVersion)' != 'true'">
    <VersionPrefix>$(FSCoreVersionPrefix)</VersionPrefix>
    <VersionPrefix Condition="'$(UseFSharpProductVersion)' == 'true'">$(FSProductVersionPrefix)</VersionPrefix>
    <VersionPrefix Condition="'$(UseVsMicroBuildAssemblyVersion)' == 'true'">$(VSAssemblyVersionPrefix)</VersionPrefix>
    <VersionPrefix Condition="'$(UseFSharpCompilerServiceVersion)' == 'true'">$(FSharpCompilerServicePackageVersion)</VersionPrefix>
    <AssemblyVersion>$(VersionPrefix).0</AssemblyVersion>
    <!-- PR builds should explicitly specify a version number -->
  </PropertyGroup>
  <PropertyGroup>
    <!-- System.* packages -->
    <!-- If a System.* package is stuck on version 4.3.x, targets .NET Standard 1.x and hasn't been
    updated in years, you most likely DON'T need it, please exercise caution when adding it to the list. -->
    <SystemPackageVersionVersion>8.0.0</SystemPackageVersionVersion>
    <SystemBuffersVersion>4.5.1</SystemBuffersVersion>
    <SystemCollectionsImmutableVersion>$(SystemPackageVersionVersion)</SystemCollectionsImmutableVersion>
    <SystemComponentModelCompositionVersion>$(SystemPackageVersionVersion)</SystemComponentModelCompositionVersion>
    <SystemCompositionVersion>$(SystemPackageVersionVersion)</SystemCompositionVersion>
    <SystemDiagnosticsDiagnosticSourceVersion>$(SystemPackageVersionVersion)</SystemDiagnosticsDiagnosticSourceVersion>
    <SystemMemoryVersion>4.5.5</SystemMemoryVersion>
    <SystemReflectionEmitVersion>4.7.0</SystemReflectionEmitVersion>
    <SystemReflectionMetadataVersion>$(SystemPackageVersionVersion)</SystemReflectionMetadataVersion>
    <SystemRuntimeCompilerServicesUnsafeVersion>6.0.0</SystemRuntimeCompilerServicesUnsafeVersion>
    <SystemThreadingTasksDataflow>$(SystemPackageVersionVersion)</SystemThreadingTasksDataflow>
    <SystemValueTupleVersion>4.5.0</SystemValueTupleVersion>
    <MicrosoftDiaSymReaderPortablePdbVersion>1.6.0</MicrosoftDiaSymReaderPortablePdbVersion>
    <!-- Versions for package groups -->
    <RoslynVersion>4.11.0-2.24264.2</RoslynVersion>
    <VisualStudioEditorPackagesVersion>17.10.191</VisualStudioEditorPackagesVersion>
    <MicrosoftVisualStudioShellPackagesVersion>17.10.40152</MicrosoftVisualStudioShellPackagesVersion>
    <VisualStudioProjectSystemPackagesVersion>17.10.526-pre-g1b474069f5</VisualStudioProjectSystemPackagesVersion>
    <MicrosoftVisualStudioThreadingPackagesVersion>17.10.41</MicrosoftVisualStudioThreadingPackagesVersion>
    <MicrosoftBuildVersion>17.11.0-preview-24178-03</MicrosoftBuildVersion>
    <!-- Roslyn packages -->
    <MicrosoftCodeAnalysisEditorFeaturesVersion>$(RoslynVersion)</MicrosoftCodeAnalysisEditorFeaturesVersion>
    <MicrosoftCodeAnalysisEditorFeaturesTextVersion>$(RoslynVersion)</MicrosoftCodeAnalysisEditorFeaturesTextVersion>
    <MicrosoftCodeAnalysisEditorFeaturesWpfVersion>$(RoslynVersion)</MicrosoftCodeAnalysisEditorFeaturesWpfVersion>
    <MicrosoftCodeAnalysisExternalAccessFSharpVersion>$(RoslynVersion)</MicrosoftCodeAnalysisExternalAccessFSharpVersion>
    <MicrosoftCodeAnalysisVersion>$(RoslynVersion)</MicrosoftCodeAnalysisVersion>
    <MicrosoftCodeAnalysisCSharpVersion>$(RoslynVersion)</MicrosoftCodeAnalysisCSharpVersion>
    <MicrosoftVisualStudioLanguageServicesVersion>$(RoslynVersion)</MicrosoftVisualStudioLanguageServicesVersion>
    <MicrosoftCodeAnalysisTestResourcesProprietaryVersion>2.0.28</MicrosoftCodeAnalysisTestResourcesProprietaryVersion>
    <MicrosoftCodeAnalysisCompilersVersion>$(RoslynVersion)</MicrosoftCodeAnalysisCompilersVersion>
    <!-- -->
    <!-- Visual Studio Shell packages -->
    <MicrosoftVisualStudioInteropVersion>$(MicrosoftVisualStudioShellPackagesVersion)</MicrosoftVisualStudioInteropVersion>
    <MicrosoftInternalVisualStudioInteropVersion>$(MicrosoftVisualStudioShellPackagesVersion)</MicrosoftInternalVisualStudioInteropVersion>
    <MicrosoftVisualStudioImagingInterop140DesignTimeVersion>$(MicrosoftVisualStudioShellPackagesVersion)</MicrosoftVisualStudioImagingInterop140DesignTimeVersion>
    <MicrosoftVisualStudioImageCatalogVersion>$(MicrosoftVisualStudioShellPackagesVersion)</MicrosoftVisualStudioImageCatalogVersion>
    <MicrosoftVisualStudioShellInteropVersion>$(MicrosoftVisualStudioShellPackagesVersion)</MicrosoftVisualStudioShellInteropVersion>
    <MicrosoftVisualStudioTextManagerInteropVersion>$(MicrosoftVisualStudioShellPackagesVersion)</MicrosoftVisualStudioTextManagerInteropVersion>
    <MicrosoftVisualStudioOLEInteropVersion>$(MicrosoftVisualStudioShellPackagesVersion)</MicrosoftVisualStudioOLEInteropVersion>
    <MicrosoftVisualStudioShell150Version>$(MicrosoftVisualStudioShellPackagesVersion)</MicrosoftVisualStudioShell150Version>
    <MicrosoftVisualStudioShellDesignVersion>$(MicrosoftVisualStudioShellPackagesVersion)</MicrosoftVisualStudioShellDesignVersion>
    <MicrosoftVisualStudioShellFrameworkVersion>$(MicrosoftVisualStudioShellPackagesVersion)</MicrosoftVisualStudioShellFrameworkVersion>
    <MicrosoftInternalVisualStudioShellFrameworkVersion>$(MicrosoftVisualStudioShellPackagesVersion)</MicrosoftInternalVisualStudioShellFrameworkVersion>
    <MicrosoftVisualStudioPackageLanguageService150Version>$(MicrosoftVisualStudioShellPackagesVersion)</MicrosoftVisualStudioPackageLanguageService150Version>
    <MicrosoftVisualStudioManagedInterfacesVersion>$(MicrosoftVisualStudioShellPackagesVersion)</MicrosoftVisualStudioManagedInterfacesVersion>
    <MicrosoftVisualStudioProjectAggregatorVersion>$(MicrosoftVisualStudioShellPackagesVersion)</MicrosoftVisualStudioProjectAggregatorVersion>
    <MicrosoftVisualStudioGraphModelVersion>$(MicrosoftVisualStudioShellPackagesVersion)</MicrosoftVisualStudioGraphModelVersion>
    <MicrosoftVisualStudioImagingVersion>$(MicrosoftVisualStudioShellPackagesVersion)</MicrosoftVisualStudioImagingVersion>
    <MicrosoftVisualStudioDesignerInterfacesVersion>$(MicrosoftVisualStudioShellPackagesVersion)</MicrosoftVisualStudioDesignerInterfacesVersion>
    <MicrosoftVisualStudioUtilitiesVersion>$(MicrosoftVisualStudioShellPackagesVersion)</MicrosoftVisualStudioUtilitiesVersion>
    <MicrosoftVisualStudioShellImmutable100Version>10.0.30319</MicrosoftVisualStudioShellImmutable100Version>
    <MicrosoftVisualStudioShellImmutable110Version>11.0.50727</MicrosoftVisualStudioShellImmutable110Version>
    <MicrosoftVisualStudioShellImmutable150Version>15.0.25123-Dev15Preview</MicrosoftVisualStudioShellImmutable150Version>
    <!-- -->
    <!-- Microsoft Build packages -->
    <MicrosoftBuildFrameworkVersion>$(MicrosoftBuildVersion)</MicrosoftBuildFrameworkVersion>
    <MicrosoftBuildTasksCoreVersion>$(MicrosoftBuildVersion)</MicrosoftBuildTasksCoreVersion>
    <MicrosoftBuildUtilitiesCoreVersion>$(MicrosoftBuildVersion)</MicrosoftBuildUtilitiesCoreVersion>
    <!-- -->
    <!-- Visual Studio Editor packages -->
    <MicrosoftVisualStudioCoreUtilityVersion>$(VisualStudioEditorPackagesVersion)</MicrosoftVisualStudioCoreUtilityVersion>
    <MicrosoftVisualStudioEditorVersion>$(VisualStudioEditorPackagesVersion)</MicrosoftVisualStudioEditorVersion>
    <MicrosoftVisualStudioLanguageStandardClassificationVersion>$(VisualStudioEditorPackagesVersion)</MicrosoftVisualStudioLanguageStandardClassificationVersion>
    <MicrosoftVisualStudioLanguageVersion>$(VisualStudioEditorPackagesVersion)</MicrosoftVisualStudioLanguageVersion>
    <MicrosoftVisualStudioLanguageIntellisenseVersion>$(VisualStudioEditorPackagesVersion)</MicrosoftVisualStudioLanguageIntellisenseVersion>
    <MicrosoftVisualStudioPlatformVSEditorVersion>$(VisualStudioEditorPackagesVersion)</MicrosoftVisualStudioPlatformVSEditorVersion>
    <MicrosoftVisualStudioTextUIVersion>$(VisualStudioEditorPackagesVersion)</MicrosoftVisualStudioTextUIVersion>
    <MicrosoftVisualStudioTextUIWpfVersion>$(VisualStudioEditorPackagesVersion)</MicrosoftVisualStudioTextUIWpfVersion>
    <MicrosoftVisualStudioTextDataVersion>$(VisualStudioEditorPackagesVersion)</MicrosoftVisualStudioTextDataVersion>
    <MicrosoftVisualStudioTextInternalVersion>$(VisualStudioEditorPackagesVersion)</MicrosoftVisualStudioTextInternalVersion>
    <MicrosoftVisualStudioComponentModelHostVersion>$(VisualStudioEditorPackagesVersion)</MicrosoftVisualStudioComponentModelHostVersion>
    <NuGetSolutionRestoreManagerInteropVersion>5.6.0</NuGetSolutionRestoreManagerInteropVersion>
    <MicrosoftVisualStudioExtensibilityTestingVersion>0.1.169-beta</MicrosoftVisualStudioExtensibilityTestingVersion>
    <MicrosoftVisualStudioExtensibilityTestingSourceGeneratorVersion>$(MicrosoftVisualStudioExtensibilityTestingVersion)</MicrosoftVisualStudioExtensibilityTestingSourceGeneratorVersion>
    <MicrosoftVisualStudioExtensibilityTestingXunitVersion>$(MicrosoftVisualStudioExtensibilityTestingVersion)</MicrosoftVisualStudioExtensibilityTestingXunitVersion>
    <!-- -->
    <!-- Visual Studio Threading packags -->
    <MicrosoftVisualStudioThreadingVersion>$(MicrosoftVisualStudioThreadingPackagesVersion)</MicrosoftVisualStudioThreadingVersion>
    <!-- -->
    <!-- Visual Studio Project System packages-->
    <MicrosoftVisualStudioProjectSystemVersion>$(VisualStudioProjectSystemPackagesVersion)</MicrosoftVisualStudioProjectSystemVersion>
    <MicrosoftVisualStudioProjectSystemManagedVersion>2.3.6152103</MicrosoftVisualStudioProjectSystemManagedVersion>
    <!-- -->
    <!-- Misc. Visual Studio packages -->
    <MicrosoftVSSDKBuildToolsVersion>17.10.2179</MicrosoftVSSDKBuildToolsVersion>
    <MicrosoftVisualStudioRpcContractsVersion>17.10.21</MicrosoftVisualStudioRpcContractsVersion>
    <MicrosoftVisualFSharpMicrosoftVisualStudioShellUIInternalVersion>17.0.0</MicrosoftVisualFSharpMicrosoftVisualStudioShellUIInternalVersion>
    <MicrosoftVisualStudioValidationVersion>17.8.8</MicrosoftVisualStudioValidationVersion>
    <VSSDKDebuggerVisualizersVersion>12.0.4</VSSDKDebuggerVisualizersVersion>
    <VSSDKVSLangProjVersion>7.0.4</VSSDKVSLangProjVersion>
    <VSSDKVSLangProj8Version>8.0.4</VSSDKVSLangProj8Version>
    <VSSDKVSLangProj11Version>11.0.4</VSSDKVSLangProj11Version>
    <VSSDKVSHelpVersion>7.0.4</VSSDKVSHelpVersion>
    <!-- -->
    <!-- setup packages -->
    <MicroBuildCoreVersion>0.2.0</MicroBuildCoreVersion>
    <MicroBuildCoreSentinelVersion>1.0.0</MicroBuildCoreSentinelVersion>
    <MicroBuildPluginsSwixBuildVersion>1.1.33</MicroBuildPluginsSwixBuildVersion>
    <!-- -->
    <!-- other packages -->
    <BenchmarkDotNetVersion>0.13.10</BenchmarkDotNetVersion>
    <FsCheckVersion>2.16.5</FsCheckVersion>
    <FSharpDataTypeProvidersVersion>4.3.0.0</FSharpDataTypeProvidersVersion>
    <MicrosoftCompositionVersion>1.0.31</MicrosoftCompositionVersion>
    <MicrosoftMSXMLVersion>$(SystemPackageVersionVersion)</MicrosoftMSXMLVersion>
    <MicrosoftNetCompilersVersion>4.3.0-1.22220.8</MicrosoftNetCompilersVersion>
    <MicrosoftNETCoreAppRefVersion>3.1.0</MicrosoftNETCoreAppRefVersion>
    <MicrosoftNETCoreILDAsmVersion>5.0.0-preview.7.20364.11</MicrosoftNETCoreILDAsmVersion>
    <MicrosoftNETCoreILAsmVersion>5.0.0-preview.7.20364.11</MicrosoftNETCoreILAsmVersion>
    <MicrosoftNETTestSdkVersion>17.4.0</MicrosoftNETTestSdkVersion>
    <NewtonsoftJsonVersion>13.0.3</NewtonsoftJsonVersion>
    <NUnitVersion>3.13.2</NUnitVersion>
    <NUnit3TestAdapterVersion>4.1.0</NUnit3TestAdapterVersion>
    <NUnitLiteVersion>3.11.0</NUnitLiteVersion>
    <NunitXmlTestLoggerVersion>2.1.80</NunitXmlTestLoggerVersion>
    <RoslynToolsSignToolVersion>1.0.0-beta2-dev3</RoslynToolsSignToolVersion>
    <StreamJsonRpcVersion>2.18.48</StreamJsonRpcVersion>
    <NerdbankStreamsVersion>2.10.69</NerdbankStreamsVersion>
    <XUnitVersion>2.4.1</XUnitVersion>
    <XUnitRunnerVersion>2.4.2</XUnitRunnerVersion>
    <FluentAssertionsVersion>5.10.3</FluentAssertionsVersion>
    <HumanizerCoreVersion>2.2.0</HumanizerCoreVersion>
    <!-- -->
    <!-- MIBC profile packages -->
    <optimizationwindows_ntx64MIBCRuntimeVersion>1.0.0-prerelease.23614.4</optimizationwindows_ntx64MIBCRuntimeVersion>
    <optimizationwindows_ntx86MIBCRuntimeVersion>1.0.0-prerelease.23614.4</optimizationwindows_ntx86MIBCRuntimeVersion>
    <optimizationwindows_ntarm64MIBCRuntimeVersion>1.0.0-prerelease.23614.4</optimizationwindows_ntarm64MIBCRuntimeVersion>
    <optimizationlinuxx64MIBCRuntimeVersion>1.0.0-prerelease.23614.4</optimizationlinuxx64MIBCRuntimeVersion>
    <optimizationlinuxarm64MIBCRuntimeVersion>1.0.0-prerelease.23614.4</optimizationlinuxarm64MIBCRuntimeVersion>
  </PropertyGroup>
</Project><|MERGE_RESOLUTION|>--- conflicted
+++ resolved
@@ -14,11 +14,7 @@
     <!-- F# Version components -->
     <FSMajorVersion>9</FSMajorVersion>
     <FSMinorVersion>0</FSMinorVersion>
-<<<<<<< HEAD
-    <FSBuildVersion>401</FSBuildVersion>
-=======
     <FSBuildVersion>100</FSBuildVersion>
->>>>>>> 72fac01a
     <FSRevisionVersion>0</FSRevisionVersion>
     <!-- -->
     <!-- F# Language version -->
