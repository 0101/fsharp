# CI and PR triggers
trigger:
- master
- dev16.1
- feature/*
- release/*
pr:
- master
- dev16.1
- feature/*
- release/*

variables:
  - name: _TeamName
    value: FSharp
  - name: _BuildConfig
    value: Release
  - name: _PublishUsingPipelines
    value: true
  - name: _DotNetArtifactsCategory
    value: .NETCore
  - name: VisualStudioDropName
    value: Products/$(System.TeamProject)/$(Build.Repository.Name)/$(Build.SourceBranchName)/$(Build.BuildNumber)

# Variables defined in yml cannot be overridden at queue time; instead overridable variables must be defined in the web UI.
# Commenting out until something like this is supported: https://github.com/Microsoft/azure-pipelines-yaml/pull/129
#variables:
#- name: SkipTests
#  defaultValue: false

stages:
- stage: build
  displayName: Build
  jobs:

  #-------------------------------------------------------------------------------------------------------------------#
  #                                                  Signed build                                                     #
  #-------------------------------------------------------------------------------------------------------------------#
  - ${{ if and(ne(variables['System.TeamProject'], 'public'), notin(variables['Build.Reason'], 'PullRequest')) }}:
    - template: /eng/common/templates/jobs/jobs.yml
      parameters:
        enableMicrobuild: true
        enablePublishBuildArtifacts: true
        enablePublishTestResults: false
        enablePublishBuildAssets: true
        enablePublishUsingPipelines: $(_PublishUsingPipelines)
        enableTelemetry: true
        helixRepo: dotnet/fsharp
        jobs:
        - job: Full_Signed
          pool:
            name: NetCoreInternal-Pool
            queue: buildpool.windows.10.amd64.vs2019
          timeoutInMinutes: 300
          variables:
          - group: DotNet-Blob-Feed
          - group: DotNet-Symbol-Server-Pats
          - group: DotNet-DevDiv-Insertion-Workflow-Variables
          - name: _SignType
            value: Real
          - name: _DotNetPublishToBlobFeed
            value: true
          steps:
          - checkout: self
            clean: true
          - script: eng\CIBuild.cmd
                    -configuration $(_BuildConfig)
                    -prepareMachine
                    -testAll
                    -officialSkipTests $(SkipTests)
                    /p:SignType=$(_SignType)
                    /p:DotNetSignType=$(_SignType)
                    /p:MicroBuild_SigningEnabled=true
                    /p:OverridePackageSource=https://dotnetfeed.blob.core.windows.net/dotnet-core/index.json
                    /p:TeamName=$(_TeamName)
                    /p:DotNetPublishBlobFeedKey=$(dotnetfeed-storage-access-key-1)
                    /p:DotNetPublishBlobFeedUrl=https://dotnetfeed.blob.core.windows.net/dotnet-core/index.json
                    /p:DotNetPublishToBlobFeed=true
                    /p:DotNetPublishUsingPipelines=$(_PublishUsingPipelines)
                    /p:DotNetArtifactsCategory=$(_DotNetArtifactsCategory)
                    /p:DotNetSymbolServerTokenMsdl=$(microsoft-symbol-server-pat)
                    /p:DotNetSymbolServerTokenSymWeb=$(symweb-symbol-server-pat)
                    /p:OfficialBuildId=$(BUILD.BUILDNUMBER)
                    /p:PublishToSymbolServer=true
                    /p:VisualStudioDropName=$(VisualStudioDropName)
          - task: PublishTestResults@2
            displayName: Publish Test Results
            inputs:
              testResultsFormat: 'NUnit'
              testResultsFiles: '*.xml'
              searchFolder: '$(Build.SourcesDirectory)/artifacts/TestResults/$(_BuildConfig)'
            continueOnError: true
            condition: ne(variables['SkipTests'], 'true')
          - task: PublishBuildArtifacts@1
            displayName: Publish Test Logs
            inputs:
              PathtoPublish: '$(Build.SourcesDirectory)\artifacts\TestResults\$(_BuildConfig)'
              ArtifactName: 'Test Logs'
              publishLocation: Container
            continueOnError: true
            condition: ne(variables['SkipTests'], 'true')
          - task: PublishBuildArtifacts@1
            displayName: Publish Artifact Packages
            inputs:
              PathtoPublish: '$(Build.SourcesDirectory)\artifacts\packages\$(_BuildConfig)'
              ArtifactName: 'Packages'
            condition: succeeded()
          - task: PublishBuildArtifacts@1
            displayName: Publish Artifact VSSetup
            inputs:
              PathtoPublish: '$(Build.SourcesDirectory)\artifacts\VSSetup\$(_BuildConfig)\Insertion'
              ArtifactName: 'VSSetup'
            condition: succeeded()
          - task: PublishBuildArtifacts@1
            displayName: Publish Artifact Nightly
            inputs:
              PathtoPublish: '$(Build.SourcesDirectory)\artifacts\VSSetup\$(_BuildConfig)\VisualFSharpFull.vsix'
              ArtifactName: 'Nightly'
            condition: succeeded()
          - task: PublishBuildArtifacts@1
            displayName: Publish Artifact Symbols
            inputs:
              PathtoPublish: '$(Build.SourcesDirectory)\artifacts\SymStore\$(_BuildConfig)'
              ArtifactName: 'NativeSymbols'
            condition: succeeded()
          - task: ms-vseng.MicroBuildTasks.4305a8de-ba66-4d8b-b2d1-0dc4ecbbf5e8.MicroBuildUploadVstsDropFolder@1
            displayName: Upload VSTS Drop
            inputs:
              DropName: $(VisualStudioDropName)
              DropFolder: '$(Build.SourcesDirectory)\artifacts\VSSetup\$(_BuildConfig)\Insertion'
              AccessToken: $(dn-bot-devdiv-drop-rw-code-rw)
            condition: succeeded()

  #-------------------------------------------------------------------------------------------------------------------#
  #                                                    PR builds                                                      #
  #-------------------------------------------------------------------------------------------------------------------#
  - ${{ if eq(variables['System.TeamProject'], 'public') }}:
    - template: /eng/common/templates/jobs/jobs.yml
      parameters:
        enableMicrobuild: true
        enablePublishBuildArtifacts: true
        enablePublishTestResults: false
        enablePublishBuildAssets: true
        enablePublishUsingPipelines: $(_PublishUsingPipelines)
        enableTelemetry: true
        helixRepo: dotnet/fsharp
        jobs:

        # Windows
        - job: Windows
          pool:
            vmImage: windows-2019
          timeoutInMinutes: 120
          strategy:
            maxParallel: 4
            matrix:
              desktop_release:
                _configuration: Release
                _testKind: testDesktop
              coreclr_release:
                _configuration: Release
                _testKind: testCoreclr
              fsharpqa_release:
                _configuration: Release
                _testKind: testFSharpQA
              vs_release:
                _configuration: Release
                _testKind: testVs
          steps:
          - checkout: self
            clean: true
          - script: eng\CIBuild.cmd -configuration $(_configuration) -$(_testKind)
            displayName: Build / Test
          - task: PublishTestResults@2
            displayName: Publish Test Results
            inputs:
              testResultsFormat: 'NUnit'
              testResultsFiles: '*.xml'
              searchFolder: '$(Build.SourcesDirectory)/artifacts/TestResults/$(_configuration)'
            continueOnError: true
            condition: ne(variables['_testKind'], 'testFSharpQA')
          - task: PublishBuildArtifacts@1
            displayName: Publish Test Logs
            inputs:
              PathtoPublish: '$(Build.SourcesDirectory)\artifacts\TestResults\$(_configuration)'
              ArtifactName: 'Windows $(_configuration) $(_testKind) test logs'
              publishLocation: Container
            continueOnError: true
            condition: eq(variables['_testKind'], 'testFSharpQA')

        # Linux
        - job: Linux
          pool:
            vmImage: ubuntu-16.04
          variables:
          - name: _SignType
            value: Test
          steps:
          - checkout: self
            clean: true
          - script: ./eng/cibuild.sh --configuration $(_BuildConfig) --testcoreclr
            displayName: Build / Test
          - task: PublishTestResults@2
            displayName: Publish Test Results
            inputs:
              testResultsFormat: 'NUnit'
              testResultsFiles: '*.xml'
              searchFolder: '$(Build.SourcesDirectory)/artifacts/TestResults/$(_BuildConfig)'
            continueOnError: true
            condition: always()

        # MacOS
        - job: MacOS
          pool:
            vmImage: macOS-10.13
          variables:
          - name: _SignType
            value: Test
          steps:
          - checkout: self
            clean: true
          - script: ./eng/cibuild.sh --configuration $(_BuildConfig) --testcoreclr
            displayName: Build / Test
          - task: PublishTestResults@2
            displayName: Publish Test Results
            inputs:
              testResultsFormat: 'NUnit'
              testResultsFiles: '*.xml'
              searchFolder: '$(Build.SourcesDirectory)/artifacts/TestResults/$(_BuildConfig)'
            continueOnError: true
            condition: always()

        # Source Build Linux
        - job: SourceBuild_Linux
          pool:
            vmImage: ubuntu-16.04
          steps:
          - checkout: self
            clean: true
          - script: ./eng/cibuild.sh --configuration Release /p:DotNetBuildFromSource=true /p:FSharpSourceBuild=true
            displayName: Build

        # Source Build Windows
        - job: SourceBuild_Windows
          pool:
            vmImage: windows-2019
          steps:
          - checkout: self
            clean: true
          - script: eng\CIBuild.cmd -configuration Release -noSign /p:DotNetBuildFromSource=true /p:FSharpSourceBuild=true
            displayName: Build

        # Up-to-date
        - job: UpToDate_Windows
          pool:
            vmImage: windows-2019
          steps:
          - checkout: self
            clean: true
          - task: PowerShell@2
            displayName: Run up-to-date build check
            inputs:
              filePath: eng\tests\UpToDate.ps1
              arguments: -configuration $(_BuildConfig) -ci -binaryLog

  #-------------------------------------------------------------------------------------------------------------------#
  #                                                   FCS builds                                                      #
  #-------------------------------------------------------------------------------------------------------------------#

  - ${{ if eq(variables['System.TeamProject'], 'public') }}:
    - template: /eng/common/templates/jobs/jobs.yml
      parameters:
        enableMicrobuild: true
        enablePublishTestResults: false
        enablePublishBuildAssets: true
        enablePublishUsingPipelines: false
        enableTelemetry: true
        helixRepo: dotnet/fsharp
        jobs:

        - job: Windows_FCS
          pool:
            vmImage: windows-2019
          variables:
          - name: _SignType
            value: Test
          steps:
          - checkout: self
            clean: true
          - script: fcs\build.cmd TestAndNuget
            displayName: Build / Test
          - task: PublishTestResults@2
            displayName: Publish Test Results
            inputs:
              testResultsFormat: 'NUnit'
              testResultsFiles: '*.xml'
              searchFolder: '$(Build.SourcesDirectory)/artifacts/TestResults/Release'
            continueOnError: true
            condition: always()

        - job: Linux_FCS
          pool:
            vmImage: ubuntu-16.04
          variables:
          - name: _SignType
            value: Test
          steps:
          - checkout: self
            clean: true
          - script: ./fcs/build.sh Build
            displayName: Build

        - job: MacOS_FCS
          pool:
            vmImage: macOS-10.13
          variables:
          - name: _SignType
            value: Test
          steps:
          - checkout: self
            clean: true
          - script: ./fcs/build.sh Build
            displayName: Build

#---------------------------------------------------------------------------------------------------------------------#
#                                                    Post Build                                                       #
#---------------------------------------------------------------------------------------------------------------------#
- ${{ if and(ne(variables['System.TeamProject'], 'public'), notin(variables['Build.Reason'], 'PullRequest')) }}:
  - template: eng/common/templates/post-build/post-build.yml
    parameters:
      # Symbol validation is not entirely reliable as of yet, so should be turned off until https://github.com/dotnet/arcade/issues/2871 is resolved.
<<<<<<< HEAD
      enableSymbolValidation: false
=======
      enableSymbolValidation: false
      # SourceLink improperly looks for generated files.  See https://github.com/dotnet/arcade/issues/3069
      enableSourceLinkValidation: false
>>>>>>> 49eeb63f
<|MERGE_RESOLUTION|>--- conflicted
+++ resolved
@@ -329,10 +329,6 @@
   - template: eng/common/templates/post-build/post-build.yml
     parameters:
       # Symbol validation is not entirely reliable as of yet, so should be turned off until https://github.com/dotnet/arcade/issues/2871 is resolved.
-<<<<<<< HEAD
-      enableSymbolValidation: false
-=======
       enableSymbolValidation: false
       # SourceLink improperly looks for generated files.  See https://github.com/dotnet/arcade/issues/3069
-      enableSourceLinkValidation: false
->>>>>>> 49eeb63f
+      enableSourceLinkValidation: false