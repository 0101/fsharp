# CI and PR triggers
trigger:
  branches:
    include:
    - main
    - dev16.1
    - feature/*
    - release/*
  paths:
    include:
    - '*'
    exclude:
    - .github/*
    - docs/
    - attributions.md
    - CODE_OF_CONDUCT.md
    - DEVGUIDE.md
    - INTERNAL.md
    - Language-Version-History.md
    - License.txt
    - README.md
    - release-notes.md
    - TESTGUIDE.md

pr:
  branches:
    include:
    - main
    - dev16.1
    - feature/*
    - release/*
  paths:
    include:
    - '*'
    exclude:
    - .github/*
    - docs/
    - attributions.md
    - CODE_OF_CONDUCT.md
    - DEVGUIDE.md
    - INTERNAL.md
    - Language-Version-History.md
    - License.txt
    - README.md
    - release-notes.md
    - TESTGUIDE.md

variables:
  - name: _TeamName
    value: FSharp
  - name: _BuildConfig
    value: Release
  - name: _PublishUsingPipelines
    value: true
  - name: _DotNetArtifactsCategory
    value: .NETCore
  - name: VisualStudioDropName
    value: Products/$(System.TeamProject)/$(Build.Repository.Name)/$(Build.SourceBranchName)/$(Build.BuildNumber)
  - name: Codeql.Enabled
    value: true
  - ${{ if and(ne(variables['System.TeamProject'], 'public'), notin(variables['Build.Reason'], 'PullRequest')) }}:
    - name: _DotNetValidationArtifactsCategory
      value: .NETCoreValidation
    - group: DotNet-FSharp-SDLValidation-Params
  - ${{ if and(eq(variables['System.TeamProject'], 'public'), eq(variables['Build.Reason'], 'PullRequest')) }}:
    - name: RunningAsPullRequest
      value: true

# Variables defined in yml cannot be overridden at queue time; instead overridable variables must be defined in the web UI.
# Commenting out until something like this is supported: https://github.com/Microsoft/azure-pipelines-yaml/pull/129
#variables:
#- name: SkipTests
#  defaultValue: false

stages:
- stage: build
  displayName: Build
  jobs:

  #-------------------------------------------------------------------------------------------------------------------#
  #                                                  Signed build                                                     #
  #-------------------------------------------------------------------------------------------------------------------#
  - ${{ if and(ne(variables['System.TeamProject'], 'public'), notin(variables['Build.Reason'], 'PullRequest')) }}:
    - ${{ if eq(variables['Build.SourceBranch'], 'refs/heads/release/dev17.3') }}:
      - template: /eng/common/templates/job/onelocbuild.yml
        parameters:
          MirrorRepo: fsharp
          MirrorBranch: release/dev17.3
          LclSource: lclFilesfromPackage
          LclPackageId: 'LCL-JUNO-PROD-FSHARP'
    - template: /eng/common/templates/jobs/jobs.yml
      parameters:
        enableMicrobuild: true
        enablePublishBuildArtifacts: true
        enablePublishTestResults: false
        enablePublishBuildAssets: true
        enablePublishUsingPipelines: $(_PublishUsingPipelines)
        enableSourceBuild: true
        enableTelemetry: true
        helixRepo: dotnet/fsharp
        jobs:
        - job: Full_Signed
          pool:
            name: NetCore1ESPool-Svc-Internal
            demands: ImageOverride -equals Build.Windows.Amd64.VS2022
          timeoutInMinutes: 300
          variables:
          - group: DotNet-Blob-Feed
          - group: DotNet-Symbol-Server-Pats
          - group: DotNet-DevDiv-Insertion-Workflow-Variables
          - name: _SignType
            value: Real
          - name: _DotNetPublishToBlobFeed
            value: true
          steps:
          - checkout: self
            clean: true
          - script: eng\CIBuild.cmd
                    -configuration $(_BuildConfig)
                    -prepareMachine
                    -testAll
                    -officialSkipTests $(SkipTests)
                    /p:SignType=$(_SignType)
                    /p:DotNetSignType=$(_SignType)
                    /p:MicroBuild_SigningEnabled=true
                    /p:OverridePackageSource=https://dotnetfeed.blob.core.windows.net/dotnet-core/index.json
                    /p:TeamName=$(_TeamName)
                    /p:DotNetPublishBlobFeedKey=$(dotnetfeed-storage-access-key-1)
                    /p:DotNetPublishBlobFeedUrl=https://dotnetfeed.blob.core.windows.net/dotnet-core/index.json
                    /p:DotNetPublishToBlobFeed=true
                    /p:DotNetPublishUsingPipelines=$(_PublishUsingPipelines)
                    /p:DotNetArtifactsCategory=$(_DotNetArtifactsCategory)
                    /p:DotNetSymbolServerTokenMsdl=$(microsoft-symbol-server-pat)
                    /p:DotNetSymbolServerTokenSymWeb=$(symweb-symbol-server-pat)
                    /p:OfficialBuildId=$(BUILD.BUILDNUMBER)
                    /p:PublishToSymbolServer=true
                    /p:VisualStudioDropName=$(VisualStudioDropName)
          - script: .\tests\EndToEndBuildTests\EndToEndBuildTests.cmd -c $(_BuildConfig)
            displayName: End to end build tests
          - task: PublishTestResults@2
            displayName: Publish Test Results
            inputs:
              testResultsFormat: 'NUnit'
              testResultsFiles: '*.xml'
              searchFolder: '$(Build.SourcesDirectory)/artifacts/TestResults/$(_BuildConfig)'
            continueOnError: true
            condition: ne(variables['SkipTests'], 'true')
          - task: PublishBuildArtifacts@1
            displayName: Publish Test Logs
            inputs:
              PathtoPublish: '$(Build.SourcesDirectory)\artifacts\TestResults\$(_BuildConfig)'
              ArtifactName: 'Test Logs'
              publishLocation: Container
            continueOnError: true
            condition: ne(variables['SkipTests'], 'true')
          - task: PublishBuildArtifacts@1
            displayName: Publish Artifact Packages
            inputs:
              PathtoPublish: '$(Build.SourcesDirectory)\artifacts\packages\$(_BuildConfig)'
              ArtifactName: 'Packages'
            condition: succeeded()
          - task: PublishBuildArtifacts@1
            displayName: Publish Artifact VSSetup
            inputs:
              PathtoPublish: '$(Build.SourcesDirectory)\artifacts\VSSetup\$(_BuildConfig)\Insertion'
              ArtifactName: 'VSSetup'
            condition: succeeded()
          - task: PublishBuildArtifacts@1
            displayName: Publish Artifact Nightly
            inputs:
              PathtoPublish: '$(Build.SourcesDirectory)\artifacts\VSSetup\$(_BuildConfig)\VisualFSharpDebug.vsix'
              ArtifactName: 'Nightly'
            condition: succeeded()
          - task: PublishBuildArtifacts@1
            displayName: Publish Artifact Symbols
            inputs:
              PathtoPublish: '$(Build.SourcesDirectory)\artifacts\SymStore\$(_BuildConfig)'
              ArtifactName: 'NativeSymbols'
            condition: succeeded()
          - task: ms-vseng.MicroBuildTasks.4305a8de-ba66-4d8b-b2d1-0dc4ecbbf5e8.MicroBuildUploadVstsDropFolder@1
            displayName: Upload VSTS Drop
            inputs:
              DropName: $(VisualStudioDropName)
              DropFolder: '$(Build.SourcesDirectory)\artifacts\VSSetup\$(_BuildConfig)\Insertion'
              AccessToken: $(dn-bot-devdiv-drop-rw-code-rw)
            condition: succeeded()

  #-------------------------------------------------------------------------------------------------------------------#
  #                            PR builds without logs publishing                                                      #
  #-------------------------------------------------------------------------------------------------------------------#
  - ${{ if eq(variables['System.TeamProject'], 'public') }}:
    - template: /eng/common/templates/jobs/jobs.yml
      parameters:
        enableMicrobuild: false
        enablePublishBuildArtifacts: false
        enablePublishTestResults: false
        enablePublishBuildAssets: false
        enablePublishUsingPipelines: $(_PublishUsingPipelines)
        enableSourceBuild: false
        enableTelemetry: true
        helixRepo: dotnet/fsharp
        jobs:
          # Determinism, we want to run it only in PR builds
        - job: Determinism_Debug
          condition: eq(variables['Build.Reason'], 'PullRequest')
          variables:
          - name: _SignType
            value: Test
          pool:
            name: NetCore1ESPool-Public
            demands: ImageOverride -equals $(WindowsMachineQueueName)
          timeoutInMinutes: 90
          steps:
          - checkout: self
            clean: true
          - task: UseDotNet@2
            displayName: install SDK
            inputs:
              packageType: sdk
              useGlobalJson: true
              includePreviewVersions: false
              workingDirectory: $(Build.SourcesDirectory)
              installationPath: $(Build.SourcesDirectory)/.dotnet
          - script: .\eng\test-determinism.cmd -configuration Debug
            displayName: Determinism tests with Debug configuration
          - task: PublishPipelineArtifact@1
            displayName: Publish Determinism Logs
            inputs:
              targetPath: '$(Build.SourcesDirectory)/artifacts/log/Debug'
              artifactName: 'Determinism_Debug Attempt $(System.JobAttempt) Logs'
            continueOnError: true
            condition: not(succeeded())

          # Check code formatting
        - job: CheckCodeFormatting
          pool:
            vmImage: $(UbuntuMachineQueueName)
          steps:
          - checkout: self
            clean: true
          - script: dotnet --list-sdks
            displayName: Report dotnet SDK versions
          - task: UseDotNet@2
            displayName: install SDK
            inputs:
              packageType: sdk
              useGlobalJson: true
              includePreviewVersions: true
              workingDirectory: $(Build.SourcesDirectory)
              installationPath: $(Agent.ToolsDirectory)/dotnet
          - script: dotnet tool restore
            env:
              DOTNET_ROLL_FORWARD_TO_PRERELEASE: 1
            displayName: Install tools
          - script: dotnet fantomas src -r --check
            env:
              DOTNET_ROLL_FORWARD_TO_PRERELEASE: 1
            displayName: Check code formatting (run 'dotnet fantomas src -r' to fix)

  #-------------------------------------------------------------------------------------------------------------------#
  #                                                    PR builds                                                      #
  #-------------------------------------------------------------------------------------------------------------------#
  - ${{ if eq(variables['System.TeamProject'], 'public') }}:
    - template: /eng/common/templates/jobs/jobs.yml
      parameters:
        enableMicrobuild: true
        enablePublishBuildArtifacts: true
        enablePublishTestResults: false
        enablePublishBuildAssets: true
        enablePublishUsingPipelines: $(_PublishUsingPipelines)
        enableSourceBuild: true
        enableTelemetry: true
        helixRepo: dotnet/fsharp
        jobs:

        # Windows
        - job: Windows
          pool:
            # The PR build definition sets this variable:
            #   WindowsMachineQueueName=Windows.vs2022.amd64.open
            # and there is an alternate build definition that sets this to a queue that is always scouting the
            # next preview of Visual Studio.
            name: NetCore1ESPool-Public
            demands: ImageOverride -equals $(WindowsMachineQueueName)
          timeoutInMinutes: 120
          strategy:
            maxParallel: 4
            matrix:
              desktop_release:
                _configuration: Release
                _testKind: testDesktop
              coreclr_release:
                _configuration: Release
                _testKind: testCoreclr
              fsharpqa_release:
                _configuration: Release
                _testKind: testFSharpQA
              vs_release:
                _configuration: Release
                _testKind: testVs
          steps:
          - checkout: self
            clean: true
          - script: eng\CIBuild.cmd -configuration $(_configuration) -$(_testKind)
            displayName: Build / Test
          - task: PublishTestResults@2
            displayName: Publish Test Results
            inputs:
              testResultsFormat: 'NUnit'
              testResultsFiles: '*.xml'
              searchFolder: '$(Build.SourcesDirectory)/artifacts/TestResults/$(_configuration)'
            continueOnError: true
            condition: ne(variables['_testKind'], 'testFSharpQA')
          - task: PublishBuildArtifacts@1
            displayName: Publish Test Logs
            inputs:
              PathtoPublish: '$(Build.SourcesDirectory)\artifacts\TestResults\$(_configuration)'
              ArtifactName: 'Windows $(_configuration) $(_testKind) test logs'
              publishLocation: Container
            continueOnError: true
            condition: failed()
          - script: dotnet build $(Build.SourcesDirectory)/eng/DumpPackageRoot/DumpPackageRoot.csproj
            displayName: Dump NuGet cache contents
            condition: failed()
          - task: PublishBuildArtifacts@1
            displayName: Publish NuGet cache contents
            inputs:
              PathtoPublish: '$(Build.SourcesDirectory)\artifacts\NugetPackageRootContents'
              ArtifactName: 'NuGetPackageContents Windows $(_testKind)'
              publishLocation: Container
            continueOnError: true
            condition: failed()

        # Mock official build
        - job: MockOfficial
          pool:
            name: NetCore1ESPool-Public
            demands: ImageOverride -equals $(WindowsMachineQueueName)
          steps:
          - checkout: self
            clean: true
          - pwsh: .\eng\MockBuild.ps1
            displayName: Build with OfficialBuildId

        # Linux
        - job: Linux
          pool:
            vmImage: $(UbuntuMachineQueueName)
          variables:
          - name: _SignType
            value: Test
          steps:
          - checkout: self
            clean: true
          - script: ./eng/cibuild.sh --configuration $(_BuildConfig) --testcoreclr
            displayName: Build / Test
          - task: PublishTestResults@2
            displayName: Publish Test Results
            inputs:
              testResultsFormat: 'NUnit'
              testResultsFiles: '*.xml'
              searchFolder: '$(Build.SourcesDirectory)/artifacts/TestResults/$(_BuildConfig)'
            continueOnError: true
            condition: always()
          - task: PublishBuildArtifacts@1
            displayName: Publish Test Logs
            inputs:
              PathtoPublish: '$(Build.SourcesDirectory)/artifacts/TestResults/$(_BuildConfig)'
              ArtifactName: 'Linux $(_BuildConfig) test logs'
              publishLocation: Container
            continueOnError: true
            condition: failed()
          - script: dotnet build $(Build.SourcesDirectory)/eng/DumpPackageRoot/DumpPackageRoot.csproj
            displayName: Dump NuGet cache contents
            condition: failed()
          - task: PublishBuildArtifacts@1
            displayName: Publish NuGet cache contents
            inputs:
              PathtoPublish: '$(Build.SourcesDirectory)/artifacts/NugetPackageRootContents'
              ArtifactName: 'NuGetPackageContents Linux'
              publishLocation: Container
            continueOnError: true
            condition: failed()

        # MacOS
        - job: MacOS
          pool:
            vmImage: $(MacOSMachineQueueName)
          variables:
          - name: _SignType
            value: Test
          steps:
          - checkout: self
            clean: true
          - script: ./eng/cibuild.sh --configuration $(_BuildConfig) --testcoreclr
            displayName: Build / Test
          - task: PublishTestResults@2
            displayName: Publish Test Results
            inputs:
              testResultsFormat: 'NUnit'
              testResultsFiles: '*.xml'
              searchFolder: '$(Build.SourcesDirectory)/artifacts/TestResults/$(_BuildConfig)'
            continueOnError: true
            condition: always()
          - task: PublishBuildArtifacts@1
            displayName: Publish Test Logs
            inputs:
              PathtoPublish: '$(Build.SourcesDirectory)/artifacts/TestResults/$(_BuildConfig)'
              ArtifactName: 'MacOS $(_BuildConfig) test logs'
              publishLocation: Container
            continueOnError: true
            condition: failed()
          - script: dotnet build $(Build.SourcesDirectory)/eng/DumpPackageRoot/DumpPackageRoot.csproj
            displayName: Dump NuGet cache contents
            condition: failed()
          - task: PublishBuildArtifacts@1
            displayName: Publish NuGet cache contents
            inputs:
              PathtoPublish: '$(Build.SourcesDirectory)/artifacts/NugetPackageRootContents'
              ArtifactName: 'NuGetPackageContents Mac'
              publishLocation: Container
            continueOnError: true
            condition: failed()

        # End to end build
        - job: EndToEndBuildTests
          pool:
            name: NetCore1ESPool-Public
            demands: ImageOverride -equals $(WindowsMachineQueueName)
          steps:
          - checkout: self
            clean: true
          - script: .\Build.cmd -c Release -pack
          - script: .\tests\EndToEndBuildTests\EndToEndBuildTests.cmd -c Release
            displayName: End to end build tests

        # Up-to-date - disabled due to it being flaky
        #- job: UpToDate_Windows
        #  pool:
        #    vmImage: windows-latest
        #  steps:
        #  - checkout: self
        #    clean: true
        #  - task: PowerShell@2
        #    displayName: Run up-to-date build check
        #    inputs:
        #      filePath: eng\tests\UpToDate.ps1
        #      arguments: -configuration $(_BuildConfig) -ci -binaryLog

        # Plain build Windows
        - job: Plain_Build_Windows
          pool:
            name: NetCore1ESPool-Public
            demands: ImageOverride -equals $(WindowsMachineQueueName)
          variables:
          - name: _BuildConfig
            value: Debug
          steps:
          - checkout: self
            clean: true
          - script: .\Build.cmd
            displayName: Initial build
          - script: dotnet --list-sdks
            displayName: Report dotnet SDK versions
          - task: UseDotNet@2
            displayName: install SDK
            inputs:
              packageType: sdk
              useGlobalJson: true
              includePreviewVersions: true
              workingDirectory: $(Build.SourcesDirectory)
              installationPath: $(Agent.ToolsDirectory)/dotnet
          - script: dotnet build .\FSharp.sln /bl:\"artifacts/log/$(_BuildConfig)/RegularBuild.binlog\"
            env:
              DOTNET_ROLL_FORWARD_TO_PRERELEASE: 1
            displayName: Regular rebuild of FSharp.sln
          - script: dotnet build .\FSharp.Compiler.Service.sln /bl:\"artifacts/log/$(_BuildConfig)/ServiceRegularBuild.binlog\"
            workingDirectory: $(Build.SourcesDirectory)
            env:
              DOTNET_ROLL_FORWARD_TO_PRERELEASE: 1
            displayName: Regular rebuild of FSharp.Compiler.Service.sln

        # Plain build Linux
        - job: Plain_Build_Linux
          pool:
            vmImage: $(UbuntuMachineQueueName)
          variables:
          - name: _BuildConfig
            value: Debug
          steps:
          - checkout: self
            clean: true
          - script: ./build.sh
            displayName: Initial build
          - script: dotnet --list-sdks
            displayName: Report dotnet SDK versions
          - task: UseDotNet@2
            displayName: install SDK
            inputs:
              packageType: sdk
              useGlobalJson: true
              includePreviewVersions: true
              workingDirectory: $(Build.SourcesDirectory)
              installationPath: $(Agent.ToolsDirectory)/dotnet
          - script: dotnet build ./FSharp.sln /bl:\"artifacts/log/$(_BuildConfig)/RegularBuild.binlog\"
            env:
              DOTNET_ROLL_FORWARD_TO_PRERELEASE: 1
            displayName: Regular rebuild of FSharp.sln
          - script: dotnet build ./FSharp.Compiler.Service.sln /bl:\"artifacts/log/$(_BuildConfig)/ServiceRegularBuild.binlog\"
            workingDirectory: $(Build.SourcesDirectory)
            env:
              DOTNET_ROLL_FORWARD_TO_PRERELEASE: 1
            displayName: Regular rebuild of FSharp.Compiler.Service.sln

        # Plain build Mac
        - job: Plain_Build_MacOS
          pool:
            vmImage: $(MacOSMachineQueueName)
          variables:
          - name: _BuildConfig
            value: Debug
          steps:
          - checkout: self
            clean: true
          - script: ./build.sh
            displayName: Initial build
          - script: dotnet --list-sdks
            displayName: Report dotnet SDK versions
          - task: UseDotNet@2
            displayName: install SDK
            inputs:
              packageType: sdk
              useGlobalJson: true
              includePreviewVersions: true
              workingDirectory: $(Build.SourcesDirectory)
              installationPath: $(Agent.ToolsDirectory)/dotnet
          - script: dotnet build ./FSharp.sln /bl:\"artifacts/log/$(_BuildConfig)/RegularBuild.binlog\"
            env:
              DOTNET_ROLL_FORWARD_TO_PRERELEASE: 1
            displayName: Regular rebuild of FSharp.sln
          - script: dotnet build ./FSharp.Compiler.Service.sln /bl:\"artifacts/log/$(_BuildConfig)/ServiceRegularBuild.binlog\"
            workingDirectory: $(Build.SourcesDirectory)
            env:
              DOTNET_ROLL_FORWARD_TO_PRERELEASE: 1
            displayName: Regular rebuild of FSharp.Compiler.Service.sln

    # Arcade-powered source build
    # turned off until https://github.com/dotnet/source-build/issues/1795 is fixed
    # - template: /eng/common/templates/jobs/jobs.yml
    #   parameters:
    #     enablePublishUsingPipelines: true
    #     enablePublishBuildArtifacts: true
    #     enablePublishBuildAssets: true
    #     artifacts:
    #       publish:
    #         artifacts: true
    #         manifests: true
    #     runSourceBuild: true
    #     sourceBuildParameters:
    #       includeDefaultManagedPlatform: true

#---------------------------------------------------------------------------------------------------------------------#
#                                                    Post Build                                                       #
#---------------------------------------------------------------------------------------------------------------------#
- ${{ if and(ne(variables['System.TeamProject'], 'public'), notin(variables['Build.Reason'], 'PullRequest')) }}:
  - template: eng/common/templates/post-build/post-build.yml
    parameters:
      publishingInfraVersion: 3
      # Symbol validation is not entirely reliable as of yet, so should be turned off until https://github.com/dotnet/arcade/issues/2871 is resolved.
      enableSymbolValidation: false
      # SourceLink improperly looks for generated files.  See https://github.com/dotnet/arcade/issues/3069
      enableSourceLinkValidation: false
      # Enable SDL validation, passing through values from the 'DotNet-FSharp-SDLValidation-Params' group.
      SDLValidationParameters:
        enable: true
        params: >-
          -SourceToolsList @("policheck","credscan")
          -TsaInstanceURL $(_TsaInstanceURL)
          -TsaProjectName $(_TsaProjectName)
          -TsaNotificationEmail $(_TsaNotificationEmail)
          -TsaCodebaseAdmin $(_TsaCodebaseAdmin)
          -TsaBugAreaPath $(_TsaBugAreaPath)
          -TsaIterationPath $(_TsaIterationPath)
          -TsaRepositoryName "FSharp"
          -TsaCodebaseName "FSharp-GitHub"
          -TsaPublish $True

#---------------------------------------------------------------------------------------------------------------------#
#                                                   VS Insertion                                                      #
#---------------------------------------------------------------------------------------------------------------------#
- ${{ if and(ne(variables['System.TeamProject'], 'public'), notin(variables['Build.Reason'], 'PullRequest')) }}:
  - template: eng/release/insert-into-vs.yml
    parameters:
<<<<<<< HEAD
      componentBranchName: refs/heads/release/dev17.3
      insertTargetBranch: rel/d17.3
=======
      componentBranchName: refs/heads/release/dev17.4
      insertTargetBranch: main
>>>>>>> 51322e0f
      insertTeamEmail: fsharpteam@microsoft.com
      insertTeamName: 'F#'
      completeInsertion: 'auto'<|MERGE_RESOLUTION|>--- conflicted
+++ resolved
@@ -591,13 +591,8 @@
 - ${{ if and(ne(variables['System.TeamProject'], 'public'), notin(variables['Build.Reason'], 'PullRequest')) }}:
   - template: eng/release/insert-into-vs.yml
     parameters:
-<<<<<<< HEAD
-      componentBranchName: refs/heads/release/dev17.3
-      insertTargetBranch: rel/d17.3
-=======
       componentBranchName: refs/heads/release/dev17.4
       insertTargetBranch: main
->>>>>>> 51322e0f
       insertTeamEmail: fsharpteam@microsoft.com
       insertTeamName: 'F#'
       completeInsertion: 'auto'